[env]
RUSTFLAGS = { value = "-D warnings --cfg surrealdb_unstable", condition = { env_not_set = ["RUSTFLAGS"] } }
BENCH_WORKER_THREADS = { value = "1", condition = { env_not_set = ["BENCH_WORKER_THREADS"] } }
BENCH_NUM_OPS = { value = "1000", condition = { env_not_set = ["BENCH_NUM_OPS"] } }
BENCH_DURATION = { value = "30", condition = { env_not_set = ["BENCH_DURATION"] } }
BENCH_SAMPLE_SIZE = { value = "10", condition = { env_not_set = ["BENCH_SAMPLE_SIZE"] } }
BENCH_FEATURES = { value = "protocol-ws,kv-mem,kv-rocksdb,kv-surrealkv", condition = { env_not_set = ["BENCH_FEATURES"] } }

[tasks.ci-format]
category = "CI - CHECK"
command = "cargo"
args = ["fmt", "--all", "--check"]

[tasks.ci-check]
category = "CI - CHECK"
command = "cargo"
args = ["check", "--locked", "--workspace", "--all-targets", "--features", "${ALL_FEATURES}"]

[tasks.ci-check-release]
category = "CI - CHECK"
command = "cargo"
args = ["check", "--release", "--locked", "--workspace", "--all-targets", "--features", "${ALL_FEATURES}"]

[tasks.ci-clippy]
category = "CI - CHECK"
command = "cargo"
args = ["clippy", "--all-targets", "--features", "storage-mem,storage-surrealkv,storage-rocksdb,storage-tikv,storage-fdb,scripting,http,jwks,ml,storage-fdb-7_1", "--tests", "--benches", "--bins", "--", "-D", "warnings"]

[tasks.ci-clippy-release]
category = "CI - CHECK"
command = "cargo"
args = ["clippy", "--all-targets", "--features", "storage-mem,storage-surrealkv,storage-rocksdb,storage-tikv,storage-fdb,scripting,http,jwks,ml,storage-fdb-7_1", "--tests", "--benches", "--bins", "--", "-D", "warnings"]

[tasks.ci-check-wasm]
category = "CI - CHECK"
command = "cargo"
args = ["check", "--locked", "--package", "surrealdb", "--features", "protocol-ws,protocol-http,kv-mem,kv-indxdb,http,jwks", "--target", "wasm32-unknown-unknown"]

#
# Integration Tests
#

[tasks.ci-cli-integration]
category = "CI - INTEGRATION TESTS"
command = "cargo"
env = { RUST_BACKTRACE = 1, RUST_LOG = { value = "cli_integration=debug", condition = { env_not_set = ["RUST_LOG"] } } }
args = ["test", "--locked", "--no-default-features", "--features", "storage-mem,storage-surrealkv,http,scripting,jwks", "--workspace", "--test", "cli_integration", "--", "cli_integration"]

[tasks.ci-http-integration]
category = "CI - INTEGRATION TESTS"
command = "cargo"
env = { RUST_BACKTRACE = 1, RUST_LOG = { value = "http_integration=debug", condition = { env_not_set = ["RUST_LOG"] } } }
args = ["test", "--locked", "--no-default-features", "--features", "storage-mem,http-compression,jwks", "--workspace", "--test", "http_integration", "--", "http_integration"]

[tasks.ci-ws-integration]
category = "WS - INTEGRATION TESTS"
command = "cargo"
env = { RUST_BACKTRACE = 1, RUST_LOG = { value = "ws_integration=debug", condition = { env_not_set = ["RUST_LOG"] } } }
args = ["test", "--locked", "--no-default-features", "--features", "storage-mem", "--workspace", "--test", "ws_integration", "--", "ws_integration"]

[tasks.ci-ml-integration]
category = "ML - INTEGRATION TESTS"
command = "cargo"
env = { RUST_BACKTRACE = 1, RUST_LOG = { value = "cli_integration::common=debug", condition = { env_not_set = ["RUST_LOG"] } } }
args = ["test", "--locked", "--features", "storage-mem,ml", "--workspace", "--test", "ml_integration", "--", "ml_integration", "--nocapture"]

[tasks.ci-graphql-integration]
category = "GRAPHQL - INTEGRATION TESTS"
command = "cargo"
<<<<<<< HEAD
env = { RUST_BACKTRACE = 1, RUST_LOG = { value = "cli_integration::common=debug", condition = { env_not_set = ["RUST_LOG"] } }, SURREAL_CAPS_ALLOW_EXPERIMENTAL = "graphql", RUSTFLAGS = "--cfg surrealdb_unstable" }
=======
env = { RUST_BACKTRACE = 1, RUST_LOG = { value = "cli_integration::common=debug", condition = { env_not_set = ["RUST_LOG"] } }, SURREAL_EXPERIMENTAL_GRAPHQL = "true" }
>>>>>>> 48eaf5ef
args = ["test", "--locked", "--features", "storage-mem", "--workspace", "--test", "graphql_integration", "--", "graphql_integration", "--nocapture"]

[tasks.ci-test-workspace]
category = "CI - INTEGRATION TESTS"
command = "cargo"
args = [
    "test",
    "--locked",
    "--no-default-features",
    "--features",
    "storage-mem,scripting,http,jwks",
    "--workspace",
    "--",
    "--skip",
    "api_integration",
    "--skip",
    "cli_integration",
    "--skip",
    "http_integration",
    "--skip",
    "ws_integration",
    "--skip",
    "ml_integration",
    "--skip",
    "graphql_integration",
    "--skip",
    "database_upgrade",
]

[tasks.ci-workspace-coverage]
category = "CI - INTEGRATION TESTS"
command = "cargo"
args = [
    "llvm-cov",
    "--html",
    "--locked",
    "--no-default-features",
    "--features",
    "storage-mem,scripting,http,jwks",
    "--workspace",
    "--",
    "--skip",
    "api_integration",
    "--skip",
    "cli_integration",
    "--skip",
    "http_integration",
    "--skip",
    "ws_integration",
    "--skip",
    "ml_integration",
    "--skip",
    "graphql_integration",
    "--skip",
    "database_upgrade",
]

[tasks.test-workspace-coverage-complete]
category = "CI - INTEGRATION TESTS"
command = "cargo"
args = ["llvm-cov", "--html", "--locked", "--no-default-features", "--features", "protocol-ws,protocol-http,kv-mem,kv-rocksdb", "--workspace"]

[tasks.ci-workspace-coverage-complete]
env = { _START_SURREALDB_PATH = "memory" }
category = "CI - INTEGRATION TESTS"
run_task = { name = ["start-surrealdb", "test-workspace-coverage-complete", "stop-surrealdb"], fork = true }

[tasks.ci-database-upgrade]
env = { _TEST_FEATURES = "storage-rocksdb", RUSTFLAGS = "-D warnings --cfg surrealdb_unstable --cfg docker" }
category = "CI - DATABASE UPGRADE TESTS"
run_task = { name = ["test-database-upgrade"], fork = true }

#
# Tests private tasks
#

[tasks.test-kvs]
private = true
command = "cargo"
env = { RUST_BACKTRACE = 1 }
args = ["test", "--locked", "--package", "surrealdb", "--no-default-features", "--features", "${_TEST_FEATURES}", "--lib", "kvs"]

[tasks.test-api-integration]
private = true
command = "cargo"
env = { RUST_BACKTRACE = 1 }
args = ["test", "--locked", "--package", "surrealdb", "--no-default-features", "--features", "${_TEST_FEATURES}", "--test", "api", "api_integration::${_TEST_API_ENGINE}"]

[tasks.ci-api-integration]
private = true
env = { RUST_BACKTRACE = 1, _START_SURREALDB_PATH = "memory" }
run_task = { name = ["start-surrealdb", "test-api-integration", "stop-surrealdb"], fork = true }

[tasks.test-database-upgrade]
private = true
command = "cargo"
env = { RUST_LOG = "info" }
args = ["test", "--locked", "--no-default-features", "--features", "${_TEST_FEATURES}", "--workspace", "--test", "database_upgrade", "--", "database_upgrade", "--show-output"]

#
# Integration tests with background services
#

[tasks.ci-api-integration-http]
category = "CI - INTEGRATION TESTS"
env = { _TEST_API_ENGINE = "http", _TEST_FEATURES = "protocol-http" }
run_task = "ci-api-integration"

[tasks.ci-api-integration-ws]
category = "CI - INTEGRATION TESTS"
env = { _TEST_API_ENGINE = "ws", _TEST_FEATURES = "protocol-ws" }
run_task = "ci-api-integration"

[tasks.ci-api-integration-any]
category = "CI - INTEGRATION TESTS"
env = { _TEST_API_ENGINE = "any", _TEST_FEATURES = "protocol-http" }
run_task = "ci-api-integration"

#
# Integration tests without background services
#
[tasks.ci-api-integration-mem]
category = "CI - INTEGRATION TESTS"
env = { _TEST_API_ENGINE = "mem", _TEST_FEATURES = "kv-mem" }
run_task = { name = ["test-kvs", "test-api-integration"], fork = true, parallel = true }

[tasks.ci-api-integration-file]
category = "CI - INTEGRATION TESTS"
env = { _TEST_API_ENGINE = "file", _TEST_FEATURES = "kv-rocksdb" }
run_task = { name = ["test-kvs", "test-api-integration"], fork = true, parallel = true }

[tasks.ci-api-integration-rocksdb]
category = "CI - INTEGRATION TESTS"
env = { _TEST_API_ENGINE = "rocksdb", _TEST_FEATURES = "kv-rocksdb" }
run_task = { name = ["test-kvs", "test-api-integration"], fork = true, parallel = true }

[tasks.ci-api-integration-surrealkv]
category = "CI - INTEGRATION TESTS"
env = { _TEST_API_ENGINE = "surrealkv", _TEST_FEATURES = "kv-surrealkv" }
run_task = { name = ["test-kvs", "test-api-integration"], fork = true, parallel = false }

[tasks.ci-api-integration-tikv]
category = "CI - INTEGRATION TESTS"
env = { _TEST_API_ENGINE = "tikv", _TEST_FEATURES = "kv-tikv" }
run_task = { name = ["start-tikv", "test-kvs", "test-api-integration", "stop-tikv"], fork = true, parallel = false }

[tasks.ci-api-integration-fdb-7_1]
category = "CI - INTEGRATION TESTS"
env = { _TEST_API_ENGINE = "fdb", _TEST_FEATURES = "kv-fdb,kv-fdb-7_1" }
run_task = { name = ["test-kvs", "test-api-integration"], fork = true, parallel = false }

[tasks.ci-api-integration-fdb-7_3]
category = "CI - INTEGRATION TESTS"
env = { _TEST_API_ENGINE = "fdb", _TEST_FEATURES = "kv-fdb,kv-fdb-7_3" }
run_task = { name = ["test-kvs", "test-api-integration"], fork = true, parallel = false }

#
# Services
#
[tasks.start-surrealdb]
category = "CI - SERVICES"
dependencies = ["build-surrealdb"]
script = """
    #!/bin/bash -ex


    target/debug/surreal start ${_START_SURREALDB_PATH} --allow-all &>/tmp/surrealdb-${_TEST_API_ENGINE}.log &

    echo $! > /tmp/surreal-${_TEST_API_ENGINE}.pid

    set +e
    echo "Waiting for surreal to be ready..."
    tries=0
    while [[ $tries < 5 ]]; do
            target/debug/surreal is-ready 2>/dev/null && echo "Ready!" && exit 0 || sleep 1
            tries=$((tries + 1))
    done

    echo "ERROR: Surreal is unhealthy!"
    exit 1
"""

[tasks.stop-surrealdb]
category = "CI - SERVICES"
script = """
    kill $(cat /tmp/surreal-${_TEST_API_ENGINE}.pid) || true
    sleep 5
    kill -9 $(cat /tmp/surreal-${_TEST_API_ENGINE}.pid) || true
"""

[tasks.start-tikv]
category = "CI - SERVICES"
script = """
    #!/bin/bash -ex
	echo "Installing TiKV playground..."
    ${HOME}/.tiup/bin/tiup install pd tikv playground
	echo "Cleaning TiKV playground..."
	${HOME}/.tiup/bin/tiup clean --all
	echo "Starting TiKV playground..."
	nohup ${HOME}/.tiup/bin/tiup playground --mode tikv-slim --kv 1 --pd 1 --db 0 --ticdc 0 --tiflash 0 --without-monitor > /tmp/tiup.log &
	set +e
	tries=0
	echo "Waiting for TiKV playground to be ready..."
	while [[ $tries -lt 10 ]]; do
		sleep 5
		echo "Displaying playground status..."
		if ! ${HOME}/.tiup/bin/tiup playground display >/dev/null; then
			tries=$((tries + 1));
			continue
		fi
		exit 0;
	done
	echo "PANIC: Couldn't start tiup playground! Here are the logs for the last attempt:"
    cat /tmp/tiup.log
    exit 1
"""

[tasks.stop-tikv]
category = "CI - SERVICES"
script = """
${HOME}/.tiup/bin/tiup clean --all
"""

#
# Builds
#

[tasks.build-surrealdb]
category = "CI - BUILD"
command = "cargo"
args = ["build", "--locked", "--no-default-features", "--features", "storage-mem"]

#
# Benchmarks - Common
#
[tasks.ci-bench]
category = "CI - BENCHMARK"
command = "cargo"
args = ["bench", "--quiet", "--package", "surrealdb", "--no-default-features", "--features", "kv-mem,scripting,http,jwks", "${@}"]

#
# Benchmarks - SDB - Per Target
#

[tasks.bench-target]
private = true
category = "CI - BENCHMARK - SurrealDB Target"
command = "cargo"
args = ["bench", "--package", "surrealdb", "--bench", "sdb", "--no-default-features", "--features", "${BENCH_FEATURES}", "${@}"]

[tasks.bench-lib-mem]
category = "CI - BENCHMARK - SurrealDB Target"
env = { BENCH_DATASTORE_TARGET = "lib-mem" }
run_task = { name = ["bench-target"] }

[tasks.bench-lib-rocksdb]
category = "CI - BENCHMARK - SurrealDB Target"
env = { BENCH_DATASTORE_TARGET = "lib-rocksdb" }
run_task = { name = ["bench-target"] }

[tasks.bench-lib-surrealkv]
category = "CI - BENCHMARK - SurrealDB Target"
env = { BENCH_DATASTORE_TARGET = "lib-surrealkv" }
run_task = { name = ["bench-target"] }

[tasks.bench-sdk-mem]
category = "CI - BENCHMARK - SurrealDB Target"
env = { BENCH_DATASTORE_TARGET = "sdk-mem" }
run_task = { name = ["bench-target"] }

[tasks.bench-sdk-rocksdb]
category = "CI - BENCHMARK - SurrealDB Target"
env = { BENCH_DATASTORE_TARGET = "sdk-rocksdb" }
run_task = { name = ["bench-target"] }

[tasks.bench-sdk-surrealkv]
category = "CI - BENCHMARK - SurrealDB Target"
env = { BENCH_DATASTORE_TARGET = "sdk-surrealkv" }
run_task = { name = ["bench-target"] }

[tasks.bench-sdk-ws]
category = "CI - BENCHMARK - SurrealDB Target"
env = { BENCH_DATASTORE_TARGET = "sdk-ws" }
run_task = { name = ["bench-target"] }<|MERGE_RESOLUTION|>--- conflicted
+++ resolved
@@ -67,11 +67,7 @@
 [tasks.ci-graphql-integration]
 category = "GRAPHQL - INTEGRATION TESTS"
 command = "cargo"
-<<<<<<< HEAD
-env = { RUST_BACKTRACE = 1, RUST_LOG = { value = "cli_integration::common=debug", condition = { env_not_set = ["RUST_LOG"] } }, SURREAL_CAPS_ALLOW_EXPERIMENTAL = "graphql", RUSTFLAGS = "--cfg surrealdb_unstable" }
-=======
-env = { RUST_BACKTRACE = 1, RUST_LOG = { value = "cli_integration::common=debug", condition = { env_not_set = ["RUST_LOG"] } }, SURREAL_EXPERIMENTAL_GRAPHQL = "true" }
->>>>>>> 48eaf5ef
+env = { RUST_BACKTRACE = 1, RUST_LOG = { value = "cli_integration::common=debug", condition = { env_not_set = ["RUST_LOG"] } }, SURREAL_CAPS_ALLOW_EXPERIMENTAL = "graphql" }
 args = ["test", "--locked", "--features", "storage-mem", "--workspace", "--test", "graphql_integration", "--", "graphql_integration", "--nocapture"]
 
 [tasks.ci-test-workspace]
