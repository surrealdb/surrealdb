[env]
RUSTFLAGS = { value = "--cfg tokio_unstable", condition = { env_not_set = [
    "RUSTFLAGS",
] } }
BENCH_WORKER_THREADS = { value = "1", condition = { env_not_set = [
    "BENCH_WORKER_THREADS",
] } }
BENCH_NUM_OPS = { value = "1000", condition = { env_not_set = [
    "BENCH_NUM_OPS",
] } }
BENCH_DURATION = { value = "30", condition = { env_not_set = [
    "BENCH_DURATION",
] } }
BENCH_SAMPLE_SIZE = { value = "10", condition = { env_not_set = [
    "BENCH_SAMPLE_SIZE",
] } }
BENCH_FEATURES = { value = "protocol-ws,kv-mem,kv-rocksdb,kv-surrealkv", condition = { env_not_set = [
    "BENCH_FEATURES",
] } }
# Used to speed up the scripting timeout test, otherwise the test takes 5 seconds.
SURREAL_SCRIPTING_MAX_TIME_LIMIT = { value = "500", condition = { env_not_set = [
    "SURREAL_SCRIPTING_MAX_TIME_LIMIT",
] } }
# Configure LLVM profiling output to go to target directory instead of repo root
LLVM_PROFILE_FILE = { value = "target/llvm-cov-target/%p-%m.profraw", condition = { env_not_set = [
    "LLVM_PROFILE_FILE",
] } }

# --------------------------------------------------
# Quality checks
# --------------------------------------------------

[tasks.ci-docs]
category = "CI - CHECK"
description = "Check documentation generation"
command = "cargo"
args = [
    "doc",
    "--no-deps",
    "--package",
    "surrealdb",
    "--features",
    "rustls,native-tls,protocol-ws,protocol-http,kv-mem,kv-rocksdb,kv-tikv,http,scripting,jwks",
]

[tasks.ci-format]
category = "CI - CHECK"
description = "Run code formatting checks"
toolchain = "${SURREAL_NIGHTLY_RUST_TOOLCHAIN}"
command = "cargo"
args = [
    "fmt",
    "--all",
    "--check",
]

[tasks.ci-check]
category = "CI - CHECK"
description = "Run code quality checks"
command = "cargo"
args = [
    "check",
    "--locked",
    "--workspace",
    "--all-targets",
    "--features",
    "${ALL_FEATURES}",
    "${@}",
]

[tasks.ci-check-release]
category = "CI - CHECK"
description = "Run code quality checks (release)"
command = "cargo"
args = [
    "check",
    "--release",
    "--locked",
    "--workspace",
    "--all-targets",
    "--features",
    "${ALL_FEATURES}",
]

[tasks.ci-clippy]
category = "CI - CHECK"
description = "Run code quality linting"
command = "cargo"
args = [
    "clippy",
    "--workspace",
    "--all-targets",
    "--features",
    "${ALL_FEATURES}",
    "--tests",
    "--benches",
    "--bins",
    "--",
    "-D",
    "warnings",
]

[tasks.ci-clippy-release]
category = "CI - CHECK"
description = "Run code quality linting (release)"
command = "cargo"
args = [
    "clippy",
    "--workspace",
    "--all-targets",
    "--release",
    "--features",
    "${ALL_FEATURES}",
    "--tests",
    "--benches",
    "--bins",
    "--",
    "-D",
    "warnings",
]

[tasks.ci-check-wasm]
# Note: On Mac, Apple ships its own version of LLVM which does not cross-compile to WASM.
# To build this on a Mac, you need to install the upstream LLVM Clang.
# Steps:
# 1. Install LLVM from Homebrew: `brew install llvm`
# 2. Add the LLVM bin directory to your PATH: `echo 'export PATH="/opt/homebrew/opt/llvm/bin:$PATH"' >> ~/.zshrc`
category = "CI - CHECK"
description = "Run code quality checks (WASM)"
command = "cargo"
env = { RUSTFLAGS = '--cfg getrandom_backend="wasm_js"' }
args = [
    "check",
    "--locked",
    "--package",
    "surrealdb",
    "--features",
    "protocol-ws,protocol-http,kv-mem,kv-indxdb,http,jwks",
    "--target",
    "wasm32-unknown-unknown",
]

# --------------------------------------------------
# Integration Tests
# --------------------------------------------------

[tasks.ci-cli-integration]
category = "CI - INTEGRATION TESTS"
description = "Run CLI integration tests"
command = "cargo"
env = { RUST_BACKTRACE = 1, RUST_LOG = { value = "cli_integration=debug", condition = { env_not_set = [
    "RUST_LOG",
] } } }
args = [
    "test",
    "--locked",
    "--no-default-features",
    "--features",
    "storage-mem,storage-surrealkv,http,scripting,jwks",
    "--workspace",
    "--test",
    "cli_integration",
    "--",
    "cli_integration",
]

[tasks.ci-http-integration]
category = "CI - INTEGRATION TESTS"
description = "Run HTTP integration tests"
command = "cargo"
env = { RUST_BACKTRACE = 1, RUST_LOG = { value = "http_integration=debug", condition = { env_not_set = [
    "RUST_LOG",
] } } }
args = [
    "test",
    "--locked",
    "--no-default-features",
    "--features",
    "storage-mem,jwks",
    "--workspace",
    "--test",
    "http_integration",
    "--",
    "http_integration",
]

[tasks.ci-ws-integration]
category = "CI - INTEGRATION TESTS"
description = "Run WebSocket integration tests"
command = "cargo"
env = { RUST_BACKTRACE = 1, RUST_LOG = { value = "ws_integration=debug", condition = { env_not_set = [
    "RUST_LOG",
] } } }
args = [
    "test",
    "--locked",
    "--no-default-features",
    "--features",
    "storage-mem",
    "--workspace",
    "--test",
    "ws_integration",
    "--",
    "ws_integration",
]

[tasks.ci-ml-integration]
category = "CI - INTEGRATION TESTS"
description = "Run ML integration tests"
command = "cargo"
env = { RUST_BACKTRACE = 1, RUST_LOG = { value = "cli_integration::common=debug", condition = { env_not_set = [
    "RUST_LOG",
] } } }
args = [
    "test",
    "--locked",
    "--features",
    "storage-mem,ml",
    "--workspace",
    "--test",
    "ml_integration",
    "--",
    "ml_integration",
    "--nocapture",
]

[tasks.ci-graphql-integration]
category = "CI - INTEGRATION TESTS"
description = "Run GraphQL integration tests"
command = "cargo"
env = { RUST_BACKTRACE = 1, RUST_LOG = { value = "cli_integration::common=debug", condition = { env_not_set = [
    "RUST_LOG",
] } }, SURREAL_CAPS_ALLOW_EXPERIMENTAL = "graphql" }
args = [
    "test",
    "--locked",
    "--features",
    "storage-mem",
    "--workspace",
    "--test",
    "graphql_integration",
    "--",
    "graphql_integration",
    "--nocapture",
]

# --------------------------------------------------
# API tests
# --------------------------------------------------

[tasks.test-api-integration]
private = true
command = "cargo"
env = { RUST_BACKTRACE = 1 }
args = [
    "nextest",
    "run",
    "--locked",
    "--package",
    "surrealdb",
    "--no-default-features",
    "--features",
    "${_TEST_FEATURES}",
    "--test",
    "api",
    "${@}",
]

[tasks.ci-api-integration]
private = true
env = { RUST_BACKTRACE = 1, _START_SURREALDB_PATH = "memory" }
run_task = { name = [
    "start-surrealdb",
    "test-api-integration",
    "stop-surrealdb",
], fork = true }

[tasks.ci-api-integration-all]
category = "CI - INTEGRATION TESTS"
description = "Run all integration tests"
dependencies = [
    "ci-api-integration-mem",
    "ci-api-integration-rocksdb",
    "ci-api-integration-surrealkv",
    "ci-api-integration-tikv",
    "ci-api-integration-http",
    "ci-api-integration-ws",
    "ci-api-integration-any",
]

#
# API tests with networked services
#

[tasks.ci-api-integration-any]
category = "CI - INTEGRATION TESTS"
description = "Run API integration tests with Any engine"
env = { _TEST_API_ENGINE = "any", _TEST_FEATURES = "protocol-http" }
run_task = "ci-api-integration"

[tasks.ci-api-integration-http]
category = "CI - INTEGRATION TESTS"
description = "Run API integration tests with the HTTP engine"
env = { _TEST_API_ENGINE = "http", _TEST_FEATURES = "protocol-http" }
run_task = "ci-api-integration"

[tasks.ci-api-integration-ws]
category = "CI - INTEGRATION TESTS"
description = "Run API integration tests with the WebSocket engine"
env = { _TEST_API_ENGINE = "ws", _TEST_FEATURES = "protocol-ws" }
run_task = "ci-api-integration"

#
# API tests with embedded services
#

[tasks.ci-api-integration-mem]
category = "CI - INTEGRATION TESTS"
description = "Run API integration tests with the in-memory engine"
env = { _TEST_API_ENGINE = "mem", _TEST_FEATURES = "kv-mem" }
run_task = { name = [
    "test-api-integration",
], fork = true, parallel = true }

[tasks.ci-api-integration-rocksdb]
category = "CI - INTEGRATION TESTS"
description = "Run API integration tests with the RocksDB engine"
env = { _TEST_API_ENGINE = "rocksdb", _TEST_FEATURES = "kv-rocksdb" }
run_task = { name = [
    "test-api-integration",
], fork = true, parallel = true }

[tasks.ci-api-integration-surrealkv]
category = "CI - INTEGRATION TESTS"
description = "Run API integration tests with the SurrealKV engine"
env = { _TEST_API_ENGINE = "surrealkv", _TEST_FEATURES = "kv-surrealkv" }
run_task = { name = [
    "test-api-integration",
], fork = true, parallel = false }

[tasks.ci-api-integration-tikv]
category = "CI - INTEGRATION TESTS"
description = "Run API integration tests with the TiKV engine"
env = { _TEST_API_ENGINE = "tikv", _TEST_FEATURES = "kv-tikv" }
run_task = { name = [
    "start-tikv",
    "test-api-integration",
    "stop-tikv",
], fork = true, parallel = false }

# --------------------------------------------------
# KVS tests
# --------------------------------------------------

[tasks.test-kvs]
private = true
command = "cargo"
env = { RUST_BACKTRACE = 1 }
args = [
    "nextest",
    "run",
    "--locked",
    "--package",
    "surrealdb-core",
    "--no-default-features",
    "--features",
    "${_TEST_FEATURES}",
    "--lib",
    "--",
    "kvs::tests",
]

[tasks.ci-kvs-mem]
category = "CI - INTEGRATION TESTS"
description = "Run KVS integration tests with the in-memory engine"
env = { _TEST_API_ENGINE = "mem", _TEST_FEATURES = "kv-mem" }
run_task = { name = [
    "test-kvs",
], fork = true, parallel = true }

[tasks.ci-kvs-rocksdb]
category = "CI - INTEGRATION TESTS"
description = "Run KVS integration tests with the RocksDB engine"
env = { _TEST_API_ENGINE = "file", _TEST_FEATURES = "kv-rocksdb", SURREAL_ROCKSDB_SST_MAX_ALLOWED_SPACE_USAGE = 10485760, SURREAL_ROCKSDB_WRITE_BUFFER_SIZE = 10240, SURREAL_ROCKSDB_WAL_SIZE_LIMIT = 1 }
run_task = { name = [
    "test-kvs",
], fork = true, parallel = true }

[tasks.ci-kvs-surrealkv]
category = "CI - INTEGRATION TESTS"
description = "Run KVS integration tests with the SurrealKV engine"
env = { _TEST_API_ENGINE = "surrealkv", _TEST_FEATURES = "kv-surrealkv" }
run_task = { name = [
    "test-kvs",
], fork = true, parallel = false }

[tasks.ci-kvs-tikv]
category = "CI - INTEGRATION TESTS"
description = "Run KVS integration tests with the TiKV engine"
env = { _TEST_API_ENGINE = "tikv", _TEST_FEATURES = "kv-tikv" }
run_task = { name = [
    "start-tikv",
    "test-kvs",
    "stop-tikv",
], fork = true, parallel = false }

# --------------------------------------------------
# Language tests
# --------------------------------------------------

[tasks.test-lang]
private = true
category = "CI - LANGUAGE TESTS"
description = "Run SurrealQL language tests with specified engine"
script = """
    #!/bin/bash -ex
    cd crates/language-tests
    if [ "${_TEST_LANG_FEATURES}" != "" ]; then
        cargo build --features ${_TEST_LANG_FEATURES}
    else
        cargo build
    fi
    if [ "${_TEST_API_ENGINE}" = "surrealkv" ] || [ "${_TEST_API_ENGINE}" = "tikv" ] || [ "${_TEST_API_ENGINE}" = "foundation" ]; then
        ./target/debug/surrealql-test --color always run --no-wip --jobs 1 --backend ${_TEST_API_ENGINE}
    else
        ./target/debug/surrealql-test --color always run --no-wip --jobs 3 --backend ${_TEST_API_ENGINE}
    fi
"""

[tasks.ci-lang-test-all]
category = "CI - LANGUAGE TESTS"
description = "Run all language tests"
dependencies = [
    "ci-lang-test-mem",
    "ci-lang-test-rocksdb",
    "ci-lang-test-surrealkv",
    "ci-lang-test-tikv",
]

[tasks.ci-lang-test-mem]
category = "CI - LANGUAGE TESTS"
description = "Run SurrealQL language tests with the in-memory engine"
env = { _TEST_API_ENGINE = "memory", _TEST_LANG_FEATURES = "" }
run_task = { name = [
    "test-lang",
], fork = true, parallel = true }

[tasks.ci-lang-test-rocksdb]
category = "CI - LANGUAGE TESTS"
description = "Run SurrealQL language tests with the RocksDB engine"
env = { _TEST_API_ENGINE = "rocksdb", _TEST_LANG_FEATURES = "backend-rocksdb" }
run_task = { name = [
    "test-lang",
], fork = true, parallel = true }

[tasks.ci-lang-test-surrealkv]
category = "CI - LANGUAGE TESTS"
description = "Run SurrealQL language tests with the SurrealKV engine"
env = { _TEST_API_ENGINE = "surrealkv", _TEST_LANG_FEATURES = "backend-surrealkv" }
run_task = { name = [
    "test-lang",
], fork = true, parallel = false }

[tasks.ci-lang-test-tikv]
category = "CI - LANGUAGE TESTS"
description = "Run SurrealQL language tests with the TiKV engine"
env = { _TEST_API_ENGINE = "tikv", _TEST_LANG_FEATURES = "backend-tikv" }
run_task = { name = [
    "start-tikv",
    "test-lang",
    "stop-tikv",
], fork = true, parallel = false }

# --------------------------------------------------
# Workspace tests
# --------------------------------------------------

[tasks.ci-workspace-test]
category = "CI - WORKSPACE TESTS"
description = "Run workspace library tests"
command = "cargo"
args = [
    "nextest",
    "run",
    "--locked",
    "--no-default-features",
    "--features",
    "allocator,allocation-tracking,storage-mem,scripting,http,jwks",
    "--workspace",
    "--",
    "--skip", "api_integration",
    "--skip", "cli_integration",
    "--skip", "http_integration",
    "--skip", "ws_integration",
    "--skip", "ml_integration",
    "--skip", "graphql_integration",
    "--skip", "database_upgrade",
]

# --------------------------------------------------
# Workspace tests
# --------------------------------------------------

[tasks.ci-workspace-full]
category = "CI - WORKSPACE TESTS"
description = "Run full workspace tests"
command = "cargo"
args = [
    "nextest",
    "run",
    "--locked",
    "--no-default-features",
    "--features",
    "allocator,allocation-tracking,storage-mem,scripting,http,jwks",
    "--workspace",
]

[tasks.ci-workspace-full-with-server]
env = { _START_SURREALDB_PATH = "memory" }
category = "CI - WORKSPACE TESTS"
description = "Run full workspace tests, with a local SurrealDB server"
run_task = { name = [
    "start-surrealdb",
    "ci-workspace-full",
    "stop-surrealdb",
], fork = true }

# --------------------------------------------------
# Coverage checks
# --------------------------------------------------

[tasks.ci-workspace-coverage]
category = "CI - WORKSPACE TESTS"
description = "Run full workspace tests with code coverage"
command = "cargo"
env = { LLVM_PROFILE_FILE = "target/llvm-cov-target/%p-%m.profraw" }
args = [
    "llvm-cov",
    "nextest",
    "--lcov",
    "--output-path",
    "lcov.info",
    "--locked",
    "--no-default-features",
    "--features",
    "allocator,allocation-tracking,storage-mem,scripting,http,jwks",
    "--workspace",
    # Exclude surrealism packages due to wasmtime complexity and stdin loops
    "--exclude", "surrealism-cli",
    "--exclude", "surrealism-runtime",
    "--exclude", "surrealism",
    "--exclude", "surrealism-macros",
    "--exclude", "surrealism-types",
    "--exclude", "demo",
]

[tasks.ci-workspace-coverage-with-server]
env = { _START_SURREALDB_PATH = "memory" }
category = "CI - WORKSPACE TESTS"
description = "Run full workspace tests with code coverage, and a local SurrealDB server"
run_task = { name = [
    "start-surrealdb",
    "ci-workspace-coverage",
    "stop-surrealdb",
], fork = true }

# --------------------------------------------------
# Services
# --------------------------------------------------

[tasks.build-surrealdb]
category = "CI - BUILD"
private = true
command = "cargo"
args = [
    "build",
    "--locked",
    "--no-default-features",
    "--features",
    "storage-mem",
]

[tasks.start-surrealdb]
category = "CI - SERVICES"
description = "Start a local SurrealDB server"
dependencies = ["build-surrealdb"]
script = """
    #!/bin/bash -ex

<<<<<<< HEAD

    target/debug/surreal start ${_START_SURREALDB_PATH} --allow-all --deny-guests &>/tmp/surrealdb-${_TEST_API_ENGINE}.log &
=======
    target/debug/surreal start ${_START_SURREALDB_PATH} --allow-all &>/tmp/surrealdb-${_TEST_API_ENGINE}.log &
>>>>>>> 7501e0ef

    echo $! > /tmp/surreal-${_TEST_API_ENGINE}.pid

    set +e
    echo "Waiting for surreal to be ready..."
    tries=0
    while [[ $tries < 5 ]]; do
            target/debug/surreal is-ready 2>/dev/null && echo "Ready!" && exit 0 || sleep 1
            tries=$((tries + 1))
    done

    echo "ERROR: Surreal is unhealthy!"
    exit 1
"""

[tasks.stop-surrealdb]
category = "CI - SERVICES"
description = "Stop the local SurrealDB server"
script = """
    #!/bin/bash -ex
    kill $(cat /tmp/surreal-${_TEST_API_ENGINE}.pid) || true
    sleep 5
    kill -9 $(cat /tmp/surreal-${_TEST_API_ENGINE}.pid) || true
"""

[tasks.start-tikv]
category = "CI - SERVICES"
description = "Start a local TiKV playground"
script = """
    #!/bin/bash -ex

	echo "Installing TiKV playground..."
    ${HOME}/.tiup/bin/tiup install pd tikv playground

    echo "Cleaning TiKV playground..."
    ${HOME}/.tiup/bin/tiup clean --all
    killall -q tiup-playground || true
    rm -rf ${HOME}/.tiup/data/testing

	echo "Starting TiKV playground..."
	nohup ${HOME}/.tiup/bin/tiup playground --mode tikv-slim --kv 1 --pd 1 --db 0 --ticdc 0 --tiflash 0 --without-monitor --tag "testing" > /tmp/tiup.log &

    set +e
	tries=0
	echo "Waiting for TiKV playground to start..."
	while [[ $tries -lt 5 ]]; do
		sleep 5
		echo "Displaying playground status..."
		if ! ${HOME}/.tiup/bin/tiup playground display >/dev/null; then
			tries=$((tries + 1));
			continue
		fi
		exit 0;
	done

	echo "PANIC: Couldn't start TiKV playground! Here are the logs for the last attempt:"
    cat /tmp/tiup.log

    exit 1
"""

[tasks.stop-tikv]
category = "CI - SERVICES"
description = "Stop the local TiKV playground"
script = """
    #!/bin/bash -ex

    echo "Cleaning TiKV playground..."
    ${HOME}/.tiup/bin/tiup clean --all
    killall -q tiup-playground || true
    rm -rf ${HOME}/.tiup/data/testing

    set +e
	tries=0
	echo "Waiting for TiKV playground to stop..."
	while [[ $tries -lt 5 ]]; do
		sleep 5
		echo "Displaying playground status..."
		if ${HOME}/.tiup/bin/tiup playground display >/dev/null; then
			tries=$((tries + 1));
			continue
		fi
		exit 0;
	done

	echo "PANIC: Couldn't stop TiKV playground! Here are the logs for the last attempt:"
    cat /tmp/tiup.log

    exit 1
"""

# --------------------------------------------------
# Benchmarks
# --------------------------------------------------

[tasks.ci-bench]
category = "CI - BENCHMARK"
description = "Run SurrealDB benchmarks"
command = "cargo"
args = [
    "bench",
    "--quiet",
    "--package",
    "surrealdb",
    "--no-default-features",
    "--features",
    "kv-mem,scripting,http,jwks",
    "${@}",
]

[tasks.bench-target]
private = true
category = "CI - BENCHMARK"
command = "cargo"
args = [
    "bench",
    "--package",
    "surrealdb",
    "--bench",
    "sdb",
    "--no-default-features",
    "--features",
    "${BENCH_FEATURES}",
    "${@}",
]

[tasks.bench-lib-mem]
category = "CI - BENCHMARK"
description = "Run library benchmarks with the in-memory engine"
env = { BENCH_DATASTORE_TARGET = "lib-mem" }
run_task = { name = ["bench-target"] }

[tasks.bench-lib-rocksdb]
category = "CI - BENCHMARK"
description = "Run library benchmarks with the RocksDB engine"
env = { BENCH_DATASTORE_TARGET = "lib-rocksdb" }
run_task = { name = ["bench-target"] }

[tasks.bench-lib-surrealkv]
category = "CI - BENCHMARK"
description = "Run library benchmarks with the SurrealKV engine"
env = { BENCH_DATASTORE_TARGET = "lib-surrealkv" }
run_task = { name = ["bench-target"] }

[tasks.bench-sdk-mem]
category = "CI - BENCHMARK"
description = "Run SDK benchmarks with the in-memory engine"
env = { BENCH_DATASTORE_TARGET = "sdk-mem" }
run_task = { name = ["bench-target"] }

[tasks.bench-sdk-rocksdb]
category = "CI - BENCHMARK"
description = "Run SDK benchmarks with the RocksDB engine"
env = { BENCH_DATASTORE_TARGET = "sdk-rocksdb" }
run_task = { name = ["bench-target"] }

[tasks.bench-sdk-surrealkv]
category = "CI - BENCHMARK"
description = "Run SDK benchmarks with the SurrealKV engine"
env = { BENCH_DATASTORE_TARGET = "sdk-surrealkv" }
run_task = { name = ["bench-target"] }

[tasks.bench-sdk-ws]
category = "CI - BENCHMARK"
description = "Run SDK benchmarks with the WebSocket engine"
env = { BENCH_DATASTORE_TARGET = "sdk-ws" }
run_task = { name = ["bench-target"] }

# --------------------------------------------------
# Run all required checks for PR merge
# --------------------------------------------------

[tasks.ci-sdk-build]
category = "CI - INTEGRATION TESTS"
description = "Build SDK test projects"
script = """
    #!/bin/bash -e
    echo "Building SDK local tests..."
    cd tests/sdk/local
    cargo build

    echo "Building SDK remote tests..."
    cd ../remote
    cargo build
"""

[tasks.ci-all-required]
category = "CI - ALL REQUIRED CHECKS"
description = "Run almost all required CI checks that must pass for PR merge"
dependencies = [
    # Code quality checks
    "ci-format",
    "ci-clippy",
    "ci-check",
    "ci-check-wasm",
    "ci-docs",
    # Workspace tests
    "ci-workspace-test",
    # Integration tests
    "ci-cli-integration",
    "ci-http-integration",
    "ci-ws-integration",
    "ci-ml-integration",
    # KVS tests
    "ci-kvs-mem",
    "ci-kvs-rocksdb",
    "ci-kvs-surrealkv",
    # SDK build tests
    "ci-sdk-build",
    # SDK tests
    "ci-api-integration-mem",
    "ci-api-integration-rocksdb",
    "ci-api-integration-surrealkv",
    "ci-api-integration-http",
    "ci-api-integration-ws",
    "ci-api-integration-any",
    # Language tests
    "ci-lang-test-mem",
    "ci-lang-test-rocksdb",
    "ci-lang-test-surrealkv",
]<|MERGE_RESOLUTION|>--- conflicted
+++ resolved
@@ -587,12 +587,7 @@
 script = """
     #!/bin/bash -ex
 
-<<<<<<< HEAD
-
     target/debug/surreal start ${_START_SURREALDB_PATH} --allow-all --deny-guests &>/tmp/surrealdb-${_TEST_API_ENGINE}.log &
-=======
-    target/debug/surreal start ${_START_SURREALDB_PATH} --allow-all &>/tmp/surrealdb-${_TEST_API_ENGINE}.log &
->>>>>>> 7501e0ef
 
     echo $! > /tmp/surreal-${_TEST_API_ENGINE}.pid
 
