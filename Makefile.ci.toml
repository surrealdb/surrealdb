[env]
<<<<<<< HEAD
RUSTFLAGS = { condition = { env_not_set = [
=======
RUSTFLAGS = { value = "-D warnings --cfg tokio_unstable", condition = { env_not_set = [
>>>>>>> 2564e686
    "RUSTFLAGS",
] } }
BENCH_WORKER_THREADS = { value = "1", condition = { env_not_set = [
    "BENCH_WORKER_THREADS",
] } }
BENCH_NUM_OPS = { value = "1000", condition = { env_not_set = [
    "BENCH_NUM_OPS",
] } }
BENCH_DURATION = { value = "30", condition = { env_not_set = [
    "BENCH_DURATION",
] } }
BENCH_SAMPLE_SIZE = { value = "10", condition = { env_not_set = [
    "BENCH_SAMPLE_SIZE",
] } }
BENCH_FEATURES = { value = "protocol-ws,kv-mem,kv-rocksdb,kv-surrealkv", condition = { env_not_set = [
    "BENCH_FEATURES",
] } }
# Used to speed up the scripting timeout test, otherwise the test takes 5 seconds.
SURREAL_SCRIPTING_MAX_TIME_LIMIT = { value = "500", condition = { env_not_set = [
    "SURREAL_SCRIPTING_MAX_TIME_LIMIT",
] } }

[tasks.ci-format]
category = "CI - CHECK"
command = "cargo"
args = ["fmt", "--all", "--check"]

[tasks.ci-check]
category = "CI - CHECK"
command = "cargo"
args = [
    "check",
    "--locked",
    "--workspace",
    "--all-targets",
    "--features",
    "${ALL_FEATURES}",
]

[tasks.ci-check-release]
category = "CI - CHECK"
command = "cargo"
args = [
    "check",
    "--release",
    "--locked",
    "--workspace",
    "--all-targets",
    "--features",
    "${ALL_FEATURES}",
]

[tasks.ci-clippy]
category = "CI - CHECK"
command = "cargo"
args = [
    "clippy",
    "--workspace",
    "--all-targets",
    "--features",
    "${ALL_FEATURES}",
    "--tests",
    "--benches",
    "--bins",
    "--",
    "-D",
    "warnings",
]

[tasks.ci-clippy-release]
category = "CI - CHECK"
command = "cargo"
args = [
    "clippy",
    "--workspace",
    "--all-targets",
    "--release",
    "--features",
    "${ALL_FEATURES}",
    "--tests",
    "--benches",
    "--bins",
    "--",
    "-D",
    "warnings",
]

[tasks.ci-check-wasm]
# Note: On Mac, Apple ships its own version of LLVM which does not cross-compile to WASM.
# To build this on a Mac, you need to install the upstream LLVM Clang.
# Steps:
# 1. Install LLVM from Homebrew: `brew install llvm`
# 2. Add the LLVM bin directory to your PATH: `echo 'export PATH="/opt/homebrew/opt/llvm/bin:$PATH"' >> ~/.zshrc`
category = "CI - CHECK"
command = "cargo"
env = { RUSTFLAGS = '--cfg getrandom_backend="wasm_js"' }
args = [
    "check",
    "--locked",
    "--package",
    "surrealdb",
    "--features",
    "protocol-ws,protocol-http,kv-mem,kv-indxdb,http,jwks",
    "--target",
    "wasm32-unknown-unknown",
]

#
# Integration Tests
#

[tasks.ci-cli-integration]
category = "CI - INTEGRATION TESTS"
command = "cargo"
env = { RUST_BACKTRACE = 1, RUST_LOG = { value = "cli_integration=debug", condition = { env_not_set = [
    "RUST_LOG",
] } } }
args = [
    "test",
    "--locked",
    "--no-default-features",
    "--features",
    "storage-mem,storage-surrealkv,http,scripting,jwks",
    "--workspace",
    "--test",
    "cli_integration",
    "--",
    "cli_integration",
]

[tasks.ci-http-integration]
category = "CI - INTEGRATION TESTS"
command = "cargo"
env = { RUST_BACKTRACE = 1, RUST_LOG = { value = "http_integration=debug", condition = { env_not_set = [
    "RUST_LOG",
] } } }
args = [
    "test",
    "--locked",
    "--no-default-features",
    "--features",
    "storage-mem,http-compression,jwks",
    "--workspace",
    "--test",
    "http_integration",
    "--",
    "http_integration",
]

[tasks.ci-ws-integration]
category = "WS - INTEGRATION TESTS"
command = "cargo"
env = { RUST_BACKTRACE = 1, RUST_LOG = { value = "ws_integration=debug", condition = { env_not_set = [
    "RUST_LOG",
] } } }
args = [
    "test",
    "--locked",
    "--no-default-features",
    "--features",
    "storage-mem",
    "--workspace",
    "--test",
    "ws_integration",
    "--",
    "ws_integration",
]

[tasks.ci-ml-integration]
category = "ML - INTEGRATION TESTS"
command = "cargo"
env = { RUST_BACKTRACE = 1, RUST_LOG = { value = "cli_integration::common=debug", condition = { env_not_set = [
    "RUST_LOG",
] } } }
args = [
    "test",
    "--locked",
    "--features",
    "storage-mem,ml",
    "--workspace",
    "--test",
    "ml_integration",
    "--",
    "ml_integration",
    "--nocapture",
]

[tasks.ci-graphql-integration]
category = "GRAPHQL - INTEGRATION TESTS"
command = "cargo"
env = { RUST_BACKTRACE = 1, RUST_LOG = { value = "cli_integration::common=debug", condition = { env_not_set = [
    "RUST_LOG",
] } }, SURREAL_CAPS_ALLOW_EXPERIMENTAL = "graphql" }
args = [
    "test",
    "--locked",
    "--features",
    "storage-mem",
    "--workspace",
    "--test",
    "graphql_integration",
    "--",
    "graphql_integration",
    "--nocapture",
]

[tasks.ci-test-workspace]
category = "CI - INTEGRATION TESTS"
command = "cargo"
args = [
    "test",
    "--locked",
    "--no-default-features",
    "--features",
    "allocator,allocation-tracking,storage-mem,scripting,http,jwks",
    "--workspace",
    "--",
    "--skip",
    "api_integration",
    "--skip",
    "cli_integration",
    "--skip",
    "http_integration",
    "--skip",
    "ws_integration",
    "--skip",
    "ml_integration",
    "--skip",
    "graphql_integration",
    "--skip",
    "database_upgrade",
]

[tasks.ci-workspace-coverage]
category = "CI - INTEGRATION TESTS"
command = "cargo"
args = [
    "llvm-cov",
    "--html",
    "--locked",
    "--no-default-features",
    "--features",
    "storage-mem,scripting,http,jwks",
    "--workspace",
    "--",
    "--skip",
    "api_integration",
    "--skip",
    "cli_integration",
    "--skip",
    "http_integration",
    "--skip",
    "ws_integration",
    "--skip",
    "ml_integration",
    "--skip",
    "graphql_integration",
    "--skip",
    "database_upgrade",
]

[tasks.test-workspace-coverage-complete]
category = "CI - INTEGRATION TESTS"
command = "cargo"
args = [
    "llvm-cov",
    "--html",
    "--locked",
    "--no-default-features",
    "--features",
    "protocol-ws,protocol-http,kv-mem,kv-rocksdb",
    "--workspace",
]

[tasks.ci-workspace-coverage-complete]
env = { _START_SURREALDB_PATH = "memory" }
category = "CI - INTEGRATION TESTS"
run_task = { name = [
    "start-surrealdb",
    "test-workspace-coverage-complete",
    "stop-surrealdb",
], fork = true }

[tasks.ci-database-upgrade]
env = { _TEST_FEATURES = "storage-rocksdb", RUSTFLAGS = "-D warnings --cfg docker --cfg tokio_unstable" }
category = "CI - DATABASE UPGRADE TESTS"
run_task = { name = ["test-database-upgrade"], fork = true }

#
# Tests private tasks
#

[tasks.test-kvs]
private = true
command = "cargo"
env = { RUST_BACKTRACE = 1 }
args = [
    "test",
    "--locked",
    "--package",
    "surrealdb-core",
    "--no-default-features",
    "--features",
    "${_TEST_FEATURES}",
    "--lib",
    "kvs::tests",
]

[tasks.test-api-integration]
private = true
command = "cargo"
env = { RUST_BACKTRACE = 1 }
args = [
    "test",
    "--locked",
    "--package",
    "surrealdb",
    "--no-default-features",
    "--features",
    "${_TEST_FEATURES}",
    "--test",
    "api",
    "api_integration::${_TEST_API_ENGINE}",
]

[tasks.ci-api-integration]
private = true
env = { RUST_BACKTRACE = 1, _START_SURREALDB_PATH = "memory" }
run_task = { name = [
    "start-surrealdb",
    "test-api-integration",
    "stop-surrealdb",
], fork = true }

[tasks.test-database-upgrade]
private = true
command = "cargo"
env = { RUST_LOG = "info" }
args = [
    "test",
    "--locked",
    "--no-default-features",
    "--features",
    "${_TEST_FEATURES}",
    "--workspace",
    "--test",
    "database_upgrade",
    "--",
    "database_upgrade",
    "--show-output",
]

#
# Integration tests with background services
#

[tasks.ci-api-integration-http]
category = "CI - INTEGRATION TESTS"
env = { _TEST_API_ENGINE = "http", _TEST_FEATURES = "protocol-http" }
run_task = "ci-api-integration"

[tasks.ci-api-integration-ws]
category = "CI - INTEGRATION TESTS"
env = { _TEST_API_ENGINE = "ws", _TEST_FEATURES = "protocol-ws" }
run_task = "ci-api-integration"

[tasks.ci-api-integration-any]
category = "CI - INTEGRATION TESTS"
env = { _TEST_API_ENGINE = "any", _TEST_FEATURES = "protocol-http" }
run_task = "ci-api-integration"

#
# Integration tests without background services
#
[tasks.ci-api-integration-mem]
category = "CI - INTEGRATION TESTS"
env = { _TEST_API_ENGINE = "mem", _TEST_FEATURES = "kv-mem" }
run_task = { name = [
    "test-kvs",
    "test-api-integration",
], fork = true, parallel = true }

[tasks.ci-api-integration-file]
category = "CI - INTEGRATION TESTS"
env = { _TEST_API_ENGINE = "file", _TEST_FEATURES = "kv-rocksdb" }
run_task = { name = [
    "test-kvs",
    "test-api-integration",
], fork = true, parallel = true }

[tasks.ci-api-integration-rocksdb]
category = "CI - INTEGRATION TESTS"
env = { _TEST_API_ENGINE = "rocksdb", _TEST_FEATURES = "kv-rocksdb" }
run_task = { name = [
    "test-kvs",
    "test-api-integration",
], fork = true, parallel = true }

[tasks.ci-api-integration-surrealkv]
category = "CI - INTEGRATION TESTS"
env = { _TEST_API_ENGINE = "surrealkv", _TEST_FEATURES = "kv-surrealkv" }
run_task = { name = [
    "test-kvs",
    "test-api-integration",
], fork = true, parallel = false }

[tasks.ci-api-integration-tikv]
category = "CI - INTEGRATION TESTS"
env = { _TEST_API_ENGINE = "tikv", _TEST_FEATURES = "kv-tikv" }
run_task = { name = [
    "start-tikv",
    "test-kvs",
    "stop-tikv",
    "start-tikv",
    "test-api-integration",
    "stop-tikv",
], fork = true, parallel = false }

[tasks.ci-api-integration-fdb-7_1]
category = "CI - INTEGRATION TESTS"
env = { _TEST_API_ENGINE = "fdb", _TEST_FEATURES = "kv-fdb-7_1" }
run_task = { name = [
    "test-kvs",
    "clear-fdb",
    "test-api-integration",
], fork = true, parallel = false }

[tasks.ci-api-integration-fdb-7_3]
category = "CI - INTEGRATION TESTS"
env = { _TEST_API_ENGINE = "fdb", _TEST_FEATURES = "kv-fdb-7_3" }
run_task = { name = [
    "test-kvs",
    "clear-fdb",
    "test-api-integration",
], fork = true, parallel = false }

[tasks.ci-api-integration-all]
category = "CI - INTEGRATION TESTS"
description = "Run all integration tests"
dependencies = [
    "ci-api-integration-mem",
    "ci-api-integration-file",
    "ci-api-integration-rocksdb",
    "ci-api-integration-surrealkv",
    "ci-api-integration-tikv",
    "ci-api-integration-fdb-7_1",
    "ci-api-integration-fdb-7_3",
    "ci-api-integration-http",
    "ci-api-integration-ws",
]

#
# Services
#
[tasks.start-surrealdb]
category = "CI - SERVICES"
dependencies = ["build-surrealdb"]
script = """
    #!/bin/bash -ex


    target/debug/surreal start ${_START_SURREALDB_PATH} --allow-all &>/tmp/surrealdb-${_TEST_API_ENGINE}.log &

    echo $! > /tmp/surreal-${_TEST_API_ENGINE}.pid

    set +e
    echo "Waiting for surreal to be ready..."
    tries=0
    while [[ $tries < 5 ]]; do
            target/debug/surreal is-ready 2>/dev/null && echo "Ready!" && exit 0 || sleep 1
            tries=$((tries + 1))
    done

    echo "ERROR: Surreal is unhealthy!"
    exit 1
"""

[tasks.stop-surrealdb]
category = "CI - SERVICES"
script = """
    kill $(cat /tmp/surreal-${_TEST_API_ENGINE}.pid) || true
    sleep 5
    kill -9 $(cat /tmp/surreal-${_TEST_API_ENGINE}.pid) || true
"""

[tasks.start-tikv]
category = "CI - SERVICES"
script = """
    #!/bin/bash -ex
	echo "Installing TiKV playground..."
    ${HOME}/.tiup/bin/tiup install pd tikv playground
	echo "Cleaning TiKV playground..."
	${HOME}/.tiup/bin/tiup clean --all
	echo "Starting TiKV playground..."
	nohup ${HOME}/.tiup/bin/tiup playground --mode tikv-slim --kv 1 --pd 1 --db 0 --ticdc 0 --tiflash 0 --without-monitor > /tmp/tiup.log &
	set +e
	tries=0
	echo "Waiting for TiKV playground to be ready..."
	while [[ $tries -lt 10 ]]; do
		sleep 5
		echo "Displaying playground status..."
		if ! ${HOME}/.tiup/bin/tiup playground display >/dev/null; then
			tries=$((tries + 1));
			continue
		fi
		exit 0;
	done
	echo "PANIC: Couldn't start tiup playground! Here are the logs for the last attempt:"
    cat /tmp/tiup.log
    exit 1
"""

[tasks.stop-tikv]
category = "CI - SERVICES"
script = """
${HOME}/.tiup/bin/tiup clean --all
"""


[tasks.clear-fdb]
category = "CI - SERVICES"
command = "fdbcli"
args = [
    "-C",
    "/etc/foundationdb/fdb.cluster",
    "--exec",
    "writemode on; clearrange \"\" \\xFF",
    "--timeout",
    "20",
]

#
# Builds
#

[tasks.build-surrealdb]
category = "CI - BUILD"
command = "cargo"
args = [
    "build",
    "--locked",
    "--no-default-features",
    "--features",
    "storage-mem",
]

#
# Benchmarks - Common
#
[tasks.ci-bench]
category = "CI - BENCHMARK"
command = "cargo"
args = [
    "bench",
    "--quiet",
    "--package",
    "surrealdb",
    "--no-default-features",
    "--features",
    "kv-mem,scripting,http,jwks",
    "${@}",
]

#
# Benchmarks - SDB - Per Target
#

[tasks.bench-target]
private = true
category = "CI - BENCHMARK - SurrealDB Target"
command = "cargo"
args = [
    "bench",
    "--package",
    "surrealdb",
    "--bench",
    "sdb",
    "--no-default-features",
    "--features",
    "${BENCH_FEATURES}",
    "${@}",
]

[tasks.bench-lib-mem]
category = "CI - BENCHMARK - SurrealDB Target"
env = { BENCH_DATASTORE_TARGET = "lib-mem" }
run_task = { name = ["bench-target"] }

[tasks.bench-lib-rocksdb]
category = "CI - BENCHMARK - SurrealDB Target"
env = { BENCH_DATASTORE_TARGET = "lib-rocksdb" }
run_task = { name = ["bench-target"] }

[tasks.bench-lib-surrealkv]
category = "CI - BENCHMARK - SurrealDB Target"
env = { BENCH_DATASTORE_TARGET = "lib-surrealkv" }
run_task = { name = ["bench-target"] }

[tasks.bench-sdk-mem]
category = "CI - BENCHMARK - SurrealDB Target"
env = { BENCH_DATASTORE_TARGET = "sdk-mem" }
run_task = { name = ["bench-target"] }

[tasks.bench-sdk-rocksdb]
category = "CI - BENCHMARK - SurrealDB Target"
env = { BENCH_DATASTORE_TARGET = "sdk-rocksdb" }
run_task = { name = ["bench-target"] }

[tasks.bench-sdk-surrealkv]
category = "CI - BENCHMARK - SurrealDB Target"
env = { BENCH_DATASTORE_TARGET = "sdk-surrealkv" }
run_task = { name = ["bench-target"] }

[tasks.bench-sdk-ws]
category = "CI - BENCHMARK - SurrealDB Target"
env = { BENCH_DATASTORE_TARGET = "sdk-ws" }
run_task = { name = ["bench-target"] }<|MERGE_RESOLUTION|>--- conflicted
+++ resolved
@@ -1,9 +1,5 @@
 [env]
-<<<<<<< HEAD
-RUSTFLAGS = { condition = { env_not_set = [
-=======
 RUSTFLAGS = { value = "-D warnings --cfg tokio_unstable", condition = { env_not_set = [
->>>>>>> 2564e686
     "RUSTFLAGS",
 ] } }
 BENCH_WORKER_THREADS = { value = "1", condition = { env_not_set = [
