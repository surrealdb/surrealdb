--- conflicted
+++ resolved
@@ -41,20 +41,6 @@
     "${@}",
 ]
 
-[tasks.ci-check-all]
-category = "CI - CHECK"
-command = "cargo"
-args = [
-    "check",
-    "--locked",
-    "--workspace",
-    "--all-targets",
-    "--tests",
-    "--features",
-    "${ALL_FEATURES}",
-    "${@}",
-]
-
 [tasks.ci-check-release]
 category = "CI - CHECK"
 command = "cargo"
@@ -336,11 +322,7 @@
     "${_TEST_FEATURES}",
     "--test",
     "api",
-<<<<<<< HEAD
-    "api_integration::${_TEST_API_ENGINE}",
-=======
     "${@}",
->>>>>>> 2c83cd9c
 ]
 
 [tasks.ci-api-integration]
