--- conflicted
+++ resolved
@@ -6,11 +6,6 @@
 
 [dependencies]
 actix-web = { version = "4.4.0", features = ["macros"] }
-<<<<<<< HEAD
-serde = { version = "1.0.193", features = ["derive"] }
-=======
-once_cell = "1.18.0"
 serde = { version = "1.0.209", features = ["derive"] }
->>>>>>> 44104808
 surrealdb = { path = "../.." }
 thiserror = "1.0.63"