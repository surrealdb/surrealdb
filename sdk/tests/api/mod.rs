--- conflicted
+++ resolved
@@ -541,22 +541,6 @@
 }
 
 #[test_log::test(tokio::test)]
-<<<<<<< HEAD
-async fn insert_relation_table() {
-	let (permit, db) = new_db().await;
-	db.use_ns(NS).use_db(Ulid::new().to_string()).await.unwrap();
-	drop(permit);
-	let tmp: Result<Vec<ApiRecordId>, _> = db.insert("likes").relation("{}".parse::<Value>().unwrap()).await;
-	tmp.unwrap_err();
-	let val = "{in: person:a, out: thing:a}".parse::<Value>().unwrap();
-	let _: Vec<ApiRecordId> = db.insert("likes").relation(val).await.unwrap();
-
-	let vals = 
-		"[{in: person:b, out: thing:a}, {id: likes:2, in: person:a, out: thing:a}, {id: hates:3, in: person:a, out: thing:a}]"
-		.parse::<Value>()
-	.unwrap();
-	let _: Vec<ApiRecordId> = db.insert("likes").relation(vals).await.unwrap();
-=======
 async fn insert_unspecified() {
 	let (permit, db) = new_db().await;
 	db.use_ns(NS).use_db(Ulid::new().to_string()).await.unwrap();
@@ -589,7 +573,23 @@
 		.unwrap();
 	let val = "{id: user:user2, foo: 'bar'}".parse::<Value>().unwrap();
 	assert_eq!(tmp, val);
->>>>>>> a9e6efd9
+}
+
+#[test_log::test(tokio::test)]
+async fn insert_relation_table() {
+	let (permit, db) = new_db().await;
+	db.use_ns(NS).use_db(Ulid::new().to_string()).await.unwrap();
+	drop(permit);
+	let tmp: Result<Vec<ApiRecordId>, _> = db.insert("likes").relation("{}".parse::<Value>().unwrap()).await;
+	tmp.unwrap_err();
+	let val = "{in: person:a, out: thing:a}".parse::<Value>().unwrap();
+	let _: Vec<ApiRecordId> = db.insert("likes").relation(val).await.unwrap();
+
+	let vals = 
+		"[{in: person:b, out: thing:a}, {id: likes:2, in: person:a, out: thing:a}, {id: hates:3, in: person:a, out: thing:a}]"
+		.parse::<Value>()
+	.unwrap();
+	let _: Vec<ApiRecordId> = db.insert("likes").relation(vals).await.unwrap();
 }
 
 #[test_log::test(tokio::test)]
