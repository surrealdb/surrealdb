--- conflicted
+++ resolved
@@ -55,12 +55,8 @@
 # A list of security advisory identifiers to ignore.
 # TODOs:
 # - for RUSTSEC-2024-0436, track https://github.com/3Hren/msgpack-rust/issues/365
-<<<<<<< HEAD
-# - for RUSTSEC-2025-0134, update dependencies and remove unmaintained 'rustls-pemfile'
-=======
 # - for RUSTSEC-2025-0134, rustls-pemfile is unmaintained (archived) but pulled in transitively
 #   by tonic and axum-server. Upstream crates need to migrate to rustls-pki-types.
->>>>>>> 32f490d3
 ignore = ["RUSTSEC-2024-0436", "RUSTSEC-2025-0118", "RUSTSEC-2025-0134"]
 
 # --------------------------------------------------
