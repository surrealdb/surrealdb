--- conflicted
+++ resolved
@@ -739,6 +739,10 @@
 version = "0.9.1"
 criteria = "safe-to-run"
 
+[[exemptions.h2]]
+version = "0.3.26"
+criteria = "safe-to-deploy"
+
 [[exemptions.half]]
 version = "2.3.1"
 criteria = "safe-to-deploy"
@@ -1571,11 +1575,6 @@
 version = "0.2.6"
 criteria = "safe-to-deploy"
 
-<<<<<<< HEAD
-[[exemptions.serde_qs]]
-version = "0.8.5"
-criteria = "safe-to-run"
-=======
 [[exemptions.serde_json]]
 version = "1.0.115"
 criteria = "safe-to-deploy"
@@ -1583,7 +1582,6 @@
 [[exemptions.serde_path_to_error]]
 version = "0.1.16"
 criteria = "safe-to-deploy"
->>>>>>> 4f3b9633
 
 [[exemptions.serde_spanned]]
 version = "0.6.5"
