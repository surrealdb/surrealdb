
# cargo-vet config file

[cargo-vet]
version = "0.9"

[imports.bytecode-alliance]
url = "https://raw.githubusercontent.com/bytecodealliance/wasmtime/main/supply-chain/audits.toml"

[imports.embark-studios]
url = "https://raw.githubusercontent.com/EmbarkStudios/rust-ecosystem/main/audits.toml"

[imports.fermyon]
url = "https://raw.githubusercontent.com/fermyon/spin/main/supply-chain/audits.toml"

[imports.google]
url = "https://raw.githubusercontent.com/google/supply-chain/main/audits.toml"

[imports.isrg]
url = "https://raw.githubusercontent.com/divviup/libprio-rs/main/supply-chain/audits.toml"

[imports.mozilla]
url = "https://raw.githubusercontent.com/mozilla/supply-chain/main/audits.toml"

[imports.zcash]
url = "https://raw.githubusercontent.com/zcash/rust-ecosystem/main/supply-chain/audits.toml"

[policy.surrealdb]
audit-as-crates-io = true

[policy.surrealdb-core]
audit-as-crates-io = true

[[exemptions.actix-codec]]
version = "0.5.2"
criteria = "safe-to-deploy"

[[exemptions.actix-http]]
version = "3.6.0"
criteria = "safe-to-deploy"

[[exemptions.actix-macros]]
version = "0.2.4"
criteria = "safe-to-deploy"

[[exemptions.actix-router]]
version = "0.5.2"
criteria = "safe-to-deploy"

[[exemptions.actix-rt]]
version = "2.9.0"
criteria = "safe-to-deploy"

[[exemptions.actix-server]]
version = "2.3.0"
criteria = "safe-to-deploy"

[[exemptions.actix-service]]
version = "2.0.2"
criteria = "safe-to-deploy"

[[exemptions.actix-utils]]
version = "3.0.1"
criteria = "safe-to-deploy"

[[exemptions.actix-web]]
version = "4.5.1"
criteria = "safe-to-deploy"

[[exemptions.actix-web-codegen]]
version = "4.2.2"
criteria = "safe-to-deploy"

[[exemptions.addr2line]]
version = "0.21.0"
criteria = "safe-to-deploy"

[[exemptions.ahash]]
version = "0.7.8"
criteria = "safe-to-deploy"

[[exemptions.ahash]]
version = "0.8.11"
criteria = "safe-to-deploy"

[[exemptions.aho-corasick]]
version = "1.1.3"
criteria = "safe-to-deploy"

[[exemptions.alloc-no-stdlib]]
version = "2.0.4"
criteria = "safe-to-deploy"

[[exemptions.alloc-stdlib]]
version = "0.2.2"
criteria = "safe-to-deploy"

[[exemptions.allocator-api2]]
version = "0.2.16"
criteria = "safe-to-deploy"

[[exemptions.ammonia]]
version = "4.0.0"
criteria = "safe-to-deploy"

[[exemptions.android-tzdata]]
version = "0.1.1"
criteria = "safe-to-deploy"

[[exemptions.anstream]]
version = "0.6.13"
criteria = "safe-to-deploy"

[[exemptions.anstyle]]
version = "1.0.6"
criteria = "safe-to-deploy"

[[exemptions.anstyle-parse]]
version = "0.2.3"
criteria = "safe-to-deploy"

[[exemptions.anstyle-query]]
version = "1.0.2"
criteria = "safe-to-deploy"

[[exemptions.anstyle-wincon]]
version = "3.0.2"
criteria = "safe-to-deploy"

[[exemptions.any_ascii]]
version = "0.3.2"
criteria = "safe-to-deploy"

[[exemptions.anyhow]]
version = "1.0.81"
criteria = "safe-to-deploy"

[[exemptions.approx]]
version = "0.4.0"
criteria = "safe-to-deploy"

[[exemptions.approx]]
version = "0.5.1"
criteria = "safe-to-deploy"

[[exemptions.arc-swap]]
version = "1.7.1"
criteria = "safe-to-deploy"

[[exemptions.argon2]]
version = "0.5.3"
criteria = "safe-to-deploy"

[[exemptions.arrayvec]]
version = "0.7.4"
criteria = "safe-to-deploy"

[[exemptions.ascii-canvas]]
version = "3.0.0"
criteria = "safe-to-deploy"

[[exemptions.assert_fs]]
version = "1.1.1"
criteria = "safe-to-run"

[[exemptions.async-channel]]
version = "1.9.0"
criteria = "safe-to-deploy"

[[exemptions.async-channel]]
version = "2.2.0"
criteria = "safe-to-deploy"

[[exemptions.async-compression]]
version = "0.4.7"
criteria = "safe-to-deploy"

[[exemptions.async-executor]]
version = "1.9.1"
criteria = "safe-to-deploy"

[[exemptions.async-lock]]
version = "3.3.0"
criteria = "safe-to-deploy"

[[exemptions.async-recursion]]
version = "0.3.2"
criteria = "safe-to-deploy"

[[exemptions.async-recursion]]
version = "1.1.0"
criteria = "safe-to-deploy"

[[exemptions.async-task]]
version = "4.7.0"
criteria = "safe-to-deploy"

[[exemptions.async-trait]]
version = "0.1.79"
criteria = "safe-to-deploy"

[[exemptions.async_io_stream]]
version = "0.3.3"
criteria = "safe-to-deploy"

[[exemptions.atomic]]
version = "0.5.3"
criteria = "safe-to-deploy"

[[exemptions.atomic]]
version = "0.6.0"
criteria = "safe-to-deploy"

[[exemptions.atomic-polyfill]]
version = "1.0.3"
criteria = "safe-to-deploy"

[[exemptions.atomic-waker]]
version = "1.1.2"
criteria = "safe-to-deploy"

[[exemptions.axum]]
version = "0.6.20"
criteria = "safe-to-deploy"

[[exemptions.axum]]
version = "0.7.5"
criteria = "safe-to-deploy"

[[exemptions.axum-core]]
version = "0.3.4"
criteria = "safe-to-deploy"

[[exemptions.axum-core]]
version = "0.4.3"
criteria = "safe-to-deploy"

[[exemptions.axum-extra]]
version = "0.9.2"
criteria = "safe-to-deploy"

[[exemptions.axum-macros]]
version = "0.4.1"
criteria = "safe-to-deploy"

[[exemptions.axum-server]]
version = "0.7.1"
criteria = "safe-to-deploy"

[[exemptions.backtrace]]
version = "0.3.71"
criteria = "safe-to-deploy"

[[exemptions.base64]]
version = "0.22.0"
criteria = "safe-to-deploy"

[[exemptions.base64ct]]
version = "1.6.0"
criteria = "safe-to-deploy"

[[exemptions.bcrypt]]
version = "0.15.1"
criteria = "safe-to-deploy"

[[exemptions.binascii]]
version = "0.1.4"
criteria = "safe-to-deploy"

[[exemptions.bincode]]
version = "1.3.3"
criteria = "safe-to-deploy"

[[exemptions.bindgen]]
version = "0.65.1"
criteria = "safe-to-deploy"

[[exemptions.bitflags]]
version = "1.3.2"
criteria = "safe-to-deploy"

[[exemptions.bitmaps]]
version = "3.2.1"
criteria = "safe-to-deploy"

[[exemptions.bitvec]]
version = "1.0.1"
criteria = "safe-to-deploy"

[[exemptions.blake2]]
version = "0.10.6"
criteria = "safe-to-deploy"

[[exemptions.blowfish]]
version = "0.9.1"
criteria = "safe-to-deploy"

[[exemptions.borsh]]
version = "1.4.0"
criteria = "safe-to-deploy"

[[exemptions.borsh-derive]]
version = "1.4.0"
criteria = "safe-to-deploy"

[[exemptions.brotli]]
version = "3.5.0"
criteria = "safe-to-deploy"

[[exemptions.brotli-decompressor]]
version = "2.5.1"
criteria = "safe-to-deploy"

[[exemptions.bstr]]
version = "1.9.1"
criteria = "safe-to-run"

[[exemptions.bytecheck]]
version = "0.6.12"
criteria = "safe-to-deploy"

[[exemptions.bytecheck_derive]]
version = "0.6.12"
criteria = "safe-to-deploy"

[[exemptions.byteorder]]
version = "1.5.0"
criteria = "safe-to-deploy"

[[exemptions.bytes]]
version = "1.6.0"
criteria = "safe-to-deploy"

[[exemptions.bytestring]]
version = "1.3.1"
criteria = "safe-to-deploy"

[[exemptions.bzip2-sys]]
version = "0.1.11+1.0.8"
criteria = "safe-to-deploy"

[[exemptions.cast]]
version = "0.3.0"
criteria = "safe-to-deploy"

[[exemptions.cc]]
version = "1.0.90"
criteria = "safe-to-deploy"

[[exemptions.cedar-policy]]
version = "2.4.2"
criteria = "safe-to-deploy"

[[exemptions.cedar-policy-core]]
version = "2.4.2"
criteria = "safe-to-deploy"

[[exemptions.cedar-policy-validator]]
version = "2.4.2"
criteria = "safe-to-deploy"

[[exemptions.chrono]]
version = "0.4.38"
criteria = "safe-to-deploy"

[[exemptions.ciborium]]
version = "0.2.2"
criteria = "safe-to-deploy"

[[exemptions.ciborium-io]]
version = "0.2.2"
criteria = "safe-to-deploy"

[[exemptions.ciborium-ll]]
version = "0.2.2"
criteria = "safe-to-deploy"

[[exemptions.cipher]]
version = "0.4.4"
criteria = "safe-to-deploy"

[[exemptions.clang-sys]]
version = "1.7.0"
criteria = "safe-to-deploy"

[[exemptions.clap]]
version = "4.5.4"
criteria = "safe-to-deploy"

[[exemptions.clap_builder]]
version = "4.5.2"
criteria = "safe-to-deploy"

[[exemptions.clap_derive]]
version = "4.5.4"
criteria = "safe-to-deploy"

[[exemptions.clap_lex]]
version = "0.7.0"
criteria = "safe-to-deploy"

[[exemptions.clipboard-win]]
version = "4.5.0"
criteria = "safe-to-deploy"

[[exemptions.concurrent-queue]]
version = "2.4.0"
criteria = "safe-to-deploy"

[[exemptions.console_error_panic_hook]]
version = "0.1.7"
criteria = "safe-to-deploy"

[[exemptions.const-oid]]
version = "0.9.6"
criteria = "safe-to-deploy"

[[exemptions.convert_case]]
version = "0.6.0"
criteria = "safe-to-deploy"

[[exemptions.cookie]]
version = "0.16.2"
criteria = "safe-to-deploy"

[[exemptions.cookie]]
version = "0.18.1"
criteria = "safe-to-deploy"

[[exemptions.cpp_demangle]]
version = "0.4.3"
criteria = "safe-to-deploy"

[[exemptions.cpufeatures]]
version = "0.2.12"
criteria = "safe-to-deploy"

[[exemptions.crc32fast]]
version = "1.4.0"
criteria = "safe-to-deploy"

[[exemptions.criterion]]
version = "0.5.1"
criteria = "safe-to-deploy"

[[exemptions.criterion-plot]]
version = "0.5.0"
criteria = "safe-to-deploy"

[[exemptions.critical-section]]
version = "1.1.2"
criteria = "safe-to-deploy"

[[exemptions.crossbeam-channel]]
version = "0.5.11"
criteria = "safe-to-deploy"

[[exemptions.crossbeam-deque]]
version = "0.8.5"
criteria = "safe-to-deploy"

[[exemptions.crossbeam-epoch]]
version = "0.9.18"
criteria = "safe-to-deploy"

[[exemptions.crossbeam-utils]]
version = "0.8.19"
criteria = "safe-to-deploy"

[[exemptions.darling]]
version = "0.20.8"
criteria = "safe-to-deploy"

[[exemptions.darling_core]]
version = "0.20.8"
criteria = "safe-to-deploy"

[[exemptions.darling_macro]]
version = "0.20.8"
criteria = "safe-to-deploy"

[[exemptions.dashmap]]
version = "5.5.3"
criteria = "safe-to-deploy"

[[exemptions.data-encoding]]
version = "2.5.0"
criteria = "safe-to-deploy"

[[exemptions.deadpool]]
version = "0.10.0"
criteria = "safe-to-run"

[[exemptions.deadpool-runtime]]
version = "0.1.3"
criteria = "safe-to-run"

[[exemptions.der]]
version = "0.7.9"
criteria = "safe-to-deploy"

[[exemptions.deunicode]]
version = "1.4.3"
criteria = "safe-to-deploy"

[[exemptions.devise]]
version = "0.4.1"
criteria = "safe-to-deploy"

[[exemptions.devise_codegen]]
version = "0.4.1"
criteria = "safe-to-deploy"

[[exemptions.devise_core]]
version = "0.4.1"
criteria = "safe-to-deploy"

[[exemptions.digest]]
version = "0.10.7"
criteria = "safe-to-deploy"

[[exemptions.dirs-sys-next]]
version = "0.1.2"
criteria = "safe-to-deploy"

[[exemptions.earcutr]]
version = "0.4.3"
criteria = "safe-to-deploy"

[[exemptions.either]]
version = "1.10.0"
criteria = "safe-to-deploy"

[[exemptions.ena]]
version = "0.14.2"
criteria = "safe-to-deploy"

[[exemptions.endian-type]]
version = "0.1.2"
criteria = "safe-to-deploy"

[[exemptions.env_filter]]
version = "0.1.0"
criteria = "safe-to-run"

[[exemptions.env_logger]]
version = "0.10.2"
criteria = "safe-to-run"

[[exemptions.env_logger]]
version = "0.11.3"
criteria = "safe-to-run"

[[exemptions.error-code]]
version = "2.3.1"
criteria = "safe-to-deploy"

[[exemptions.event-listener]]
version = "2.5.3"
criteria = "safe-to-deploy"

[[exemptions.event-listener]]
version = "4.0.3"
criteria = "safe-to-deploy"

[[exemptions.event-listener]]
version = "5.2.0"
criteria = "safe-to-deploy"

[[exemptions.event-listener-strategy]]
version = "0.4.0"
criteria = "safe-to-deploy"

[[exemptions.event-listener-strategy]]
version = "0.5.1"
criteria = "safe-to-deploy"

[[exemptions.ext-sort]]
version = "0.1.4"
criteria = "safe-to-deploy"

[[exemptions.fail]]
version = "0.4.0"
criteria = "safe-to-deploy"

[[exemptions.figment]]
version = "0.10.15"
criteria = "safe-to-deploy"

[[exemptions.filetime]]
version = "0.2.23"
criteria = "safe-to-deploy"

[[exemptions.findshlibs]]
version = "0.10.2"
criteria = "safe-to-deploy"

[[exemptions.fixedbitset]]
version = "0.4.2"
criteria = "safe-to-deploy"

[[exemptions.flate2]]
version = "1.0.28"
criteria = "safe-to-deploy"

[[exemptions.float_next_after]]
version = "1.0.0"
criteria = "safe-to-deploy"

[[exemptions.foundationdb]]
version = "0.9.0"
criteria = "safe-to-deploy"

[[exemptions.foundationdb-gen]]
version = "0.9.0"
criteria = "safe-to-deploy"

[[exemptions.foundationdb-macros]]
version = "0.3.0"
criteria = "safe-to-deploy"

[[exemptions.foundationdb-sys]]
version = "0.9.0"
criteria = "safe-to-deploy"

[[exemptions.fst]]
version = "0.4.7"
criteria = "safe-to-deploy"

[[exemptions.funty]]
version = "2.0.0"
criteria = "safe-to-deploy"

[[exemptions.futf]]
version = "0.1.5"
criteria = "safe-to-deploy"

[[exemptions.futures-lite]]
version = "2.3.0"
criteria = "safe-to-deploy"

[[exemptions.futures-macro]]
version = "0.3.30"
criteria = "safe-to-deploy"

[[exemptions.futures-sink]]
version = "0.3.30"
criteria = "safe-to-deploy"

[[exemptions.futures-task]]
version = "0.3.30"
criteria = "safe-to-deploy"

[[exemptions.futures-util]]
version = "0.3.30"
criteria = "safe-to-deploy"

[[exemptions.fuzzy-matcher]]
version = "0.3.7"
criteria = "safe-to-deploy"

[[exemptions.generator]]
version = "0.7.5"
criteria = "safe-to-deploy"

[[exemptions.generic-array]]
version = "0.14.7"
criteria = "safe-to-deploy"

[[exemptions.geo]]
version = "0.26.0"
criteria = "safe-to-deploy"

[[exemptions.geo]]
version = "0.27.0"
criteria = "safe-to-deploy"

[[exemptions.geo]]
version = "0.28.0"
criteria = "safe-to-deploy"

[[exemptions.geo-types]]
version = "0.7.13"
criteria = "safe-to-deploy"

[[exemptions.geographiclib-rs]]
version = "0.2.4"
criteria = "safe-to-deploy"

[[exemptions.getrandom]]
version = "0.1.16"
criteria = "safe-to-deploy"

[[exemptions.getrandom]]
version = "0.2.12"
criteria = "safe-to-deploy"

[[exemptions.gimli]]
version = "0.28.1"
criteria = "safe-to-deploy"

[[exemptions.globset]]
version = "0.4.14"
criteria = "safe-to-run"

[[exemptions.globwalk]]
version = "0.9.1"
criteria = "safe-to-run"

[[exemptions.half]]
version = "2.4.0"
criteria = "safe-to-deploy"

[[exemptions.hash32]]
version = "0.2.1"
criteria = "safe-to-deploy"

[[exemptions.hash32]]
version = "0.3.1"
criteria = "safe-to-deploy"

[[exemptions.heapless]]
version = "0.7.17"
criteria = "safe-to-deploy"

[[exemptions.heapless]]
version = "0.8.0"
criteria = "safe-to-deploy"

[[exemptions.hermit-abi]]
version = "0.3.9"
criteria = "safe-to-deploy"

[[exemptions.home]]
version = "0.5.9"
criteria = "safe-to-deploy"

[[exemptions.html5ever]]
version = "0.27.0"
criteria = "safe-to-deploy"

[[exemptions.http-body]]
version = "0.4.6"
criteria = "safe-to-deploy"

[[exemptions.humantime]]
version = "2.1.0"
criteria = "safe-to-deploy"

[[exemptions.hyper-rustls]]
version = "0.27.2"
criteria = "safe-to-deploy"

[[exemptions.hyper-timeout]]
version = "0.4.1"
criteria = "safe-to-deploy"

[[exemptions.iana-time-zone]]
version = "0.1.60"
criteria = "safe-to-deploy"

[[exemptions.ignore]]
version = "0.4.22"
criteria = "safe-to-run"

[[exemptions.imbl]]
version = "2.0.3"
criteria = "safe-to-deploy"

[[exemptions.imbl-sized-chunks]]
version = "0.1.2"
criteria = "safe-to-deploy"

[[exemptions.indexmap]]
version = "1.9.3"
criteria = "safe-to-deploy"

[[exemptions.indexmap]]
version = "2.2.6"
criteria = "safe-to-deploy"

[[exemptions.inferno]]
version = "0.11.19"
criteria = "safe-to-deploy"

[[exemptions.inlinable_string]]
version = "0.1.15"
criteria = "safe-to-deploy"

[[exemptions.ipnet]]
version = "2.9.0"
criteria = "safe-to-deploy"

[[exemptions.is-terminal]]
version = "0.4.12"
criteria = "safe-to-deploy"

[[exemptions.itertools]]
version = "0.10.5"
criteria = "safe-to-deploy"

[[exemptions.itertools]]
version = "0.11.0"
criteria = "safe-to-deploy"

[[exemptions.itertools]]
version = "0.13.0"
criteria = "safe-to-deploy"

[[exemptions.jemalloc-sys]]
version = "0.5.4+5.3.0-patched"
criteria = "safe-to-deploy"

[[exemptions.jemallocator]]
version = "0.5.4"
criteria = "safe-to-deploy"

[[exemptions.jobserver]]
version = "0.1.28"
criteria = "safe-to-deploy"

[[exemptions.js-sys]]
version = "0.3.69"
criteria = "safe-to-deploy"

[[exemptions.jsonwebtoken]]
version = "9.3.0"
criteria = "safe-to-run"

[[exemptions.lalrpop]]
version = "0.20.2"
criteria = "safe-to-deploy"

[[exemptions.lalrpop-util]]
version = "0.20.2"
criteria = "safe-to-deploy"

[[exemptions.language-tags]]
version = "0.3.2"
criteria = "safe-to-deploy"

[[exemptions.lazycell]]
version = "1.3.0"
criteria = "safe-to-deploy"

[[exemptions.libc]]
version = "0.2.153"
criteria = "safe-to-deploy"

[[exemptions.libloading]]
version = "0.7.4"
criteria = "safe-to-deploy"

[[exemptions.libm]]
version = "0.2.8"
criteria = "safe-to-deploy"

[[exemptions.libmimalloc-sys]]
version = "0.1.35"
criteria = "safe-to-deploy"

[[exemptions.libredox]]
version = "0.1.3"
criteria = "safe-to-deploy"

[[exemptions.librocksdb-sys]]
version = "0.11.0+8.1.1"
criteria = "safe-to-deploy"

[[exemptions.libz-sys]]
version = "1.1.16"
criteria = "safe-to-deploy"

[[exemptions.linfa-linalg]]
version = "0.1.0"
criteria = "safe-to-deploy"

[[exemptions.linux-raw-sys]]
version = "0.4.13"
criteria = "safe-to-deploy"

[[exemptions.local-channel]]
version = "0.1.5"
criteria = "safe-to-deploy"

[[exemptions.local-waker]]
version = "0.1.4"
criteria = "safe-to-deploy"

[[exemptions.lock_api]]
version = "0.4.11"
criteria = "safe-to-deploy"

[[exemptions.loom]]
version = "0.5.6"
criteria = "safe-to-deploy"

[[exemptions.lru]]
version = "0.12.3"
criteria = "safe-to-deploy"

[[exemptions.lz4-sys]]
version = "1.9.4"
criteria = "safe-to-deploy"

[[exemptions.mac]]
version = "0.1.1"
criteria = "safe-to-deploy"

[[exemptions.maplit]]
version = "1.0.2"
criteria = "safe-to-deploy"

[[exemptions.markup5ever]]
version = "0.12.1"
criteria = "safe-to-deploy"

[[exemptions.matchit]]
version = "0.7.3"
criteria = "safe-to-deploy"

[[exemptions.matrixmultiply]]
version = "0.3.8"
criteria = "safe-to-deploy"

[[exemptions.md-5]]
version = "0.10.6"
criteria = "safe-to-deploy"

[[exemptions.memchr]]
version = "2.7.2"
criteria = "safe-to-deploy"

[[exemptions.memmap2]]
version = "0.9.4"
criteria = "safe-to-deploy"

[[exemptions.miette]]
version = "5.10.0"
criteria = "safe-to-deploy"

[[exemptions.miette-derive]]
version = "5.10.0"
criteria = "safe-to-deploy"

[[exemptions.mimalloc]]
version = "0.1.39"
criteria = "safe-to-deploy"

[[exemptions.mime_guess]]
version = "2.0.4"
criteria = "safe-to-deploy"

[[exemptions.minimal-lexical]]
version = "0.2.1"
criteria = "safe-to-deploy"

[[exemptions.mio]]
version = "0.8.11"
criteria = "safe-to-deploy"

[[exemptions.multer]]
version = "2.1.0"
criteria = "safe-to-deploy"

[[exemptions.multimap]]
version = "0.8.3"
criteria = "safe-to-deploy"

[[exemptions.nanoid]]
version = "0.4.0"
criteria = "safe-to-deploy"

[[exemptions.ndarray]]
version = "0.15.6"
criteria = "safe-to-deploy"

[[exemptions.ndarray-stats]]
version = "0.5.1"
criteria = "safe-to-deploy"

[[exemptions.new_debug_unreachable]]
version = "1.0.6"
criteria = "safe-to-deploy"

[[exemptions.nibble_vec]]
version = "0.1.0"
criteria = "safe-to-deploy"

[[exemptions.nix]]
version = "0.26.4"
criteria = "safe-to-deploy"

[[exemptions.nix]]
version = "0.27.1"
criteria = "safe-to-deploy"

[[exemptions.noisy_float]]
version = "0.2.0"
criteria = "safe-to-deploy"

[[exemptions.num-bigint-dig]]
version = "0.8.4"
criteria = "safe-to-deploy"

[[exemptions.num-complex]]
version = "0.4.5"
criteria = "safe-to-deploy"

[[exemptions.num-format]]
version = "0.4.4"
criteria = "safe-to-deploy"

[[exemptions.object]]
version = "0.32.2"
criteria = "safe-to-deploy"

[[exemptions.object_store]]
version = "0.10.2"
criteria = "safe-to-deploy"

[[exemptions.once_cell]]
version = "1.19.0"
criteria = "safe-to-deploy"

[[exemptions.oorandom]]
version = "11.1.3"
criteria = "safe-to-deploy"

[[exemptions.openssl]]
version = "0.10.64"
criteria = "safe-to-deploy"

[[exemptions.openssl-sys]]
version = "0.9.102"
criteria = "safe-to-deploy"

[[exemptions.opentelemetry]]
version = "0.24.0"
criteria = "safe-to-deploy"

[[exemptions.opentelemetry-otlp]]
version = "0.17.0"
criteria = "safe-to-deploy"

[[exemptions.opentelemetry-proto]]
version = "0.7.0"
criteria = "safe-to-deploy"

[[exemptions.opentelemetry_sdk]]
version = "0.24.1"
criteria = "safe-to-deploy"

[[exemptions.ort]]
version = "1.16.3"
criteria = "safe-to-deploy"

[[exemptions.parking]]
version = "2.2.0"
criteria = "safe-to-deploy"

[[exemptions.parking_lot]]
version = "0.12.1"
criteria = "safe-to-deploy"

[[exemptions.parking_lot_core]]
version = "0.9.9"
criteria = "safe-to-deploy"

[[exemptions.password-hash]]
version = "0.5.0"
criteria = "safe-to-deploy"

[[exemptions.paste]]
version = "1.0.14"
criteria = "safe-to-deploy"

[[exemptions.path-clean]]
version = "1.0.1"
criteria = "safe-to-deploy"

[[exemptions.pbkdf2]]
version = "0.12.2"
criteria = "safe-to-deploy"

[[exemptions.pear]]
version = "0.2.9"
criteria = "safe-to-deploy"

[[exemptions.pear_codegen]]
version = "0.2.9"
criteria = "safe-to-deploy"

[[exemptions.pem]]
version = "2.0.1"
criteria = "safe-to-deploy"

[[exemptions.pem]]
version = "3.0.3"
criteria = "safe-to-run"

[[exemptions.pem-rfc7468]]
version = "0.7.0"
criteria = "safe-to-deploy"

[[exemptions.petgraph]]
version = "0.6.4"
criteria = "safe-to-deploy"

[[exemptions.pharos]]
version = "0.5.3"
criteria = "safe-to-deploy"

[[exemptions.phf]]
version = "0.11.2"
criteria = "safe-to-deploy"

[[exemptions.phf_codegen]]
version = "0.11.2"
criteria = "safe-to-deploy"

[[exemptions.phf_generator]]
version = "0.10.0"
criteria = "safe-to-deploy"

[[exemptions.phf_macros]]
version = "0.11.2"
criteria = "safe-to-deploy"

[[exemptions.phf_shared]]
version = "0.10.0"
criteria = "safe-to-deploy"

[[exemptions.pico-args]]
version = "0.5.0"
criteria = "safe-to-deploy"

[[exemptions.pin-project]]
version = "1.1.5"
criteria = "safe-to-deploy"

[[exemptions.pin-project-internal]]
version = "1.1.5"
criteria = "safe-to-deploy"

[[exemptions.pkcs1]]
version = "0.7.5"
criteria = "safe-to-deploy"

[[exemptions.pkcs8]]
version = "0.10.2"
criteria = "safe-to-deploy"

[[exemptions.plotters]]
version = "0.3.5"
criteria = "safe-to-deploy"

[[exemptions.plotters-backend]]
version = "0.3.5"
criteria = "safe-to-deploy"

[[exemptions.plotters-svg]]
version = "0.3.5"
criteria = "safe-to-deploy"

[[exemptions.pprof]]
version = "0.13.0"
criteria = "safe-to-deploy"

[[exemptions.ppv-lite86]]
version = "0.2.17"
criteria = "safe-to-deploy"

[[exemptions.predicates]]
version = "3.1.0"
criteria = "safe-to-run"

[[exemptions.prettyplease]]
version = "0.2.17"
criteria = "safe-to-deploy"

[[exemptions.proc-macro-crate]]
version = "1.3.1"
criteria = "safe-to-deploy"

[[exemptions.proc-macro-crate]]
version = "3.1.0"
criteria = "safe-to-deploy"

[[exemptions.proc-macro-error]]
version = "1.0.4"
criteria = "safe-to-deploy"

[[exemptions.proc-macro2-diagnostics]]
version = "0.10.1"
criteria = "safe-to-deploy"

[[exemptions.prometheus]]
version = "0.13.3"
criteria = "safe-to-deploy"

[[exemptions.prost]]
version = "0.11.9"
criteria = "safe-to-deploy"

[[exemptions.prost]]
version = "0.13.1"
criteria = "safe-to-deploy"

[[exemptions.prost-build]]
version = "0.12.3"
criteria = "safe-to-deploy"

[[exemptions.prost-derive]]
version = "0.11.9"
criteria = "safe-to-deploy"

[[exemptions.prost-derive]]
version = "0.13.1"
criteria = "safe-to-deploy"

[[exemptions.prost-types]]
version = "0.12.3"
criteria = "safe-to-deploy"

[[exemptions.psm]]
version = "0.1.21"
criteria = "safe-to-deploy"

[[exemptions.ptr_meta]]
version = "0.1.4"
criteria = "safe-to-deploy"

[[exemptions.ptr_meta_derive]]
version = "0.1.4"
criteria = "safe-to-deploy"

[[exemptions.quick-xml]]
version = "0.26.0"
criteria = "safe-to-deploy"

<<<<<<< HEAD
[[exemptions.quick_cache]]
version = "0.6.2"
=======
[[exemptions.quinn]]
version = "0.11.2"
criteria = "safe-to-deploy"

[[exemptions.quinn-proto]]
version = "0.11.3"
criteria = "safe-to-deploy"

[[exemptions.quinn-udp]]
version = "0.5.2"
>>>>>>> 4f3b9633
criteria = "safe-to-deploy"

[[exemptions.radium]]
version = "0.7.0"
criteria = "safe-to-deploy"

[[exemptions.radix_trie]]
version = "0.2.1"
criteria = "safe-to-deploy"

[[exemptions.rand]]
version = "0.7.3"
criteria = "safe-to-deploy"

[[exemptions.rand]]
version = "0.8.5"
criteria = "safe-to-deploy"

[[exemptions.rand_chacha]]
version = "0.2.2"
criteria = "safe-to-deploy"

[[exemptions.rand_core]]
version = "0.5.1"
criteria = "safe-to-deploy"

[[exemptions.rand_hc]]
version = "0.2.0"
criteria = "safe-to-deploy"

[[exemptions.rand_xoshiro]]
version = "0.6.0"
criteria = "safe-to-deploy"

[[exemptions.rawpointer]]
version = "0.2.1"
criteria = "safe-to-deploy"

[[exemptions.rcgen]]
version = "0.11.3"
criteria = "safe-to-run"

[[exemptions.reblessive]]
version = "0.4.0"
criteria = "safe-to-deploy"

[[exemptions.redox_syscall]]
version = "0.4.1"
criteria = "safe-to-deploy"

[[exemptions.redox_users]]
version = "0.4.5"
criteria = "safe-to-deploy"

[[exemptions.ref-cast]]
version = "1.0.22"
criteria = "safe-to-deploy"

[[exemptions.ref-cast-impl]]
version = "1.0.22"
criteria = "safe-to-deploy"

[[exemptions.regex]]
version = "1.10.4"
criteria = "safe-to-deploy"

[[exemptions.regex-automata]]
version = "0.1.10"
criteria = "safe-to-deploy"

[[exemptions.regex-automata]]
version = "0.4.6"
criteria = "safe-to-deploy"

[[exemptions.regex-syntax]]
version = "0.6.29"
criteria = "safe-to-deploy"

[[exemptions.regex-syntax]]
version = "0.8.3"
criteria = "safe-to-deploy"

[[exemptions.relative-path]]
version = "1.9.2"
criteria = "safe-to-deploy"

[[exemptions.rend]]
version = "0.4.2"
criteria = "safe-to-deploy"

[[exemptions.rexie]]
version = "0.4.2"
criteria = "safe-to-deploy"

[[exemptions.rgb]]
version = "0.8.37"
criteria = "safe-to-deploy"

[[exemptions.ring]]
version = "0.16.20"
criteria = "safe-to-deploy"

[[exemptions.ring]]
version = "0.17.8"
criteria = "safe-to-deploy"

[[exemptions.rkyv]]
version = "0.7.44"
criteria = "safe-to-deploy"

[[exemptions.rkyv_derive]]
version = "0.7.44"
criteria = "safe-to-deploy"

[[exemptions.rmp]]
version = "0.8.12"
criteria = "safe-to-deploy"

[[exemptions.rmp-serde]]
version = "1.1.2"
criteria = "safe-to-deploy"

[[exemptions.rmpv]]
version = "1.0.1"
criteria = "safe-to-deploy"

[[exemptions.roaring]]
version = "0.10.3"
criteria = "safe-to-deploy"

[[exemptions.robust]]
version = "1.1.0"
criteria = "safe-to-deploy"

[[exemptions.rocket]]
version = "0.5.0"
criteria = "safe-to-deploy"

[[exemptions.rocket_codegen]]
version = "0.5.0"
criteria = "safe-to-deploy"

[[exemptions.rocket_http]]
version = "0.5.0"
criteria = "safe-to-deploy"

[[exemptions.rocksdb]]
version = "0.21.0"
criteria = "safe-to-deploy"

[[exemptions.rquickjs]]
version = "0.6.2"
criteria = "safe-to-deploy"

[[exemptions.rquickjs-core]]
version = "0.6.2"
criteria = "safe-to-deploy"

[[exemptions.rquickjs-macro]]
version = "0.6.2"
criteria = "safe-to-deploy"

[[exemptions.rquickjs-sys]]
version = "0.6.2"
criteria = "safe-to-deploy"

[[exemptions.rsa]]
version = "0.9.6"
criteria = "safe-to-deploy"

[[exemptions.rstar]]
version = "0.11.0"
criteria = "safe-to-deploy"

[[exemptions.rstar]]
version = "0.12.0"
criteria = "safe-to-deploy"

[[exemptions.rust-stemmers]]
version = "1.2.0"
criteria = "safe-to-deploy"

[[exemptions.rust_decimal]]
version = "1.35.0"
criteria = "safe-to-deploy"

[[exemptions.rustc_lexer]]
version = "0.1.0"
criteria = "safe-to-deploy"

[[exemptions.rustix]]
version = "0.38.32"
criteria = "safe-to-deploy"

[[exemptions.rustls]]
version = "0.21.8"
criteria = "safe-to-deploy"

[[exemptions.rustls]]
version = "0.22.3"
criteria = "safe-to-deploy"

[[exemptions.rustls]]
version = "0.23.12"
criteria = "safe-to-deploy"

[[exemptions.rustls-pemfile]]
version = "1.0.4"
criteria = "safe-to-deploy"

[[exemptions.rustls-pemfile]]
version = "2.1.1"
criteria = "safe-to-deploy"

[[exemptions.rustls-pki-types]]
version = "1.7.0"
criteria = "safe-to-deploy"

[[exemptions.rustls-webpki]]
version = "0.101.7"
criteria = "safe-to-deploy"

[[exemptions.rustls-webpki]]
version = "0.102.6"
criteria = "safe-to-deploy"

[[exemptions.rustyline]]
version = "12.0.0"
criteria = "safe-to-deploy"

[[exemptions.rustyline-derive]]
version = "0.9.0"
criteria = "safe-to-deploy"

[[exemptions.ryu]]
version = "1.0.17"
criteria = "safe-to-deploy"

[[exemptions.salsa20]]
version = "0.10.2"
criteria = "safe-to-deploy"

[[exemptions.same-file]]
version = "1.0.6"
criteria = "safe-to-deploy"

[[exemptions.schannel]]
version = "0.1.23"
criteria = "safe-to-deploy"

[[exemptions.scoped-tls]]
version = "1.0.1"
criteria = "safe-to-deploy"

[[exemptions.scopeguard]]
version = "1.2.0"
criteria = "safe-to-deploy"

[[exemptions.scrypt]]
version = "0.11.0"
criteria = "safe-to-deploy"

[[exemptions.sct]]
version = "0.7.1"
criteria = "safe-to-deploy"

[[exemptions.seahash]]
version = "4.1.0"
criteria = "safe-to-deploy"

[[exemptions.security-framework]]
version = "2.10.0"
criteria = "safe-to-deploy"

[[exemptions.security-framework-sys]]
version = "2.10.0"
criteria = "safe-to-deploy"

[[exemptions.send_wrapper]]
version = "0.6.0"
criteria = "safe-to-deploy"

[[exemptions.serde_bytes]]
version = "0.11.15"
criteria = "safe-to-deploy"

[[exemptions.serde_html_form]]
version = "0.2.6"
criteria = "safe-to-deploy"

[[exemptions.serde_json]]
version = "1.0.115"
criteria = "safe-to-deploy"

[[exemptions.serde_path_to_error]]
version = "0.1.16"
criteria = "safe-to-deploy"

[[exemptions.serde_spanned]]
version = "0.6.5"
criteria = "safe-to-deploy"

[[exemptions.serde_urlencoded]]
version = "0.7.1"
criteria = "safe-to-deploy"

[[exemptions.serde_with]]
version = "3.7.0"
criteria = "safe-to-deploy"

[[exemptions.serde_with_macros]]
version = "3.7.0"
criteria = "safe-to-deploy"

[[exemptions.sha1]]
version = "0.10.6"
criteria = "safe-to-deploy"

[[exemptions.sha2]]
version = "0.10.8"
criteria = "safe-to-deploy"

[[exemptions.shlex]]
version = "1.3.0"
criteria = "safe-to-deploy"

[[exemptions.simdutf8]]
version = "0.1.4"
criteria = "safe-to-deploy"

[[exemptions.simple_asn1]]
version = "0.6.2"
criteria = "safe-to-deploy"

[[exemptions.siphasher]]
version = "0.3.11"
criteria = "safe-to-deploy"

[[exemptions.slab]]
version = "0.4.9"
criteria = "safe-to-deploy"

[[exemptions.smallvec]]
version = "1.13.2"
criteria = "safe-to-deploy"

[[exemptions.smol_str]]
version = "0.2.1"
criteria = "safe-to-deploy"

[[exemptions.snafu]]
version = "0.7.5"
criteria = "safe-to-deploy"

[[exemptions.snafu-derive]]
version = "0.7.5"
criteria = "safe-to-deploy"

[[exemptions.snap]]
version = "1.1.1"
criteria = "safe-to-deploy"

[[exemptions.socket2]]
version = "0.5.6"
criteria = "safe-to-deploy"

[[exemptions.spade]]
version = "2.6.0"
criteria = "safe-to-deploy"

[[exemptions.spin]]
version = "0.5.2"
criteria = "safe-to-deploy"

[[exemptions.spin]]
version = "0.9.8"
criteria = "safe-to-deploy"

[[exemptions.spki]]
version = "0.7.3"
criteria = "safe-to-deploy"

[[exemptions.stable-pattern]]
version = "0.1.0"
criteria = "safe-to-deploy"

[[exemptions.stable_deref_trait]]
version = "1.2.0"
criteria = "safe-to-deploy"

[[exemptions.stacker]]
version = "0.1.15"
criteria = "safe-to-deploy"

[[exemptions.state]]
version = "0.6.0"
criteria = "safe-to-deploy"

[[exemptions.str-buf]]
version = "1.0.6"
criteria = "safe-to-deploy"

[[exemptions.str_stack]]
version = "0.1.0"
criteria = "safe-to-deploy"

[[exemptions.string_cache]]
version = "0.8.7"
criteria = "safe-to-deploy"

[[exemptions.string_cache_codegen]]
version = "0.5.2"
criteria = "safe-to-deploy"

[[exemptions.strsim]]
version = "0.11.1"
criteria = "safe-to-deploy"

[[exemptions.symbolic-common]]
version = "12.8.0"
criteria = "safe-to-deploy"

[[exemptions.symbolic-demangle]]
version = "12.8.0"
criteria = "safe-to-deploy"

[[exemptions.syn]]
version = "1.0.109"
criteria = "safe-to-deploy"

[[exemptions.syn]]
version = "2.0.58"
criteria = "safe-to-deploy"

[[exemptions.syn_derive]]
version = "0.1.8"
criteria = "safe-to-deploy"

[[exemptions.sync_wrapper]]
version = "0.1.2"
criteria = "safe-to-deploy"

[[exemptions.sync_wrapper]]
version = "1.0.0"
criteria = "safe-to-deploy"

[[exemptions.tar]]
version = "0.4.40"
criteria = "safe-to-deploy"

[[exemptions.temp-dir]]
version = "0.1.13"
criteria = "safe-to-run"

[[exemptions.temp-env]]
version = "0.3.6"
criteria = "safe-to-run"

[[exemptions.tempfile]]
version = "3.10.1"
criteria = "safe-to-deploy"

[[exemptions.tendril]]
version = "0.4.3"
criteria = "safe-to-deploy"

[[exemptions.term]]
version = "0.7.0"
criteria = "safe-to-deploy"

[[exemptions.terminal_size]]
version = "0.3.0"
criteria = "safe-to-deploy"

[[exemptions.test-log]]
version = "0.2.15"
criteria = "safe-to-run"

[[exemptions.test-log-macros]]
version = "0.2.15"
criteria = "safe-to-run"

[[exemptions.time]]
version = "0.3.36"
criteria = "safe-to-deploy"

[[exemptions.tiny-keccak]]
version = "2.0.2"
criteria = "safe-to-deploy"

[[exemptions.tinytemplate]]
version = "1.2.1"
criteria = "safe-to-deploy"

[[exemptions.tokio]]
version = "1.38.0"
criteria = "safe-to-deploy"

[[exemptions.tokio-io-timeout]]
version = "1.2.0"
criteria = "safe-to-deploy"

[[exemptions.tokio-macros]]
version = "2.3.0"
criteria = "safe-to-deploy"

[[exemptions.tokio-rustls]]
version = "0.24.1"
criteria = "safe-to-deploy"

[[exemptions.tokio-rustls]]
version = "0.26.0"
criteria = "safe-to-deploy"

[[exemptions.tokio-tungstenite]]
version = "0.21.0"
criteria = "safe-to-deploy"

[[exemptions.tokio-tungstenite]]
version = "0.23.1"
criteria = "safe-to-deploy"

[[exemptions.tokio-util]]
version = "0.7.10"
criteria = "safe-to-deploy"

[[exemptions.toml]]
version = "0.8.12"
criteria = "safe-to-deploy"

[[exemptions.toml_datetime]]
version = "0.6.5"
criteria = "safe-to-deploy"

[[exemptions.toml_edit]]
version = "0.19.15"
criteria = "safe-to-deploy"

[[exemptions.toml_edit]]
version = "0.21.1"
criteria = "safe-to-deploy"

[[exemptions.toml_edit]]
version = "0.22.9"
criteria = "safe-to-deploy"

[[exemptions.tonic]]
version = "0.10.2"
criteria = "safe-to-deploy"

[[exemptions.tonic]]
version = "0.12.0"
criteria = "safe-to-deploy"

[[exemptions.tower]]
version = "0.4.13"
criteria = "safe-to-deploy"

[[exemptions.tower-http]]
version = "0.5.2"
criteria = "safe-to-deploy"

[[exemptions.tower-layer]]
version = "0.3.2"
criteria = "safe-to-deploy"

[[exemptions.tower-service]]
version = "0.3.2"
criteria = "safe-to-deploy"

[[exemptions.tracing]]
version = "0.1.40"
criteria = "safe-to-deploy"

[[exemptions.tracing-attributes]]
version = "0.1.27"
criteria = "safe-to-deploy"

[[exemptions.tracing-core]]
version = "0.1.32"
criteria = "safe-to-deploy"

[[exemptions.tracing-log]]
version = "0.2.0"
criteria = "safe-to-deploy"

[[exemptions.tracing-opentelemetry]]
version = "0.25.0"
criteria = "safe-to-deploy"

[[exemptions.try_map]]
version = "0.3.1"
criteria = "safe-to-deploy"

[[exemptions.tungstenite]]
version = "0.21.0"
criteria = "safe-to-deploy"

[[exemptions.tungstenite]]
version = "0.23.0"
criteria = "safe-to-deploy"

[[exemptions.typenum]]
version = "1.17.0"
criteria = "safe-to-deploy"

[[exemptions.ubyte]]
version = "0.10.4"
criteria = "safe-to-deploy"

[[exemptions.ulid]]
version = "1.1.2"
criteria = "safe-to-deploy"

[[exemptions.uncased]]
version = "0.9.10"
criteria = "safe-to-deploy"

[[exemptions.unicode-script]]
version = "0.5.6"
criteria = "safe-to-deploy"

[[exemptions.unicode-security]]
version = "0.1.1"
criteria = "safe-to-deploy"

[[exemptions.untrusted]]
version = "0.9.0"
criteria = "safe-to-deploy"

[[exemptions.ureq]]
version = "2.9.6"
criteria = "safe-to-deploy"

[[exemptions.urlencoding]]
version = "2.1.3"
criteria = "safe-to-deploy"

[[exemptions.utf-8]]
version = "0.7.6"
criteria = "safe-to-deploy"

[[exemptions.uuid]]
version = "1.8.0"
criteria = "safe-to-deploy"

[[exemptions.vswhom]]
version = "0.1.0"
criteria = "safe-to-deploy"

[[exemptions.vswhom-sys]]
version = "0.1.2"
criteria = "safe-to-deploy"

[[exemptions.walkdir]]
version = "2.5.0"
criteria = "safe-to-deploy"

[[exemptions.wasi]]
version = "0.9.0+wasi-snapshot-preview1"
criteria = "safe-to-deploy"

[[exemptions.wasi]]
version = "0.11.0+wasi-snapshot-preview1"
criteria = "safe-to-deploy"

[[exemptions.wasm-bindgen]]
version = "0.2.92"
criteria = "safe-to-deploy"

[[exemptions.wasm-bindgen-backend]]
version = "0.2.92"
criteria = "safe-to-deploy"

[[exemptions.wasm-bindgen-futures]]
version = "0.4.42"
criteria = "safe-to-deploy"

[[exemptions.wasm-bindgen-macro]]
version = "0.2.92"
criteria = "safe-to-deploy"

[[exemptions.wasm-streams]]
version = "0.4.0"
criteria = "safe-to-deploy"

[[exemptions.wasmtimer]]
version = "0.2.0"
criteria = "safe-to-deploy"

[[exemptions.web-sys]]
version = "0.3.69"
criteria = "safe-to-deploy"

[[exemptions.web-time]]
version = "1.1.0"
criteria = "safe-to-deploy"

[[exemptions.webpki-roots]]
version = "0.26.1"
criteria = "safe-to-deploy"

[[exemptions.which]]
version = "4.4.2"
criteria = "safe-to-deploy"

[[exemptions.winapi]]
version = "0.3.9"
criteria = "safe-to-deploy"

[[exemptions.winapi-i686-pc-windows-gnu]]
version = "0.4.0"
criteria = "safe-to-deploy"

[[exemptions.winapi-util]]
version = "0.1.6"
criteria = "safe-to-deploy"

[[exemptions.winapi-x86_64-pc-windows-gnu]]
version = "0.4.0"
criteria = "safe-to-deploy"

[[exemptions.windows]]
version = "0.48.0"
criteria = "safe-to-deploy"

[[exemptions.windows-core]]
version = "0.52.0"
criteria = "safe-to-deploy"

[[exemptions.windows-sys]]
version = "0.48.0"
criteria = "safe-to-deploy"

[[exemptions.windows-sys]]
version = "0.52.0"
criteria = "safe-to-deploy"

[[exemptions.windows-targets]]
version = "0.48.5"
criteria = "safe-to-deploy"

[[exemptions.windows-targets]]
version = "0.52.4"
criteria = "safe-to-deploy"

[[exemptions.windows_aarch64_gnullvm]]
version = "0.48.5"
criteria = "safe-to-deploy"

[[exemptions.windows_aarch64_gnullvm]]
version = "0.52.4"
criteria = "safe-to-deploy"

[[exemptions.windows_aarch64_msvc]]
version = "0.48.5"
criteria = "safe-to-deploy"

[[exemptions.windows_aarch64_msvc]]
version = "0.52.4"
criteria = "safe-to-deploy"

[[exemptions.windows_i686_gnu]]
version = "0.48.5"
criteria = "safe-to-deploy"

[[exemptions.windows_i686_gnu]]
version = "0.52.4"
criteria = "safe-to-deploy"

[[exemptions.windows_i686_msvc]]
version = "0.48.5"
criteria = "safe-to-deploy"

[[exemptions.windows_i686_msvc]]
version = "0.52.4"
criteria = "safe-to-deploy"

[[exemptions.windows_x86_64_gnu]]
version = "0.48.5"
criteria = "safe-to-deploy"

[[exemptions.windows_x86_64_gnu]]
version = "0.52.4"
criteria = "safe-to-deploy"

[[exemptions.windows_x86_64_gnullvm]]
version = "0.48.5"
criteria = "safe-to-deploy"

[[exemptions.windows_x86_64_gnullvm]]
version = "0.52.4"
criteria = "safe-to-deploy"

[[exemptions.windows_x86_64_msvc]]
version = "0.48.5"
criteria = "safe-to-deploy"

[[exemptions.windows_x86_64_msvc]]
version = "0.52.4"
criteria = "safe-to-deploy"

[[exemptions.winnow]]
version = "0.5.40"
criteria = "safe-to-deploy"

[[exemptions.winnow]]
version = "0.6.5"
criteria = "safe-to-deploy"

[[exemptions.winreg]]
version = "0.52.0"
criteria = "safe-to-deploy"

[[exemptions.wiremock]]
version = "0.6.0"
criteria = "safe-to-run"

[[exemptions.ws_stream_wasm]]
version = "0.7.4"
criteria = "safe-to-deploy"

[[exemptions.wyz]]
version = "0.5.1"
criteria = "safe-to-deploy"

[[exemptions.xattr]]
version = "1.3.1"
criteria = "safe-to-deploy"

[[exemptions.xml-rs]]
version = "0.8.20"
criteria = "safe-to-deploy"

[[exemptions.yansi]]
version = "1.0.1"
criteria = "safe-to-deploy"

[[exemptions.yasna]]
version = "0.5.2"
criteria = "safe-to-run"

[[exemptions.zeroize]]
version = "1.7.0"
criteria = "safe-to-deploy"

[[exemptions.zip]]
version = "0.6.6"
criteria = "safe-to-deploy"

[[exemptions.zstd]]
version = "0.13.1"
criteria = "safe-to-deploy"

[[exemptions.zstd-safe]]
version = "7.1.0"
criteria = "safe-to-deploy"

[[exemptions.zstd-sys]]
version = "2.0.10+zstd.1.5.6"
criteria = "safe-to-deploy"<|MERGE_RESOLUTION|>--- conflicted
+++ resolved
@@ -1239,10 +1239,10 @@
 version = "0.26.0"
 criteria = "safe-to-deploy"
 
-<<<<<<< HEAD
 [[exemptions.quick_cache]]
 version = "0.6.2"
-=======
+criteria = "safe-to-deploy"
+
 [[exemptions.quinn]]
 version = "0.11.2"
 criteria = "safe-to-deploy"
@@ -1253,7 +1253,6 @@
 
 [[exemptions.quinn-udp]]
 version = "0.5.2"
->>>>>>> 4f3b9633
 criteria = "safe-to-deploy"
 
 [[exemptions.radium]]
