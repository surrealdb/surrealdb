--- conflicted
+++ resolved
@@ -825,11 +825,7 @@
 
 [[exemptions.jsonwebtoken]]
 version = "9.3.0"
-<<<<<<< HEAD
-criteria = "safe-to-deploy"
-=======
-criteria = "safe-to-run"
->>>>>>> 4f3b9633
+criteria = "safe-to-deploy"
 
 [[exemptions.lalrpop]]
 version = "0.20.2"
