--- conflicted
+++ resolved
@@ -837,13 +837,6 @@
 
 [[exemptions.openssl]]
 version = "0.10.72"
-<<<<<<< HEAD
-criteria = "safe-to-deploy"
-
-[[exemptions.openssl-probe]]
-version = "0.1.6"
-=======
->>>>>>> 9043346e
 criteria = "safe-to-deploy"
 
 [[exemptions.openssl-sys]]
