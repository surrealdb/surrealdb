--- conflicted
+++ resolved
@@ -115,13 +115,15 @@
 user-name = "Tobie Morgan Hitchcock"
 
 [[publisher.revision]]
-<<<<<<< HEAD
 version = "0.7.1"
 when = "2024-06-19"
-=======
+user-id = 145457
+user-login = "tobiemh"
+user-name = "Tobie Morgan Hitchcock"
+
+[[publisher.revision]]
 version = "0.8.0"
 when = "2024-07-09"
->>>>>>> 8f739298
 user-id = 145457
 user-login = "tobiemh"
 user-name = "Tobie Morgan Hitchcock"
