
# cargo-vet imports lock

[[unpublished.surrealdb]]
version = "3.0.0"
audited_as = "2.3.1"

[[unpublished.surrealdb-core]]
version = "3.0.0"
audited_as = "2.3.1"

[[publisher.addr]]
version = "0.15.6"
when = "2022-08-31"
user-id = 3987
user-login = "rushmorem"
user-name = "Rushmore Mushambi"

[[publisher.aes]]
version = "0.8.4"
when = "2024-02-13"
user-id = 267
user-login = "tarcieri"
user-name = "Tony Arcieri"

[[publisher.affinitypool]]
version = "0.3.1"
when = "2025-01-28"
user-id = 145457
user-login = "tobiemh"
user-name = "Tobie Morgan Hitchcock"

[[publisher.aho-corasick]]
version = "1.1.3"
when = "2024-03-20"
user-id = 189
user-login = "BurntSushi"
user-name = "Andrew Gallant"

[[publisher.anyhow]]
version = "1.0.97"
when = "2025-03-03"
user-id = 3618
user-login = "dtolnay"
user-name = "David Tolnay"

[[publisher.argon2]]
version = "0.5.3"
when = "2024-01-20"
user-id = 267
user-login = "tarcieri"
user-name = "Tony Arcieri"

[[publisher.async-trait]]
version = "0.1.88"
when = "2025-03-15"
user-id = 3618
user-login = "dtolnay"
user-name = "David Tolnay"

[[publisher.bstr]]
version = "1.11.3"
when = "2025-01-02"
user-id = 189
user-login = "BurntSushi"
user-name = "Andrew Gallant"

[[publisher.bumpalo]]
version = "3.17.0"
when = "2025-01-28"
user-id = 696
user-login = "fitzgen"
user-name = "Nick Fitzgerald"

[[publisher.byteorder]]
version = "1.5.0"
when = "2023-10-06"
user-id = 189
user-login = "BurntSushi"
user-name = "Andrew Gallant"

[[publisher.bytes]]
version = "1.10.1"
when = "2025-03-05"
user-id = 6741
user-login = "Darksonn"
user-name = "Alice Ryhl"

[[publisher.bzip2]]
version = "0.5.2"
when = "2025-02-28"
user-id = 256011
user-login = "folkertdev"
user-name = "Folkert de Vries"

[[publisher.bzip2-sys]]
version = "0.1.13+1.0.8"
when = "2025-02-28"
user-id = 256011
user-login = "folkertdev"
user-name = "Folkert de Vries"

[[publisher.cexpr]]
version = "0.6.0"
when = "2021-10-11"
user-id = 3788
user-login = "emilio"
user-name = "Emilio Cobos Álvarez"

[[publisher.core-foundation]]
version = "0.9.3"
when = "2022-02-07"
user-id = 5946
user-login = "jrmuizel"
user-name = "Jeff Muizelaar"

[[publisher.core-foundation-sys]]
version = "0.8.4"
when = "2023-04-03"
user-id = 5946
user-login = "jrmuizel"
user-name = "Jeff Muizelaar"

[[publisher.cpufeatures]]
version = "0.2.17"
when = "2025-01-25"
user-id = 267
user-login = "tarcieri"
user-name = "Tony Arcieri"

[[publisher.crc]]
version = "3.2.1"
when = "2024-04-08"
user-id = 64482
user-login = "akhilles"
user-name = "Akhil Velagapudi"

[[publisher.crc-catalog]]
version = "2.4.0"
when = "2023-11-04"
user-id = 64482
user-login = "akhilles"
user-name = "Akhil Velagapudi"

[[publisher.deflate64]]
version = "0.1.9"
when = "2024-07-16"
user-id = 131098
user-login = "anatawa12"
user-name = "anatawa12"

[[publisher.digest]]
version = "0.10.7"
when = "2023-05-19"
user-id = 267
user-login = "tarcieri"
user-name = "Tony Arcieri"

[[publisher.dmp]]
version = "0.2.3"
when = "2025-04-09"
user-id = 145457
user-login = "tobiemh"
user-name = "Tobie Morgan Hitchcock"

[[publisher.double-ended-peekable]]
version = "0.1.0"
when = "2024-01-28"
user-id = 176367
user-login = "dodomorandi"
user-name = "Edoardo Morandi"

[[publisher.encoding_rs]]
version = "0.8.35"
when = "2024-10-24"
user-id = 4484
user-login = "hsivonen"
user-name = "Henri Sivonen"

[[publisher.filetime]]
version = "0.2.25"
when = "2024-08-27"
user-id = 1
user-login = "alexcrichton"
user-name = "Alex Crichton"

[[publisher.fslock]]
version = "0.2.1"
when = "2021-12-20"
user-id = 23043
user-login = "brunoczim"

[[publisher.fst]]
version = "0.4.7"
when = "2021-06-06"
user-id = 189
user-login = "BurntSushi"
user-name = "Andrew Gallant"

[[publisher.globset]]
version = "0.4.16"
when = "2025-02-27"
user-id = 189
user-login = "BurntSushi"
user-name = "Andrew Gallant"

[[publisher.h2]]
version = "0.3.26"
when = "2024-04-03"
user-id = 359
user-login = "seanmonstar"
user-name = "Sean McArthur"

[[publisher.h2]]
version = "0.4.8"
when = "2025-02-18"
user-id = 359
user-login = "seanmonstar"
user-name = "Sean McArthur"

[[publisher.hashbrown]]
version = "0.14.5"
when = "2024-04-28"
user-id = 2915
user-login = "Amanieu"
user-name = "Amanieu d'Antras"

[[publisher.hashbrown]]
version = "0.15.2"
when = "2024-11-25"
user-id = 2915
user-login = "Amanieu"
user-name = "Amanieu d'Antras"

[[publisher.headers]]
version = "0.4.0"
when = "2023-11-24"
user-id = 359
user-login = "seanmonstar"
user-name = "Sean McArthur"

[[publisher.headers-core]]
version = "0.3.0"
when = "2023-11-24"
user-id = 359
user-login = "seanmonstar"
user-name = "Sean McArthur"

[[publisher.http]]
version = "0.2.12"
when = "2024-03-04"
user-id = 359
user-login = "seanmonstar"
user-name = "Sean McArthur"

[[publisher.http]]
version = "1.3.1"
when = "2025-03-11"
user-id = 359
user-login = "seanmonstar"
user-name = "Sean McArthur"

[[publisher.http-body-util]]
version = "0.1.3"
when = "2025-03-11"
user-id = 359
user-login = "seanmonstar"
user-name = "Sean McArthur"

[[publisher.httparse]]
version = "1.10.1"
when = "2025-03-03"
user-id = 359
user-login = "seanmonstar"
user-name = "Sean McArthur"

[[publisher.hyper]]
version = "0.14.32"
when = "2024-12-16"
user-id = 359
user-login = "seanmonstar"
user-name = "Sean McArthur"

[[publisher.hyper]]
version = "1.6.0"
when = "2025-01-28"
user-id = 359
user-login = "seanmonstar"
user-name = "Sean McArthur"

[[publisher.hyper-tls]]
version = "0.5.0"
when = "2020-12-29"
user-id = 359
user-login = "seanmonstar"
user-name = "Sean McArthur"

[[publisher.hyper-tls]]
version = "0.6.0"
when = "2023-11-27"
user-id = 359
user-login = "seanmonstar"
user-name = "Sean McArthur"

[[publisher.hyper-util]]
version = "0.1.10"
when = "2024-10-28"
user-id = 359
user-login = "seanmonstar"
user-name = "Sean McArthur"

[[publisher.ignore]]
version = "0.4.23"
when = "2024-09-09"
user-id = 189
user-login = "BurntSushi"
user-name = "Andrew Gallant"

[[publisher.indxdb]]
version = "0.6.0"
when = "2025-01-08"
user-id = 145457
user-login = "tobiemh"
user-name = "Tobie Morgan Hitchcock"

[[publisher.lexicmp]]
version = "0.2.0"
when = "2025-04-11"
user-id = 145457
user-login = "tobiemh"
user-name = "Tobie Morgan Hitchcock"

[[publisher.libc]]
version = "0.2.153"
when = "2024-01-31"
user-id = 51017
user-login = "JohnTitor"
user-name = "Yuki Okushi"

[[publisher.lzma-rs]]
version = "0.3.0"
when = "2023-01-04"
user-id = 14564
user-login = "gendx"
user-name = "Guillaume E"

[[publisher.lzma-sys]]
version = "0.1.20"
when = "2022-10-31"
user-id = 1
user-login = "alexcrichton"
user-name = "Alex Crichton"

[[publisher.maplit]]
version = "1.0.2"
when = "2019-08-24"
user-id = 356
user-login = "bluss"
user-name = "bluss"

[[publisher.matrixmultiply]]
version = "0.3.9"
when = "2024-07-27"
user-id = 356
user-login = "bluss"
user-name = "bluss"

[[publisher.memchr]]
version = "2.7.4"
when = "2024-06-14"
user-id = 189
user-login = "BurntSushi"
user-name = "Andrew Gallant"

[[publisher.mime]]
version = "0.3.17"
when = "2023-03-20"
user-id = 359
user-login = "seanmonstar"
user-name = "Sean McArthur"

[[publisher.native-tls]]
version = "0.2.14"
when = "2025-02-19"
user-id = 5
user-login = "sfackler"
user-name = "Steven Fackler"

[[publisher.ndarray]]
version = "0.16.1"
when = "2024-08-14"
user-id = 356
user-login = "bluss"
user-name = "bluss"

[[publisher.num_cpus]]
version = "1.16.0"
when = "2023-06-29"
user-id = 359
user-login = "seanmonstar"
user-name = "Sean McArthur"

[[publisher.onnx-embedding]]
version = "0.1.2"
when = "2025-04-28"
user-id = 262632
user-login = "maxwellflitton"
user-name = "Maxwell Flitton"

[[publisher.openssl-probe]]
version = "0.1.6"
when = "2025-01-23"
user-id = 1
user-login = "alexcrichton"
user-name = "Alex Crichton"

[[publisher.ort]]
version = "2.0.0-rc.9"
when = "2024-11-21"
user-id = 152041
user-login = "decahedron1"

[[publisher.ort-sys]]
version = "2.0.0-rc.9"
when = "2024-11-21"
user-id = 152041
user-login = "decahedron1"

[[publisher.parking_lot]]
version = "0.12.3"
when = "2024-05-24"
user-id = 2915
user-login = "Amanieu"
user-name = "Amanieu d'Antras"

[[publisher.password-hash]]
version = "0.5.0"
when = "2023-03-04"
user-id = 267
user-login = "tarcieri"
user-name = "Tony Arcieri"

[[publisher.paste]]
version = "1.0.15"
when = "2024-05-07"
user-id = 3618
user-login = "dtolnay"
user-name = "David Tolnay"

[[publisher.pathdiff]]
version = "0.2.3"
when = "2024-11-25"
user-id = 1139
user-login = "Manishearth"
user-name = "Manish Goregaokar"

[[publisher.pbkdf2]]
version = "0.12.2"
when = "2023-07-08"
user-id = 267
user-login = "tarcieri"
user-name = "Tony Arcieri"

[[publisher.pin-project]]
version = "1.1.10"
when = "2025-03-03"
user-id = 33035
user-login = "taiki-e"
user-name = "Taiki Endo"

[[publisher.pin-project-internal]]
version = "1.1.10"
when = "2025-03-03"
user-id = 33035
user-login = "taiki-e"
user-name = "Taiki Endo"

[[publisher.pin-project-lite]]
version = "0.2.16"
when = "2025-01-06"
user-id = 33035
user-login = "taiki-e"
user-name = "Taiki Endo"

[[publisher.portable-atomic]]
version = "1.11.0"
when = "2025-02-24"
user-id = 33035
user-login = "taiki-e"
user-name = "Taiki Endo"

[[publisher.portable-atomic-util]]
version = "0.2.4"
when = "2024-11-23"
user-id = 33035
user-login = "taiki-e"
user-name = "Taiki Endo"

[[publisher.prettyplease]]
version = "0.2.31"
when = "2025-03-13"
user-id = 3618
user-login = "dtolnay"
user-name = "David Tolnay"

[[publisher.psl-types]]
version = "2.0.11"
when = "2022-08-10"
user-id = 3987
user-login = "rushmorem"
user-name = "Rushmore Mushambi"

[[publisher.rawpointer]]
version = "0.2.1"
when = "2019-09-12"
user-id = 356
user-login = "bluss"
user-name = "bluss"

[[publisher.ref-cast]]
version = "1.0.24"
when = "2025-03-03"
user-id = 3618
user-login = "dtolnay"
user-name = "David Tolnay"

[[publisher.ref-cast-impl]]
version = "1.0.24"
when = "2025-03-03"
user-id = 3618
user-login = "dtolnay"
user-name = "David Tolnay"

[[publisher.regex]]
version = "1.11.1"
when = "2024-10-24"
user-id = 189
user-login = "BurntSushi"
user-name = "Andrew Gallant"

[[publisher.regex-automata]]
version = "0.1.10"
when = "2021-06-01"
user-id = 189
user-login = "BurntSushi"
user-name = "Andrew Gallant"

[[publisher.regex-automata]]
version = "0.4.9"
when = "2024-11-11"
user-id = 189
user-login = "BurntSushi"
user-name = "Andrew Gallant"

[[publisher.regex-syntax]]
version = "0.6.29"
when = "2023-03-21"
user-id = 189
user-login = "BurntSushi"
user-name = "Andrew Gallant"

[[publisher.regex-syntax]]
version = "0.8.5"
when = "2024-09-29"
user-id = 189
user-login = "BurntSushi"
user-name = "Andrew Gallant"

[[publisher.reqwest]]
version = "0.12.15"
when = "2025-03-18"
user-id = 359
user-login = "seanmonstar"
user-name = "Sean McArthur"

[[publisher.revision]]
version = "0.10.0"
when = "2024-08-31"
user-id = 145457
user-login = "tobiemh"
user-name = "Tobie Morgan Hitchcock"

[[publisher.revision]]
version = "0.11.0"
when = "2025-02-10"
user-id = 145457
user-login = "tobiemh"
user-name = "Tobie Morgan Hitchcock"

[[publisher.revision-derive]]
version = "0.10.0"
when = "2024-08-31"
user-id = 145457
user-login = "tobiemh"
user-name = "Tobie Morgan Hitchcock"

[[publisher.revision-derive]]
version = "0.11.0"
when = "2025-02-10"
user-id = 145457
user-login = "tobiemh"
user-name = "Tobie Morgan Hitchcock"

<<<<<<< HEAD
[[publisher.rust_decimal]]
version = "1.37.1"
when = "2025-03-22"
user-id = 5326
user-login = "paupino"
user-name = "Paul Mason"

[[publisher.rust_decimal_macros]]
version = "1.37.1"
when = "2025-03-22"
user-id = 5326
user-login = "paupino"
user-name = "Paul Mason"
=======
[[publisher.rstest]]
version = "0.25.0"
when = "2025-03-02"
user-id = 30606
user-login = "la10736"
user-name = "Michele d'Amico"

[[publisher.rstest_macros]]
version = "0.25.0"
when = "2025-03-02"
user-id = 30606
user-login = "la10736"
user-name = "Michele d'Amico"
>>>>>>> 69207812

[[publisher.ryu]]
version = "1.0.20"
when = "2025-03-04"
user-id = 3618
user-login = "dtolnay"
user-name = "David Tolnay"

[[publisher.same-file]]
version = "1.0.6"
when = "2020-01-11"
user-id = 189
user-login = "BurntSushi"
user-name = "Andrew Gallant"

[[publisher.scrypt]]
version = "0.11.0"
when = "2023-03-05"
user-id = 267
user-login = "tarcieri"
user-name = "Tony Arcieri"

[[publisher.serde]]
version = "1.0.219"
when = "2025-03-09"
user-id = 3618
user-login = "dtolnay"
user-name = "David Tolnay"

[[publisher.serde_bytes]]
version = "0.11.17"
when = "2025-03-09"
user-id = 3618
user-login = "dtolnay"
user-name = "David Tolnay"

[[publisher.serde_derive]]
version = "1.0.219"
when = "2025-03-09"
user-id = 3618
user-login = "dtolnay"
user-name = "David Tolnay"

[[publisher.serde_json]]
version = "1.0.140"
when = "2025-03-03"
user-id = 3618
user-login = "dtolnay"
user-name = "David Tolnay"

[[publisher.serde_path_to_error]]
version = "0.1.17"
when = "2025-03-03"
user-id = 3618
user-login = "dtolnay"
user-name = "David Tolnay"

[[publisher.slab]]
version = "0.4.9"
when = "2023-08-22"
user-id = 6741
user-login = "Darksonn"
user-name = "Alice Ryhl"

[[publisher.snap]]
version = "1.1.1"
when = "2023-12-05"
user-id = 189
user-login = "BurntSushi"
user-name = "Andrew Gallant"

[[publisher.socks]]
version = "0.3.4"
when = "2022-02-19"
user-id = 5
user-login = "sfackler"
user-name = "Steven Fackler"

[[publisher.storekey]]
version = "0.5.0"
when = "2023-04-28"
user-id = 145457
user-login = "tobiemh"
user-name = "Tobie Morgan Hitchcock"

[[publisher.surrealdb]]
version = "2.3.1"
when = "2025-05-07"
user-id = 145457
user-login = "tobiemh"
user-name = "Tobie Morgan Hitchcock"

[[publisher.surrealdb-core]]
version = "2.3.1"
when = "2025-05-07"
user-id = 145457
user-login = "tobiemh"
user-name = "Tobie Morgan Hitchcock"

[[publisher.surrealdb-tikv-client]]
version = "0.3.0-surreal.1"
when = "2024-06-24"
user-id = 217605
user-login = "mumoshu"
user-name = "Yusuke Kuoka"

[[publisher.surrealkv]]
version = "0.9.1"
when = "2025-03-03"
user-id = 145457
user-login = "tobiemh"
user-name = "Tobie Morgan Hitchcock"

[[publisher.surrealml-core]]
version = "0.1.7"
when = "2025-04-29"
user-id = 145457
user-login = "tobiemh"
user-name = "Tobie Morgan Hitchcock"

[[publisher.syn]]
version = "1.0.109"
when = "2023-02-24"
user-id = 3618
user-login = "dtolnay"
user-name = "David Tolnay"

[[publisher.syn]]
version = "2.0.100"
when = "2025-03-09"
user-id = 3618
user-login = "dtolnay"
user-name = "David Tolnay"

[[publisher.system-configuration]]
version = "0.6.1"
when = "2024-08-22"
user-id = 1459
user-login = "faern"
user-name = "Linus Färnstrand"

[[publisher.system-configuration-sys]]
version = "0.6.0"
when = "2024-01-31"
user-id = 1459
user-login = "faern"
user-name = "Linus Färnstrand"

[[publisher.tar]]
version = "0.4.44"
when = "2025-02-22"
user-id = 1
user-login = "alexcrichton"
user-name = "Alex Crichton"

[[publisher.tokio]]
version = "1.44.2"
when = "2025-04-05"
user-id = 10
user-login = "carllerche"
user-name = "Carl Lerche"

[[publisher.tokio-io-timeout]]
version = "1.2.0"
when = "2021-12-31"
user-id = 5
user-login = "sfackler"
user-name = "Steven Fackler"

[[publisher.tokio-macros]]
version = "2.5.0"
when = "2025-01-08"
user-id = 6741
user-login = "Darksonn"
user-name = "Alice Ryhl"

[[publisher.tokio-util]]
version = "0.7.14"
when = "2025-03-13"
user-id = 6741
user-login = "Darksonn"
user-name = "Alice Ryhl"

[[publisher.trice]]
version = "0.4.0"
when = "2024-01-04"
user-id = 145457
user-login = "tobiemh"
user-name = "Tobie Morgan Hitchcock"

[[publisher.ucd-trie]]
version = "0.1.7"
when = "2024-09-29"
user-id = 189
user-login = "BurntSushi"
user-name = "Andrew Gallant"

[[publisher.unicase]]
version = "2.8.1"
when = "2024-12-24"
user-id = 359
user-login = "seanmonstar"
user-name = "Sean McArthur"

[[publisher.unicode-normalization]]
version = "0.1.24"
when = "2024-09-17"
user-id = 1139
user-login = "Manishearth"
user-name = "Manish Goregaokar"

[[publisher.unicode-security]]
version = "0.1.2"
when = "2024-09-12"
user-id = 1139
user-login = "Manishearth"
user-name = "Manish Goregaokar"

[[publisher.unicode-segmentation]]
version = "1.12.0"
when = "2024-09-13"
user-id = 1139
user-login = "Manishearth"
user-name = "Manish Goregaokar"

[[publisher.unicode-width]]
version = "0.1.14"
when = "2024-09-19"
user-id = 1139
user-login = "Manishearth"
user-name = "Manish Goregaokar"

[[publisher.unicode-width]]
version = "0.2.0"
when = "2024-09-19"
user-id = 1139
user-login = "Manishearth"
user-name = "Manish Goregaokar"

[[publisher.utf8_iter]]
version = "1.0.4"
when = "2023-12-01"
user-id = 4484
user-login = "hsivonen"
user-name = "Henri Sivonen"

[[publisher.vart]]
version = "0.8.1"
when = "2024-12-06"
user-id = 145457
user-login = "tobiemh"
user-name = "Tobie Morgan Hitchcock"

[[publisher.vart]]
version = "0.9.2"
when = "2025-02-22"
user-id = 145457
user-login = "tobiemh"
user-name = "Tobie Morgan Hitchcock"

[[publisher.walkdir]]
version = "2.5.0"
when = "2024-03-01"
user-id = 189
user-login = "BurntSushi"
user-name = "Andrew Gallant"

[[publisher.winapi-util]]
version = "0.1.9"
when = "2024-08-02"
user-id = 189
user-login = "BurntSushi"
user-name = "Andrew Gallant"

[[publisher.windows]]
version = "0.57.0"
when = "2024-06-07"
user-id = 64539
user-login = "kennykerr"
user-name = "Kenny Kerr"

[[publisher.windows-core]]
version = "0.57.0"
when = "2024-06-07"
user-id = 64539
user-login = "kennykerr"
user-name = "Kenny Kerr"

[[publisher.windows-implement]]
version = "0.57.0"
when = "2024-06-07"
user-id = 64539
user-login = "kennykerr"
user-name = "Kenny Kerr"

[[publisher.windows-interface]]
version = "0.57.0"
when = "2024-06-07"
user-id = 64539
user-login = "kennykerr"
user-name = "Kenny Kerr"

[[publisher.windows-registry]]
version = "0.4.0"
when = "2025-01-07"
user-id = 64539
user-login = "kennykerr"
user-name = "Kenny Kerr"

[[publisher.windows-result]]
version = "0.1.2"
when = "2024-06-07"
user-id = 64539
user-login = "kennykerr"
user-name = "Kenny Kerr"

[[publisher.windows-result]]
version = "0.3.2"
when = "2025-03-18"
user-id = 64539
user-login = "kennykerr"
user-name = "Kenny Kerr"

[[publisher.windows-strings]]
version = "0.3.1"
when = "2025-02-21"
user-id = 64539
user-login = "kennykerr"
user-name = "Kenny Kerr"

[[publisher.windows-targets]]
version = "0.48.5"
when = "2023-08-18"
user-id = 64539
user-login = "kennykerr"
user-name = "Kenny Kerr"

[[publisher.windows-targets]]
version = "0.52.6"
when = "2024-07-03"
user-id = 64539
user-login = "kennykerr"
user-name = "Kenny Kerr"

[[publisher.windows-targets]]
version = "0.53.0"
when = "2025-01-07"
user-id = 64539
user-login = "kennykerr"
user-name = "Kenny Kerr"

[[publisher.windows_aarch64_gnullvm]]
version = "0.48.5"
when = "2023-08-18"
user-id = 64539
user-login = "kennykerr"
user-name = "Kenny Kerr"

[[publisher.windows_aarch64_gnullvm]]
version = "0.52.6"
when = "2024-07-03"
user-id = 64539
user-login = "kennykerr"
user-name = "Kenny Kerr"

[[publisher.windows_aarch64_gnullvm]]
version = "0.53.0"
when = "2025-01-07"
user-id = 64539
user-login = "kennykerr"
user-name = "Kenny Kerr"

[[publisher.windows_aarch64_msvc]]
version = "0.48.5"
when = "2023-08-18"
user-id = 64539
user-login = "kennykerr"
user-name = "Kenny Kerr"

[[publisher.windows_aarch64_msvc]]
version = "0.52.6"
when = "2024-07-03"
user-id = 64539
user-login = "kennykerr"
user-name = "Kenny Kerr"

[[publisher.windows_aarch64_msvc]]
version = "0.53.0"
when = "2025-01-07"
user-id = 64539
user-login = "kennykerr"
user-name = "Kenny Kerr"

[[publisher.windows_i686_gnu]]
version = "0.48.5"
when = "2023-08-18"
user-id = 64539
user-login = "kennykerr"
user-name = "Kenny Kerr"

[[publisher.windows_i686_gnu]]
version = "0.52.6"
when = "2024-07-03"
user-id = 64539
user-login = "kennykerr"
user-name = "Kenny Kerr"

[[publisher.windows_i686_gnu]]
version = "0.53.0"
when = "2025-01-07"
user-id = 64539
user-login = "kennykerr"
user-name = "Kenny Kerr"

[[publisher.windows_i686_gnullvm]]
version = "0.52.6"
when = "2024-07-03"
user-id = 64539
user-login = "kennykerr"
user-name = "Kenny Kerr"

[[publisher.windows_i686_gnullvm]]
version = "0.53.0"
when = "2025-01-07"
user-id = 64539
user-login = "kennykerr"
user-name = "Kenny Kerr"

[[publisher.windows_i686_msvc]]
version = "0.48.5"
when = "2023-08-18"
user-id = 64539
user-login = "kennykerr"
user-name = "Kenny Kerr"

[[publisher.windows_i686_msvc]]
version = "0.52.6"
when = "2024-07-03"
user-id = 64539
user-login = "kennykerr"
user-name = "Kenny Kerr"

[[publisher.windows_i686_msvc]]
version = "0.53.0"
when = "2025-01-07"
user-id = 64539
user-login = "kennykerr"
user-name = "Kenny Kerr"

[[publisher.windows_x86_64_gnu]]
version = "0.48.5"
when = "2023-08-18"
user-id = 64539
user-login = "kennykerr"
user-name = "Kenny Kerr"

[[publisher.windows_x86_64_gnu]]
version = "0.52.6"
when = "2024-07-03"
user-id = 64539
user-login = "kennykerr"
user-name = "Kenny Kerr"

[[publisher.windows_x86_64_gnu]]
version = "0.53.0"
when = "2025-01-07"
user-id = 64539
user-login = "kennykerr"
user-name = "Kenny Kerr"

[[publisher.windows_x86_64_gnullvm]]
version = "0.48.5"
when = "2023-08-18"
user-id = 64539
user-login = "kennykerr"
user-name = "Kenny Kerr"

[[publisher.windows_x86_64_gnullvm]]
version = "0.52.6"
when = "2024-07-03"
user-id = 64539
user-login = "kennykerr"
user-name = "Kenny Kerr"

[[publisher.windows_x86_64_gnullvm]]
version = "0.53.0"
when = "2025-01-07"
user-id = 64539
user-login = "kennykerr"
user-name = "Kenny Kerr"

[[publisher.windows_x86_64_msvc]]
version = "0.48.5"
when = "2023-08-18"
user-id = 64539
user-login = "kennykerr"
user-name = "Kenny Kerr"

[[publisher.windows_x86_64_msvc]]
version = "0.52.6"
when = "2024-07-03"
user-id = 64539
user-login = "kennykerr"
user-name = "Kenny Kerr"

[[publisher.windows_x86_64_msvc]]
version = "0.53.0"
when = "2025-01-07"
user-id = 64539
user-login = "kennykerr"
user-name = "Kenny Kerr"

[[publisher.wit-bindgen-rt]]
version = "0.39.0"
when = "2025-02-05"
user-id = 73222
user-login = "wasmtime-publish"

<<<<<<< HEAD
=======
[[publisher.xz2]]
version = "0.1.7"
when = "2022-06-06"
user-id = 1
user-login = "alexcrichton"
user-name = "Alex Crichton"

[[publisher.zip]]
version = "2.6.1"
when = "2025-04-04"
user-id = 209322
user-login = "Pr0methean"
user-name = "Chris Hennick"

[[publisher.zopfli]]
version = "0.8.2"
when = "2025-04-18"
user-id = 111932
user-login = "AlexTMjugador"
user-name = "Alejandro González"

>>>>>>> 69207812
[[audits.bytecode-alliance.wildcard-audits.bumpalo]]
who = "Nick Fitzgerald <fitzgen@gmail.com>"
criteria = "safe-to-deploy"
user-id = 696 # Nick Fitzgerald (fitzgen)
start = "2019-03-16"
end = "2025-07-30"

[[audits.bytecode-alliance.wildcard-audits.wit-bindgen-rt]]
who = "Alex Crichton <alex@alexcrichton.com>"
criteria = "safe-to-deploy"
user-id = 73222 # wasmtime-publish
start = "2023-01-01"
end = "2025-05-08"
notes = """
The Bytecode Alliance uses the `wasmtime-publish` crates.io account to automate
publication of this crate from CI. This repository requires all PRs are reviewed
by a Bytecode Alliance maintainer and it owned by the Bytecode Alliance itself.
"""

[[audits.bytecode-alliance.audits.adler2]]
who = "Alex Crichton <alex@alexcrichton.com>"
criteria = "safe-to-deploy"
version = "2.0.0"
notes = "Fork of the original `adler` crate, zero unsfae code, works in `no_std`, does what it says on th tin."

[[audits.bytecode-alliance.audits.anes]]
who = "Pat Hickey <phickey@fastly.com>"
criteria = "safe-to-deploy"
version = "0.1.6"
notes = "Contains no unsafe code, no IO, no build.rs."

[[audits.bytecode-alliance.audits.arbitrary]]
who = "Nick Fitzgerald <fitzgen@gmail.com>"
criteria = "safe-to-deploy"
version = "1.4.1"

[[audits.bytecode-alliance.audits.arrayref]]
who = "Nick Fitzgerald <fitzgen@gmail.com>"
criteria = "safe-to-deploy"
version = "0.3.6"
notes = """
Unsafe code, but its logic looks good to me. Necessary given what it is
doing. Well tested, has quickchecks.
"""

[[audits.bytecode-alliance.audits.arrayvec]]
who = "Nick Fitzgerald <fitzgen@gmail.com>"
criteria = "safe-to-deploy"
version = "0.7.2"
notes = """
Well documented invariants, good assertions for those invariants in unsafe code,
and tested with MIRI to boot. LGTM.
"""

[[audits.bytecode-alliance.audits.base64]]
who = "Pat Hickey <phickey@fastly.com>"
criteria = "safe-to-deploy"
version = "0.21.0"
notes = "This crate has no dependencies, no build.rs, and contains no unsafe code."

[[audits.bytecode-alliance.audits.base64]]
who = "Andrew Brown <andrew.brown@intel.com>"
criteria = "safe-to-deploy"
delta = "0.21.3 -> 0.22.1"

[[audits.bytecode-alliance.audits.bitflags]]
who = "Jamey Sharp <jsharp@fastly.com>"
criteria = "safe-to-deploy"
delta = "2.1.0 -> 2.2.1"
notes = """
This version adds unsafe impls of traits from the bytemuck crate when built
with that library enabled, but I believe the impls satisfy the documented
safety requirements for bytemuck. The other changes are minor.
"""

[[audits.bytecode-alliance.audits.bitflags]]
who = "Alex Crichton <alex@alexcrichton.com>"
criteria = "safe-to-deploy"
delta = "2.3.2 -> 2.3.3"
notes = """
Nothing outside the realm of what one would expect from a bitflags generator,
all as expected.
"""

[[audits.bytecode-alliance.audits.bitflags]]
who = "Alex Crichton <alex@alexcrichton.com>"
criteria = "safe-to-deploy"
delta = "2.4.1 -> 2.6.0"
notes = """
Changes in how macros are invoked and various bits and pieces of macro-fu.
Otherwise no major changes and nothing dealing with `unsafe`.
"""

[[audits.bytecode-alliance.audits.block-buffer]]
who = "Benjamin Bouvier <public@benj.me>"
criteria = "safe-to-deploy"
delta = "0.9.0 -> 0.10.2"

[[audits.bytecode-alliance.audits.cfg-if]]
who = "Alex Crichton <alex@alexcrichton.com>"
criteria = "safe-to-deploy"
version = "1.0.0"
notes = "I am the author of this crate."

[[audits.bytecode-alliance.audits.cipher]]
who = "Andrew Brown <andrew.brown@intel.com>"
criteria = "safe-to-deploy"
version = "0.4.4"
notes = "Most unsafe is hidden by `inout` dependency; only remaining unsafe is raw-splitting a slice and an unreachable hint. Older versions of this regularly reach ~150k daily downloads."

[[audits.bytecode-alliance.audits.constant_time_eq]]
who = "Nick Fitzgerald <fitzgen@gmail.com>"
criteria = "safe-to-deploy"
version = "0.2.4"
notes = "A few tiny blocks of `unsafe` but each of them is very obviously correct."

[[audits.bytecode-alliance.audits.core-foundation-sys]]
who = "Dan Gohman <dev@sunfishcode.online>"
criteria = "safe-to-deploy"
delta = "0.8.4 -> 0.8.6"
notes = """
The changes here are all typical bindings updates: new functions, types, and
constants. I have not audited all the bindings for ABI conformance.
"""

[[audits.bytecode-alliance.audits.crossbeam-channel]]
who = "Alex Crichton <alex@alexcrichton.com>"
criteria = "safe-to-deploy"
delta = "0.5.4 -> 0.5.8"
notes = """
This diff does what it says on the tin for this version range, notably fixing a
race condition, improving handling of durations, and additionally swapping out a
spin lock with a lock from the standard library. Minor bits of `unsafe` code
are modified but that's expected given the nature of this crate.
"""

[[audits.bytecode-alliance.audits.crypto-common]]
who = "Benjamin Bouvier <public@benj.me>"
criteria = "safe-to-deploy"
version = "0.1.3"

[[audits.bytecode-alliance.audits.displaydoc]]
who = "Nick Fitzgerald <fitzgen@gmail.com>"
criteria = "safe-to-deploy"
delta = "0.2.4 -> 0.2.5"

[[audits.bytecode-alliance.audits.errno]]
who = "Dan Gohman <dev@sunfishcode.online>"
criteria = "safe-to-deploy"
version = "0.3.0"
notes = "This crate uses libc and windows-sys APIs to get and set the raw OS error value."

[[audits.bytecode-alliance.audits.errno]]
who = "Dan Gohman <dev@sunfishcode.online>"
criteria = "safe-to-deploy"
delta = "0.3.0 -> 0.3.1"
notes = "Just a dependency version bump and a bug fix for redox"

[[audits.bytecode-alliance.audits.errno]]
who = "Dan Gohman <dev@sunfishcode.online>"
criteria = "safe-to-deploy"
delta = "0.3.9 -> 0.3.10"

[[audits.bytecode-alliance.audits.fastrand]]
who = "Alex Crichton <alex@alexcrichton.com>"
criteria = "safe-to-deploy"
delta = "2.0.0 -> 2.0.1"
notes = """
This update had a few doc updates but no otherwise-substantial source code
updates.
"""

[[audits.bytecode-alliance.audits.fastrand]]
who = "Alex Crichton <alex@alexcrichton.com>"
criteria = "safe-to-deploy"
delta = "2.1.1 -> 2.3.0"
notes = "Minor refactoring, nothing new."

[[audits.bytecode-alliance.audits.fd-lock]]
who = "Pat Hickey <phickey@fastly.com>"
criteria = "safe-to-deploy"
version = "3.0.9"
notes = "This crate uses unsafe to make Windows syscalls, to borrow an Fd with an appropriate lifetime, and to zero a windows API structure that appears to have a valid representation with zeroed memory."

[[audits.bytecode-alliance.audits.fd-lock]]
who = "Pat Hickey <phickey@fastly.com>"
criteria = "safe-to-deploy"
delta = "3.0.9 -> 3.0.10"
notes = "Just a dependency version bump"

[[audits.bytecode-alliance.audits.fd-lock]]
who = "Dan Gohman <dev@sunfishcode.online>"
criteria = "safe-to-deploy"
delta = "3.0.10 -> 3.0.12"
notes = "Just a dependency version bump"

[[audits.bytecode-alliance.audits.flate2]]
who = "Alex Crichton <alex@alexcrichton.com>"
criteria = "safe-to-deploy"
delta = "1.0.30 -> 1.1.0"
notes = """
Minor updates, mostly a new changelog with many lines. No new `unsafe` code and
mostly just updating Rust idioms.
"""

[[audits.bytecode-alliance.audits.foldhash]]
who = "Alex Crichton <alex@alexcrichton.com>"
criteria = "safe-to-deploy"
version = "0.1.3"
notes = """
Only a minor amount of `unsafe` code in this crate related to global per-process
initialization which looks correct to me.
"""

[[audits.bytecode-alliance.audits.foreign-types]]
who = "Pat Hickey <phickey@fastly.com>"
criteria = "safe-to-deploy"
version = "0.3.2"
notes = "This crate defined a macro-rules which creates wrappers working with FFI types. The implementation of this crate appears to be safe, but each use of this macro would need to be vetted for correctness as well."

[[audits.bytecode-alliance.audits.foreign-types-shared]]
who = "Pat Hickey <phickey@fastly.com>"
criteria = "safe-to-deploy"
version = "0.1.1"

[[audits.bytecode-alliance.audits.futures]]
who = "Joel Dice <joel.dice@gmail.com>"
criteria = "safe-to-deploy"
version = "0.3.31"

[[audits.bytecode-alliance.audits.futures-channel]]
who = "Joel Dice <joel.dice@gmail.com>"
criteria = "safe-to-deploy"
version = "0.3.31"

[[audits.bytecode-alliance.audits.futures-core]]
who = "Pat Hickey <phickey@fastly.com>"
criteria = "safe-to-deploy"
version = "0.3.27"
notes = "Unsafe used to implement a concurrency primitive AtomicWaker. Well-commented and not obviously incorrect. Like my other audits of these concurrency primitives inside the futures family, I couldn't certify that it is correct without formal methods, but that is out of scope for this vetting."

[[audits.bytecode-alliance.audits.futures-core]]
who = "Pat Hickey <pat@moreproductive.org>"
criteria = "safe-to-deploy"
delta = "0.3.28 -> 0.3.31"

[[audits.bytecode-alliance.audits.futures-executor]]
who = "Joel Dice <joel.dice@gmail.com>"
criteria = "safe-to-deploy"
version = "0.3.31"

[[audits.bytecode-alliance.audits.futures-io]]
who = "Joel Dice <joel.dice@gmail.com>"
criteria = "safe-to-deploy"
version = "0.3.31"

[[audits.bytecode-alliance.audits.futures-macro]]
who = "Joel Dice <joel.dice@gmail.com>"
criteria = "safe-to-deploy"
version = "0.3.31"

[[audits.bytecode-alliance.audits.futures-sink]]
who = "Pat Hickey <phickey@fastly.com>"
criteria = "safe-to-deploy"
version = "0.3.27"

[[audits.bytecode-alliance.audits.futures-sink]]
who = "Pat Hickey <pat@moreproductive.org>"
criteria = "safe-to-deploy"
delta = "0.3.28 -> 0.3.31"

[[audits.bytecode-alliance.audits.heck]]
who = "Alex Crichton <alex@alexcrichton.com>"
criteria = "safe-to-deploy"
delta = "0.4.1 -> 0.5.0"
notes = "Minor changes for a `no_std` upgrade but otherwise everything looks as expected."

[[audits.bytecode-alliance.audits.http-body]]
who = "Pat Hickey <phickey@fastly.com>"
criteria = "safe-to-deploy"
version = "1.0.0-rc.2"

[[audits.bytecode-alliance.audits.http-body]]
who = "Alex Crichton <alex@alexcrichton.com>"
criteria = "safe-to-deploy"
delta = "1.0.0-rc.2 -> 1.0.0"
notes = "Only minor changes made for a stable release."

[[audits.bytecode-alliance.audits.iana-time-zone]]
who = "Dan Gohman <dev@sunfishcode.online>"
criteria = "safe-to-deploy"
version = "0.1.59"
notes = """
I also manually ran windows-bindgen and confirmed that the output matches
the bindings checked into the repo.
"""

[[audits.bytecode-alliance.audits.iana-time-zone]]
who = "Pat Hickey <pat@moreproductive.org>"
criteria = "safe-to-deploy"
delta = "0.1.59 -> 0.1.61"

[[audits.bytecode-alliance.audits.iana-time-zone-haiku]]
who = "Dan Gohman <dev@sunfishcode.online>"
criteria = "safe-to-deploy"
version = "0.1.2"

[[audits.bytecode-alliance.audits.icu_properties]]
who = "Nick Fitzgerald <fitzgen@gmail.com>"
criteria = "safe-to-deploy"
delta = "1.5.0 -> 1.5.1"

[[audits.bytecode-alliance.audits.idna]]
who = "Alex Crichton <alex@alexcrichton.com>"
criteria = "safe-to-deploy"
version = "0.3.0"
notes = """
This is a crate without unsafe code or usage of the standard library. The large
size of this crate comes from the large generated unicode tables file. This
crate is broadly used throughout the ecosystem and does not contain anything
suspicious.
"""

[[audits.bytecode-alliance.audits.inout]]
who = "Andrew Brown <andrew.brown@intel.com>"
criteria = "safe-to-deploy"
version = "0.1.3"
notes = "A part of RustCrypto/utils, this crate is designed to handle unsafe buffers and carefully documents the safety concerns throughout. Older versions of this tally up to ~130k daily downloads."

[[audits.bytecode-alliance.audits.itertools]]
who = "Nick Fitzgerald <fitzgen@gmail.com>"
criteria = "safe-to-deploy"
delta = "0.10.5 -> 0.12.1"
notes = """
Minimal `unsafe` usage. Few blocks that existed looked reasonable. Does what it
says on the tin: lots of iterators.
"""

[[audits.bytecode-alliance.audits.itertools]]
who = "Alex Crichton <alex@alexcrichton.com>"
criteria = "safe-to-deploy"
delta = "0.12.1 -> 0.14.0"
notes = """
Lots of new iterators and shuffling some things around. Some new unsafe code but
it's well-documented and well-tested. Nothing suspicious.
"""

[[audits.bytecode-alliance.audits.itoa]]
who = "Dan Gohman <dev@sunfishcode.online>"
criteria = "safe-to-deploy"
delta = "1.0.11 -> 1.0.14"

[[audits.bytecode-alliance.audits.libc]]
who = "Alex Crichton <alex@alexcrichton.com>"
criteria = "safe-to-deploy"
delta = "0.2.153 -> 0.2.158"
notes = "More platforms, more definitions, more headers, it's still just `libc`"

[[audits.bytecode-alliance.audits.libc]]
who = "Dan Gohman <dev@sunfishcode.online>"
criteria = "safe-to-deploy"
delta = "0.2.158 -> 0.2.161"

[[audits.bytecode-alliance.audits.libc]]
who = "Alex Crichton <alex@alexcrichton.com>"
criteria = "safe-to-deploy"
delta = "0.2.161 -> 0.2.171"
notes = """
Lots of unsafe, but that's par for the course with libc, it's all FFI type
definitions updates/adjustments/etc.
"""

[[audits.bytecode-alliance.audits.matchers]]
who = "Pat Hickey <phickey@fastly.com>"
criteria = "safe-to-deploy"
version = "0.1.0"

[[audits.bytecode-alliance.audits.miniz_oxide]]
who = "Alex Crichton <alex@alexcrichton.com>"
criteria = "safe-to-deploy"
version = "0.7.1"
notes = """
This crate is a Rust implementation of zlib compression/decompression and has
been used by default by the Rust standard library for quite some time. It's also
a default dependency of the popular `backtrace` crate for decompressing debug
information. This crate forbids unsafe code and does not otherwise access system
resources. It's originally a port of the `miniz.c` library as well, and given
its own longevity should be relatively hardened against some of the more common
compression-related issues.
"""

[[audits.bytecode-alliance.audits.miniz_oxide]]
who = "Alex Crichton <alex@alexcrichton.com>"
criteria = "safe-to-deploy"
delta = "0.7.1 -> 0.8.0"
notes = "Minor updates, using new Rust features like `const`, no major changes."

[[audits.bytecode-alliance.audits.miniz_oxide]]
who = "Alex Crichton <alex@alexcrichton.com>"
criteria = "safe-to-deploy"
delta = "0.8.0 -> 0.8.5"
notes = """
Lots of small updates here and there, for example around modernizing Rust
idioms. No new `unsafe` code and everything looks like what you'd expect a
compression library to be doing.
"""

[[audits.bytecode-alliance.audits.nu-ansi-term]]
who = "Pat Hickey <phickey@fastly.com>"
criteria = "safe-to-deploy"
version = "0.46.0"
notes = "one use of unsafe to call windows specific api to get console handle."

[[audits.bytecode-alliance.audits.num-traits]]
who = "Andrew Brown <andrew.brown@intel.com>"
criteria = "safe-to-deploy"
version = "0.2.19"
notes = "As advertised: a numeric library. The only `unsafe` is from some float-to-int conversions, which seems expected."

[[audits.bytecode-alliance.audits.openssl-macros]]
who = "Pat Hickey <phickey@fastly.com>"
criteria = "safe-to-deploy"
version = "0.1.0"

[[audits.bytecode-alliance.audits.overload]]
who = "Pat Hickey <phickey@fastly.com>"
criteria = "safe-to-deploy"
version = "0.1.1"
notes = "small crate, only defines macro-rules!, nicely documented as well"

[[audits.bytecode-alliance.audits.percent-encoding]]
who = "Alex Crichton <alex@alexcrichton.com>"
criteria = "safe-to-deploy"
version = "2.2.0"
notes = """
This crate is a single-file crate that does what it says on the tin. There are
a few `unsafe` blocks related to utf-8 validation which are locally verifiable
as correct and otherwise this crate is good to go.
"""

[[audits.bytecode-alliance.audits.pin-utils]]
who = "Pat Hickey <phickey@fastly.com>"
criteria = "safe-to-deploy"
version = "0.1.0"

[[audits.bytecode-alliance.audits.rustc-demangle]]
who = "Alex Crichton <alex@alexcrichton.com>"
criteria = "safe-to-deploy"
version = "0.1.21"
notes = "I am the author of this crate."

[[audits.bytecode-alliance.audits.rustc-demangle]]
who = "Alex Crichton <alex@alexcrichton.com>"
criteria = "safe-to-deploy"
delta = "0.1.21 -> 0.1.24"

[[audits.bytecode-alliance.audits.semver]]
who = "Pat Hickey <phickey@fastly.com>"
criteria = "safe-to-deploy"
version = "1.0.17"
notes = "plenty of unsafe pointer and vec tricks, but in well-structured and commented code that appears to be correct"

[[audits.bytecode-alliance.audits.sha1]]
who = "Andrew Brown <andrew.brown@intel.com>"
criteria = "safe-to-deploy"
delta = "0.10.5 -> 0.10.6"
notes = "Only new code is some loongarch64 additions which include assembly code for that platform."

[[audits.bytecode-alliance.audits.sharded-slab]]
who = "Pat Hickey <phickey@fastly.com>"
criteria = "safe-to-deploy"
version = "0.1.4"
notes = "I always really enjoy reading eliza's code, she left perfect comments at every use of unsafe."

[[audits.bytecode-alliance.audits.shlex]]
who = "Alex Crichton <alex@alexcrichton.com>"
criteria = "safe-to-deploy"
version = "1.1.0"
notes = "Only minor `unsafe` code blocks which look valid and otherwise does what it says on the tin."

[[audits.bytecode-alliance.audits.thread_local]]
who = "Pat Hickey <phickey@fastly.com>"
criteria = "safe-to-deploy"
version = "1.1.4"
notes = "uses unsafe to implement thread local storage of objects"

[[audits.bytecode-alliance.audits.tinyvec]]
who = "Alex Crichton <alex@alexcrichton.com>"
criteria = "safe-to-deploy"
version = "1.6.0"
notes = """
This crate, while it implements collections, does so without `std::*` APIs and
without `unsafe`. Skimming the crate everything looks reasonable and what one
would expect from idiomatic safe collections in Rust.
"""

[[audits.bytecode-alliance.audits.tinyvec_macros]]
who = "Alex Crichton <alex@alexcrichton.com>"
criteria = "safe-to-deploy"
version = "0.1.0"
notes = """
This is a trivial crate which only contains a singular macro definition which is
intended to multiplex across the internal representation of a tinyvec,
presumably. This trivially doesn't contain anything bad.
"""

[[audits.bytecode-alliance.audits.tokio-native-tls]]
who = "Pat Hickey <phickey@fastly.com>"
criteria = "safe-to-deploy"
version = "0.3.1"
notes = "unsafety is used for smuggling std::task::Context as a raw pointer. Lifetime and type safety appears to be taken care of correctly."

[[audits.bytecode-alliance.audits.try-lock]]
who = "Pat Hickey <phickey@fastly.com>"
criteria = "safe-to-deploy"
version = "0.2.4"
notes = "Implements a concurrency primitive with atomics, and is not obviously incorrect"

[[audits.bytecode-alliance.audits.vcpkg]]
who = "Pat Hickey <phickey@fastly.com>"
criteria = "safe-to-deploy"
version = "0.2.15"
notes = "no build.rs, no macros, no unsafe. It reads the filesystem and makes copies of DLLs into OUT_DIR."

[[audits.bytecode-alliance.audits.want]]
who = "Pat Hickey <phickey@fastly.com>"
criteria = "safe-to-deploy"
version = "0.3.0"

[[audits.bytecode-alliance.audits.yoke]]
who = "Nick Fitzgerald <fitzgen@gmail.com>"
criteria = "safe-to-deploy"
delta = "0.7.4 -> 0.7.5"
notes = "Good safety comments."

[[audits.bytecode-alliance.audits.yoke-derive]]
who = "Nick Fitzgerald <fitzgen@gmail.com>"
criteria = "safe-to-deploy"
delta = "0.7.4 -> 0.7.5"

[[audits.embark-studios.audits.assert-json-diff]]
who = "Johan Andersson <opensource@embark-studios.com>"
criteria = "safe-to-run"
version = "2.0.2"
notes = "No unsafe usage or ambient capabilities"

[[audits.embark-studios.audits.cfg_aliases]]
who = "Johan Andersson <opensource@embark-studios.com>"
criteria = "safe-to-deploy"
version = "0.1.1"
notes = "No unsafe usage or ambient capabilities"

[[audits.embark-studios.audits.derive-new]]
who = "Johan Andersson <opensource@embark-studios.com>"
criteria = "safe-to-deploy"
version = "0.5.9"
notes = "Proc macro. No unsafe usage or ambient capabilities"

[[audits.embark-studios.audits.ident_case]]
who = "Johan Andersson <opensource@embark-studios.com>"
criteria = "safe-to-deploy"
version = "1.0.1"
notes = "No unsafe usage or ambient capabilities"

[[audits.embark-studios.audits.idna]]
who = "Johan Andersson <opensource@embark-studios.com>"
criteria = "safe-to-deploy"
delta = "0.3.0 -> 0.4.0"
notes = "No unsafe usage or ambient capabilities"

[[audits.embark-studios.audits.tap]]
who = "Johan Andersson <opensource@embark-studios.com>"
criteria = "safe-to-deploy"
version = "1.0.1"
notes = "No unsafe usage or ambient capabilities"

[[audits.embark-studios.audits.thiserror]]
who = "Johan Andersson <opensource@embark-studios.com>"
criteria = "safe-to-deploy"
version = "1.0.40"
notes = "Wrapper over implementation crate, found no unsafe or ambient capabilities used"

[[audits.embark-studios.audits.thiserror-impl]]
who = "Johan Andersson <opensource@embark-studios.com>"
criteria = "safe-to-deploy"
version = "1.0.40"
notes = "Found no unsafe or ambient capabilities used"

[audits.fermyon.audits]

[[audits.google.audits.async-stream]]
who = "Tyler Mandry <tmandry@google.com>"
criteria = "safe-to-deploy"
version = "0.3.4"
notes = "Reviewed on https://fxrev.dev/761470"
aggregated-from = "https://fuchsia.googlesource.com/fuchsia/+/refs/heads/main/third_party/rust_crates/supply-chain/audits.toml?format=TEXT"

[[audits.google.audits.async-stream]]
who = "David Koloski <dkoloski@google.com>"
criteria = "safe-to-deploy"
delta = "0.3.4 -> 0.3.5"
notes = "Reviewed on https://fxrev.dev/906795"
aggregated-from = "https://fuchsia.googlesource.com/fuchsia/+/refs/heads/main/third_party/rust_crates/supply-chain/audits.toml?format=TEXT"

[[audits.google.audits.async-stream-impl]]
who = "Tyler Mandry <tmandry@google.com>"
criteria = "safe-to-deploy"
version = "0.3.4"
notes = "Reviewed on https://fxrev.dev/761470"
aggregated-from = "https://fuchsia.googlesource.com/fuchsia/+/refs/heads/main/third_party/rust_crates/supply-chain/audits.toml?format=TEXT"

[[audits.google.audits.async-stream-impl]]
who = "David Koloski <dkoloski@google.com>"
criteria = "safe-to-deploy"
delta = "0.3.4 -> 0.3.5"
notes = "Reviewed on https://fxrev.dev/906795"
aggregated-from = "https://fuchsia.googlesource.com/fuchsia/+/refs/heads/main/third_party/rust_crates/supply-chain/audits.toml?format=TEXT"

[[audits.google.audits.autocfg]]
who = "Manish Goregaokar <manishearth@google.com>"
criteria = "safe-to-deploy"
version = "1.4.0"
notes = "Contains no unsafe"
aggregated-from = "https://chromium.googlesource.com/chromium/src/+/main/third_party/rust/chromium_crates_io/supply-chain/audits.toml?format=TEXT"

[[audits.google.audits.bitflags]]
who = "Lukasz Anforowicz <lukasza@chromium.org>"
criteria = "safe-to-deploy"
version = "1.3.2"
notes = """
Security review of earlier versions of the crate can be found at
(Google-internal, sorry): go/image-crate-chromium-security-review

The crate exposes a function marked as `unsafe`, but doesn't use any
`unsafe` blocks (except for tests of the single `unsafe` function).  I
think this justifies marking this crate as `ub-risk-1`.

Additional review comments can be found at https://crrev.com/c/4723145/31
"""
aggregated-from = "https://chromium.googlesource.com/chromium/src/+/main/third_party/rust/chromium_crates_io/supply-chain/audits.toml?format=TEXT"

[[audits.google.audits.bitflags]]
who = "Lukasz Anforowicz <lukasza@chromium.org>"
criteria = "safe-to-deploy"
delta = "2.6.0 -> 2.8.0"
notes = "No changes related to `unsafe impl ... bytemuck` pieces from `src/external.rs`."
aggregated-from = "https://chromium.googlesource.com/chromium/src/+/main/third_party/rust/chromium_crates_io/supply-chain/audits.toml?format=TEXT"

[[audits.google.audits.bitflags]]
who = "Daniel Cheng <dcheng@chromium.org>"
criteria = "safe-to-deploy"
delta = "2.8.0 -> 2.9.0"
notes = "Adds a straightforward clear() function, but no new unsafe code."
aggregated-from = "https://chromium.googlesource.com/chromium/src/+/main/third_party/rust/chromium_crates_io/supply-chain/audits.toml?format=TEXT"

[[audits.google.audits.bytemuck]]
who = "Lukasz Anforowicz <lukasza@chromium.org>"
criteria = "safe-to-deploy"
version = "1.16.3"
notes = """
Review notes from the original audit (of 1.14.3) may be found in
https://crrev.com/c/5362675.  Note that this audit has initially missed UB risk
that was fixed in 1.16.2 - see https://github.com/Lokathor/bytemuck/pull/258.
Because of this, the original audit has been edited to certify version `1.16.3`
instead (see also https://crrev.com/c/5771867).
"""
aggregated-from = "https://chromium.googlesource.com/chromium/src/+/main/third_party/rust/chromium_crates_io/supply-chain/audits.toml?format=TEXT"

[[audits.google.audits.bytemuck]]
who = "Lukasz Anforowicz <lukasza@chromium.org>"
criteria = "safe-to-deploy"
delta = "1.16.3 -> 1.17.1"
notes = "Unsafe review comments can be found in https://crrev.com/c/5813463"
aggregated-from = "https://chromium.googlesource.com/chromium/src/+/main/third_party/rust/chromium_crates_io/supply-chain/audits.toml?format=TEXT"

[[audits.google.audits.bytemuck]]
who = "Adrian Taylor <adetaylor@chromium.org>"
criteria = "safe-to-deploy"
delta = "1.17.1 -> 1.18.0"
notes = "No code changes - just altering feature flag arrangements"
aggregated-from = "https://chromium.googlesource.com/chromium/src/+/main/third_party/rust/chromium_crates_io/supply-chain/audits.toml?format=TEXT"

[[audits.google.audits.bytemuck]]
who = "Adrian Taylor <adetaylor@chromium.org>"
criteria = "safe-to-deploy"
delta = "1.18.0 -> 1.19.0"
notes = "No code changes - just comment changes and adding the track_caller attribute."
aggregated-from = "https://chromium.googlesource.com/chromium/src/+/main/third_party/rust/chromium_crates_io/supply-chain/audits.toml?format=TEXT"

[[audits.google.audits.bytemuck]]
who = "Lukasz Anforowicz <lukasza@chromium.org>"
criteria = "safe-to-deploy"
delta = "1.19.0 -> 1.20.0"
notes = "`unsafe` review can be found at https://crrev.com/c/6096767"
aggregated-from = "https://chromium.googlesource.com/chromium/src/+/main/third_party/rust/chromium_crates_io/supply-chain/audits.toml?format=TEXT"

[[audits.google.audits.bytemuck]]
who = "Adrian Taylor <adetaylor@chromium.org>"
criteria = "safe-to-deploy"
delta = "1.20.0 -> 1.21.0"
notes = "Unsafe review at https://chromium-review.googlesource.com/c/chromium/src/+/6111154/"
aggregated-from = "https://chromium.googlesource.com/chromium/src/+/main/third_party/rust/chromium_crates_io/supply-chain/audits.toml?format=TEXT"

[[audits.google.audits.bytemuck]]
who = "Daniel Cheng <dcheng@chromium.org>"
criteria = "safe-to-deploy"
delta = "1.21.0 -> 1.22.0"
notes = """
This adds new instances of unsafe, but the uses are justified:
- BoxBytes is essentially a Box<[u8], which is Send + Sync, so also marking BoxBytes as Send + Sync is justified.
- core::num::Saturating<T> meets the criteria for Zeroable + Pod, so marking it as such is justified.

See https://crrev.com/c/6321863 for more audit notes.
"""
aggregated-from = "https://chromium.googlesource.com/chromium/src/+/main/third_party/rust/chromium_crates_io/supply-chain/audits.toml?format=TEXT"

[[audits.google.audits.crc32fast]]
who = "Lukasz Anforowicz <lukasza@chromium.org>"
criteria = "safe-to-deploy"
version = "1.4.2"
notes = """
Security review of earlier versions of the crate can be found at
(Google-internal, sorry): go/image-crate-chromium-security-review

Audit comments for 1.4.2 can be found at https://crrev.com/c/4723145.
"""
aggregated-from = "https://chromium.googlesource.com/chromium/src/+/main/third_party/rust/chromium_crates_io/supply-chain/audits.toml?format=TEXT"

[[audits.google.audits.difflib]]
who = "Max Lee <endlesspring@google.com>"
criteria = "safe-to-run"
version = "0.4.0"
aggregated-from = "https://chromium.googlesource.com/chromiumos/third_party/rust_crates/+/refs/heads/main/cargo-vet/audits.toml?format=TEXT"

[[audits.google.audits.dirs-next]]
who = "George Burgess IV <gbiv@google.com>"
criteria = "safe-to-deploy"
version = "2.0.0"
aggregated-from = "https://chromium.googlesource.com/chromiumos/third_party/rust_crates/+/refs/heads/main/cargo-vet/audits.toml?format=TEXT"

[[audits.google.audits.either]]
who = "Manish Goregaokar <manishearth@google.com>"
criteria = "safe-to-deploy"
version = "1.13.0"
notes = "Unsafe code pertaining to wrapping Pin APIs. Mostly passes invariants down."
aggregated-from = "https://chromium.googlesource.com/chromium/src/+/main/third_party/rust/chromium_crates_io/supply-chain/audits.toml?format=TEXT"

[[audits.google.audits.either]]
who = "Daniel Cheng <dcheng@chromium.org>"
criteria = "safe-to-deploy"
delta = "1.13.0 -> 1.14.0"
notes = """
Inheriting ub-risk-1 from the baseline review of 1.13.0. While the delta has some diffs in unsafe code, they are either:
- migrating code to use helper macros
- migrating match patterns to take advantage of default bindings mode from RFC 2005
Either way, the result is code that does exactly the same thing and does not change the risk of UB.

See https://crrev.com/c/6323164 for more audit details.
"""
aggregated-from = "https://chromium.googlesource.com/chromium/src/+/main/third_party/rust/chromium_crates_io/supply-chain/audits.toml?format=TEXT"

[[audits.google.audits.either]]
who = "Lukasz Anforowicz <lukasza@chromium.org>"
criteria = "safe-to-deploy"
delta = "1.14.0 -> 1.15.0"
notes = "The delta in `lib.rs` only tweaks doc comments and `#[cfg(feature = \"std\")]`."
aggregated-from = "https://chromium.googlesource.com/chromium/src/+/main/third_party/rust/chromium_crates_io/supply-chain/audits.toml?format=TEXT"

[[audits.google.audits.equivalent]]
who = "George Burgess IV <gbiv@google.com>"
criteria = "safe-to-deploy"
version = "1.0.1"
aggregated-from = "https://chromium.googlesource.com/chromiumos/third_party/rust_crates/+/refs/heads/main/cargo-vet/audits.toml?format=TEXT"

[[audits.google.audits.equivalent]]
who = "Jonathan Hao <phao@chromium.org>"
criteria = "safe-to-deploy"
delta = "1.0.1 -> 1.0.2"
notes = "No changes to any .rs files or Rust code."
aggregated-from = "https://chromium.googlesource.com/chromium/src/+/main/third_party/rust/chromium_crates_io/supply-chain/audits.toml?format=TEXT"

[[audits.google.audits.fastrand]]
who = "George Burgess IV <gbiv@google.com>"
criteria = "safe-to-deploy"
version = "1.9.0"
notes = """
`does-not-implement-crypto` is certified because this crate explicitly says
that the RNG here is not cryptographically secure.
"""
aggregated-from = "https://chromium.googlesource.com/chromiumos/third_party/rust_crates/+/refs/heads/main/cargo-vet/audits.toml?format=TEXT"

[[audits.google.audits.flate2]]
who = "Lukasz Anforowicz <lukasza@chromium.org>"
criteria = "safe-to-deploy"
version = "1.0.30"
notes = '''
WARNING: This certification is a result of a **partial** audit.  The
`any_zlib` code has **not** been audited.  Ability to track partial
audits is tracked in https://github.com/mozilla/cargo-vet/issues/380
Chromium does use the `any_zlib` feature(s).  Accidentally depending on
this feature in the future is prevented using the `ban_features` feature
of `gnrt` - see:
https://crrev.com/c/4723145/31/third_party/rust/chromium_crates_io/gnrt_config.toml

Security review of earlier versions of the crate can be found at
(Google-internal, sorry): go/image-crate-chromium-security-review

I grepped for `-i cipher`, `-i crypto`, `'\bfs\b'`, `'\bnet\b'`, `'\bunsafe\b'`.

All `unsafe` in `flate2` is gated behind `#[cfg(feature = "any_zlib")]`:

* The code under `src/ffi/...` will not be used because the `mod c`
  declaration in `src/ffi/mod.rs` depends on the `any_zlib` config
* 7 uses of `unsafe` in `src/mem.rs` also all depend on the
  `any_zlib` config:
    - 2 in `fn set_dictionary` (under `impl Compress`)
    - 2 in `fn set_level` (under `impl Compress`)
    - 3 in `fn set_dictionary` (under `impl Decompress`)

All hits of `'\bfs\b'` are in comments, or example code, or test code
(but not in product code).

There were no hits of `-i cipher`, `-i crypto`, `'\bnet\b'`.
'''
aggregated-from = "https://chromium.googlesource.com/chromium/src/+/main/third_party/rust/chromium_crates_io/supply-chain/audits.toml?format=TEXT"

[[audits.google.audits.foldhash]]
who = "Adrian Taylor <adetaylor@chromium.org>"
criteria = "safe-to-deploy"
delta = "0.1.3 -> 0.1.4"
notes = "No changes to safety-relevant code"
aggregated-from = "https://chromium.googlesource.com/chromium/src/+/main/third_party/rust/chromium_crates_io/supply-chain/audits.toml?format=TEXT"

[[audits.google.audits.foldhash]]
who = "Chris Palmer <palmer@google.com>"
criteria = "safe-to-deploy"
delta = "0.1.4 -> 0.1.5"
notes = "No new `unsafe`."
aggregated-from = "https://chromium.googlesource.com/chromium/src/+/main/third_party/rust/chromium_crates_io/supply-chain/audits.toml?format=TEXT"

[[audits.google.audits.glob]]
who = "George Burgess IV <gbiv@google.com>"
criteria = "safe-to-deploy"
version = "0.3.1"
aggregated-from = "https://chromium.googlesource.com/chromiumos/third_party/rust_crates/+/refs/heads/main/cargo-vet/audits.toml?format=TEXT"

[[audits.google.audits.glob]]
who = "Dustin J. Mitchell <djmitche@chromium.org>"
criteria = "safe-to-deploy"
delta = "0.3.1 -> 0.3.2"
notes = "Still no unsafe"
aggregated-from = "https://chromium.googlesource.com/chromium/src/+/main/third_party/rust/chromium_crates_io/supply-chain/audits.toml?format=TEXT"

[[audits.google.audits.heck]]
who = "Lukasz Anforowicz <lukasza@chromium.org>"
criteria = "safe-to-deploy"
version = "0.4.1"
notes = """
Grepped for `-i cipher`, `-i crypto`, `'\bfs\b'``, `'\bnet\b'``, `'\bunsafe\b'``
and there were no hits.

`heck` (version `0.3.3`) has been added to Chromium in
https://source.chromium.org/chromium/chromium/src/+/28841c33c77833cc30b286f9ae24c97e7a8f4057
"""
aggregated-from = "https://chromium.googlesource.com/chromium/src/+/main/third_party/rust/chromium_crates_io/supply-chain/audits.toml?format=TEXT"

[[audits.google.audits.httpdate]]
who = "George Burgess IV <gbiv@google.com>"
criteria = "safe-to-deploy"
version = "1.0.3"
aggregated-from = "https://chromium.googlesource.com/chromiumos/third_party/rust_crates/+/refs/heads/main/cargo-vet/audits.toml?format=TEXT"

[[audits.google.audits.indexmap]]
who = "Lukasz Anforowicz <lukasza@chromium.org>"
criteria = "safe-to-deploy"
version = "2.7.1"
notes = '''
Grepped for `-i cipher`, `-i crypto`, `'\bfs\b'`, `'\bnet\b'`
and there were no hits.

There is a little bit of `unsafe` Rust code - the audit can be found at
https://chromium-review.googlesource.com/c/chromium/src/+/6187726/2
'''
aggregated-from = "https://chromium.googlesource.com/chromium/src/+/main/third_party/rust/chromium_crates_io/supply-chain/audits.toml?format=TEXT"

[[audits.google.audits.indexmap]]
who = "Lukasz Anforowicz <lukasza@chromium.org>"
criteria = "safe-to-deploy"
delta = "2.7.1 -> 2.8.0"
notes = """
No `unsafe` introduced or affected in:
* `indexmap_with_default!` and `indexset_with_default!` macros
* New `PartialEq` implementations
* `fn slice_eq` in `util.rs`
"""
aggregated-from = "https://chromium.googlesource.com/chromium/src/+/main/third_party/rust/chromium_crates_io/supply-chain/audits.toml?format=TEXT"

[[audits.google.audits.itoa]]
who = "Lukasz Anforowicz <lukasza@chromium.org>"
criteria = "safe-to-deploy"
version = "1.0.10"
notes = '''
I grepped for \"crypt\", \"cipher\", \"fs\", \"net\" - there were no hits.

There are a few places where `unsafe` is used.  Unsafe review notes can be found
in https://crrev.com/c/5350697.

Version 1.0.1 of this crate has been added to Chromium in
https://crrev.com/c/3321896.
'''
aggregated-from = "https://chromium.googlesource.com/chromium/src/+/main/third_party/rust/chromium_crates_io/supply-chain/audits.toml?format=TEXT"

[[audits.google.audits.itoa]]
who = "Lukasz Anforowicz <lukasza@chromium.org>"
criteria = "safe-to-deploy"
delta = "1.0.10 -> 1.0.11"
notes = """
Straightforward diff between 1.0.10 and 1.0.11 - only 3 commits:

* Bumping up the version
* A touch up of comments
* And my own PR to make `unsafe` blocks more granular:
  https://github.com/dtolnay/itoa/pull/42
"""
aggregated-from = "https://chromium.googlesource.com/chromium/src/+/main/third_party/rust/chromium_crates_io/supply-chain/audits.toml?format=TEXT"

[[audits.google.audits.itoa]]
who = "Daniel Cheng <dcheng@chromium.org>"
criteria = "safe-to-deploy"
delta = "1.0.14 -> 1.0.15"
notes = "Only minor rustdoc changes."
aggregated-from = "https://chromium.googlesource.com/chromium/src/+/main/third_party/rust/chromium_crates_io/supply-chain/audits.toml?format=TEXT"

[[audits.google.audits.lazy_static]]
who = "Lukasz Anforowicz <lukasza@chromium.org>"
criteria = "safe-to-deploy"
version = "1.4.0"
notes = '''
I grepped for \"crypt\", \"cipher\", \"fs\", \"net\" - there were no hits.

There are two places where `unsafe` is used.  Unsafe review notes can be found
in https://crrev.com/c/5347418.

This crate has been added to Chromium in https://crrev.com/c/3321895.
'''
aggregated-from = "https://chromium.googlesource.com/chromium/src/+/main/third_party/rust/chromium_crates_io/supply-chain/audits.toml?format=TEXT"

[[audits.google.audits.lazy_static]]
who = "Lukasz Anforowicz <lukasza@chromium.org>"
criteria = "safe-to-deploy"
delta = "1.4.0 -> 1.5.0"
notes = "Unsafe review notes: https://crrev.com/c/5650836"
aggregated-from = "https://chromium.googlesource.com/chromium/src/+/main/third_party/rust/chromium_crates_io/supply-chain/audits.toml?format=TEXT"

[[audits.google.audits.litemap]]
who = "Manish Goregaokar <manishearth@google.com>"
criteria = "safe-to-deploy"
version = "0.7.4"
notes = "Contains no unsafe"
aggregated-from = "https://chromium.googlesource.com/chromium/src/+/main/third_party/rust/chromium_crates_io/supply-chain/audits.toml?format=TEXT"

[[audits.google.audits.litemap]]
who = "Daniel Cheng <dcheng@chromium.org>"
criteria = "safe-to-deploy"
delta = "0.7.4 -> 0.7.5"
notes = "Delta implements the entry API but doesn't add or change any unsafe code."
aggregated-from = "https://chromium.googlesource.com/chromium/src/+/main/third_party/rust/chromium_crates_io/supply-chain/audits.toml?format=TEXT"

[[audits.google.audits.log]]
who = "danakj <danakj@chromium.org>"
criteria = "safe-to-deploy"
version = "0.4.22"
notes = """
Unsafe review in https://docs.google.com/document/d/1IXQbD1GhTRqNHIGxq6yy7qHqxeO4CwN5noMFXnqyDIM/edit?usp=sharing

Unsafety is generally very well-documented, with one exception, which we
describe in the review doc.
"""
aggregated-from = "https://chromium.googlesource.com/chromium/src/+/main/third_party/rust/chromium_crates_io/supply-chain/audits.toml?format=TEXT"

[[audits.google.audits.log]]
who = "Lukasz Anforowicz <lukasza@chromium.org>"
criteria = "safe-to-deploy"
delta = "0.4.22 -> 0.4.25"
notes = "No impact on `unsafe` usage in `lib.rs`."
aggregated-from = "https://chromium.googlesource.com/chromium/src/+/main/third_party/rust/chromium_crates_io/supply-chain/audits.toml?format=TEXT"

[[audits.google.audits.log]]
who = "Daniel Cheng <dcheng@chromium.org>"
criteria = "safe-to-deploy"
delta = "0.4.25 -> 0.4.26"
notes = "Only trivial code and documentation changes."
aggregated-from = "https://chromium.googlesource.com/chromium/src/+/main/third_party/rust/chromium_crates_io/supply-chain/audits.toml?format=TEXT"

[[audits.google.audits.nom]]
who = "danakj@chromium.org"
criteria = "safe-to-deploy"
version = "7.1.3"
notes = """
Reviewed in https://chromium-review.googlesource.com/c/chromium/src/+/5046153
"""
aggregated-from = "https://chromium.googlesource.com/chromium/src/+/main/third_party/rust/chromium_crates_io/supply-chain/audits.toml?format=TEXT"

[[audits.google.audits.openssl-macros]]
who = "George Burgess IV <gbiv@google.com>"
criteria = "safe-to-deploy"
delta = "0.1.0 -> 0.1.1"
aggregated-from = "https://chromium.googlesource.com/chromiumos/third_party/rust_crates/+/refs/heads/main/cargo-vet/audits.toml?format=TEXT"

[[audits.google.audits.proc-macro2]]
who = "Lukasz Anforowicz <lukasza@chromium.org>"
criteria = "safe-to-deploy"
version = "1.0.78"
notes = """
Grepped for \"crypt\", \"cipher\", \"fs\", \"net\" - there were no hits
(except for a benign \"fs\" hit in a doc comment)

Notes from the `unsafe` review can be found in https://crrev.com/c/5385745.
"""
aggregated-from = "https://chromium.googlesource.com/chromium/src/+/main/third_party/rust/chromium_crates_io/supply-chain/audits.toml?format=TEXT"

[[audits.google.audits.proc-macro2]]
who = "Adrian Taylor <adetaylor@chromium.org>"
criteria = "safe-to-deploy"
delta = "1.0.78 -> 1.0.79"
aggregated-from = "https://chromium.googlesource.com/chromium/src/+/main/third_party/rust/chromium_crates_io/supply-chain/audits.toml?format=TEXT"

[[audits.google.audits.proc-macro2]]
who = "Adrian Taylor <adetaylor@chromium.org>"
criteria = "safe-to-deploy"
delta = "1.0.79 -> 1.0.80"
aggregated-from = "https://chromium.googlesource.com/chromium/src/+/main/third_party/rust/chromium_crates_io/supply-chain/audits.toml?format=TEXT"

[[audits.google.audits.proc-macro2]]
who = "Dustin J. Mitchell <djmitche@chromium.org>"
criteria = "safe-to-deploy"
delta = "1.0.80 -> 1.0.81"
notes = "Comment changes only"
aggregated-from = "https://chromium.googlesource.com/chromium/src/+/main/third_party/rust/chromium_crates_io/supply-chain/audits.toml?format=TEXT"

[[audits.google.audits.proc-macro2]]
who = "danakj <danakj@chromium.org>"
criteria = "safe-to-deploy"
delta = "1.0.81 -> 1.0.82"
aggregated-from = "https://chromium.googlesource.com/chromium/src/+/main/third_party/rust/chromium_crates_io/supply-chain/audits.toml?format=TEXT"

[[audits.google.audits.proc-macro2]]
who = "Dustin J. Mitchell <djmitche@chromium.org>"
criteria = "safe-to-deploy"
delta = "1.0.82 -> 1.0.83"
notes = "Substantive change is replacing String with Box<str>, saving memory."
aggregated-from = "https://chromium.googlesource.com/chromium/src/+/main/third_party/rust/chromium_crates_io/supply-chain/audits.toml?format=TEXT"

[[audits.google.audits.proc-macro2]]
who = "Lukasz Anforowicz <lukasza@chromium.org>"
criteria = "safe-to-deploy"
delta = "1.0.83 -> 1.0.84"
notes = "Only doc comment changes in `src/lib.rs`."
aggregated-from = "https://chromium.googlesource.com/chromium/src/+/main/third_party/rust/chromium_crates_io/supply-chain/audits.toml?format=TEXT"

[[audits.google.audits.proc-macro2]]
who = "danakj@chromium.org"
criteria = "safe-to-deploy"
delta = "1.0.84 -> 1.0.85"
notes = "Test-only changes."
aggregated-from = "https://chromium.googlesource.com/chromium/src/+/main/third_party/rust/chromium_crates_io/supply-chain/audits.toml?format=TEXT"

[[audits.google.audits.proc-macro2]]
who = "Lukasz Anforowicz <lukasza@chromium.org>"
criteria = "safe-to-deploy"
delta = "1.0.85 -> 1.0.86"
notes = """
Comment-only changes in `build.rs`.
Reordering of `Cargo.toml` entries.
Just bumping up the version number in `lib.rs`.
Config-related changes in `test_size.rs`.
"""
aggregated-from = "https://chromium.googlesource.com/chromium/src/+/main/third_party/rust/chromium_crates_io/supply-chain/audits.toml?format=TEXT"

[[audits.google.audits.proc-macro2]]
who = "danakj <danakj@chromium.org>"
criteria = "safe-to-deploy"
delta = "1.0.86 -> 1.0.87"
notes = "No new unsafe interactions."
aggregated-from = "https://chromium.googlesource.com/chromium/src/+/main/third_party/rust/chromium_crates_io/supply-chain/audits.toml?format=TEXT"

[[audits.google.audits.proc-macro2]]
who = "Liza Burakova <liza@chromium.org"
criteria = "safe-to-deploy"
delta = "1.0.87 -> 1.0.89"
notes = """
Biggest change is adding error handling in build.rs.
Some config related changes in wrapper.rs.
"""
aggregated-from = "https://chromium.googlesource.com/chromium/src/+/main/third_party/rust/chromium_crates_io/supply-chain/audits.toml?format=TEXT"

[[audits.google.audits.proc-macro2]]
who = "Lukasz Anforowicz <lukasza@chromium.org>"
criteria = "safe-to-deploy"
delta = "1.0.89 -> 1.0.92"
notes = """
I looked at the delta and the previous discussion at
https://chromium-review.googlesource.com/c/chromium/src/+/5385745/3#message-a8e2813129fa3779dab15acede408ee26d67b7f3
and the changes look okay to me (including the `unsafe fn from_str_unchecked`
changes in `wrapper.rs`).
"""
aggregated-from = "https://chromium.googlesource.com/chromium/src/+/main/third_party/rust/chromium_crates_io/supply-chain/audits.toml?format=TEXT"

[[audits.google.audits.proc-macro2]]
who = "Lukasz Anforowicz <lukasza@chromium.org>"
criteria = "safe-to-deploy"
delta = "1.0.92 -> 1.0.93"
notes = "No `unsafe`-related changes."
aggregated-from = "https://chromium.googlesource.com/chromium/src/+/main/third_party/rust/chromium_crates_io/supply-chain/audits.toml?format=TEXT"

[[audits.google.audits.proc-macro2]]
who = "Daniel Cheng <dcheng@chromium.org>"
criteria = "safe-to-deploy"
delta = "1.0.93 -> 1.0.94"
notes = "Minor doc changes and clippy lint adjustments+fixes."
aggregated-from = "https://chromium.googlesource.com/chromium/src/+/main/third_party/rust/chromium_crates_io/supply-chain/audits.toml?format=TEXT"

[[audits.google.audits.quote]]
who = "Lukasz Anforowicz <lukasza@chromium.org>"
criteria = "safe-to-deploy"
version = "1.0.35"
notes = """
Grepped for \"unsafe\", \"crypt\", \"cipher\", \"fs\", \"net\" - there were no hits
(except for benign \"net\" hit in tests and \"fs\" hit in README.md)
"""
aggregated-from = "https://chromium.googlesource.com/chromium/src/+/main/third_party/rust/chromium_crates_io/supply-chain/audits.toml?format=TEXT"

[[audits.google.audits.quote]]
who = "Adrian Taylor <adetaylor@chromium.org>"
criteria = "safe-to-deploy"
delta = "1.0.35 -> 1.0.36"
aggregated-from = "https://chromium.googlesource.com/chromium/src/+/main/third_party/rust/chromium_crates_io/supply-chain/audits.toml?format=TEXT"

[[audits.google.audits.quote]]
who = "Lukasz Anforowicz <lukasza@chromium.org>"
criteria = "safe-to-deploy"
delta = "1.0.36 -> 1.0.37"
notes = """
The delta just 1) inlines/expands `impl ToTokens` that used to be handled via
`primitive!` macro and 2) adds `impl ToTokens` for `CStr` and `CString`.
"""
aggregated-from = "https://chromium.googlesource.com/chromium/src/+/main/third_party/rust/chromium_crates_io/supply-chain/audits.toml?format=TEXT"

[[audits.google.audits.quote]]
who = "Dustin J. Mitchell <djmitche@chromium.org>"
criteria = "safe-to-deploy"
delta = "1.0.37 -> 1.0.38"
notes = "Still no unsafe"
aggregated-from = "https://chromium.googlesource.com/chromium/src/+/main/third_party/rust/chromium_crates_io/supply-chain/audits.toml?format=TEXT"

[[audits.google.audits.quote]]
who = "Daniel Cheng <dcheng@chromium.org>"
criteria = "safe-to-deploy"
delta = "1.0.38 -> 1.0.39"
notes = "Only minor changes for clippy lints and documentation."
aggregated-from = "https://chromium.googlesource.com/chromium/src/+/main/third_party/rust/chromium_crates_io/supply-chain/audits.toml?format=TEXT"

[[audits.google.audits.quote]]
who = "Lukasz Anforowicz <lukasza@chromium.org>"
criteria = "safe-to-deploy"
delta = "1.0.39 -> 1.0.40"
notes = """
The delta is just a simplification of how `tokens.extend(...)` call is made.
Still no `unsafe` anywhere.
"""
aggregated-from = "https://chromium.googlesource.com/chromium/src/+/main/third_party/rust/chromium_crates_io/supply-chain/audits.toml?format=TEXT"

[[audits.google.audits.rand]]
who = "Lukasz Anforowicz <lukasza@chromium.org>"
criteria = "safe-to-deploy"
version = "0.8.5"
notes = """
For more detailed unsafe review notes please see https://crrev.com/c/6362797
"""
aggregated-from = "https://chromium.googlesource.com/chromium/src/+/main/third_party/rust/chromium_crates_io/supply-chain/audits.toml?format=TEXT"

[[audits.google.audits.relative-path]]
who = "danakj <danakj@chromium.org>"
criteria = "safe-to-deploy"
version = "1.9.3"
notes = """
There is no net or fs usage, no crypto.
There is unsafe to convert pointers from str to RelativePath, where the latter
is a transparent wrapper around str so the pointer will be to a valid
type/value always.
"""
aggregated-from = "https://chromium.googlesource.com/chromium/src/+/main/third_party/rust/chromium_crates_io/supply-chain/audits.toml?format=TEXT"

[[audits.google.audits.rustversion]]
who = "Lukasz Anforowicz <lukasza@chromium.org>"
criteria = "safe-to-deploy"
version = "1.0.14"
notes = """
Grepped for `-i cipher`, `-i crypto`, `'\bfs\b'``, `'\bnet\b'``, `'\bunsafe\b'``
and there were no hits except for:

* Using trivially-safe `unsafe` in test code:

    ```
    tests/test_const.rs:unsafe fn _unsafe() {}
    tests/test_const.rs:const _UNSAFE: () = unsafe { _unsafe() };
    ```

* Using `unsafe` in a string:

    ```
    src/constfn.rs:            \"unsafe\" => Qualifiers::Unsafe,
    ```

* Using `std::fs` in `build/build.rs` to write `${OUT_DIR}/version.expr`
  which is later read back via `include!` used in `src/lib.rs`.

Version `1.0.6` of this crate has been added to Chromium in
https://source.chromium.org/chromium/chromium/src/+/28841c33c77833cc30b286f9ae24c97e7a8f4057
"""
aggregated-from = "https://chromium.googlesource.com/chromium/src/+/main/third_party/rust/chromium_crates_io/supply-chain/audits.toml?format=TEXT"

[[audits.google.audits.rustversion]]
who = "Adrian Taylor <adetaylor@chromium.org>"
criteria = "safe-to-deploy"
delta = "1.0.14 -> 1.0.15"
aggregated-from = "https://chromium.googlesource.com/chromium/src/+/main/third_party/rust/chromium_crates_io/supply-chain/audits.toml?format=TEXT"

[[audits.google.audits.rustversion]]
who = "danakj <danakj@chromium.org>"
criteria = "safe-to-deploy"
delta = "1.0.15 -> 1.0.16"
aggregated-from = "https://chromium.googlesource.com/chromium/src/+/main/third_party/rust/chromium_crates_io/supply-chain/audits.toml?format=TEXT"

[[audits.google.audits.rustversion]]
who = "Dustin J. Mitchell <djmitche@chromium.org>"
criteria = "safe-to-deploy"
delta = "1.0.16 -> 1.0.17"
notes = "Just updates windows compat"
aggregated-from = "https://chromium.googlesource.com/chromium/src/+/main/third_party/rust/chromium_crates_io/supply-chain/audits.toml?format=TEXT"

[[audits.google.audits.rustversion]]
who = "Liza Burakova <liza@chromium.org>"
criteria = "safe-to-deploy"
delta = "1.0.17 -> 1.0.18"
aggregated-from = "https://chromium.googlesource.com/chromium/src/+/main/third_party/rust/chromium_crates_io/supply-chain/audits.toml?format=TEXT"

[[audits.google.audits.rustversion]]
who = "Dustin J. Mitchell <djmitche@chromium.org>"
criteria = "safe-to-deploy"
delta = "1.0.18 -> 1.0.19"
notes = "No unsafe, just doc changes"
aggregated-from = "https://chromium.googlesource.com/chromium/src/+/main/third_party/rust/chromium_crates_io/supply-chain/audits.toml?format=TEXT"

[[audits.google.audits.rustversion]]
who = "Daniel Cheng <dcheng@chromium.org>"
criteria = "safe-to-deploy"
delta = "1.0.19 -> 1.0.20"
notes = "Only minor updates to documentation and the mock today used for testing."
aggregated-from = "https://chromium.googlesource.com/chromium/src/+/main/third_party/rust/chromium_crates_io/supply-chain/audits.toml?format=TEXT"

[[audits.google.audits.serial_test]]
who = "Max Lee <endlesspring@google.com>"
criteria = "safe-to-run"
version = "2.0.0"
aggregated-from = "https://chromium.googlesource.com/chromiumos/third_party/rust_crates/+/refs/heads/main/cargo-vet/audits.toml?format=TEXT"

[[audits.google.audits.serial_test_derive]]
who = "Max Lee <endlesspring@google.com>"
criteria = "safe-to-run"
version = "2.0.0"
aggregated-from = "https://chromium.googlesource.com/chromiumos/third_party/rust_crates/+/refs/heads/main/cargo-vet/audits.toml?format=TEXT"

[[audits.google.audits.sha1]]
who = "David Koloski <dkoloski@google.com>"
criteria = "safe-to-deploy"
version = "0.10.5"
notes = "Reviewed on https://fxrev.dev/712371."
aggregated-from = "https://fuchsia.googlesource.com/fuchsia/+/refs/heads/main/third_party/rust_crates/supply-chain/audits.toml?format=TEXT"

[[audits.google.audits.simd-adler32]]
who = "Lukasz Anforowicz <lukasza@chromium.org>"
criteria = "safe-to-deploy"
version = "0.3.7"
notes = """
Security review of earlier versions of the crate can be found at
(Google-internal, sorry): go/image-crate-chromium-security-review

Audit comments for 1.3.2 can be found at https://crrev.com/c/4723145.
"""
aggregated-from = "https://chromium.googlesource.com/chromium/src/+/main/third_party/rust/chromium_crates_io/supply-chain/audits.toml?format=TEXT"

[[audits.google.audits.smallvec]]
who = "Manish Goregaokar <manishearth@google.com>"
criteria = "safe-to-deploy"
version = "1.13.2"
aggregated-from = "https://chromium.googlesource.com/chromium/src/+/main/third_party/rust/chromium_crates_io/supply-chain/audits.toml?format=TEXT"

[[audits.google.audits.smallvec]]
who = "Jonathan Hao <phao@chromium.org>"
criteria = "safe-to-deploy"
delta = "1.13.2 -> 1.14.0"
notes = """
WARNING: This certification is a result of a **partial** audit. The
`malloc_size_of` feature has **not** been audited. This feature does
not explicitly document its safety requirements.
See also https://chromium-review.googlesource.com/c/chromium/src/+/6275133/comment/ea0d7a93_98051a2e/
and https://github.com/servo/malloc_size_of/issues/8.
This feature is banned in gnrt_config.toml.
"""
aggregated-from = "https://chromium.googlesource.com/chromium/src/+/main/third_party/rust/chromium_crates_io/supply-chain/audits.toml?format=TEXT"

[[audits.google.audits.stable_deref_trait]]
who = "Manish Goregaokar <manishearth@google.com>"
criteria = "safe-to-deploy"
version = "1.2.0"
notes = "Purely a trait, crates using this should be carefully vetted since self-referential stuff can be super tricky around various unsafe rust edges."
aggregated-from = "https://chromium.googlesource.com/chromium/src/+/main/third_party/rust/chromium_crates_io/supply-chain/audits.toml?format=TEXT"

[[audits.google.audits.static_assertions]]
who = "Lukasz Anforowicz <lukasza@chromium.org>"
criteria = "safe-to-deploy"
version = "1.1.0"
notes = """
Grepped for `-i cipher`, `-i crypto`, `'\bfs\b'`, `'\bnet\b'`, `'\bunsafe\b'`
and there were no hits except for one `unsafe`.

The lambda where `unsafe` is used is never invoked (e.g. the `unsafe` code
never runs) and is only introduced for some compile-time checks.  Additional
unsafe review comments can be found in https://crrev.com/c/5353376.

This crate has been added to Chromium in https://crrev.com/c/3736562.  The CL
description contains a link to a document with an additional security review.
"""
aggregated-from = "https://chromium.googlesource.com/chromium/src/+/main/third_party/rust/chromium_crates_io/supply-chain/audits.toml?format=TEXT"

[[audits.google.audits.strsim]]
who = "danakj@chromium.org"
criteria = "safe-to-deploy"
version = "0.10.0"
notes = """
Reviewed in https://crrev.com/c/5171063

Previously reviewed during security review and the audit is grandparented in.
"""
aggregated-from = "https://chromium.googlesource.com/chromium/src/+/main/third_party/rust/chromium_crates_io/supply-chain/audits.toml?format=TEXT"

[[audits.google.audits.strum]]
who = "danakj@chromium.org"
criteria = "safe-to-deploy"
version = "0.25.0"
notes = """
Reviewed in https://crrev.com/c/5171063

Previously reviewed during security review and the audit is grandparented in.
"""
aggregated-from = "https://chromium.googlesource.com/chromium/src/+/main/third_party/rust/chromium_crates_io/supply-chain/audits.toml?format=TEXT"

[[audits.google.audits.strum_macros]]
who = "danakj@chromium.org"
criteria = "safe-to-deploy"
version = "0.25.3"
notes = """
Reviewed in https://crrev.com/c/5171063

Previously reviewed during security review and the audit is grandparented in.
"""
aggregated-from = "https://chromium.googlesource.com/chromium/src/+/main/third_party/rust/chromium_crates_io/supply-chain/audits.toml?format=TEXT"

[[audits.google.audits.take_mut]]
who = "David Koloski <dkoloski@google.com>"
criteria = "safe-to-deploy"
version = "0.2.2"
notes = "Reviewed on https://fxrev.dev/883543"
aggregated-from = "https://fuchsia.googlesource.com/fuchsia/+/refs/heads/main/third_party/rust_crates/supply-chain/audits.toml?format=TEXT"

[[audits.google.audits.tinyvec]]
who = "Adrian Taylor <adetaylor@chromium.org>"
criteria = "safe-to-deploy"
delta = "1.6.0 -> 1.6.1"
aggregated-from = "https://chromium.googlesource.com/chromium/src/+/main/third_party/rust/chromium_crates_io/supply-chain/audits.toml?format=TEXT"

[[audits.google.audits.tinyvec]]
who = "Adrian Taylor <adetaylor@chromium.org>"
criteria = "safe-to-deploy"
delta = "1.6.1 -> 1.7.0"
aggregated-from = "https://chromium.googlesource.com/chromium/src/+/main/third_party/rust/chromium_crates_io/supply-chain/audits.toml?format=TEXT"

[[audits.google.audits.tinyvec]]
who = "Dustin J. Mitchell <djmitche@chromium.org>"
criteria = "safe-to-deploy"
delta = "1.7.0 -> 1.8.0"
aggregated-from = "https://chromium.googlesource.com/chromium/src/+/main/third_party/rust/chromium_crates_io/supply-chain/audits.toml?format=TEXT"

[[audits.google.audits.tinyvec]]
who = "Adrian Taylor <adetaylor@chromium.org>"
criteria = "safe-to-deploy"
delta = "1.8.0 -> 1.8.1"
aggregated-from = "https://chromium.googlesource.com/chromium/src/+/main/third_party/rust/chromium_crates_io/supply-chain/audits.toml?format=TEXT"

[[audits.google.audits.tinyvec]]
who = "Daniel Cheng <dcheng@chromium.org>"
criteria = "safe-to-deploy"
delta = "1.8.1 -> 1.9.0"
notes = """
Larger delta, but no unsafe code introduced. Deltas for:
- borsh (Binary Object Representation Serializer for Hashing) serialization/deserialization support behind the `borsh` feature.
- trait implementations to interoperate with the generic-array crate
- miscellaneous helper functions and support code, e.g. `into_vec()`.
"""
aggregated-from = "https://chromium.googlesource.com/chromium/src/+/main/third_party/rust/chromium_crates_io/supply-chain/audits.toml?format=TEXT"

[[audits.google.audits.tokio-stream]]
who = "David Koloski <dkoloski@google.com>"
criteria = "safe-to-deploy"
version = "0.1.11"
notes = "Reviewed on https://fxrev.dev/804724"
aggregated-from = "https://fuchsia.googlesource.com/fuchsia/+/refs/heads/main/third_party/rust_crates/supply-chain/audits.toml?format=TEXT"

[[audits.google.audits.tokio-stream]]
who = "David Koloski <dkoloski@google.com>"
criteria = "safe-to-deploy"
delta = "0.1.11 -> 0.1.14"
notes = "Reviewed on https://fxrev.dev/907732."
aggregated-from = "https://fuchsia.googlesource.com/fuchsia/+/refs/heads/main/third_party/rust_crates/supply-chain/audits.toml?format=TEXT"

[[audits.google.audits.unicode-ident]]
who = "Lukasz Anforowicz <lukasza@chromium.org>"
criteria = "safe-to-deploy"
version = "1.0.12"
notes = '''
I grepped for \"crypt\", \"cipher\", \"fs\", \"net\" - there were no hits.

All two functions from the public API of this crate use `unsafe` to avoid bound
checks for an array access.  Cross-module analysis shows that the offsets can
be statically proven to be within array bounds.  More details can be found in
the unsafe review CL at https://crrev.com/c/5350386.

This crate has been added to Chromium in https://crrev.com/c/3891618.
'''
aggregated-from = "https://chromium.googlesource.com/chromium/src/+/main/third_party/rust/chromium_crates_io/supply-chain/audits.toml?format=TEXT"

[[audits.google.audits.unicode-ident]]
who = "Dustin J. Mitchell <djmitche@chromium.org>"
criteria = "safe-to-deploy"
delta = "1.0.12 -> 1.0.13"
notes = "Lots of table updates, and tables are assumed correct with unsafe `.get_unchecked()`, so ub-risk-2 is appropriate"
aggregated-from = "https://chromium.googlesource.com/chromium/src/+/main/third_party/rust/chromium_crates_io/supply-chain/audits.toml?format=TEXT"

[[audits.google.audits.unicode-ident]]
who = "Lukasz Anforowicz <lukasza@chromium.org>"
criteria = "safe-to-deploy"
delta = "1.0.13 -> 1.0.14"
notes = "Minimal delta in `.rs` files: new test assertions + doc changes."
aggregated-from = "https://chromium.googlesource.com/chromium/src/+/main/third_party/rust/chromium_crates_io/supply-chain/audits.toml?format=TEXT"

[[audits.google.audits.unicode-ident]]
who = "Adrian Taylor <adetaylor@chromium.org>"
criteria = "safe-to-deploy"
delta = "1.0.14 -> 1.0.15"
notes = "No changes relevant to any of these criteria."
aggregated-from = "https://chromium.googlesource.com/chromium/src/+/main/third_party/rust/chromium_crates_io/supply-chain/audits.toml?format=TEXT"

[[audits.google.audits.unicode-ident]]
who = "Liza Burakova <liza@chromium.org>"
criteria = "safe-to-deploy"
delta = "1.0.15 -> 1.0.16"
aggregated-from = "https://chromium.googlesource.com/chromium/src/+/main/third_party/rust/chromium_crates_io/supply-chain/audits.toml?format=TEXT"

[[audits.google.audits.unicode-ident]]
who = "Daniel Cheng <dcheng@chromium.org>"
criteria = "safe-to-deploy"
delta = "1.0.16 -> 1.0.18"
notes = "Only minor comment and documentation updates."
aggregated-from = "https://chromium.googlesource.com/chromium/src/+/main/third_party/rust/chromium_crates_io/supply-chain/audits.toml?format=TEXT"

[[audits.google.audits.unicode-xid]]
who = "George Burgess IV <gbiv@google.com>"
criteria = "safe-to-deploy"
version = "0.2.4"
aggregated-from = "https://chromium.googlesource.com/chromiumos/third_party/rust_crates/+/refs/heads/main/cargo-vet/audits.toml?format=TEXT"

[[audits.google.audits.windows-core]]
who = "Manish Goregaokar <manishearth@google.com>"
criteria = "safe-to-deploy"
version = "0.52.0"
notes = "Implements Windows system APIs"
aggregated-from = "https://chromium.googlesource.com/chromium/src/+/main/third_party/rust/chromium_crates_io/supply-chain/audits.toml?format=TEXT"

[[audits.google.audits.zerofrom]]
who = "Manish Goregaokar <manishearth@google.com>"
criteria = "safe-to-deploy"
version = "0.1.5"
notes = "Contains no unsafe"
aggregated-from = "https://chromium.googlesource.com/chromium/src/+/main/third_party/rust/chromium_crates_io/supply-chain/audits.toml?format=TEXT"

[[audits.google.audits.zerofrom]]
who = "Daniel Cheng <dcheng@chromium.org>"
criteria = "safe-to-deploy"
delta = "0.1.5 -> 0.1.6"
notes = "Only minor cfg tweaks."
aggregated-from = "https://chromium.googlesource.com/chromium/src/+/main/third_party/rust/chromium_crates_io/supply-chain/audits.toml?format=TEXT"

[[audits.google.audits.zerofrom-derive]]
who = "Manish Goregaokar <manishearth@google.com>"
criteria = "safe-to-deploy"
version = "0.1.5"
notes = "Contains no unsafe"
aggregated-from = "https://chromium.googlesource.com/chromium/src/+/main/third_party/rust/chromium_crates_io/supply-chain/audits.toml?format=TEXT"

[[audits.google.audits.zerofrom-derive]]
who = "Daniel Cheng <dcheng@chromium.org>"
criteria = "safe-to-deploy"
delta = "0.1.5 -> 0.1.6"
notes = "Only a minor clippy adjustment."
aggregated-from = "https://chromium.googlesource.com/chromium/src/+/main/third_party/rust/chromium_crates_io/supply-chain/audits.toml?format=TEXT"

[[audits.isrg.audits.base64]]
who = "Tim Geoghegan <timg@letsencrypt.org>"
criteria = "safe-to-deploy"
delta = "0.21.0 -> 0.21.1"

[[audits.isrg.audits.base64]]
who = "Brandon Pitman <bran@bran.land>"
criteria = "safe-to-deploy"
delta = "0.21.1 -> 0.21.2"

[[audits.isrg.audits.base64]]
who = "David Cook <dcook@divviup.org>"
criteria = "safe-to-deploy"
delta = "0.21.2 -> 0.21.3"

[[audits.isrg.audits.block-buffer]]
who = "David Cook <dcook@divviup.org>"
criteria = "safe-to-deploy"
version = "0.9.0"

[[audits.isrg.audits.getrandom]]
who = "David Cook <dcook@divviup.org>"
criteria = "safe-to-deploy"
delta = "0.2.12 -> 0.2.14"

[[audits.isrg.audits.getrandom]]
who = "David Cook <dcook@divviup.org>"
criteria = "safe-to-deploy"
delta = "0.2.14 -> 0.2.15"

[[audits.isrg.audits.hmac]]
who = "David Cook <dcook@divviup.org>"
criteria = "safe-to-deploy"
version = "0.12.1"

[[audits.isrg.audits.num-integer]]
who = "David Cook <dcook@divviup.org>"
criteria = "safe-to-deploy"
delta = "0.1.45 -> 0.1.46"

[[audits.isrg.audits.once_cell]]
who = "David Cook <dcook@divviup.org>"
criteria = "safe-to-deploy"
delta = "1.19.0 -> 1.20.1"

[[audits.isrg.audits.rand_chacha]]
who = "David Cook <dcook@divviup.org>"
criteria = "safe-to-deploy"
version = "0.3.1"

[[audits.isrg.audits.rand_core]]
who = "David Cook <dcook@divviup.org>"
criteria = "safe-to-deploy"
version = "0.6.3"

[[audits.isrg.audits.rayon]]
who = "Brandon Pitman <bran@bran.land>"
criteria = "safe-to-deploy"
delta = "1.6.1 -> 1.7.0"

[[audits.isrg.audits.rayon]]
who = "David Cook <dcook@divviup.org>"
criteria = "safe-to-deploy"
delta = "1.7.0 -> 1.8.0"

[[audits.isrg.audits.rayon]]
who = "Ameer Ghani <inahga@divviup.org>"
criteria = "safe-to-deploy"
delta = "1.8.0 -> 1.8.1"

[[audits.isrg.audits.rayon]]
who = "Brandon Pitman <bran@bran.land>"
criteria = "safe-to-deploy"
delta = "1.8.1 -> 1.9.0"

[[audits.isrg.audits.rayon]]
who = "Brandon Pitman <bran@bran.land>"
criteria = "safe-to-deploy"
delta = "1.9.0 -> 1.10.0"

[[audits.isrg.audits.rayon-core]]
who = "Ameer Ghani <inahga@divviup.org>"
criteria = "safe-to-deploy"
version = "1.12.1"

[[audits.isrg.audits.sha2]]
who = "David Cook <dcook@divviup.org>"
criteria = "safe-to-deploy"
version = "0.10.2"

[[audits.isrg.audits.subtle]]
who = "David Cook <dcook@divviup.org>"
criteria = "safe-to-deploy"
delta = "2.5.0 -> 2.6.1"

[[audits.isrg.audits.thiserror]]
who = "Brandon Pitman <bran@bran.land>"
criteria = "safe-to-deploy"
delta = "1.0.40 -> 1.0.43"

[[audits.isrg.audits.thiserror-impl]]
who = "Brandon Pitman <bran@bran.land>"
criteria = "safe-to-deploy"
delta = "1.0.40 -> 1.0.43"

[[audits.mozilla.wildcard-audits.cexpr]]
who = "Emilio Cobos Álvarez <emilio@crisal.io>"
criteria = "safe-to-deploy"
user-id = 3788 # Emilio Cobos Álvarez (emilio)
start = "2021-06-21"
end = "2024-04-21"
notes = "No unsafe code, rather straight-forward parser."
aggregated-from = "https://hg.mozilla.org/mozilla-central/raw-file/tip/supply-chain/audits.toml"

[[audits.mozilla.wildcard-audits.core-foundation]]
who = "Bobby Holley <bobbyholley@gmail.com>"
criteria = "safe-to-deploy"
user-id = 5946 # Jeff Muizelaar (jrmuizel)
start = "2019-03-29"
end = "2023-05-04"
renew = false
notes = "I've reviewed every source contribution that was neither authored nor reviewed by Mozilla."
aggregated-from = "https://hg.mozilla.org/mozilla-central/raw-file/tip/supply-chain/audits.toml"

[[audits.mozilla.wildcard-audits.core-foundation-sys]]
who = "Bobby Holley <bobbyholley@gmail.com>"
criteria = "safe-to-deploy"
user-id = 5946 # Jeff Muizelaar (jrmuizel)
start = "2020-10-14"
end = "2023-05-04"
renew = false
notes = "I've reviewed every source contribution that was neither authored nor reviewed by Mozilla."
aggregated-from = "https://hg.mozilla.org/mozilla-central/raw-file/tip/supply-chain/audits.toml"

[[audits.mozilla.wildcard-audits.encoding_rs]]
who = "Henri Sivonen <hsivonen@hsivonen.fi>"
criteria = "safe-to-deploy"
user-id = 4484 # Henri Sivonen (hsivonen)
start = "2019-02-26"
end = "2025-10-23"
notes = "I, Henri Sivonen, wrote encoding_rs for Gecko and have reviewed contributions by others. There are two caveats to the certification: 1) The crate does things that are documented to be UB but that do not appear to actually be UB due to integer types differing from the general rule; https://github.com/hsivonen/encoding_rs/issues/79 . 2) It would be prudent to re-review the code that reinterprets buffers of integers as SIMD vectors; see https://github.com/hsivonen/encoding_rs/issues/87 ."
aggregated-from = "https://hg.mozilla.org/mozilla-central/raw-file/tip/supply-chain/audits.toml"

[[audits.mozilla.wildcard-audits.unicode-normalization]]
who = "Manish Goregaokar <manishsmail@gmail.com>"
criteria = "safe-to-deploy"
user-id = 1139 # Manish Goregaokar (Manishearth)
start = "2019-11-06"
end = "2026-02-01"
notes = "All code written or reviewed by Manish"
aggregated-from = "https://hg.mozilla.org/mozilla-central/raw-file/tip/supply-chain/audits.toml"

[[audits.mozilla.wildcard-audits.unicode-segmentation]]
who = "Manish Goregaokar <manishsmail@gmail.com>"
criteria = "safe-to-deploy"
user-id = 1139 # Manish Goregaokar (Manishearth)
start = "2019-05-15"
end = "2026-02-01"
notes = "All code written or reviewed by Manish"
aggregated-from = "https://hg.mozilla.org/mozilla-central/raw-file/tip/supply-chain/audits.toml"

[[audits.mozilla.wildcard-audits.unicode-width]]
who = "Manish Goregaokar <manishsmail@gmail.com>"
criteria = "safe-to-deploy"
user-id = 1139 # Manish Goregaokar (Manishearth)
start = "2019-12-05"
end = "2026-02-01"
notes = "All code written or reviewed by Manish"
aggregated-from = "https://hg.mozilla.org/mozilla-central/raw-file/tip/supply-chain/audits.toml"

[[audits.mozilla.wildcard-audits.utf8_iter]]
who = "Makoto Kato <m_kato@ga2.so-net.ne.jp>"
criteria = "safe-to-deploy"
user-id = 4484 # Henri Sivonen (hsivonen)
start = "2022-04-19"
end = "2024-06-16"
notes = "Maintained by Henri Sivonen who works at Mozilla."
aggregated-from = "https://hg.mozilla.org/mozilla-central/raw-file/tip/supply-chain/audits.toml"

[[audits.mozilla.audits.android-tzdata]]
who = "Mark Hammond <mhammond@skippinet.com.au>"
criteria = "safe-to-deploy"
version = "0.1.1"
notes = "Small crate parsing a file. No unsafe code"
aggregated-from = "https://hg.mozilla.org/mozilla-central/raw-file/tip/supply-chain/audits.toml"

[[audits.mozilla.audits.android_system_properties]]
who = "Nicolas Silva <nical@fastmail.com>"
criteria = "safe-to-deploy"
version = "0.1.2"
notes = "I wrote this crate, reviewed by jimb. It is mostly a Rust port of some C++ code we already ship."
aggregated-from = "https://hg.mozilla.org/mozilla-central/raw-file/tip/supply-chain/audits.toml"

[[audits.mozilla.audits.android_system_properties]]
who = "Mike Hommey <mh+mozilla@glandium.org>"
criteria = "safe-to-deploy"
delta = "0.1.2 -> 0.1.4"
aggregated-from = "https://hg.mozilla.org/mozilla-central/raw-file/tip/supply-chain/audits.toml"

[[audits.mozilla.audits.android_system_properties]]
who = "Mike Hommey <mh+mozilla@glandium.org>"
criteria = "safe-to-deploy"
delta = "0.1.4 -> 0.1.5"
aggregated-from = "https://hg.mozilla.org/mozilla-central/raw-file/tip/supply-chain/audits.toml"

[[audits.mozilla.audits.arrayvec]]
who = "Alex Franchuk <afranchuk@mozilla.com>"
criteria = "safe-to-deploy"
delta = "0.7.2 -> 0.7.6"
notes = "Manually verified new unsafe pointer arithmetic."
aggregated-from = "https://hg.mozilla.org/mozilla-central/raw-file/tip/supply-chain/audits.toml"

[[audits.mozilla.audits.bit-set]]
who = "Aria Beingessner <a.beingessner@gmail.com>"
criteria = "safe-to-deploy"
version = "0.5.2"
notes = "Another crate I own via contain-rs that is ancient and maintenance mode, no known issues."
aggregated-from = "https://hg.mozilla.org/mozilla-central/raw-file/tip/supply-chain/audits.toml"

[[audits.mozilla.audits.bit-set]]
who = "Mike Hommey <mh+mozilla@glandium.org>"
criteria = "safe-to-deploy"
delta = "0.5.2 -> 0.5.3"
aggregated-from = "https://hg.mozilla.org/mozilla-central/raw-file/tip/supply-chain/audits.toml"

[[audits.mozilla.audits.bit-vec]]
who = "Aria Beingessner <a.beingessner@gmail.com>"
criteria = "safe-to-deploy"
version = "0.6.3"
notes = "Another crate I own via contain-rs that is ancient and in maintenance mode but otherwise perfectly fine."
aggregated-from = "https://hg.mozilla.org/mozilla-central/raw-file/tip/supply-chain/audits.toml"

[[audits.mozilla.audits.bitflags]]
who = "Alex Franchuk <afranchuk@mozilla.com>"
criteria = "safe-to-deploy"
delta = "1.3.2 -> 2.0.2"
notes = "Removal of some unsafe code/methods. No changes to externals, just some refactoring (mostly internal)."
aggregated-from = "https://hg.mozilla.org/mozilla-central/raw-file/tip/supply-chain/audits.toml"

[[audits.mozilla.audits.bitflags]]
who = "Nicolas Silva <nical@fastmail.com>"
criteria = "safe-to-deploy"
delta = "2.0.2 -> 2.1.0"
aggregated-from = "https://hg.mozilla.org/mozilla-central/raw-file/tip/supply-chain/audits.toml"

[[audits.mozilla.audits.bitflags]]
who = "Teodor Tanasoaia <ttanasoaia@mozilla.com>"
criteria = "safe-to-deploy"
delta = "2.2.1 -> 2.3.2"
aggregated-from = "https://hg.mozilla.org/mozilla-central/raw-file/tip/supply-chain/audits.toml"

[[audits.mozilla.audits.bitflags]]
who = "Mike Hommey <mh+mozilla@glandium.org>"
criteria = "safe-to-deploy"
delta = "2.3.3 -> 2.4.0"
aggregated-from = "https://hg.mozilla.org/mozilla-central/raw-file/tip/supply-chain/audits.toml"

[[audits.mozilla.audits.bitflags]]
who = "Jan-Erik Rediger <jrediger@mozilla.com>"
criteria = "safe-to-deploy"
delta = "2.4.0 -> 2.4.1"
notes = "Only allowing new clippy lints"
aggregated-from = "https://raw.githubusercontent.com/mozilla/glean/main/supply-chain/audits.toml"

[[audits.mozilla.audits.block-buffer]]
who = "Mike Hommey <mh+mozilla@glandium.org>"
criteria = "safe-to-deploy"
delta = "0.10.2 -> 0.10.3"
aggregated-from = "https://hg.mozilla.org/mozilla-central/raw-file/tip/supply-chain/audits.toml"

[[audits.mozilla.audits.cfg_aliases]]
who = "Alex Franchuk <afranchuk@mozilla.com>"
criteria = "safe-to-deploy"
delta = "0.1.1 -> 0.2.1"
notes = "Very minor changes."
aggregated-from = "https://hg.mozilla.org/mozilla-central/raw-file/tip/supply-chain/audits.toml"

[[audits.mozilla.audits.core-foundation]]
who = "Teodor Tanasoaia <ttanasoaia@mozilla.com>"
criteria = "safe-to-deploy"
delta = "0.9.3 -> 0.9.4"
notes = "I've reviewed every source contribution that was neither authored nor reviewed by Mozilla."
aggregated-from = "https://hg.mozilla.org/mozilla-central/raw-file/tip/supply-chain/audits.toml"

[[audits.mozilla.audits.crossbeam-channel]]
who = "Jan-Erik Rediger <jrediger@mozilla.com>"
criteria = "safe-to-deploy"
delta = "0.5.8 -> 0.5.11"
aggregated-from = "https://raw.githubusercontent.com/mozilla/glean/main/supply-chain/audits.toml"

[[audits.mozilla.audits.crossbeam-channel]]
who = "Jan-Erik Rediger <jrediger@mozilla.com>"
criteria = "safe-to-deploy"
delta = "0.5.11 -> 0.5.12"
notes = "Minimal change fixing a memory leak."
aggregated-from = "https://raw.githubusercontent.com/mozilla/glean/main/supply-chain/audits.toml"

[[audits.mozilla.audits.crossbeam-channel]]
who = "Glenn Watson <git@intuitionlibrary.com>"
criteria = "safe-to-deploy"
delta = "0.5.12 -> 0.5.13"
aggregated-from = "https://hg.mozilla.org/mozilla-central/raw-file/tip/supply-chain/audits.toml"

[[audits.mozilla.audits.crossbeam-channel]]
who = "Jan-Erik Rediger <jrediger@mozilla.com>"
criteria = "safe-to-deploy"
delta = "0.5.13 -> 0.5.14"
aggregated-from = "https://raw.githubusercontent.com/mozilla/glean/main/supply-chain/audits.toml"

[[audits.mozilla.audits.crossbeam-channel]]
who = "Jan-Erik Rediger <jrediger@mozilla.com>"
criteria = "safe-to-deploy"
delta = "0.5.14 -> 0.5.15"
notes = "Fixes a regression from an earlier version which could lead to a double free"
aggregated-from = "https://raw.githubusercontent.com/mozilla/glean/main/supply-chain/audits.toml"

[[audits.mozilla.audits.crunchy]]
who = "Erich Gubler <erichdongubler@gmail.com>"
criteria = "safe-to-deploy"
version = "0.2.3"
aggregated-from = "https://hg.mozilla.org/mozilla-central/raw-file/tip/supply-chain/audits.toml"

[[audits.mozilla.audits.crypto-common]]
who = "Mike Hommey <mh+mozilla@glandium.org>"
criteria = "safe-to-deploy"
delta = "0.1.3 -> 0.1.6"
aggregated-from = "https://hg.mozilla.org/mozilla-central/raw-file/tip/supply-chain/audits.toml"

[[audits.mozilla.audits.debugid]]
who = "Gabriele Svelto <gsvelto@mozilla.com>"
criteria = "safe-to-deploy"
version = "0.8.0"
notes = "This crates was written by Sentry and I've fully audited it as Firefox crash reporting machinery relies on it."
aggregated-from = "https://hg.mozilla.org/mozilla-central/raw-file/tip/supply-chain/audits.toml"

[[audits.mozilla.audits.displaydoc]]
who = "Makoto Kato <m_kato@ga2.so-net.ne.jp>"
criteria = "safe-to-deploy"
version = "0.2.3"
notes = """
This crate is convenient macros to implement core::fmt::Display trait.
Although `unsafe` is used for test code to call `libc::abort()`, it has no `unsafe` code in this crate. And there is no file access.
It meets the criteria for safe-to-deploy.
"""
aggregated-from = "https://hg.mozilla.org/mozilla-central/raw-file/tip/supply-chain/audits.toml"

[[audits.mozilla.audits.displaydoc]]
who = "Mike Hommey <mh+mozilla@glandium.org>"
criteria = "safe-to-deploy"
delta = "0.2.3 -> 0.2.4"
aggregated-from = "https://hg.mozilla.org/mozilla-central/raw-file/tip/supply-chain/audits.toml"

[[audits.mozilla.audits.doc-comment]]
who = "Nika Layzell <nika@thelayzells.com>"
criteria = "safe-to-deploy"
version = "0.3.3"
notes = """
Trivial macro crate implementing a trick for expanding macros within doc
comments on older versions of rustc.
"""
aggregated-from = "https://raw.githubusercontent.com/mozilla/cargo-vet/main/supply-chain/audits.toml"

[[audits.mozilla.audits.errno]]
who = "Mike Hommey <mh+mozilla@glandium.org>"
criteria = "safe-to-deploy"
delta = "0.3.1 -> 0.3.3"
aggregated-from = "https://hg.mozilla.org/mozilla-central/raw-file/tip/supply-chain/audits.toml"

[[audits.mozilla.audits.fastrand]]
who = "Mike Hommey <mh+mozilla@glandium.org>"
criteria = "safe-to-deploy"
delta = "1.9.0 -> 2.0.0"
aggregated-from = "https://hg.mozilla.org/mozilla-central/raw-file/tip/supply-chain/audits.toml"

[[audits.mozilla.audits.fastrand]]
who = "Mike Hommey <mh+mozilla@glandium.org>"
criteria = "safe-to-deploy"
delta = "2.0.1 -> 2.1.0"
aggregated-from = "https://hg.mozilla.org/mozilla-central/raw-file/tip/supply-chain/audits.toml"

[[audits.mozilla.audits.fastrand]]
who = "Chris Martin <cmartin@mozilla.com>"
criteria = "safe-to-deploy"
delta = "2.1.0 -> 2.1.1"
notes = "Fairly trivial changes, no chance of security regression."
aggregated-from = "https://hg.mozilla.org/mozilla-central/raw-file/tip/supply-chain/audits.toml"

[[audits.mozilla.audits.fd-lock]]
who = "Jan-Erik Rediger <jrediger@mozilla.com>"
criteria = "safe-to-deploy"
delta = "3.0.12 -> 3.0.13"
notes = "Dependency updates only"
aggregated-from = "https://raw.githubusercontent.com/mozilla/glean/main/supply-chain/audits.toml"

[[audits.mozilla.audits.fnv]]
who = "Bobby Holley <bobbyholley@gmail.com>"
criteria = "safe-to-deploy"
version = "1.0.7"
notes = "Simple hasher implementation with no unsafe code."
aggregated-from = "https://hg.mozilla.org/mozilla-central/raw-file/tip/supply-chain/audits.toml"

[[audits.mozilla.audits.form_urlencoded]]
who = "Valentin Gosu <valentin.gosu@gmail.com>"
criteria = "safe-to-deploy"
version = "1.2.0"
aggregated-from = "https://hg.mozilla.org/mozilla-central/raw-file/tip/supply-chain/audits.toml"

[[audits.mozilla.audits.form_urlencoded]]
who = "Valentin Gosu <valentin.gosu@gmail.com>"
criteria = "safe-to-deploy"
delta = "1.2.0 -> 1.2.1"
aggregated-from = "https://hg.mozilla.org/mozilla-central/raw-file/tip/supply-chain/audits.toml"

[[audits.mozilla.audits.futures-core]]
who = "Mike Hommey <mh+mozilla@glandium.org>"
criteria = "safe-to-deploy"
delta = "0.3.27 -> 0.3.28"
aggregated-from = "https://hg.mozilla.org/mozilla-central/raw-file/tip/supply-chain/audits.toml"

[[audits.mozilla.audits.futures-sink]]
who = "Mike Hommey <mh+mozilla@glandium.org>"
criteria = "safe-to-deploy"
delta = "0.3.27 -> 0.3.28"
aggregated-from = "https://hg.mozilla.org/mozilla-central/raw-file/tip/supply-chain/audits.toml"

[[audits.mozilla.audits.half]]
who = "John M. Schanck <jschanck@mozilla.com>"
criteria = "safe-to-deploy"
version = "1.8.2"
notes = """
This crate contains unsafe code for bitwise casts to/from binary16 floating-point
format. I've reviewed these and found no issues. There are no uses of ambient
capabilities.
"""
aggregated-from = "https://hg.mozilla.org/mozilla-central/raw-file/tip/supply-chain/audits.toml"

[[audits.mozilla.audits.half]]
who = "Erich Gubler <erichdongubler@gmail.com>"
criteria = "safe-to-deploy"
delta = "1.8.2 -> 1.8.3"
aggregated-from = "https://hg.mozilla.org/mozilla-central/raw-file/tip/supply-chain/audits.toml"

[[audits.mozilla.audits.half]]
who = "Erich Gubler <erichdongubler@gmail.com>"
criteria = "safe-to-deploy"
delta = "1.8.3 -> 2.5.0"
aggregated-from = "https://hg.mozilla.org/mozilla-central/raw-file/tip/supply-chain/audits.toml"

[[audits.mozilla.audits.hashbrown]]
who = "Mike Hommey <mh+mozilla@glandium.org>"
criteria = "safe-to-deploy"
version = "0.12.3"
notes = "This version is used in rust's libstd, so effectively we're already trusting it"
aggregated-from = "https://hg.mozilla.org/mozilla-central/raw-file/tip/supply-chain/audits.toml"

[[audits.mozilla.audits.hex]]
who = "Simon Friedberger <simon@mozilla.com>"
criteria = "safe-to-deploy"
version = "0.4.3"
aggregated-from = "https://hg.mozilla.org/mozilla-central/raw-file/tip/supply-chain/audits.toml"

[[audits.mozilla.audits.icu_collections]]
who = "Makoto Kato <m_kato@ga2.so-net.ne.jp>"
criteria = "safe-to-deploy"
version = "1.2.0"
notes = "This crate is used by ICU4X for internal data structure. There is no fileaccess and network access. This uses unsafe block, but we confirm data is valid before."
aggregated-from = "https://hg.mozilla.org/mozilla-central/raw-file/tip/supply-chain/audits.toml"

[[audits.mozilla.audits.icu_collections]]
who = "Makoto Kato <m_kato@ga2.so-net.ne.jp>"
criteria = "safe-to-deploy"
delta = "1.2.0 -> 1.4.0"
aggregated-from = "https://hg.mozilla.org/mozilla-central/raw-file/tip/supply-chain/audits.toml"

[[audits.mozilla.audits.icu_collections]]
who = "Makoto Kato <m_kato@ga2.so-net.ne.jp>"
criteria = "safe-to-deploy"
delta = "1.4.0 -> 1.5.0"
aggregated-from = "https://hg.mozilla.org/mozilla-central/raw-file/tip/supply-chain/audits.toml"

[[audits.mozilla.audits.icu_locid]]
who = "Makoto Kato <m_kato@ga2.so-net.ne.jp>"
criteria = "safe-to-deploy"
version = "1.2.0"
notes = "This has unsafe block to handle ascii string in utf-8 string. I've vetted the one instance of unsafe code."
aggregated-from = "https://hg.mozilla.org/mozilla-central/raw-file/tip/supply-chain/audits.toml"

[[audits.mozilla.audits.icu_locid]]
who = "Makoto Kato <m_kato@ga2.so-net.ne.jp>"
criteria = "safe-to-deploy"
delta = "1.2.0 -> 1.4.0"
aggregated-from = "https://hg.mozilla.org/mozilla-central/raw-file/tip/supply-chain/audits.toml"

[[audits.mozilla.audits.icu_locid]]
who = "Makoto Kato <m_kato@ga2.so-net.ne.jp>"
criteria = "safe-to-deploy"
delta = "1.4.0 -> 1.5.0"
aggregated-from = "https://hg.mozilla.org/mozilla-central/raw-file/tip/supply-chain/audits.toml"

[[audits.mozilla.audits.icu_locid_transform]]
who = "Makoto Kato <m_kato@ga2.so-net.ne.jp>"
criteria = "safe-to-deploy"
version = "1.4.0"
notes = "This crate doesn't contain network and file access. Although this has unsafe block, the reason is added in the comment block. I audited code."
aggregated-from = "https://hg.mozilla.org/mozilla-central/raw-file/tip/supply-chain/audits.toml"

[[audits.mozilla.audits.icu_locid_transform]]
who = "Makoto Kato <m_kato@ga2.so-net.ne.jp>"
criteria = "safe-to-deploy"
delta = "1.4.0 -> 1.5.0"
aggregated-from = "https://hg.mozilla.org/mozilla-central/raw-file/tip/supply-chain/audits.toml"

[[audits.mozilla.audits.icu_locid_transform_data]]
who = "Jonathan Kew <jkew@mozilla.com>"
criteria = "safe-to-deploy"
version = "1.4.0"
notes = "Compile-time static for the icu_locid_transform crate."
aggregated-from = "https://hg.mozilla.org/mozilla-central/raw-file/tip/supply-chain/audits.toml"

[[audits.mozilla.audits.icu_locid_transform_data]]
who = "Makoto Kato <m_kato@ga2.so-net.ne.jp>"
criteria = "safe-to-deploy"
delta = "1.4.0 -> 1.5.0"
aggregated-from = "https://hg.mozilla.org/mozilla-central/raw-file/tip/supply-chain/audits.toml"

[[audits.mozilla.audits.icu_normalizer]]
who = "Henri Sivonen <hsivonen@hsivonen.fi>"
criteria = "safe-to-deploy"
version = "1.5.0"
notes = "I, Henri Sivonen, am the principal author of this crate."
aggregated-from = "https://hg.mozilla.org/mozilla-central/raw-file/tip/supply-chain/audits.toml"

[[audits.mozilla.audits.icu_normalizer_data]]
who = "Henri Sivonen <hsivonen@hsivonen.fi>"
criteria = "safe-to-deploy"
version = "1.5.0"
aggregated-from = "https://hg.mozilla.org/mozilla-central/raw-file/tip/supply-chain/audits.toml"

[[audits.mozilla.audits.icu_properties]]
who = "Jonathan Kew <jkew@mozilla.com>"
criteria = "safe-to-deploy"
version = "1.4.0"
notes = "This is used by ICU4X for character property lookup. The few (4) usages of unsafe have comments clarifying their safety."
aggregated-from = "https://hg.mozilla.org/mozilla-central/raw-file/tip/supply-chain/audits.toml"

[[audits.mozilla.audits.icu_properties]]
who = "Makoto Kato <m_kato@ga2.so-net.ne.jp>"
criteria = "safe-to-deploy"
delta = "1.4.0 -> 1.5.0"
aggregated-from = "https://hg.mozilla.org/mozilla-central/raw-file/tip/supply-chain/audits.toml"

[[audits.mozilla.audits.icu_properties_data]]
who = "Jonathan Kew <jkew@mozilla.com>"
criteria = "safe-to-deploy"
version = "1.4.0"
notes = "Compile-time static data for the icu_properties crate."
aggregated-from = "https://hg.mozilla.org/mozilla-central/raw-file/tip/supply-chain/audits.toml"

[[audits.mozilla.audits.icu_properties_data]]
who = "Makoto Kato <m_kato@ga2.so-net.ne.jp>"
criteria = "safe-to-deploy"
delta = "1.4.0 -> 1.5.0"
aggregated-from = "https://hg.mozilla.org/mozilla-central/raw-file/tip/supply-chain/audits.toml"

[[audits.mozilla.audits.icu_provider]]
who = "Makoto Kato <m_kato@ga2.so-net.ne.jp>"
criteria = "safe-to-deploy"
version = "1.2.0"
notes = "Although this has unsafe block, this has a commnet why this is safety and I audited code. Also, this doesn't have file access and network access."
aggregated-from = "https://hg.mozilla.org/mozilla-central/raw-file/tip/supply-chain/audits.toml"

[[audits.mozilla.audits.icu_provider]]
who = "Makoto Kato <m_kato@ga2.so-net.ne.jp>"
criteria = "safe-to-deploy"
delta = "1.2.0 -> 1.4.0"
aggregated-from = "https://hg.mozilla.org/mozilla-central/raw-file/tip/supply-chain/audits.toml"

[[audits.mozilla.audits.icu_provider]]
who = "Makoto Kato <m_kato@ga2.so-net.ne.jp>"
criteria = "safe-to-deploy"
delta = "1.4.0 -> 1.5.0"
aggregated-from = "https://hg.mozilla.org/mozilla-central/raw-file/tip/supply-chain/audits.toml"

[[audits.mozilla.audits.icu_provider_macros]]
who = "Makoto Kato <m_kato@ga2.so-net.ne.jp>"
criteria = "safe-to-deploy"
version = "1.2.0"
notes = "This crate is macros for ICU4X's data provider implementer. This has no unsafe code and uses no ambient capabilities."
aggregated-from = "https://hg.mozilla.org/mozilla-central/raw-file/tip/supply-chain/audits.toml"

[[audits.mozilla.audits.icu_provider_macros]]
who = "Makoto Kato <m_kato@ga2.so-net.ne.jp>"
criteria = "safe-to-deploy"
delta = "1.2.0 -> 1.4.0"
aggregated-from = "https://hg.mozilla.org/mozilla-central/raw-file/tip/supply-chain/audits.toml"

[[audits.mozilla.audits.icu_provider_macros]]
who = "Makoto Kato <m_kato@ga2.so-net.ne.jp>"
criteria = "safe-to-deploy"
delta = "1.4.0 -> 1.5.0"
aggregated-from = "https://hg.mozilla.org/mozilla-central/raw-file/tip/supply-chain/audits.toml"

[[audits.mozilla.audits.idna]]
who = "Valentin Gosu <valentin.gosu@gmail.com>"
criteria = "safe-to-deploy"
delta = "0.4.0 -> 0.5.0"
aggregated-from = "https://hg.mozilla.org/mozilla-central/raw-file/tip/supply-chain/audits.toml"

[[audits.mozilla.audits.idna]]
who = "Henri Sivonen <hsivonen@hsivonen.fi>"
criteria = "safe-to-deploy"
delta = "0.5.0 -> 1.0.2"
notes = "In the 0.5.0 to 1.0.2 delta, I, Henri Sivonen, rewrote the non-Punycode internals of the crate and made the changes to the Punycode code."
aggregated-from = "https://hg.mozilla.org/mozilla-central/raw-file/tip/supply-chain/audits.toml"

[[audits.mozilla.audits.idna]]
who = "Valentin Gosu <valentin.gosu@gmail.com>"
criteria = "safe-to-deploy"
delta = "1.0.2 -> 1.0.3"
aggregated-from = "https://hg.mozilla.org/mozilla-central/raw-file/tip/supply-chain/audits.toml"

[[audits.mozilla.audits.idna_adapter]]
who = "Valentin Gosu <valentin.gosu@gmail.com>"
criteria = "safe-to-deploy"
version = "1.2.0"
aggregated-from = "https://hg.mozilla.org/mozilla-central/raw-file/tip/supply-chain/audits.toml"

[[audits.mozilla.audits.libloading]]
who = "Erich Gubler <erichdongubler@gmail.com>"
criteria = "safe-to-deploy"
delta = "0.7.4 -> 0.8.3"
aggregated-from = "https://hg.mozilla.org/mozilla-central/raw-file/tip/supply-chain/audits.toml"

[[audits.mozilla.audits.libloading]]
who = "Erich Gubler <erichdongubler@gmail.com>"
criteria = "safe-to-deploy"
delta = "0.8.3 -> 0.8.6"
aggregated-from = "https://hg.mozilla.org/mozilla-central/raw-file/tip/supply-chain/audits.toml"

[[audits.mozilla.audits.maybe-async]]
who = "Benjamin Beurdouche <beurdouche@mozilla.com>"
criteria = "safe-to-deploy"
version = "0.2.10"
aggregated-from = "https://hg.mozilla.org/mozilla-central/raw-file/tip/supply-chain/audits.toml"

[[audits.mozilla.audits.num-integer]]
who = "Josh Stone <jistone@redhat.com>"
criteria = "safe-to-deploy"
version = "0.1.45"
notes = "All code written or reviewed by Josh Stone."
aggregated-from = "https://hg.mozilla.org/mozilla-central/raw-file/tip/supply-chain/audits.toml"

[[audits.mozilla.audits.once_cell]]
who = "Erich Gubler <erichdongubler@gmail.com>"
criteria = "safe-to-deploy"
delta = "1.20.1 -> 1.20.2"
notes = "This update works around a Cargo bug that forces the addition of `portable-atomic` into a lockfile, which we have never needed to use."
aggregated-from = "https://hg.mozilla.org/mozilla-central/raw-file/tip/supply-chain/audits.toml"

[[audits.mozilla.audits.once_cell]]
who = "Erich Gubler <erichdongubler@gmail.com>"
criteria = "safe-to-deploy"
delta = "1.20.2 -> 1.20.3"
aggregated-from = "https://hg.mozilla.org/mozilla-central/raw-file/tip/supply-chain/audits.toml"

[[audits.mozilla.audits.once_cell]]
who = "Erich Gubler <erichdongubler@gmail.com>"
criteria = "safe-to-deploy"
delta = "1.20.3 -> 1.21.1"
aggregated-from = "https://hg.mozilla.org/mozilla-central/raw-file/tip/supply-chain/audits.toml"

[[audits.mozilla.audits.percent-encoding]]
who = "Valentin Gosu <valentin.gosu@gmail.com>"
criteria = "safe-to-deploy"
delta = "2.2.0 -> 2.3.0"
aggregated-from = "https://hg.mozilla.org/mozilla-central/raw-file/tip/supply-chain/audits.toml"

[[audits.mozilla.audits.percent-encoding]]
who = "Valentin Gosu <valentin.gosu@gmail.com>"
criteria = "safe-to-deploy"
delta = "2.3.0 -> 2.3.1"
aggregated-from = "https://hg.mozilla.org/mozilla-central/raw-file/tip/supply-chain/audits.toml"

[[audits.mozilla.audits.powerfmt]]
who = "Alex Franchuk <afranchuk@mozilla.com>"
criteria = "safe-to-deploy"
version = "0.2.0"
notes = """
A tiny bit of unsafe code to implement functionality that isn't in stable rust
yet, but it's all valid. Otherwise it's a pretty simple crate.
"""
aggregated-from = "https://hg.mozilla.org/mozilla-central/raw-file/tip/supply-chain/audits.toml"

[[audits.mozilla.audits.precomputed-hash]]
who = "Bobby Holley <bobbyholley@gmail.com>"
criteria = "safe-to-deploy"
version = "0.1.1"
notes = "This is a trivial crate."
aggregated-from = "https://hg.mozilla.org/mozilla-central/raw-file/tip/supply-chain/audits.toml"

[[audits.mozilla.audits.prost-derive]]
who = "Drew Willcoxon <adw@mozilla.com>"
criteria = "safe-to-deploy"
delta = "0.11.9 -> 0.12.1"
aggregated-from = "https://hg.mozilla.org/mozilla-central/raw-file/tip/supply-chain/audits.toml"

[[audits.mozilla.audits.quinn-udp]]
who = "Max Inden <mail@max-inden.de>"
criteria = "safe-to-deploy"
version = "0.5.4"
notes = "This is a small crate, providing safe wrappers around various low-level networking specific operating system features. Given that the Rust standard library does not provide safe wrappers for these low-level features, safe wrappers need to be build in the crate itself, i.e. `quinn-udp`, thus requiring `unsafe` code."
aggregated-from = "https://hg.mozilla.org/mozilla-central/raw-file/tip/supply-chain/audits.toml"

[[audits.mozilla.audits.quinn-udp]]
who = "Max Inden <mail@max-inden.de>"
criteria = "safe-to-deploy"
delta = "0.5.4 -> 0.5.6"
aggregated-from = "https://hg.mozilla.org/mozilla-central/raw-file/tip/supply-chain/audits.toml"

[[audits.mozilla.audits.quinn-udp]]
who = "Max Inden <mail@max-inden.de>"
criteria = "safe-to-deploy"
delta = "0.5.6 -> 0.5.8"
aggregated-from = "https://hg.mozilla.org/mozilla-central/raw-file/tip/supply-chain/audits.toml"

[[audits.mozilla.audits.quinn-udp]]
who = "Max Inden <mail@max-inden.de>"
criteria = "safe-to-deploy"
delta = "0.5.8 -> 0.5.9"
aggregated-from = "https://hg.mozilla.org/mozilla-central/raw-file/tip/supply-chain/audits.toml"

[[audits.mozilla.audits.quinn-udp]]
who = "Max Leonard Inden <mail@max-inden.de>"
criteria = "safe-to-deploy"
delta = "0.5.9 -> 0.5.10"
aggregated-from = "https://hg.mozilla.org/mozilla-central/raw-file/tip/supply-chain/audits.toml"

[[audits.mozilla.audits.rand_core]]
who = "Mike Hommey <mh+mozilla@glandium.org>"
criteria = "safe-to-deploy"
delta = "0.6.3 -> 0.6.4"
aggregated-from = "https://hg.mozilla.org/mozilla-central/raw-file/tip/supply-chain/audits.toml"

[[audits.mozilla.audits.rayon]]
who = "Josh Stone <jistone@redhat.com>"
criteria = "safe-to-deploy"
version = "1.5.3"
notes = "All code written or reviewed by Josh Stone or Niko Matsakis."
aggregated-from = "https://hg.mozilla.org/mozilla-central/raw-file/tip/supply-chain/audits.toml"

[[audits.mozilla.audits.rayon]]
who = "Mike Hommey <mh+mozilla@glandium.org>"
criteria = "safe-to-deploy"
delta = "1.5.3 -> 1.6.1"
aggregated-from = "https://hg.mozilla.org/mozilla-central/raw-file/tip/supply-chain/audits.toml"

[[audits.mozilla.audits.rmp]]
who = "Ben Dean-Kawamura <bdk@mozilla.com>"
criteria = "safe-to-deploy"
version = "0.8.14"
notes = """
Very popular crate. 1 instance of unsafe code, which is used to adjust a slice to work around
lifetime issues. No network or file access.
"""
aggregated-from = "https://hg.mozilla.org/mozilla-central/raw-file/tip/supply-chain/audits.toml"

[[audits.mozilla.audits.rmp-serde]]
who = "Ben Dean-Kawamura <bdk@mozilla.com>"
criteria = "safe-to-deploy"
version = "1.3.0"
notes = "Very popular crate. No unsafe code, network or file access."
aggregated-from = "https://hg.mozilla.org/mozilla-central/raw-file/tip/supply-chain/audits.toml"

[[audits.mozilla.audits.rustc-hash]]
who = "Bobby Holley <bobbyholley@gmail.com>"
criteria = "safe-to-deploy"
version = "1.1.0"
notes = "Straightforward crate with no unsafe code, does what it says on the tin."
aggregated-from = "https://hg.mozilla.org/mozilla-central/raw-file/tip/supply-chain/audits.toml"

[[audits.mozilla.audits.rustc-hash]]
who = "Ben Dean-Kawamura <bdk@mozilla.com>"
criteria = "safe-to-deploy"
delta = "1.1.0 -> 2.1.1"
notes = "Simple hashing crate, no unsafe code."
aggregated-from = "https://hg.mozilla.org/mozilla-central/raw-file/tip/supply-chain/audits.toml"

[[audits.mozilla.audits.semver]]
who = "Jan-Erik Rediger <jrediger@mozilla.com>"
criteria = "safe-to-deploy"
delta = "1.0.17 -> 1.0.25"
aggregated-from = "https://raw.githubusercontent.com/mozilla/glean/main/supply-chain/audits.toml"

[[audits.mozilla.audits.sha2]]
who = "Mike Hommey <mh+mozilla@glandium.org>"
criteria = "safe-to-deploy"
delta = "0.10.2 -> 0.10.6"
aggregated-from = "https://hg.mozilla.org/mozilla-central/raw-file/tip/supply-chain/audits.toml"

[[audits.mozilla.audits.sha2]]
who = "Jeff Muizelaar <jmuizelaar@mozilla.com>"
criteria = "safe-to-deploy"
delta = "0.10.6 -> 0.10.8"
notes = """
The bulk of this is https://github.com/RustCrypto/hashes/pull/490 which adds aarch64 support along with another PR adding longson.
I didn't check the implementation thoroughly but there wasn't anything obviously nefarious. 0.10.8 has been out for more than a year
which suggests no one else has found anything either.
"""
aggregated-from = "https://hg.mozilla.org/mozilla-central/raw-file/tip/supply-chain/audits.toml"

[[audits.mozilla.audits.shlex]]
who = "Max Inden <mail@max-inden.de>"
criteria = "safe-to-deploy"
delta = "1.1.0 -> 1.3.0"
aggregated-from = "https://hg.mozilla.org/mozilla-central/raw-file/tip/supply-chain/audits.toml"

[[audits.mozilla.audits.strsim]]
who = "Ben Dean-Kawamura <bdk@mozilla.com>"
criteria = "safe-to-deploy"
delta = "0.10.0 -> 0.11.1"
aggregated-from = "https://hg.mozilla.org/mozilla-central/raw-file/tip/supply-chain/audits.toml"

[[audits.mozilla.audits.strum]]
who = "Teodor Tanasoaia <ttanasoaia@mozilla.com>"
criteria = "safe-to-deploy"
delta = "0.25.0 -> 0.26.3"
aggregated-from = "https://hg.mozilla.org/mozilla-central/raw-file/tip/supply-chain/audits.toml"

[[audits.mozilla.audits.strum_macros]]
who = "Teodor Tanasoaia <ttanasoaia@mozilla.com>"
criteria = "safe-to-deploy"
delta = "0.25.3 -> 0.26.4"
aggregated-from = "https://hg.mozilla.org/mozilla-central/raw-file/tip/supply-chain/audits.toml"

[[audits.mozilla.audits.subtle]]
who = "Simon Friedberger <simon@mozilla.com>"
criteria = "safe-to-deploy"
version = "2.5.0"
notes = "The goal is to provide some constant-time correctness for cryptographic implementations. The approach is reasonable, it is known to be insufficient but this is pointed out in the documentation."
aggregated-from = "https://hg.mozilla.org/mozilla-central/raw-file/tip/supply-chain/audits.toml"

[[audits.mozilla.audits.synstructure]]
who = "Nika Layzell <nika@thelayzells.com>"
criteria = "safe-to-deploy"
version = "0.12.6"
notes = """
I am the primary author of the `synstructure` crate, and its current
maintainer. The one use of `unsafe` is unnecessary, but documented and
harmless. It will be removed in the next version.
"""
aggregated-from = "https://hg.mozilla.org/mozilla-central/raw-file/tip/supply-chain/audits.toml"

[[audits.mozilla.audits.synstructure]]
who = "Mike Hommey <mh+mozilla@glandium.org>"
criteria = "safe-to-deploy"
delta = "0.12.6 -> 0.13.0"
aggregated-from = "https://hg.mozilla.org/mozilla-central/raw-file/tip/supply-chain/audits.toml"

[[audits.mozilla.audits.synstructure]]
who = "Mike Hommey <mh+mozilla@glandium.org>"
criteria = "safe-to-deploy"
delta = "0.13.0 -> 0.13.1"
aggregated-from = "https://hg.mozilla.org/mozilla-central/raw-file/tip/supply-chain/audits.toml"

[[audits.mozilla.audits.thiserror]]
who = "Jan-Erik Rediger <jrediger@mozilla.com>"
criteria = "safe-to-deploy"
delta = "1.0.43 -> 1.0.69"
aggregated-from = "https://raw.githubusercontent.com/mozilla/glean/main/supply-chain/audits.toml"

[[audits.mozilla.audits.thiserror-impl]]
who = "Jan-Erik Rediger <jrediger@mozilla.com>"
criteria = "safe-to-deploy"
delta = "1.0.43 -> 1.0.69"
aggregated-from = "https://raw.githubusercontent.com/mozilla/glean/main/supply-chain/audits.toml"

[[audits.mozilla.audits.tinystr]]
who = "Makoto Kato <m_kato@ga2.so-net.ne.jp>"
criteria = "safe-to-deploy"
version = "0.7.0"
notes = "One of original auther was Zibi Braniecki who worked at Mozilla and maintained by ICU4X developers (Google and Mozilla). I've vetted the one instance of unsafe code."
aggregated-from = "https://hg.mozilla.org/mozilla-central/raw-file/tip/supply-chain/audits.toml"

[[audits.mozilla.audits.tinystr]]
who = "Mike Hommey <mh+mozilla@glandium.org>"
criteria = "safe-to-deploy"
delta = "0.7.0 -> 0.7.1"
aggregated-from = "https://hg.mozilla.org/mozilla-central/raw-file/tip/supply-chain/audits.toml"

[[audits.mozilla.audits.tinystr]]
who = "Makoto Kato <m_kato@ga2.so-net.ne.jp>"
criteria = "safe-to-deploy"
delta = "0.7.1 -> 0.7.4"
aggregated-from = "https://hg.mozilla.org/mozilla-central/raw-file/tip/supply-chain/audits.toml"

[[audits.mozilla.audits.tinystr]]
who = "Makoto Kato <m_kato@ga2.so-net.ne.jp>"
criteria = "safe-to-deploy"
delta = "0.7.4 -> 0.7.6"
aggregated-from = "https://hg.mozilla.org/mozilla-central/raw-file/tip/supply-chain/audits.toml"

[[audits.mozilla.audits.unicode-xid]]
who = "Teodor Tanasoaia <ttanasoaia@mozilla.com>"
criteria = "safe-to-deploy"
delta = "0.2.4 -> 0.2.5"
aggregated-from = "https://hg.mozilla.org/mozilla-central/raw-file/tip/supply-chain/audits.toml"

[[audits.mozilla.audits.unicode-xid]]
who = "Jim Blandy <jimb@red-bean.com>"
criteria = "safe-to-deploy"
delta = "0.2.5 -> 0.2.6"
aggregated-from = "https://hg.mozilla.org/mozilla-central/raw-file/tip/supply-chain/audits.toml"

[[audits.mozilla.audits.url]]
who = "Valentin Gosu <valentin.gosu@gmail.com>"
criteria = "safe-to-deploy"
version = "2.4.0"
aggregated-from = "https://hg.mozilla.org/mozilla-central/raw-file/tip/supply-chain/audits.toml"

[[audits.mozilla.audits.url]]
who = "Valentin Gosu <valentin.gosu@gmail.com>"
criteria = "safe-to-deploy"
delta = "2.4.0 -> 2.4.1"
aggregated-from = "https://hg.mozilla.org/mozilla-central/raw-file/tip/supply-chain/audits.toml"

[[audits.mozilla.audits.url]]
who = "Valentin Gosu <valentin.gosu@gmail.com>"
criteria = "safe-to-deploy"
delta = "2.4.1 -> 2.5.0"
aggregated-from = "https://hg.mozilla.org/mozilla-central/raw-file/tip/supply-chain/audits.toml"

[[audits.mozilla.audits.url]]
who = "Henri Sivonen <hsivonen@hsivonen.fi>"
criteria = "safe-to-deploy"
delta = "2.5.0 -> 2.5.1"
aggregated-from = "https://hg.mozilla.org/mozilla-central/raw-file/tip/supply-chain/audits.toml"

[[audits.mozilla.audits.url]]
who = "Valentin Gosu <valentin.gosu@gmail.com>"
criteria = "safe-to-deploy"
delta = "2.5.1 -> 2.5.4"
aggregated-from = "https://hg.mozilla.org/mozilla-central/raw-file/tip/supply-chain/audits.toml"

[[audits.mozilla.audits.utf16_iter]]
who = "Henri Sivonen <hsivonen@hsivonen.fi>"
criteria = "safe-to-deploy"
version = "1.0.5"
notes = "I, Henri Sivonen, wrote this crate."
aggregated-from = "https://hg.mozilla.org/mozilla-central/raw-file/tip/supply-chain/audits.toml"

[[audits.mozilla.audits.windows-link]]
who = "Mark Hammond <mhammond@skippinet.com.au>"
criteria = "safe-to-deploy"
version = "0.1.1"
notes = "A microsoft crate allowing unsafe calls to windows apis."
aggregated-from = "https://hg.mozilla.org/mozilla-central/raw-file/tip/supply-chain/audits.toml"

[[audits.mozilla.audits.write16]]
who = "Henri Sivonen <hsivonen@hsivonen.fi>"
criteria = "safe-to-deploy"
version = "1.0.0"
notes = "I, Henri Sivonen, wrote this (safe-code-only) crate."
aggregated-from = "https://hg.mozilla.org/mozilla-central/raw-file/tip/supply-chain/audits.toml"

[[audits.mozilla.audits.writeable]]
who = "Makoto Kato <m_kato@ga2.so-net.ne.jp>"
criteria = "safe-to-deploy"
version = "0.5.2"
notes = "writeable is a variation of fmt::Write with sink version. This uses `unsafe` block to handle potentially-invalid UTF-8 character. I've vetted the one instance of unsafe code."
aggregated-from = "https://hg.mozilla.org/mozilla-central/raw-file/tip/supply-chain/audits.toml"

[[audits.mozilla.audits.writeable]]
who = "Makoto Kato <m_kato@ga2.so-net.ne.jp>"
criteria = "safe-to-deploy"
delta = "0.5.2 -> 0.5.4"
aggregated-from = "https://hg.mozilla.org/mozilla-central/raw-file/tip/supply-chain/audits.toml"

[[audits.mozilla.audits.writeable]]
who = "Makoto Kato <m_kato@ga2.so-net.ne.jp>"
criteria = "safe-to-deploy"
delta = "0.5.4 -> 0.5.5"
aggregated-from = "https://hg.mozilla.org/mozilla-central/raw-file/tip/supply-chain/audits.toml"

[[audits.mozilla.audits.yoke]]
who = "Makoto Kato <m_kato@ga2.so-net.ne.jp>"
criteria = "safe-to-deploy"
version = "0.7.1"
notes = "This crate is for zero-copy serialization for ICU4X data structure, and maintained by ICU4X team. Since this uses unsafe block for serialization, I audited code."
aggregated-from = "https://hg.mozilla.org/mozilla-central/raw-file/tip/supply-chain/audits.toml"

[[audits.mozilla.audits.yoke]]
who = "Makoto Kato <m_kato@ga2.so-net.ne.jp>"
criteria = "safe-to-deploy"
delta = "0.7.1 -> 0.7.3"
aggregated-from = "https://hg.mozilla.org/mozilla-central/raw-file/tip/supply-chain/audits.toml"

[[audits.mozilla.audits.yoke]]
who = "Makoto Kato <m_kato@ga2.so-net.ne.jp>"
criteria = "safe-to-deploy"
delta = "0.7.3 -> 0.7.4"
aggregated-from = "https://hg.mozilla.org/mozilla-central/raw-file/tip/supply-chain/audits.toml"

[[audits.mozilla.audits.yoke-derive]]
who = "Makoto Kato <m_kato@ga2.so-net.ne.jp>"
criteria = "safe-to-deploy"
version = "0.7.3"
aggregated-from = "https://hg.mozilla.org/mozilla-central/raw-file/tip/supply-chain/audits.toml"

[[audits.mozilla.audits.yoke-derive]]
who = "Makoto Kato <m_kato@ga2.so-net.ne.jp>"
criteria = "safe-to-deploy"
delta = "0.7.3 -> 0.7.4"
aggregated-from = "https://hg.mozilla.org/mozilla-central/raw-file/tip/supply-chain/audits.toml"

[[audits.mozilla.audits.zeroize]]
who = "Benjamin Beurdouche <beurdouche@mozilla.com>"
criteria = "safe-to-deploy"
version = "1.8.1"
notes = """
This code DOES contain unsafe code required to internally call volatiles
for deleting data. This is expected and documented behavior.
"""
aggregated-from = "https://hg.mozilla.org/mozilla-central/raw-file/tip/supply-chain/audits.toml"

[[audits.mozilla.audits.zeroize_derive]]
who = "Benjamin Beurdouche <beurdouche@mozilla.com>"
criteria = "safe-to-deploy"
version = "1.4.2"
aggregated-from = "https://hg.mozilla.org/mozilla-central/raw-file/tip/supply-chain/audits.toml"

[[audits.mozilla.audits.zerovec]]
who = "Makoto Kato <m_kato@ga2.so-net.ne.jp>"
criteria = "safe-to-deploy"
version = "0.9.4"
notes = "This crate is zero-copy data structure implmentation. Although this uses unsafe block in several code, it requires for zero-copy. And this has a comment in code why this uses unsafe and I audited code."
aggregated-from = "https://hg.mozilla.org/mozilla-central/raw-file/tip/supply-chain/audits.toml"

[[audits.mozilla.audits.zerovec]]
who = "Makoto Kato <m_kato@ga2.so-net.ne.jp>"
criteria = "safe-to-deploy"
delta = "0.9.4 -> 0.10.1"
aggregated-from = "https://hg.mozilla.org/mozilla-central/raw-file/tip/supply-chain/audits.toml"

[[audits.mozilla.audits.zerovec]]
who = "Makoto Kato <m_kato@ga2.so-net.ne.jp>"
criteria = "safe-to-deploy"
delta = "0.10.1 -> 0.10.2"
aggregated-from = "https://hg.mozilla.org/mozilla-central/raw-file/tip/supply-chain/audits.toml"

[[audits.mozilla.audits.zerovec]]
who = "Mike Hommey <mh+mozilla@glandium.org>"
criteria = "safe-to-deploy"
delta = "0.10.2 -> 0.10.4"
aggregated-from = "https://hg.mozilla.org/mozilla-central/raw-file/tip/supply-chain/audits.toml"

[[audits.mozilla.audits.zerovec-derive]]
who = "Makoto Kato <m_kato@ga2.so-net.ne.jp>"
criteria = "safe-to-deploy"
version = "0.10.1"
aggregated-from = "https://hg.mozilla.org/mozilla-central/raw-file/tip/supply-chain/audits.toml"

[[audits.mozilla.audits.zerovec-derive]]
who = "Makoto Kato <m_kato@ga2.so-net.ne.jp>"
criteria = "safe-to-deploy"
delta = "0.10.1 -> 0.10.2"
aggregated-from = "https://hg.mozilla.org/mozilla-central/raw-file/tip/supply-chain/audits.toml"

[[audits.mozilla.audits.zerovec-derive]]
who = "Max Inden <mail@max-inden.de>"
criteria = "safe-to-deploy"
delta = "0.10.2 -> 0.10.3"
aggregated-from = "https://hg.mozilla.org/mozilla-central/raw-file/tip/supply-chain/audits.toml"

[[audits.zcash.audits.arrayref]]
who = "Daira-Emma Hopwood <daira@jacaranda.org>"
criteria = "safe-to-deploy"
delta = "0.3.6 -> 0.3.8"
aggregated-from = "https://raw.githubusercontent.com/zcash/zcash/master/qa/supply-chain/audits.toml"

[[audits.zcash.audits.arrayref]]
who = "Jack Grigg <jack@electriccoin.co>"
criteria = "safe-to-deploy"
delta = "0.3.8 -> 0.3.9"
notes = "Changes to `unsafe` lines are to make some existing `unsafe fn`s `const`."
aggregated-from = "https://raw.githubusercontent.com/zcash/zcash/master/qa/supply-chain/audits.toml"

[[audits.zcash.audits.base64]]
who = "Jack Grigg <jack@electriccoin.co>"
criteria = "safe-to-deploy"
delta = "0.21.3 -> 0.21.4"
aggregated-from = "https://raw.githubusercontent.com/zcash/zcash/master/qa/supply-chain/audits.toml"

[[audits.zcash.audits.base64]]
who = "Jack Grigg <jack@electriccoin.co>"
criteria = "safe-to-deploy"
delta = "0.21.4 -> 0.21.5"
aggregated-from = "https://raw.githubusercontent.com/zcash/zcash/master/qa/supply-chain/audits.toml"

[[audits.zcash.audits.base64]]
who = "Daira-Emma Hopwood <daira@jacaranda.org>"
criteria = "safe-to-deploy"
delta = "0.21.5 -> 0.21.7"
aggregated-from = "https://raw.githubusercontent.com/zcash/zcash/master/qa/supply-chain/audits.toml"

[[audits.zcash.audits.block-buffer]]
who = "Jack Grigg <jack@electriccoin.co>"
criteria = "safe-to-deploy"
delta = "0.10.3 -> 0.10.4"
notes = "Adds panics to prevent a block size of zero from causing unsoundness."
aggregated-from = "https://raw.githubusercontent.com/zcash/zcash/master/qa/supply-chain/audits.toml"

[[audits.zcash.audits.constant_time_eq]]
who = "Jack Grigg <jack@electriccoin.co>"
criteria = "safe-to-deploy"
delta = "0.2.4 -> 0.2.5"
notes = "No code changes."
aggregated-from = "https://raw.githubusercontent.com/zcash/zcash/master/qa/supply-chain/audits.toml"

[[audits.zcash.audits.constant_time_eq]]
who = "Jack Grigg <jack@electriccoin.co>"
criteria = "safe-to-deploy"
delta = "0.2.5 -> 0.2.6"
aggregated-from = "https://raw.githubusercontent.com/zcash/zcash/master/qa/supply-chain/audits.toml"

[[audits.zcash.audits.constant_time_eq]]
who = "Jack Grigg <jack@electriccoin.co>"
criteria = "safe-to-deploy"
delta = "0.2.6 -> 0.3.0"
notes = "Replaces some `unsafe` code by bumping MSRV to 1.66 (to access `core::hint::black_box`)."
aggregated-from = "https://raw.githubusercontent.com/zcash/zcash/master/qa/supply-chain/audits.toml"

[[audits.zcash.audits.constant_time_eq]]
who = "Jack Grigg <jack@electriccoin.co>"
criteria = "safe-to-deploy"
delta = "0.3.0 -> 0.3.1"
aggregated-from = "https://raw.githubusercontent.com/zcash/zcash/master/qa/supply-chain/audits.toml"

[[audits.zcash.audits.darling]]
who = "Jack Grigg <jack@electriccoin.co>"
criteria = "safe-to-deploy"
delta = "0.20.9 -> 0.20.10"
aggregated-from = "https://raw.githubusercontent.com/zcash/librustzcash/main/supply-chain/audits.toml"

[[audits.zcash.audits.darling_core]]
who = "Jack Grigg <jack@electriccoin.co>"
criteria = "safe-to-deploy"
delta = "0.20.9 -> 0.20.10"
aggregated-from = "https://raw.githubusercontent.com/zcash/librustzcash/main/supply-chain/audits.toml"

[[audits.zcash.audits.darling_macro]]
who = "Jack Grigg <jack@electriccoin.co>"
criteria = "safe-to-deploy"
delta = "0.20.9 -> 0.20.10"
aggregated-from = "https://raw.githubusercontent.com/zcash/librustzcash/main/supply-chain/audits.toml"

[[audits.zcash.audits.errno]]
who = "Jack Grigg <jack@electriccoin.co>"
criteria = "safe-to-deploy"
delta = "0.3.3 -> 0.3.8"
aggregated-from = "https://raw.githubusercontent.com/zcash/zcash/master/qa/supply-chain/audits.toml"

[[audits.zcash.audits.errno]]
who = "Daira-Emma Hopwood <daira@jacaranda.org>"
criteria = "safe-to-deploy"
delta = "0.3.8 -> 0.3.9"
aggregated-from = "https://raw.githubusercontent.com/zcash/librustzcash/main/supply-chain/audits.toml"

[[audits.zcash.audits.http-body]]
who = "Jack Grigg <jack@electriccoin.co>"
criteria = "safe-to-deploy"
delta = "1.0.0 -> 1.0.1"
aggregated-from = "https://raw.githubusercontent.com/zcash/librustzcash/main/supply-chain/audits.toml"

[[audits.zcash.audits.inout]]
who = "Jack Grigg <jack@electriccoin.co>"
criteria = "safe-to-deploy"
delta = "0.1.3 -> 0.1.4"
aggregated-from = "https://raw.githubusercontent.com/zcash/wallet/main/supply-chain/audits.toml"

[[audits.zcash.audits.num-conv]]
who = "Daira-Emma Hopwood <daira@jacaranda.org>"
criteria = "safe-to-deploy"
version = "0.1.0"
aggregated-from = "https://raw.githubusercontent.com/zcash/zcash/master/qa/supply-chain/audits.toml"

[[audits.zcash.audits.pkg-config]]
who = "Jack Grigg <jack@electriccoin.co>"
criteria = "safe-to-deploy"
delta = "0.3.31 -> 0.3.32"
aggregated-from = "https://raw.githubusercontent.com/zcash/wallet/main/supply-chain/audits.toml"

[[audits.zcash.audits.prost]]
who = "Jack Grigg <jack@electriccoin.co>"
criteria = "safe-to-deploy"
delta = "0.13.1 -> 0.13.4"
notes = """
- The new `unsafe` block in `encoded_len_varint` has correct safety documentation.
- The other changes to `unsafe` code are a move of existing `unsafe` code.
"""
aggregated-from = "https://raw.githubusercontent.com/zcash/librustzcash/main/supply-chain/audits.toml"

[[audits.zcash.audits.prost]]
who = "Jack Grigg <jack@electriccoin.co>"
criteria = "safe-to-deploy"
delta = "0.13.4 -> 0.13.5"
aggregated-from = "https://raw.githubusercontent.com/zcash/wallet/main/supply-chain/audits.toml"

[[audits.zcash.audits.prost-derive]]
who = "Daira-Emma Hopwood <daira@jacaranda.org>"
criteria = "safe-to-deploy"
delta = "0.12.1 -> 0.12.3"
aggregated-from = "https://raw.githubusercontent.com/zcash/librustzcash/main/supply-chain/audits.toml"

[[audits.zcash.audits.prost-derive]]
who = "Jack Grigg <jack@electriccoin.co>"
criteria = "safe-to-deploy"
delta = "0.12.3 -> 0.12.6"
notes = "Changes to proc macro code are to fix lints after bumping MSRV."
aggregated-from = "https://raw.githubusercontent.com/zcash/librustzcash/main/supply-chain/audits.toml"

[[audits.zcash.audits.prost-derive]]
who = "Jack Grigg <jack@electriccoin.co>"
criteria = "safe-to-deploy"
delta = "0.13.1 -> 0.13.4"
aggregated-from = "https://raw.githubusercontent.com/zcash/librustzcash/main/supply-chain/audits.toml"

[[audits.zcash.audits.prost-derive]]
who = "Jack Grigg <jack@electriccoin.co>"
criteria = "safe-to-deploy"
delta = "0.13.4 -> 0.13.5"
aggregated-from = "https://raw.githubusercontent.com/zcash/wallet/main/supply-chain/audits.toml"

[[audits.zcash.audits.rustc_version]]
who = "Jack Grigg <jack@electriccoin.co>"
criteria = "safe-to-deploy"
version = "0.4.0"
notes = """
Most of the crate is code to parse and validate the output of `rustc -vV`. The caller can
choose which `rustc` to use, or can use `rustc_version::{version, version_meta}` which will
try `$RUSTC` followed by `rustc`.

If an adversary can arbitrarily set the `$RUSTC` environment variable then this crate will
execute arbitrary code. But when this crate is used within a build script, `$RUSTC` should
be set correctly by `cargo`.
"""
aggregated-from = "https://raw.githubusercontent.com/zcash/zcash/master/qa/supply-chain/audits.toml"

[[audits.zcash.audits.rustc_version]]
who = "Jack Grigg <jack@electriccoin.co>"
criteria = "safe-to-deploy"
delta = "0.4.0 -> 0.4.1"
notes = "Changes to `Command` usage are to add support for `RUSTC_WRAPPER`."
aggregated-from = "https://raw.githubusercontent.com/zcash/zcash/master/qa/supply-chain/audits.toml"

[[audits.zcash.audits.rustls]]
who = "Daira-Emma Hopwood <daira@jacaranda.org>"
criteria = "safe-to-deploy"
delta = "0.21.8 -> 0.21.12"
notes = """
A comment in get_sni_extension asks whether the behaviour of parsing an IPv4 or IPv6 address
in a host_name field of a server_name extension, but then ignoring the extension (because
'Literal IPv4 and IPv6 addresses are not permitted in \"HostName\"'), as the server, is
compliant with RFC 6066. As an original author of RFC 3546 which has very similar wording,
I can speak to the intent: yes this is fine. The client is clearly nonconformant in this
case, but the server isn't.

RFC 3546 said \"If the server understood the client hello extension but does not recognize
the server name, it SHOULD send an \"unrecognized_name\" alert (which MAY be fatal).\"
This wording was preserved in RFC 5746, and then updated in RFC 6066 to:

   If the server understood the ClientHello extension but
   does not recognize the server name, the server SHOULD take one of two
   actions: either abort the handshake by sending a fatal-level
   unrecognized_name(112) alert or continue the handshake.  It is NOT
   RECOMMENDED to send a warning-level unrecognized_name(112) alert,
   because the client's behavior in response to warning-level alerts is
   unpredictable.  If there is a mismatch between the server name used
   by the client application and the server name of the credential
   chosen by the server, this mismatch will become apparent when the
   client application performs the server endpoint identification, at
   which point the client application will have to decide whether to
   proceed with the communication.

To me it's clear that it is reasonable to consider an IP address as a name that the
server does not recognize. And so the server SHOULD *either* send a fatal unrecognized_name
alert, *or* continue the handshake and let the client application decide when it \"performs
the server endpoint identification\". There's no conformance requirement for the server to
take any notice of a host_name that is \"not permitted\". (It would have been clearer to
express this by specifying the allowed client and server behaviour separately, i.e. saying
that the client MUST NOT send an IP address in host_name, and then explicitly specifying
the server behaviour if it does so anyway. That's how I would write it now. But honestly
this extension was one of the most bikeshedded parts of RFC 3546, to a much greater extent
than I'd anticipated, and I was tired.)
"""
aggregated-from = "https://raw.githubusercontent.com/zcash/librustzcash/main/supply-chain/audits.toml"

[[audits.zcash.audits.semver]]
who = "Jack Grigg <jack@electriccoin.co>"
criteria = "safe-to-deploy"
delta = "1.0.25 -> 1.0.26"
aggregated-from = "https://raw.githubusercontent.com/zcash/wallet/main/supply-chain/audits.toml"

[[audits.zcash.audits.sharded-slab]]
who = "Jack Grigg <jack@electriccoin.co>"
criteria = "safe-to-deploy"
delta = "0.1.4 -> 0.1.7"
notes = "Only change to an `unsafe` block is to fix a clippy lint."
aggregated-from = "https://raw.githubusercontent.com/zcash/zcash/master/qa/supply-chain/audits.toml"

[[audits.zcash.audits.thread_local]]
who = "Jack Grigg <jack@z.cash>"
criteria = "safe-to-deploy"
delta = "1.1.4 -> 1.1.7"
notes = """
New `unsafe` usage:
- An extra `deallocate_bucket`, to replace a `Mutex::lock` with a `compare_exchange`.
- Setting and getting a `#[thread_local] static mut Option<Thread>` on nightly.
"""
aggregated-from = "https://raw.githubusercontent.com/zcash/zcash/master/qa/supply-chain/audits.toml"

[[audits.zcash.audits.thread_local]]
who = "Daira-Emma Hopwood <daira@jacaranda.org>"
criteria = "safe-to-deploy"
delta = "1.1.7 -> 1.1.8"
notes = """
Adds `unsafe` code that makes an assumption that `ptr::null_mut::<Entry<T>>()` is a valid representation
of an `AtomicPtr<Entry<T>>`, but this is likely a correct assumption.
"""
aggregated-from = "https://raw.githubusercontent.com/zcash/zcash/master/qa/supply-chain/audits.toml"

[[audits.zcash.audits.tinyvec_macros]]
who = "Jack Grigg <jack@z.cash>"
criteria = "safe-to-deploy"
delta = "0.1.0 -> 0.1.1"
notes = "Adds `#![forbid(unsafe_code)]` and license files."
aggregated-from = "https://raw.githubusercontent.com/zcash/zcash/master/qa/supply-chain/audits.toml"

[[audits.zcash.audits.tokio-stream]]
who = "Daira-Emma Hopwood <daira@jacaranda.org>"
criteria = "safe-to-deploy"
delta = "0.1.14 -> 0.1.15"
aggregated-from = "https://raw.githubusercontent.com/zcash/librustzcash/main/supply-chain/audits.toml"

[[audits.zcash.audits.tokio-stream]]
who = "Jack Grigg <jack@electriccoin.co>"
criteria = "safe-to-deploy"
delta = "0.1.15 -> 0.1.17"
notes = """
No new `unsafe` code or powerful imports. The new async polling logic added as
`StreamMap::poll_next_many` looks plausible.
"""
aggregated-from = "https://raw.githubusercontent.com/zcash/librustzcash/main/supply-chain/audits.toml"

[[audits.zcash.audits.tracing-appender]]
who = "Jack Grigg <jack@electriccoin.co>"
criteria = "safe-to-deploy"
delta = "0.2.2 -> 0.2.3"
notes = """
- The rolling file appender has new code to automatically delete files; this is
  restricted to files within the configured log directory.
"""
aggregated-from = "https://raw.githubusercontent.com/zcash/zcash/master/qa/supply-chain/audits.toml"

[[audits.zcash.audits.try-lock]]
who = "Jack Grigg <jack@electriccoin.co>"
criteria = "safe-to-deploy"
delta = "0.2.4 -> 0.2.5"
notes = "Bumps MSRV to remove unsafe code block."
aggregated-from = "https://raw.githubusercontent.com/zcash/zcash/master/qa/supply-chain/audits.toml"

[[audits.zcash.audits.want]]
who = "Jack Grigg <jack@electriccoin.co>"
criteria = "safe-to-deploy"
delta = "0.3.0 -> 0.3.1"
notes = """
Migrates to `try-lock 0.2.4` to replace some unsafe APIs that were not marked
`unsafe` (but that were being used safely).
"""
aggregated-from = "https://raw.githubusercontent.com/zcash/zcash/master/qa/supply-chain/audits.toml"

[[audits.zcash.audits.webpki-roots]]
who = "Jack Grigg <jack@electriccoin.co>"
criteria = "safe-to-deploy"
version = "0.26.8"
notes = """
This crate contains a single constant `TLS_SERVER_ROOTS` and no runtime logic.
It uses `#![forbid(unsafe_code, unstable_features)]`, and does not have any
powerful imports.
"""
aggregated-from = "https://raw.githubusercontent.com/zcash/wallet/main/supply-chain/audits.toml"<|MERGE_RESOLUTION|>--- conflicted
+++ resolved
@@ -601,21 +601,6 @@
 user-login = "tobiemh"
 user-name = "Tobie Morgan Hitchcock"
 
-<<<<<<< HEAD
-[[publisher.rust_decimal]]
-version = "1.37.1"
-when = "2025-03-22"
-user-id = 5326
-user-login = "paupino"
-user-name = "Paul Mason"
-
-[[publisher.rust_decimal_macros]]
-version = "1.37.1"
-when = "2025-03-22"
-user-id = 5326
-user-login = "paupino"
-user-name = "Paul Mason"
-=======
 [[publisher.rstest]]
 version = "0.25.0"
 when = "2025-03-02"
@@ -629,7 +614,6 @@
 user-id = 30606
 user-login = "la10736"
 user-name = "Michele d'Amico"
->>>>>>> 69207812
 
 [[publisher.ryu]]
 version = "1.0.20"
@@ -1148,8 +1132,6 @@
 user-id = 73222
 user-login = "wasmtime-publish"
 
-<<<<<<< HEAD
-=======
 [[publisher.xz2]]
 version = "0.1.7"
 when = "2022-06-06"
@@ -1171,7 +1153,6 @@
 user-login = "AlexTMjugador"
 user-name = "Alejandro González"
 
->>>>>>> 69207812
 [[audits.bytecode-alliance.wildcard-audits.bumpalo]]
 who = "Nick Fitzgerald <fitzgen@gmail.com>"
 criteria = "safe-to-deploy"
