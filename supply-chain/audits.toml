--- conflicted
+++ resolved
@@ -1,7 +1,6 @@
 
 # cargo-vet audits file
 
-<<<<<<< HEAD
 [[audits.async-executor]]
 who = "Emmanuel Keller <emmanuel.keller@surrealdb.com>"
 criteria = "safe-to-deploy"
@@ -32,12 +31,11 @@
 who = "Emmanuel Keller <emmanuel.keller@surrealdb.com>"
 criteria = "safe-to-deploy"
 delta = "2.3.0 -> 2.5.0"
-=======
+
 [[audits.libc]]
 who = "arriqaaq <farhan.khan@surrealdb.com>"
 criteria = "safe-to-deploy"
 delta = "0.2.161 -> 0.2.162"
->>>>>>> fcfc1b0c
 
 [[trusted.addr]]
 criteria = "safe-to-deploy"
