--- conflicted
+++ resolved
@@ -125,12 +125,6 @@
 start = "2023-03-12"
 end = "2026-02-26"
 
-[[trusted.double-ended-peekable]]
-criteria = "safe-to-deploy"
-user-id = 176367 # Edoardo Morandi (dodomorandi)
-start = "2023-03-12"
-end = "2026-02-26"
-
 [[trusted.echodb]]
 criteria = "safe-to-deploy"
 user-id = 145457 # Tobie Morgan Hitchcock (tobiemh)
@@ -355,11 +349,7 @@
 
 [[trusted.ring]]
 criteria = "safe-to-deploy"
-<<<<<<< HEAD
-user-id = 2751 # Joe Birr-Pixton (ctz)
-=======
 user-id = 2751
->>>>>>> e9c0d10b
 start = "2025-02-22"
 end = "2026-02-26"
 
