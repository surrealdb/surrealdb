
# cargo-vet audits file

[[audits.async-executor]]
who = "Emmanuel Keller <emmanuel.keller@surrealdb.com>"
criteria = "safe-to-deploy"
delta = "1.9.1 -> 1.13.1"

[[audits.async-stream]]
who = "Emmanuel Keller <emmanuel.keller@surrealdb.com>"
criteria = "safe-to-deploy"
delta = "0.3.5 -> 0.3.6"

[[audits.async-stream-impl]]
who = "Emmanuel Keller <emmanuel.keller@surrealdb.com>"
criteria = "safe-to-deploy"
delta = "0.3.5 -> 0.3.6"

[[audits.async-task]]
who = "Emmanuel Keller <emmanuel.keller@surrealdb.com>"
criteria = "safe-to-deploy"
delta = "4.7.0 -> 4.7.1"

[[audits.attohttpc]]
who = "Micha de Vries <micha@devrie.sh>"
criteria = "safe-to-deploy"
version = "0.28.5"

[[audits.aws-creds]]
who = "Micha de Vries <micha@devrie.sh>"
criteria = "safe-to-deploy"
version = "0.37.0"

[[audits.aws-region]]
who = "Micha de Vries <micha@devrie.sh>"
criteria = "safe-to-deploy"
version = "0.25.5"

[[audits.const-random]]
who = "Micha de Vries <micha@devrie.sh>"
criteria = "safe-to-deploy"
version = "0.1.18"

[[audits.const-random-macro]]
who = "Micha de Vries <micha@devrie.sh>"
criteria = "safe-to-deploy"
version = "0.1.16"

[[audits.core-foundation-sys]]
who = "Tobie Morgan Hitchcock <tobie@surrealdb.com>"
criteria = "safe-to-deploy"
delta = "0.8.6 -> 0.8.7"

[[audits.dlv-list]]
who = "Micha de Vries <micha@devrie.sh>"
criteria = "safe-to-deploy"
version = "0.5.2"

[[audits.easy-parallel]]
who = "Emmanuel Keller <emmanuel.keller@surrealdb.com>"
criteria = "safe-to-deploy"
version = "3.3.1"
notes = "A very simple one file library, no unsafe code."

[[audits.futures-lite]]
who = "Emmanuel Keller <emmanuel.keller@surrealdb.com>"
criteria = "safe-to-deploy"
delta = "2.3.0 -> 2.5.0"

[[audits.libc]]
who = "arriqaaq <farhan.khan@surrealdb.com>"
criteria = "safe-to-deploy"
delta = "0.2.161 -> 0.2.162"

[[audits.libc]]
who = "Tobie Morgan Hitchcock <tobie@surrealdb.com>"
criteria = "safe-to-deploy"
delta = "0.2.162 -> 0.2.168"

[[audits.md5]]
who = "Micha de Vries <micha@devrie.sh>"
criteria = "safe-to-deploy"
version = "0.7.0"

[[audits.minidom]]
who = "Micha de Vries <micha@devrie.sh>"
criteria = "safe-to-deploy"
version = "0.15.2"

[[audits.openssl]]
who = "Micha de Vries <micha@devrie.sh>"
criteria = "safe-to-deploy"
delta = "0.10.71 -> 0.10.72"

[[audits.openssl-sys]]
who = "Micha de Vries <micha@devrie.sh>"
criteria = "safe-to-deploy"
delta = "0.9.106 -> 0.9.107"

[[audits.ordered-multimap]]
who = "Micha de Vries <micha@devrie.sh>"
criteria = "safe-to-deploy"
version = "0.7.3"

[[audits.quick-xml]]
who = "Micha de Vries <micha@devrie.sh>"
criteria = "safe-to-deploy"
version = "0.32.0"

[[audits.quick-xml]]
who = "Micha de Vries <micha@devrie.sh>"
criteria = "safe-to-deploy"
delta = "0.26.0 -> 0.37.2"

[[audits.rust-ini]]
who = "Micha de Vries <micha@devrie.sh>"
criteria = "safe-to-deploy"
version = "0.21.1"

[[audits.rust-s3]]
who = "Micha de Vries <micha@devrie.sh>"
criteria = "safe-to-deploy"
version = "0.35.1"

[[audits.rxml]]
who = "Micha de Vries <micha@devrie.sh>"
criteria = "safe-to-deploy"
version = "0.9.1"

[[audits.rxml_validation]]
who = "Micha de Vries <micha@devrie.sh>"
criteria = "safe-to-deploy"
version = "0.9.1"

[[audits.smartstring]]
who = "Micha de Vries <micha@devrie.sh>"
criteria = "safe-to-deploy"
version = "1.0.1"

[[audits.trim-in-place]]
who = "Micha de Vries <micha@devrie.sh>"
criteria = "safe-to-deploy"
version = "0.1.7"

[[trusted.addr]]
criteria = "safe-to-deploy"
user-id = 3987 # Rushmore Mushambi (rushmorem)
start = "2021-02-25"
end = "2025-01-24"

[[trusted.aes]]
criteria = "safe-to-deploy"
user-id = 267 # Tony Arcieri (tarcieri)
start = "2020-06-05"
end = "2026-05-06"

[[trusted.affinitypool]]
criteria = "safe-to-deploy"
user-id = 145457 # Tobie Morgan Hitchcock (tobiemh)
start = "2025-01-06"
end = "2026-01-16"

[[trusted.aho-corasick]]
criteria = "safe-to-deploy"
user-id = 189 # Andrew Gallant (BurntSushi)
start = "2019-03-28"
end = "2025-08-31"

[[trusted.anyhow]]
criteria = "safe-to-deploy"
user-id = 3618 # David Tolnay (dtolnay)
start = "2019-10-05"
end = "2025-08-06"

[[trusted.argon2]]
criteria = "safe-to-deploy"
user-id = 267 # Tony Arcieri (tarcieri)
start = "2021-01-29"
end = "2026-05-06"

[[trusted.async-trait]]
criteria = "safe-to-deploy"
user-id = 3618 # David Tolnay (dtolnay)
start = "2019-07-23"
end = "2025-08-06"

[[trusted.base64ct]]
criteria = "safe-to-deploy"
user-id = 267 # Tony Arcieri (tarcieri)
start = "2021-01-21"
end = "2026-05-06"

[[trusted.bitcode]]
criteria = "safe-to-deploy"
user-id = 132446
start = "2023-04-16"
end = "2025-09-03"

[[trusted.bitcode_derive]]
criteria = "safe-to-deploy"
user-id = 132446
start = "2023-04-27"
end = "2025-09-03"

[[trusted.blake2]]
criteria = "safe-to-deploy"
user-id = 267 # Tony Arcieri (tarcieri)
start = "2020-06-10"
end = "2026-05-06"

[[trusted.blowfish]]
criteria = "safe-to-deploy"
user-id = 267 # Tony Arcieri (tarcieri)
start = "2020-06-08"
end = "2026-05-06"

[[trusted.bstr]]
criteria = "safe-to-deploy"
user-id = 189 # Andrew Gallant (BurntSushi)
start = "2019-04-02"
end = "2025-08-31"

[[trusted.byteorder]]
criteria = "safe-to-deploy"
user-id = 189 # Andrew Gallant (BurntSushi)
start = "2019-06-09"
end = "2025-08-31"

[[trusted.bytes]]
criteria = "safe-to-deploy"
user-id = 10 # Carl Lerche (carllerche)
start = "2019-03-06"
end = "2025-09-03"

[[trusted.bytes]]
criteria = "safe-to-deploy"
user-id = 6741 # Alice Ryhl (Darksonn)
start = "2021-01-11"
end = "2025-09-03"

[[trusted.bzip2]]
criteria = "safe-to-deploy"
user-id = 1 # Alex Crichton (alexcrichton)
start = "2020-07-06"
end = "2026-05-06"

[[trusted.bzip2]]
criteria = "safe-to-deploy"
user-id = 256011 # Folkert de Vries (folkertdev)
start = "2024-12-11"
end = "2026-05-06"

[[trusted.bzip2-sys]]
criteria = "safe-to-deploy"
user-id = 256011 # Folkert de Vries (folkertdev)
start = "2025-02-11"
end = "2026-05-06"

[[trusted.cpufeatures]]
criteria = "safe-to-deploy"
user-id = 267 # Tony Arcieri (tarcieri)
start = "2021-04-26"
end = "2026-05-06"

[[trusted.crc]]
criteria = "safe-to-deploy"
user-id = 64482 # Akhil Velagapudi (akhilles)
start = "2021-10-28"
end = "2026-05-06"

[[trusted.crc-catalog]]
criteria = "safe-to-deploy"
user-id = 64482 # Akhil Velagapudi (akhilles)
start = "2019-12-14"
end = "2026-05-06"

[[trusted.deflate64]]
criteria = "safe-to-deploy"
user-id = 131098 # anatawa12 (anatawa12)
start = "2023-07-29"
end = "2026-05-06"

[[trusted.digest]]
criteria = "safe-to-deploy"
user-id = 267 # Tony Arcieri (tarcieri)
start = "2020-06-10"
end = "2026-05-06"

[[trusted.dmp]]
criteria = "safe-to-deploy"
user-id = 145457 # Tobie Morgan Hitchcock (tobiemh)
start = "2022-01-27"
end = "2026-04-09"

[[trusted.double-ended-peekable]]
criteria = "safe-to-deploy"
user-id = 176367 # Edoardo Morandi (dodomorandi)
start = "2023-03-12"
end = "2026-02-26"

[[trusted.echodb]]
criteria = "safe-to-deploy"
user-id = 145457 # Tobie Morgan Hitchcock (tobiemh)
start = "2022-01-27"
end = "2025-01-24"

[[trusted.filetime]]
criteria = "safe-to-deploy"
user-id = 1 # Alex Crichton (alexcrichton)
start = "2019-04-23"
end = "2026-05-06"

[[trusted.fslock]]
criteria = "safe-to-deploy"
user-id = 23043 # brunoczim
start = "2020-01-01"
end = "2026-05-06"

[[trusted.fst]]
criteria = "safe-to-deploy"
user-id = 189 # Andrew Gallant (BurntSushi)
start = "2019-07-20"
end = "2025-08-31"

[[trusted.globset]]
criteria = "safe-to-deploy"
user-id = 189 # Andrew Gallant (BurntSushi)
start = "2019-04-15"
end = "2025-08-31"

[[trusted.h2]]
criteria = "safe-to-deploy"
user-id = 359 # Sean McArthur (seanmonstar)
start = "2019-03-13"
end = "2025-08-06"

[[trusted.hashbrown]]
criteria = "safe-to-deploy"
user-id = 2915 # Amanieu d'Antras (Amanieu)
start = "2019-04-02"
end = "2025-05-02"

[[trusted.headers]]
criteria = "safe-to-deploy"
user-id = 359 # Sean McArthur (seanmonstar)
start = "2019-09-09"
end = "2025-08-06"

[[trusted.headers-core]]
criteria = "safe-to-deploy"
user-id = 359 # Sean McArthur (seanmonstar)
start = "2019-06-11"
end = "2025-08-06"

[[trusted.http]]
criteria = "safe-to-deploy"
user-id = 359 # Sean McArthur (seanmonstar)
start = "2019-04-05"
end = "2025-08-06"

[[trusted.http-body]]
criteria = "safe-to-deploy"
user-id = 10 # Carl Lerche (carllerche)
start = "2019-04-04"
end = "2025-09-03"

[[trusted.http-body-util]]
criteria = "safe-to-deploy"
user-id = 359 # Sean McArthur (seanmonstar)
start = "2022-10-25"
end = "2025-08-06"

[[trusted.httparse]]
criteria = "safe-to-deploy"
user-id = 359 # Sean McArthur (seanmonstar)
start = "2019-07-03"
end = "2025-08-06"

[[trusted.hyper]]
criteria = "safe-to-deploy"
user-id = 359 # Sean McArthur (seanmonstar)
start = "2019-03-01"
end = "2025-08-06"

[[trusted.hyper-tls]]
criteria = "safe-to-deploy"
user-id = 359 # Sean McArthur (seanmonstar)
start = "2019-03-19"
end = "2025-08-06"

[[trusted.hyper-util]]
criteria = "safe-to-deploy"
user-id = 359 # Sean McArthur (seanmonstar)
start = "2022-01-15"
end = "2025-08-06"

[[trusted.ignore]]
criteria = "safe-to-deploy"
user-id = 189 # Andrew Gallant (BurntSushi)
start = "2019-04-15"
end = "2025-08-31"

[[trusted.indxdb]]
criteria = "safe-to-deploy"
user-id = 145457 # Tobie Morgan Hitchcock (tobiemh)
start = "2022-02-19"
end = "2025-01-24"

[[trusted.lexicmp]]
criteria = "safe-to-deploy"
user-id = 145457 # Tobie Morgan Hitchcock (tobiemh)
start = "2023-03-26"
end = "2026-04-11"

[[trusted.libc]]
criteria = "safe-to-deploy"
user-id = 51017 # Yuki Okushi (JohnTitor)
start = "2020-03-17"
end = "2025-11-14"

[[trusted.loom]]
criteria = "safe-to-deploy"
user-id = 10 # Carl Lerche (carllerche)
start = "2019-08-08"
end = "2025-09-03"

[[trusted.loom]]
criteria = "safe-to-deploy"
user-id = 6741 # Alice Ryhl (Darksonn)
start = "2021-04-12"
end = "2025-09-03"

[[trusted.lzma-rs]]
criteria = "safe-to-deploy"
user-id = 14564 # Guillaume E (gendx)
start = "2019-02-24"
end = "2026-05-06"

[[trusted.lzma-sys]]
criteria = "safe-to-deploy"
user-id = 1 # Alex Crichton (alexcrichton)
start = "2019-03-06"
end = "2026-05-06"

[[trusted.maplit]]
criteria = "safe-to-deploy"
user-id = 356 # bluss (bluss)
start = "2019-08-24"
end = "2026-05-06"

[[trusted.matrixmultiply]]
criteria = "safe-to-deploy"
user-id = 356 # bluss (bluss)
start = "2019-09-20"
end = "2026-05-06"

[[trusted.md-5]]
criteria = "safe-to-deploy"
user-id = 267 # Tony Arcieri (tarcieri)
start = "2020-06-10"
end = "2026-05-06"

[[trusted.memchr]]
criteria = "safe-to-deploy"
user-id = 189 # Andrew Gallant (BurntSushi)
start = "2019-07-07"
end = "2025-08-31"

[[trusted.mime]]
criteria = "safe-to-deploy"
user-id = 359 # Sean McArthur (seanmonstar)
start = "2019-09-09"
end = "2025-08-06"

[[trusted.mio]]
criteria = "safe-to-deploy"
user-id = 10 # Carl Lerche (carllerche)
start = "2019-05-15"
end = "2025-09-03"

[[trusted.nanoservices-utils]]
criteria = "safe-to-deploy"
user-id = 262632 # Maxwell Flitton (maxwellflitton)
start = "2024-03-30"
end = "2025-09-03"

[[trusted.native-tls]]
criteria = "safe-to-deploy"
user-id = 5 # Steven Fackler (sfackler)
start = "2019-04-27"
end = "2026-05-06"

[[trusted.ndarray]]
criteria = "safe-to-deploy"
user-id = 356 # bluss (bluss)
start = "2019-09-23"
end = "2026-05-06"

[[trusted.num_cpus]]
criteria = "safe-to-deploy"
user-id = 359 # Sean McArthur (seanmonstar)
start = "2019-06-10"
end = "2025-08-06"

[[trusted.onnx-embedding]]
criteria = "safe-to-deploy"
user-id = 262632 # Maxwell Flitton (maxwellflitton)
start = "2025-04-17"
end = "2026-05-06"

[[trusted.openssl-probe]]
criteria = "safe-to-deploy"
user-id = 1 # Alex Crichton (alexcrichton)
start = "2020-08-04"
end = "2026-05-06"

[[trusted.ort]]
criteria = "safe-to-deploy"
user-id = 152041 # decahedron1
start = "2022-11-26"
end = "2026-05-06"

[[trusted.ort-sys]]
criteria = "safe-to-deploy"
user-id = 152041 # decahedron1
start = "2023-11-12"
end = "2026-05-06"

[[trusted.parking_lot]]
criteria = "safe-to-deploy"
user-id = 2915 # Amanieu d'Antras (Amanieu)
start = "2019-05-04"
end = "2025-12-19"

[[trusted.password-hash]]
criteria = "safe-to-deploy"
user-id = 267 # Tony Arcieri (tarcieri)
start = "2021-01-29"
end = "2026-05-06"

[[trusted.paste]]
criteria = "safe-to-deploy"
user-id = 3618 # David Tolnay (dtolnay)
start = "2019-03-19"
end = "2025-08-06"

[[trusted.pathdiff]]
criteria = "safe-to-deploy"
user-id = 1139 # Manish Goregaokar (Manishearth)
start = "2020-04-20"
end = "2026-05-06"

[[trusted.pbkdf2]]
criteria = "safe-to-deploy"
user-id = 267 # Tony Arcieri (tarcieri)
start = "2020-06-10"
end = "2026-05-06"

[[trusted.pin-project]]
criteria = "safe-to-deploy"
user-id = 33035 # Taiki Endo (taiki-e)
start = "2019-03-02"
end = "2026-05-06"

[[trusted.pin-project-internal]]
criteria = "safe-to-deploy"
user-id = 33035 # Taiki Endo (taiki-e)
start = "2019-08-11"
end = "2026-05-06"

[[trusted.pin-project-lite]]
criteria = "safe-to-deploy"
user-id = 33035 # Taiki Endo (taiki-e)
start = "2019-10-22"
end = "2026-05-06"

[[trusted.portable-atomic]]
criteria = "safe-to-deploy"
user-id = 33035 # Taiki Endo (taiki-e)
start = "2022-02-24"
end = "2026-05-06"

[[trusted.portable-atomic-util]]
criteria = "safe-to-deploy"
user-id = 33035 # Taiki Endo (taiki-e)
start = "2023-01-15"
end = "2026-05-06"

[[trusted.prettyplease]]
criteria = "safe-to-deploy"
user-id = 3618 # David Tolnay (dtolnay)
start = "2022-01-04"
end = "2025-08-06"

[[trusted.psl-types]]
criteria = "safe-to-deploy"
user-id = 3987 # Rushmore Mushambi (rushmorem)
start = "2021-03-12"
end = "2025-01-24"

[[trusted.rawpointer]]
criteria = "safe-to-deploy"
user-id = 356 # bluss (bluss)
start = "2019-09-08"
end = "2026-05-06"

[[trusted.ref-cast]]
criteria = "safe-to-deploy"
user-id = 3618 # David Tolnay (dtolnay)
start = "2019-05-05"
end = "2025-08-06"

[[trusted.ref-cast-impl]]
criteria = "safe-to-deploy"
user-id = 3618 # David Tolnay (dtolnay)
start = "2019-05-05"
end = "2025-08-06"

[[trusted.regex]]
criteria = "safe-to-deploy"
user-id = 189 # Andrew Gallant (BurntSushi)
start = "2019-02-27"
end = "2025-08-31"

[[trusted.regex-automata]]
criteria = "safe-to-deploy"
user-id = 189 # Andrew Gallant (BurntSushi)
start = "2019-02-25"
end = "2025-08-31"

[[trusted.regex-syntax]]
criteria = "safe-to-deploy"
user-id = 189 # Andrew Gallant (BurntSushi)
start = "2019-03-30"
end = "2025-08-31"

[[trusted.reqwest]]
criteria = "safe-to-deploy"
user-id = 359 # Sean McArthur (seanmonstar)
start = "2019-03-04"
end = "2025-08-06"

[[trusted.revision]]
criteria = "safe-to-deploy"
user-id = 145457 # Tobie Morgan Hitchcock (tobiemh)
start = "2023-08-09"
end = "2026-02-10"

[[trusted.revision-derive]]
criteria = "safe-to-deploy"
user-id = 145457 # Tobie Morgan Hitchcock (tobiemh)
start = "2023-08-09"
end = "2026-02-10"

[[trusted.ring]]
criteria = "safe-to-deploy"
user-id = 2751
start = "2025-02-22"
end = "2026-02-26"

<<<<<<< HEAD
[[trusted.rust_decimal]]
criteria = "safe-to-deploy"
user-id = 5326 # Paul Mason (paupino)
start = "2019-03-14"
end = "2026-05-02"

[[trusted.rust_decimal_macros]]
criteria = "safe-to-deploy"
user-id = 5326 # Paul Mason (paupino)
start = "2019-04-28"
end = "2026-05-02"
=======
[[trusted.rstest]]
criteria = "safe-to-run"
user-id = 30606 # Michele d'Amico (la10736)
start = "2019-06-28"
end = "2026-05-01"

[[trusted.rstest_macros]]
criteria = "safe-to-run"
user-id = 30606 # Michele d'Amico (la10736)
start = "2022-05-15"
end = "2026-05-01"
>>>>>>> 69207812

[[trusted.ryu]]
criteria = "safe-to-deploy"
user-id = 3618 # David Tolnay (dtolnay)
start = "2019-05-02"
end = "2025-08-06"

[[trusted.salsa20]]
criteria = "safe-to-deploy"
user-id = 267 # Tony Arcieri (tarcieri)
start = "2019-06-24"
end = "2026-05-06"

[[trusted.same-file]]
criteria = "safe-to-deploy"
user-id = 189 # Andrew Gallant (BurntSushi)
start = "2019-07-16"
end = "2025-08-31"

[[trusted.scrypt]]
criteria = "safe-to-deploy"
user-id = 267 # Tony Arcieri (tarcieri)
start = "2020-08-18"
end = "2026-05-06"

[[trusted.serde]]
criteria = "safe-to-deploy"
user-id = 3618 # David Tolnay (dtolnay)
start = "2019-03-01"
end = "2025-08-18"

[[trusted.serde_bytes]]
criteria = "safe-to-deploy"
user-id = 3618 # David Tolnay (dtolnay)
start = "2019-02-25"
end = "2025-08-06"

[[trusted.serde_derive]]
criteria = "safe-to-deploy"
user-id = 3618 # David Tolnay (dtolnay)
start = "2019-03-01"
end = "2025-08-18"

[[trusted.serde_json]]
criteria = "safe-to-deploy"
user-id = 3618 # David Tolnay (dtolnay)
start = "2019-02-28"
end = "2025-08-06"

[[trusted.serde_path_to_error]]
criteria = "safe-to-deploy"
user-id = 3618 # David Tolnay (dtolnay)
start = "2019-08-20"
end = "2025-08-06"

[[trusted.slab]]
criteria = "safe-to-deploy"
user-id = 6741 # Alice Ryhl (Darksonn)
start = "2021-10-13"
end = "2025-09-03"

[[trusted.snap]]
criteria = "safe-to-deploy"
user-id = 189 # Andrew Gallant (BurntSushi)
start = "2020-02-14"
end = "2025-08-31"

[[trusted.socks]]
criteria = "safe-to-deploy"
user-id = 5 # Steven Fackler (sfackler)
start = "2020-11-22"
end = "2026-05-06"

[[trusted.storekey]]
criteria = "safe-to-deploy"
user-id = 145457 # Tobie Morgan Hitchcock (tobiemh)
start = "2022-03-16"
end = "2025-01-24"

[[trusted.surrealdb]]
criteria = "safe-to-deploy"
user-id = 145457 # Tobie Morgan Hitchcock (tobiemh)
start = "2022-07-19"
end = "2026-02-13"

[[trusted.surrealdb-async-graphql-axum]]
criteria = "safe-to-deploy"
user-id = 145457 # Tobie Morgan Hitchcock (tobiemh)
start = "2024-08-07"
end = "2025-08-07"

[[trusted.surrealdb-core]]
criteria = "safe-to-deploy"
user-id = 145457 # Tobie Morgan Hitchcock (tobiemh)
start = "2024-01-30"
end = "2026-02-13"

[[trusted.surrealdb-derive]]
criteria = "safe-to-deploy"
user-id = 145457 # Tobie Morgan Hitchcock (tobiemh)
start = "2022-02-26"
end = "2025-01-24"

[[trusted.surrealdb-jsonwebtoken]]
criteria = "safe-to-deploy"
user-id = 3987 # Rushmore Mushambi (rushmorem)
start = "2023-08-29"
end = "2025-01-24"

[[trusted.surrealdb-tikv-client]]
criteria = "safe-to-deploy"
user-id = 217605 # Yusuke Kuoka (mumoshu)
start = "2023-06-19"
end = "2025-07-08"

[[trusted.surrealkv]]
criteria = "safe-to-deploy"
user-id = 145457 # Tobie Morgan Hitchcock (tobiemh)
start = "2024-02-08"
end = "2026-02-10"

[[trusted.surrealml-core]]
criteria = "safe-to-deploy"
user-id = 145457 # Tobie Morgan Hitchcock (tobiemh)
start = "2023-10-31"
end = "2026-05-06"

[[trusted.syn]]
criteria = "safe-to-deploy"
user-id = 3618 # David Tolnay (dtolnay)
start = "2019-03-01"
end = "2025-08-06"

[[trusted.system-configuration]]
criteria = "safe-to-deploy"
user-id = 1459 # Linus Färnstrand (faern)
start = "2019-10-16"
end = "2026-05-06"

[[trusted.system-configuration-sys]]
criteria = "safe-to-deploy"
user-id = 1459 # Linus Färnstrand (faern)
start = "2019-10-16"
end = "2026-05-06"

[[trusted.tar]]
criteria = "safe-to-deploy"
user-id = 1 # Alex Crichton (alexcrichton)
start = "2019-03-04"
end = "2026-05-06"

[[trusted.tokio]]
criteria = "safe-to-deploy"
user-id = 10 # Carl Lerche (carllerche)
start = "2019-03-02"
end = "2025-09-03"

[[trusted.tokio]]
criteria = "safe-to-deploy"
user-id = 6741 # Alice Ryhl (Darksonn)
start = "2020-12-25"
end = "2025-09-03"

[[trusted.tokio-io-timeout]]
criteria = "safe-to-deploy"
user-id = 5 # Steven Fackler (sfackler)
start = "2019-09-07"
end = "2026-05-06"

[[trusted.tokio-macros]]
criteria = "safe-to-deploy"
user-id = 10 # Carl Lerche (carllerche)
start = "2019-04-24"
end = "2025-09-03"

[[trusted.tokio-macros]]
criteria = "safe-to-deploy"
user-id = 6741 # Alice Ryhl (Darksonn)
start = "2020-10-26"
end = "2025-09-03"

[[trusted.tokio-util]]
criteria = "safe-to-deploy"
user-id = 10 # Carl Lerche (carllerche)
start = "2019-11-26"
end = "2025-09-03"

[[trusted.tokio-util]]
criteria = "safe-to-deploy"
user-id = 6741 # Alice Ryhl (Darksonn)
start = "2021-01-12"
end = "2025-09-03"

[[trusted.tower]]
criteria = "safe-to-deploy"
user-id = 10 # Carl Lerche (carllerche)
start = "2019-04-27"
end = "2025-09-03"

[[trusted.tower-layer]]
criteria = "safe-to-deploy"
user-id = 10 # Carl Lerche (carllerche)
start = "2019-04-27"
end = "2025-09-03"

[[trusted.trice]]
criteria = "safe-to-deploy"
user-id = 145457 # Tobie Morgan Hitchcock (tobiemh)
start = "2022-02-17"
end = "2025-01-24"

[[trusted.ucd-trie]]
criteria = "safe-to-deploy"
user-id = 189 # Andrew Gallant (BurntSushi)
start = "2019-07-21"
end = "2025-08-31"

[[trusted.unicase]]
criteria = "safe-to-deploy"
user-id = 359 # Sean McArthur (seanmonstar)
start = "2019-03-05"
end = "2025-08-06"

[[trusted.unicode-security]]
criteria = "safe-to-deploy"
user-id = 1139 # Manish Goregaokar (Manishearth)
start = "2020-01-01"
end = "2026-05-06"

[[trusted.vart]]
criteria = "safe-to-deploy"
user-id = 145457 # Tobie Morgan Hitchcock (tobiemh)
start = "2024-01-16"
end = "2026-02-26"

[[trusted.walkdir]]
criteria = "safe-to-deploy"
user-id = 189 # Andrew Gallant (BurntSushi)
start = "2019-06-09"
end = "2025-08-31"

[[trusted.winapi-util]]
criteria = "safe-to-deploy"
user-id = 189 # Andrew Gallant (BurntSushi)
start = "2020-01-11"
end = "2025-08-31"

[[trusted.windows]]
criteria = "safe-to-deploy"
user-id = 64539 # Kenny Kerr (kennykerr)
start = "2021-01-15"
end = "2025-12-16"

[[trusted.windows-core]]
criteria = "safe-to-deploy"
user-id = 64539 # Kenny Kerr (kennykerr)
start = "2021-11-15"
end = "2025-09-03"

[[trusted.windows-implement]]
criteria = "safe-to-deploy"
user-id = 64539 # Kenny Kerr (kennykerr)
start = "2022-01-27"
end = "2025-12-16"

[[trusted.windows-interface]]
criteria = "safe-to-deploy"
user-id = 64539 # Kenny Kerr (kennykerr)
start = "2022-02-18"
end = "2025-12-16"

[[trusted.windows-registry]]
criteria = "safe-to-deploy"
user-id = 64539 # Kenny Kerr (kennykerr)
start = "2024-02-15"
end = "2025-09-03"

[[trusted.windows-result]]
criteria = "safe-to-deploy"
user-id = 64539 # Kenny Kerr (kennykerr)
start = "2024-02-02"
end = "2025-09-03"

[[trusted.windows-strings]]
criteria = "safe-to-deploy"
user-id = 64539 # Kenny Kerr (kennykerr)
start = "2024-02-02"
end = "2025-09-03"

[[trusted.windows-targets]]
criteria = "safe-to-deploy"
user-id = 64539 # Kenny Kerr (kennykerr)
start = "2022-09-09"
end = "2025-09-03"

[[trusted.windows_aarch64_gnullvm]]
criteria = "safe-to-deploy"
user-id = 64539 # Kenny Kerr (kennykerr)
start = "2022-09-01"
end = "2025-09-03"

[[trusted.windows_aarch64_msvc]]
criteria = "safe-to-deploy"
user-id = 64539 # Kenny Kerr (kennykerr)
start = "2021-11-05"
end = "2025-09-03"

[[trusted.windows_i686_gnu]]
criteria = "safe-to-deploy"
user-id = 64539 # Kenny Kerr (kennykerr)
start = "2021-10-28"
end = "2025-09-03"

[[trusted.windows_i686_gnullvm]]
criteria = "safe-to-deploy"
user-id = 64539 # Kenny Kerr (kennykerr)
start = "2024-04-02"
end = "2025-09-03"

[[trusted.windows_i686_msvc]]
criteria = "safe-to-deploy"
user-id = 64539 # Kenny Kerr (kennykerr)
start = "2021-10-27"
end = "2025-09-03"

[[trusted.windows_x86_64_gnu]]
criteria = "safe-to-deploy"
user-id = 64539 # Kenny Kerr (kennykerr)
start = "2021-10-28"
end = "2025-09-03"

[[trusted.windows_x86_64_gnullvm]]
criteria = "safe-to-deploy"
user-id = 64539 # Kenny Kerr (kennykerr)
start = "2022-09-01"
end = "2025-09-03"

[[trusted.windows_x86_64_msvc]]
criteria = "safe-to-deploy"
user-id = 64539 # Kenny Kerr (kennykerr)
start = "2021-10-27"
end = "2025-09-03"

[[trusted.xz2]]
criteria = "safe-to-deploy"
user-id = 1 # Alex Crichton (alexcrichton)
start = "2022-06-06"
end = "2026-05-06"

[[trusted.zip]]
criteria = "safe-to-deploy"
user-id = 209322 # Chris Hennick (Pr0methean)
start = "2024-04-20"
end = "2026-05-06"

[[trusted.zopfli]]
criteria = "safe-to-deploy"
user-id = 111932 # Alejandro González (AlexTMjugador)
start = "2022-08-19"
end = "2026-05-06"<|MERGE_RESOLUTION|>--- conflicted
+++ resolved
@@ -658,19 +658,6 @@
 start = "2025-02-22"
 end = "2026-02-26"
 
-<<<<<<< HEAD
-[[trusted.rust_decimal]]
-criteria = "safe-to-deploy"
-user-id = 5326 # Paul Mason (paupino)
-start = "2019-03-14"
-end = "2026-05-02"
-
-[[trusted.rust_decimal_macros]]
-criteria = "safe-to-deploy"
-user-id = 5326 # Paul Mason (paupino)
-start = "2019-04-28"
-end = "2026-05-02"
-=======
 [[trusted.rstest]]
 criteria = "safe-to-run"
 user-id = 30606 # Michele d'Amico (la10736)
@@ -682,7 +669,6 @@
 user-id = 30606 # Michele d'Amico (la10736)
 start = "2022-05-15"
 end = "2026-05-01"
->>>>>>> 69207812
 
 [[trusted.ryu]]
 criteria = "safe-to-deploy"
