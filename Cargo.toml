[package]
name = "surreal"
publish = false
edition = "2021"
version = "1.0.0-beta.9"
license-file = "LICENSE"
authors = ["Tobie Morgan Hitchcock <tobie@surrealdb.com>"]

[features]
# Public features
default = ["storage-mem", "storage-rocksdb", "scripting", "http"]
storage-mem = ["surrealdb/kv-mem", "has-storage"]
storage-rocksdb = ["surrealdb/kv-rocksdb", "has-storage"]
storage-speedb = ["surrealdb/kv-speedb", "has-storage"]
storage-tikv = ["surrealdb/kv-tikv", "has-storage"]
storage-fdb = ["surrealdb/kv-fdb-7_1", "has-storage"]
scripting = ["surrealdb/scripting"]
http = ["surrealdb/http"]
# Private features
has-storage = []

[workspace]
members = ["lib", "lib/examples/actix", "lib/examples/axum"]

[profile.release]
lto = true
strip = true
opt-level = 3
panic = 'abort'
codegen-units = 1

[profile.bench]
strip = false

[dependencies]
argon2 = "0.5.1"
axum = { version = "0.6.19", features = ["tracing", "ws", "headers"] }
axum-client-ip = "0.4.1"
axum-extra = { version = "0.7.5", features = ["typed-routing"] }
axum-server = { version = "0.5.1", features = ["tls-rustls"] }
base64 = "0.21.2"
bytes = "1.4.0"
clap = { version = "4.3.16", features = ["env", "derive", "wrap_help", "unicode"] }
futures = "0.3.28"
futures-util = "0.3.28"
glob = "0.3.1"
http = "0.2.9"
http-body = "0.4.5"
hyper = "0.14.27"
ipnet = "2.8.0"
once_cell = "1.18.0"
opentelemetry = { version = "0.19", features = ["rt-tokio"] }
opentelemetry-otlp = { version = "0.12.0", features = ["metrics"] }
pin-project-lite = "0.2.10"
rand = "0.8.5"
reqwest = { version = "0.11.18", features = ["blocking"] }
rustyline = { version = "11.0.0", features = ["derive"] }
serde = { version = "1.0.171", features = ["derive"] }
serde_cbor = "0.11.2"
serde_json = "1.0.103"
serde_pack = { version = "1.1.1", package = "rmp-serde" }
surrealdb = { path = "lib", features = ["protocol-http", "protocol-ws", "rustls"] }
tempfile = "3.6.0"
thiserror = "1.0.43"
tokio = { version = "1.29.1", features = ["macros", "signal"] }
tokio-util = { version = "0.7.8", features = ["io"] }
tower = "0.4.13"
tower-http = { version = "0.4.2", features = ["trace", "sensitive-headers", "auth", "request-id", "util", "catch-panic", "cors", "set-header", "limit", "add-extension"] }
tracing = "0.1"
tracing-futures = { version = "0.2.5", features = ["tokio"], default-features = false }
tracing-opentelemetry = "0.19.0"
tracing-subscriber = { version = "0.3.17", features = ["env-filter"] }
urlencoding = "2.1.2"
uuid = { version = "1.4.1", features = ["serde", "js", "v4", "v7"] }

[target.'cfg(unix)'.dependencies]
nix = "0.26.2"

[dev-dependencies]
assert_fs = "1.0.13"
env_logger = "0.10.0"
opentelemetry-proto = { version = "0.2.0", features = ["gen-tonic", "traces", "metrics", "logs"] }
rcgen = "0.10.0"
serial_test = "2.0.0"
<<<<<<< HEAD
indoc = "2.0.3"
temp-env = "0.3.4"
tokio-stream = { version = "0.1", features = ["net"] }
tokio-tungstenite = { version = "0.20.0" }
=======
temp-env = { version = "0.3.4", features = ["async_closure"] }
test-log = { version = "0.2.12", features = ["trace"] }
tokio-stream = { version = "0.1", features = ["net"] }
tokio-tungstenite = { version = "0.18.0" }
>>>>>>> 1a288f77
tonic = "0.8.3"

[package.metadata.deb]
maintainer-scripts = "pkg/deb/"
maintainer = "Tobie Morgan Hitchcock <tobie@surrealdb.com>"
copyright = "SurrealDB Ltd. 2022"
systemd-units = { enable = true }
depends = "$auto"
section = "utility"
priority = "optional"
assets = [
    ["target/release/surreal", "usr/share/surrealdb/surreal", "755"],
    ["pkg/deb/README", "usr/share/surrealdb/README", "644"],
]
extended-description = "A scalable, distributed, collaborative, document-graph database, for the realtime web."
license-file = ["LICENSE", "4"]<|MERGE_RESOLUTION|>--- conflicted
+++ resolved
@@ -82,17 +82,10 @@
 opentelemetry-proto = { version = "0.2.0", features = ["gen-tonic", "traces", "metrics", "logs"] }
 rcgen = "0.10.0"
 serial_test = "2.0.0"
-<<<<<<< HEAD
-indoc = "2.0.3"
-temp-env = "0.3.4"
-tokio-stream = { version = "0.1", features = ["net"] }
-tokio-tungstenite = { version = "0.20.0" }
-=======
 temp-env = { version = "0.3.4", features = ["async_closure"] }
 test-log = { version = "0.2.12", features = ["trace"] }
 tokio-stream = { version = "0.1", features = ["net"] }
 tokio-tungstenite = { version = "0.18.0" }
->>>>>>> 1a288f77
 tonic = "0.8.3"
 
 [package.metadata.deb]
