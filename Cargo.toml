--- conflicted
+++ resolved
@@ -458,12 +458,8 @@
 [profile.profiling]
 debug = true
 inherits = "release"
-<<<<<<< HEAD
 strip = false
 
 [lib]
 name = "surreal"
-path = "src/lib.rs"
-=======
-strip = false
->>>>>>> 5cfa941e
+path = "src/lib.rs"