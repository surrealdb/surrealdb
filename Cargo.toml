[workspace]
members = [
    ".", 
    "crates/core", 
    "crates/sdk", 
    "crates/types", 
    "crates/types-derive", 
    "crates/surrealism/surrealism", 
    "crates/surrealism/surrealism-cli", 
    "crates/surrealism/surrealism-macros", 
    "crates/surrealism/surrealism-runtime", 
    "crates/surrealism/surrealism-types",
    "crates/surrealism/demo"
]

[workspace.package]
authors = ["Tobie Morgan Hitchcock <tobie@surrealdb.com>"]
edition = "2024"
license-file = "LICENSE"
publish = false
version = "3.0.0-alpha.11"
rust-version = "1.87.0"
description = "A scalable, distributed, collaborative, document-graph database, for the realtime web"
repository = "https://github.com/surrealdb/surrealdb"
homepage = "https://github.com/surrealdb/surrealdb"
keywords = [
    "database",
    "embedded-database",
    "key-value",
    "key-value-store",
    "kv-store",
]
categories = ["database-implementations", "data-structures", "embedded"]

[workspace.dependencies]
# workspace internal dependencies
<<<<<<< HEAD
surrealdb = { version = "=3.0.0-alpha.10", path = "crates/sdk" }
surrealdb-core = { version = "=3.0.0-alpha.10", path = "crates/core", default-features = false }
surrealdb-macros = { version = "=3.0.0-alpha.10", path = "crates/macros" }
surrealdb-types = { version = "=3.0.0-alpha.10", path = "crates/types" }
surrealdb-types-derive = { version = "=3.0.0-alpha.10", path = "crates/types-derive" }
surrealism = { version = "=3.0.0-alpha.10", path = "crates/surrealism/surrealism" }
surrealism-cli = { version = "=3.0.0-alpha.10", path = "crates/surrealism/surrealism-cli" }
surrealism-macros = { version = "=3.0.0-alpha.10", path = "crates/surrealism/surrealism-macros" }
surrealism-runtime = { version = "=3.0.0-alpha.10", path = "crates/surrealism/surrealism-runtime" }
surrealism-types = { version = "=3.0.0-alpha.10", path = "crates/surrealism/surrealism-types" }
=======
surrealdb = { version = "=3.0.0-alpha.11", path = "crates/sdk" }
surrealdb-core = { version = "=3.0.0-alpha.11", path = "crates/core", default-features = false }
surrealdb-macros = { version = "=3.0.0-alpha.11", path = "crates/macros" }
surrealdb-types = { version = "=3.0.0-alpha.11", path = "crates/types" }
surrealdb-types-derive = { version = "=3.0.0-alpha.11", path = "crates/types-derive" }
>>>>>>> 5b2eadc9

# External surreal crates
affinitypool = "0.3.1"
dmp = "0.2.3"
indxdb = "0.6.0"
lexicmp = "0.2.0"
revision = { version = "0.13.0", features = [
    "chrono",
    "geo",
    "roaring",
    "regex",
    "rust_decimal",
    "uuid",
] }
storekey = { version = "0.8.0", features = ["uuid"] }
surrealkv = { version = "0.9.1" }
surrealml = { version = "0.1.9", package = "surrealml-core", features = [
    "dynamic",
] }
trice = "0.4.0"
vart = "0.9.3"
## Maintained by @Delskayn
js = { version = "0.9.0", package = "rquickjs" }
reblessive = "0.4.3"
## Maintained by @rushmorem
ipnet = "2.9.0"
serde-content = "0.1.0"

# External Kv stores
foundationdb = { version = "0.9.2", default-features = false, features = [
    "embedded-fdb-include",
    "fdb-7_3",
] }
rocksdb = { version = "0.24.0", features = ["lz4", "snappy"] }
# Managed by surreal but mostly external code
tikv = { version = "0.3.0-surreal.3", default-features = false, package = "surrealdb-tikv-client" }

# Other crates
addr = { version = "0.15.6", default-features = false, features = ["std"] }
ahash = "0.8.11"
ammonia = "4.0.0"
anyhow = "1.0.100"
arbitrary = "1.3.2"
argon2 = "0.5.2"
arrayvec = "0.7.6"
async-channel = "2.3.1"
async-executor = "1.13.1"
async-graphql = { version = "7.0.9", default-features = false }
async-graphql-axum = "=7.0.13"
async-trait = "0.1.88"
base64 = "0.21.5"
bcrypt = "0.15.0"
bincode = "1.3.3"
blake3 = "1.5.3"
bytes = "1.5.0"
castaway = "0.2.3"
chrono = "0.4.38"
ciborium = "0.2.1"
dashmap = "6.1.0"
deunicode = "1.6.1"
ext-sort = "^0.1.4"
fastnum = "0.3.2"
flatbuffers = { version = "25.2.10", features = ["serde"] }
fst = "0.4.7"
futures = "0.3.30"
futures-util = "0.3.30"
fuzzy-matcher = "0.3.7"
geo = { version = "0.28.0", default-features = false }
geo-types = "0.7.13"
getrandom = "0.3.2"
hex = "0.4.3"
http = "1.1.0"
humantime = "2.3.0"
indexmap = "2.1.0"
jemallocator = { version = "0.6.0", package = "tikv-jemallocator" }
jsonwebtoken = "9.3.0"
linfa-linalg = "=0.2.1"
md-5 = "0.10.6"
nanoid = "0.4.0"
native-tls = "0.2.11"
ndarray = "=0.16.1"
ndarray-stats = "=0.6.0"
num-traits = "0.2.18"
num_cpus = "1.16.0"
object_store = "0.12.0"
parking_lot = "0.12.3"
path-clean = "1.0.1"
pbkdf2 = "0.12.2"
## TODO: Look at dependency, 3 year old, unmaintained, no license specified.
pharos = "0.5.3"
phf = "0.11.2"
pin-project-lite = "0.2.13"
quick_cache = "0.6.12"
# TODO: Look at use of this dependency. Last update was 4 years ago and it is unmaintained
radix_trie = "0.2.1"
rand = "0.8.5"
rayon = "1.10.0"
regex = "1.10.6"
regex-syntax = "0.8.4"
reqwest = { version = "0.12.7", default-features = false }
ring = "0.17.13"
roaring = "0.10.6"
rustls = { version = "0.23.12", default-features = false }
rust_decimal = { version = "1.37.2" }
rust-s3 = "0.35.1"
# TODO: Look at dependency, 5 years old seems unmaintained.
rust-stemmers = "1.2.0"
scrypt = "0.11.0"
semver = "1.0.27"
serde = "1.0.209"
serde_json = "1.0.145"
sha1 = "0.10.6"
sha2 = "0.10.8"
snap = "1.1.0"
strsim = "0.11.1"
subtle = "2.6"
surrealdb-protocol = { version = "0.5.1", default-features = false }
sysinfo = "0.33.0"
tempfile = "3.10.1"
thiserror = "1.0.63"
tokio = { version = "1.44.2", default-features = false }
tokio-stream = "0.1"
tokio-tungstenite = "0.28.0"
tokio-util = "0.7.11"
tracing = "0.1.40"
ulid = "1.1.0"
unicase = "2.7.0"
url = "2.5.0"
uuid = "1.17.0"
wasm-bindgen-futures = "0.4.39"
wasmtimer = { version = "0.2.0", default-features = false }
ws_stream_wasm = "0.7.4"

# used only in dev-dependencies
criterion = "0.5.1"
env_logger = "0.11.7"
flate2 = "1.0.28"
hashbrown = "0.14.5"
pprof = "0.14.0"
rstest = "0.25.0"
serial_test = "3.2.0"
temp-dir = "0.1.11"
test-log = "0.2.13"
time = "0.3.36"
tracing-subscriber = "0.3.18"
wiremock = "0.6.0"

# Surrealism specific dependencies
clap = { version = "4.5.40", features = ["derive"] }
toml = "0.8.10"
tar = "0.4.40"
zstd = "0.13.0"
wasmtime = { version = "34.0.1", default-features = false, features = ["cranelift", "winch"] }
wasmtime-wasi = "34.0.1"
walrus = "0.20.3"
wasm-opt = "0.116.0"
surrealml-llms = { git = "https://github.com/surrealdb/surrealml.git", branch = "llm-integration", package = "surrealml-llms" }
surrealml-tokenizers = { git = "https://github.com/surrealdb/surrealml.git", branch = "llm-integration", package = "surrealml-tokenizers" }
candle-core = "0.9.1"

[package]
name = "surreal"
publish = false
edition.workspace = true
version.workspace = true
rust-version.workspace = true
authors.workspace = true
description.workspace = true
repository.workspace = true
homepage.workspace = true
keywords.workspace = true
categories.workspace = true
license-file.workspace = true

[features]
# Public features
allocation-tracking = ["surrealdb/allocation-tracking"]
allocator = ["surrealdb/allocator"]
default = [
    "allocator",
    "allocation-tracking",
    "storage-mem",
    "storage-surrealkv",
    "storage-rocksdb",
    "scripting",
    "http",
]
http = ["surrealdb/http"]
jwks = ["surrealdb/jwks"]
ml = ["surrealdb/ml"]
performance-profiler = ["dep:pprof"]
scripting = ["surrealdb/scripting"]
storage-mem = ["surrealdb/kv-mem"]
storage-indxdb = ["surrealdb/kv-indxdb"]
storage-rocksdb = ["surrealdb/kv-rocksdb"]
storage-surrealkv = ["surrealdb/kv-surrealkv"]
storage-tikv = ["surrealdb/kv-tikv"]
storage-fdb = ["surrealdb/kv-fdb"]
# Commercial features
enterprise = ["surrealdb-core/enterprise"]

[dependencies]
# workspace internal dependencies
surrealdb = { workspace = true, features = [
    "protocol-http",
    "protocol-ws",
    "rustls",
] }
surrealdb-core.workspace = true
surrealdb-types.workspace = true

# External surreal crates
revision = { workspace = true, features = [
    "chrono",
    "geo",
    "roaring",
    "regex",
    "rust_decimal",
    "uuid",
] }

# Crates only used by the root surrealdb crate
anyhow.workspace = true
arc-swap = "1.7.1"
async-trait.workspace = true
axum = { version = "0.8.5", features = ["tracing", "ws"] }
axum-extra = { version = "0.10.2", features = [
    "query",
    "typed-routing",
    "typed-header",
] }
axum-server = { version = "0.7.2", features = ["tls-rustls-no-provider"] }
bincode.workspace = true
console-subscriber = "0.4.1"
clap = { version = "4.4.11", features = [
    "env",
    "derive",
    "wrap_help",
    "unicode",
] }
dashmap.workspace = true
glob = "0.3.1"
http-body = "1.0.0"
http-body-util = "0.1.1"
hyper = "1.4.1"
opentelemetry = { version = "0.24" }
opentelemetry-otlp = { version = "0.17.0", features = ["metrics"] }
opentelemetry_sdk = { version = "0.24", features = ["rt-tokio"] }
rustyline = { version = "17.0.1", features = ["derive"] }
tower = { version = "0.4.13", features = ["limit", "load-shed"] }
tower-http = { version = "0.5.2", features = [
    "trace",
    "sensitive-headers",
    "auth",
    "request-id",
    "util",
    "catch-panic",
    "cors",
    "set-header",
    "limit",
    "add-extension",
    "compression-full",
] }
tower-service = "0.3.3"
tracing-appender = "0.2.3"
tracing-opentelemetry = "0.25.0"
tracing-subscriber = { version = "0.3.18", features = ["env-filter", "json"] }
urlencoding = "2.1.3"

# Other crates
argon2.workspace = true
async-graphql = { workspace = true, default-features = false }
async-graphql-axum.workspace = true
base64.workspace = true
bytes.workspace = true
chrono.workspace = true
ciborium.workspace = true
futures.workspace = true
futures-util.workspace = true
geo = { workspace = true, default-features = false }
geo-types.workspace = true
http.workspace = true
num_cpus.workspace = true
pin-project-lite.workspace = true
rand.workspace = true
reqwest = { workspace = true, default-features = false, features = [
    "blocking",
    "gzip",
    "http2",
] }
rust_decimal.workspace = true
semver.workspace = true
serde = { workspace = true, features = ["derive"] }
serde_json.workspace = true
tempfile.workspace = true
thiserror.workspace = true
tokio = { workspace = true, features = ["macros", "signal", "tracing"] }
tokio-stream.workspace = true
tokio-tungstenite.workspace = true
tokio-util = { workspace = true, features = ["io"] }
tracing.workspace = true
uuid = { workspace = true, features = ["serde", "js", "v4", "v7"] }

# Optional crates
pprof = { workspace = true, features = [
    "flamegraph",
    "prost-codec",
], optional = true }

[target.'cfg(windows)'.dependencies]
nu-ansi-term = "0.46.0"

[target.'cfg(unix)'.dependencies]
nix = { version = "0.27.1", features = ["user"] }

[target.'cfg(unix)'.dev-dependencies]
nix = { version = "0.27.1", features = ["signal", "user"] }

[dev-dependencies]
# Crates only used by the root surrealdb crate
assert_fs = "1.0.13"
opentelemetry-proto = { version = "0.7.0", features = [
    "gen-tonic",
    "metrics",
    "logs",
] }
rcgen = "0.13.2"
tonic = "0.12.3"

# Other crates
chrono.workspace = true
env_logger.workspace = true
jsonwebtoken.workspace = true
serial_test.workspace = true
test-log = { workspace = true, features = ["trace"] }
ulid.workspace = true
wiremock.workspace = true
rstest.workspace = true
surrealdb-types.workspace = true

[build-dependencies]
semver.workspace = true

[package.metadata.deb]
assets = [
    [
        "target/release/surreal",
        "usr/share/surrealdb/surreal",
        "755",
    ],
    [
        "pkg/deb/README",
        "usr/share/surrealdb/README",
        "644",
    ],
]
copyright = "SurrealDB Ltd. 2022"
depends = "$auto"
extended-description = "A scalable, distributed, collaborative, document-graph database, for the realtime web."
license-file = ["LICENSE", "4"]
maintainer = "Tobie Morgan Hitchcock <tobie@surrealdb.com>"
maintainer-scripts = "pkg/deb/"
priority = "optional"
section = "utility"
systemd-units = { enable = true }

[workspace.lints.rust]
unexpected_cfgs = { level = "warn", check-cfg = [
    'cfg(docker)',
    'cfg(storage)',
] }

[workspace.lints.clippy]

# Checks for usage of `#[allow]` attribute and suggests replacing it with `#[expect]`.
# `#[expect]` attributes suppress the lint emission, but emit a warning if the expectation is unfulfilled.
# This is useful to be notified when the lint is no longer triggered.
# https://rust-lang.github.io/rust-clippy/master/#allow_attributes
# TODO(stu): We should try to replace all of these with `#[expect]` instead. Setting to `allow` for now to avoid
# more changes.
allow_attributes = "allow"

# Checks for code like `foo = bar.clone();`.
# Custom `Clone::clone_from()` or `ToOwned::clone_into` implementations allow the objects to share resources and
# therefore avoid allocations.
# https://rust-lang.github.io/rust-clippy/master/#assigning_clones
assigning_clones = "warn"

# Checks for the usage of `as _` conversion using inferred type.
# https://rust-lang.github.io/rust-clippy/master/#cloned_instead_of_copied
cloned_instead_of_copied = "warn"

# Checks for function/method calls with a mutable parameter in `debug_assert!`, `debug_assert_eq!` and
# `debug_assert_ne!` macros.
# In release builds `debug_assert!` macros are optimized out by the compiler. Therefore mutating something in a
# `debug_assert!` macro results in different behavior between a release and debug build.
# https://rust-lang.github.io/rust-clippy/master/#debug_assert_with_mut_call
debug_assert_with_mut_call = "warn"

# Denies the configured methods and functions in `clippy.toml`.
# Some methods are undesirable in certain contexts, and it’s beneficial to lint for them as needed.
# https://rust-lang.github.io/rust-clippy/master/#disallowed_methods
disallowed_methods = "warn"

# Checks for impls of `From<..>` that contain `panic!()` or `unwrap()`
# TryFrom should be used if there’s a possibility of failure.
# https://rust-lang.github.io/rust-clippy/master/#fallible_impl_from
fallible_impl_from = "warn"

# Checks for usage of `.get().unwrap()` (or `.get_mut().unwrap()`) on a standard library type which implements Index.
# Using the Index trait ([]) is more clear and more concise.
# https://rust-lang.github.io/rust-clippy/master/#get_unwrap
get_unwrap = "warn"

# Checks for the usage of `_.to_owned()`, `vec.to_vec()`, or similar when calling `_.clone()` would be clearer.
# https://rust-lang.github.io/rust-clippy/master/#implicit_clone
implicit_clone = "warn"

# Checks for usage of `.to_string()` on an `&&T` where `T` implements `ToString` directly (like `&&str` or `&&String`).
# This bypasses the specialized implementation of ToString and instead goes through the more expensive string
# formatting facilities.
# https://rust-lang.github.io/rust-clippy/master/#inefficient_to_string
inefficient_to_string = "warn"

# Checks for whole number float literals that cannot be represented as the underlying type without loss.
# If the value was intended to be exact, it will not be. This may be especially surprising when the lost precision
# is to the left of the decimal point.
# https://rust-lang.github.io/rust-clippy/master/#lossy_float_literal
lossy_float_literal = "warn"

# Checks for functions that are declared `async` but have no `.await`s inside of them.
# Async functions with no async code create overhead, both mentally and computationally.
# https://rust-lang.github.io/rust-clippy/master/#unused_async
#
# SurrealDB relies on async functions in the AST parser and executor to avoid stack overflows.
# Warning or denying this lint can cause unexpected errors.
unused_async = "allow"

# Profiles
[profile.release]
codegen-units = 1
lto = true
opt-level = 3
panic = 'abort'
strip = true

[profile.bench]
strip = false

[profile.make]
inherits = "dev"

[profile.profiling]
debug = true
inherits = "release"
strip = false

[lib]
name = "surreal"
path = "src/lib.rs"<|MERGE_RESOLUTION|>--- conflicted
+++ resolved
@@ -34,24 +34,16 @@
 
 [workspace.dependencies]
 # workspace internal dependencies
-<<<<<<< HEAD
-surrealdb = { version = "=3.0.0-alpha.10", path = "crates/sdk" }
-surrealdb-core = { version = "=3.0.0-alpha.10", path = "crates/core", default-features = false }
-surrealdb-macros = { version = "=3.0.0-alpha.10", path = "crates/macros" }
-surrealdb-types = { version = "=3.0.0-alpha.10", path = "crates/types" }
-surrealdb-types-derive = { version = "=3.0.0-alpha.10", path = "crates/types-derive" }
-surrealism = { version = "=3.0.0-alpha.10", path = "crates/surrealism/surrealism" }
-surrealism-cli = { version = "=3.0.0-alpha.10", path = "crates/surrealism/surrealism-cli" }
-surrealism-macros = { version = "=3.0.0-alpha.10", path = "crates/surrealism/surrealism-macros" }
-surrealism-runtime = { version = "=3.0.0-alpha.10", path = "crates/surrealism/surrealism-runtime" }
-surrealism-types = { version = "=3.0.0-alpha.10", path = "crates/surrealism/surrealism-types" }
-=======
 surrealdb = { version = "=3.0.0-alpha.11", path = "crates/sdk" }
 surrealdb-core = { version = "=3.0.0-alpha.11", path = "crates/core", default-features = false }
 surrealdb-macros = { version = "=3.0.0-alpha.11", path = "crates/macros" }
 surrealdb-types = { version = "=3.0.0-alpha.11", path = "crates/types" }
 surrealdb-types-derive = { version = "=3.0.0-alpha.11", path = "crates/types-derive" }
->>>>>>> 5b2eadc9
+surrealism = { version = "=3.0.0-alpha.11", path = "crates/surrealism/surrealism" }
+surrealism-cli = { version = "=3.0.0-alpha.11", path = "crates/surrealism/surrealism-cli" }
+surrealism-macros = { version = "=3.0.0-alpha.11", path = "crates/surrealism/surrealism-macros" }
+surrealism-runtime = { version = "=3.0.0-alpha.11", path = "crates/surrealism/surrealism-runtime" }
+surrealism-types = { version = "=3.0.0-alpha.11", path = "crates/surrealism/surrealism-types" }
 
 # External surreal crates
 affinitypool = "0.3.1"
