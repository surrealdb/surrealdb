--- conflicted
+++ resolved
@@ -16,13 +16,7 @@
 http = ["surrealdb/http"]
 
 [workspace]
-<<<<<<< HEAD
-members = [
-    "lib"
-]
-=======
 members = ["lib", "lib/examples/actix", "lib/examples/axum"]
->>>>>>> 5eafebd6
 
 [profile.release]
 lto = true
