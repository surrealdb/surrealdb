--- conflicted
+++ resolved
@@ -34,11 +34,7 @@
 bung = "0.1.0"
 bytes = "1.4.0"
 chrono = { version = "0.4.24", features = ["serde"] }
-<<<<<<< HEAD
 clap = { version = "4.2.1", features = ["env", "derive", "wrap_help", "unicode"] }
-=======
-clap = { version = "3.2.25", features = ["env"] }
->>>>>>> b137535d
 fern = { version = "0.6.2", features = ["colored"] }
 futures = "0.3.28"
 http = "0.2.9"
@@ -58,12 +54,8 @@
 serde_json = "1.0.96"
 surrealdb = { path = "lib", features = ["protocol-http", "protocol-ws", "rustls"] }
 thiserror = "1.0.40"
-<<<<<<< HEAD
-tokio = { version = "1.27.0", features = ["macros", "signal"] }
-tokio-util = { version = "0.7.7", features = ["io"] }
-=======
 tokio = { version = "1.28.1", features = ["macros", "signal"] }
->>>>>>> b137535d
+tokio-util = { version = "0.7.8", features = ["io"] }
 tracing = "0.1"
 tracing-futures = "0.2.5"
 tracing-opentelemetry = "0.18.0"
