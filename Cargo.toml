[package]
name = "surreal"
publish = false
edition = "2021"
version = "1.0.2"
license-file = "LICENSE"
authors = ["Tobie Morgan Hitchcock <tobie@surrealdb.com>"]

[features]
# Public features
default = ["storage-mem", "storage-rocksdb", "scripting", "http"]
storage-mem = ["surrealdb/kv-mem"]
storage-rocksdb = ["surrealdb/kv-rocksdb"]
storage-speedb = ["surrealdb/kv-speedb"]
storage-tikv = ["surrealdb/kv-tikv"]
storage-fdb = ["surrealdb/kv-fdb-7_1"]
scripting = ["surrealdb/scripting"]
http = ["surrealdb/http"]
http-compression = []
ml = ["surrealdb/ml", "surrealml-core"]
experimental_parser = ["surrealdb/experimental_parser"]

[workspace]
members = ["lib", "lib/examples/actix", "lib/examples/axum"]

[profile.release]
lto = true
strip = true
opt-level = 3
panic = 'abort'
codegen-units = 1

[profile.bench]
strip = false

[dependencies]
argon2 = "0.5.2"
axum = { version = "0.6.20", features = ["tracing", "ws", "headers"] }
axum-client-ip = "0.5.0"
axum-extra = { version = "0.7.7", features = ["query", "typed-routing"] }
axum-server = { version = "0.5.1", features = ["tls-rustls"] }
base64 = "0.21.5"
bytes = "1.5.0"
<<<<<<< HEAD
clap = { version = "4.4.11", features = [
    "env",
    "derive",
    "wrap_help",
    "unicode",
] }
=======
ciborium = "0.2.1"
clap = { version = "4.4.11", features = ["env", "derive", "wrap_help", "unicode"] }
>>>>>>> a35fc0d0
futures = "0.3.29"
futures-util = "0.3.29"
glob = "0.3.1"
http = "0.2.11"
http-body = "0.4.5"
hyper = "0.14.27"
ipnet = "2.9.0"
ndarray = { version = "0.15.6", optional = true }
once_cell = "1.18.0"
opentelemetry = { version = "0.19", features = ["rt-tokio"] }
opentelemetry-otlp = { version = "0.12.0", features = ["metrics"] }
pin-project-lite = "0.2.13"
rand = "0.8.5"
<<<<<<< HEAD
reqwest = { version = "0.11.22", default-features = false, features = [
    "blocking",
    "gzip",
] }
=======
reqwest = { version = "0.11.22", default-features = false, features = ["blocking", "gzip"] }
rmpv = "1.0.1"
>>>>>>> a35fc0d0
rustyline = { version = "12.0.0", features = ["derive"] }
serde = { version = "1.0.193", features = ["derive"] }
serde_json = "1.0.108"
serde_pack = { version = "1.1.2", package = "rmp-serde" }
surrealdb = { path = "lib", features = ["protocol-http", "protocol-ws", "rustls"] }
surrealml-core = { version = "0.0.3", optional = true}
tempfile = "3.8.1"
thiserror = "1.0.50"
tokio = { version = "1.34.0", features = ["macros", "signal"] }
tokio-util = { version = "0.7.10", features = ["io"] }
tower = "0.4.13"
tower-http = { version = "0.4.4", features = [
    "trace",
    "sensitive-headers",
    "auth",
    "request-id",
    "util",
    "catch-panic",
    "cors",
    "set-header",
    "limit",
    "add-extension",
    "compression-full",
] }
tracing = "0.1"
tracing-opentelemetry = "0.19.0"
tracing-subscriber = { version = "0.3.18", features = ["env-filter"] }
urlencoding = "2.1.3"
uuid = { version = "1.6.1", features = ["serde", "js", "v4", "v7"] }

[target.'cfg(unix)'.dependencies]
nix = { version = "0.27.1", features = ["user"] }

[target.'cfg(unix)'.dev-dependencies]
nix = { version = "0.27.1", features = ["signal", "user"] }

[target.'cfg(any(target_os = "linux", target_os = "macos", target_os = "ios"))'.dependencies]
mimalloc = { version = "0.1.39", default-features = false }

[target.'cfg(any(target_os = "android", target_os = "freebsd", target_os = "netbsd", target_os = "openbsd"))'.dependencies]
jemallocator = "0.5.4"

[dev-dependencies]
assert_fs = "1.0.13"
env_logger = "0.10.1"
opentelemetry-proto = { version = "0.2.0", features = [
    "gen-tonic",
    "traces",
    "metrics",
    "logs",
] }
rcgen = "0.11.3"
serial_test = "2.0.0"
temp-env = { version = "0.3.6", features = ["async_closure"] }
test-log = { version = "0.2.13", features = ["trace"] }
tokio-stream = { version = "0.1", features = ["net"] }
tokio-tungstenite = { version = "0.20.1" }
tonic = "0.8.3"
ulid = "1.1.0"
wiremock = "0.5.22"

[build-dependencies]
semver = "1.0.20"

[package.metadata.deb]
maintainer-scripts = "pkg/deb/"
maintainer = "Tobie Morgan Hitchcock <tobie@surrealdb.com>"
copyright = "SurrealDB Ltd. 2022"
systemd-units = { enable = true }
depends = "$auto"
section = "utility"
priority = "optional"
assets = [
    [
        "target/release/surreal",
        "usr/share/surrealdb/surreal",
        "755",
    ],
    [
        "pkg/deb/README",
        "usr/share/surrealdb/README",
        "644",
    ],
]
extended-description = "A scalable, distributed, collaborative, document-graph database, for the realtime web."
license-file = ["LICENSE", "4"]<|MERGE_RESOLUTION|>--- conflicted
+++ resolved
@@ -41,17 +41,8 @@
 axum-server = { version = "0.5.1", features = ["tls-rustls"] }
 base64 = "0.21.5"
 bytes = "1.5.0"
-<<<<<<< HEAD
-clap = { version = "4.4.11", features = [
-    "env",
-    "derive",
-    "wrap_help",
-    "unicode",
-] }
-=======
 ciborium = "0.2.1"
 clap = { version = "4.4.11", features = ["env", "derive", "wrap_help", "unicode"] }
->>>>>>> a35fc0d0
 futures = "0.3.29"
 futures-util = "0.3.29"
 glob = "0.3.1"
@@ -65,17 +56,11 @@
 opentelemetry-otlp = { version = "0.12.0", features = ["metrics"] }
 pin-project-lite = "0.2.13"
 rand = "0.8.5"
-<<<<<<< HEAD
-reqwest = { version = "0.11.22", default-features = false, features = [
-    "blocking",
-    "gzip",
-] }
-=======
 reqwest = { version = "0.11.22", default-features = false, features = ["blocking", "gzip"] }
 rmpv = "1.0.1"
->>>>>>> a35fc0d0
 rustyline = { version = "12.0.0", features = ["derive"] }
 serde = { version = "1.0.193", features = ["derive"] }
+serde_cbor = "0.11.2"
 serde_json = "1.0.108"
 serde_pack = { version = "1.1.2", package = "rmp-serde" }
 surrealdb = { path = "lib", features = ["protocol-http", "protocol-ws", "rustls"] }
@@ -85,19 +70,7 @@
 tokio = { version = "1.34.0", features = ["macros", "signal"] }
 tokio-util = { version = "0.7.10", features = ["io"] }
 tower = "0.4.13"
-tower-http = { version = "0.4.4", features = [
-    "trace",
-    "sensitive-headers",
-    "auth",
-    "request-id",
-    "util",
-    "catch-panic",
-    "cors",
-    "set-header",
-    "limit",
-    "add-extension",
-    "compression-full",
-] }
+tower-http = { version = "0.4.4", features = ["trace", "sensitive-headers", "auth", "request-id", "util", "catch-panic", "cors", "set-header", "limit", "add-extension", "compression-full"] }
 tracing = "0.1"
 tracing-opentelemetry = "0.19.0"
 tracing-subscriber = { version = "0.3.18", features = ["env-filter"] }
@@ -119,12 +92,7 @@
 [dev-dependencies]
 assert_fs = "1.0.13"
 env_logger = "0.10.1"
-opentelemetry-proto = { version = "0.2.0", features = [
-    "gen-tonic",
-    "traces",
-    "metrics",
-    "logs",
-] }
+opentelemetry-proto = { version = "0.2.0", features = ["gen-tonic", "traces", "metrics", "logs"] }
 rcgen = "0.11.3"
 serial_test = "2.0.0"
 temp-env = { version = "0.3.6", features = ["async_closure"] }
@@ -147,16 +115,8 @@
 section = "utility"
 priority = "optional"
 assets = [
-    [
-        "target/release/surreal",
-        "usr/share/surrealdb/surreal",
-        "755",
-    ],
-    [
-        "pkg/deb/README",
-        "usr/share/surrealdb/README",
-        "644",
-    ],
+    ["target/release/surreal", "usr/share/surrealdb/surreal", "755"],
+    ["pkg/deb/README", "usr/share/surrealdb/README", "644"],
 ]
 extended-description = "A scalable, distributed, collaborative, document-graph database, for the realtime web."
 license-file = ["LICENSE", "4"]