[workspace]
members = [".", "crates/core", "crates/macros", "crates/sdk", "crates/types", "crates/types-derive"]

[workspace.package]
authors = ["Tobie Morgan Hitchcock <tobie@surrealdb.com>"]
edition = "2024"
license-file = "LICENSE"
publish = false
version = "3.0.0"
rust-version = "1.87.0"
description = "A scalable, distributed, collaborative, document-graph database, for the realtime web"
repository = "https://github.com/surrealdb/surrealdb"
homepage = "https://github.com/surrealdb/surrealdb"
keywords = [
    "database",
    "embedded-database",
    "key-value",
    "key-value-store",
    "kv-store",
]
categories = ["database-implementations", "data-structures", "embedded"]

[workspace.dependencies]
# workspace internal dependencies
surrealdb = { version = "=3.0.0", package = "surrealdb", path = "./crates/sdk" }
surrealdb-core = { version = "=3.0.0", package = "surrealdb-core", path = "./crates/core", default-features = false }
<<<<<<< HEAD
surrealdb-macros = { version = "=3.0.0", package = "surrealdb-macros", path = "./crates/macros" }
surrealdb-types = { version = "=3.0.0", package = "surrealdb-types", path = "./crates/surrealdb-types" }
surrealdb-types-derive = { version = "=3.0.0", package = "surrealdb-types-derive", path = "./crates/surrealdb-types-derive" }
=======
surrealdb-types = { version = "=3.0.0", package = "surrealdb-types", path = "./crates/types" }
surrealdb-types-derive = { version = "=3.0.0", package = "surrealdb-types-derive", path = "./crates/types-derive" }
>>>>>>> 1ccc00af

# External surreal crates
affinitypool = { version = "0.3.1" }
dmp = "0.2.3"
indxdb = "0.6.0"
ipnet = "2.9.0"
surrealkv = { version = "0.9.1" }
surrealml = { version = "0.1.9", package = "surrealml-core", features = [
    "dynamic",
] }
## Somewhat a surreal crate as it is maintained by @Delskayn.
js = { version = "0.9.0", package = "rquickjs" }
lexicmp = "0.2.0"
## Also maintained by @Delskayn
reblessive = "0.4.3"
revision = "0.11.0"
## Maintained by @rushmorem
serde-content = "0.1.0"
storekey = "0.5.0"
trice = "0.4.0"
vart = "0.8.1"

# External Kv stores
foundationdb = { version = "0.9.0", default-features = false, features = [
    "embedded-fdb-include",
] }
rocksdb = { version = "0.23.0", features = ["lz4", "snappy"] }
# Managed by surreal but mostly external code
tikv = { version = "0.3.0-surreal.3", default-features = false, package = "surrealdb-tikv-client" }

# Other crates
addr = { version = "0.15.6", default-features = false, features = ["std"] }
ahash = "0.8.11"
ammonia = "4.0.0"
anyhow = "1.0.97"
arbitrary = "1.3.2"
argon2 = "0.5.2"
arrayvec = "0.7.6"
async-channel = "2.3.1"
async-executor = "1.13.1"
async-graphql = { version = "7.0.9", default-features = false }
async-graphql-axum = "=7.0.13"
async-trait = "0.1.88"
base64 = "0.21.5"
bcrypt = "0.15.0"
bincode = "1.3.3"
blake3 = "1.5.3"
bytes = "1.5.0"
castaway = "0.2.3"
chrono = "0.4.38"
ciborium = "0.2.1"
dashmap = "6.1.0"
deunicode = "1.6.1"
ext-sort = "^0.1.4"
fastnum = "0.3.2"
flatbuffers = { version = "25.2.10", features = ["serde"] }
fst = "0.4.7"
futures = "0.3.30"
futures-util = "0.3.30"
fuzzy-matcher = "0.3.7"
geo = "0.28.0"
geo-types = "0.7.13"
getrandom = "0.3.2"
hex = "0.4.3"
http = "1.1.0"
indexmap = "2.1.0"
jemallocator = { version = "0.6.0", package = "tikv-jemallocator" }
jsonwebtoken = "9.3.0"
linfa-linalg = "=0.1.0"
md-5 = "0.10.6"
mimalloc = { version = "0.1.43", default-features = false }
nanoid = "0.4.0"
native-tls = "0.2.11"
ndarray = "=0.15.6"
ndarray-stats = "=0.5.1"
num-traits = "0.2.18"
num_cpus = "1.16.0"
object_store = "0.12.0"
parking_lot = "0.12.3"
path-clean = "1.0.1"
pbkdf2 = "0.12.2"
## TODO: Look at dependency, 3 year old, unmaintained, no license specified.
pharos = "0.5.3"
phf = "0.11.2"
pin-project-lite = "0.2.13"
quick_cache = "0.6.12"
# TODO: Look at use of this dependency. Last update was 4 years ago and it is unmaintained
radix_trie = "0.2.1"
rand = "0.8.5"
rayon = "1.10.0"
regex = "1.10.6"
regex-syntax = "0.8.4"
reqwest = { version = "0.12.7", default-features = false }
ring = "0.17.13"
roaring = "0.10.6"
rustls = { version = "0.23.12", default-features = false }
rust_decimal = { version = "1.37.2" }
rust-s3 = "0.35.1"
# TODO: Look at dependency, 5 years old seems unmaintained.
rust-stemmers = "1.2.0"
scrypt = "0.11.0"
semver = "1.0.20"
serde = "1.0.209"
serde_json = "1.0.127"
sha1 = "0.10.6"
sha2 = "0.10.8"
snap = "1.1.0"
strsim = "0.11.1"
subtle = "2.6"
surrealdb-protocol = { version = "0.4.0", default-features = false }
sysinfo = "0.33.0"
tempfile = "3.10.1"
thiserror = "1.0.63"
tokio = { version = "1.44.2", default-features = false }
tokio-stream = "0.1"
tokio-tungstenite = "0.23.1"
tokio-util = "0.7.11"
tracing = "0.1.40"
ulid = "1.1.0"
unicase = "2.7.0"
url = "2.5.0"
uuid = "1.17.0"
wasm-bindgen-futures = "0.4.39"
wasmtimer = { version = "0.2.0", default-features = false }
ws_stream_wasm = "0.7.4"

# used only in dev-dependencies
criterion = "0.5.1"
env_logger = "0.11.7"
flate2 = "1.0.28"
hashbrown = "0.14.5"
pprof = "0.14.0"
rstest = "0.25.0"
serial_test = "2.0.0"
temp-dir = "0.1.11"
test-log = "0.2.13"
time = "0.3.36"
tracing-subscriber = "0.3.18"
wiremock = "0.6.0"

[package]
name = "surreal"
publish = false
edition.workspace = true
version.workspace = true
rust-version.workspace = true
authors.workspace = true
description.workspace = true
repository.workspace = true
homepage.workspace = true
keywords.workspace = true
categories.workspace = true
license-file.workspace = true

[features]
# Public features
allocation-tracking = ["surrealdb/allocation-tracking"]
allocator = ["surrealdb/allocator"]
default = [
    "allocator",
    "allocation-tracking",
    "storage-mem",
    "storage-surrealkv",
    "storage-rocksdb",
    "scripting",
    "http",
]
http = ["surrealdb/http"]
http-compression = []
jwks = ["surrealdb/jwks"]
ml = ["surrealdb/ml"]
performance-profiler = ["dep:pprof"]
scripting = ["surrealdb/scripting"]
storage-mem = ["surrealdb/kv-mem"]
storage-indxdb = ["surrealdb/kv-indxdb"]
storage-rocksdb = ["surrealdb/kv-rocksdb"]
storage-surrealkv = ["surrealdb/kv-surrealkv"]
storage-tikv = ["surrealdb/kv-tikv"]
# FoundationDB features
storage-fdb = ["surrealdb/kv-fdb"]
storage-fdb-7_1 = ["surrealdb/kv-fdb-7_1"]
storage-fdb-7_3 = ["surrealdb/kv-fdb-7_3"]
# Deprecated features
# Doesn't do anything. Use a version specific `storage-fdb-*` feature instead.
enterprise = ["surrealdb-core/enterprise"]

[dependencies]
# workspace internal dependencies
surrealdb = { workspace = true, features = [
    "protocol-http",
    "protocol-ws",
    "rustls",
] }
surrealdb-core.workspace = true

# External surreal crates
revision = { workspace = true, features = [
    "chrono",
    "geo",
    "roaring",
    "regex",
    "rust_decimal",
    "uuid",
] }

# Crates only used by the root surrealdb crate
anyhow.workspace = true
arc-swap = "1.7.1"
axum = { version = "0.7.5", features = ["tracing", "ws"] }
axum-extra = { version = "0.9.3", features = [
    "query",
    "typed-routing",
    "typed-header",
] }
axum-server = { version = "0.7.1", features = ["tls-rustls-no-provider"] }
bincode.workspace = true
console-subscriber = "0.4.1"
clap = { version = "4.4.11", features = [
    "env",
    "derive",
    "wrap_help",
    "unicode",
] }
glob = "0.3.1"
http-body = "1.0.0"
http-body-util = "0.1.1"
hyper = "1.4.1"
opentelemetry = { version = "0.24" }
opentelemetry-otlp = { version = "0.17.0", features = ["metrics"] }
opentelemetry_sdk = { version = "0.24", features = ["rt-tokio"] }
rustyline = { version = "12.0.0", features = ["derive"] }
tower = { version = "0.4.13", features = ["limit", "load-shed"] }
tower-http = { version = "0.5.2", features = [
    "trace",
    "sensitive-headers",
    "auth",
    "request-id",
    "util",
    "catch-panic",
    "cors",
    "set-header",
    "limit",
    "add-extension",
    "compression-full",
] }
tower-service = "0.3.3"
tracing-appender = "0.2.3"
tracing-opentelemetry = "0.25.0"
tracing-subscriber = { version = "0.3.18", features = ["env-filter", "json"] }
urlencoding = "2.1.3"

# Other crates
argon2.workspace = true
async-graphql = { workspace = true, default-features = false }
async-graphql-axum.workspace = true
base64.workspace = true
bytes.workspace = true
chrono.workspace = true
ciborium.workspace = true
futures.workspace = true
futures-util.workspace = true
geo.workspace = true
geo-types.workspace = true
http.workspace = true
num_cpus.workspace = true
pin-project-lite.workspace = true
rand.workspace = true
reqwest = { workspace = true, default-features = false, features = [
    "blocking",
    "gzip",
    "http2",
] }
rust_decimal.workspace = true
semver.workspace = true
serde = { workspace = true, features = ["derive"] }
serde_json.workspace = true
tempfile.workspace = true
thiserror.workspace = true
tokio = { workspace = true, features = ["macros", "signal", "tracing"] }
tokio-stream.workspace = true
tokio-tungstenite.workspace = true
tokio-util = { workspace = true, features = ["io"] }
tracing.workspace = true
uuid = { workspace = true, features = ["serde", "js", "v4", "v7"] }

# Optional crates
pprof = { workspace = true, features = [
    "flamegraph",
    "prost-codec",
], optional = true }

[target.'cfg(windows)'.dependencies]
nu-ansi-term = "0.46.0"

[target.'cfg(unix)'.dependencies]
nix = { version = "0.27.1", features = ["user"] }

[target.'cfg(unix)'.dev-dependencies]
nix = { version = "0.27.1", features = ["signal", "user"] }

[dev-dependencies]
# Crates only used by the root surrealdb crate
assert_fs = "1.0.13"
opentelemetry-proto = { version = "0.7.0", features = [
    "gen-tonic",
    "metrics",
    "logs",
] }
rcgen = "0.13.2"
tonic = "0.12.3"

# Other crates
chrono.workspace = true
env_logger.workspace = true
jsonwebtoken.workspace = true
serial_test.workspace = true
test-log = { workspace = true, features = ["trace"] }
ulid.workspace = true
wiremock.workspace = true
rstest.workspace = true

[build-dependencies]
semver.workspace = true

[package.metadata.deb]
assets = [
    [
        "target/release/surreal",
        "usr/share/surrealdb/surreal",
        "755",
    ],
    [
        "pkg/deb/README",
        "usr/share/surrealdb/README",
        "644",
    ],
]
copyright = "SurrealDB Ltd. 2022"
depends = "$auto"
extended-description = "A scalable, distributed, collaborative, document-graph database, for the realtime web."
license-file = ["LICENSE", "4"]
maintainer = "Tobie Morgan Hitchcock <tobie@surrealdb.com>"
maintainer-scripts = "pkg/deb/"
priority = "optional"
section = "utility"
systemd-units = { enable = true }

[workspace.lints.rust]
unexpected_cfgs = { level = "warn", check-cfg = [
    'cfg(docker)',
    'cfg(kv_fdb)',
    'cfg(storage)',
] }

[workspace.lints.clippy]

# Checks for usage of `#[allow]` attribute and suggests replacing it with `#[expect]`.
# `#[expect]` attributes suppress the lint emission, but emit a warning if the expectation is unfulfilled.
# This is useful to be notified when the lint is no longer triggered.
# https://rust-lang.github.io/rust-clippy/master/#allow_attributes
# TODO(stu): We should try to replace all of these with `#[expect]` instead. Setting to `allow` for now to avoid
# more changes.
allow_attributes = "allow"

# Checks for code like `foo = bar.clone();`.
# Custom `Clone::clone_from()` or `ToOwned::clone_into` implementations allow the objects to share resources and
# therefore avoid allocations.
# https://rust-lang.github.io/rust-clippy/master/#assigning_clones
assigning_clones = "warn"

# Checks for the usage of `as _` conversion using inferred type.
# https://rust-lang.github.io/rust-clippy/master/#cloned_instead_of_copied
cloned_instead_of_copied = "warn"

# Checks for function/method calls with a mutable parameter in `debug_assert!`, `debug_assert_eq!` and
# `debug_assert_ne!` macros.
# In release builds `debug_assert!` macros are optimized out by the compiler. Therefore mutating something in a
# `debug_assert!` macro results in different behavior between a release and debug build.
# https://rust-lang.github.io/rust-clippy/master/#debug_assert_with_mut_call
debug_assert_with_mut_call = "warn"

# Denies the configured methods and functions in `clippy.toml`.
# Some methods are undesirable in certain contexts, and it’s beneficial to lint for them as needed.
# https://rust-lang.github.io/rust-clippy/master/#disallowed_methods
disallowed_methods = "warn"

# Checks for impls of `From<..>` that contain `panic!()` or `unwrap()`
# TryFrom should be used if there’s a possibility of failure.
# https://rust-lang.github.io/rust-clippy/master/#fallible_impl_from
fallible_impl_from = "warn"

# Checks for usage of `.get().unwrap()` (or `.get_mut().unwrap()`) on a standard library type which implements Index.
# Using the Index trait ([]) is more clear and more concise.
# https://rust-lang.github.io/rust-clippy/master/#get_unwrap
get_unwrap = "warn"

# Checks for the usage of `_.to_owned()`, `vec.to_vec()`, or similar when calling `_.clone()` would be clearer.
# https://rust-lang.github.io/rust-clippy/master/#implicit_clone
implicit_clone = "warn"

# Checks for usage of `.to_string()` on an `&&T` where `T` implements `ToString` directly (like `&&str` or `&&String`).
# This bypasses the specialized implementation of ToString and instead goes through the more expensive string
# formatting facilities.
# https://rust-lang.github.io/rust-clippy/master/#inefficient_to_string
inefficient_to_string = "warn"

# Checks for whole number float literals that cannot be represented as the underlying type without loss.
# If the value was intended to be exact, it will not be. This may be especially surprising when the lost precision
# is to the left of the decimal point.
# https://rust-lang.github.io/rust-clippy/master/#lossy_float_literal
lossy_float_literal = "warn"

# Checks for functions that are declared `async` but have no `.await`s inside of them.
# Async functions with no async code create overhead, both mentally and computationally.
# https://rust-lang.github.io/rust-clippy/master/#unused_async
#
# SurrealDB relies on async functions in the AST parser and executor to avoid stack overflows.
# Warning or denying this lint can cause unexpected errors.
unused_async = "allow"

# Profiles
[profile.release]
codegen-units = 1
lto = true
opt-level = 3
panic = 'abort'
strip = true

[profile.bench]
strip = false

[profile.make]
inherits = "dev"

[profile.profiling]
debug = true
inherits = "release"
strip = false
<|MERGE_RESOLUTION|>--- conflicted
+++ resolved
@@ -24,14 +24,9 @@
 # workspace internal dependencies
 surrealdb = { version = "=3.0.0", package = "surrealdb", path = "./crates/sdk" }
 surrealdb-core = { version = "=3.0.0", package = "surrealdb-core", path = "./crates/core", default-features = false }
-<<<<<<< HEAD
 surrealdb-macros = { version = "=3.0.0", package = "surrealdb-macros", path = "./crates/macros" }
-surrealdb-types = { version = "=3.0.0", package = "surrealdb-types", path = "./crates/surrealdb-types" }
-surrealdb-types-derive = { version = "=3.0.0", package = "surrealdb-types-derive", path = "./crates/surrealdb-types-derive" }
-=======
 surrealdb-types = { version = "=3.0.0", package = "surrealdb-types", path = "./crates/types" }
 surrealdb-types-derive = { version = "=3.0.0", package = "surrealdb-types-derive", path = "./crates/types-derive" }
->>>>>>> 1ccc00af
 
 # External surreal crates
 affinitypool = { version = "0.3.1" }
