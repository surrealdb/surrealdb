--- conflicted
+++ resolved
@@ -56,16 +56,12 @@
 thiserror = "1.0.40"
 tokio = { version = "1.28.1", features = ["macros", "signal"] }
 tokio-util = { version = "0.7.8", features = ["io"] }
-<<<<<<< HEAD
-tokio = { version = "1.27.0", features = ["macros", "signal"] }
-uuid = { version = "1.3.1", features = ["serde", "js", "v4", "v7"] }
-=======
->>>>>>> 9770a103
 tracing = "0.1"
 tracing-futures = "0.2.5"
 tracing-opentelemetry = "0.18.0"
 tracing-subscriber = { version = "0.3.17", features = ["env-filter"] }
 urlencoding = "2.1.2"
+uuid = { version = "1.3.1", features = ["serde", "js", "v4", "v7"] }
 warp = { version = "0.3.5", features = ["compression", "tls", "websocket"] }
 
 [dev-dependencies]
