--- conflicted
+++ resolved
@@ -19,11 +19,6 @@
 http-compression = []
 ml = ["surrealdb/ml"]
 jwks = ["surrealdb/jwks"]
-<<<<<<< HEAD
-sql2 = []                                                         # Deprecated since v1.4
-parser2 = ["surrealdb/parser2"]
-=======
->>>>>>> ebc365d4
 performance-profiler = ["dep:pprof"]
 
 [workspace]
@@ -49,9 +44,9 @@
 argon2 = "0.5.2"
 axum = { version = "0.7.4", features = ["tracing", "ws"] }
 axum-extra = { version = "0.9.2", features = [
-	"query",
-	"typed-routing",
-	"typed-header",
+    "query",
+    "typed-routing",
+    "typed-header",
 ] }
 axum-server = { version = "0.6.0", features = ["tls-rustls"] }
 base64 = "0.21.5"
@@ -81,16 +76,11 @@
     "prost-codec",
 ], optional = true }
 rand = "0.8.5"
-<<<<<<< HEAD
 # TODO: Remove git dependency once reqwest 0.12 is released
 reqwest = { git = "https://github.com/seanmonstar/reqwest.git", branch = "0.12-dev", default-features = false, features = [
-	"blocking",
-	"gzip",
-	"http2",
-=======
-reqwest = { version = "0.11.22", default-features = false, features = [
     "blocking",
     "gzip",
+    "http2",
 ] }
 revision = { version = "0.7.0", features = [
     "chrono",
@@ -99,7 +89,6 @@
     "regex",
     "rust_decimal",
     "uuid",
->>>>>>> ebc365d4
 ] }
 rmpv = "1.0.1"
 rustyline = { version = "12.0.0", features = ["derive"] }
@@ -108,30 +97,16 @@
 serde_json = "1.0.108"
 serde_pack = { version = "1.1.2", package = "rmp-serde" }
 surrealdb = { version = "2", path = "lib", features = [
-	"protocol-http",
-	"protocol-ws",
-	"rustls",
+    "protocol-http",
+    "protocol-ws",
+    "rustls",
 ] }
 tempfile = "3.8.1"
 thiserror = "1.0.50"
 tokio = { version = "1.34.0", features = ["macros", "signal"] }
 tokio-util = { version = "0.7.10", features = ["io"] }
 tower = "0.4.13"
-<<<<<<< HEAD
 tower-http = { version = "0.5.2", features = [
-	"trace",
-	"sensitive-headers",
-	"auth",
-	"request-id",
-	"util",
-	"catch-panic",
-	"cors",
-	"set-header",
-	"limit",
-	"add-extension",
-	"compression-full",
-=======
-tower-http = { version = "0.4.4", features = [
     "trace",
     "sensitive-headers",
     "auth",
@@ -143,7 +118,6 @@
     "limit",
     "add-extension",
     "compression-full",
->>>>>>> ebc365d4
 ] }
 tracing = "0.1"
 tracing-opentelemetry = "0.19.0"
