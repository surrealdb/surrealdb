[package]
name = "surreal"
publish = false
edition = "2021"
version = "2.3.0"
license-file = "LICENSE"
authors = ["Tobie Morgan Hitchcock <tobie@surrealdb.com>"]

[workspace]
members = ["crates/core", "crates/sdk"]

[workspace.dependencies]
# workspace internal dependencies
surrealdb-core = { version = "=2.3.0", package = "surrealdb-core", path = "./crates/core", default-features = false }
surrealdb = { version = "=2.3.0", package = "surrealdb", path = "./crates/sdk" }

# External surreal crates
surrealcs = { version = "0.4.4" }
surrealkv = { version = "0.9.1" }
surrealml = { version = "0.1.1", package = "surrealml-core" }
affinitypool = { version = "0.3.1" }
dmp = "0.2.0"
indxdb = "0.6.0"
ipnet = "2.9.0"
## Somewhat a surreal crate as it is maintained by @Delskayn.
js = { version = "0.9.0", package = "rquickjs" }
lexicmp = "0.1.0"
## Also maintained by @Delskayn
reblessive = "0.4.2"
revision = "0.11.0"
## Maintained by @rushmorem
serde-content = "0.1.0"
storekey = "0.5.0"
trice = "0.4.0"
vart = "0.8.1"

# External Kv stores
foundationdb = { version = "0.9.0", default-features = false, features = ["embedded-fdb-include"] }
rocksdb = { version = "0.23.0", features = ["lz4", "snappy"] }
# Managed by surreal but mostly external code
tikv = { version = "0.3.0-surreal.1", default-features = false, package = "surrealdb-tikv-client" }

# Other crates
addr = { version = "0.15.6", default-features = false, features = ["std"] }
ahash = "0.8.11"
ammonia = "4.0.0"
arbitrary = "1.3.2"
argon2 = "0.5.2"
arrayvec = "0.7.6"
ascii = { version = "0.3.2", package = "any_ascii" }
async-channel = "2.3.1"
async-executor = "1.13.1"
async-graphql = { version = "7.0.9", default-features = false }
async-graphql-axum = "7.0.9"
base64 = "0.21.5"
bcrypt = "0.15.0"
bincode = "1.3.3"
blake3 = "1.5.3"
bytes = "1.5.0"
castaway = "0.2.3"
cedar-policy = "2.4.2"
chrono = "0.4.38"
ciborium = "0.2.1"
dashmap = "5.5.3"
deunicode = "1.4.1"
ext-sort = "^0.1.4"
fst = "0.4.7"
futures = "0.3.30"
futures-util = "0.3.30"
fuzzy-matcher = "0.3.7"
geo = "0.28.0"
geo-types = "0.7.13"
hex = "0.4.3"
http = "1.1.0"
indexmap = "2.1.0"
jemallocator = { version = "0.6.0", package = "tikv-jemallocator" }
jsonwebtoken = "9.3.0"
linfa-linalg = "=0.1.0"
md-5 = "0.10.6"
mimalloc = { version = "0.1.43", default-features = false }
nanoid = "0.4.0"
native-tls = "0.2.11"
ndarray = "=0.15.6"
ndarray-stats = "=0.5.1"
num_cpus = "1.16.0"
num-traits = "0.2.18"
object_store = "0.10.2"
path-clean = "1.0.1"
parking_lot = "0.12.3"
pbkdf2 = "0.12.2"
## TODO: Look at dependency, 3 year old, unmaintained, no license specified.
pharos = "0.5.3"
phf = "0.11.2"
pin-project-lite = "0.2.13"
quick_cache = "0.5.1"
# TODO: Look at use of this dependency. Last update was 4 years ago and it is unmaintained
radix_trie = "0.2.1"
rand = "0.8.5"
rayon = "1.10.0"
regex = "1.10.6"
regex-syntax = "0.8.4"
reqwest = { version = "0.12.7", default-features = false }
ring = "0.17.10"
rmpv = "1.0.1"
roaring = "0.10.6"
rustls = { version = "0.23.12", default-features = false }
# Sub dependency of the rustls dependency, should be updated whenever rustls is.
# Defined so we can enable features on this dependency.
rustls-pki-types = "1.7.0"
rust_decimal = "1.36.0"
# TODO: Look at dependency, 5 years old seems unmaintained.
rust-stemmers = "1.2.0"
scrypt = "0.11.0"
semver = "1.0.20"
serde = "1.0.209"
serde_json = "1.0.127"
sha1 = "0.10.6"
sha2 = "0.10.8"
snap = "1.1.0"
strsim = "0.11.1"
subtle = "2.6"
sysinfo = "0.33.0"
tempfile = "3.10.1"
thiserror = "1.0.63"
tokio = { version = "1.41.1", default-features = false }
tokio-stream = "0.1"
tokio-util = "0.7.11"
tokio-tungstenite = "0.23.1"
tracing = "0.1.40"
ulid = "1.1.0"
unicase = "2.7.0"
url = "2.5.0"
uuid = "1.10.0"
wasm-bindgen-futures = "0.4.39"
wasmtimer = { version = "0.2.0", default-features = false }
ws_stream_wasm = "0.7.4"

# used only in dev-dependencies
criterion = "0.5.1"
env_logger = "0.10.1"
flate2 = "1.0.28"
hashbrown = "0.14.5"
pprof = "0.14.0"
serial_test = "2.0.0"
temp-dir = "0.1.11"
test-log = "0.2.13"
time = "0.3.36"
tracing-subscriber = "0.3.18"
wiremock = "0.6.0"

[features]
# Public features
default = [
    "allocator",
    "allocation-tracking",
    "storage-mem",
    "storage-surrealkv",
    "storage-surrealcs",
    "storage-rocksdb",
    "scripting",
    "http",
]
allocator = ["surrealdb/allocator"]
storage-mem = ["surrealdb/kv-mem"]
storage-rocksdb = ["surrealdb/kv-rocksdb"]
storage-tikv = ["surrealdb/kv-tikv"]
storage-surrealkv = ["surrealdb/kv-surrealkv"]
storage-surrealcs = ["surrealdb/kv-surrealcs"]
scripting = ["surrealdb/scripting"]
http = ["surrealdb/http"]
http-compression = []
ml = ["surrealdb/ml"]
jwks = ["surrealdb/jwks"]
allocation-tracking = ["surrealdb/allocation-tracking"]
performance-profiler = ["dep:pprof"]
# FoundationDB features
storage-fdb-7_1 = ["surrealdb/kv-fdb-7_1"]
storage-fdb-7_3 = ["surrealdb/kv-fdb-7_3"]
# Deprecated features
# Doesn't do anything. Use a version specific `storage-fdb-*` feature instead.
storage-fdb = ["surrealdb/kv-fdb"]

[profile.release]
lto = true
strip = true
opt-level = 3
panic = 'abort'
codegen-units = 1

[profile.bench]
strip = false

[profile.make]
inherits = "dev"

[dependencies]
# workspace internal dependencies
surrealdb = { workspace = true, features = ["protocol-http", "protocol-ws", "rustls"] }
surrealdb-core.workspace = true

# External surreal crates
revision = { workspace = true, features = ["chrono", "geo", "roaring", "regex", "rust_decimal", "uuid"] }

# Crates only used by the root surrealdb crate
arc-swap = "1.7.1"
axum = { version = "0.7.5", features = ["tracing", "ws"] }
axum-extra = { version = "0.9.3", features = [
    "query",
    "typed-routing",
    "typed-header",
] }
axum-server = { version = "0.7.1", features = ["tls-rustls-no-provider"] }
<<<<<<< HEAD
base64 = "0.21.5"
bytes = "1.5.0"
chrono = "0.4.38"
ciborium = "0.2.1"
clap = { version = "4.4.11", features = [
    "env",
    "derive",
    "wrap_help",
    "unicode",
] }
futures = "0.3.30"
futures-util = "0.3.30"
geo = "0.28.0"
geo-types = "0.7.13"
=======
clap = { version = "4.4.11", features = ["env", "derive", "wrap_help", "unicode"] }
>>>>>>> fbe4284a
glob = "0.3.1"
http-body = "1.0.0"
http-body-util = "0.1.1"
hyper = "1.4.1"
opentelemetry = { version = "0.24" }
opentelemetry_sdk = { version = "0.24", features = ["rt-tokio"] }
opentelemetry-otlp = { version = "0.17.0", features = ["metrics"] }
<<<<<<< HEAD
pin-project-lite = "0.2.13"
pprof = { version = "0.14.0", features = [
    "flamegraph",
    "prost-codec",
], optional = true }
rand = "0.8.5"
reqwest = { version = "0.12.7", default-features = false, features = [
    "blocking",
    "gzip",
    "http2",
] }
revision = { version = "0.11", features = [
    "chrono",
    "geo",
    "roaring",
    "regex",
    "rust_decimal",
    "uuid",
] }
rmpv = "1.0.1"
rust_decimal = "1.36.0"
=======
>>>>>>> fbe4284a
rustyline = { version = "12.0.0", features = ["derive"] }
serde_pack = { version = "1.1.2", package = "rmp-serde" }
<<<<<<< HEAD
surrealdb = { version = "2", path = "crates/sdk", features = [
    "protocol-http",
    "protocol-ws",
    "rustls",
] }
surrealdb-core = { version = "2", path = "crates/core" }
tempfile = "3.8.1"
thiserror = "1.0.63"
tokio = { version = "1.40.0", features = ["macros", "signal"] }
tokio-stream = "0.1"
tokio-tungstenite = "0.23.1"
tokio-util = { version = "0.7.11", features = ["io"] }
=======
>>>>>>> fbe4284a
tower = { version = "0.4.13", features = ["limit", "load-shed"] }
tower-http = { version = "0.5.2", features = [
    "trace",
    "sensitive-headers",
    "auth",
    "request-id",
    "util",
    "catch-panic",
    "cors",
    "set-header",
    "limit",
    "add-extension",
    "compression-full",
] }
tower-service = "0.3.3"
tracing-appender = "0.2.3"
tracing-opentelemetry = "0.25.0"
tracing-subscriber = { version = "0.3.18", features = ["env-filter"] }
urlencoding = "2.1.3"

# Other crates
argon2.workspace = true
async-graphql = { workspace = true, default-features = false }
async-graphql-axum.workspace = true
base64.workspace = true
bytes.workspace = true
chrono.workspace = true
ciborium.workspace = true
futures.workspace = true
futures-util.workspace = true
geo.workspace = true
geo-types.workspace = true
http.workspace = true
num_cpus.workspace = true
pin-project-lite.workspace = true
rand.workspace = true
reqwest = { workspace = true, default-features = false, features = ["blocking", "gzip", "http2"] }
rmpv.workspace = true
rust_decimal.workspace = true
semver.workspace = true
serde = { workspace = true, features = ["derive"] }
serde_json.workspace = true
tempfile.workspace = true
thiserror.workspace = true
tokio = { workspace = true, features = ["macros", "signal"] }
tokio-stream.workspace = true
tokio-tungstenite.workspace = true
tokio-util = { workspace = true, features = ["io"] }
tracing.workspace = true
uuid = { workspace = true, features = ["serde", "js", "v4", "v7"] }

# Optional crates
pprof = { workspace = true, features = ["flamegraph", "prost-codec"], optional = true }

[target.'cfg(windows)'.dependencies]
nu-ansi-term = "0.46.0"

[target.'cfg(unix)'.dependencies]
nix = { version = "0.27.1", features = ["user"] }

[target.'cfg(unix)'.dev-dependencies]
nix = { version = "0.27.1", features = ["signal", "user"] }

[dev-dependencies]
# Crates only used by the root surrealdb crate
assert_fs = "1.0.13"
<<<<<<< HEAD
chrono = "0.4.38"
env_logger = "0.10.1"
jsonwebtoken = "9.3.0"
opentelemetry-proto = { version = "0.7.0", features = [
    "gen-tonic",
    "metrics",
    "logs",
] }
rcgen = "0.11.3"
serial_test = "2.0.0"
temp-env = { version = "0.3.6", features = ["async_closure"] }
test-log = { version = "0.2.13", features = ["trace"] }
tokio-stream = { version = "0.1", features = ["net"] }
tokio-tungstenite = { version = "0.23.1" }
=======
opentelemetry-proto = { version = "0.7.0", features = ["gen-tonic", "metrics", "logs"] }
rcgen = "0.13.2"
>>>>>>> fbe4284a
tonic = "0.12.3"

# Other crates
chrono.workspace = true
env_logger.workspace = true
jsonwebtoken.workspace = true
serial_test.workspace = true
test-log = { workspace = true, features = ["trace"] }
ulid.workspace = true
wiremock.workspace = true

[build-dependencies]
semver.workspace = true

[package.metadata.deb]
maintainer-scripts = "pkg/deb/"
maintainer = "Tobie Morgan Hitchcock <tobie@surrealdb.com>"
copyright = "SurrealDB Ltd. 2022"
systemd-units = { enable = true }
depends = "$auto"
section = "utility"
priority = "optional"
assets = [
    [
        "target/release/surreal",
        "usr/share/surrealdb/surreal",
        "755",
    ],
    [
        "pkg/deb/README",
        "usr/share/surrealdb/README",
        "644",
    ],
]
extended-description = "A scalable, distributed, collaborative, document-graph database, for the realtime web."
license-file = ["LICENSE", "4"]

[lints.rust]
unexpected_cfgs = { level = "warn", check-cfg = [
    'cfg(docker)',
    'cfg(storage)',
    'cfg(surrealdb_unstable)',
] }<|MERGE_RESOLUTION|>--- conflicted
+++ resolved
@@ -210,24 +210,7 @@
     "typed-header",
 ] }
 axum-server = { version = "0.7.1", features = ["tls-rustls-no-provider"] }
-<<<<<<< HEAD
-base64 = "0.21.5"
-bytes = "1.5.0"
-chrono = "0.4.38"
-ciborium = "0.2.1"
-clap = { version = "4.4.11", features = [
-    "env",
-    "derive",
-    "wrap_help",
-    "unicode",
-] }
-futures = "0.3.30"
-futures-util = "0.3.30"
-geo = "0.28.0"
-geo-types = "0.7.13"
-=======
 clap = { version = "4.4.11", features = ["env", "derive", "wrap_help", "unicode"] }
->>>>>>> fbe4284a
 glob = "0.3.1"
 http-body = "1.0.0"
 http-body-util = "0.1.1"
@@ -235,47 +218,8 @@
 opentelemetry = { version = "0.24" }
 opentelemetry_sdk = { version = "0.24", features = ["rt-tokio"] }
 opentelemetry-otlp = { version = "0.17.0", features = ["metrics"] }
-<<<<<<< HEAD
-pin-project-lite = "0.2.13"
-pprof = { version = "0.14.0", features = [
-    "flamegraph",
-    "prost-codec",
-], optional = true }
-rand = "0.8.5"
-reqwest = { version = "0.12.7", default-features = false, features = [
-    "blocking",
-    "gzip",
-    "http2",
-] }
-revision = { version = "0.11", features = [
-    "chrono",
-    "geo",
-    "roaring",
-    "regex",
-    "rust_decimal",
-    "uuid",
-] }
-rmpv = "1.0.1"
-rust_decimal = "1.36.0"
-=======
->>>>>>> fbe4284a
 rustyline = { version = "12.0.0", features = ["derive"] }
 serde_pack = { version = "1.1.2", package = "rmp-serde" }
-<<<<<<< HEAD
-surrealdb = { version = "2", path = "crates/sdk", features = [
-    "protocol-http",
-    "protocol-ws",
-    "rustls",
-] }
-surrealdb-core = { version = "2", path = "crates/core" }
-tempfile = "3.8.1"
-thiserror = "1.0.63"
-tokio = { version = "1.40.0", features = ["macros", "signal"] }
-tokio-stream = "0.1"
-tokio-tungstenite = "0.23.1"
-tokio-util = { version = "0.7.11", features = ["io"] }
-=======
->>>>>>> fbe4284a
 tower = { version = "0.4.13", features = ["limit", "load-shed"] }
 tower-http = { version = "0.5.2", features = [
     "trace",
@@ -342,25 +286,8 @@
 [dev-dependencies]
 # Crates only used by the root surrealdb crate
 assert_fs = "1.0.13"
-<<<<<<< HEAD
-chrono = "0.4.38"
-env_logger = "0.10.1"
-jsonwebtoken = "9.3.0"
-opentelemetry-proto = { version = "0.7.0", features = [
-    "gen-tonic",
-    "metrics",
-    "logs",
-] }
-rcgen = "0.11.3"
-serial_test = "2.0.0"
-temp-env = { version = "0.3.6", features = ["async_closure"] }
-test-log = { version = "0.2.13", features = ["trace"] }
-tokio-stream = { version = "0.1", features = ["net"] }
-tokio-tungstenite = { version = "0.23.1" }
-=======
 opentelemetry-proto = { version = "0.7.0", features = ["gen-tonic", "metrics", "logs"] }
 rcgen = "0.13.2"
->>>>>>> fbe4284a
 tonic = "0.12.3"
 
 # Other crates
