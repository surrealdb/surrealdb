--- conflicted
+++ resolved
@@ -16,14 +16,10 @@
 storage-fdb = ["surrealdb/kv-fdb-7_1", "has-storage"]
 scripting = ["surrealdb/scripting"]
 http = ["surrealdb/http"]
-<<<<<<< HEAD
+http-compression = []
 experimental_parser = ["surrealdb/experimental_parser"]
-=======
-http-compression = []
->>>>>>> fc540a83
 # Private features
 has-storage = []
-
 
 [workspace]
 members = ["lib", "lib/examples/actix", "lib/examples/axum"]
