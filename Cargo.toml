[package]
name = "surreal"
publish = false
edition = "2021"
version = "1.4.0"
license-file = "LICENSE"
authors = ["Tobie Morgan Hitchcock <tobie@surrealdb.com>"]

[features]
# Public features
default = ["storage-mem", "storage-rocksdb", "scripting", "http", "sql2"]
storage-mem = ["surrealdb/kv-mem"]
storage-rocksdb = ["surrealdb/kv-rocksdb"]
storage-speedb = ["surrealdb/kv-speedb"]
storage-tikv = ["surrealdb/kv-tikv"]
storage-fdb = ["surrealdb/kv-fdb-7_1"]
storage-surrealkv = ["surrealdb/kv-surrealkv"]
scripting = ["surrealdb/scripting"]
http = ["surrealdb/http"]
http-compression = []
ml = ["surrealdb/ml"]
jwks = ["surrealdb/jwks"]
<<<<<<< HEAD
sql2 = []                                                                 # Deprecated since v1.4
=======
sql2 = [] # Deprecated since v1.4
>>>>>>> 0fc410de
parser2 = ["surrealdb/parser2"]
performance-profiler = ["dep:pprof"]

[workspace]
members = ["core", "lib", "lib/examples/actix", "lib/examples/axum"]

[profile.release]
lto = true
strip = true
opt-level = 3
panic = 'abort'
codegen-units = 1

[profile.bench]
strip = false

[dependencies]
argon2 = "0.5.2"
axum = { version = "0.6.20", features = ["tracing", "ws", "headers"] }
axum-extra = { version = "0.7.7", features = ["query", "typed-routing"] }
axum-server = { version = "0.5.1", features = ["tls-rustls"] }
base64 = "0.21.5"
bytes = "1.5.0"
ciborium = "0.2.1"
clap = { version = "4.4.11", features = [
	"env",
	"derive",
	"wrap_help",
	"unicode",
] }
futures = "0.3.29"
futures-util = "0.3.29"
geo = "0.28.0"
geo-types = "0.7.13"
glob = "0.3.1"
http = "0.2.11"
http-body = "0.4.5"
hyper = "0.14.27"
once_cell = "1.18.0"
opentelemetry = { version = "0.19", features = ["rt-tokio"] }
opentelemetry-otlp = { version = "0.12.0", features = ["metrics"] }
pin-project-lite = "0.2.13"
pprof = { version = "0.13.0", features = [
	"flamegraph",
	"prost-codec",
], optional = true }
rand = "0.8.5"
reqwest = { version = "0.11.22", default-features = false, features = [
	"blocking",
	"gzip",
] }
revision = "0.5.0"
rmpv = "1.0.1"
rustyline = { version = "12.0.0", features = ["derive"] }
semver = "1.0.20"
serde = { version = "1.0.193", features = ["derive"] }
serde_json = "1.0.108"
serde_pack = { version = "1.1.2", package = "rmp-serde" }
surrealdb = { version = "1", path = "lib", features = [
	"protocol-http",
	"protocol-ws",
	"rustls",
<<<<<<< HEAD
	"sql2",
=======
	"sql2"
>>>>>>> 0fc410de
] }
tempfile = "3.8.1"
thiserror = "1.0.50"
tokio = { version = "1.34.0", features = ["macros", "signal"] }
tokio-util = { version = "0.7.10", features = ["io"] }
tower = "0.4.13"
tower-http = { version = "0.4.4", features = [
	"trace",
	"sensitive-headers",
	"auth",
	"request-id",
	"util",
	"catch-panic",
	"cors",
	"set-header",
	"limit",
	"add-extension",
	"compression-full",
] }
tracing = "0.1"
tracing-opentelemetry = "0.19.0"
tracing-subscriber = { version = "0.3.18", features = ["env-filter"] }
urlencoding = "2.1.3"
uuid = { version = "1.6.1", features = ["serde", "js", "v4", "v7"] }

[target.'cfg(unix)'.dependencies]
nix = { version = "0.27.1", features = ["user"] }

[target.'cfg(unix)'.dev-dependencies]
nix = { version = "0.27.1", features = ["signal", "user"] }

[target.'cfg(any(target_os = "linux", target_os = "macos", target_os = "ios"))'.dependencies]
mimalloc = { version = "0.1.39", default-features = false }

[target.'cfg(any(target_os = "android", target_os = "freebsd", target_os = "netbsd", target_os = "openbsd"))'.dependencies]
jemallocator = "0.5.4"

[dev-dependencies]
assert_fs = "1.0.13"
env_logger = "0.10.1"
opentelemetry-proto = { version = "0.2.0", features = [
	"gen-tonic",
	"traces",
	"metrics",
	"logs",
] }
rcgen = "0.11.3"
serial_test = "2.0.0"
temp-env = { version = "0.3.6", features = ["async_closure"] }
test-log = { version = "0.2.13", features = ["trace"] }
tokio-stream = { version = "0.1", features = ["net"] }
tokio-tungstenite = { version = "0.20.1" }
tonic = "0.8.3"
ulid = "1.1.0"
wiremock = "0.5.22"

[build-dependencies]
semver = "1.0.20"

[package.metadata.deb]
maintainer-scripts = "pkg/deb/"
maintainer = "Tobie Morgan Hitchcock <tobie@surrealdb.com>"
copyright = "SurrealDB Ltd. 2022"
systemd-units = { enable = true }
depends = "$auto"
section = "utility"
priority = "optional"
assets = [
	[
		"target/release/surreal",
		"usr/share/surrealdb/surreal",
		"755",
	],
	[
		"pkg/deb/README",
		"usr/share/surrealdb/README",
		"644",
	],
]
extended-description = "A scalable, distributed, collaborative, document-graph database, for the realtime web."
license-file = ["LICENSE", "4"]<|MERGE_RESOLUTION|>--- conflicted
+++ resolved
@@ -20,11 +20,7 @@
 http-compression = []
 ml = ["surrealdb/ml"]
 jwks = ["surrealdb/jwks"]
-<<<<<<< HEAD
-sql2 = []                                                                 # Deprecated since v1.4
-=======
 sql2 = [] # Deprecated since v1.4
->>>>>>> 0fc410de
 parser2 = ["surrealdb/parser2"]
 performance-profiler = ["dep:pprof"]
 
@@ -87,11 +83,7 @@
 	"protocol-http",
 	"protocol-ws",
 	"rustls",
-<<<<<<< HEAD
 	"sql2",
-=======
-	"sql2"
->>>>>>> 0fc410de
 ] }
 tempfile = "3.8.1"
 thiserror = "1.0.50"
