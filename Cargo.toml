[package]
name = "surreal"
publish = false
edition = "2021"
version = "1.5.0"
license-file = "LICENSE"
authors = ["Tobie Morgan Hitchcock <tobie@surrealdb.com>"]

[features]
# Public features
default = ["storage-mem", "storage-rocksdb", "scripting", "http"]
storage-mem = ["surrealdb/kv-mem"]
storage-rocksdb = ["surrealdb/kv-rocksdb"]
storage-speedb = ["surrealdb/kv-speedb"]
storage-tikv = ["surrealdb/kv-tikv"]
storage-fdb = ["surrealdb/kv-fdb-7_1"]
storage-surrealkv = ["surrealdb/kv-surrealkv"]
scripting = ["surrealdb/scripting"]
http = ["surrealdb/http"]
http-compression = []
ml = ["surrealdb/ml"]
jwks = ["surrealdb/jwks"]
<<<<<<< HEAD
sql2 = []                                                         # Deprecated since v1.4
=======
>>>>>>> c7c93108
parser2 = ["surrealdb/parser2"]
performance-profiler = ["dep:pprof"]

[workspace]
members = [
    "core",
    "lib",
    "lib/examples/actix",
    "lib/examples/axum",
    "lib/examples/rocket",
]

[profile.release]
lto = true
strip = true
opt-level = 3
panic = 'abort'
codegen-units = 1

[profile.bench]
strip = false

[dependencies]
argon2 = "0.5.2"
axum = { version = "0.6.20", features = ["tracing", "ws", "headers"] }
axum-extra = { version = "0.7.7", features = ["query", "typed-routing"] }
axum-server = { version = "0.5.1", features = ["tls-rustls"] }
base64 = "0.21.5"
bytes = "1.5.0"
ciborium = "0.2.1"
clap = { version = "4.4.11", features = [
    "env",
    "derive",
    "wrap_help",
    "unicode",
] }
futures = "0.3.29"
futures-util = "0.3.29"
geo = "0.28.0"
geo-types = "0.7.13"
glob = "0.3.1"
http = "0.2.11"
http-body = "0.4.5"
hyper = "0.14.27"
once_cell = "1.18.0"
opentelemetry = { version = "0.19", features = ["rt-tokio"] }
opentelemetry-otlp = { version = "0.12.0", features = ["metrics"] }
pin-project-lite = "0.2.13"
pprof = { version = "0.13.0", features = [
    "flamegraph",
    "prost-codec",
], optional = true }
rand = "0.8.5"
reqwest = { version = "0.11.22", default-features = false, features = [
    "blocking",
    "gzip",
] }
revision = "0.5.0"
rmpv = "1.0.1"
rustyline = { version = "12.0.0", features = ["derive"] }
semver = "1.0.20"
serde = { version = "1.0.193", features = ["derive"] }
serde_json = "1.0.108"
serde_pack = { version = "1.1.2", package = "rmp-serde" }
surrealdb = { version = "1", path = "lib", features = [
<<<<<<< HEAD
    "protocol-http",
    "protocol-ws",
    "rustls",
    "sql2",
=======
	"protocol-http",
	"protocol-ws",
	"rustls",
>>>>>>> c7c93108
] }
tempfile = "3.8.1"
thiserror = "1.0.50"
tokio = { version = "1.34.0", features = ["macros", "signal"] }
tokio-util = { version = "0.7.10", features = ["io"] }
tower = "0.4.13"
tower-http = { version = "0.4.4", features = [
    "trace",
    "sensitive-headers",
    "auth",
    "request-id",
    "util",
    "catch-panic",
    "cors",
    "set-header",
    "limit",
    "add-extension",
    "compression-full",
] }
tracing = "0.1"
tracing-opentelemetry = "0.19.0"
tracing-subscriber = { version = "0.3.18", features = ["env-filter"] }
urlencoding = "2.1.3"
uuid = { version = "1.6.1", features = ["serde", "js", "v4", "v7"] }

[target.'cfg(unix)'.dependencies]
nix = { version = "0.27.1", features = ["user"] }

[target.'cfg(unix)'.dev-dependencies]
nix = { version = "0.27.1", features = ["signal", "user"] }

[target.'cfg(any(target_os = "linux", target_os = "macos", target_os = "ios"))'.dependencies]
mimalloc = { version = "0.1.39", default-features = false }

[target.'cfg(any(target_os = "android", target_os = "freebsd", target_os = "netbsd", target_os = "openbsd"))'.dependencies]
jemallocator = "0.5.4"

[dev-dependencies]
assert_fs = "1.0.13"
env_logger = "0.10.1"
opentelemetry-proto = { version = "0.2.0", features = [
    "gen-tonic",
    "traces",
    "metrics",
    "logs",
] }
rcgen = "0.11.3"
serial_test = "2.0.0"
temp-env = { version = "0.3.6", features = ["async_closure"] }
test-log = { version = "0.2.13", features = ["trace"] }
tokio-stream = { version = "0.1", features = ["net"] }
tokio-tungstenite = { version = "0.20.1" }
tonic = "0.8.3"
ulid = "1.1.0"
wiremock = "0.5.22"

[build-dependencies]
semver = "1.0.20"

[package.metadata.deb]
maintainer-scripts = "pkg/deb/"
maintainer = "Tobie Morgan Hitchcock <tobie@surrealdb.com>"
copyright = "SurrealDB Ltd. 2022"
systemd-units = { enable = true }
depends = "$auto"
section = "utility"
priority = "optional"
assets = [
    [
        "target/release/surreal",
        "usr/share/surrealdb/surreal",
        "755",
    ],
    [
        "pkg/deb/README",
        "usr/share/surrealdb/README",
        "644",
    ],
]
extended-description = "A scalable, distributed, collaborative, document-graph database, for the realtime web."
license-file = ["LICENSE", "4"]<|MERGE_RESOLUTION|>--- conflicted
+++ resolved
@@ -20,10 +20,6 @@
 http-compression = []
 ml = ["surrealdb/ml"]
 jwks = ["surrealdb/jwks"]
-<<<<<<< HEAD
-sql2 = []                                                         # Deprecated since v1.4
-=======
->>>>>>> c7c93108
 parser2 = ["surrealdb/parser2"]
 performance-profiler = ["dep:pprof"]
 
@@ -89,16 +85,9 @@
 serde_json = "1.0.108"
 serde_pack = { version = "1.1.2", package = "rmp-serde" }
 surrealdb = { version = "1", path = "lib", features = [
-<<<<<<< HEAD
     "protocol-http",
     "protocol-ws",
     "rustls",
-    "sql2",
-=======
-	"protocol-http",
-	"protocol-ws",
-	"rustls",
->>>>>>> c7c93108
 ] }
 tempfile = "3.8.1"
 thiserror = "1.0.50"
