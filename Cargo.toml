--- conflicted
+++ resolved
@@ -44,16 +44,9 @@
 ## Maintained by @Delskayn
 js = { version = "0.9.0", package = "rquickjs" }
 reblessive = "0.4.3"
-<<<<<<< HEAD
-revision = "0.11.0"
-storekey = { version = "0.8.0", features = ["uuid"] }
-trice = "0.4.0"
-vart = "0.9.3"
-=======
 ## Maintained by @rushmorem
 ipnet = "2.9.0"
 serde-content = "0.1.0"
->>>>>>> 2c83cd9c
 
 # External Kv stores
 foundationdb = { version = "0.9.2", default-features = false, features = [
