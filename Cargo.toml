[package]
name = "surreal"
publish = false
edition = "2021"
version = "2.0.0"
license-file = "LICENSE"
authors = ["Tobie Morgan Hitchcock <tobie@surrealdb.com>"]

[features]
# Public features
default = ["storage-mem", "storage-rocksdb", "scripting", "http"]
storage-mem = ["surrealdb/kv-mem"]
storage-rocksdb = ["surrealdb/kv-rocksdb"]
storage-tikv = ["surrealdb/kv-tikv"]
storage-fdb = ["surrealdb/kv-fdb-7_1"]
storage-surrealkv = ["surrealdb/kv-surrealkv"]
scripting = ["surrealdb/scripting"]
http = ["surrealdb/http"]
http-compression = []
ml = ["surrealdb/ml"]
jwks = ["surrealdb/jwks"]
performance-profiler = ["dep:pprof"]

[workspace]
members = [
    "core",
    "lib",
    "lib/examples/actix",
    "lib/examples/axum",
    "lib/examples/rocket",
]

[profile.release]
lto = true
strip = true
opt-level = 3
panic = 'abort'
codegen-units = 1

[profile.bench]
strip = false

[dependencies]
argon2 = "0.5.2"
async-graphql = { version = "6", features = ["dynamic-schema"] }
async-graphql-axum = "6"
axum = { version = "0.6.20", features = ["tracing", "ws", "headers"] }
axum-extra = { version = "0.7.7", features = ["query", "typed-routing"] }
axum-server = { version = "0.5.1", features = ["tls-rustls"] }
base64 = "0.21.5"
bytes = "1.5.0"
ciborium = "0.2.1"
clap = { version = "4.4.11", features = [
    "env",
    "derive",
    "wrap_help",
    "unicode",
] }
futures = "0.3.29"
futures-util = "0.3.29"
geo = "0.28.0"
geo-types = "0.7.13"
glob = "0.3.1"
http = "0.2.11"
http-body = "0.4.5"
hyper = "0.14.27"
once_cell = "1.18.0"
opentelemetry = { version = "0.19", features = ["rt-tokio"] }
opentelemetry-otlp = { version = "0.12.0", features = ["metrics"] }
pin-project-lite = "0.2.13"
pprof = { version = "0.13.0", features = [
    "flamegraph",
    "prost-codec",
], optional = true }
rand = "0.8.5"
reqwest = { version = "0.11.22", default-features = false, features = [
    "blocking",
    "gzip",
<<<<<<< HEAD
=======
] }
revision = { version = "0.7.0", features = [
    "chrono",
    "geo",
    "roaring",
    "regex",
    "rust_decimal",
    "uuid",
>>>>>>> af80c1cc
] }
rmpv = "1.0.1"
rustyline = { version = "12.0.0", features = ["derive"] }
semver = "1.0.20"
serde = { version = "1.0.193", features = ["derive"] }
serde_json = "1.0.108"
serde_pack = { version = "1.1.2", package = "rmp-serde" }
<<<<<<< HEAD
surrealdb = { version = "1", path = "lib", features = [
    "protocol-http",
    "protocol-ws",
    "rustls",
    "sql2",
=======
surrealdb = { version = "2", path = "lib", features = [
	"protocol-http",
	"protocol-ws",
	"rustls",
>>>>>>> af80c1cc
] }
tempfile = "3.8.1"
thiserror = "1.0.50"
tokio = { version = "1.34.0", features = ["macros", "signal"] }
tokio-util = { version = "0.7.10", features = ["io"] }
tower = "0.4.13"
tower-http = { version = "0.4.4", features = [
    "trace",
    "sensitive-headers",
    "auth",
    "request-id",
    "util",
    "catch-panic",
    "cors",
    "set-header",
    "limit",
    "add-extension",
    "compression-full",
] }
tracing = "0.1"
tracing-opentelemetry = "0.19.0"
tracing-subscriber = { version = "0.3.18", features = ["env-filter"] }
urlencoding = "2.1.3"
uuid = { version = "1.6.1", features = ["serde", "js", "v4", "v7"] }

[target.'cfg(unix)'.dependencies]
nix = { version = "0.27.1", features = ["user"] }

[target.'cfg(unix)'.dev-dependencies]
nix = { version = "0.27.1", features = ["signal", "user"] }

[target.'cfg(any(target_os = "linux", target_os = "macos", target_os = "ios"))'.dependencies]
mimalloc = { version = "0.1.39", default-features = false }

[target.'cfg(any(target_os = "android", target_os = "freebsd", target_os = "netbsd", target_os = "openbsd"))'.dependencies]
jemallocator = "0.5.4"

[dev-dependencies]
assert_fs = "1.0.13"
env_logger = "0.10.1"
opentelemetry-proto = { version = "0.2.0", features = [
    "gen-tonic",
    "traces",
    "metrics",
    "logs",
] }
rcgen = "0.11.3"
serial_test = "2.0.0"
temp-env = { version = "0.3.6", features = ["async_closure"] }
test-log = { version = "0.2.13", features = ["trace"] }
tokio-stream = { version = "0.1", features = ["net"] }
tokio-tungstenite = { version = "0.20.1" }
tonic = "0.8.3"
ulid = "1.1.0"
wiremock = "0.5.22"

[build-dependencies]
semver = "1.0.20"

[package.metadata.deb]
maintainer-scripts = "pkg/deb/"
maintainer = "Tobie Morgan Hitchcock <tobie@surrealdb.com>"
copyright = "SurrealDB Ltd. 2022"
systemd-units = { enable = true }
depends = "$auto"
section = "utility"
priority = "optional"
assets = [
    [
        "target/release/surreal",
        "usr/share/surrealdb/surreal",
        "755",
    ],
    [
        "pkg/deb/README",
        "usr/share/surrealdb/README",
        "644",
    ],
]
extended-description = "A scalable, distributed, collaborative, document-graph database, for the realtime web."
license-file = ["LICENSE", "4"]<|MERGE_RESOLUTION|>--- conflicted
+++ resolved
@@ -76,8 +76,6 @@
 reqwest = { version = "0.11.22", default-features = false, features = [
     "blocking",
     "gzip",
-<<<<<<< HEAD
-=======
 ] }
 revision = { version = "0.7.0", features = [
     "chrono",
@@ -86,7 +84,6 @@
     "regex",
     "rust_decimal",
     "uuid",
->>>>>>> af80c1cc
 ] }
 rmpv = "1.0.1"
 rustyline = { version = "12.0.0", features = ["derive"] }
@@ -94,18 +91,10 @@
 serde = { version = "1.0.193", features = ["derive"] }
 serde_json = "1.0.108"
 serde_pack = { version = "1.1.2", package = "rmp-serde" }
-<<<<<<< HEAD
-surrealdb = { version = "1", path = "lib", features = [
+surrealdb = { version = "2", path = "lib", features = [
     "protocol-http",
     "protocol-ws",
     "rustls",
-    "sql2",
-=======
-surrealdb = { version = "2", path = "lib", features = [
-	"protocol-http",
-	"protocol-ws",
-	"rustls",
->>>>>>> af80c1cc
 ] }
 tempfile = "3.8.1"
 thiserror = "1.0.50"
