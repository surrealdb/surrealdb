[package]
authors = ["Tobie Morgan Hitchcock <tobie@surrealdb.com>"]
edition = "2021"
license-file = "LICENSE"
name = "surreal"
publish = false
version = "2.3.0"

[workspace]
members = [
    "crates/core",
    "crates/sdk",
]

[workspace.dependencies]
# workspace internal dependencies
surrealdb = { version = "=2.3.0", package = "surrealdb", path = "./crates/sdk" }
surrealdb-core = { version = "=2.3.0", package = "surrealdb-core", path = "./crates/core", default-features = false }

# External surreal crates
<<<<<<< HEAD
surrealcs = { version = "0.4.4" }
surrealkv = { version = "0.9.1" }
surrealml = { version = "0.1.5", package = "surrealml-core" }
=======
>>>>>>> a8e43fc2
affinitypool = { version = "0.3.1" }
dmp = "0.2.3"
indxdb = "0.6.0"
ipnet = "2.9.0"
surrealkv = { version = "0.9.1" }
surrealml = { version = "0.1.1", package = "surrealml-core" }
## Somewhat a surreal crate as it is maintained by @Delskayn.
js = { version = "0.9.0", package = "rquickjs" }
lexicmp = "0.2.0"
## Also maintained by @Delskayn
reblessive = "0.4.3"
revision = "0.11.0"
## Maintained by @rushmorem
serde-content = "0.1.0"
storekey = "0.5.0"
trice = "0.4.0"
vart = "0.8.1"

# External Kv stores
foundationdb = { version = "0.9.0", default-features = false, features = ["embedded-fdb-include"] }
rocksdb = { version = "0.23.0", features = ["lz4", "snappy"] }
# Managed by surreal but mostly external code
tikv = { version = "0.3.0-surreal.1", default-features = false, package = "surrealdb-tikv-client" }

# Other crates
addr = { version = "0.15.6", default-features = false, features = ["std"] }
ahash = "0.8.11"
ammonia = "4.0.0"
arbitrary = "1.3.2"
argon2 = "0.5.2"
arrayvec = "0.7.6"
async-channel = "2.3.1"
async-executor = "1.13.1"
async-graphql = { version = "7.0.9", default-features = false }
async-graphql-axum = "=7.0.13"
base64 = "0.21.5"
bcrypt = "0.15.0"
bincode = "1.3.3"
blake3 = "1.5.3"
bytes = "1.5.0"
castaway = "0.2.3"
cedar-policy = "2.4.2"
chrono = "0.4.38"
ciborium = "0.2.1"
dashmap = "5.5.3"
deunicode = "1.6.1"
ext-sort = "^0.1.4"
fst = "0.4.7"
futures = "0.3.30"
futures-util = "0.3.30"
fuzzy-matcher = "0.3.7"
geo = "0.28.0"
geo-types = "0.7.13"
getrandom = "0.3.2"
hex = "0.4.3"
http = "1.1.0"
indexmap = "2.1.0"
jemallocator = { version = "0.6.0", package = "tikv-jemallocator" }
jsonwebtoken = "9.3.0"
linfa-linalg = "=0.1.0"
md-5 = "0.10.6"
mimalloc = { version = "0.1.43", default-features = false }
nanoid = "0.4.0"
native-tls = "0.2.11"
ndarray = "=0.15.6"
ndarray-stats = "=0.5.1"
num-traits = "0.2.18"
num_cpus = "1.16.0"
object_store = "0.12.0"
parking_lot = "0.12.3"
path-clean = "1.0.1"
pbkdf2 = "0.12.2"
## TODO: Look at dependency, 3 year old, unmaintained, no license specified.
pharos = "0.5.3"
phf = "0.11.2"
pin-project-lite = "0.2.13"
quick_cache = "0.6.12"
# TODO: Look at use of this dependency. Last update was 4 years ago and it is unmaintained
radix_trie = "0.2.1"
rand = "0.8.5"
rayon = "1.10.0"
regex = "1.10.6"
regex-syntax = "0.8.4"
reqwest = { version = "0.12.7", default-features = false }
ring = "0.17.13"
roaring = "0.10.6"
rustls = { version = "0.23.12", default-features = false }
# Sub dependency of the rustls dependency, should be updated whenever rustls is.
# Defined so we can enable features on this dependency.
rust_decimal = "1.36.0"
rustls-pki-types = "1.7.0"
# TODO: Look at dependency, 5 years old seems unmaintained.
rust-stemmers = "1.2.0"
scrypt = "0.11.0"
semver = "1.0.20"
serde = "1.0.209"
serde_json = "1.0.127"
sha1 = "0.10.6"
sha2 = "0.10.8"
snap = "1.1.0"
strsim = "0.11.1"
subtle = "2.6"
sysinfo = "0.33.0"
tempfile = "3.10.1"
thiserror = "1.0.63"
tokio = { version = "1.44.2", default-features = false }
tokio-stream = "0.1"
tokio-tungstenite = "0.23.1"
tokio-util = "0.7.11"
tracing = "0.1.40"
ulid = "1.1.0"
unicase = "2.7.0"
url = "2.5.0"
uuid = "1.10.0"
wasm-bindgen-futures = "0.4.39"
wasmtimer = { version = "0.2.0", default-features = false }
ws_stream_wasm = "0.7.4"

# used only in dev-dependencies
criterion = "0.5.1"
env_logger = "0.11.7"
flate2 = "1.0.28"
hashbrown = "0.14.5"
pprof = "0.14.0"
serial_test = "2.0.0"
temp-dir = "0.1.11"
test-log = "0.2.13"
time = "0.3.36"
tracing-subscriber = "0.3.18"
wiremock = "0.6.0"

[features]
# Public features
allocation-tracking = ["surrealdb/allocation-tracking"]
allocator = ["surrealdb/allocator"]
default = [
    "allocator",
    "allocation-tracking",
    "storage-mem",
    "storage-surrealkv",
    "storage-rocksdb",
    "scripting",
    "http",
]
http = ["surrealdb/http"]
http-compression = []
jwks = ["surrealdb/jwks"]
ml = ["surrealdb/ml"]
performance-profiler = ["dep:pprof"]
scripting = ["surrealdb/scripting"]
storage-mem = ["surrealdb/kv-mem"]
storage-rocksdb = ["surrealdb/kv-rocksdb"]
storage-surrealkv = ["surrealdb/kv-surrealkv"]
storage-tikv = ["surrealdb/kv-tikv"]
# FoundationDB features
storage-fdb-7_1 = ["surrealdb/kv-fdb-7_1"]
storage-fdb-7_3 = ["surrealdb/kv-fdb-7_3"]
# Deprecated features
# Doesn't do anything. Use a version specific `storage-fdb-*` feature instead.
storage-fdb = ["surrealdb/kv-fdb"]

[profile.release]
codegen-units = 1
lto = true
opt-level = 3
panic = 'abort'
strip = true

[profile.bench]
strip = false

[profile.make]
inherits = "dev"

[profile.profiling]
debug = true
inherits = "release"
strip = false

[dependencies]
# workspace internal dependencies
surrealdb = { workspace = true, features = ["protocol-http", "protocol-ws", "rustls"] }
surrealdb-core.workspace = true

# External surreal crates
revision = { workspace = true, features = ["chrono", "geo", "roaring", "regex", "rust_decimal", "uuid"] }

# Crates only used by the root surrealdb crate
arc-swap = "1.7.1"
axum = { version = "0.7.5", features = ["tracing", "ws"] }
axum-extra = { version = "0.9.3", features = ["query", "typed-routing", "typed-header"] }
axum-server = { version = "0.7.1", features = ["tls-rustls-no-provider"] }
clap = { version = "4.4.11", features = ["env", "derive", "wrap_help", "unicode"] }
glob = "0.3.1"
http-body = "1.0.0"
http-body-util = "0.1.1"
hyper = "1.4.1"
opentelemetry = { version = "0.24" }
opentelemetry-otlp = { version = "0.17.0", features = ["metrics"] }
opentelemetry_sdk = { version = "0.24", features = ["rt-tokio"] }
rustyline = { version = "12.0.0", features = ["derive"] }
tower = { version = "0.4.13", features = ["limit", "load-shed"] }
tower-http = { version = "0.5.2", features = ["trace", "sensitive-headers", "auth", "request-id", "util", "catch-panic", "cors", "set-header", "limit", "add-extension", "compression-full"] }
tower-service = "0.3.3"
tracing-appender = "0.2.3"
tracing-opentelemetry = "0.25.0"
tracing-subscriber = { version = "0.3.18", features = ["env-filter"] }
urlencoding = "2.1.3"

# Other crates
argon2.workspace = true
async-graphql = { workspace = true, default-features = false }
async-graphql-axum.workspace = true
base64.workspace = true
bytes.workspace = true
chrono.workspace = true
ciborium.workspace = true
futures.workspace = true
futures-util.workspace = true
geo.workspace = true
geo-types.workspace = true
http.workspace = true
num_cpus.workspace = true
pin-project-lite.workspace = true
rand.workspace = true
reqwest = { workspace = true, default-features = false, features = ["blocking", "gzip", "http2"] }
rust_decimal.workspace = true
semver.workspace = true
serde = { workspace = true, features = ["derive"] }
serde_json.workspace = true
tempfile.workspace = true
thiserror.workspace = true
tokio = { workspace = true, features = ["macros", "signal"] }
tokio-stream.workspace = true
tokio-tungstenite.workspace = true
tokio-util = { workspace = true, features = ["io"] }
tracing.workspace = true
uuid = { workspace = true, features = ["serde", "js", "v4", "v7"] }

# Optional crates
pprof = { workspace = true, features = ["flamegraph", "prost-codec"], optional = true }

[target.'cfg(windows)'.dependencies]
nu-ansi-term = "0.46.0"

[target.'cfg(unix)'.dependencies]
nix = { version = "0.27.1", features = ["user"] }

[target.'cfg(unix)'.dev-dependencies]
nix = { version = "0.27.1", features = ["signal", "user"] }

[dev-dependencies]
# Crates only used by the root surrealdb crate
assert_fs = "1.0.13"
opentelemetry-proto = { version = "0.7.0", features = ["gen-tonic", "metrics", "logs"] }
rcgen = "0.13.2"
tonic = "0.12.3"

# Other crates
chrono.workspace = true
env_logger.workspace = true
jsonwebtoken.workspace = true
serial_test.workspace = true
test-log = { workspace = true, features = ["trace"] }
ulid.workspace = true
wiremock.workspace = true

[build-dependencies]
semver.workspace = true

[package.metadata.deb]
assets = [
    [
        "target/release/surreal",
        "usr/share/surrealdb/surreal",
        "755",
    ],
    [
        "pkg/deb/README",
        "usr/share/surrealdb/README",
        "644",
    ],
]
copyright = "SurrealDB Ltd. 2022"
depends = "$auto"
extended-description = "A scalable, distributed, collaborative, document-graph database, for the realtime web."
license-file = ["LICENSE", "4"]
maintainer = "Tobie Morgan Hitchcock <tobie@surrealdb.com>"
maintainer-scripts = "pkg/deb/"
priority = "optional"
section = "utility"
systemd-units = { enable = true }

[lints.rust]
unexpected_cfgs = { level = "warn", check-cfg = [
    'cfg(docker)',
    'cfg(storage)',
    'cfg(surrealdb_unstable)',
] }<|MERGE_RESOLUTION|>--- conflicted
+++ resolved
@@ -18,12 +18,9 @@
 surrealdb-core = { version = "=2.3.0", package = "surrealdb-core", path = "./crates/core", default-features = false }
 
 # External surreal crates
-<<<<<<< HEAD
 surrealcs = { version = "0.4.4" }
 surrealkv = { version = "0.9.1" }
 surrealml = { version = "0.1.5", package = "surrealml-core" }
-=======
->>>>>>> a8e43fc2
 affinitypool = { version = "0.3.1" }
 dmp = "0.2.3"
 indxdb = "0.6.0"
