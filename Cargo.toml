--- conflicted
+++ resolved
@@ -42,10 +42,7 @@
 axum-server = { version = "0.5.1", features = ["tls-rustls"] }
 base64 = "0.21.5"
 bytes = "1.5.0"
-<<<<<<< HEAD
-=======
 ciborium = "0.2.1"
->>>>>>> af2de369
 clap = { version = "4.4.11", features = [
     "env",
     "derive",
@@ -69,10 +66,7 @@
     "blocking",
     "gzip",
 ] }
-<<<<<<< HEAD
-=======
 rmpv = "1.0.1"
->>>>>>> af2de369
 rustyline = { version = "12.0.0", features = ["derive"] }
 serde = { version = "1.0.193", features = ["derive"] }
 serde_json = "1.0.108"
@@ -82,11 +76,7 @@
     "protocol-ws",
     "rustls",
 ] }
-<<<<<<< HEAD
-surrealml-core = { version = "0.0.3", optional = true }
-=======
 surrealml-core = { version = "0.0.7", optional = true }
->>>>>>> af2de369
 tempfile = "3.8.1"
 thiserror = "1.0.50"
 tokio = { version = "1.34.0", features = ["macros", "signal"] }
