[package]
name = "surreal"
publish = false
edition = "2021"
version = "2.2.0"
license-file = "LICENSE"
authors = ["Tobie Morgan Hitchcock <tobie@surrealdb.com>"]

[workspace]
members = [
    "crates/core",
    "crates/sdk",
]

[workspace.dependencies]
# workspace internal dependencies
surrealdb-core = { version = "=2.1.4", path = "./crates/core", default-features = false }
surrealdb = { version = "=2.1.4", path = "./crates/sdk" }

# External surreal crates
surrealcs = { version = "0.4.4" }
surrealkv = { version = "0.8.0" }
surrealml = { version = "0.1.1", package = "surrealml-core" }
storekey = "0.5.0"
derive = { version = "0.12.0", package = "surrealdb-derive" }
dmp = "0.2.0"
indxdb = "0.6.0"
ipnet = "2.9.0"
## Somewhat a surreal crate as it is maintained by @Delskayn.
js = { version = "0.9.0", package = "rquickjs" }
lexicmp = "0.1.0"
## Also maintained by @Delskayn
reblessive = "0.4.2"
revision = "0.10.0"
## Maintained by @rushmorem
serde-content = "0.1.0"
vart = "0.8.1"

# External Kv stores
foundationdb = { version = "0.9.0", default-features = false, features = ["embedded-fdb-include"] }
rocksdb = { version = "0.23.0", features = ["lz4", "snappy"] }
# Managed by surreal but mostly external code
tikv = { version = "0.3.0-surreal.1", default-features = false, package = "surrealdb-tikv-client" }

# Other crates
addr = { version = "0.15.6", default-features = false, features = ["std"] }
ahash = "0.8.11"
ammonia = "4.0.0"
arbitrary = "1.3.2"
argon2 = "0.5.2"
arrayvec = "0.7.6"
ascii = { version = "0.3.2", package = "any_ascii" }
async-channel = "2.3.1"
async-executor = "1.13.1"
async-graphql = { version = "7.0.9", default-features = false }
async-graphql-axum = "7.0.9"
base64 = "0.21.5"
bcrypt = "0.15.0"
bincode = "1.3.3"
blake3 = "1.5.3"
bytes = "1.5.0"
castaway = "0.2.3"
cedar-policy = "2.4.2"
chrono = "0.4.38"
ciborium = "0.2.1"
dashmap = "5.5.3"
deunicode = "1.4.1"
ext-sort = "^0.1.4"
fst = "0.4.7"
futures = "0.3.30"
futures-util = "0.3.30"
fuzzy-matcher = "0.3.7"
geo = "0.28.0"
geo-types = "0.7.13"
hex = "0.4.3"
indexmap = "2.1.0"
jemallocator = "0.5.4"
jsonwebtoken = "9.3.0"
linfa-linalg = "=0.1.0"
md-5 = "0.10.6"
mimalloc = { version = "0.1.43",  default-features = false }
nanoid = "0.4.0"
native-tls = "0.2.11"
ndarray = "=0.15.6"
ndarray-stats = "=0.5.1"
num_cpus = "1.16.0"
num-traits = "0.2.18"
object_store = "0.10.2"
path-clean = "1.0.1"
parking_lot = "0.12.3"
pbkdf2 = "0.12.2"
## TODO: Look at dependency, 3 year old, unmaintained, no license specified.
pharos = "0.5.3"
phf = "0.11.2"
pin-project-lite = "0.2.13"
quick_cache = "0.5.1"
# TODO: Look at use of this dependency. Last update was 4 years ago and it is unmaintained
radix_trie = "0.2.1"
rand = "0.8.5"
rayon = "1.10.0"
regex = "1.10.6"
regex-syntax = "0.8.4"
reqwest = { version = "0.12.7", default-features = false }
ring = "0.17.7"
rmpv = "1.0.1"
roaring = "0.10.6"
rustls = { version = "0.23.12", default-features = false }
# Sub dependency of the rustls dependency, should be updated whenever rustls is.
# Defined so we can enable features on this dependency.
rustls-pki-types = "1.7.0"
rust_decimal = "1.36.0"
# TODO: Look at dependency, 5 years old seems unmaintained.
rust-stemmers = "1.2.0"
scrypt = "0.11.0"
semver = "1.0.20"
serde = "1.0.209"
serde_json = "1.0.127"
sha1 = "0.10.6"
sha2 = "0.10.8"
snap = "1.1.0"
strsim = "0.11.1"
subtle = "2.6"
sysinfo = "0.33.0"
tempfile = "3.10.1"
thiserror = "1.0.63"
tokio = { version = "1.41.1", default-features = false }
tokio-stream = "0.1"
tokio-util = "0.7.11"
tokio-tungstenite = "0.23.1"
tracing = "0.1.40"
trice = "0.4.0"
ulid = "1.1.0"
unicase = "2.7.0"
url = "2.5.0"
uuid = "1.10.0"
wasm-bindgen-futures = "0.4.39"
wasmtimer = { version = "0.2.0", default-features = false }
ws_stream_wasm = "0.7.4"

# used only in dev-dependencies
criterion = "0.5.1"
env_logger = "0.10.1"
flate2 = "1.0.28"
hashbrown = "0.14.5"
pprof = "0.14.0"
serial_test = "2.0.0"
temp-dir = "0.1.11"
test-log = "0.2.13"
time = "0.3.36"
tracing-subscriber = "0.3.18"
wiremock = "0.6.0"

[features]
# Public features
default = [
    "allocator",
    "storage-mem",
    "storage-surrealkv",
    "storage-surrealcs",
    "storage-rocksdb",
    "scripting",
    "http",
]
allocator = ["surrealdb/allocator"]
storage-mem = ["surrealdb/kv-mem"]
storage-rocksdb = ["surrealdb/kv-rocksdb"]
storage-tikv = ["surrealdb/kv-tikv"]
storage-surrealkv = ["surrealdb/kv-surrealkv"]
storage-surrealcs = ["surrealdb/kv-surrealcs"]
scripting = ["surrealdb/scripting"]
http = ["surrealdb/http"]
http-compression = []
ml = ["surrealdb/ml"]
jwks = ["surrealdb/jwks"]
allocation-tracking = ["surrealdb/allocation-tracking"]
performance-profiler = ["dep:pprof"]
# FoundationDB features
storage-fdb-7_1 = ["surrealdb/kv-fdb-7_1"]
storage-fdb-7_3 = ["surrealdb/kv-fdb-7_3"]
# Deprecated features
# Doesn't do anything. Use a version specific `storage-fdb-*` feature instead.
storage-fdb = ["surrealdb/kv-fdb"]

[profile.release]
lto = true
strip = true
opt-level = 3
panic = 'abort'
codegen-units = 1

[profile.bench]
strip = false

[profile.make]
inherits = "dev"

[dependencies]
<<<<<<< HEAD
# workspace internal dependencies
surrealdb = { workspace = true, features = ["protocol-http", "protocol-ws", "rustls"] }
surrealdb-core.workspace = true

# External surreal crates
revision = { workspace = true, features = ["chrono", "geo", "roaring", "regex", "rust_decimal", "uuid"] }

# Crates only used by the root surrealdb crate
=======
arc-swap = "1.7.1"
argon2 = "0.5.2"
async-graphql = { version = "7.0.9", default-features = false }
async-graphql-axum = { version = "7.0.9" }
>>>>>>> 7b980c2c
axum = { version = "0.7.5", features = ["tracing", "ws"] }
axum-extra = { version = "0.9.3", features = ["query", "typed-routing", "typed-header"] }
axum-server = { version = "0.7.1", features = ["tls-rustls-no-provider"] }
clap = { version = "4.4.11", features = ["env", "derive", "wrap_help", "unicode"] }
glob = "0.3.1"
http = "1.1.0"
http-body = "1.0.0"
http-body-util = "0.1.1"
hyper = "1.4.1"
opentelemetry = { version = "0.24" }
opentelemetry_sdk = { version = "0.24", features = ["rt-tokio"] }
opentelemetry-otlp = { version = "0.17.0", features = ["metrics"] }
<<<<<<< HEAD
=======
pin-project-lite = "0.2.13"
pprof = { version = "0.14.0", features = ["flamegraph", "prost-codec"], optional = true }
rand = "0.8.5"
reqwest = { version = "0.12.7", default-features = false, features = ["blocking", "gzip", "http2"] }
revision = { version = "0.11", features = ["chrono", "geo", "roaring", "regex", "rust_decimal", "uuid"] }
rmpv = "1.0.1"
rust_decimal = "1.36.0"
>>>>>>> 7b980c2c
rustyline = { version = "12.0.0", features = ["derive"] }
serde_pack = { version = "1.1.2", package = "rmp-serde" }
tower = { version = "0.4.13", features = ["limit", "load-shed"] }
tower-http = { version = "0.5.2", features = ["trace", "sensitive-headers", "auth", "request-id", "util", "catch-panic", "cors", "set-header", "limit", "add-extension", "compression-full"] }
tower-service = "0.3.3"
tracing-appender = "0.2.3"
tracing-opentelemetry = "0.25.0"
tracing-subscriber = { version = "0.3.18", features = ["env-filter"] }
urlencoding = "2.1.3"

# Other crates
argon2.workspace = true
async-graphql = { workspace = true, default-features = false }
async-graphql-axum.workspace = true
base64.workspace = true
bytes.workspace = true
chrono.workspace = true
ciborium.workspace = true
futures.workspace = true
futures-util.workspace = true
geo.workspace = true
geo-types.workspace = true
num_cpus.workspace = true
pin-project-lite.workspace = true
rand.workspace = true
reqwest = { workspace = true, default-features = false, features = ["blocking", "gzip", "http2"] }
rmpv.workspace = true
rust_decimal.workspace = true
semver.workspace = true
serde = { workspace = true, features = ["derive"] }
serde_json.workspace = true
tempfile.workspace = true
thiserror.workspace = true
tokio = { workspace = true, features = ["macros", "signal"] }
tokio-stream.workspace = true
tokio-tungstenite.workspace = true
tokio-util = { workspace = true, features = ["io"] }
tracing.workspace = true
uuid = { workspace = true, features = ["serde", "js", "v4", "v7"] }

# Optional crates
pprof = { workspace = true, features = ["flamegraph", "prost-codec"], optional = true }

[target.'cfg(windows)'.dependencies]
nu-ansi-term = "0.46.0"

[target.'cfg(unix)'.dependencies]
nix = { version = "0.27.1", features = ["user"] }

[target.'cfg(unix)'.dev-dependencies]
nix = { version = "0.27.1", features = ["signal", "user"] }

[dev-dependencies]
# Crates only used by the root surrealdb crate
assert_fs = "1.0.13"
opentelemetry-proto = { version = "0.7.0", features = ["gen-tonic", "metrics", "logs"] }
rcgen = "0.11.3"
tonic = "0.12.3"

# Other crates
chrono.workspace = true
env_logger.workspace = true
jsonwebtoken.workspace = true
serial_test.workspace = true
test-log = { workspace = true, features = ["trace"] }
ulid.workspace = true
wiremock.workspace = true

[build-dependencies]
semver.workspace = true

[package.metadata.deb]
maintainer-scripts = "pkg/deb/"
maintainer = "Tobie Morgan Hitchcock <tobie@surrealdb.com>"
copyright = "SurrealDB Ltd. 2022"
systemd-units = { enable = true }
depends = "$auto"
section = "utility"
priority = "optional"
assets = [
    [
        "target/release/surreal",
        "usr/share/surrealdb/surreal",
        "755",
    ],
    [
        "pkg/deb/README",
        "usr/share/surrealdb/README",
        "644",
    ],
]
extended-description = "A scalable, distributed, collaborative, document-graph database, for the realtime web."
license-file = ["LICENSE", "4"]

[lints.rust]
unexpected_cfgs = { level = "warn", check-cfg = [
    'cfg(docker)',
    'cfg(storage)',
    'cfg(surrealdb_unstable)',
] }<|MERGE_RESOLUTION|>--- conflicted
+++ resolved
@@ -31,7 +31,7 @@
 lexicmp = "0.1.0"
 ## Also maintained by @Delskayn
 reblessive = "0.4.2"
-revision = "0.10.0"
+revision = "0.11.0"
 ## Maintained by @rushmorem
 serde-content = "0.1.0"
 vart = "0.8.1"
@@ -195,7 +195,6 @@
 inherits = "dev"
 
 [dependencies]
-<<<<<<< HEAD
 # workspace internal dependencies
 surrealdb = { workspace = true, features = ["protocol-http", "protocol-ws", "rustls"] }
 surrealdb-core.workspace = true
@@ -204,12 +203,7 @@
 revision = { workspace = true, features = ["chrono", "geo", "roaring", "regex", "rust_decimal", "uuid"] }
 
 # Crates only used by the root surrealdb crate
-=======
 arc-swap = "1.7.1"
-argon2 = "0.5.2"
-async-graphql = { version = "7.0.9", default-features = false }
-async-graphql-axum = { version = "7.0.9" }
->>>>>>> 7b980c2c
 axum = { version = "0.7.5", features = ["tracing", "ws"] }
 axum-extra = { version = "0.9.3", features = ["query", "typed-routing", "typed-header"] }
 axum-server = { version = "0.7.1", features = ["tls-rustls-no-provider"] }
@@ -222,16 +216,6 @@
 opentelemetry = { version = "0.24" }
 opentelemetry_sdk = { version = "0.24", features = ["rt-tokio"] }
 opentelemetry-otlp = { version = "0.17.0", features = ["metrics"] }
-<<<<<<< HEAD
-=======
-pin-project-lite = "0.2.13"
-pprof = { version = "0.14.0", features = ["flamegraph", "prost-codec"], optional = true }
-rand = "0.8.5"
-reqwest = { version = "0.12.7", default-features = false, features = ["blocking", "gzip", "http2"] }
-revision = { version = "0.11", features = ["chrono", "geo", "roaring", "regex", "rust_decimal", "uuid"] }
-rmpv = "1.0.1"
-rust_decimal = "1.36.0"
->>>>>>> 7b980c2c
 rustyline = { version = "12.0.0", features = ["derive"] }
 serde_pack = { version = "1.1.2", package = "rmp-serde" }
 tower = { version = "0.4.13", features = ["limit", "load-shed"] }
