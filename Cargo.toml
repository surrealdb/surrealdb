[package]
name = "surreal"
publish = false
edition = "2021"
version = "2.0.0"
license-file = "LICENSE"
authors = ["Tobie Morgan Hitchcock <tobie@surrealdb.com>"]

[features]
# Public features
default = [
    "storage-mem",
    "storage-surrealkv",
    "storage-rocksdb",
    "scripting",
    "http",
]
storage-mem = ["surrealdb/kv-mem"]
storage-rocksdb = ["surrealdb/kv-rocksdb"]
storage-tikv = ["surrealdb/kv-tikv"]
storage-fdb = ["surrealdb/kv-fdb"]
storage-surrealkv = ["surrealdb/kv-surrealkv"]
storage-surrealcs = ["surrealdb/kv-surrealcs"]
scripting = ["surrealdb/scripting"]
http = ["surrealdb/http"]
http-compression = []
ml = ["surrealdb/ml"]
jwks = ["surrealdb/jwks"]
performance-profiler = ["dep:pprof"]
# Special features
storage-fdb-7_1 = ["surrealdb/kv-fdb-7_1"]
storage-fdb-7_3 = ["surrealdb/kv-fdb-7_3"]

[workspace]
members = [
    "core",
    "sdk",
    "sdk/examples/actix",
    "sdk/examples/axum",
    "sdk/examples/rocket",
]

[profile.release]
lto = true
strip = true
opt-level = 3
panic = 'abort'
codegen-units = 1

[profile.bench]
strip = false

[profile.make]
inherits = "dev"

[dependencies]
argon2 = "0.5.2"
async-graphql = { version = "7.0.9", default-features = false }
async-graphql-axum = { version = "7.0.9" }
axum = { version = "0.7.5", features = ["tracing", "ws"] }
axum-extra = { version = "0.9.3", features = [
    "query",
    "typed-routing",
    "typed-header",
] }
axum-server = { version = "0.7.1", features = ["tls-rustls-no-provider"] }
base64 = "0.21.5"
bytes = "1.5.0"
chrono = "0.4.38"
ciborium = "0.2.1"
clap = { version = "4.4.11", features = [
    "env",
    "derive",
    "wrap_help",
    "unicode",
] }
futures = "0.3.30"
futures-util = "0.3.30"
geo = "0.28.0"
geo-types = "0.7.13"
glob = "0.3.1"
http = "1.1.0"
http-body = "1.0.0"
http-body-util = "0.1.1"
<<<<<<< HEAD
hyper = "1.2.0"

tracing = "0.1"
tracing-subscriber = { version = "0.3.18", features = ["env-filter"] }
# OpenTelemetry versions are dependant on tracing-opentelemetry. See https://github.com/open-telemetry/opentelemetry-rust/issues/1571
# Make sure to update the versions of the OpenTelemetry crates if you update the version of tracing-opentelemetry.
# See matching versions here: https://github.com/tokio-rs/tracing-opentelemetry/blob/v0.1.x/Cargo.toml
tracing-opentelemetry = "0.25.0"
=======
hyper = "1.4.1"
once_cell = "1.18.0"
>>>>>>> 44104808
opentelemetry = { version = "0.24" }
opentelemetry_sdk = { version = "0.24", features = ["rt-tokio"] }
opentelemetry-otlp = { version = "0.17.0", features = ["metrics"] }
pin-project-lite = "0.2.13"
pprof = { version = "0.13.0", features = [
    "flamegraph",
    "prost-codec",
], optional = true }
rand = "0.8.5"
reqwest = { version = "0.12.7", default-features = false, features = [
    "blocking",
    "gzip",
    "http2",
] }
revision = { version = "0.10.0", features = [
    "chrono",
    "geo",
    "roaring",
    "regex",
    "rust_decimal",
    "uuid",
] }
rmpv = "1.0.1"
rust_decimal = "1.36.0"
rustyline = { version = "12.0.0", features = ["derive"] }
semver = "1.0.20"
serde = { version = "1.0.209", features = ["derive"] }
serde_json = "1.0.127"
serde_pack = { version = "1.1.2", package = "rmp-serde" }
surrealdb = { version = "2", path = "sdk", features = [
    "protocol-http",
    "protocol-ws",
    "rustls",
] }
surrealdb-core = { version = "2", path = "core" }
tempfile = "3.8.1"
thiserror = "1.0.63"
tokio = { version = "1.40.0", features = ["macros", "signal"] }
tokio-stream = "0.1"
tokio-tungstenite = "0.23.1"
tokio-util = { version = "0.7.11", features = ["io"] }
tower = "0.4.13"
tower-http = { version = "0.5.2", features = [
    "trace",
    "sensitive-headers",
    "auth",
    "request-id",
    "util",
    "catch-panic",
    "cors",
    "set-header",
    "limit",
    "add-extension",
    "compression-full",
] }
tower-service = "0.3.3"
tracing = "0.1"
tracing-opentelemetry = "0.25.0"
tracing-subscriber = { version = "0.3.18", features = ["env-filter"] }
urlencoding = "2.1.3"
uuid = { version = "1.10.0", features = ["serde", "js", "v4", "v7"] }

[target.'cfg(unix)'.dependencies]
nix = { version = "0.27.1", features = ["user"] }

[target.'cfg(unix)'.dev-dependencies]
nix = { version = "0.27.1", features = ["signal", "user"] }

[target.'cfg(any(target_os = "linux", target_os = "macos", target_os = "ios"))'.dependencies]
mimalloc = { version = "0.1.39", default-features = false }

[target.'cfg(any(target_os = "android", target_os = "freebsd", target_os = "netbsd", target_os = "openbsd"))'.dependencies]
jemallocator = "0.5.4"

[dev-dependencies]
assert_fs = "1.0.13"
chrono = "0.4.38"
env_logger = "0.10.1"
jsonwebtoken = "9.3.0"
opentelemetry-proto = { version = "0.7.0", features = [
    "gen-tonic",
    "metrics",
    "logs",
] }
rcgen = "0.11.3"
serial_test = "2.0.0"
temp-env = { version = "0.3.6", features = ["async_closure"] }
test-log = { version = "0.2.13", features = ["trace"] }
tokio-stream = { version = "0.1", features = ["net"] }
tokio-tungstenite = { version = "0.23.1" }
tonic = "0.12.1"
ulid = "1.1.0"
wiremock = "0.6.0"

[build-dependencies]
semver = "1.0.20"

[package.metadata.deb]
maintainer-scripts = "pkg/deb/"
maintainer = "Tobie Morgan Hitchcock <tobie@surrealdb.com>"
copyright = "SurrealDB Ltd. 2022"
systemd-units = { enable = true }
depends = "$auto"
section = "utility"
priority = "optional"
assets = [
    [
        "target/release/surreal",
        "usr/share/surrealdb/surreal",
        "755",
    ],
    [
        "pkg/deb/README",
        "usr/share/surrealdb/README",
        "644",
    ],
]
extended-description = "A scalable, distributed, collaborative, document-graph database, for the realtime web."
license-file = ["LICENSE", "4"]

[lints.rust]
unexpected_cfgs = { level = "warn", check-cfg = [
    'cfg(docker)',
    'cfg(surrealdb_unstable)',
] }<|MERGE_RESOLUTION|>--- conflicted
+++ resolved
@@ -82,19 +82,7 @@
 http = "1.1.0"
 http-body = "1.0.0"
 http-body-util = "0.1.1"
-<<<<<<< HEAD
-hyper = "1.2.0"
-
-tracing = "0.1"
-tracing-subscriber = { version = "0.3.18", features = ["env-filter"] }
-# OpenTelemetry versions are dependant on tracing-opentelemetry. See https://github.com/open-telemetry/opentelemetry-rust/issues/1571
-# Make sure to update the versions of the OpenTelemetry crates if you update the version of tracing-opentelemetry.
-# See matching versions here: https://github.com/tokio-rs/tracing-opentelemetry/blob/v0.1.x/Cargo.toml
-tracing-opentelemetry = "0.25.0"
-=======
 hyper = "1.4.1"
-once_cell = "1.18.0"
->>>>>>> 44104808
 opentelemetry = { version = "0.24" }
 opentelemetry_sdk = { version = "0.24", features = ["rt-tokio"] }
 opentelemetry-otlp = { version = "0.17.0", features = ["metrics"] }
