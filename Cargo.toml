[workspace]
members = [".", "crates/core", "crates/sdk", "crates/types", "crates/types-derive"]

[workspace.package]
authors = ["Tobie Morgan Hitchcock <tobie@surrealdb.com>"]
edition = "2024"
license-file = "LICENSE"
publish = false
version = "3.0.0-alpha.10"
rust-version = "1.87.0"
description = "A scalable, distributed, collaborative, document-graph database, for the realtime web"
repository = "https://github.com/surrealdb/surrealdb"
homepage = "https://github.com/surrealdb/surrealdb"
keywords = [
    "database",
    "embedded-database",
    "key-value",
    "key-value-store",
    "kv-store",
]
categories = ["database-implementations", "data-structures", "embedded"]

[workspace.dependencies]
# workspace internal dependencies
surrealdb = { version = "=3.0.0-alpha.10", path = "crates/sdk" }
surrealdb-core = { version = "=3.0.0-alpha.10", path = "crates/core", default-features = false }
surrealdb-macros = { version = "=3.0.0-alpha.10", path = "crates/macros" }
surrealdb-types = { version = "=3.0.0-alpha.10", path = "crates/types" }
surrealdb-types-derive = { version = "=3.0.0-alpha.10", path = "crates/types-derive" }

# External surreal crates
affinitypool = "0.3.1"
dmp = "0.2.3"
indxdb = "0.6.0"
lexicmp = "0.2.0"
<<<<<<< HEAD
revision = { version = "0.11.0", features = [
    "chrono",
    "geo",
    "roaring",
    "regex",
    "rust_decimal",
    "uuid",
] }
=======
revision = "0.13.0"
>>>>>>> f4893ac5
storekey = { version = "0.8.0", features = ["uuid"] }
surrealkv = { version = "0.9.1" }
surrealml = { version = "0.1.9", package = "surrealml-core", features = [
    "dynamic",
] }
trice = "0.4.0"
vart = "0.9.3"
## Maintained by @Delskayn
js = { version = "0.9.0", package = "rquickjs" }
reblessive = "0.4.3"
## Maintained by @rushmorem
ipnet = "2.9.0"
serde-content = "0.1.0"

# External Kv stores
foundationdb = { version = "0.9.2", default-features = false, features = [
    "embedded-fdb-include",
    "fdb-7_3",
] }
rocksdb = { version = "0.24.0", features = ["lz4", "snappy"] }
# Managed by surreal but mostly external code
tikv = { version = "0.3.0-surreal.3", default-features = false, package = "surrealdb-tikv-client" }

# Other crates
addr = { version = "0.15.6", default-features = false, features = ["std"] }
ahash = "0.8.11"
ammonia = "4.0.0"
anyhow = "1.0.97"
arbitrary = "1.3.2"
argon2 = "0.5.2"
arrayvec = "0.7.6"
async-channel = "2.3.1"
async-executor = "1.13.1"
async-graphql = { version = "7.0.9", default-features = false }
async-graphql-axum = "=7.0.13"
async-trait = "0.1.88"
base64 = "0.21.5"
bcrypt = "0.15.0"
bincode = "1.3.3"
blake3 = "1.5.3"
bytes = "1.5.0"
castaway = "0.2.3"
chrono = "0.4.38"
ciborium = "0.2.1"
dashmap = "6.1.0"
deunicode = "1.6.1"
ext-sort = "^0.1.4"
fastnum = "0.3.2"
flatbuffers = { version = "25.2.10", features = ["serde"] }
fst = "0.4.7"
futures = "0.3.30"
futures-util = "0.3.30"
fuzzy-matcher = "0.3.7"
geo = { version = "0.28.0", default-features = false }
geo-types = "0.7.13"
getrandom = "0.3.2"
hex = "0.4.3"
http = "1.1.0"
humantime = "2.3.0"
indexmap = "2.1.0"
jemallocator = { version = "0.6.0", package = "tikv-jemallocator" }
jsonwebtoken = "9.3.0"
linfa-linalg = "=0.2.1"
md-5 = "0.10.6"
nanoid = "0.4.0"
native-tls = "0.2.11"
ndarray = "=0.16.1"
ndarray-stats = "=0.6.0"
num-traits = "0.2.18"
num_cpus = "1.16.0"
object_store = "0.12.0"
parking_lot = "0.12.3"
path-clean = "1.0.1"
pbkdf2 = "0.12.2"
## TODO: Look at dependency, 3 year old, unmaintained, no license specified.
pharos = "0.5.3"
phf = "0.11.2"
pin-project-lite = "0.2.13"
quick_cache = "0.6.12"
# TODO: Look at use of this dependency. Last update was 4 years ago and it is unmaintained
radix_trie = "0.2.1"
rand = "0.8.5"
rayon = "1.10.0"
regex = "1.10.6"
regex-syntax = "0.8.4"
reqwest = { version = "0.12.7", default-features = false }
ring = "0.17.13"
roaring = "0.10.6"
rustls = { version = "0.23.12", default-features = false }
rust_decimal = { version = "1.37.2" }
rust-s3 = "0.35.1"
# TODO: Look at dependency, 5 years old seems unmaintained.
rust-stemmers = "1.2.0"
scrypt = "0.11.0"
semver = "1.0.20"
serde = "1.0.209"
serde_json = "1.0.127"
sha1 = "0.10.6"
sha2 = "0.10.8"
snap = "1.1.0"
strsim = "0.11.1"
subtle = "2.6"
surrealdb-protocol = { version = "0.4.0", default-features = false }
sysinfo = "0.33.0"
tempfile = "3.10.1"
thiserror = "1.0.63"
tokio = { version = "1.44.2", default-features = false }
tokio-stream = "0.1"
tokio-tungstenite = "0.28.0"
tokio-util = "0.7.11"
tracing = "0.1.40"
ulid = "1.1.0"
unicase = "2.7.0"
url = "2.5.0"
uuid = "1.17.0"
wasm-bindgen-futures = "0.4.39"
wasmtimer = { version = "0.2.0", default-features = false }
ws_stream_wasm = "0.7.4"

# used only in dev-dependencies
criterion = "0.5.1"
env_logger = "0.11.7"
flate2 = "1.0.28"
hashbrown = "0.14.5"
pprof = "0.14.0"
rstest = "0.25.0"
serial_test = "2.0.0"
temp-dir = "0.1.11"
test-log = "0.2.13"
time = "0.3.36"
tracing-subscriber = "0.3.18"
wiremock = "0.6.0"

[package]
name = "surreal"
publish = false
edition.workspace = true
version.workspace = true
rust-version.workspace = true
authors.workspace = true
description.workspace = true
repository.workspace = true
homepage.workspace = true
keywords.workspace = true
categories.workspace = true
license-file.workspace = true

[features]
# Public features
allocation-tracking = ["surrealdb/allocation-tracking"]
allocator = ["surrealdb/allocator"]
default = [
    "allocator",
    "allocation-tracking",
    "storage-mem",
    "storage-surrealkv",
    "storage-rocksdb",
    "scripting",
    "http",
]
http = ["surrealdb/http"]
jwks = ["surrealdb/jwks"]
ml = ["surrealdb/ml"]
performance-profiler = ["dep:pprof"]
scripting = ["surrealdb/scripting"]
storage-mem = ["surrealdb/kv-mem"]
storage-indxdb = ["surrealdb/kv-indxdb"]
storage-rocksdb = ["surrealdb/kv-rocksdb"]
storage-surrealkv = ["surrealdb/kv-surrealkv"]
storage-tikv = ["surrealdb/kv-tikv"]
storage-fdb = ["surrealdb/kv-fdb"]
# Commercial features
enterprise = ["surrealdb-core/enterprise"]

[dependencies]
# workspace internal dependencies
surrealdb = { workspace = true, features = [
    "protocol-http",
    "protocol-ws",
    "rustls",
] }
surrealdb-core.workspace = true

# External surreal crates
revision = { workspace = true, features = [
    "chrono",
    "geo",
    "roaring",
    "regex",
    "rust_decimal",
    "uuid",
] }

# Crates only used by the root surrealdb crate
anyhow.workspace = true
arc-swap = "1.7.1"
axum = { version = "0.8.5", features = ["tracing", "ws"] }
axum-extra = { version = "0.10.2", features = [
    "query",
    "typed-routing",
    "typed-header",
] }
axum-server = { version = "0.7.2", features = ["tls-rustls-no-provider"] }
bincode.workspace = true
console-subscriber = "0.4.1"
clap = { version = "4.4.11", features = [
    "env",
    "derive",
    "wrap_help",
    "unicode",
] }
glob = "0.3.1"
http-body = "1.0.0"
http-body-util = "0.1.1"
hyper = "1.4.1"
opentelemetry = { version = "0.24" }
opentelemetry-otlp = { version = "0.17.0", features = ["metrics"] }
opentelemetry_sdk = { version = "0.24", features = ["rt-tokio"] }
rustyline = { version = "17.0.1", features = ["derive"] }
tower = { version = "0.4.13", features = ["limit", "load-shed"] }
tower-http = { version = "0.5.2", features = [
    "trace",
    "sensitive-headers",
    "auth",
    "request-id",
    "util",
    "catch-panic",
    "cors",
    "set-header",
    "limit",
    "add-extension",
    "compression-full",
] }
tower-service = "0.3.3"
tracing-appender = "0.2.3"
tracing-opentelemetry = "0.25.0"
tracing-subscriber = { version = "0.3.18", features = ["env-filter", "json"] }
urlencoding = "2.1.3"

# Other crates
argon2.workspace = true
async-graphql = { workspace = true, default-features = false }
async-graphql-axum.workspace = true
base64.workspace = true
bytes.workspace = true
chrono.workspace = true
ciborium.workspace = true
futures.workspace = true
futures-util.workspace = true
geo = { workspace = true, default-features = false }
geo-types.workspace = true
http.workspace = true
num_cpus.workspace = true
pin-project-lite.workspace = true
rand.workspace = true
reqwest = { workspace = true, default-features = false, features = [
    "blocking",
    "gzip",
    "http2",
] }
rust_decimal.workspace = true
semver.workspace = true
serde = { workspace = true, features = ["derive"] }
serde_json.workspace = true
tempfile.workspace = true
thiserror.workspace = true
tokio = { workspace = true, features = ["macros", "signal", "tracing"] }
tokio-stream.workspace = true
tokio-tungstenite.workspace = true
tokio-util = { workspace = true, features = ["io"] }
tracing.workspace = true
uuid = { workspace = true, features = ["serde", "js", "v4", "v7"] }

# Optional crates
pprof = { workspace = true, features = [
    "flamegraph",
    "prost-codec",
], optional = true }

[target.'cfg(windows)'.dependencies]
nu-ansi-term = "0.46.0"

[target.'cfg(unix)'.dependencies]
nix = { version = "0.27.1", features = ["user"] }

[target.'cfg(unix)'.dev-dependencies]
nix = { version = "0.27.1", features = ["signal", "user"] }

[dev-dependencies]
# Crates only used by the root surrealdb crate
assert_fs = "1.0.13"
opentelemetry-proto = { version = "0.7.0", features = [
    "gen-tonic",
    "metrics",
    "logs",
] }
rcgen = "0.13.2"
tonic = "0.12.3"

# Other crates
chrono.workspace = true
env_logger.workspace = true
jsonwebtoken.workspace = true
serial_test.workspace = true
test-log = { workspace = true, features = ["trace"] }
ulid.workspace = true
wiremock.workspace = true
rstest.workspace = true

[build-dependencies]
semver.workspace = true

[package.metadata.deb]
assets = [
    [
        "target/release/surreal",
        "usr/share/surrealdb/surreal",
        "755",
    ],
    [
        "pkg/deb/README",
        "usr/share/surrealdb/README",
        "644",
    ],
]
copyright = "SurrealDB Ltd. 2022"
depends = "$auto"
extended-description = "A scalable, distributed, collaborative, document-graph database, for the realtime web."
license-file = ["LICENSE", "4"]
maintainer = "Tobie Morgan Hitchcock <tobie@surrealdb.com>"
maintainer-scripts = "pkg/deb/"
priority = "optional"
section = "utility"
systemd-units = { enable = true }

[workspace.lints.rust]
unexpected_cfgs = { level = "warn", check-cfg = [
    'cfg(docker)',
    'cfg(storage)',
] }

[workspace.lints.clippy]

# Checks for usage of `#[allow]` attribute and suggests replacing it with `#[expect]`.
# `#[expect]` attributes suppress the lint emission, but emit a warning if the expectation is unfulfilled.
# This is useful to be notified when the lint is no longer triggered.
# https://rust-lang.github.io/rust-clippy/master/#allow_attributes
# TODO(stu): We should try to replace all of these with `#[expect]` instead. Setting to `allow` for now to avoid
# more changes.
allow_attributes = "allow"

# Checks for code like `foo = bar.clone();`.
# Custom `Clone::clone_from()` or `ToOwned::clone_into` implementations allow the objects to share resources and
# therefore avoid allocations.
# https://rust-lang.github.io/rust-clippy/master/#assigning_clones
assigning_clones = "warn"

# Checks for the usage of `as _` conversion using inferred type.
# https://rust-lang.github.io/rust-clippy/master/#cloned_instead_of_copied
cloned_instead_of_copied = "warn"

# Checks for function/method calls with a mutable parameter in `debug_assert!`, `debug_assert_eq!` and
# `debug_assert_ne!` macros.
# In release builds `debug_assert!` macros are optimized out by the compiler. Therefore mutating something in a
# `debug_assert!` macro results in different behavior between a release and debug build.
# https://rust-lang.github.io/rust-clippy/master/#debug_assert_with_mut_call
debug_assert_with_mut_call = "warn"

# Denies the configured methods and functions in `clippy.toml`.
# Some methods are undesirable in certain contexts, and it’s beneficial to lint for them as needed.
# https://rust-lang.github.io/rust-clippy/master/#disallowed_methods
disallowed_methods = "warn"

# Checks for impls of `From<..>` that contain `panic!()` or `unwrap()`
# TryFrom should be used if there’s a possibility of failure.
# https://rust-lang.github.io/rust-clippy/master/#fallible_impl_from
fallible_impl_from = "warn"

# Checks for usage of `.get().unwrap()` (or `.get_mut().unwrap()`) on a standard library type which implements Index.
# Using the Index trait ([]) is more clear and more concise.
# https://rust-lang.github.io/rust-clippy/master/#get_unwrap
get_unwrap = "warn"

# Checks for the usage of `_.to_owned()`, `vec.to_vec()`, or similar when calling `_.clone()` would be clearer.
# https://rust-lang.github.io/rust-clippy/master/#implicit_clone
implicit_clone = "warn"

# Checks for usage of `.to_string()` on an `&&T` where `T` implements `ToString` directly (like `&&str` or `&&String`).
# This bypasses the specialized implementation of ToString and instead goes through the more expensive string
# formatting facilities.
# https://rust-lang.github.io/rust-clippy/master/#inefficient_to_string
inefficient_to_string = "warn"

# Checks for whole number float literals that cannot be represented as the underlying type without loss.
# If the value was intended to be exact, it will not be. This may be especially surprising when the lost precision
# is to the left of the decimal point.
# https://rust-lang.github.io/rust-clippy/master/#lossy_float_literal
lossy_float_literal = "warn"

# Checks for functions that are declared `async` but have no `.await`s inside of them.
# Async functions with no async code create overhead, both mentally and computationally.
# https://rust-lang.github.io/rust-clippy/master/#unused_async
#
# SurrealDB relies on async functions in the AST parser and executor to avoid stack overflows.
# Warning or denying this lint can cause unexpected errors.
unused_async = "allow"

# Profiles
[profile.release]
codegen-units = 1
lto = true
opt-level = 3
panic = 'abort'
strip = true

[profile.bench]
strip = false

[profile.make]
inherits = "dev"

[profile.profiling]
debug = true
inherits = "release"
strip = false

[lib]
name = "surreal"
path = "src/lib.rs"<|MERGE_RESOLUTION|>--- conflicted
+++ resolved
@@ -33,8 +33,7 @@
 dmp = "0.2.3"
 indxdb = "0.6.0"
 lexicmp = "0.2.0"
-<<<<<<< HEAD
-revision = { version = "0.11.0", features = [
+revision = { version = "0.13.0", features = [
     "chrono",
     "geo",
     "roaring",
@@ -42,9 +41,6 @@
     "rust_decimal",
     "uuid",
 ] }
-=======
-revision = "0.13.0"
->>>>>>> f4893ac5
 storekey = { version = "0.8.0", features = ["uuid"] }
 surrealkv = { version = "0.9.1" }
 surrealml = { version = "0.1.9", package = "surrealml-core", features = [
