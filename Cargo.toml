[workspace]
members = [
    ".",
    "crates/core",
    "crates/sdk",
    "crates/server",
    "crates/types",
    "crates/types-derive",
    "crates/surrealism/surrealism",
    "crates/surrealism/surrealism-cli",
    "crates/surrealism/surrealism-macros",
    "crates/surrealism/surrealism-runtime",
    "crates/surrealism/surrealism-types",
    "crates/surrealism/demo"
]

[workspace.package]
authors = ["Tobie Morgan Hitchcock <tobie@surrealdb.com>"]
edition = "2024"
license-file = "LICENSE"
publish = false
version = "3.0.0-alpha.13"
rust-version = "1.87.0"
description = "A scalable, distributed, collaborative, document-graph database, for the realtime web"
repository = "https://github.com/surrealdb/surrealdb"
homepage = "https://github.com/surrealdb/surrealdb"
keywords = [
    "database",
    "embedded-database",
    "key-value",
    "key-value-store",
    "kv-store",
]
categories = ["database-implementations", "data-structures", "embedded"]

[workspace.dependencies]
# workspace internal dependencies
surrealdb = { version = "=3.0.0-alpha.13", path = "crates/sdk" }
surrealdb-core = { version = "=3.0.0-alpha.13", path = "crates/core", default-features = false }
surrealdb-macros = { version = "=3.0.0-alpha.13", path = "crates/macros" }
surrealdb-server = { version = "=3.0.0-alpha.13", path = "crates/server", default-features = false }
surrealdb-types = { version = "=3.0.0-alpha.13", path = "crates/types" }
surrealdb-types-derive = { version = "=3.0.0-alpha.13", path = "crates/types-derive" }
surrealism = { version = "=0.1.1", path = "crates/surrealism/surrealism" }
surrealism-cli = { version = "=0.1.1", path = "crates/surrealism/surrealism-cli" }
surrealism-macros = { version = "=0.1.1", path = "crates/surrealism/surrealism-macros", default-features = false }
surrealism-runtime = { version = "=0.1.1", path = "crates/surrealism/surrealism-runtime" }
surrealism-types = { version = "=0.1.1", path = "crates/surrealism/surrealism-types", default-features = false }

# External surreal crates
affinitypool = "0.4.0"
dmp = "0.2.3"
indxdb = "0.9.0"
lexicmp = "0.2.0"
revision = { version = "0.14.0", features = [
    "chrono",
    "geo",
    "roaring",
    "regex",
    "rust_decimal",
    "uuid",
] }
<<<<<<< HEAD
storekey = { version = "0.8.1", features = ["uuid"] }
#surrealkv = { version = "0.13.0" }
surrealkv = { git = "https://github.com/surrealdb/surrealkv", hash = "3504c0d" }
=======
storekey = { version = "0.9.0", features = ["uuid"] }
surrealkv = { version = "0.9.1" }
>>>>>>> 021bc7fb
surrealml = { version = "0.1.9", package = "surrealml-core", features = [
    "dynamic",
] }
surrealmx = "0.14.1"
trice = "0.4.0"
vart = "0.9.3"
## Maintained by @Delskayn
js = { version = "0.9.0", package = "rquickjs" }
reblessive = "0.4.3"
## Maintained by @rushmorem
ipnet = "2.11.0"
serde-content = "0.1.0"

# External Kv stores
foundationdb = { version = "0.9.2", default-features = false, features = [
    "embedded-fdb-include",
    "fdb-7_3",
] }
rocksdb = { version = "0.24.0-surreal.1", package = "surrealdb-rocksdb", features = ["lz4", "snappy"] }

# Managed by surreal but mostly external code
tikv = { version = "0.3.0-surreal.3", default-features = false, package = "surrealdb-tikv-client" }

# Other crates
addr = { version = "0.15.6", default-features = false, features = ["std"] }
ahash = "0.8.12"
ammonia = "4.0.0"
anyhow = "1.0.100"
arbitrary = "1.3.2"
argon2 = "0.5.2"
arrayvec = "0.7.6"
async-channel = "2.3.1"
async-executor = "1.13.1"
async-graphql = { version = "7.0.17", default-features = false, features = ["custom-error-conversion"] }
async-graphql-axum = "7.0.17"
async-trait = "0.1.88"
base64 = "0.21.5"
bcrypt = "0.15.0"
bincode = "1.3.3"
blake3 = "1.5.3"
bytes = "1.5.0"
castaway = "0.2.3"
chrono = "0.4.38"
ciborium = "0.2.1"
dashmap = "6.1.0"
deunicode = "1.6.1"
ext-sort = "^0.1.4"
fastnum = "0.3.2"
flatbuffers = { version = "25.2.10", features = ["serde"] }
fst = "0.4.7"
futures = "0.3.30"
futures-util = "0.3.30"
fuzzy-matcher = "0.3.7"
geo = { version = "0.28.0", default-features = false }
geo-types = "0.7.13"
getrandom = "0.3.2"
hex = "0.4.3"
http = "1.1.0"
humantime = "2.3.0"
indexmap = "2.1.0"
jemallocator = { version = "0.6.0", package = "tikv-jemallocator" }
jsonwebtoken = "9.3.0"
linfa-linalg = "=0.2.1"
md-5 = "0.10.6"
nanoid = "0.4.0"
native-tls = "0.2.11"
ndarray = "=0.16.1"
ndarray-stats = "=0.6.0"
num-traits = "0.2.18"
num_cpus = "1.16.0"
object_store = "0.12.0"
parking_lot = "0.12.3"
path-clean = "1.0.1"
pbkdf2 = "0.12.2"
## TODO: Look at dependency, 3 year old, unmaintained, no license specified.
pharos = "0.5.3"
phf = "0.11.2"
pin-project-lite = "0.2.13"
quick_cache = "0.6.12"
# TODO: Look at use of this dependency. Last update was 4 years ago and it is unmaintained
radix_trie = "0.2.1"
rand = "0.8.5"
rayon = "1.10.0"
regex = "1.10.6"
regex-syntax = "0.8.4"
reqwest = { version = "0.12.7", default-features = false }
ring = "0.17.13"
roaring = "0.11.2"
rustls = { version = "0.23.12", default-features = false }
rust_decimal = { version = "1.39.0" }
rust-s3 = "0.35.1"
# TODO: Look at dependency, 5 years old seems unmaintained.
rust-stemmers = "1.2.0"
scrypt = "0.11.0"
semver = "1.0.27"
serde = "1.0.209"
serde_json = "1.0.145"
sha1 = "0.10.6"
sha2 = "0.10.8"
snap = "1.1.0"
strsim = "0.11.1"
subtle = "2.6"
surrealdb-protocol = { version = "0.6.0", default-features = false }
sysinfo = "0.33.0"
tempfile = "3.10.1"
thiserror = "1.0.63"
tokio = { version = "1.44.2", default-features = false }
tokio-stream = "0.1"
tokio-tungstenite = "0.28.0"
tokio-util = "0.7.11"
tracing = "0.1.40"
ulid = "1.1.0"
unicase = "2.7.0"
url = "2.5.0"
uuid = "1.17.0"
wasm-bindgen-futures = "0.4.39"
wasmtimer = { version = "0.2.0", default-features = false }
ws_stream_wasm = "0.7.4"

# used only in dev-dependencies
criterion = "0.5.1"
env_logger = "0.11.7"
flate2 = "1.0.28"
hashbrown = "0.14.5"
pprof = "0.14.0"
rstest = "0.25.0"
serial_test = "3.2.0"
temp-dir = "0.1.11"
test-log = "0.2.13"
time = "0.3.36"
tracing-subscriber = "0.3.18"
wiremock = "0.6.0"

# Surrealism specific dependencies
clap = { version = "4.5.40", features = ["derive"] }
toml = "0.8.10"
tar = "0.4.40"
zstd = "0.13.0"
wasmtime = { version = "34.0.1", default-features = false, features = ["cranelift", "winch"] }
wasmtime-wasi = "34.0.1"
walrus = "0.20.3"
wasm-opt = "0.116.0"
candle-core = "0.9.1"

[package]
name = "surreal"
publish = false
edition.workspace = true
version.workspace = true
rust-version.workspace = true
authors.workspace = true
description.workspace = true
repository.workspace = true
homepage.workspace = true
keywords.workspace = true
categories.workspace = true
license-file.workspace = true

[features]
default = [
    "allocator",
    "allocation-tracking",
    "storage-mem",
    "storage-surrealkv",
    "storage-rocksdb",
    #"storage-tikv",
    "scripting",
    "http",
    "surrealism",
]

allocator = ["surrealdb-server/allocator"]
allocation-tracking = ["surrealdb-server/allocation-tracking"]
http = ["surrealdb-server/http"]
jwks = ["surrealdb-server/jwks"]
ml = ["surrealdb-server/ml"]
scripting = ["surrealdb-server/scripting"]
surrealism = ["surrealdb-server/surrealism"]
storage-mem = ["surrealdb-server/storage-mem"]
storage-surrealkv = ["surrealdb-server/storage-surrealkv"]
storage-rocksdb = ["surrealdb-server/storage-rocksdb"]

[dependencies]
# workspace internal dependencies
surrealdb = { workspace = true, features = [
    "protocol-http",
    "protocol-ws",
    "rustls",
] }
surrealdb-core.workspace = true
surrealdb-server.workspace = true
surrealdb-types.workspace = true

[target.'cfg(unix)'.dev-dependencies]
nix = { version = "0.27.1", features = ["signal", "user"] }

[dev-dependencies]
assert_fs = "1.0.13"
chrono.workspace = true
ciborium.workspace = true
futures.workspace = true
futures-util.workspace = true
http.workspace = true
jsonwebtoken.workspace = true
rand.workspace = true
rcgen = "0.13.2"
reqwest = { workspace = true, default-features = false, features = [
    "blocking",
    "gzip",
    "http2",
] }
serde = { workspace = true, features = ["derive"] }
serde_json.workspace = true
surrealdb-types.workspace = true
test-log = { workspace = true, features = ["trace"] }
thiserror.workspace = true
tempfile.workspace = true
tokio = { workspace = true, features = ["macros", "signal", "tracing"] }
tokio-stream.workspace = true
tokio-tungstenite.workspace = true
tracing.workspace = true
ulid.workspace = true

[build-dependencies]
semver.workspace = true

[package.metadata.deb]
assets = [
    [
        "target/release/surreal",
        "usr/share/surrealdb/surreal",
        "755",
    ],
    [
        "pkg/deb/README",
        "usr/share/surrealdb/README",
        "644",
    ],
]
copyright = "SurrealDB Ltd. 2022"
depends = "$auto"
extended-description = "A scalable, distributed, collaborative, document-graph database, for the realtime web."
license-file = ["LICENSE", "4"]
maintainer = "Tobie Morgan Hitchcock <tobie@surrealdb.com>"
maintainer-scripts = "pkg/deb/"
priority = "optional"
section = "utility"
systemd-units = { enable = true }

[workspace.lints.rust]
unexpected_cfgs = { level = "warn", check-cfg = [
    'cfg(docker)',
    'cfg(storage)',
] }

[workspace.lints.clippy]

# Checks for usage of `#[allow]` attribute and suggests replacing it with `#[expect]`.
# `#[expect]` attributes suppress the lint emission, but emit a warning if the expectation is unfulfilled.
# This is useful to be notified when the lint is no longer triggered.
# https://rust-lang.github.io/rust-clippy/master/#allow_attributes
# TODO(stu): We should try to replace all of these with `#[expect]` instead. Setting to `allow` for now to avoid
# more changes.
allow_attributes = "allow"

# Checks for code like `foo = bar.clone();`.
# Custom `Clone::clone_from()` or `ToOwned::clone_into` implementations allow the objects to share resources and
# therefore avoid allocations.
# https://rust-lang.github.io/rust-clippy/master/#assigning_clones
assigning_clones = "warn"

# This lint allows boolean comparisons in assert-like macros.
# It is fine to use `assert_eq!(val, true)` in tests and is often more readable than `assert!(val)`.
# https://rust-lang.github.io/rust-clippy/master/#bool_assert_comparison
bool_assert_comparison = "allow"

# Checks for the usage of `as _` conversion using inferred type.
# https://rust-lang.github.io/rust-clippy/master/#cloned_instead_of_copied
cloned_instead_of_copied = "warn"

# Checks for function/method calls with a mutable parameter in `debug_assert!`, `debug_assert_eq!` and
# `debug_assert_ne!` macros.
# In release builds `debug_assert!` macros are optimized out by the compiler. Therefore mutating something in a
# `debug_assert!` macro results in different behavior between a release and debug build.
# https://rust-lang.github.io/rust-clippy/master/#debug_assert_with_mut_call
debug_assert_with_mut_call = "warn"

# Denies the configured methods and functions in `clippy.toml`.
# Some methods are undesirable in certain contexts, and it’s beneficial to lint for them as needed.
# https://rust-lang.github.io/rust-clippy/master/#disallowed_methods
disallowed_methods = "warn"

# Checks for impls of `From<..>` that contain `panic!()` or `unwrap()`
# TryFrom should be used if there’s a possibility of failure.
# https://rust-lang.github.io/rust-clippy/master/#fallible_impl_from
fallible_impl_from = "warn"

# Checks for usage of `.get().unwrap()` (or `.get_mut().unwrap()`) on a standard library type which implements Index.
# Using the Index trait ([]) is more clear and more concise.
# https://rust-lang.github.io/rust-clippy/master/#get_unwrap
get_unwrap = "warn"

# Checks for the usage of `_.to_owned()`, `vec.to_vec()`, or similar when calling `_.clone()` would be clearer.
# https://rust-lang.github.io/rust-clippy/master/#implicit_clone
implicit_clone = "warn"

# Checks for usage of `.to_string()` on an `&&T` where `T` implements `ToString` directly (like `&&str` or `&&String`).
# This bypasses the specialized implementation of ToString and instead goes through the more expensive string
# formatting facilities.
# https://rust-lang.github.io/rust-clippy/master/#inefficient_to_string
inefficient_to_string = "warn"

# Checks for whole number float literals that cannot be represented as the underlying type without loss.
# If the value was intended to be exact, it will not be. This may be especially surprising when the lost precision
# is to the left of the decimal point.
# https://rust-lang.github.io/rust-clippy/master/#lossy_float_literal
lossy_float_literal = "warn"

# Checks for functions that are declared `async` but have no `.await`s inside of them.
# Async functions with no async code create overhead, both mentally and computationally.
# https://rust-lang.github.io/rust-clippy/master/#unused_async
#
# SurrealDB relies on async functions in the AST parser and executor to avoid stack overflows.
# Warning or denying this lint can cause unexpected errors.
unused_async = "allow"

# Checks for `.unwrap()` or `.unwrap_err()` calls on Results and `.unwrap()` call on `Option`s.
# https://rust-lang.github.io/rust-clippy/master/index.html#unwrap_used
unwrap_used = "warn"

# Profiles
[profile.release]
codegen-units = 1
lto = true
opt-level = 3
panic = 'abort'
strip = true

[profile.bench]
strip = false

[profile.make]
inherits = "dev"

[profile.profiling]
debug = true
inherits = "release"
strip = false<|MERGE_RESOLUTION|>--- conflicted
+++ resolved
@@ -60,14 +60,9 @@
     "rust_decimal",
     "uuid",
 ] }
-<<<<<<< HEAD
-storekey = { version = "0.8.1", features = ["uuid"] }
+storekey = { version = "0.9.0", features = ["uuid"] }
 #surrealkv = { version = "0.13.0" }
 surrealkv = { git = "https://github.com/surrealdb/surrealkv", hash = "3504c0d" }
-=======
-storekey = { version = "0.9.0", features = ["uuid"] }
-surrealkv = { version = "0.9.1" }
->>>>>>> 021bc7fb
 surrealml = { version = "0.1.9", package = "surrealml-core", features = [
     "dynamic",
 ] }
