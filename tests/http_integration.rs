--- conflicted
+++ resolved
@@ -1730,7 +1730,82 @@
 	}
 
 	#[test(tokio::test)]
-<<<<<<< HEAD
+	async fn signup_mal() -> Result<(), Box<dyn std::error::Error>> {
+		let (addr, _server) = common::start_server_with_defaults().await.unwrap();
+		let rpc_url = &format!("http://{addr}/rpc");
+
+		let ns = Ulid::new().to_string();
+		let db = Ulid::new().to_string();
+
+		// Prepare HTTP client
+		let mut headers = reqwest::header::HeaderMap::new();
+		headers.insert("surreal-ns", ns.parse()?);
+		headers.insert("surreal-db", db.parse()?);
+		headers.insert(header::ACCEPT, "application/surrealdb".parse()?);
+		headers.insert(header::CONTENT_TYPE, "application/surrealdb".parse()?);
+		let client = reqwest::Client::builder()
+			.connect_timeout(Duration::from_millis(10))
+			.default_headers(headers)
+			.build()?;
+
+		// Define a record access method
+		{
+			let res = client
+				.post(format!("http://{addr}/sql"))
+				.basic_auth(USER, Some(PASS))
+				.body(
+					r#"
+					DEFINE ACCESS user ON DATABASE TYPE RECORD
+						SIGNUP ( CREATE user SET email = $email, pass = crypto::argon2::generate($pass) )
+						SIGNIN ( SELECT * FROM user WHERE email = $email AND crypto::argon2::compare(pass, $pass) )
+						DURATION FOR SESSION 12h
+					;
+				"#,
+				)
+				.send()
+				.await?;
+			assert!(res.status().is_success(), "body: {}", res.text().await?);
+		}
+
+		{
+			let mut request = sql::Object::default();
+			request.insert("method".to_string(), "signup".into());
+
+			let stmt: sql::Statement = {
+				let mut tmp = sql::statements::CreateStatement::default();
+				let rid = sql::thing("foo:42").unwrap();
+				let mut tmp_values = sql::Values::default();
+				tmp_values.0 = vec![rid.into()];
+				tmp.what = tmp_values;
+				sql::Statement::Create(tmp)
+			};
+
+			let mut obj = sql::Object::default();
+			obj.insert("email".to_string(), sql::Value::Query(stmt.into()));
+			obj.insert("pass".to_string(), "foo".into());
+			request.insert(
+				"params".to_string(),
+				sql::Value::Array(vec![sql::Value::Object(obj)].into()),
+			);
+
+			let req: sql::Value = sql::Value::Object(request);
+
+			let req = sql::serde::serialize(&req).unwrap();
+
+			let res = client.post(rpc_url).body(req).send().await?;
+
+			let body = res.text().await?;
+
+			assert!(
+				body.contains("Found a non-computed value where they are not allowed"),
+				"{body:?}"
+			);
+		}
+
+		Ok(())
+	}
+
+	#[test(tokio::test)]
 	async fn http_capabilities() {
 		use tokio::time;
 		// Deny some
@@ -1929,80 +2004,4 @@
 				.await;
 			assert!(res.is_err(), "Request to \"/rpc\" endpoint unexpectedly succeeded")
 		}
-=======
-	async fn signup_mal() -> Result<(), Box<dyn std::error::Error>> {
-		let (addr, _server) = common::start_server_with_defaults().await.unwrap();
-		let rpc_url = &format!("http://{addr}/rpc");
-
-		let ns = Ulid::new().to_string();
-		let db = Ulid::new().to_string();
-
-		// Prepare HTTP client
-		let mut headers = reqwest::header::HeaderMap::new();
-		headers.insert("surreal-ns", ns.parse()?);
-		headers.insert("surreal-db", db.parse()?);
-		headers.insert(header::ACCEPT, "application/surrealdb".parse()?);
-		headers.insert(header::CONTENT_TYPE, "application/surrealdb".parse()?);
-		let client = reqwest::Client::builder()
-			.connect_timeout(Duration::from_millis(10))
-			.default_headers(headers)
-			.build()?;
-
-		// Define a record access method
-		{
-			let res = client
-				.post(format!("http://{addr}/sql"))
-				.basic_auth(USER, Some(PASS))
-				.body(
-					r#"
-					DEFINE ACCESS user ON DATABASE TYPE RECORD
-						SIGNUP ( CREATE user SET email = $email, pass = crypto::argon2::generate($pass) )
-						SIGNIN ( SELECT * FROM user WHERE email = $email AND crypto::argon2::compare(pass, $pass) )
-						DURATION FOR SESSION 12h
-					;
-				"#,
-				)
-				.send()
-				.await?;
-			assert!(res.status().is_success(), "body: {}", res.text().await?);
-		}
-
-		{
-			let mut request = sql::Object::default();
-			request.insert("method".to_string(), "signup".into());
-
-			let stmt: sql::Statement = {
-				let mut tmp = sql::statements::CreateStatement::default();
-				let rid = sql::thing("foo:42").unwrap();
-				let mut tmp_values = sql::Values::default();
-				tmp_values.0 = vec![rid.into()];
-				tmp.what = tmp_values;
-				sql::Statement::Create(tmp)
-			};
-
-			let mut obj = sql::Object::default();
-			obj.insert("email".to_string(), sql::Value::Query(stmt.into()));
-			obj.insert("pass".to_string(), "foo".into());
-			request.insert(
-				"params".to_string(),
-				sql::Value::Array(vec![sql::Value::Object(obj)].into()),
-			);
-
-			let req: sql::Value = sql::Value::Object(request);
-
-			let req = sql::serde::serialize(&req).unwrap();
-
-			let res = client.post(rpc_url).body(req).send().await?;
-
-			let body = res.text().await?;
-
-			assert!(
-				body.contains("Found a non-computed value where they are not allowed"),
-				"{body:?}"
-			);
-		}
-
-		Ok(())
->>>>>>> a920ed4d
-	}
 }