--- conflicted
+++ resolved
@@ -897,17 +897,13 @@
 	socket_permanent.send_message_signin(USER, PASS, None, None, None).await?;
 	// Specify a namespace and database
 	socket_permanent.send_message_use(Some(NS), Some(DB)).await?;
-<<<<<<< HEAD
-
-	// Configure Live Queries
-	if FFLAGS.change_feed_live_queries.enabled() {
-		setup_live_queries(&socket_permanent).await;
-	}
-
-	// Setup the scope
-=======
+
+    // Configure Live Queries
+    if FFLAGS.change_feed_live_queries.enabled() {
+        setup_live_queries(&socket_permanent).await;
+    }
+
 	// Define a user record access method
->>>>>>> 23653e5f
 	socket_permanent
 		.send_message_query(
 			r#"
@@ -1579,17 +1575,6 @@
 	server.finish().unwrap();
 }
 
-<<<<<<< HEAD
-async fn setup_live_queries(socket: &Socket) {
-	let res = socket
-		.send_request("query", json!(["DEFINE TABLE tester CHANGEFEED 10m INCLUDE ORIGINAL"]))
-		.await
-		.unwrap();
-	assert!(res.is_object(), "result: {:?}", res);
-	assert!(res["result"].is_array(), "result: {:?}", res);
-	let res = res["result"].as_array().unwrap();
-	assert_eq!(res.len(), 1, "result: {:?}", res);
-=======
 #[test(tokio::test)]
 async fn temporary_directory() {
 	// Setup database server
@@ -1631,5 +1616,15 @@
 	server.finish().unwrap();
 	// Cleanup
 	temp_dir.close().unwrap();
->>>>>>> 23653e5f
+}
+
+async fn setup_live_queries(socket: &Socket) {
+	let res = socket
+		.send_request("query", json!(["DEFINE TABLE tester CHANGEFEED 10m INCLUDE ORIGINAL"]))
+		.await
+		.unwrap();
+	assert!(res.is_object(), "result: {:?}", res);
+	assert!(res["result"].is_array(), "result: {:?}", res);
+	let res = res["result"].as_array().unwrap();
+	assert_eq!(res.len(), 1, "result: {:?}", res);
 }