use super::common::{self, Format, Socket, DB, NS, PASS, USER};
use assert_fs::TempDir;
use serde_json::json;
use std::future::Future;
use std::pin::Pin;
use std::time::Duration;
use test_log::test;

#[test(tokio::test)]
async fn ping() -> Result<(), Box<dyn std::error::Error>> {
	// Setup database server
	let (addr, mut server) = common::start_server_with_defaults().await.unwrap();
	// Connect to WebSocket
	let socket = Socket::connect(&addr, SERVER, FORMAT).await?;
	// Send INFO command
	let res = socket.send_request("ping", json!([])).await;
	assert!(res.is_ok(), "result: {res:?}");
	let res = res.unwrap();
	assert!(res.is_object(), "result: {res:?}");
	let res = res.as_object().unwrap();
	assert!(res.keys().all(|k| ["id", "result"].contains(&k.as_str())), "result: {res:?}");
	// Test passed
	server.finish().unwrap();
	Ok(())
}

#[test(tokio::test)]
async fn info() -> Result<(), Box<dyn std::error::Error>> {
	// Setup database server
	let (addr, mut server) = common::start_server_with_defaults().await.unwrap();
	// Connect to WebSocket
	let mut socket = Socket::connect(&addr, SERVER, FORMAT).await?;
	// Authenticate the connection
	socket.send_message_signin(USER, PASS, None, None, None).await?;
	// Specify a namespace and database
	socket.send_message_use(Some(NS), Some(DB)).await?;
	// Define a user table
	socket.send_message_query("DEFINE TABLE user PERMISSIONS FULL").await?;
	// Define a user record access method
	socket
		.send_message_query(
			r#"
			DEFINE ACCESS user ON DATABASE TYPE RECORD
				SIGNUP ( CREATE user SET user = $user, pass = crypto::argon2::generate($pass) )
				SIGNIN ( SELECT * FROM user WHERE user = $user AND crypto::argon2::compare(pass, $pass) )
				DURATION FOR SESSION 24h
			;
			"#,
		)
		.await?;
	// Create a user record
	socket
		.send_message_query(
			r#"
			CREATE user CONTENT {
				user: 'user',
				pass: crypto::argon2::generate('pass')
			};
			"#,
		)
		.await?;
	// Sign in as record user
	socket.send_message_signin("user", "pass", Some(NS), Some(DB), Some("user")).await?;
	// Send INFO command
	let res = socket.send_request("info", json!([])).await?;
	assert!(res["result"].is_object(), "result: {res:?}");
	let res = res["result"].as_object().unwrap();
	assert_eq!(res["user"], "user", "result: {res:?}");
	// Test passed
	server.finish().unwrap();
	Ok(())
}

#[test(tokio::test)]
async fn signup() -> Result<(), Box<dyn std::error::Error>> {
	// Setup database server
	let (addr, mut server) = common::start_server_with_defaults().await.unwrap();
	// Connect to WebSocket
	let mut socket = Socket::connect(&addr, SERVER, FORMAT).await?;
	// Authenticate the connection
	socket.send_message_signin(USER, PASS, None, None, None).await?;
	// Specify a namespace and database
	socket.send_message_use(Some(NS), Some(DB)).await?;
	// Define a user record access method
	socket
		.send_message_query(
			r#"
			DEFINE ACCESS user ON DATABASE TYPE RECORD
				SIGNUP ( CREATE user SET email = $email, pass = crypto::argon2::generate($pass) )
				SIGNIN ( SELECT * FROM user WHERE email = $email AND crypto::argon2::compare(pass, $pass) )
				DURATION FOR SESSION 24h
			;"#,
		)
		.await?;
	// Send SIGNUP command
	let res = socket
		.send_request(
			"signup",
			json!([{
				"ns": NS,
				"db": DB,
				"ac": "user",
				"email": "email@email.com",
				"pass": "pass",
			}]),
		)
		.await;
	assert!(res.is_ok(), "result: {res:?}");
	let res = res.unwrap();
	assert!(res.is_object(), "result: {res:?}");
	let res = res.as_object().unwrap();
	// Verify response contains no error
	assert!(res.keys().all(|k| ["id", "result"].contains(&k.as_str())), "result: {res:?}");
	// Verify it returns a token
	assert!(res["result"].is_string(), "result: {res:?}");
	let res = res["result"].as_str().unwrap();
	assert!(res.starts_with("eyJ0eXAiOiJKV1QiLCJhbGciOiJIUzUxMiJ9"), "result: {res}");
	// Test passed
	server.finish().unwrap();
	Ok(())
}

#[test(tokio::test)]
async fn signin() -> Result<(), Box<dyn std::error::Error>> {
	// Setup database server
	let (addr, mut server) = common::start_server_with_defaults().await.unwrap();
	// Connect to WebSocket
	let mut socket = Socket::connect(&addr, SERVER, FORMAT).await?;
	// Authenticate the connection
	socket.send_message_signin(USER, PASS, None, None, None).await?;
	// Specify a namespace and database
	socket.send_message_use(Some(NS), Some(DB)).await?;
	// Define a user record access method
	socket
		.send_message_query(
			r#"
			DEFINE ACCESS user ON DATABASE TYPE RECORD
				SIGNUP ( CREATE user SET email = $email, pass = crypto::argon2::generate($pass) )
				SIGNIN ( SELECT * FROM user WHERE email = $email AND crypto::argon2::compare(pass, $pass) )
				DURATION FOR SESSION 24h
			;"#,
		)
		.await?;
	// Send SIGNUP command
	let res = socket
		.send_request(
			"signup",
			json!(
				[{
					"ns": NS,
					"db": DB,
					"ac": "user",
					"email": "email@email.com",
					"pass": "pass",
				}]
			),
		)
		.await;
	assert!(res.is_ok(), "result: {res:?}");
	let res = res.unwrap();
	assert!(res.is_object(), "result: {res:?}");
	let res = res.as_object().unwrap();
	// Verify response contains no error
	assert!(res.keys().all(|k| ["id", "result"].contains(&k.as_str())), "result: {res:?}");
	// Verify it returns a token
	assert!(res["result"].is_string(), "result: {res:?}");
	let res = res["result"].as_str().unwrap();
	assert!(res.starts_with("eyJ0eXAiOiJKV1QiLCJhbGciOiJIUzUxMiJ9"), "result: {res}");
	// Send SIGNIN command
	let res = socket
		.send_request(
			"signin",
			json!(
			[{
				"ns": NS,
				"db": DB,
				"ac": "user",
				"email": "email@email.com",
				"pass": "pass",
			}]),
		)
		.await;
	assert!(res.is_ok(), "result: {res:?}");
	let res = res.unwrap();
	assert!(res.is_object(), "result: {res:?}");
	let res = res.as_object().unwrap();
	// Verify response contains no error
	assert!(res.keys().all(|k| ["id", "result"].contains(&k.as_str())), "result: {res:?}");
	// Verify it returns a token
	assert!(res["result"].is_string(), "result: {res:?}");
	let res = res["result"].as_str().unwrap();
	assert!(res.starts_with("eyJ0eXAiOiJKV1QiLCJhbGciOiJIUzUxMiJ9"), "result: {res}");
	// Test passed
	server.finish().unwrap();
	Ok(())
}

#[test(tokio::test)]
async fn invalidate() -> Result<(), Box<dyn std::error::Error>> {
	// Setup database server
	let (addr, mut server) = common::start_server_with_defaults().await.unwrap();
	// Connect to WebSocket
	let mut socket = Socket::connect(&addr, SERVER, FORMAT).await?;
	// Authenticate the connection
	socket.send_message_signin(USER, PASS, None, None, None).await?;
	// Specify a namespace and database
	socket.send_message_use(Some(NS), Some(DB)).await?;
	// Verify we have an authenticated session
	let res = socket.send_message_query("DEFINE NAMESPACE test").await?;
	assert_eq!(res[0]["status"], "OK", "result: {res:?}");
	// Send INVALIDATE command
	socket.send_request("invalidate", json!([])).await?;
	// Verify we have an invalidated session
<<<<<<< HEAD
	let res = socket.send_message_query("DEFINE NAMESPACE test").await?;
	assert_eq!(res[0]["status"], "ERR", "result: {res:?}");
	assert_eq!(
		res[0]["result"], "IAM error: Not enough permissions to perform this action",
		"result: {res:?}"
=======
	let res = socket.send_request("query", json!(["DEFINE NAMESPACE test"])).await?;
	assert_eq!(
		res["error"]["message"],
		"There was a problem with the database: IAM error: Not enough permissions to perform this action",
		"result: {:?}", res
>>>>>>> a5a35450
	);
	// Test passed
	server.finish().unwrap();
	Ok(())
}

#[test(tokio::test)]
async fn authenticate() -> Result<(), Box<dyn std::error::Error>> {
	// Setup database server
	let (addr, mut server) = common::start_server_with_defaults().await.unwrap();
	// Connect to WebSocket
	let mut socket = Socket::connect(&addr, SERVER, FORMAT).await?;
	// Authenticate the connection
	let token = socket.send_message_signin(USER, PASS, None, None, None).await?;
	// Disconnect the connection
	socket.close().await?;
	// Connect to WebSocket
	let mut socket = Socket::connect(&addr, SERVER, FORMAT).await?;
	// Send AUTHENTICATE command
	socket.send_request("authenticate", json!([token,])).await?;
	// Verify we have an authenticated session
	let res = socket.send_message_query("DEFINE NAMESPACE test").await?;
	assert_eq!(res[0]["status"], "OK", "result: {res:?}");
	// Test passed
	server.finish().unwrap();
	Ok(())
}

#[test(tokio::test)]
async fn letset() -> Result<(), Box<dyn std::error::Error>> {
	// Setup database server
	let (addr, mut server) = common::start_server_with_defaults().await.unwrap();
	// Connect to WebSocket
	let mut socket = Socket::connect(&addr, SERVER, FORMAT).await?;
	// Authenticate the connection
	socket.send_message_signin(USER, PASS, None, None, None).await?;
	// Specify a namespace and database
	socket.send_message_use(Some(NS), Some(DB)).await?;
	// Send LET command
	socket.send_request("let", json!(["let_var", "let_value",])).await?;
	// Send SET command
	socket.send_request("set", json!(["set_var", "set_value",])).await?;
	// Verify the variables are set
	let res = socket.send_message_query("SELECT * FROM $let_var, $set_var").await?;
	assert_eq!(res[0]["result"], json!(["let_value", "set_value"]), "result: {res:?}");
	server.finish().unwrap();
	Ok(())
}

#[test(tokio::test)]
async fn unset() -> Result<(), Box<dyn std::error::Error>> {
	// Setup database server
	let (addr, mut server) = common::start_server_with_defaults().await.unwrap();
	// Connect to WebSocket
	let mut socket = Socket::connect(&addr, SERVER, FORMAT).await?;
	// Authenticate the connection
	socket.send_message_signin(USER, PASS, None, None, None).await?;
	// Specify a namespace and database
	socket.send_message_use(Some(NS), Some(DB)).await?;
	// Send LET command
	socket.send_request("let", json!(["let_var", "let_value",])).await?;
	// Verify the variable is set
	let res = socket.send_message_query("SELECT * FROM $let_var").await?;
	assert_eq!(res[0]["result"], json!(["let_value"]), "result: {res:?}");
	// Send UNSET command
	socket.send_request("unset", json!(["let_var",])).await?;
	// Verify the variable is unset
	let res = socket.send_message_query("SELECT * FROM $let_var").await?;
	assert_eq!(res[0]["result"], json!([null]), "result: {res:?}");
	// Test passed
	server.finish().unwrap();
	Ok(())
}

#[test(tokio::test)]
async fn select() -> Result<(), Box<dyn std::error::Error>> {
	// Setup database server
	let (addr, mut server) = common::start_server_with_defaults().await.unwrap();
	// Connect to WebSocket
	let mut socket = Socket::connect(&addr, SERVER, FORMAT).await?;
	// Authenticate the connection
	socket.send_message_signin(USER, PASS, None, None, None).await?;
	// Specify a namespace and database
	socket.send_message_use(Some(NS), Some(DB)).await?;
	// Create a test record
	socket.send_message_query("CREATE tester SET name = 'foo', value = 'bar'").await?;
	// Send SELECT command
	let res = socket.send_request("select", json!(["tester",])).await?;
	assert!(res.is_object(), "result: {res:?}");
	assert!(res["result"].is_array(), "result: {res:?}");
	let res = res["result"].as_array().unwrap();
	assert_eq!(res.len(), 1, "result: {res:?}");
	assert_eq!(res[0]["name"], "foo", "result: {res:?}");
	assert_eq!(res[0]["value"], "bar", "result: {res:?}");
	// Test passed
	server.finish().unwrap();
	Ok(())
}

#[test(tokio::test)]
async fn insert() -> Result<(), Box<dyn std::error::Error>> {
	// Setup database server
	let (addr, mut server) = common::start_server_with_defaults().await.unwrap();
	// Connect to WebSocket
	let mut socket = Socket::connect(&addr, SERVER, FORMAT).await?;
	// Authenticate the connection
	socket.send_message_signin(USER, PASS, None, None, None).await?;
	// Specify a namespace and database
	socket.send_message_use(Some(NS), Some(DB)).await?;
	// Send INSERT command
	let res = socket
		.send_request(
			"insert",
			json!([
				"tester",
				{
					"name": "foo",
					"value": "bar",
				}
			]),
		)
		.await?;
	assert!(res.is_object(), "result: {res:?}");
	assert!(res["result"].is_array(), "result: {res:?}");
	let res = res["result"].as_array().unwrap();
	assert_eq!(res.len(), 1, "result: {res:?}");
	assert_eq!(res[0]["name"], "foo", "result: {res:?}");
	assert_eq!(res[0]["value"], "bar", "result: {res:?}");
	// Verify the data was inserted and can be queried
	let res = socket.send_message_query("SELECT * FROM tester").await?;
	assert!(res[0]["result"].is_array(), "result: {res:?}");
	let res = res[0]["result"].as_array().unwrap();
	assert_eq!(res.len(), 1, "result: {res:?}");
	assert_eq!(res[0]["name"], "foo", "result: {res:?}");
	assert_eq!(res[0]["value"], "bar", "result: {res:?}");
	// Test passed
	server.finish().unwrap();
	Ok(())
}

#[test(tokio::test)]
async fn create() -> Result<(), Box<dyn std::error::Error>> {
	// Setup database server
	let (addr, mut server) = common::start_server_with_defaults().await.unwrap();
	// Connect to WebSocket
	let mut socket = Socket::connect(&addr, SERVER, FORMAT).await?;
	// Authenticate the connection
	socket.send_message_signin(USER, PASS, None, None, None).await?;
	// Specify a namespace and database
	socket.send_message_use(Some(NS), Some(DB)).await?;
	// Send CREATE command
	let res = socket
		.send_request(
			"create",
			json!([
				"tester",
				{
					"value": "bar",
				}
			]),
		)
		.await?;
	assert!(res.is_object(), "result: {res:?}");
	assert!(res["result"].is_array(), "result: {res:?}");
	let res = res["result"].as_array().unwrap();
	assert_eq!(res.len(), 1, "result: {res:?}");
	assert_eq!(res[0]["value"], "bar", "result: {res:?}");
	// Verify the data was created
	let res = socket.send_message_query("SELECT * FROM tester").await?;
	assert!(res[0]["result"].is_array(), "result: {res:?}");
	let res = res[0]["result"].as_array().unwrap();
	assert_eq!(res.len(), 1, "result: {res:?}");
	assert_eq!(res[0]["value"], "bar", "result: {res:?}");
	// Test passed
	server.finish().unwrap();
	Ok(())
}

#[test(tokio::test)]
async fn update() -> Result<(), Box<dyn std::error::Error>> {
	// Setup database server
	let (addr, mut server) = common::start_server_with_defaults().await.unwrap();
	// Connect to WebSocket
	let mut socket = Socket::connect(&addr, SERVER, FORMAT).await?;
	// Authenticate the connection
	socket.send_message_signin(USER, PASS, None, None, None).await?;
	// Specify a namespace and database
	socket.send_message_use(Some(NS), Some(DB)).await?;
	// Create a test record
	socket.send_message_query("CREATE tester SET name = 'foo'").await?;
	// Send UPDATE command
	let res = socket
		.send_request(
			"update",
			json!([
				"tester",
				{
					"value": "bar",
				}
			]),
		)
		.await?;
	assert!(res.is_object(), "result: {res:?}");
	assert!(res["result"].is_array(), "result: {res:?}");
	let res = res["result"].as_array().unwrap();
	assert_eq!(res.len(), 1, "result: {res:?}");
	assert_eq!(res[0]["value"], "bar", "result: {res:?}");
	// Verify the data was updated
	let res = socket.send_message_query("SELECT * FROM tester").await?;
	assert!(res[0]["result"].is_array(), "result: {res:?}");
	let res = res[0]["result"].as_array().unwrap();
	assert_eq!(res.len(), 1, "result: {res:?}");
	assert_eq!(res[0]["name"], json!(null), "result: {res:?}");
	assert_eq!(res[0]["value"], "bar", "result: {res:?}");
	// Test passed
	server.finish().unwrap();
	Ok(())
}

#[test(tokio::test)]
async fn merge() -> Result<(), Box<dyn std::error::Error>> {
	// Setup database server
	let (addr, mut server) = common::start_server_with_defaults().await.unwrap();
	// Connect to WebSocket
	let mut socket = Socket::connect(&addr, SERVER, FORMAT).await?;
	// Authenticate the connection
	socket.send_message_signin(USER, PASS, None, None, None).await?;
	// Specify a namespace and database
	socket.send_message_use(Some(NS), Some(DB)).await?;
	// Create a test record
	socket.send_message_query("CREATE tester SET name = 'foo'").await?;
	// Send UPDATE command
	let res = socket
		.send_request(
			"merge",
			json!([
				"tester",
				{
					"value": "bar",
				}
			]),
		)
		.await?;
	assert!(res.is_object(), "result: {res:?}");
	assert!(res["result"].is_array(), "result: {res:?}");
	let res = res["result"].as_array().unwrap();
	assert_eq!(res.len(), 1, "result: {res:?}");
	assert_eq!(res[0]["name"], "foo", "result: {res:?}");
	assert_eq!(res[0]["value"], "bar", "result: {res:?}");
	// Verify the data was merged
	let res = socket.send_message_query("SELECT * FROM tester").await?;
	assert!(res[0]["result"].is_array(), "result: {res:?}");
	let res = res[0]["result"].as_array().unwrap();
	assert_eq!(res.len(), 1, "result: {res:?}");
	assert_eq!(res[0]["name"], "foo", "result: {res:?}");
	assert_eq!(res[0]["value"], "bar", "result: {res:?}");
	// Test passed
	server.finish().unwrap();
	Ok(())
}

#[test(tokio::test)]
async fn patch() -> Result<(), Box<dyn std::error::Error>> {
	// Setup database server
	let (addr, mut server) = common::start_server_with_defaults().await.unwrap();
	// Connect to WebSocket
	let mut socket = Socket::connect(&addr, SERVER, FORMAT).await?;
	// Authenticate the connection
	socket.send_message_signin(USER, PASS, None, None, None).await?;
	// Specify a namespace and database
	socket.send_message_use(Some(NS), Some(DB)).await?;
	// Create a test record
	socket.send_message_query("CREATE tester:id SET name = 'foo'").await?;
	// Send PATCH command
	let res = socket
		.send_request(
			"patch",
			json!([
				"tester:id",
				[
					{
						"op": "add",
						"path": "value",
						"value": "bar"
					},
					{
						"op": "remove",
						"path": "name",
					}
				]
			]),
		)
		.await?;
	assert!(res["result"].is_object(), "result: {res:?}");
	let res = res["result"].as_object().unwrap();
	assert_eq!(res.get("value"), Some(json!("bar")).as_ref(), "result: {res:?}");
	// Verify the data was patched
	let res = socket.send_message_query("SELECT * FROM tester").await?;
	assert!(res[0]["result"].is_array(), "result: {res:?}");
	let res = res[0]["result"].as_array().unwrap();
	assert_eq!(res.len(), 1, "result: {res:?}");
	assert_eq!(res[0]["name"], json!(null), "result: {res:?}");
	assert_eq!(res[0]["value"], "bar", "result: {res:?}");
	// Test passed
	server.finish().unwrap();
	Ok(())
}

#[test(tokio::test)]
async fn delete() -> Result<(), Box<dyn std::error::Error>> {
	// Setup database server
	let (addr, mut server) = common::start_server_with_defaults().await.unwrap();
	// Connect to WebSocket
	let mut socket = Socket::connect(&addr, SERVER, FORMAT).await?;
	// Authenticate the connection
	socket.send_message_signin(USER, PASS, None, None, None).await?;
	// Specify a namespace and database
	socket.send_message_use(Some(NS), Some(DB)).await?;
	// Create a test record
	socket.send_message_query("CREATE tester:id").await?;
	// Send DELETE command
	let res = socket.send_request("delete", json!(["tester"])).await?;
	assert!(res.is_object(), "result: {res:?}");
	assert!(res["result"].is_array(), "result: {res:?}");
	let res = res["result"].as_array().unwrap();
	assert_eq!(res.len(), 1, "result: {res:?}");
	assert_eq!(res[0]["id"], "tester:id", "result: {res:?}");
	// Create a test record
	socket.send_message_query("CREATE tester:id").await?;
	// Send DELETE command
	let res = socket.send_request("delete", json!(["tester:id"])).await?;
	assert!(res.is_object(), "result: {res:?}");
	assert!(res["result"].is_object(), "result: {res:?}");
	let res = res["result"].as_object().unwrap();
	assert_eq!(res["id"], "tester:id", "result: {res:?}");
	// Verify the data was merged
	let res = socket.send_message_query("SELECT * FROM tester").await?;
	assert!(res[0]["result"].is_array(), "result: {res:?}");
	let res = res[0]["result"].as_array().unwrap();
	assert_eq!(res.len(), 0, "result: {res:?}");
	// Test passed
	server.finish().unwrap();
	Ok(())
}

#[test(tokio::test)]
async fn query() -> Result<(), Box<dyn std::error::Error>> {
	// Setup database server
	let (addr, mut server) = common::start_server_with_defaults().await.unwrap();
	// Connect to WebSocket
	let mut socket = Socket::connect(&addr, SERVER, FORMAT).await?;
	// Authenticate the connection
	socket.send_message_signin(USER, PASS, None, None, None).await?;
	// Specify a namespace and database
	socket.send_message_use(Some(NS), Some(DB)).await?;
	// Send QUERY command
	let res =
		socket.send_request("query", json!(["CREATE tester; SELECT * FROM tester;",])).await?;
	assert!(res.is_object(), "result: {res:?}");
	assert!(res["result"].is_array(), "result: {res:?}");
	let res = res["result"].as_array().unwrap();
	assert_eq!(res.len(), 2, "result: {res:?}");
	// Verify the data was created
	let res = socket.send_message_query("SELECT * FROM tester").await?;
	assert!(res[0]["result"].is_array(), "result: {res:?}");
	let res = res[0]["result"].as_array().unwrap();
	assert_eq!(res.len(), 1, "result: {res:?}");
	// Test passed
	server.finish().unwrap();
	Ok(())
}

#[test(tokio::test)]
async fn version() -> Result<(), Box<dyn std::error::Error>> {
	// Setup database server
	let (addr, mut server) = common::start_server_with_defaults().await.unwrap();
	// Connect to WebSocket
	let socket = Socket::connect(&addr, SERVER, FORMAT).await?;
	// Send version command
	let res = socket.send_request("version", json!([])).await?;
	assert!(res["result"].is_string(), "result: {res:?}");
	let res = res["result"].as_str().unwrap();
	assert!(res.starts_with("surrealdb-"), "result: {res}");
	// Test passed
	server.finish().unwrap();
	Ok(())
}

// Validate that the WebSocket is able to process multiple queries concurrently
#[test(tokio::test)]
async fn concurrency() -> Result<(), Box<dyn std::error::Error>> {
	// Setup database server
	let (addr, mut server) = common::start_server_with_defaults().await.unwrap();
	// Connect to WebSocket
	let mut socket = Socket::connect(&addr, SERVER, FORMAT).await?;
	// Authenticate the connection
	socket.send_message_signin(USER, PASS, None, None, None).await?;
	// Specify a namespace and database
	socket.send_message_use(Some(NS), Some(DB)).await?;
	// Send 5 long-running queries and verify they run concurrently

	let mut futures = Vec::<Pin<Box<dyn Future<Output = _>>>>::new();
	for i in 0..5 {
		let future = socket.send_request("query", json!([format!("SLEEP 3s; RETURN {i};")]));
		futures.push(Box::pin(future))
	}

	let res =
		tokio::time::timeout(Duration::from_secs(5), futures::future::join_all(futures)).await;
	let Ok(res) = res else {
		panic!("future timed-out");
	};

	let res = res.into_iter().try_fold(
		Vec::new(),
		|mut acc, x| -> Result<_, Box<dyn std::error::Error>> {
			acc.push(x?);
			Ok(acc)
		},
	)?;

	assert!(res.iter().all(|v| v["error"].is_null()), "Unexpected error received: {res:#?}");
	// Test passed
	server.finish().unwrap();
	Ok(())
}

#[test(tokio::test)]
async fn live() -> Result<(), Box<dyn std::error::Error>> {
	// Setup database server
	let (addr, mut server) = common::start_server_with_defaults().await.unwrap();
	// Connect to WebSocket
	let mut socket = Socket::connect(&addr, SERVER, FORMAT).await?;
	// Authenticate the connection
	socket.send_message_signin(USER, PASS, None, None, None).await?;
	// Specify a namespace and database
	socket.send_message_use(Some(NS), Some(DB)).await?;
	// Send LIVE command
	let res = socket.send_request("live", json!(["tester"])).await?;
	assert!(res.is_object(), "result: {res:?}");
	assert!(res["result"].is_string(), "result: {res:?}");
	let live1 = res["result"].as_str().unwrap();
	// Send QUERY command
	let res = socket.send_request("query", json!(["LIVE SELECT * FROM tester"])).await?;
	assert!(res.is_object(), "result: {res:?}");
	assert!(res["result"].is_array(), "result: {res:?}");
	let res = res["result"].as_array().unwrap();
	assert_eq!(res.len(), 1, "result: {res:?}");
	assert!(res[0]["result"].is_string(), "result: {res:?}");
	let live2 = res[0]["result"].as_str().unwrap();
	// Create a new test record
	let res = socket.send_request("query", json!(["CREATE tester:id SET name = 'foo'"])).await?;
	assert!(res.is_object(), "result: {res:?}");
	assert!(res["result"].is_array(), "result: {res:?}");
	let res = res["result"].as_array().unwrap();
	assert_eq!(res.len(), 1, "result: {res:?}");
	// Wait some time for all messages to arrive, and then search for the notification message
	let msgs: Result<_, Box<dyn std::error::Error>> =
		tokio::time::timeout(Duration::from_secs(1), async {
			Ok(vec![socket.receive_other_message().await?, socket.receive_other_message().await?])
		})
		.await?;
	let msgs = msgs?;
	assert!(msgs.iter().all(|v| v["error"].is_null()), "Unexpected error received: {msgs:?}");
	// Check for first live query notifcation
	let res = msgs.iter().find(|v| common::is_notification_from_lq(v, live1));
	assert!(res.is_some(), "Expected to find a notification for LQ id {live1}: {msgs:?}");
	let res = res.unwrap();
	assert!(res.is_object(), "result: {res:?}");
	let res = res.as_object().unwrap();
	assert!(res["result"].is_object(), "result: {res:?}");
	let res = res["result"].as_object().unwrap();
	assert!(res["action"].is_string(), "result: {res:?}");
	assert_eq!(res["action"], "CREATE", "result: {res:?}");
	assert!(res["result"].is_object(), "result: {res:?}");
	let res = res["result"].as_object().unwrap();
	assert_eq!(res["id"], "tester:id", "result: {res:?}");
	// Check for second live query notifcation
	let res = msgs.iter().find(|v| common::is_notification_from_lq(v, live2));
	assert!(res.is_some(), "Expected to find a notification for LQ id {live2}: {msgs:?}");
	let res = res.unwrap();
	assert!(res.is_object(), "result: {res:?}");
	let res = res.as_object().unwrap();
	assert!(res["result"].is_object(), "result: {res:?}");
	let res = res["result"].as_object().unwrap();
	assert_eq!(res["action"], "CREATE", "result: {res:?}");
	assert!(res["result"].is_object(), "result: {res:?}");
	let res = res["result"].as_object().unwrap();
	assert_eq!(res["id"], "tester:id", "result: {res:?}");
	// Test passed
	server.finish().unwrap();
	Ok(())
}

#[test(tokio::test)]
async fn kill() -> Result<(), Box<dyn std::error::Error>> {
	// Setup database server
	let (addr, mut server) = common::start_server_with_defaults().await.unwrap();
	// Connect to WebSocket
	let mut socket = Socket::connect(&addr, SERVER, FORMAT).await?;
	// Authenticate the connection
	socket.send_message_signin(USER, PASS, None, None, None).await?;
	// Specify a namespace and database
	socket.send_message_use(Some(NS), Some(DB)).await?;
	// Send LIVE command
	let res = socket.send_request("live", json!(["tester"])).await?;
	assert!(res.is_object(), "result: {res:?}");
	assert!(res["result"].is_string(), "result: {res:?}");
	let live1 = res["result"].as_str().unwrap();
	// Send QUERY command
	let res = socket.send_request("query", json!(["LIVE SELECT * FROM tester"])).await?;
	assert!(res.is_object(), "result: {res:?}");
	assert!(res["result"].is_array(), "result: {res:?}");
	let res = res["result"].as_array().unwrap();
	assert_eq!(res.len(), 1, "result: {res:?}");
	assert!(res[0]["result"].is_string(), "result: {res:?}");
	let live2 = res[0]["result"].as_str().unwrap();
	// Create a new test record
	let res = socket.send_request("query", json!(["CREATE tester:one SET name = 'one'"])).await?;
	assert!(res.is_object(), "result: {res:?}");
	assert!(res["result"].is_array(), "result: {res:?}");
	let res = res["result"].as_array().unwrap();
	assert_eq!(res.len(), 1, "result: {res:?}");
	// Wait some time for all messages to arrive, and then search for the notification message
	let msgs = socket.receive_all_other_messages(2, Duration::from_secs(1)).await?;
	assert!(msgs.iter().all(|v| v["error"].is_null()), "Unexpected error received: {msgs:?}");
	// Check for first live query notifcation
	let res = msgs.iter().find(|v| common::is_notification_from_lq(v, live1));
	assert!(res.is_some(), "Expected to find a notification for LQ id {live1}: {msgs:?}");
	let res = res.unwrap();
	assert!(res.is_object(), "result: {res:?}");
	let res = res.as_object().unwrap();
	assert!(res["result"].is_object(), "result: {res:?}");
	let res = res["result"].as_object().unwrap();
	assert!(res["action"].is_string(), "result: {res:?}");
	assert_eq!(res["action"], "CREATE", "result: {res:?}");
	assert!(res["result"].is_object(), "result: {res:?}");
	let res = res["result"].as_object().unwrap();
	assert_eq!(res["id"], "tester:one", "result: {res:?}");
	// Check for second live query notifcation
	let res = msgs.iter().find(|v| common::is_notification_from_lq(v, live2));
	assert!(res.is_some(), "Expected to find a notification for LQ id {live2}: {msgs:?}");
	let res = res.unwrap();
	assert!(res.is_object(), "result: {res:?}");
	let res = res.as_object().unwrap();
	assert!(res["result"].is_object(), "result: {res:?}");
	let res = res["result"].as_object().unwrap();
	assert_eq!(res["action"], "CREATE", "result: {res:?}");
	assert!(res["result"].is_object(), "result: {res:?}");
	let res = res["result"].as_object().unwrap();
	assert_eq!(res["id"], "tester:one", "result: {res:?}");
	// Send KILL command
	let res = socket.send_request("kill", json!([live1])).await?;
	assert!(res.is_object(), "result: {res:?}");
	assert!(res["result"].is_null(), "result: {res:?}");
	// Create a new test record
	let res = socket.send_request("query", json!(["CREATE tester:two SET name = 'two'"])).await?;
	assert!(res.is_object(), "result: {res:?}");
	assert!(res["result"].is_array(), "result: {res:?}");
	let res = res["result"].as_array().unwrap();
	assert_eq!(res.len(), 1, "result: {res:?}");
	// Wait some time for all messages to arrive, and then search for the notification message
	let msgs = socket.receive_all_other_messages(1, Duration::from_secs(1)).await?;
	assert!(msgs.iter().all(|v| v["error"].is_null()), "Unexpected error received: {msgs:?}");
	// Check for second live query notifcation
	let res = msgs.iter().find(|v| common::is_notification_from_lq(v, live2));
	assert!(res.is_some(), "Expected to find a notification for LQ id {live2}: {msgs:?}");
	let res = res.unwrap();
	assert!(res.is_object(), "result: {res:?}");
	let res = res.as_object().unwrap();
	assert!(res["result"].is_object(), "result: {res:?}");
	let res = res["result"].as_object().unwrap();
	assert_eq!(res["action"], "CREATE", "result: {res:?}");
	assert!(res["result"].is_object(), "result: {res:?}");
	let res = res["result"].as_object().unwrap();
	assert_eq!(res["id"], "tester:two", "result: {res:?}");
	// Send QUERY command
	let res = socket.send_request("query", json!([format!("KILL u'{live2}'")])).await?;
	assert!(res.is_object(), "result: {res:?}");
	assert!(res["result"].is_array(), "result: {res:?}");
	let res = res["result"].as_array().unwrap();
	assert_eq!(res.len(), 1, "result: {res:?}");
	assert!(res[0]["result"].is_null(), "result: {res:?}");
	// Create a new test record
	let res = socket.send_request("query", json!(["CREATE tester:tre SET name = 'two'"])).await?;
	assert!(res.is_object(), "result: {res:?}");
	assert!(res["result"].is_array(), "result: {res:?}");
	let res = res["result"].as_array().unwrap();
	assert_eq!(res.len(), 1, "result: {res:?}");
	// Wait some time for all messages to arrive, and then search for the notification message
	let msgs = socket.receive_all_other_messages(0, Duration::from_secs(1)).await?;
	assert!(msgs.iter().all(|v| v["error"].is_null()), "Unexpected error received: {msgs:?}");
	// Test passed
	server.finish().unwrap();
	Ok(())
}

#[test(tokio::test)]
async fn live_second_connection() -> Result<(), Box<dyn std::error::Error>> {
	// Setup database server
	let (addr, mut server) = common::start_server_with_defaults().await.unwrap();
	// Connect to WebSocket
	let mut socket1 = Socket::connect(&addr, SERVER, FORMAT).await?;
	// Authenticate the connection
	socket1.send_message_signin(USER, PASS, None, None, None).await?;
	// Specify a namespace and database
	socket1.send_message_use(Some(NS), Some(DB)).await?;
	// Send LIVE command
	let res = socket1.send_request("live", json!(["tester"])).await?;
	assert!(res.is_object(), "result: {res:?}");
	assert!(res["result"].is_string(), "result: {res:?}");
	let liveid = res["result"].as_str().unwrap();
	// Connect to WebSocket
	let mut socket2 = Socket::connect(&addr, SERVER, FORMAT).await?;
	// Authenticate the connection
	socket2.send_message_signin(USER, PASS, None, None, None).await?;
	// Specify a namespace and database
	socket2.send_message_use(Some(NS), Some(DB)).await?;
	// Create a new test record
	let res = socket2.send_request("query", json!(["CREATE tester:id SET name = 'foo'"])).await?;
	assert!(res.is_object(), "result: {res:?}");
	assert!(res["result"].is_array(), "result: {res:?}");
	let res = res["result"].as_array().unwrap();
	assert_eq!(res.len(), 1, "result: {res:?}");
	// Wait some time for all messages to arrive, and then search for the notification message
	let msgs = socket1.receive_all_other_messages(1, Duration::from_secs(1)).await?;
	assert!(msgs.iter().all(|v| v["error"].is_null()), "Unexpected error received: {msgs:?}");
	// Check for live query notifcation
	let res = msgs.iter().find(|v| common::is_notification_from_lq(v, liveid));
	assert!(res.is_some(), "Expected to find a notification for LQ id {liveid}: {msgs:?}");
	let res = res.unwrap();
	assert!(res.is_object(), "result: {res:?}");
	let res = res.as_object().unwrap();
	assert!(res["result"].is_object(), "result: {res:?}");
	let res = res["result"].as_object().unwrap();
	assert!(res["action"].is_string(), "result: {res:?}");
	assert_eq!(res["action"], "CREATE", "result: {res:?}");
	assert!(res["result"].is_object(), "result: {res:?}");
	let res = res["result"].as_object().unwrap();
	assert_eq!(res["id"], "tester:id", "result: {res:?}");
	// Test passed
	server.finish().unwrap();
	Ok(())
}

#[test(tokio::test)]
async fn variable_auth_live_query() -> Result<(), Box<dyn std::error::Error>> {
	// Setup database server
	let (addr, mut server) = common::start_server_with_defaults().await.unwrap();
	// Connect to WebSocket
	let mut socket_permanent = Socket::connect(&addr, SERVER, FORMAT).await?;
	// Authenticate the connection
	socket_permanent.send_message_signin(USER, PASS, None, None, None).await?;
	// Specify a namespace and database
	socket_permanent.send_message_use(Some(NS), Some(DB)).await?;
	// Define a user record access method
	socket_permanent
		.send_message_query(
			r#"
			DEFINE ACCESS user ON DATABASE TYPE RECORD
				SIGNUP ( CREATE user SET email = $email, pass = crypto::argon2::generate($pass) )
				SIGNIN ( SELECT * FROM user WHERE email = $email AND crypto::argon2::compare(pass, $pass) )
				DURATION FOR SESSION 1s, FOR TOKEN 24h
			;"#,
		)
		.await?;
	// Send SIGNUP command
	let mut socket_expiring_auth = Socket::connect(&addr, SERVER, FORMAT).await?;

	let res = socket_expiring_auth
		.send_request(
			"signup",
			json!([{
				"ns": NS,
				"db": DB,
				"ac": "user",
				"email": "email@email.com",
				"pass": "pass",
			}]),
		)
		.await;
	assert!(res.is_ok(), "result: {res:?}");
	let res = res.unwrap();
	assert!(res.is_object(), "result: {res:?}");
	let res = res.as_object().unwrap();
	// Verify response contains no error
	assert!(res.keys().all(|k| ["id", "result"].contains(&k.as_str())), "result: {res:?}");
	// Authenticate the connection
	socket_expiring_auth.send_message_signin(USER, PASS, None, None, None).await?;
	// Send LIVE command
	let res = socket_expiring_auth.send_request("live", json!(["tester"])).await?;
	assert!(res.is_object(), "result: {res:?}");
	assert!(res["result"].is_string(), "result: {res:?}");
	// Wait 2 seconds for auth to expire
	tokio::time::sleep(Duration::from_secs(1)).await;
	// Create a new test record
	let res = socket_permanent
		.send_request("query", json!(["CREATE tester:id SET name = 'foo'"]))
		.await?;
	assert!(res.is_object(), "result: {res:?}");
	assert!(res["result"].is_array(), "result: {res:?}");
	let res = res["result"].as_array().unwrap();
	assert_eq!(res.len(), 1, "result: {res:?}");
	// Wait some time for all messages to arrive, and then search for the notification message
	let msgs = socket_expiring_auth.receive_all_other_messages(0, Duration::from_secs(1)).await?;
	assert!(msgs.iter().all(|v| v["error"].is_null()), "Unexpected error received: {msgs:?}");
	// Test passed
	server.finish().unwrap();
	Ok(())
}

#[test(tokio::test)]
async fn session_expiration() {
	// Setup database server
	let (addr, mut server) = common::start_server_with_defaults().await.unwrap();
	// Connect to WebSocket
	let mut socket = Socket::connect(&addr, SERVER, FORMAT).await.unwrap();
	// Authenticate the connection
	socket.send_message_signin(USER, PASS, None, None, None).await.unwrap();
	// Specify a namespace and database
	socket.send_message_use(Some(NS), Some(DB)).await.unwrap();
	// Define a user record access method
	socket
		.send_message_query(
			r#"
			DEFINE ACCESS user ON DATABASE TYPE RECORD
				SIGNUP ( CREATE user SET email = $email, pass = crypto::argon2::generate($pass) )
				SIGNIN ( SELECT * FROM user WHERE email = $email AND crypto::argon2::compare(pass, $pass) )
				DURATION FOR SESSION 1s, FOR TOKEN 1d
			;"#,
		)
		.await
		.unwrap();
	// Create resource that requires a session with the access method to query
	socket
		.send_message_query(
			r#"
			DEFINE TABLE test SCHEMALESS
				PERMISSIONS FOR select, create, update, delete WHERE $access = "user"
			;"#,
		)
		.await
		.unwrap();
	socket
		.send_message_query(
			r#"
			CREATE test:1 SET working = "yes"
			;"#,
		)
		.await
		.unwrap();
	// Send SIGNUP command
	let res = socket
		.send_request(
			"signup",
			json!(
				[{
					"ns": NS,
					"db": DB,
					"ac": "user",
					"email": "email@email.com",
					"pass": "pass",
				}]
			),
		)
		.await;
	assert!(res.is_ok(), "result: {res:?}");
	let res = res.unwrap();
	assert!(res.is_object(), "result: {res:?}");
	let res = res.as_object().unwrap();
	// Verify response contains no error
	assert!(res.keys().all(|k| ["id", "result"].contains(&k.as_str())), "result: {res:?}");
	// Verify it returns a token
	assert!(res["result"].is_string(), "result: {res:?}");
	let res = res["result"].as_str().unwrap();
	assert!(res.starts_with("eyJ0eXAiOiJKV1QiLCJhbGciOiJIUzUxMiJ9"), "result: {res}");
	// Authenticate using the token, which expires in a day
	socket.send_request("authenticate", json!([res,])).await.unwrap();
	// Check if the session is now authenticated
	let res = socket.send_message_query("SELECT VALUE working FROM test:1").await.unwrap();
	assert_eq!(res[0]["result"], json!(["yes"]), "result: {res:?}");
	// Wait two seconds for the session to expire
	tokio::time::sleep(tokio::time::Duration::from_secs(2)).await;
	// Check that the session has expired and queries fail
	let res = socket.send_request("query", json!(["SELECT VALUE working FROM test:1",])).await;
	assert!(res.is_ok(), "result: {res:?}");
	let res = res.unwrap();
	assert!(res.is_object(), "result: {res:?}");
	let res = res.as_object().unwrap();
	assert_eq!(
		res["error"],
		json!({"code": -32000, "message": "There was a problem with the database: The session has expired"})
	);
	// Sign in again using the same session
	let res = socket
		.send_request(
			"signin",
			json!(
				[{
					"ns": NS,
					"db": DB,
					"ac": "user",
					"email": "email@email.com",
					"pass": "pass",
				}]
			),
		)
		.await;
	assert!(res.is_ok(), "result: {res:?}");
	let res = res.unwrap();
	assert!(res.is_object(), "result: {res:?}");
	let res = res.as_object().unwrap();
	// Verify response contains no error
	assert!(res.keys().all(|k| ["id", "result"].contains(&k.as_str())), "result: {res:?}");
	// Check that the session is now valid again and queries succeed
	let res = socket.send_message_query("SELECT VALUE working FROM test:1").await.unwrap();
	assert_eq!(res[0]["result"], json!(["yes"]), "result: {res:?}");
	// Test passed
	server.finish().unwrap();
}

#[test(tokio::test)]
async fn session_expiration_operations() {
	// Setup database server
	let (addr, mut server) = common::start_server_with_defaults().await.unwrap();
	// Connect to WebSocket
	let mut socket = Socket::connect(&addr, SERVER, FORMAT).await.unwrap();
	// Authenticate the connection
	// We store the root token to test reauthentication later
	let root_token = socket.send_message_signin(USER, PASS, None, None, None).await.unwrap();
	// Specify a namespace and database
	socket.send_message_use(Some(NS), Some(DB)).await.unwrap();
	// Define a user record access method
	socket
		.send_message_query(
			r#"
			DEFINE ACCESS user ON DATABASE TYPE RECORD
				SIGNUP ( CREATE user SET email = $email, pass = crypto::argon2::generate($pass) )
				SIGNIN ( SELECT * FROM user WHERE email = $email AND crypto::argon2::compare(pass, $pass) )
				DURATION FOR SESSION 1s, FOR TOKEN 1d
			;"#,
		)
		.await
		.unwrap();
	// Create resource that requires a session with the access method to query
	socket
		.send_message_query(
			r#"
			DEFINE TABLE test SCHEMALESS
				PERMISSIONS FOR select, create, update, delete WHERE $access = "user"
			;"#,
		)
		.await
		.unwrap();
	socket
		.send_message_query(
			r#"
			CREATE test:1 SET working = "yes"
			;"#,
		)
		.await
		.unwrap();
	// Send SIGNUP command
	let res = socket
		.send_request(
			"signup",
			json!(
				[{
					"ns": NS,
					"db": DB,
					"ac": "user",
					"email": "email@email.com",
					"pass": "pass",
				}]
			),
		)
		.await;
	assert!(res.is_ok(), "result: {res:?}");
	let res = res.unwrap();
	assert!(res.is_object(), "result: {res:?}");
	let res = res.as_object().unwrap();
	// Verify response contains no error
	assert!(res.keys().all(|k| ["id", "result"].contains(&k.as_str())), "result: {res:?}");
	// Verify it returns a token
	assert!(res["result"].is_string(), "result: {res:?}");
	let res = res["result"].as_str().unwrap();
	assert!(res.starts_with("eyJ0eXAiOiJKV1QiLCJhbGciOiJIUzUxMiJ9"), "result: {res}");
	// Authenticate using the token, which expires in a day
	socket.send_request("authenticate", json!([res,])).await.unwrap();
	// Check if the session is now authenticated
	let res = socket.send_message_query("SELECT VALUE working FROM test:1").await.unwrap();
	assert_eq!(res[0]["result"], json!(["yes"]), "result: {res:?}");
	// Wait two seconds for the session to expire
	tokio::time::sleep(tokio::time::Duration::from_secs(2)).await;
	// Check if the session is now expired
	let res = socket.send_request("query", json!(["SELECT VALUE working FROM test:1",])).await;
	assert!(res.is_ok(), "result: {res:?}");
	let res = res.unwrap();
	assert!(res.is_object(), "result: {res:?}");
	let res = res.as_object().unwrap();
	assert_eq!(
		res["error"],
		json!({"code": -32000, "message": "There was a problem with the database: The session has expired"})
	);
	// Test operations that SHOULD NOT work with an expired session
	let operations_ko = vec![
		socket.send_request("let", json!(["let_var", "let_value",])),
		socket.send_request("set", json!(["set_var", "set_value",])),
		socket.send_request("info", json!([])),
		socket.send_request("select", json!(["tester",])),
		socket.send_request(
			"insert",
			json!([
				"tester",
				{
					"name": "foo",
					"value": "bar",
				}
			]),
		),
		socket.send_request(
			"create",
			json!([
				"tester",
				{
					"value": "bar",
				}
			]),
		),
		socket.send_request(
			"update",
			json!([
				"tester",
				{
					"value": "bar",
				}
			]),
		),
		socket.send_request(
			"merge",
			json!([
				"tester",
				{
					"value": "bar",
				}
			]),
		),
		socket.send_request(
			"patch",
			json!([
				"tester:id",
				[
					{
						"op": "add",
						"path": "value",
						"value": "bar"
					},
					{
						"op": "remove",
						"path": "name",
					}
				]
			]),
		),
		socket.send_request("delete", json!(["tester"])),
		socket.send_request("live", json!(["tester"])),
		socket.send_request("kill", json!(["tester"])),
	];
	// Futures are executed sequentially as some operations rely on the previous state
	for operation in operations_ko {
		let res = operation.await;
		assert!(res.is_ok(), "result: {res:?}");
		let res = res.unwrap();
		assert!(res.is_object(), "result: {res:?}");
		let res = res.as_object().unwrap();
		assert_eq!(
			res["error"],
			json!({"code": -32000, "message": "There was a problem with the database: The session has expired"})
		);
	}

	// Test operations that SHOULD work with an expired session
	let operations_ok = vec![
		socket.send_request("use", json!([NS, DB])),
		socket.send_request("ping", json!([])),
		socket.send_request("version", json!([])),
		socket.send_request("invalidate", json!([])),
	];
	// Futures are executed sequentially as some operations rely on the previous state
	for operation in operations_ok {
		let res = operation.await;
		assert!(res.is_ok(), "result: {res:?}");
		let res = res.unwrap();
		assert!(res.is_object(), "result: {res:?}");
		let res = res.as_object().unwrap();
		// Verify response contains no error
		assert!(res.keys().all(|k| ["id", "result"].contains(&k.as_str())), "result: {res:?}");
	}

	// Test operations that SHOULD work with an expired session
	// These operations will refresh the session expiration
	let res = socket
		.send_request(
			"signup",
			json!([{
				"ns": NS,
				"db": DB,
				"ac": "user",
				"email": "another@email.com",
				"pass": "pass",
			}]),
		)
		.await;
	assert!(res.is_ok(), "result: {res:?}");
	let res = res.unwrap();
	assert!(res.is_object(), "result: {res:?}");
	let res = res.as_object().unwrap();
	// Verify response contains no error
	assert!(res.keys().all(|k| ["id", "result"].contains(&k.as_str())), "result: {res:?}");
	// Wait two seconds for the session to expire
	tokio::time::sleep(tokio::time::Duration::from_secs(2)).await;
	// The session must be expired now or we fail the test
	let res = socket.send_request("query", json!(["SELECT VALUE working FROM test:1",])).await;
	assert!(res.is_ok(), "result: {res:?}");
	let res = res.unwrap();
	assert!(res.is_object(), "result: {res:?}");
	let res = res.as_object().unwrap();
	assert_eq!(
		res["error"],
		json!({"code": -32000, "message": "There was a problem with the database: The session has expired"})
	);
	let res = socket
		.send_request(
			"signin",
			json!(
				[{
					"ns": NS,
					"db": DB,
					"ac": "user",
					"email": "another@email.com",
					"pass": "pass",
				}]
			),
		)
		.await;
	assert!(res.is_ok(), "result: {res:?}");
	let res = res.unwrap();
	assert!(res.is_object(), "result: {res:?}");
	let res = res.as_object().unwrap();
	// Verify response contains no error
	assert!(res.keys().all(|k| ["id", "result"].contains(&k.as_str())), "result: {res:?}");
	// Wait two seconds for the session to expire
	tokio::time::sleep(tokio::time::Duration::from_secs(2)).await;
	// The session must be expired now or we fail the test
	let res = socket.send_request("query", json!(["SELECT VALUE working FROM test:1",])).await;
	assert!(res.is_ok(), "result: {res:?}");
	let res = res.unwrap();
	assert!(res.is_object(), "result: {res:?}");
	let res = res.as_object().unwrap();
	assert_eq!(
		res["error"],
		json!({"code": -32000, "message": "There was a problem with the database: The session has expired"})
	);

	// This needs to be last operation as the session will no longer expire afterwards
	let res = socket.send_request("authenticate", json!([root_token,])).await;
	assert!(res.is_ok(), "result: {res:?}");
	let res = res.unwrap();
	assert!(res.is_object(), "result: {res:?}");
	let res = res.as_object().unwrap();
	// Verify response contains no error
	assert!(res.keys().all(|k| ["id", "result"].contains(&k.as_str())), "result: {res:?}");

	// Test passed
	server.finish().unwrap();
}

#[test(tokio::test)]
async fn session_reauthentication() {
	// Setup database server
	let (addr, mut server) = common::start_server_with_defaults().await.unwrap();
	// Connect to WebSocket
	let mut socket = Socket::connect(&addr, SERVER, FORMAT).await.unwrap();
	// Authenticate the connection and store the root level token
	let root_token = socket.send_message_signin(USER, PASS, None, None, None).await.unwrap();
	// Check that we have root access
	socket.send_message_query("INFO FOR ROOT").await.unwrap();
	// Specify a namespace and database
	socket.send_message_use(Some(NS), Some(DB)).await.unwrap();
	// Define a user record access method
	socket
		.send_message_query(
			r#"
			DEFINE ACCESS user ON DATABASE TYPE RECORD
				SIGNUP ( CREATE user SET email = $email, pass = crypto::argon2::generate($pass) )
				SIGNIN ( SELECT * FROM user WHERE email = $email AND crypto::argon2::compare(pass, $pass) )
				DURATION FOR SESSION 1s, FOR TOKEN 24h
			;"#,
		)
		.await
		.unwrap();
	// Create resource that requires a session with the access method to query
	socket
		.send_message_query(
			r#"
			DEFINE TABLE test SCHEMALESS
				PERMISSIONS FOR select, create, update, delete WHERE $access = "user"
			;"#,
		)
		.await
		.unwrap();
	socket
		.send_message_query(
			r#"
			CREATE test:1 SET working = "yes"
			;"#,
		)
		.await
		.unwrap();
	// Send SIGNUP command
	let res = socket
		.send_request(
			"signup",
			json!(
				[{
					"ns": NS,
					"db": DB,
					"ac": "user",
					"email": "email@email.com",
					"pass": "pass",
				}]
			),
		)
		.await;
	assert!(res.is_ok(), "result: {res:?}");
	let res = res.unwrap();
	assert!(res.is_object(), "result: {res:?}");
	let res = res.as_object().unwrap();
	// Verify response contains no error
	assert!(res.keys().all(|k| ["id", "result"].contains(&k.as_str())), "result: {res:?}");
	// Verify it returns a token
	assert!(res["result"].is_string(), "result: {res:?}");
	let res = res["result"].as_str().unwrap();
	assert!(res.starts_with("eyJ0eXAiOiJKV1QiLCJhbGciOiJIUzUxMiJ9"), "result: {res}");
	// Authenticate using the token
	socket.send_request("authenticate", json!([res,])).await.unwrap();
	// Check that we do not have root access
	let res = socket.send_message_query("INFO FOR ROOT").await.unwrap();
	assert_eq!(res[0]["status"], "ERR", "result: {res:?}");
	assert_eq!(
		res[0]["result"], "IAM error: Not enough permissions to perform this action",
		"result: {res:?}"
	);
	// Check if the session is authenticated
	let res = socket.send_message_query("SELECT VALUE working FROM test:1").await.unwrap();
	assert_eq!(res[0]["result"], json!(["yes"]), "result: {res:?}");
	// Authenticate using the root token
	socket.send_request("authenticate", json!([root_token,])).await.unwrap();
	// Check that we have root access again
	let res = socket.send_message_query("INFO FOR ROOT").await.unwrap();
	assert_eq!(res[0]["status"], "OK", "result: {res:?}");
	// Test passed
	server.finish().unwrap();
}

#[test(tokio::test)]
async fn session_reauthentication_expired() {
	// Setup database server
	let (addr, mut server) = common::start_server_with_defaults().await.unwrap();
	// Connect to WebSocket
	let mut socket = Socket::connect(&addr, SERVER, FORMAT).await.unwrap();
	// Authenticate the connection and store the root level token
	let root_token = socket.send_message_signin(USER, PASS, None, None, None).await.unwrap();
	// Check that we have root access
	socket.send_message_query("INFO FOR ROOT").await.unwrap();
	// Specify a namespace and database
	socket.send_message_use(Some(NS), Some(DB)).await.unwrap();
	// Define a user record access method
	socket
		.send_message_query(
			r#"
			DEFINE ACCESS user ON DATABASE TYPE RECORD
				SIGNUP ( CREATE user SET email = $email, pass = crypto::argon2::generate($pass) )
				SIGNIN ( SELECT * FROM user WHERE email = $email AND crypto::argon2::compare(pass, $pass) )
				DURATION FOR SESSION 1s, FOR TOKEN 24h
			;"#,
		)
		.await
		.unwrap();
	// Create resource that requires a session with the access method to query
	socket
		.send_message_query(
			r#"
			DEFINE TABLE test SCHEMALESS
				PERMISSIONS FOR select, create, update, delete WHERE $access = "user"
			;"#,
		)
		.await
		.unwrap();
	socket
		.send_message_query(
			r#"
			CREATE test:1 SET working = "yes"
			;"#,
		)
		.await
		.unwrap();
	// Send SIGNUP command
	let res = socket
		.send_request(
			"signup",
			json!(
				[{
					"ns": NS,
					"db": DB,
					"ac": "user",
					"email": "email@email.com",
					"pass": "pass",
				}]
			),
		)
		.await;
	assert!(res.is_ok(), "result: {res:?}");
	let res = res.unwrap();
	assert!(res.is_object(), "result: {res:?}");
	let res = res.as_object().unwrap();
	// Verify response contains no error
	assert!(res.keys().all(|k| ["id", "result"].contains(&k.as_str())), "result: {res:?}");
	// Verify it returns a token
	assert!(res["result"].is_string(), "result: {res:?}");
	let res = res["result"].as_str().unwrap();
	assert!(res.starts_with("eyJ0eXAiOiJKV1QiLCJhbGciOiJIUzUxMiJ9"), "result: {res}");
	// Authenticate using the token, which will expire soon
	socket.send_request("authenticate", json!([res,])).await.unwrap();
	// Wait two seconds for token to expire
	tokio::time::sleep(tokio::time::Duration::from_secs(2)).await;
	// Verify that the session has expired
	let res = socket.send_request("query", json!(["SELECT VALUE working FROM test:1",])).await;
	assert!(res.is_ok(), "result: {res:?}");
	let res = res.unwrap();
	assert!(res.is_object(), "result: {res:?}");
	let res = res.as_object().unwrap();
	assert_eq!(
		res["error"],
		json!({"code": -32000, "message": "There was a problem with the database: The session has expired"})
	);
	// Authenticate using the root token, which has not expired yet
	socket.send_request("authenticate", json!([root_token,])).await.unwrap();
	// Check that we have root access and the session is not expired
	let res = socket.send_message_query("INFO FOR ROOT").await.unwrap();
	assert_eq!(res[0]["status"], "OK", "result: {res:?}");
	// Test passed
	server.finish().unwrap();
}

#[test(tokio::test)]
async fn session_use_change_database() {
	// Setup database server
	let (addr, mut server) = common::start_server_with_defaults().await.unwrap();
	// Connect to WebSocket
	let mut socket = Socket::connect(&addr, SERVER, FORMAT).await.unwrap();
	// Authenticate the connection as a root level system user
	let _ = socket.send_message_signin(USER, PASS, None, None, None).await.unwrap();
	// Check that we have root access
	socket.send_message_query("INFO FOR ROOT").await.unwrap();
	// Specify a namespace and database
	socket.send_message_use(Some(NS), Some("original")).await.unwrap();
	// Define a scope on the original database
	socket
		.send_message_query(
			r#"
                       DEFINE USER user ON DATABASE PASSWORD "secret" ROLES VIEWER
                       ;"#,
		)
		.await
		.unwrap();
	// Create resource that requires an authenticated record user to query
	socket
		.send_message_query(
			r#"
                       DEFINE TABLE user SCHEMALESS
                               PERMISSIONS FOR select, create, update, delete NONE
                       ;"#,
		)
		.await
		.unwrap();
	socket
               .send_message_query(
                       r#"
                       CREATE user:1 CONTENT { name: "original", pass: crypto::argon2::generate("original") }
                       ;"#,
               )
               .await
               .unwrap();
	// Change to a different database
	socket.send_message_use(Some(NS), Some("different")).await.unwrap();
	// Create the same user table with a user record with the same identifier
	socket
		.send_message_query(
			r#"
                       DEFINE TABLE user SCHEMALESS
                               PERMISSIONS FOR select, create, update, delete NONE
                       ;"#,
		)
		.await
		.unwrap();
	socket
               .send_message_query(
                       r#"
                       CREATE user:1 CONTENT { name: "different", pass: crypto::argon2::generate("different") }
                       ;"#,
               )
               .await
               .unwrap();
	// Sign in to original database as user
	let res = socket
		.send_request(
			"signin",
			json!(
					[{
							"ns": NS,
							"db": "original",
							"user": "user",
							"pass": "secret",
					}]
			),
		)
		.await;
	assert!(res.is_ok(), "result: {:?}", res);
	let res = res.unwrap();
	assert!(res.is_object(), "result: {:?}", res);
	let res = res.as_object().unwrap();
	// Verify response contains no error
	assert!(res.keys().all(|k| ["id", "result"].contains(&k.as_str())), "result: {:?}", res);
	// Verify that the authenticated session corresponds with the original user
	let res = socket.send_message_query("SELECT VALUE name FROM user:1").await.unwrap();
	assert_eq!(res[0]["result"], json!(["original"]), "result: {:?}", res);
	// Swtich to the different database without signing in again
	socket.send_message_use(Some(NS), Some("different")).await.unwrap();
	// Verify that the authenticated session is unable to query data
	let res = socket.send_message_query("SELECT VALUE name FROM user:1").await.unwrap();
	// The query succeeds but the results does not contain the value with permissions
	assert_eq!(res[0]["status"], "OK", "result: {:?}", res);
	assert_eq!(res[0]["result"], json!([]), "result: {:?}", res);
	// Test passed
	server.finish().unwrap();
}

#[test(tokio::test)]
async fn session_use_change_database_scope() {
	// Setup database server
	let (addr, mut server) = common::start_server_with_defaults().await.unwrap();
	// Connect to WebSocket
	let mut socket = Socket::connect(&addr, SERVER, FORMAT).await.unwrap();
	// Authenticate the connection as a root level system user
	let _ = socket.send_message_signin(USER, PASS, None, None, None).await.unwrap();
	// Check that we have root access
	socket.send_message_query("INFO FOR ROOT").await.unwrap();
	// Specify a namespace and database
	socket.send_message_use(Some(NS), Some("original")).await.unwrap();
	// Define a user record access method on the original database
	socket
		.send_message_query(
			r#"
			DEFINE ACCESS user ON DATABASE TYPE RECORD
				SIGNIN ( SELECT * FROM user WHERE name = $name AND crypto::argon2::compare(pass, $pass) )
				DURATION FOR SESSION 24h, FOR TOKEN 24h
			;"#,
		)
		.await
		.unwrap();
	// Create resource that requires an authenticated record user to query
	socket
		.send_message_query(
			r#"
			DEFINE TABLE user SCHEMALESS
				PERMISSIONS FOR select, create, update, delete WHERE id = $auth
			;"#,
		)
		.await
		.unwrap();
	socket
		.send_message_query(
			r#"
			CREATE user:1 CONTENT { name: "original", pass: crypto::argon2::generate("original") }
			;"#,
		)
		.await
		.unwrap();
	// Change to a different database
	socket.send_message_use(Some(NS), Some("different")).await.unwrap();
	// Create the same user table with a user record with the same identifier
	socket
		.send_message_query(
			r#"
			DEFINE TABLE user SCHEMALESS
				PERMISSIONS FOR select, create, update, delete WHERE id = $auth
			;"#,
		)
		.await
		.unwrap();
	socket
		.send_message_query(
			r#"
			CREATE user:1 CONTENT { name: "different", pass: crypto::argon2::generate("different") }
			;"#,
		)
		.await
		.unwrap();
	// Sign in to original database as user
	let res = socket
		.send_request(
			"signin",
			json!(
				[{
					"ns": NS,
					"db": "original",
					"ac": "user",
					"name": "original",
					"pass": "original",
				}]
			),
		)
		.await;
	assert!(res.is_ok(), "result: {:?}", res);
	let res = res.unwrap();
	assert!(res.is_object(), "result: {:?}", res);
	let res = res.as_object().unwrap();
	// Verify response contains no error
	assert!(res.keys().all(|k| ["id", "result"].contains(&k.as_str())), "result: {:?}", res);
	// Verify that the authenticated session corresponds with the original user
	let res = socket.send_message_query("SELECT VALUE name FROM $auth").await.unwrap();
	assert_eq!(res[0]["result"], json!(["original"]), "result: {:?}", res);
	// Swtich to the different database without signing in again
	socket.send_message_use(Some(NS), Some("different")).await.unwrap();
	// Verify that the authenticated session is unable to query data
	let res = socket.send_message_query("SELECT VALUE name FROM $auth").await.unwrap();
	// The following statement would be true when the bug was present:
	// assert_eq!(res[0]["result"], json!(["different"]), "result: {:?}", res);
	assert_eq!(res[0]["status"], "ERR", "result: {:?}", res);
	assert_eq!(
		res[0]["result"], "You don't have permission to change to the different database",
		"result: {:?}",
		res
	);
	// Test passed
	server.finish().unwrap();
}

#[test(tokio::test)]
async fn run_functions() {
	// Setup database server
	let (addr, mut server) = common::start_server_with_functions().await.unwrap();
	// Connect to WebSocket
	let mut socket = Socket::connect(&addr, SERVER, FORMAT).await.unwrap();
	// Authenticate the connection
	socket.send_message_signin(USER, PASS, None, None, None).await.unwrap();
	// Specify a namespace and database
	socket.send_message_use(Some(NS), Some(DB)).await.unwrap();
	// Define function
	socket
		.send_message_query("DEFINE FUNCTION fn::foo() {RETURN 'fn::foo called';}")
		.await
		.unwrap();
	socket
		.send_message_query(
			"DEFINE FUNCTION fn::bar($val: string) {RETURN 'fn::bar called with: ' + $val;}",
		)
		.await
		.unwrap();
	// call functions
	let res = socket.send_message_run("fn::foo", None, vec![]).await.unwrap();
	assert!(matches!(res, serde_json::Value::String(s) if &s == "fn::foo called"));
	let res = socket.send_message_run("fn::bar", None, vec![]).await;
	assert!(res.is_err());
	let res = socket.send_message_run("fn::bar", None, vec![42.into()]).await;
	assert!(res.is_err());
	let res = socket.send_message_run("fn::bar", None, vec!["first".into(), "second".into()]).await;
	assert!(res.is_err());
	let res = socket.send_message_run("fn::bar", None, vec!["string_val".into()]).await.unwrap();
	assert!(matches!(res, serde_json::Value::String(s) if &s == "fn::bar called with: string_val"));

	// normal functions
	let res = socket.send_message_run("math::abs", None, vec![42.into()]).await.unwrap();
	assert!(matches!(res, serde_json::Value::Number(n) if n.as_u64() == Some(42)));
	let res = socket
		.send_message_run("math::max", None, vec![vec![1, 2, 3, 4, 5, 6].into()])
		.await
		.unwrap();
	assert!(matches!(res, serde_json::Value::Number(n) if n.as_u64() == Some(6)));

	// Test passed
	server.finish().unwrap();
}

#[test(tokio::test)]
async fn relate_rpc() {
	// Setup database server
	let (addr, mut server) = common::start_server_with_defaults().await.unwrap();
	// Connect to WebSocket
	let mut socket = Socket::connect(&addr, SERVER, FORMAT).await.unwrap();
	// Authenticate the connection
	socket.send_message_signin(USER, PASS, None, None, None).await.unwrap();
	// Specify a namespace and database
	socket.send_message_use(Some(NS), Some(DB)).await.unwrap();
	// create records and relate
	socket.send_message_query("CREATE foo:a, foo:b").await.unwrap();
	socket
		.send_message_relate("foo:a".into(), "bar".into(), "foo:b".into(), Some(json!({"val": 42})))
		.await
		.unwrap();
	// test

	let mut res = socket.send_message_query("RETURN foo:a->bar.val").await.unwrap();
	let expected = json!(42);
	assert_eq!(res.remove(0)["result"], expected);

	let mut res = socket.send_message_query("RETURN foo:a->bar->foo").await.unwrap();
	let expected = json!(["foo:b"]);
	assert_eq!(res.remove(0)["result"], expected);

	// Test passed
	server.finish().unwrap();
}

#[test(tokio::test)]
async fn temporary_directory() {
	// Setup database server
	let temp_dir = TempDir::new().unwrap();
	let (addr, mut server) =
		common::start_server_with_temporary_directory(temp_dir.to_string_lossy().as_ref())
			.await
			.unwrap();
	// Connect to WebSocket
	let mut socket = Socket::connect(&addr, SERVER, FORMAT).await.unwrap();
	// Authenticate the connection
	socket.send_message_signin(USER, PASS, None, None, None).await.unwrap();
	// Specify a namespace and database
	socket.send_message_use(Some(NS), Some(DB)).await.unwrap();
	// create records
	socket.send_message_query("CREATE test:a, test:b").await.unwrap();
	// These selects use the memory collector
	let mut res =
		socket.send_message_query("SELECT * FROM test ORDER BY id DESC EXPLAIN").await.unwrap();
	let expected = json!([{"detail": { "table": "test" }, "operation": "Iterate Table" }, { "detail": { "type": "Memory" }, "operation": "Collector" }]);
	assert_eq!(res.remove(0)["result"], expected);
	// And return the correct result
	let mut res = socket.send_message_query("SELECT * FROM test ORDER BY id DESC").await.unwrap();
	let expected = json!([{"id": "test:b" }, { "id": "test:a" }]);
	assert_eq!(res.remove(0)["result"], expected);
	// This one should the file collector
	let mut res = socket
		.send_message_query("SELECT * FROM test ORDER BY id DESC TEMPFILES EXPLAIN")
		.await
		.unwrap();
	let expected = json!([{"detail": { "table": "test" }, "operation": "Iterate Table" }, { "detail": { "type": "TempFiles" }, "operation": "Collector" }]);
	assert_eq!(res.remove(0)["result"], expected);
	// And return the correct result
	let mut res =
		socket.send_message_query("SELECT * FROM test ORDER BY id DESC TEMPFILES").await.unwrap();
	let expected = json!([{"id": "test:b" }, { "id": "test:a" }]);
	assert_eq!(res.remove(0)["result"], expected);
	// Test passed
	server.finish().unwrap();
	// Cleanup
	temp_dir.close().unwrap();
}<|MERGE_RESOLUTION|>--- conflicted
+++ resolved
@@ -211,19 +211,11 @@
 	// Send INVALIDATE command
 	socket.send_request("invalidate", json!([])).await?;
 	// Verify we have an invalidated session
-<<<<<<< HEAD
-	let res = socket.send_message_query("DEFINE NAMESPACE test").await?;
-	assert_eq!(res[0]["status"], "ERR", "result: {res:?}");
-	assert_eq!(
-		res[0]["result"], "IAM error: Not enough permissions to perform this action",
-		"result: {res:?}"
-=======
 	let res = socket.send_request("query", json!(["DEFINE NAMESPACE test"])).await?;
 	assert_eq!(
 		res["error"]["message"],
 		"There was a problem with the database: IAM error: Not enough permissions to perform this action",
-		"result: {:?}", res
->>>>>>> a5a35450
+		"result: {res:?}"
 	);
 	// Test passed
 	server.finish().unwrap();
