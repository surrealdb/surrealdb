// cargo test --package surreal --bin surreal --no-default-features --features storage-mem --test ws_integration -- --nocapture

mod common;

use std::time::Duration;

use serde_json::json;
use test_log::test;

use crate::common::{PASS, USER};

#[test(tokio::test)]
async fn ping() -> Result<(), Box<dyn std::error::Error>> {
	let (addr, _server) = common::start_server_with_defaults().await.unwrap();
	let socket = &mut common::connect_ws(&addr).await?;

	// Send command
	let res = common::ws_send_msg_and_wait_response(
		socket,
		serde_json::to_string(&json!({
			"id": "1",
			"method": "ping",
		}))
		.unwrap(),
	)
	.await;
	assert!(res.is_ok(), "result: {:?}", res);
	let res = res.unwrap();
	assert!(res.is_object(), "result: {:?}", res);
	let res = res.as_object().unwrap();
	assert!(res.keys().all(|k| ["id", "result"].contains(&k.as_str())), "result: {:?}", res);

	Ok(())
}

#[test(tokio::test)]
async fn info() -> Result<(), Box<dyn std::error::Error>> {
	let (addr, _server) = common::start_server_with_defaults().await.unwrap();
	let socket = &mut common::connect_ws(&addr).await?;

	//
	// Prepare the connection
	//
	let res = common::ws_signin(socket, USER, PASS, None, None, None).await;
	assert!(res.is_ok(), "result: {:?}", res);
	let res = common::ws_use(socket, Some("N"), Some("D")).await;
	assert!(res.is_ok(), "result: {:?}", res);

	//
	// Setup operations
	//
	let res = common::ws_query(socket, "DEFINE TABLE user PERMISSIONS FULL").await;
	assert!(res.is_ok(), "result: {:?}", res);
	let res = common::ws_query(
		socket,
		r#"
		DEFINE SCOPE scope SESSION 24h
			SIGNUP ( CREATE user SET user = $user, pass = crypto::argon2::generate($pass) )
			SIGNIN ( SELECT * FROM user WHERE user = $user AND crypto::argon2::compare(pass, $pass) )
		;
		"#,
	)
	.await;
	assert!(res.is_ok(), "result: {:?}", res);
	let res = common::ws_query(
		socket,
		r#"
		CREATE user CONTENT {
			user: 'user',
			pass: crypto::argon2::generate('pass')
		};
		"#,
	)
	.await;
	assert!(res.is_ok(), "result: {:?}", res);

	// Sign in
	let res = common::ws_signin(socket, "user", "pass", Some("N"), Some("D"), Some("scope")).await;
	assert!(res.is_ok(), "result: {:?}", res);

	// Send the info command
	let res = common::ws_send_msg_and_wait_response(
		socket,
		serde_json::to_string(&json!({
			"id": "1",
			"method": "info",
		}))
		.unwrap(),
	)
	.await;
	assert!(res.is_ok(), "result: {:?}", res);

	// Verify the response contains the expected info
	let res = res.unwrap();
	assert!(res["result"].is_object(), "result: {:?}", res);
	let res = res["result"].as_object().unwrap();
	assert_eq!(res["user"], "user", "result: {:?}", res);

	Ok(())
}

#[test(tokio::test)]
async fn signup() -> Result<(), Box<dyn std::error::Error>> {
	let (addr, _server) = common::start_server_with_defaults().await.unwrap();
	let socket = &mut common::connect_ws(&addr).await?;

	//
	// Prepare the connection
	//
	let res = common::ws_signin(socket, USER, PASS, None, None, None).await;
	assert!(res.is_ok(), "result: {:?}", res);
	let res = common::ws_use(socket, Some("N"), Some("D")).await;
	assert!(res.is_ok(), "result: {:?}", res);

	// Setup scope
	let res = common::ws_query(socket, r#"
        DEFINE SCOPE scope SESSION 24h
            SIGNUP ( CREATE user SET email = $email, pass = crypto::argon2::generate($pass) )
            SIGNIN ( SELECT * FROM user WHERE email = $email AND crypto::argon2::compare(pass, $pass) )
        ;"#).await;
	assert!(res.is_ok(), "result: {:?}", res);

	// Signup
	let res = common::ws_send_msg_and_wait_response(
		socket,
		serde_json::to_string(&json!({
			"id": "1",
			"method": "signup",
			"params": [{
				"ns": "N",
				"db": "D",
				"sc": "scope",
				"email": "email@email.com",
				"pass": "pass",
			}],
		}))
		.unwrap(),
	)
	.await;
	assert!(res.is_ok(), "result: {:?}", res);
	let res = res.unwrap();
	assert!(res.is_object(), "result: {:?}", res);
	let res = res.as_object().unwrap();

	// Verify response contains no error
	assert!(res.keys().all(|k| ["id", "result"].contains(&k.as_str())), "result: {:?}", res);

	// Verify it returns a token
	assert!(res["result"].is_string(), "result: {:?}", res);

	let res = res["result"].as_str().unwrap();
	assert!(res.starts_with("eyJ0eXAiOiJKV1QiLCJhbGciOiJIUzUxMiJ9"), "result: {}", res);
	Ok(())
}

#[test(tokio::test)]
async fn signin() -> Result<(), Box<dyn std::error::Error>> {
	let (addr, _server) = common::start_server_with_defaults().await.unwrap();
	let socket = &mut common::connect_ws(&addr).await?;

	//
	// Prepare the connection
	//
	let res = common::ws_signin(socket, USER, PASS, None, None, None).await;
	assert!(res.is_ok(), "result: {:?}", res);
	let res = common::ws_use(socket, Some("N"), Some("D")).await;
	assert!(res.is_ok(), "result: {:?}", res);

	// Setup scope
	let res = common::ws_query(socket, r#"
        DEFINE SCOPE scope SESSION 24h
            SIGNUP ( CREATE user SET email = $email, pass = crypto::argon2::generate($pass) )
            SIGNIN ( SELECT * FROM user WHERE email = $email AND crypto::argon2::compare(pass, $pass) )
        ;"#).await;
	assert!(res.is_ok(), "result: {:?}", res);

	// Signup
	let res = common::ws_send_msg_and_wait_response(
		socket,
		serde_json::to_string(&json!({
			"id": "1",
			"method": "signup",
			"params": [{
				"ns": "N",
				"db": "D",
				"sc": "scope",
				"email": "email@email.com",
				"pass": "pass",
			}],
		}))
		.unwrap(),
	)
	.await;
	assert!(res.is_ok(), "result: {:?}", res);

	// Sign in
	let res = common::ws_send_msg_and_wait_response(
		socket,
		serde_json::to_string(&json!({
			"id": "1",
			"method": "signin",
			"params": [{
				"ns": "N",
				"db": "D",
				"sc": "scope",
				"email": "email@email.com",
				"pass": "pass",
			}],
		}))
		.unwrap(),
	)
	.await;
	assert!(res.is_ok(), "result: {:?}", res);
	let res = res.unwrap();
	assert!(res.is_object(), "result: {:?}", res);
	let res = res.as_object().unwrap();

	// Verify response contains no error
	assert!(res.keys().all(|k| ["id", "result"].contains(&k.as_str())), "result: {:?}", res);

	// Verify it returns a token
	assert!(res["result"].is_string(), "result: {:?}", res);
	let res = res["result"].as_str().unwrap();
	assert!(res.starts_with("eyJ0eXAiOiJKV1QiLCJhbGciOiJIUzUxMiJ9"), "result: {}", res);

	Ok(())
}

#[test(tokio::test)]
async fn invalidate() -> Result<(), Box<dyn std::error::Error>> {
	let (addr, _server) = common::start_server_with_defaults().await.unwrap();
	let socket = &mut common::connect_ws(&addr).await?;

	//
	// Prepare the connection
	//
	let res = common::ws_signin(socket, USER, PASS, None, None, None).await;
	assert!(res.is_ok(), "result: {:?}", res);

	// Verify we have a ROOT session
	let res = common::ws_query(socket, "DEFINE NAMESPACE NS").await;
	assert!(res.is_ok(), "result: {:?}", res);

	// Invalidate session
	let res = common::ws_send_msg_and_wait_response(
		socket,
		serde_json::to_string(&json!({
			"id": "1",
			"method": "invalidate",
		}))
		.unwrap(),
	)
	.await;
	assert!(res.is_ok(), "result: {:?}", res);

	// Verify we invalidated the root session
	let res = common::ws_query(socket, "DEFINE NAMESPACE NS2").await;
	assert!(res.is_ok(), "result: {:?}", res);
	let res = res.unwrap();

	assert_eq!(res[0]["status"], "ERR", "result: {:?}", res);
	assert_eq!(
		res[0]["result"], "IAM error: Not enough permissions to perform this action",
		"result: {:?}",
		res
	);
	Ok(())
}

#[test(tokio::test)]
async fn authenticate() -> Result<(), Box<dyn std::error::Error>> {
	let (addr, _server) = common::start_server_with_defaults().await.unwrap();
	let socket = &mut common::connect_ws(&addr).await?;

	//
	// Prepare the connection
	//
	let res = common::ws_signin(socket, USER, PASS, None, None, None).await;
	assert!(res.is_ok(), "result: {:?}", res);
	let token = res.unwrap();

	// Reconnect so we start with an empty session
	socket.close(None).await?;
	let socket = &mut common::connect_ws(&addr).await?;

	//
	// Authenticate with the token
	//

	// Send command
	let res = common::ws_send_msg_and_wait_response(
		socket,
		serde_json::to_string(&json!({
			"id": "1",
			"method": "authenticate",
			"params": [
				token,

			],
		}))
		.unwrap(),
	)
	.await;
	assert!(res.is_ok(), "result: {:?}", res);

	// Verify we have a ROOT session
	let res = common::ws_query(socket, "DEFINE NAMESPACE D2").await;
	assert!(res.is_ok(), "result: {:?}", res);
	let res = res.unwrap();
	assert_eq!(res[0]["status"], "OK", "result: {:?}", res);
	Ok(())
}

#[test(tokio::test)]
<<<<<<< HEAD
#[serial]
async fn kill_kill_endpoint() -> Result<(), Box<dyn std::error::Error>> {
	let (addr, _server) = common::start_server(false, false, true).await.unwrap();
	let table_name = "table_D250F804BC244558982DB7D8712F6BE3".to_string();

	let socket = &mut common::connect_ws(&addr).await?;

	let ns = "DE4E65C08E7248FB851CBB4D939C13C7";
	let db = "D7C40F656162434DB4888E334032B52C";
	let _ = common::ws_signin(socket, USER, PASS, None, None, None).await?;
	let _ = common::ws_use(socket, Some(ns), Some(db)).await?;

	// LIVE query via live endpoint
	let live_response = common::ws_send_msg(
		socket,
		serde_json::to_string(&json!({
				"id": "BE282C96-A64C-414C-BADF-15DCCE534D6D",
				"method": "live",
				"params": [
					table_name
				],
		}))
		.unwrap(),
	)
	.await
	.unwrap();
	let live_id = live_response
		.as_object()
		.ok_or(TestError::AssertionError {
			message: "Expected live query response to be object".to_string(),
		})
		.unwrap()
		.get("result")
		.ok_or(TestError::AssertionError {
			message: "Expected live query response to contain a result entry".to_string(),
		})
		.unwrap();

	// KILL query via kill endpoint
	let kill_res = common::ws_send_msg(
		socket,
		serde_json::to_string(&json!({
				"id": "F35647F1-E87F-4A05-A629-2C8A7377F7B7",
				"method": "kill",
				"params": [
					live_id
				],
		}))
		.unwrap(),
	)
	.await
	.unwrap();
	assert_eq!(kill_res["status"], serde_json::Value::Null, "result: {:?}", kill_res);

	// Create some data for notification
	let id = "839CF28F518F4BBAB57C6AC1CFE18051";
	let query = format!(r#"INSERT INTO {} {{"id": "{}", "name": "ok"}};"#, table_name, id);
	println!("query: {}", query);
	let created = common::ws_query(socket, query.as_str()).await.unwrap();
	assert_eq!(created.len(), 1);

	// Receive notification
	let res = common::ws_recv_msg(socket).await;
	match &res {
		Err(e) => {
			if let Some(TestError::NetworkError {
				..
			}) = e.downcast_ref::<TestError>()
			{
			} else {
				panic!("Expected a network error, but got: {:?}", e)
			}
		}
		Ok(v) => {
			panic!("Expected a network error, but got: {:?}", v)
		}
	}
	Ok(())
}

#[test(tokio::test)]
#[serial]
async fn kill_query_endpoint() -> Result<(), Box<dyn std::error::Error>> {
	let (addr, _server) = common::start_server(false, false, true).await.unwrap();
	let table_name = "table_8B5E5635869E4FF2A35C94E8FC2CAE9A".to_string();

	let socket = &mut common::connect_ws(&addr).await?;

	let ns = "3CB1D26373AF45F78D836EF2F78384A2";
	let db = "622772B60DEB46958B6450EE43ED2515";
	let _ = common::ws_signin(socket, USER, PASS, None, None, None).await?;
	let _ = common::ws_use(socket, Some(ns), Some(db)).await?;

	// LIVE query via live endpoint
	let live_response = common::ws_send_msg(
		socket,
		serde_json::to_string(&json!({
				"id": "29EE2E72-D472-4AEF-BB50-6576DF69577F",
				"method": "live",
				"params": [
					table_name
				],
		}))
		.unwrap(),
	)
	.await
	.unwrap();
	let live_id = live_response
		.as_object()
		.ok_or(TestError::AssertionError {
			message: "Expected live query response to be object".to_string(),
		})
		.unwrap()
		.get("result")
		.ok_or(TestError::AssertionError {
			message: "Expected live query response to contain a result entry".to_string(),
		})
		.unwrap();

	// KILL query via kill endpoint
	let kill_query = format!("KILL {live_id}");
	let kill_res = common::ws_send_msg(
		socket,
		serde_json::to_string(&json!({
				"id": "9215D428-1D42-419E-9554-FA23568795DF",
				"method": "query",
				"params": [
					kill_query
				],
		}))
		.unwrap(),
	)
	.await
	.unwrap();
	let response_error = kill_res["result"].as_object().and_then(|map| map.get("error"));
	assert!(response_error.is_none(), "resp error: {:?}, response: {:?}", response_error, kill_res);
	assert_eq!(kill_res["status"], serde_json::Value::Null, "result: {:?}", kill_res);

	// Create some data for notification
	let id = "FFE4CB54709840D3ACBE6C86E1148035";
	let query = format!(r#"INSERT INTO {} {{"id": "{}", "name": "ok"}};"#, table_name, id);
	println!("query: {}", query);
	let created = common::ws_query(socket, query.as_str()).await.unwrap();
	assert_eq!(created.len(), 1);

	// Receive notification
	let res = common::ws_recv_msg(socket).await;
	match &res {
		Err(e) => {
			if let Some(TestError::NetworkError {
				..
			}) = e.downcast_ref::<TestError>()
			{
			} else {
				panic!("Expected a network error, but got: {:?}", e)
			}
		}
		Ok(v) => {
			panic!("Expected a network error, but got: {:?}", v)
		}
	}
=======
async fn kill() -> Result<(), Box<dyn std::error::Error>> {
	// TODO: implement
>>>>>>> 44dabfa9
	Ok(())
}

#[test(tokio::test)]
async fn live_live_endpoint() -> Result<(), Box<dyn std::error::Error>> {
	let (addr, _server) = common::start_server_without_auth().await.unwrap();
	let table_name = "table_FD40A9A361884C56B5908A934164884A".to_string();

	let socket = &mut common::connect_ws(&addr).await?;

	let ns = "3498b03b44b5452a9d3f15252b454db1";
	let db = "2cf93e52ff0a42f39d271412404a01f6";
	let _ = common::ws_signin(socket, USER, PASS, None, None, None).await?;
	let _ = common::ws_use(socket, Some(ns), Some(db)).await?;

	// LIVE query via live endpoint
	let live_res = common::ws_send_msg_and_wait_response(
		socket,
		serde_json::to_string(&json!({
				"id": "1",
				"method": "live",
				"params": [
					table_name
				],
		}))
		.unwrap(),
	)
	.await?;
	let live_id = live_res["result"].as_str().unwrap();

	// Create some data for notification
	// Manually send the query and wait for multiple messages. Ordering of the messages is not guaranteed, so we could receive the notification before the query result.
	let id = "an-id-goes-here";
	let query = format!(r#"INSERT INTO {} {{"id": "{}", "name": "ok"}};"#, table_name, id);
	let json = json!({
		"id": "1",
		"method": "query",
		"params": [query],
	});

	common::ws_send_msg(socket, serde_json::to_string(&json).unwrap()).await?;

	// Wait some time for all messages to arrive, and then search for the notification message
	let msgs = common::ws_recv_all_msgs(socket, 2, Duration::from_millis(500)).await;
	assert!(msgs.is_ok(), "Error waiting for messages: {:?}", msgs.err());
	let msgs = msgs.unwrap();
	assert!(msgs.iter().all(|v| v["error"].is_null()), "Unexpected error received: {:#?}", msgs);

	let lq_notif = msgs.iter().find(|v| common::ws_msg_is_notification_from_lq(v, live_id));
	assert!(
		lq_notif.is_some(),
		"Expected to find a notification for LQ id {}: {:#?}",
		live_id,
		msgs
	);
	// Extract the notification object
	let lq_notif = lq_notif.unwrap();
	let lq_notif = lq_notif["result"].as_object().unwrap();

	// Verify message on individual keys since the notification ID is random
	let action = lq_notif["action"].as_str().unwrap();
	let result = lq_notif["result"].as_object().unwrap();
	assert_eq!(action, "CREATE", "expected notification to be `CREATE`: {:?}", lq_notif);
	let expected_id = format!("{}:⟨{}⟩", table_name, id);
	assert_eq!(
		result["id"].as_str(),
		Some(expected_id.as_str()),
		"expected notification to have id {:?}: {:?}",
		expected_id,
		lq_notif
	);
	assert_eq!(
		result["name"].as_str(),
		Some("ok"),
		"expected notification to have name `ok`: {:?}",
		lq_notif
	);

	Ok(())
}

#[test(tokio::test)]
async fn live_query_endpoint() -> Result<(), Box<dyn std::error::Error>> {
	let (addr, _server) = common::start_server_without_auth().await.unwrap();
	let table_name = "table_FD40A9A361884C56B5908A934164884A".to_string();

	let socket = &mut common::connect_ws(&addr).await?;

	let ns = "3498b03b44b5452a9d3f15252b454db1";
	let db = "2cf93e52ff0a42f39d271412404a01f6";
	let _ = common::ws_signin(socket, USER, PASS, None, None, None).await?;
	let _ = common::ws_use(socket, Some(ns), Some(db)).await?;

	// LIVE query via query endpoint
	let lq_res =
		common::ws_query(socket, format!("LIVE SELECT * FROM {};", table_name).as_str()).await?;
	assert_eq!(lq_res.len(), 1, "Expected 1 result got: {:?}", lq_res);
	let live_id = lq_res[0]["result"].as_str().unwrap();

	// Create some data for notification
	// Manually send the query and wait for multiple messages. Ordering of the messages is not guaranteed, so we could receive the notification before the query result.
	let id = "an-id-goes-here";
	let query = format!(r#"INSERT INTO {} {{"id": "{}", "name": "ok"}};"#, table_name, id);
	let json = json!({
		"id": "1",
		"method": "query",
		"params": [query],
	});

	common::ws_send_msg(socket, serde_json::to_string(&json).unwrap()).await?;

	// Wait some time for all messages to arrive, and then search for the notification message
	let msgs = common::ws_recv_all_msgs(socket, 2, Duration::from_millis(500)).await;
	assert!(msgs.is_ok(), "Error waiting for messages: {:?}", msgs.err());
	let msgs = msgs.unwrap();
	assert!(msgs.iter().all(|v| v["error"].is_null()), "Unexpected error received: {:#?}", msgs);

	let lq_notif = msgs.iter().find(|v| common::ws_msg_is_notification_from_lq(v, live_id));
	assert!(
		lq_notif.is_some(),
		"Expected to find a notification for LQ id {}: {:#?}",
		live_id,
		msgs
	);

	// Extract the notification object
	let lq_notif = lq_notif.unwrap();
	let lq_notif = lq_notif["result"].as_object().unwrap();

	// Verify message on individual keys since the notification ID is random
	let action = lq_notif["action"].as_str().unwrap();
	let result = lq_notif["result"].as_object().unwrap();
	assert_eq!(action, "CREATE", "expected notification to be `CREATE`: {:?}", lq_notif);
	let expected_id = format!("{}:⟨{}⟩", table_name, id);
	assert_eq!(
		result["id"].as_str(),
		Some(expected_id.as_str()),
		"expected notification to have id {:?}: {:?}",
		expected_id,
		lq_notif
	);
	assert_eq!(
		result["name"].as_str(),
		Some("ok"),
		"expected notification to have name `ok`: {:?}",
		lq_notif
	);

	Ok(())
}

#[test(tokio::test)]
async fn let_and_set() -> Result<(), Box<dyn std::error::Error>> {
	let (addr, _server) = common::start_server_with_defaults().await.unwrap();
	let socket = &mut common::connect_ws(&addr).await?;

	//
	// Prepare the connection
	//
	let res = common::ws_use(socket, Some("N"), Some("D")).await;
	assert!(res.is_ok(), "result: {:?}", res);

	// Define variable using let
	let res = common::ws_send_msg_and_wait_response(
		socket,
		serde_json::to_string(&json!({
			"id": "1",
			"method": "let",
			"params": [
				"let_var", "let_value",
			],
		}))
		.unwrap(),
	)
	.await;
	assert!(res.is_ok(), "result: {:?}", res);

	// Define variable using set
	let res = common::ws_send_msg_and_wait_response(
		socket,
		serde_json::to_string(&json!({
			"id": "1",
			"method": "set",
			"params": [
				"set_var", "set_value",
			],
		}))
		.unwrap(),
	)
	.await;
	assert!(res.is_ok(), "result: {:?}", res);

	// Verify the variables are set
	let res = common::ws_query(socket, "SELECT * FROM $let_var, $set_var").await?;
	assert_eq!(
		res[0]["result"],
		serde_json::to_value(["let_value", "set_value"]).unwrap(),
		"result: {:?}",
		res
	);
	Ok(())
}

#[test(tokio::test)]
async fn unset() -> Result<(), Box<dyn std::error::Error>> {
	let (addr, _server) = common::start_server_with_defaults().await.unwrap();
	let socket = &mut common::connect_ws(&addr).await?;

	//
	// Prepare the connection
	//
	let res = common::ws_use(socket, Some("N"), Some("D")).await;
	assert!(res.is_ok(), "result: {:?}", res);

	// Define variable
	let res = common::ws_send_msg_and_wait_response(
		socket,
		serde_json::to_string(&json!({
			"id": "1",
			"method": "let",
			"params": [
				"let_var", "let_value",
			],
		}))
		.unwrap(),
	)
	.await;
	assert!(res.is_ok(), "result: {:?}", res);

	// Verify the variable is set
	let res = common::ws_query(socket, "SELECT * FROM $let_var").await;
	assert!(res.is_ok(), "result: {:?}", res);
	let res = res.unwrap();
	assert!(res[0]["result"].is_array(), "result: {:?}", res);
	let res = res[0]["result"].as_array().unwrap();

	assert_eq!(res[0], "let_value", "result: {:?}", res);

	// Unset variable
	let res = common::ws_send_msg_and_wait_response(
		socket,
		serde_json::to_string(&json!({
			"id": "1",
			"method": "unset",
			"params": [
				"let_var",
			],
		}))
		.unwrap(),
	)
	.await;
	assert!(res.is_ok(), "result: {:?}", res);

	// Verify the variable is unset
	let res = common::ws_query(socket, "SELECT * FROM $let_var").await;
	assert!(res.is_ok(), "result: {:?}", res);
	let res = res.unwrap();
	assert!(res[0]["result"].is_array(), "result: {:?}", res);
	let res = res[0]["result"].as_array().unwrap();

	assert!(res[0].is_null(), "result: {:?}", res);

	Ok(())
}

#[test(tokio::test)]
async fn select() -> Result<(), Box<dyn std::error::Error>> {
	let (addr, _server) = common::start_server_with_defaults().await.unwrap();
	let socket = &mut common::connect_ws(&addr).await?;

	//
	// Prepare the connection
	//
	let res = common::ws_signin(socket, USER, PASS, None, None, None).await;
	assert!(res.is_ok(), "result: {:?}", res);
	let res = common::ws_use(socket, Some("N"), Some("D")).await;
	assert!(res.is_ok(), "result: {:?}", res);

	//
	// Setup the database
	//
	let res = common::ws_query(socket, "CREATE foo").await;
	assert!(res.is_ok(), "result: {:?}", res);

	// Select data
	let res = common::ws_send_msg_and_wait_response(
		socket,
		serde_json::to_string(&json!({
			"id": "1",
			"method": "select",
			"params": [
				"foo",
			],
		}))
		.unwrap(),
	)
	.await;
	assert!(res.is_ok(), "result: {:?}", res);
	let res = res.unwrap();
	assert!(res["result"].is_array(), "result: {:?}", res);
	let res = res["result"].as_array().unwrap();

	// Verify the response contains the output of the select
	assert_eq!(res.len(), 1, "result: {:?}", res);

	Ok(())
}

#[test(tokio::test)]
async fn insert() -> Result<(), Box<dyn std::error::Error>> {
	let (addr, _server) = common::start_server_with_defaults().await.unwrap();
	let socket = &mut common::connect_ws(&addr).await?;

	//
	// Prepare the connection
	//
	let res = common::ws_signin(socket, USER, PASS, None, None, None).await;
	assert!(res.is_ok(), "result: {:?}", res);
	let res = common::ws_use(socket, Some("N"), Some("D")).await;
	assert!(res.is_ok(), "result: {:?}", res);

	// Insert data
	let res = common::ws_send_msg_and_wait_response(
		socket,
		serde_json::to_string(&json!({
			"id": "1",
			"method": "insert",
			"params": [
				"table",
				{
					"name": "foo",
					"value": "bar",
				}
			],
		}))
		.unwrap(),
	)
	.await;
	assert!(res.is_ok(), "result: {:?}", res);

	// Verify the data was inserted and can be queried
	let res = common::ws_query(socket, "SELECT * FROM table").await;
	assert!(res.is_ok(), "result: {:?}", res);
	let res = res.unwrap();
	assert!(res[0]["result"].is_array(), "result: {:?}", res);
	let res = res[0]["result"].as_array().unwrap();

	assert_eq!(res[0]["name"], "foo", "result: {:?}", res);
	assert_eq!(res[0]["value"], "bar", "result: {:?}", res);

	Ok(())
}

#[test(tokio::test)]
async fn create() -> Result<(), Box<dyn std::error::Error>> {
	let (addr, _server) = common::start_server_with_defaults().await.unwrap();
	let socket = &mut common::connect_ws(&addr).await?;

	//
	// Prepare the connection
	//
	let res = common::ws_signin(socket, USER, PASS, None, None, None).await;
	assert!(res.is_ok(), "result: {:?}", res);
	let res = common::ws_use(socket, Some("N"), Some("D")).await;
	assert!(res.is_ok(), "result: {:?}", res);

	// Insert data
	let res = common::ws_send_msg_and_wait_response(
		socket,
		serde_json::to_string(&json!({
			"id": "1",
			"method": "create",
			"params": [
				"table",
			],
		}))
		.unwrap(),
	)
	.await;
	assert!(res.is_ok(), "result: {:?}", res);

	// Verify the data was created and can be queried
	let res = common::ws_query(socket, "SELECT * FROM table").await;
	assert!(res.is_ok(), "result: {:?}", res);
	let res = res.unwrap();
	assert!(res[0]["result"].is_array(), "result: {:?}", res);
	let res = res[0]["result"].as_array().unwrap();
	assert_eq!(res.len(), 1, "result: {:?}", res);

	Ok(())
}

#[test(tokio::test)]
async fn update() -> Result<(), Box<dyn std::error::Error>> {
	let (addr, _server) = common::start_server_with_defaults().await.unwrap();
	let socket = &mut common::connect_ws(&addr).await?;

	//
	// Prepare the connection
	//
	let res = common::ws_signin(socket, USER, PASS, None, None, None).await;
	assert!(res.is_ok(), "result: {:?}", res);
	let res = common::ws_use(socket, Some("N"), Some("D")).await;
	assert!(res.is_ok(), "result: {:?}", res);

	//
	// Setup the database
	//
	let res = common::ws_query(socket, r#"CREATE table SET name = "foo""#).await;
	assert!(res.is_ok(), "result: {:?}", res);

	// Insert data
	let res = common::ws_send_msg_and_wait_response(
		socket,
		serde_json::to_string(&json!({
			"id": "1",
			"method": "update",
			"params": [
				"table",
				{
					"value": "bar",
				}
			],
		}))
		.unwrap(),
	)
	.await;
	assert!(res.is_ok(), "result: {:?}", res);

	// Verify the data was updated
	let res = common::ws_query(socket, "SELECT * FROM table").await;
	assert!(res.is_ok(), "result: {:?}", res);
	let res = res.unwrap();
	assert!(res[0]["result"].is_array(), "result: {:?}", res);
	let res = &res[0]["result"].as_array().unwrap()[0];
	assert!(res["name"].is_null(), "result: {:?}", res);
	assert_eq!(res["value"], "bar", "result: {:?}", res);

	Ok(())
}

#[test(tokio::test)]
async fn change_and_merge() -> Result<(), Box<dyn std::error::Error>> {
	let (addr, _server) = common::start_server_with_defaults().await.unwrap();
	let socket = &mut common::connect_ws(&addr).await?;

	//
	// Prepare the connection
	//
	let res = common::ws_signin(socket, USER, PASS, None, None, None).await;
	assert!(res.is_ok(), "result: {:?}", res);
	let res = common::ws_use(socket, Some("N"), Some("D")).await;
	assert!(res.is_ok(), "result: {:?}", res);

	//
	// Setup the database
	//
	let res = common::ws_query(socket, "CREATE foo").await;
	assert!(res.is_ok(), "result: {:?}", res);
	let res = res.unwrap();
	assert!(res[0]["result"].is_array(), "result: {:?}", res);
	let res = &res[0]["result"].as_array().unwrap()[0];

	assert!(res["id"].is_string(), "result: {:?}", res);
	let what = res["id"].as_str().unwrap();

	//
	// Change / Marge data
	//

	let res = common::ws_send_msg_and_wait_response(
		socket,
		serde_json::to_string(&json!({
		"id": "1",
		"method": "change",
		"params": [
			what, {
				"name_for_change": "foo",
				"value_for_change": "bar",
			}
			]
		}))
		.unwrap(),
	)
	.await;
	assert!(res.is_ok(), "result: {:?}", res);

	let res = common::ws_send_msg_and_wait_response(
		socket,
		serde_json::to_string(&json!({
			"id": "1",
			"method": "merge",
			"params": [
				what, {
					"name_for_merge": "foo",
					"value_for_merge": "bar",
				}
			]
		}))
		.unwrap(),
	)
	.await;
	assert!(res.is_ok(), "result: {:?}", res);

	//
	// Get the data and verify the output
	//
	let res = common::ws_query(socket, &format!("SELECT * FROM foo WHERE id = {what}")).await;
	assert!(res.is_ok(), "result: {:?}", res);
	let res = res.unwrap();
	assert!(res[0]["result"].is_array(), "result: {:?}", res);
	let res = &res[0]["result"].as_array().unwrap()[0];

	assert_eq!(res["id"], what);
	assert_eq!(res["name_for_change"], "foo");
	assert_eq!(res["value_for_change"], "bar");
	assert_eq!(res["name_for_merge"], "foo");
	assert_eq!(res["value_for_merge"], "bar");

	Ok(())
}

#[test(tokio::test)]
async fn modify_and_patch() -> Result<(), Box<dyn std::error::Error>> {
	let (addr, _server) = common::start_server_with_defaults().await.unwrap();
	let socket = &mut common::connect_ws(&addr).await?;

	//
	// Prepare the connection
	//
	let res = common::ws_signin(socket, USER, PASS, None, None, None).await;
	assert!(res.is_ok(), "result: {:?}", res);
	let res = common::ws_use(socket, Some("N"), Some("D")).await;
	assert!(res.is_ok(), "result: {:?}", res);

	//
	// Setup the database
	//
	let res =
		common::ws_query(socket, r#"CREATE table SET original_name = "oritinal_value""#).await;
	assert!(res.is_ok(), "result: {:?}", res);
	let res = res.unwrap();
	assert!(res[0]["result"].is_array(), "result: {:?}", res);
	let res = &res[0]["result"].as_array().unwrap()[0];

	let what = res["id"].as_str().unwrap();

	//
	// Modify data
	//

	let ops = json!([
		{
			"op": "add",
			"path": "modify_name",
			"value": "modify_value"
		},
		{
			"op": "remove",
			"path": "original_name",
		}
	]);
	let res = common::ws_send_msg_and_wait_response(
		socket,
		serde_json::to_string(&json!({
			"id": "1",
			"method": "modify",
			"params": [
				what, ops
			]
		}))
		.unwrap(),
	)
	.await;
	assert!(res.is_ok(), "result: {:?}", res);
	let res = res.unwrap();
	assert!(res["result"].is_array(), "result: {:?}", res);
	let res = res["result"].as_array().unwrap();
	assert_eq!(res.len(), ops.as_array().unwrap().len(), "result: {:?}", res);

	//
	// Patch data
	//

	let ops = json!([
		{
			"op": "add",
			"path": "patch_name",
			"value": "patch_value"
		}
	]);
	let res = common::ws_send_msg_and_wait_response(
		socket,
		serde_json::to_string(&json!({
			"id": "1",
			"method": "patch",
			"params": [
				what, ops
			]
		}))
		.unwrap(),
	)
	.await;
	assert!(res.is_ok(), "result: {:?}", res);
	let res = res.unwrap();
	assert!(res["result"].is_array(), "result: {:?}", res);
	let res = res["result"].as_array().unwrap();
	assert_eq!(res.len(), ops.as_array().unwrap().len(), "result: {:?}", res);

	//
	// Get the data and verify the output
	//
	let res = common::ws_query(socket, &format!("SELECT * FROM table WHERE id = {what}")).await;
	assert!(res.is_ok(), "result: {:?}", res);
	let res = res.unwrap();
	assert!(res[0]["result"].is_array(), "result: {:?}", res);
	let res = &res[0]["result"].as_array().unwrap()[0];

	assert_eq!(res["id"], what);
	assert!(res["original_name"].is_null());
	assert_eq!(res["modify_name"], "modify_value");
	assert_eq!(res["patch_name"], "patch_value");

	Ok(())
}

#[test(tokio::test)]
async fn delete() -> Result<(), Box<dyn std::error::Error>> {
	let (addr, _server) = common::start_server_with_defaults().await.unwrap();
	let socket = &mut common::connect_ws(&addr).await?;

	//
	// Prepare the connection
	//
	let res = common::ws_signin(socket, USER, PASS, None, None, None).await;
	assert!(res.is_ok(), "result: {:?}", res);
	let res = common::ws_use(socket, Some("N"), Some("D")).await;
	assert!(res.is_ok(), "result: {:?}", res);

	//
	// Setup the database
	//
	let res = common::ws_query(socket, "CREATE table:id").await;
	assert!(res.is_ok(), "result: {:?}", res);

	//
	// Verify the data was created and can be queried
	//
	let res = common::ws_query(socket, "SELECT * FROM table:id").await;
	assert!(res.is_ok(), "result: {:?}", res);
	let res = res.unwrap();
	assert!(res[0]["result"].is_array(), "result: {:?}", res);
	let res = res[0]["result"].as_array().unwrap();

	assert_eq!(res.len(), 1, "result: {:?}", res);

	//
	// Delete data
	//
	let res = common::ws_send_msg_and_wait_response(
		socket,
		serde_json::to_string(&json!({
			"id": "1",
			"method": "delete",
			"params": [
				"table:id"
			]
		}))
		.unwrap(),
	)
	.await;
	assert!(res.is_ok(), "result: {:?}", res);

	//
	// Verify the data was deleted
	//
	let res = common::ws_query(socket, "SELECT * FROM table:id").await;
	assert!(res.is_ok(), "result: {:?}", res);
	let res = res.unwrap();
	assert!(res[0]["result"].is_array(), "result: {:?}", res);
	let res = res[0]["result"].as_array().unwrap();

	assert_eq!(res.len(), 0, "result: {:?}", res);

	Ok(())
}

#[test(tokio::test)]
async fn format_json() -> Result<(), Box<dyn std::error::Error>> {
	let (addr, _server) = common::start_server_with_defaults().await.unwrap();
	let socket = &mut common::connect_ws(&addr).await?;

	//
	// Prepare the connection
	//
	let res = common::ws_signin(socket, USER, PASS, None, None, None).await;
	assert!(res.is_ok(), "result: {:?}", res);
	let res = common::ws_use(socket, Some("N"), Some("D")).await;
	assert!(res.is_ok(), "result: {:?}", res);

	//
	// Setup the database
	//
	let res = common::ws_query(socket, "CREATE table:id").await;
	assert!(res.is_ok(), "result: {:?}", res);

	//
	// Test JSON format
	//

	// Change format
	let msg = json!({
		"id": "1",
		"method": "format",
		"params": [
			"json"
		]
	});
	let res =
		common::ws_send_msg_and_wait_response(socket, serde_json::to_string(&msg).unwrap()).await;
	assert!(res.is_ok(), "result: {:?}", res);

	// Query data
	let res = common::ws_query(socket, "SELECT * FROM table:id").await;
	assert!(res.is_ok(), "result: {:?}", res);
	let res = res.unwrap();
	assert!(res[0]["result"].is_array(), "result: {:?}", res);
	let res = res[0]["result"].as_array().unwrap();
	assert_eq!(res.len(), 1, "result: {:?}", res);

	Ok(())
}

#[test(tokio::test)]
async fn format_cbor() -> Result<(), Box<dyn std::error::Error>> {
	let (addr, _server) = common::start_server_with_defaults().await.unwrap();
	let socket = &mut common::connect_ws(&addr).await?;

	//
	// Prepare the connection
	//
	let res = common::ws_signin(socket, USER, PASS, None, None, None).await;
	assert!(res.is_ok(), "result: {:?}", res);
	let res = common::ws_use(socket, Some("N"), Some("D")).await;
	assert!(res.is_ok(), "result: {:?}", res);

	//
	// Setup the database
	//
	let res = common::ws_query(socket, "CREATE table:id").await;
	assert!(res.is_ok(), "result: {:?}", res);

	//
	// Test CBOR format
	//

	// Change format
	let msg = serde_json::to_string(&json!({
		"id": "1",
		"method": "format",
		"params": [
			"cbor"
		]
	}))
	.unwrap();
	let res = common::ws_send_msg_and_wait_response(socket, msg).await;
	assert!(res.is_ok(), "result: {:?}", res);

	// Query data
	let msg = serde_json::to_string(&json!({
		"id": "1",
		"method": "query",
		"params": [
			"SELECT * FROM table:id"
		]
	}))
	.unwrap();

	let res = common::ws_send_msg(socket, msg).await;
	assert!(res.is_ok(), "result: {:?}", res);

	let res = common::ws_recv_msg_with_fmt(socket, common::Format::Cbor).await;
	assert!(res.is_ok(), "result: {:?}", res);
	let res = res.unwrap();
	assert!(res["result"].is_array(), "result: {:?}", res);
	let res = res["result"].as_array().unwrap();
	assert!(res[0]["result"].is_array(), "result: {:?}", res);
	let res = res[0]["result"].as_array().unwrap();
	assert_eq!(res.len(), 1, "result: {:?}", res);

	Ok(())
}

#[test(tokio::test)]
async fn format_pack() -> Result<(), Box<dyn std::error::Error>> {
	let (addr, _server) = common::start_server_with_defaults().await.unwrap();
	let socket = &mut common::connect_ws(&addr).await?;

	//
	// Prepare the connection
	//
	let res = common::ws_signin(socket, USER, PASS, None, None, None).await;
	assert!(res.is_ok(), "result: {:?}", res);
	let res = common::ws_use(socket, Some("N"), Some("D")).await;
	assert!(res.is_ok(), "result: {:?}", res);

	//
	// Setup the database
	//
	let res = common::ws_query(socket, "CREATE table:id").await;
	assert!(res.is_ok(), "result: {:?}", res);

	//
	// Test PACK format
	//

	// Change format
	let msg = serde_json::to_string(&json!({
		"id": "1",
		"method": "format",
		"params": [
			"pack"
		]
	}))
	.unwrap();
	let res = common::ws_send_msg_and_wait_response(socket, msg).await;
	assert!(res.is_ok(), "result: {:?}", res);

	// Query data
	let msg = serde_json::to_string(&json!({
		"id": "1",
		"method": "query",
		"params": [
			"SELECT * FROM table:id"
		]
	}))
	.unwrap();

	let res = common::ws_send_msg(socket, msg).await;
	assert!(res.is_ok(), "result: {:?}", res);
	let res = common::ws_recv_msg_with_fmt(socket, common::Format::Pack).await;
	assert!(res.is_ok(), "result: {:?}", res);
	let res = res.unwrap();
	assert!(res["result"].is_array(), "result: {:?}", res);
	let res = res["result"].as_array().unwrap();
	assert!(res[0]["result"].is_array(), "result: {:?}", res);
	let res = res[0]["result"].as_array().unwrap();
	assert_eq!(res.len(), 1, "result: {:?}", res);

	Ok(())
}

#[test(tokio::test)]
async fn query() -> Result<(), Box<dyn std::error::Error>> {
	let (addr, _server) = common::start_server_with_defaults().await.unwrap();
	let socket = &mut common::connect_ws(&addr).await?;

	//
	// Prepare the connection
	//
	let res = common::ws_signin(socket, USER, PASS, None, None, None).await;
	assert!(res.is_ok(), "result: {:?}", res);
	let res = common::ws_use(socket, Some("N"), Some("D")).await;
	assert!(res.is_ok(), "result: {:?}", res);

	//
	// Run a CREATE query
	//
	let res = common::ws_send_msg_and_wait_response(
		socket,
		serde_json::to_string(&json!({
			"id": "1",
			"method": "query",
			"params": [
				"CREATE foo",
			]
		}))
		.unwrap(),
	)
	.await;
	assert!(res.is_ok(), "result: {:?}", res);

	//
	// Verify the data was created and can be queried
	//
	let res = common::ws_query(socket, "SELECT * FROM foo").await;
	assert!(res.is_ok(), "result: {:?}", res);
	let res = res.unwrap();
	assert!(res[0]["result"].is_array(), "result: {:?}", res);
	let res = res[0]["result"].as_array().unwrap();
	assert_eq!(res.len(), 1, "result: {:?}", res);

	Ok(())
}

#[test(tokio::test)]
async fn version() -> Result<(), Box<dyn std::error::Error>> {
	let (addr, _server) = common::start_server_with_defaults().await.unwrap();
	let socket = &mut common::connect_ws(&addr).await?;

	// Send command
	let res = common::ws_send_msg_and_wait_response(
		socket,
		serde_json::to_string(&json!({
			"id": "1",
			"method": "version",
			"params": [],
		}))
		.unwrap(),
	)
	.await;
	assert!(res.is_ok(), "result: {:?}", res);
	let res = res.unwrap();
	assert!(res["result"].is_string(), "result: {:?}", res);
	let res = res["result"].as_str().unwrap();

	// Verify response
	assert!(res.starts_with("surrealdb-"), "result: {}", res);
	Ok(())
}<|MERGE_RESOLUTION|>--- conflicted
+++ resolved
@@ -312,7 +312,6 @@
 }
 
 #[test(tokio::test)]
-<<<<<<< HEAD
 #[serial]
 async fn kill_kill_endpoint() -> Result<(), Box<dyn std::error::Error>> {
 	let (addr, _server) = common::start_server(false, false, true).await.unwrap();
@@ -394,7 +393,6 @@
 }
 
 #[test(tokio::test)]
-#[serial]
 async fn kill_query_endpoint() -> Result<(), Box<dyn std::error::Error>> {
 	let (addr, _server) = common::start_server(false, false, true).await.unwrap();
 	let table_name = "table_8B5E5635869E4FF2A35C94E8FC2CAE9A".to_string();
@@ -474,10 +472,6 @@
 			panic!("Expected a network error, but got: {:?}", v)
 		}
 	}
-=======
-async fn kill() -> Result<(), Box<dyn std::error::Error>> {
-	// TODO: implement
->>>>>>> 44dabfa9
 	Ok(())
 }
 
