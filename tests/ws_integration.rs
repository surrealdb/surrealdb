// RUST_LOG=warn cargo make ci-ws-integration

mod common;

mod ws_integration {
<<<<<<< HEAD
	use std::time::Duration;

	use serde_json::json;
	use test_log::test;
	use ulid::Ulid;

	use super::common::{self, PASS, USER};
	use crate::common::error::TestError;

	#[test(tokio::test)]
	async fn ping() -> Result<(), Box<dyn std::error::Error>> {
		let (addr, _server) = common::start_server_with_defaults().await.unwrap();
		let socket = &mut common::connect_ws(&addr).await?;

		// Send command
		let res = common::ws_send_msg_and_wait_response(
			socket,
			serde_json::to_string(&json!({
				"id": "1",
				"method": "ping",
			}))
			.unwrap(),
		)
		.await;
		assert!(res.is_ok(), "result: {:?}", res);
		let res = res.unwrap();
		assert!(res.is_object(), "result: {:?}", res);
		let res = res.as_object().unwrap();
		assert!(res.keys().all(|k| ["id", "result"].contains(&k.as_str())), "result: {:?}", res);

		Ok(())
	}

	#[test(tokio::test)]
	async fn info() -> Result<(), Box<dyn std::error::Error>> {
		let (addr, _server) = common::start_server_with_defaults().await.unwrap();
		let socket = &mut common::connect_ws(&addr).await?;

		let ns = Ulid::new().to_string();
		let db = Ulid::new().to_string();

		//
		// Prepare the connection
		//
		let res = common::ws_signin(socket, USER, PASS, None, None, None).await;
		assert!(res.is_ok(), "result: {:?}", res);
		let res = common::ws_use(socket, Some(&ns), Some(&db)).await;
		assert!(res.is_ok(), "result: {:?}", res);

		//
		// Setup operations
		//
		let res = common::ws_query(socket, "DEFINE TABLE user PERMISSIONS FULL").await;
		assert!(res.is_ok(), "result: {:?}", res);
		let res = common::ws_query(
			socket,
			r#"
			DEFINE SCOPE scope SESSION 24h
				SIGNUP ( CREATE user SET user = $user, pass = crypto::argon2::generate($pass) )
				SIGNIN ( SELECT * FROM user WHERE user = $user AND crypto::argon2::compare(pass, $pass) )
			;
			"#,
		)
		.await;
		assert!(res.is_ok(), "result: {:?}", res);
		let res = common::ws_query(
			socket,
			r#"
			CREATE user CONTENT {
				user: 'user',
				pass: crypto::argon2::generate('pass')
			};
			"#,
		)
		.await;
		assert!(res.is_ok(), "result: {:?}", res);

		// Sign in
		let res =
			common::ws_signin(socket, "user", "pass", Some(&ns), Some(&db), Some("scope")).await;
		assert!(res.is_ok(), "result: {:?}", res);

		// Send the info command
		let res = common::ws_send_msg_and_wait_response(
			socket,
			serde_json::to_string(&json!({
				"id": "1",
				"method": "info",
			}))
			.unwrap(),
		)
		.await;
		assert!(res.is_ok(), "result: {:?}", res);

		// Verify the response contains the expected info
		let res = res.unwrap();
		assert!(res["result"].is_object(), "result: {:?}", res);
		let res = res["result"].as_object().unwrap();
		assert_eq!(res["user"], "user", "result: {:?}", res);

		Ok(())
	}

	#[test(tokio::test)]
	async fn signup() -> Result<(), Box<dyn std::error::Error>> {
		let (addr, _server) = common::start_server_with_defaults().await.unwrap();
		let socket = &mut common::connect_ws(&addr).await?;

		let ns = Ulid::new().to_string();
		let db = Ulid::new().to_string();

		//
		// Prepare the connection
		//
		let res = common::ws_signin(socket, USER, PASS, None, None, None).await;
		assert!(res.is_ok(), "result: {:?}", res);
		let res = common::ws_use(socket, Some(&ns), Some(&db)).await;
		assert!(res.is_ok(), "result: {:?}", res);

		// Setup scope
		let res = common::ws_query(
			socket,
			r#"
			DEFINE SCOPE scope SESSION 24h
				SIGNUP ( CREATE user SET email = $email, pass = crypto::argon2::generate($pass) )
				SIGNIN ( SELECT * FROM user WHERE email = $email AND crypto::argon2::compare(pass, $pass) )
			;"#,
		)
		.await;
		assert!(res.is_ok(), "result: {:?}", res);

		// Signup
		let res = common::ws_send_msg_and_wait_response(
			socket,
			serde_json::to_string(&json!({
				"id": "1",
				"method": "signup",
				"params": [{
					"ns": ns,
					"db": db,
					"sc": "scope",
					"email": "email@email.com",
					"pass": "pass",
				}],
			}))
			.unwrap(),
		)
		.await;
		assert!(res.is_ok(), "result: {:?}", res);
		let res = res.unwrap();
		assert!(res.is_object(), "result: {:?}", res);
		let res = res.as_object().unwrap();

		// Verify response contains no error
		assert!(res.keys().all(|k| ["id", "result"].contains(&k.as_str())), "result: {:?}", res);

		// Verify it returns a token
		assert!(res["result"].is_string(), "result: {:?}", res);

		let res = res["result"].as_str().unwrap();
		assert!(res.starts_with("eyJ0eXAiOiJKV1QiLCJhbGciOiJIUzUxMiJ9"), "result: {}", res);
		Ok(())
	}

	#[test(tokio::test)]
	async fn signin() -> Result<(), Box<dyn std::error::Error>> {
		let (addr, _server) = common::start_server_with_defaults().await.unwrap();
		let socket = &mut common::connect_ws(&addr).await?;

		let ns = Ulid::new().to_string();
		let db = Ulid::new().to_string();

		//
		// Prepare the connection
		//
		let res = common::ws_signin(socket, USER, PASS, None, None, None).await;
		assert!(res.is_ok(), "result: {:?}", res);
		let res = common::ws_use(socket, Some(&ns), Some(&db)).await;
		assert!(res.is_ok(), "result: {:?}", res);

		// Setup scope
		let res = common::ws_query(
			socket,
			r#"
			DEFINE SCOPE scope SESSION 24h
				SIGNUP ( CREATE user SET email = $email, pass = crypto::argon2::generate($pass) )
				SIGNIN ( SELECT * FROM user WHERE email = $email AND crypto::argon2::compare(pass, $pass) )
			;"#,
		)
		.await;
		assert!(res.is_ok(), "result: {:?}", res);

		// Signup
		let res = common::ws_send_msg_and_wait_response(
			socket,
			serde_json::to_string(&json!({
				"id": "1",
				"method": "signup",
				"params": [{
					"ns": ns,
					"db": db,
					"sc": "scope",
					"email": "email@email.com",
					"pass": "pass",
				}],
			}))
			.unwrap(),
		)
		.await;
		assert!(res.is_ok(), "result: {:?}", res);

		// Sign in
		let res = common::ws_send_msg_and_wait_response(
			socket,
			serde_json::to_string(&json!({
				"id": "1",
				"method": "signin",
				"params": [{
					"ns": ns,
					"db": db,
					"sc": "scope",
					"email": "email@email.com",
					"pass": "pass",
				}],
			}))
			.unwrap(),
		)
		.await;
		assert!(res.is_ok(), "result: {:?}", res);
		let res = res.unwrap();
		assert!(res.is_object(), "result: {:?}", res);
		let res = res.as_object().unwrap();

		// Verify response contains no error
		assert!(res.keys().all(|k| ["id", "result"].contains(&k.as_str())), "result: {:?}", res);

		// Verify it returns a token
		assert!(res["result"].is_string(), "result: {:?}", res);
		let res = res["result"].as_str().unwrap();
		assert!(res.starts_with("eyJ0eXAiOiJKV1QiLCJhbGciOiJIUzUxMiJ9"), "result: {}", res);

		Ok(())
	}

	#[test(tokio::test)]
	async fn variable_auth_live_query() -> Result<(), Box<dyn std::error::Error>> {
		let (addr, _server) = common::start_server_with_defaults().await.unwrap();
		let socket = &mut common::connect_ws(&addr).await?;

		let ns = Ulid::new().to_string();
		let db = Ulid::new().to_string();

		//
		// Prepare the connection
		//
		let res = common::ws_signin(socket, USER, PASS, None, None, None).await;
		assert!(res.is_ok(), "result: {:?}", res);
		let res = common::ws_use(socket, Some(&ns), Some(&db)).await;
		assert!(res.is_ok(), "result: {:?}", res);

		// Setup scope
		let res = common::ws_query(socket, r#"
        DEFINE SCOPE scope SESSION 2s
            SIGNUP ( CREATE user SET user = $user, pass = crypto::argon2::generate($pass) )
            SIGNIN ( SELECT * FROM user WHERE user = $user AND crypto::argon2::compare(pass, $pass) )
        ;"#).await;
		assert!(res.is_ok(), "result: {:?}", res);

		// Signup
		let res = common::ws_send_msg_and_wait_response(
			socket,
			serde_json::to_string(&json!({
				"id": "1",
				"method": "signup",
				"params": [{
					"ns": ns,
					"db": db,
					"sc": "scope",
					"user": "user",
					"pass": "pass",
				}],
			}))
			.unwrap(),
		)
		.await;
		assert!(res.is_ok(), "result: {:?}", res);

		// Sign in
		let res =
			common::ws_signin(socket, "user", "pass", Some(&ns), Some(&db), Some("scope")).await;
		assert!(res.is_ok(), "result: {:?}", res);
		let res = res.unwrap();

		// Start Live Query
		let table_name = "test_tableBB4B0A788C7E46E798720AEF938CBCF6";
		let _live_query_response = common::ws_send_msg_and_wait_response(
			socket,
			serde_json::to_string(&json!({
					"id": "66BB05C8-EF4B-4338-BCCD-8F8A19223CB1",
					"method": "live",
					"params": [
						table_name
					],
			}))
			.unwrap(),
		)
		.await
		.unwrap_or_else(|e| panic!("Error sending message: {}", e))
		.as_object()
		.unwrap_or_else(|| panic!("Expected object, got {:?}", res));

		// Wait 2 seconds for auth to expire
		tokio::time::sleep(tokio::time::Duration::from_secs(2)).await;

		// Start second connection
		let socket2 = &mut common::connect_ws(&addr).await?;

		// Signin
		let res =
			common::ws_signin(socket2, "user", "pass", Some(&ns), Some(&db), Some("scope")).await;
		assert!(res.is_ok(), "result: {:?}", res);

		// Insert
		let id = "A23A05ABC15C420E9A7E13D2C8657890";
		let query = format!(r#"INSERT INTO `{}` {{"id": "{}", "name": "ok"}};"#, table_name, id);
		let created = common::ws_query(socket2, query.as_str()).await.unwrap();
		assert_eq!(created.len(), 1);

		// Validate live query from first session didnt produce a result
		let res = common::ws_recv_msg(socket).await;
		match &res {
			Err(e) => {
				if let Some(TestError::NetworkError {
					..
				}) = e.downcast_ref::<TestError>()
				{
				} else {
					panic!("Expected a network error, but got: {:?}", e)
				}
			}
			Ok(v) => {
				panic!("Expected a network error, but got: {:?}", v)
			}
		}
		Ok(())
	}

	#[test(tokio::test)]
	async fn invalidate() -> Result<(), Box<dyn std::error::Error>> {
		let (addr, _server) = common::start_server_with_defaults().await.unwrap();
		let socket = &mut common::connect_ws(&addr).await?;

		//
		// Prepare the connection
		//
		let res = common::ws_signin(socket, USER, PASS, None, None, None).await;
		assert!(res.is_ok(), "result: {:?}", res);

		// Verify we have a ROOT session
		let res = common::ws_query(
			socket,
			&format!("DEFINE NAMESPACE `{throwaway}`", throwaway = Ulid::new()),
		)
		.await;
		assert!(res.is_ok(), "result: {:?}", res);

		// Invalidate session
		let res = common::ws_send_msg_and_wait_response(
			socket,
			serde_json::to_string(&json!({
				"id": "1",
				"method": "invalidate",
			}))
			.unwrap(),
		)
		.await;
		assert!(res.is_ok(), "result: {:?}", res);

		// Verify we invalidated the root session
		let res = common::ws_query(
			socket,
			&format!("DEFINE NAMESPACE `{throwaway}`", throwaway = Ulid::new()),
		)
		.await;
		assert!(res.is_ok(), "result: {:?}", res);
		let res = res.unwrap();

		assert_eq!(res[0]["status"], "ERR", "result: {:?}", res);
		assert_eq!(
			res[0]["result"], "IAM error: Not enough permissions to perform this action",
			"result: {:?}",
			res
		);
		Ok(())
	}

	#[test(tokio::test)]
	async fn authenticate() -> Result<(), Box<dyn std::error::Error>> {
		let (addr, _server) = common::start_server_with_defaults().await.unwrap();
		let socket = &mut common::connect_ws(&addr).await?;

		//
		// Prepare the connection
		//
		let res = common::ws_signin(socket, USER, PASS, None, None, None).await;
		assert!(res.is_ok(), "result: {:?}", res);
		let token = res.unwrap();

		// Reconnect so we start with an empty session
		socket.close(None).await?;
		let socket = &mut common::connect_ws(&addr).await?;

		//
		// Authenticate with the token
		//

		// Send command
		let res = common::ws_send_msg_and_wait_response(
			socket,
			serde_json::to_string(&json!({
				"id": "1",
				"method": "authenticate",
				"params": [
					token,

				],
			}))
			.unwrap(),
		)
		.await;
		assert!(res.is_ok(), "result: {:?}", res);

		// Verify we have a ROOT session
		let res = common::ws_query(
			socket,
			&format!("DEFINE NAMESPACE `{throwaway}`", throwaway = Ulid::new()),
		)
		.await;
		assert!(res.is_ok(), "result: {:?}", res);
		let res = res.unwrap();
		assert_eq!(res[0]["status"], "OK", "result: {:?}", res);
		Ok(())
	}

	#[test(tokio::test)]
	async fn kill_kill_endpoint() -> Result<(), Box<dyn std::error::Error>> {
		let (addr, _server) = common::start_server_with_defaults().await.unwrap();
		let table_name = "table_D250F804BC244558982DB7D8712F6BE3".to_string();

		let socket = &mut common::connect_ws(&addr).await?;

		let _ = common::ws_signin(socket, USER, PASS, None, None, None).await?;
		let _ =
			common::ws_use(socket, Some(&Ulid::new().to_string()), Some(&Ulid::new().to_string()))
				.await?;

		// LIVE query via live endpoint
		let live_res = common::ws_send_msg_and_wait_response(
			socket,
			serde_json::to_string(&json!({
					"id": "1",
					"method": "live",
					"params": [
						table_name
					],
			}))
			.unwrap(),
		)
		.await?;
		let live_id = live_res["result"].as_str().unwrap();

		// KILL query via kill endpoint
		common::ws_send_msg(
			socket,
			serde_json::to_string(&json!({
					"id": "1",
					"method": "kill",
					"params": [
						live_id
					],
			}))
			.unwrap(),
		)
		.await?;

		// Verify we killed the query
		let msgs = common::ws_recv_all_msgs(socket, 1, Duration::from_millis(1000)).await?;
		assert!(
			msgs.iter().all(|v| v["error"].is_null()),
			"Unexpected error received: {:#?}",
			msgs
		);
		let msg = msgs.first().unwrap();
		assert!(msg["status"].is_null(), "unexpected status: {:?}", msg);

		// Create some data for notification
		let id = "an-id-goes-here";
		let query = format!(r#"INSERT INTO {} {{"id": "{}", "name": "ok"}};"#, table_name, id);
		let _ = common::ws_query(socket, query.as_str()).await.unwrap();
		let json = json!({
			"id": "1",
			"method": "query",
			"params": [query],
		});

		common::ws_send_msg(socket, serde_json::to_string(&json).unwrap()).await?;

		// Wait some time for all messages to arrive, and then verify we didn't get any notification
		let msgs = common::ws_recv_all_msgs(socket, 1, Duration::from_millis(500)).await?;
		assert!(
			msgs.iter().all(|v| v["error"].is_null()),
			"Unexpected error received: {:#?}",
			msgs
		);
		let lq_notif = msgs.iter().find(|v| common::ws_msg_is_notification_from_lq(v, live_id));
		assert!(lq_notif.is_none(), "Expected to find no notifications, found 1: {:#?}", msgs);

		Ok(())
	}

	#[test(tokio::test)]
	async fn kill_query_endpoint() -> Result<(), Box<dyn std::error::Error>> {
		let (addr, _server) = common::start_server_with_defaults().await.unwrap();
		let table_name = "table_8B5E5635869E4FF2A35C94E8FC2CAE9A".to_string();

		let socket = &mut common::connect_ws(&addr).await?;

		let _ = common::ws_signin(socket, USER, PASS, None, None, None).await?;
		let _ =
			common::ws_use(socket, Some(&Ulid::new().to_string()), Some(&Ulid::new().to_string()))
				.await?;

		// LIVE query via live endpoint
		let live_res = common::ws_send_msg_and_wait_response(
			socket,
			serde_json::to_string(&json!({
					"id": "1",
					"method": "live",
					"params": [
						table_name
					],
			}))
			.unwrap(),
		)
		.await?;
		let live_id = live_res["result"].as_str().unwrap();

		// KILL query via kill endpoint
		let kill_query = format!("KILL u'{live_id}'");
		common::ws_send_msg(
			socket,
			serde_json::to_string(&json!({
					"id": "1",
					"method": "query",
					"params": [
						kill_query
					],
			}))
			.unwrap(),
		)
		.await?;

		// Verify we killed the query
		let msgs = common::ws_recv_all_msgs(socket, 1, Duration::from_millis(1000)).await?;
		assert!(
			msgs.iter().all(|v| v["error"].is_null()),
			"Unexpected error received: {:#?}",
			msgs
		);
		let msg = msgs.first().unwrap();
		assert!(msg["status"].is_null(), "unexpected status: {:?}", msg);

		// Create some data for notification
		let id = "an-id-goes-here";
		let query = format!(r#"INSERT INTO {} {{"id": "{}", "name": "ok"}};"#, table_name, id);
		let _ = common::ws_query(socket, query.as_str()).await.unwrap();
		let json = json!({
			"id": "1",
			"method": "query",
			"params": [query],
		});

		common::ws_send_msg(socket, serde_json::to_string(&json).unwrap()).await?;

		// Wait some time for all messages to arrive, and then verify we didn't get any notification
		let msgs = common::ws_recv_all_msgs(socket, 1, Duration::from_millis(500)).await?;
		assert!(
			msgs.iter().all(|v| v["error"].is_null()),
			"Unexpected error received: {:#?}",
			msgs
		);
		let lq_notif = msgs.iter().find(|v| common::ws_msg_is_notification_from_lq(v, live_id));
		assert!(lq_notif.is_none(), "Expected to find no notifications, found 1: {:#?}", msgs);

		Ok(())
	}

	#[test(tokio::test)]
	async fn live_live_endpoint() -> Result<(), Box<dyn std::error::Error>> {
		let (addr, _server) = common::start_server_without_auth().await.unwrap();
		let table_name = "table_FD40A9A361884C56B5908A934164884A".to_string();

		let socket = &mut common::connect_ws(&addr).await?;

		let _ = common::ws_signin(socket, USER, PASS, None, None, None).await?;
		let _ =
			common::ws_use(socket, Some(&Ulid::new().to_string()), Some(&Ulid::new().to_string()))
				.await?;

		// LIVE query via live endpoint
		let live_res = common::ws_send_msg_and_wait_response(
			socket,
			serde_json::to_string(&json!({
					"id": "1",
					"method": "live",
					"params": [
						table_name
					],
			}))
			.unwrap(),
		)
		.await?;
		let live_id = live_res["result"].as_str().unwrap();

		// Create some data for notification
		// Manually send the query and wait for multiple messages. Ordering of the messages is not guaranteed, so we could receive the notification before the query result.
		let id = "an-id-goes-here";
		let query = format!(r#"INSERT INTO {} {{"id": "{}", "name": "ok"}};"#, table_name, id);
		let json = json!({
			"id": "1",
			"method": "query",
			"params": [query],
		});
		common::ws_send_msg(socket, serde_json::to_string(&json).unwrap()).await?;

		// Wait some time for all messages to arrive, and then search for the notification message
		let msgs = common::ws_recv_all_msgs(socket, 2, Duration::from_millis(500)).await;
		assert!(msgs.is_ok(), "Error waiting for messages: {:?}", msgs.err());
		let msgs = msgs.unwrap();
		assert!(
			msgs.iter().all(|v| v["error"].is_null()),
			"Unexpected error received: {:#?}",
			msgs
		);

		let lq_notif = msgs.iter().find(|v| common::ws_msg_is_notification_from_lq(v, live_id));
		assert!(
			lq_notif.is_some(),
			"Expected to find a notification for LQ id {}: {:#?}",
			live_id,
			msgs
		);
		// Extract the notification object
		let lq_notif = lq_notif.unwrap();
		let lq_notif = lq_notif["result"].as_object().unwrap();

		// Verify message on individual keys since the notification ID is random
		let action = lq_notif["action"].as_str().unwrap();
		let result = lq_notif["result"].as_object().unwrap();
		assert_eq!(action, "CREATE", "expected notification to be `CREATE`: {:?}", lq_notif);
		let expected_id = format!("{}:⟨{}⟩", table_name, id);
		assert_eq!(
			result["id"].as_str(),
			Some(expected_id.as_str()),
			"expected notification to have id {:?}: {:?}",
			expected_id,
			lq_notif
		);
		assert_eq!(
			result["name"].as_str(),
			Some("ok"),
			"expected notification to have name `ok`: {:?}",
			lq_notif
		);

		Ok(())
	}

	#[test(tokio::test)]
	async fn live_query_endpoint() -> Result<(), Box<dyn std::error::Error>> {
		let (addr, _server) = common::start_server_without_auth().await.unwrap();
		let table_name = "table_FD40A9A361884C56B5908A934164884A".to_string();

		let socket = &mut common::connect_ws(&addr).await?;

		let _ = common::ws_signin(socket, USER, PASS, None, None, None).await?;
		let _ =
			common::ws_use(socket, Some(&Ulid::new().to_string()), Some(&Ulid::new().to_string()))
				.await?;

		// LIVE query via query endpoint
		let lq_res =
			common::ws_query(socket, format!("LIVE SELECT * FROM {};", table_name).as_str())
				.await?;
		assert_eq!(lq_res.len(), 1, "Expected 1 result got: {:?}", lq_res);
		let live_id = lq_res[0]["result"].as_str().unwrap();

		// Create some data for notification
		// Manually send the query and wait for multiple messages. Ordering of the messages is not guaranteed, so we could receive the notification before the query result.
		let id = "an-id-goes-here";
		let query = format!(r#"INSERT INTO {} {{"id": "{}", "name": "ok"}};"#, table_name, id);
		let json = json!({
			"id": "1",
			"method": "query",
			"params": [query],
		});

		common::ws_send_msg(socket, serde_json::to_string(&json).unwrap()).await?;

		// Wait some time for all messages to arrive, and then search for the notification message
		let msgs = common::ws_recv_all_msgs(socket, 2, Duration::from_millis(500)).await;
		assert!(msgs.is_ok(), "Error waiting for messages: {:?}", msgs.err());
		let msgs = msgs.unwrap();
		assert!(
			msgs.iter().all(|v| v["error"].is_null()),
			"Unexpected error received: {:#?}",
			msgs
		);

		let lq_notif = msgs.iter().find(|v| common::ws_msg_is_notification_from_lq(v, live_id));
		assert!(
			lq_notif.is_some(),
			"Expected to find a notification for LQ id {}: {:#?}",
			live_id,
			msgs
		);

		// Extract the notification object
		let lq_notif = lq_notif.unwrap();
		let lq_notif = lq_notif["result"].as_object().unwrap();

		// Verify message on individual keys since the notification ID is random
		let action = lq_notif["action"].as_str().unwrap();
		let result = lq_notif["result"].as_object().unwrap();
		assert_eq!(action, "CREATE", "expected notification to be `CREATE`: {:?}", lq_notif);
		let expected_id = format!("{}:⟨{}⟩", table_name, id);
		assert_eq!(
			result["id"].as_str(),
			Some(expected_id.as_str()),
			"expected notification to have id {:?}: {:?}",
			expected_id,
			lq_notif
		);
		assert_eq!(
			result["name"].as_str(),
			Some("ok"),
			"expected notification to have name `ok`: {:?}",
			lq_notif
		);

		Ok(())
	}

	#[test(tokio::test)]
	async fn let_and_set() -> Result<(), Box<dyn std::error::Error>> {
		let (addr, _server) = common::start_server_with_defaults().await.unwrap();
		let socket = &mut common::connect_ws(&addr).await?;

		//
		// Prepare the connection
		//
		let res =
			common::ws_use(socket, Some(&Ulid::new().to_string()), Some(&Ulid::new().to_string()))
				.await;
		assert!(res.is_ok(), "result: {:?}", res);

		// Define variable using let
		let res = common::ws_send_msg_and_wait_response(
			socket,
			serde_json::to_string(&json!({
				"id": "1",
				"method": "let",
				"params": [
					"let_var", "let_value",
				],
			}))
			.unwrap(),
		)
		.await;
		assert!(res.is_ok(), "result: {:?}", res);

		// Define variable using set
		let res = common::ws_send_msg_and_wait_response(
			socket,
			serde_json::to_string(&json!({
				"id": "1",
				"method": "set",
				"params": [
					"set_var", "set_value",
				],
			}))
			.unwrap(),
		)
		.await;
		assert!(res.is_ok(), "result: {:?}", res);

		// Verify the variables are set
		let res = common::ws_query(socket, "SELECT * FROM $let_var, $set_var").await?;
		assert_eq!(
			res[0]["result"],
			serde_json::to_value(["let_value", "set_value"]).unwrap(),
			"result: {:?}",
			res
		);
		Ok(())
	}

	#[test(tokio::test)]
	async fn unset() -> Result<(), Box<dyn std::error::Error>> {
		let (addr, _server) = common::start_server_with_defaults().await.unwrap();
		let socket = &mut common::connect_ws(&addr).await?;

		//
		// Prepare the connection
		//
		let res =
			common::ws_use(socket, Some(&Ulid::new().to_string()), Some(&Ulid::new().to_string()))
				.await;
		assert!(res.is_ok(), "result: {:?}", res);

		// Define variable
		let res = common::ws_send_msg_and_wait_response(
			socket,
			serde_json::to_string(&json!({
				"id": "1",
				"method": "let",
				"params": [
					"let_var", "let_value",
				],
			}))
			.unwrap(),
		)
		.await;
		assert!(res.is_ok(), "result: {:?}", res);

		// Verify the variable is set
		let res = common::ws_query(socket, "SELECT * FROM $let_var").await;
		assert!(res.is_ok(), "result: {:?}", res);
		let res = res.unwrap();
		assert!(res[0]["result"].is_array(), "result: {:?}", res);
		let res = res[0]["result"].as_array().unwrap();

		assert_eq!(res[0], "let_value", "result: {:?}", res);

		// Unset variable
		let res = common::ws_send_msg_and_wait_response(
			socket,
			serde_json::to_string(&json!({
				"id": "1",
				"method": "unset",
				"params": [
					"let_var",
				],
			}))
			.unwrap(),
		)
		.await;
		assert!(res.is_ok(), "result: {:?}", res);

		// Verify the variable is unset
		let res = common::ws_query(socket, "SELECT * FROM $let_var").await;
		assert!(res.is_ok(), "result: {:?}", res);
		let res = res.unwrap();
		assert!(res[0]["result"].is_array(), "result: {:?}", res);
		let res = res[0]["result"].as_array().unwrap();

		assert!(res[0].is_null(), "result: {:?}", res);

		Ok(())
	}

	#[test(tokio::test)]
	async fn select() -> Result<(), Box<dyn std::error::Error>> {
		let (addr, _server) = common::start_server_with_defaults().await.unwrap();
		let socket = &mut common::connect_ws(&addr).await?;

		//
		// Prepare the connection
		//
		let res = common::ws_signin(socket, USER, PASS, None, None, None).await;
		assert!(res.is_ok(), "result: {:?}", res);
		let res =
			common::ws_use(socket, Some(&Ulid::new().to_string()), Some(&Ulid::new().to_string()))
				.await;
		assert!(res.is_ok(), "result: {:?}", res);

		//
		// Setup the database
		//
		let res = common::ws_query(socket, "CREATE foo").await;
		assert!(res.is_ok(), "result: {:?}", res);

		// Select data
		let res = common::ws_send_msg_and_wait_response(
			socket,
			serde_json::to_string(&json!({
				"id": "1",
				"method": "select",
				"params": [
					"foo",
				],
			}))
			.unwrap(),
		)
		.await;
		assert!(res.is_ok(), "result: {:?}", res);
		let res = res.unwrap();
		assert!(res["result"].is_array(), "result: {:?}", res);
		let res = res["result"].as_array().unwrap();

		// Verify the response contains the output of the select
		assert_eq!(res.len(), 1, "result: {:?}", res);

		Ok(())
	}

	#[test(tokio::test)]
	async fn insert() -> Result<(), Box<dyn std::error::Error>> {
		let (addr, _server) = common::start_server_with_defaults().await.unwrap();
		let socket = &mut common::connect_ws(&addr).await?;

		//
		// Prepare the connection
		//
		let res = common::ws_signin(socket, USER, PASS, None, None, None).await;
		assert!(res.is_ok(), "result: {:?}", res);
		let res =
			common::ws_use(socket, Some(&Ulid::new().to_string()), Some(&Ulid::new().to_string()))
				.await;
		assert!(res.is_ok(), "result: {:?}", res);

		// Insert data
		let res = common::ws_send_msg_and_wait_response(
			socket,
			serde_json::to_string(&json!({
				"id": "1",
				"method": "insert",
				"params": [
					"table",
					{
						"name": "foo",
						"value": "bar",
					}
				],
			}))
			.unwrap(),
		)
		.await;
		assert!(res.is_ok(), "result: {:?}", res);

		// Verify the data was inserted and can be queried
		let res = common::ws_query(socket, "SELECT * FROM table").await;
		assert!(res.is_ok(), "result: {:?}", res);
		let res = res.unwrap();
		assert!(res[0]["result"].is_array(), "result: {:?}", res);
		let res = res[0]["result"].as_array().unwrap();

		assert_eq!(res[0]["name"], "foo", "result: {:?}", res);
		assert_eq!(res[0]["value"], "bar", "result: {:?}", res);

		Ok(())
	}

	#[test(tokio::test)]
	async fn create() -> Result<(), Box<dyn std::error::Error>> {
		let (addr, _server) = common::start_server_with_defaults().await.unwrap();
		let socket = &mut common::connect_ws(&addr).await?;

		//
		// Prepare the connection
		//
		let res = common::ws_signin(socket, USER, PASS, None, None, None).await;
		assert!(res.is_ok(), "result: {:?}", res);
		let res =
			common::ws_use(socket, Some(&Ulid::new().to_string()), Some(&Ulid::new().to_string()))
				.await;
		assert!(res.is_ok(), "result: {:?}", res);

		// Insert data
		let res = common::ws_send_msg_and_wait_response(
			socket,
			serde_json::to_string(&json!({
				"id": "1",
				"method": "create",
				"params": [
					"table",
				],
			}))
			.unwrap(),
		)
		.await;
		assert!(res.is_ok(), "result: {:?}", res);

		// Verify the data was created and can be queried
		let res = common::ws_query(socket, "SELECT * FROM table").await;
		assert!(res.is_ok(), "result: {:?}", res);
		let res = res.unwrap();
		assert!(res[0]["result"].is_array(), "result: {:?}", res);
		let res = res[0]["result"].as_array().unwrap();
		assert_eq!(res.len(), 1, "result: {:?}", res);

		Ok(())
	}

	#[test(tokio::test)]
	async fn update() -> Result<(), Box<dyn std::error::Error>> {
		let (addr, _server) = common::start_server_with_defaults().await.unwrap();
		let socket = &mut common::connect_ws(&addr).await?;

		//
		// Prepare the connection
		//
		let res = common::ws_signin(socket, USER, PASS, None, None, None).await;
		assert!(res.is_ok(), "result: {:?}", res);
		let res =
			common::ws_use(socket, Some(&Ulid::new().to_string()), Some(&Ulid::new().to_string()))
				.await;
		assert!(res.is_ok(), "result: {:?}", res);

		//
		// Setup the database
		//
		let res = common::ws_query(socket, r#"CREATE table SET name = "foo""#).await;
		assert!(res.is_ok(), "result: {:?}", res);

		// Insert data
		let res = common::ws_send_msg_and_wait_response(
			socket,
			serde_json::to_string(&json!({
				"id": "1",
				"method": "update",
				"params": [
					"table",
					{
						"value": "bar",
					}
				],
			}))
			.unwrap(),
		)
		.await;
		assert!(res.is_ok(), "result: {:?}", res);

		// Verify the data was updated
		let res = common::ws_query(socket, "SELECT * FROM table").await;
		assert!(res.is_ok(), "result: {:?}", res);
		let res = res.unwrap();
		assert!(res[0]["result"].is_array(), "result: {:?}", res);
		let res = &res[0]["result"].as_array().unwrap()[0];
		assert!(res["name"].is_null(), "result: {:?}", res);
		assert_eq!(res["value"], "bar", "result: {:?}", res);

		Ok(())
	}

	#[test(tokio::test)]
	async fn merge() -> Result<(), Box<dyn std::error::Error>> {
		let (addr, _server) = common::start_server_with_defaults().await.unwrap();
		let socket = &mut common::connect_ws(&addr).await?;

		//
		// Prepare the connection
		//
		let res = common::ws_signin(socket, USER, PASS, None, None, None).await;
		assert!(res.is_ok(), "result: {:?}", res);
		let res =
			common::ws_use(socket, Some(&Ulid::new().to_string()), Some(&Ulid::new().to_string()))
				.await;
		assert!(res.is_ok(), "result: {:?}", res);

		//
		// Setup the database
		//
		let res = common::ws_query(socket, "CREATE foo").await;
		assert!(res.is_ok(), "result: {:?}", res);
		let res = res.unwrap();
		assert!(res[0]["result"].is_array(), "result: {:?}", res);
		let res = &res[0]["result"].as_array().unwrap()[0];

		assert!(res["id"].is_string(), "result: {:?}", res);
		let what = res["id"].as_str().unwrap();

		//
		// Merge data
		//

		let res = common::ws_send_msg_and_wait_response(
			socket,
			serde_json::to_string(&json!({
				"id": "1",
				"method": "merge",
				"params": [
					what, {
						"name_for_merge": "foo",
						"value_for_merge": "bar",
					}
				]
			}))
			.unwrap(),
		)
		.await;
		assert!(res.is_ok(), "result: {:?}", res);

		//
		// Get the data and verify the output
		//
		let res = common::ws_query(socket, &format!("SELECT * FROM foo WHERE id = {what}")).await;
		assert!(res.is_ok(), "result: {:?}", res);
		let res = res.unwrap();
		assert!(res[0]["result"].is_array(), "result: {:?}", res);
		let res = &res[0]["result"].as_array().unwrap()[0];

		assert_eq!(res["id"], what);
		assert_eq!(res["name_for_merge"], "foo");
		assert_eq!(res["value_for_merge"], "bar");

		Ok(())
	}

	#[test(tokio::test)]
	async fn patch() -> Result<(), Box<dyn std::error::Error>> {
		let (addr, _server) = common::start_server_with_defaults().await.unwrap();
		let socket = &mut common::connect_ws(&addr).await?;

		//
		// Prepare the connection
		//
		let res = common::ws_signin(socket, USER, PASS, None, None, None).await;
		assert!(res.is_ok(), "result: {:?}", res);
		let res =
			common::ws_use(socket, Some(&Ulid::new().to_string()), Some(&Ulid::new().to_string()))
				.await;
		assert!(res.is_ok(), "result: {:?}", res);

		//
		// Setup the database
		//
		let res =
			common::ws_query(socket, r#"CREATE table SET original_name = "original_value""#).await;
		assert!(res.is_ok(), "result: {:?}", res);
		let res = res.unwrap();
		assert!(res[0]["result"].is_array(), "result: {:?}", res);
		let res = &res[0]["result"].as_array().unwrap()[0];

		let what = res["id"].as_str().unwrap();

		//
		// Patch data
		//

		let ops = json!([
			{
				"op": "add",
				"path": "patch_name",
				"value": "patch_value"
			},
			{
				"op": "remove",
				"path": "original_name",
			}
		]);
		let res = common::ws_send_msg_and_wait_response(
			socket,
			serde_json::to_string(&json!({
				"id": "1",
				"method": "patch",
				"params": [
					what, ops
				]
			}))
			.unwrap(),
		)
		.await;
		assert!(res.is_ok(), "result: {:?}", res);
		let res = res.unwrap();
		assert!(res["result"].is_object(), "result: {:?}", res);
		let res = res["result"].as_object().unwrap();
		assert_eq!(res.get("patch_name"), Some(json!("patch_value")).as_ref(), "result: {:?}", res);

		//
		// Get the data and verify the output
		//
		let res = common::ws_query(socket, &format!("SELECT * FROM table WHERE id = {what}")).await;
		assert!(res.is_ok(), "result: {:?}", res);
		let res = res.unwrap();
		assert!(res[0]["result"].is_array(), "result: {:?}", res);
		let res = &res[0]["result"].as_array().unwrap()[0];

		assert_eq!(res["id"], what);
		assert!(res["original_name"].is_null());
		assert_eq!(res["patch_name"], "patch_value");

		Ok(())
	}

	#[test(tokio::test)]
	async fn delete() -> Result<(), Box<dyn std::error::Error>> {
		let (addr, _server) = common::start_server_with_defaults().await.unwrap();
		let socket = &mut common::connect_ws(&addr).await?;

		//
		// Prepare the connection
		//
		let res = common::ws_signin(socket, USER, PASS, None, None, None).await;
		assert!(res.is_ok(), "result: {:?}", res);
		let res =
			common::ws_use(socket, Some(&Ulid::new().to_string()), Some(&Ulid::new().to_string()))
				.await;
		assert!(res.is_ok(), "result: {:?}", res);

		//
		// Setup the database
		//
		let res = common::ws_query(socket, "CREATE table:id").await;
		assert!(res.is_ok(), "result: {:?}", res);

		//
		// Verify the data was created and can be queried
		//
		let res = common::ws_query(socket, "SELECT * FROM table:id").await;
		assert!(res.is_ok(), "result: {:?}", res);
		let res = res.unwrap();
		assert!(res[0]["result"].is_array(), "result: {:?}", res);
		let res = res[0]["result"].as_array().unwrap();

		assert_eq!(res.len(), 1, "result: {:?}", res);

		//
		// Delete data
		//
		let res = common::ws_send_msg_and_wait_response(
			socket,
			serde_json::to_string(&json!({
				"id": "1",
				"method": "delete",
				"params": [
					"table:id"
				]
			}))
			.unwrap(),
		)
		.await;
		assert!(res.is_ok(), "result: {:?}", res);

		//
		// Verify the data was deleted
		//
		let res = common::ws_query(socket, "SELECT * FROM table:id").await;
		assert!(res.is_ok(), "result: {:?}", res);
		let res = res.unwrap();
		assert!(res[0]["result"].is_array(), "result: {:?}", res);
		let res = res[0]["result"].as_array().unwrap();

		assert_eq!(res.len(), 0, "result: {:?}", res);

		Ok(())
	}

	#[test(tokio::test)]
	async fn format_json() -> Result<(), Box<dyn std::error::Error>> {
		let (addr, _server) = common::start_server_with_defaults().await.unwrap();
		let socket = &mut common::connect_ws(&addr).await?;

		//
		// Prepare the connection
		//
		let res = common::ws_signin(socket, USER, PASS, None, None, None).await;
		assert!(res.is_ok(), "result: {:?}", res);
		let res =
			common::ws_use(socket, Some(&Ulid::new().to_string()), Some(&Ulid::new().to_string()))
				.await;
		assert!(res.is_ok(), "result: {:?}", res);

		//
		// Setup the database
		//
		let res = common::ws_query(socket, "CREATE table:id").await;
		assert!(res.is_ok(), "result: {:?}", res);

		//
		// Test JSON format
		//

		// Change format
		let msg = json!({
			"id": "1",
			"method": "format",
			"params": [
				"json"
			]
		});
		let res =
			common::ws_send_msg_and_wait_response(socket, serde_json::to_string(&msg).unwrap())
				.await;
		assert!(res.is_ok(), "result: {:?}", res);

		// Query data
		let res = common::ws_query(socket, "SELECT * FROM table:id").await;
		assert!(res.is_ok(), "result: {:?}", res);
		let res = res.unwrap();
		assert!(res[0]["result"].is_array(), "result: {:?}", res);
		let res = res[0]["result"].as_array().unwrap();
		assert_eq!(res.len(), 1, "result: {:?}", res);

		Ok(())
	}

	#[test(tokio::test)]
	async fn format_cbor() -> Result<(), Box<dyn std::error::Error>> {
		let (addr, _server) = common::start_server_with_defaults().await.unwrap();
		let socket = &mut common::connect_ws(&addr).await?;

		//
		// Prepare the connection
		//
		let res = common::ws_signin(socket, USER, PASS, None, None, None).await;
		assert!(res.is_ok(), "result: {:?}", res);
		let res =
			common::ws_use(socket, Some(&Ulid::new().to_string()), Some(&Ulid::new().to_string()))
				.await;
		assert!(res.is_ok(), "result: {:?}", res);

		//
		// Setup the database
		//
		let res = common::ws_query(socket, "CREATE table:id").await;
		assert!(res.is_ok(), "result: {:?}", res);

		//
		// Test CBOR format
		//

		// Change format
		let msg = serde_json::to_string(&json!({
			"id": "1",
			"method": "format",
			"params": [
				"cbor"
			]
		}))
		.unwrap();
		let res = common::ws_send_msg_and_wait_response(socket, msg).await;
		assert!(res.is_ok(), "result: {:?}", res);

		// Query data
		let msg = serde_json::to_string(&json!({
			"id": "1",
			"method": "query",
			"params": [
				"SELECT * FROM table:id"
			]
		}))
		.unwrap();

		let res = common::ws_send_msg(socket, msg).await;
		assert!(res.is_ok(), "result: {:?}", res);

		let res = common::ws_recv_msg_with_fmt(socket, common::Format::Cbor).await;
		assert!(res.is_ok(), "result: {:?}", res);
		let res = res.unwrap();
		assert!(res["result"].is_array(), "result: {:?}", res);
		let res = res["result"].as_array().unwrap();
		assert!(res[0]["result"].is_array(), "result: {:?}", res);
		let res = res[0]["result"].as_array().unwrap();
		assert_eq!(res.len(), 1, "result: {:?}", res);

		Ok(())
	}

	#[test(tokio::test)]
	async fn format_pack() -> Result<(), Box<dyn std::error::Error>> {
		let (addr, _server) = common::start_server_with_defaults().await.unwrap();
		let socket = &mut common::connect_ws(&addr).await?;

		//
		// Prepare the connection
		//
		let res = common::ws_signin(socket, USER, PASS, None, None, None).await;
		assert!(res.is_ok(), "result: {:?}", res);
		let res =
			common::ws_use(socket, Some(&Ulid::new().to_string()), Some(&Ulid::new().to_string()))
				.await;
		assert!(res.is_ok(), "result: {:?}", res);

		//
		// Setup the database
		//
		let res = common::ws_query(socket, "CREATE table:id").await;
		assert!(res.is_ok(), "result: {:?}", res);

		//
		// Test PACK format
		//

		// Change format
		let msg = serde_json::to_string(&json!({
			"id": "1",
			"method": "format",
			"params": [
				"pack"
			]
		}))
		.unwrap();
		let res = common::ws_send_msg_and_wait_response(socket, msg).await;
		assert!(res.is_ok(), "result: {:?}", res);

		// Query data
		let msg = serde_json::to_string(&json!({
			"id": "1",
			"method": "query",
			"params": [
				"SELECT * FROM table:id"
			]
		}))
		.unwrap();

		let res = common::ws_send_msg(socket, msg).await;
		assert!(res.is_ok(), "result: {:?}", res);
		let res = common::ws_recv_msg_with_fmt(socket, common::Format::Pack).await;
		assert!(res.is_ok(), "result: {:?}", res);
		let res = res.unwrap();
		assert!(res["result"].is_array(), "result: {:?}", res);
		let res = res["result"].as_array().unwrap();
		assert!(res[0]["result"].is_array(), "result: {:?}", res);
		let res = res[0]["result"].as_array().unwrap();
		assert_eq!(res.len(), 1, "result: {:?}", res);

		Ok(())
	}

	#[test(tokio::test)]
	async fn query() -> Result<(), Box<dyn std::error::Error>> {
		let (addr, _server) = common::start_server_with_defaults().await.unwrap();
		let socket = &mut common::connect_ws(&addr).await?;

		//
		// Prepare the connection
		//
		let res = common::ws_signin(socket, USER, PASS, None, None, None).await;
		assert!(res.is_ok(), "result: {:?}", res);
		let res =
			common::ws_use(socket, Some(&Ulid::new().to_string()), Some(&Ulid::new().to_string()))
				.await;
		assert!(res.is_ok(), "result: {:?}", res);

		//
		// Run a CREATE query
		//
		let res = common::ws_send_msg_and_wait_response(
			socket,
			serde_json::to_string(&json!({
				"id": "1",
				"method": "query",
				"params": [
					"CREATE foo",
				]
			}))
			.unwrap(),
		)
		.await;
		assert!(res.is_ok(), "result: {:?}", res);

		//
		// Verify the data was created and can be queried
		//
		let res = common::ws_query(socket, "SELECT * FROM foo").await;
		assert!(res.is_ok(), "result: {:?}", res);
		let res = res.unwrap();
		assert!(res[0]["result"].is_array(), "result: {:?}", res);
		let res = res[0]["result"].as_array().unwrap();
		assert_eq!(res.len(), 1, "result: {:?}", res);

		Ok(())
	}

	#[test(tokio::test)]
	async fn version() -> Result<(), Box<dyn std::error::Error>> {
		let (addr, _server) = common::start_server_with_defaults().await.unwrap();
		let socket = &mut common::connect_ws(&addr).await?;

		// Send command
		let res = common::ws_send_msg_and_wait_response(
			socket,
			serde_json::to_string(&json!({
				"id": "1",
				"method": "version",
				"params": [],
			}))
			.unwrap(),
		)
		.await;
		assert!(res.is_ok(), "result: {:?}", res);
		let res = res.unwrap();
		assert!(res["result"].is_string(), "result: {:?}", res);
		let res = res["result"].as_str().unwrap();

		// Verify response
		assert!(res.starts_with("surrealdb-"), "result: {}", res);
		Ok(())
	}

	// Validate that the WebSocket is able to process multiple queries concurrently
	#[test(tokio::test)]
	async fn concurrency() -> Result<(), Box<dyn std::error::Error>> {
		let (addr, _server) = common::start_server_with_defaults().await.unwrap();
		let socket = &mut common::connect_ws(&addr).await?;

		//
		// Prepare the connection
		//
		let res = common::ws_signin(socket, USER, PASS, None, None, None).await;
		assert!(res.is_ok(), "result: {:?}", res);
		let res =
			common::ws_use(socket, Some(&Ulid::new().to_string()), Some(&Ulid::new().to_string()))
				.await;
		assert!(res.is_ok(), "result: {:?}", res);

		//
		// Run 5 queries that do a SLEEP and verify they all complete concurrently
		//

		// Send queries
		for i in 0..5 {
			let query = format!("SLEEP 1s; RETURN 'done-{}';", i);
			let query_msg = json!({
					"id": "1",
					"method": "query",
					"params": [query],
			});
			let res = common::ws_send_msg(socket, serde_json::to_string(&query_msg).unwrap()).await;
			assert!(res.is_ok(), "result: {:?}", res);
		}

		// Wait for queries to complete and verify they all completed within 2 seconds (assume they are executed concurrently)
		let msgs = common::ws_recv_all_msgs(socket, 5, Duration::from_secs(2)).await;
		assert!(msgs.is_ok(), "Error waiting for messages: {:?}", msgs.err());

		let msgs = msgs.unwrap();
		assert!(
			msgs.iter().all(|v| v["error"].is_null()),
			"Unexpected error received: {:#?}",
			msgs
		);
=======
>>>>>>> a35fc0d0

	use super::common;

	/// Tests for the empty protocol format
	mod none {
		// The WebSocket protocol header
		const SERVER: Option<Format> = None;
		// The format to send messages
		const FORMAT: Format = Format::Json;
		// Run all of the common tests
		include!("common/tests.rs");
	}

	/// Tests for the JSON protocol format
	mod json {
		// The WebSocket protocol header
		const SERVER: Option<Format> = Some(Format::Json);
		// The format to send messages
		const FORMAT: Format = Format::Json;
		// Run all of the common tests
		include!("common/tests.rs");
	}
}<|MERGE_RESOLUTION|>--- conflicted
+++ resolved
@@ -1,1554 +1,8 @@
 // RUST_LOG=warn cargo make ci-ws-integration
-
 mod common;
 
 mod ws_integration {
-<<<<<<< HEAD
 	use std::time::Duration;
-
-	use serde_json::json;
-	use test_log::test;
-	use ulid::Ulid;
-
-	use super::common::{self, PASS, USER};
-	use crate::common::error::TestError;
-
-	#[test(tokio::test)]
-	async fn ping() -> Result<(), Box<dyn std::error::Error>> {
-		let (addr, _server) = common::start_server_with_defaults().await.unwrap();
-		let socket = &mut common::connect_ws(&addr).await?;
-
-		// Send command
-		let res = common::ws_send_msg_and_wait_response(
-			socket,
-			serde_json::to_string(&json!({
-				"id": "1",
-				"method": "ping",
-			}))
-			.unwrap(),
-		)
-		.await;
-		assert!(res.is_ok(), "result: {:?}", res);
-		let res = res.unwrap();
-		assert!(res.is_object(), "result: {:?}", res);
-		let res = res.as_object().unwrap();
-		assert!(res.keys().all(|k| ["id", "result"].contains(&k.as_str())), "result: {:?}", res);
-
-		Ok(())
-	}
-
-	#[test(tokio::test)]
-	async fn info() -> Result<(), Box<dyn std::error::Error>> {
-		let (addr, _server) = common::start_server_with_defaults().await.unwrap();
-		let socket = &mut common::connect_ws(&addr).await?;
-
-		let ns = Ulid::new().to_string();
-		let db = Ulid::new().to_string();
-
-		//
-		// Prepare the connection
-		//
-		let res = common::ws_signin(socket, USER, PASS, None, None, None).await;
-		assert!(res.is_ok(), "result: {:?}", res);
-		let res = common::ws_use(socket, Some(&ns), Some(&db)).await;
-		assert!(res.is_ok(), "result: {:?}", res);
-
-		//
-		// Setup operations
-		//
-		let res = common::ws_query(socket, "DEFINE TABLE user PERMISSIONS FULL").await;
-		assert!(res.is_ok(), "result: {:?}", res);
-		let res = common::ws_query(
-			socket,
-			r#"
-			DEFINE SCOPE scope SESSION 24h
-				SIGNUP ( CREATE user SET user = $user, pass = crypto::argon2::generate($pass) )
-				SIGNIN ( SELECT * FROM user WHERE user = $user AND crypto::argon2::compare(pass, $pass) )
-			;
-			"#,
-		)
-		.await;
-		assert!(res.is_ok(), "result: {:?}", res);
-		let res = common::ws_query(
-			socket,
-			r#"
-			CREATE user CONTENT {
-				user: 'user',
-				pass: crypto::argon2::generate('pass')
-			};
-			"#,
-		)
-		.await;
-		assert!(res.is_ok(), "result: {:?}", res);
-
-		// Sign in
-		let res =
-			common::ws_signin(socket, "user", "pass", Some(&ns), Some(&db), Some("scope")).await;
-		assert!(res.is_ok(), "result: {:?}", res);
-
-		// Send the info command
-		let res = common::ws_send_msg_and_wait_response(
-			socket,
-			serde_json::to_string(&json!({
-				"id": "1",
-				"method": "info",
-			}))
-			.unwrap(),
-		)
-		.await;
-		assert!(res.is_ok(), "result: {:?}", res);
-
-		// Verify the response contains the expected info
-		let res = res.unwrap();
-		assert!(res["result"].is_object(), "result: {:?}", res);
-		let res = res["result"].as_object().unwrap();
-		assert_eq!(res["user"], "user", "result: {:?}", res);
-
-		Ok(())
-	}
-
-	#[test(tokio::test)]
-	async fn signup() -> Result<(), Box<dyn std::error::Error>> {
-		let (addr, _server) = common::start_server_with_defaults().await.unwrap();
-		let socket = &mut common::connect_ws(&addr).await?;
-
-		let ns = Ulid::new().to_string();
-		let db = Ulid::new().to_string();
-
-		//
-		// Prepare the connection
-		//
-		let res = common::ws_signin(socket, USER, PASS, None, None, None).await;
-		assert!(res.is_ok(), "result: {:?}", res);
-		let res = common::ws_use(socket, Some(&ns), Some(&db)).await;
-		assert!(res.is_ok(), "result: {:?}", res);
-
-		// Setup scope
-		let res = common::ws_query(
-			socket,
-			r#"
-			DEFINE SCOPE scope SESSION 24h
-				SIGNUP ( CREATE user SET email = $email, pass = crypto::argon2::generate($pass) )
-				SIGNIN ( SELECT * FROM user WHERE email = $email AND crypto::argon2::compare(pass, $pass) )
-			;"#,
-		)
-		.await;
-		assert!(res.is_ok(), "result: {:?}", res);
-
-		// Signup
-		let res = common::ws_send_msg_and_wait_response(
-			socket,
-			serde_json::to_string(&json!({
-				"id": "1",
-				"method": "signup",
-				"params": [{
-					"ns": ns,
-					"db": db,
-					"sc": "scope",
-					"email": "email@email.com",
-					"pass": "pass",
-				}],
-			}))
-			.unwrap(),
-		)
-		.await;
-		assert!(res.is_ok(), "result: {:?}", res);
-		let res = res.unwrap();
-		assert!(res.is_object(), "result: {:?}", res);
-		let res = res.as_object().unwrap();
-
-		// Verify response contains no error
-		assert!(res.keys().all(|k| ["id", "result"].contains(&k.as_str())), "result: {:?}", res);
-
-		// Verify it returns a token
-		assert!(res["result"].is_string(), "result: {:?}", res);
-
-		let res = res["result"].as_str().unwrap();
-		assert!(res.starts_with("eyJ0eXAiOiJKV1QiLCJhbGciOiJIUzUxMiJ9"), "result: {}", res);
-		Ok(())
-	}
-
-	#[test(tokio::test)]
-	async fn signin() -> Result<(), Box<dyn std::error::Error>> {
-		let (addr, _server) = common::start_server_with_defaults().await.unwrap();
-		let socket = &mut common::connect_ws(&addr).await?;
-
-		let ns = Ulid::new().to_string();
-		let db = Ulid::new().to_string();
-
-		//
-		// Prepare the connection
-		//
-		let res = common::ws_signin(socket, USER, PASS, None, None, None).await;
-		assert!(res.is_ok(), "result: {:?}", res);
-		let res = common::ws_use(socket, Some(&ns), Some(&db)).await;
-		assert!(res.is_ok(), "result: {:?}", res);
-
-		// Setup scope
-		let res = common::ws_query(
-			socket,
-			r#"
-			DEFINE SCOPE scope SESSION 24h
-				SIGNUP ( CREATE user SET email = $email, pass = crypto::argon2::generate($pass) )
-				SIGNIN ( SELECT * FROM user WHERE email = $email AND crypto::argon2::compare(pass, $pass) )
-			;"#,
-		)
-		.await;
-		assert!(res.is_ok(), "result: {:?}", res);
-
-		// Signup
-		let res = common::ws_send_msg_and_wait_response(
-			socket,
-			serde_json::to_string(&json!({
-				"id": "1",
-				"method": "signup",
-				"params": [{
-					"ns": ns,
-					"db": db,
-					"sc": "scope",
-					"email": "email@email.com",
-					"pass": "pass",
-				}],
-			}))
-			.unwrap(),
-		)
-		.await;
-		assert!(res.is_ok(), "result: {:?}", res);
-
-		// Sign in
-		let res = common::ws_send_msg_and_wait_response(
-			socket,
-			serde_json::to_string(&json!({
-				"id": "1",
-				"method": "signin",
-				"params": [{
-					"ns": ns,
-					"db": db,
-					"sc": "scope",
-					"email": "email@email.com",
-					"pass": "pass",
-				}],
-			}))
-			.unwrap(),
-		)
-		.await;
-		assert!(res.is_ok(), "result: {:?}", res);
-		let res = res.unwrap();
-		assert!(res.is_object(), "result: {:?}", res);
-		let res = res.as_object().unwrap();
-
-		// Verify response contains no error
-		assert!(res.keys().all(|k| ["id", "result"].contains(&k.as_str())), "result: {:?}", res);
-
-		// Verify it returns a token
-		assert!(res["result"].is_string(), "result: {:?}", res);
-		let res = res["result"].as_str().unwrap();
-		assert!(res.starts_with("eyJ0eXAiOiJKV1QiLCJhbGciOiJIUzUxMiJ9"), "result: {}", res);
-
-		Ok(())
-	}
-
-	#[test(tokio::test)]
-	async fn variable_auth_live_query() -> Result<(), Box<dyn std::error::Error>> {
-		let (addr, _server) = common::start_server_with_defaults().await.unwrap();
-		let socket = &mut common::connect_ws(&addr).await?;
-
-		let ns = Ulid::new().to_string();
-		let db = Ulid::new().to_string();
-
-		//
-		// Prepare the connection
-		//
-		let res = common::ws_signin(socket, USER, PASS, None, None, None).await;
-		assert!(res.is_ok(), "result: {:?}", res);
-		let res = common::ws_use(socket, Some(&ns), Some(&db)).await;
-		assert!(res.is_ok(), "result: {:?}", res);
-
-		// Setup scope
-		let res = common::ws_query(socket, r#"
-        DEFINE SCOPE scope SESSION 2s
-            SIGNUP ( CREATE user SET user = $user, pass = crypto::argon2::generate($pass) )
-            SIGNIN ( SELECT * FROM user WHERE user = $user AND crypto::argon2::compare(pass, $pass) )
-        ;"#).await;
-		assert!(res.is_ok(), "result: {:?}", res);
-
-		// Signup
-		let res = common::ws_send_msg_and_wait_response(
-			socket,
-			serde_json::to_string(&json!({
-				"id": "1",
-				"method": "signup",
-				"params": [{
-					"ns": ns,
-					"db": db,
-					"sc": "scope",
-					"user": "user",
-					"pass": "pass",
-				}],
-			}))
-			.unwrap(),
-		)
-		.await;
-		assert!(res.is_ok(), "result: {:?}", res);
-
-		// Sign in
-		let res =
-			common::ws_signin(socket, "user", "pass", Some(&ns), Some(&db), Some("scope")).await;
-		assert!(res.is_ok(), "result: {:?}", res);
-		let res = res.unwrap();
-
-		// Start Live Query
-		let table_name = "test_tableBB4B0A788C7E46E798720AEF938CBCF6";
-		let _live_query_response = common::ws_send_msg_and_wait_response(
-			socket,
-			serde_json::to_string(&json!({
-					"id": "66BB05C8-EF4B-4338-BCCD-8F8A19223CB1",
-					"method": "live",
-					"params": [
-						table_name
-					],
-			}))
-			.unwrap(),
-		)
-		.await
-		.unwrap_or_else(|e| panic!("Error sending message: {}", e))
-		.as_object()
-		.unwrap_or_else(|| panic!("Expected object, got {:?}", res));
-
-		// Wait 2 seconds for auth to expire
-		tokio::time::sleep(tokio::time::Duration::from_secs(2)).await;
-
-		// Start second connection
-		let socket2 = &mut common::connect_ws(&addr).await?;
-
-		// Signin
-		let res =
-			common::ws_signin(socket2, "user", "pass", Some(&ns), Some(&db), Some("scope")).await;
-		assert!(res.is_ok(), "result: {:?}", res);
-
-		// Insert
-		let id = "A23A05ABC15C420E9A7E13D2C8657890";
-		let query = format!(r#"INSERT INTO `{}` {{"id": "{}", "name": "ok"}};"#, table_name, id);
-		let created = common::ws_query(socket2, query.as_str()).await.unwrap();
-		assert_eq!(created.len(), 1);
-
-		// Validate live query from first session didnt produce a result
-		let res = common::ws_recv_msg(socket).await;
-		match &res {
-			Err(e) => {
-				if let Some(TestError::NetworkError {
-					..
-				}) = e.downcast_ref::<TestError>()
-				{
-				} else {
-					panic!("Expected a network error, but got: {:?}", e)
-				}
-			}
-			Ok(v) => {
-				panic!("Expected a network error, but got: {:?}", v)
-			}
-		}
-		Ok(())
-	}
-
-	#[test(tokio::test)]
-	async fn invalidate() -> Result<(), Box<dyn std::error::Error>> {
-		let (addr, _server) = common::start_server_with_defaults().await.unwrap();
-		let socket = &mut common::connect_ws(&addr).await?;
-
-		//
-		// Prepare the connection
-		//
-		let res = common::ws_signin(socket, USER, PASS, None, None, None).await;
-		assert!(res.is_ok(), "result: {:?}", res);
-
-		// Verify we have a ROOT session
-		let res = common::ws_query(
-			socket,
-			&format!("DEFINE NAMESPACE `{throwaway}`", throwaway = Ulid::new()),
-		)
-		.await;
-		assert!(res.is_ok(), "result: {:?}", res);
-
-		// Invalidate session
-		let res = common::ws_send_msg_and_wait_response(
-			socket,
-			serde_json::to_string(&json!({
-				"id": "1",
-				"method": "invalidate",
-			}))
-			.unwrap(),
-		)
-		.await;
-		assert!(res.is_ok(), "result: {:?}", res);
-
-		// Verify we invalidated the root session
-		let res = common::ws_query(
-			socket,
-			&format!("DEFINE NAMESPACE `{throwaway}`", throwaway = Ulid::new()),
-		)
-		.await;
-		assert!(res.is_ok(), "result: {:?}", res);
-		let res = res.unwrap();
-
-		assert_eq!(res[0]["status"], "ERR", "result: {:?}", res);
-		assert_eq!(
-			res[0]["result"], "IAM error: Not enough permissions to perform this action",
-			"result: {:?}",
-			res
-		);
-		Ok(())
-	}
-
-	#[test(tokio::test)]
-	async fn authenticate() -> Result<(), Box<dyn std::error::Error>> {
-		let (addr, _server) = common::start_server_with_defaults().await.unwrap();
-		let socket = &mut common::connect_ws(&addr).await?;
-
-		//
-		// Prepare the connection
-		//
-		let res = common::ws_signin(socket, USER, PASS, None, None, None).await;
-		assert!(res.is_ok(), "result: {:?}", res);
-		let token = res.unwrap();
-
-		// Reconnect so we start with an empty session
-		socket.close(None).await?;
-		let socket = &mut common::connect_ws(&addr).await?;
-
-		//
-		// Authenticate with the token
-		//
-
-		// Send command
-		let res = common::ws_send_msg_and_wait_response(
-			socket,
-			serde_json::to_string(&json!({
-				"id": "1",
-				"method": "authenticate",
-				"params": [
-					token,
-
-				],
-			}))
-			.unwrap(),
-		)
-		.await;
-		assert!(res.is_ok(), "result: {:?}", res);
-
-		// Verify we have a ROOT session
-		let res = common::ws_query(
-			socket,
-			&format!("DEFINE NAMESPACE `{throwaway}`", throwaway = Ulid::new()),
-		)
-		.await;
-		assert!(res.is_ok(), "result: {:?}", res);
-		let res = res.unwrap();
-		assert_eq!(res[0]["status"], "OK", "result: {:?}", res);
-		Ok(())
-	}
-
-	#[test(tokio::test)]
-	async fn kill_kill_endpoint() -> Result<(), Box<dyn std::error::Error>> {
-		let (addr, _server) = common::start_server_with_defaults().await.unwrap();
-		let table_name = "table_D250F804BC244558982DB7D8712F6BE3".to_string();
-
-		let socket = &mut common::connect_ws(&addr).await?;
-
-		let _ = common::ws_signin(socket, USER, PASS, None, None, None).await?;
-		let _ =
-			common::ws_use(socket, Some(&Ulid::new().to_string()), Some(&Ulid::new().to_string()))
-				.await?;
-
-		// LIVE query via live endpoint
-		let live_res = common::ws_send_msg_and_wait_response(
-			socket,
-			serde_json::to_string(&json!({
-					"id": "1",
-					"method": "live",
-					"params": [
-						table_name
-					],
-			}))
-			.unwrap(),
-		)
-		.await?;
-		let live_id = live_res["result"].as_str().unwrap();
-
-		// KILL query via kill endpoint
-		common::ws_send_msg(
-			socket,
-			serde_json::to_string(&json!({
-					"id": "1",
-					"method": "kill",
-					"params": [
-						live_id
-					],
-			}))
-			.unwrap(),
-		)
-		.await?;
-
-		// Verify we killed the query
-		let msgs = common::ws_recv_all_msgs(socket, 1, Duration::from_millis(1000)).await?;
-		assert!(
-			msgs.iter().all(|v| v["error"].is_null()),
-			"Unexpected error received: {:#?}",
-			msgs
-		);
-		let msg = msgs.first().unwrap();
-		assert!(msg["status"].is_null(), "unexpected status: {:?}", msg);
-
-		// Create some data for notification
-		let id = "an-id-goes-here";
-		let query = format!(r#"INSERT INTO {} {{"id": "{}", "name": "ok"}};"#, table_name, id);
-		let _ = common::ws_query(socket, query.as_str()).await.unwrap();
-		let json = json!({
-			"id": "1",
-			"method": "query",
-			"params": [query],
-		});
-
-		common::ws_send_msg(socket, serde_json::to_string(&json).unwrap()).await?;
-
-		// Wait some time for all messages to arrive, and then verify we didn't get any notification
-		let msgs = common::ws_recv_all_msgs(socket, 1, Duration::from_millis(500)).await?;
-		assert!(
-			msgs.iter().all(|v| v["error"].is_null()),
-			"Unexpected error received: {:#?}",
-			msgs
-		);
-		let lq_notif = msgs.iter().find(|v| common::ws_msg_is_notification_from_lq(v, live_id));
-		assert!(lq_notif.is_none(), "Expected to find no notifications, found 1: {:#?}", msgs);
-
-		Ok(())
-	}
-
-	#[test(tokio::test)]
-	async fn kill_query_endpoint() -> Result<(), Box<dyn std::error::Error>> {
-		let (addr, _server) = common::start_server_with_defaults().await.unwrap();
-		let table_name = "table_8B5E5635869E4FF2A35C94E8FC2CAE9A".to_string();
-
-		let socket = &mut common::connect_ws(&addr).await?;
-
-		let _ = common::ws_signin(socket, USER, PASS, None, None, None).await?;
-		let _ =
-			common::ws_use(socket, Some(&Ulid::new().to_string()), Some(&Ulid::new().to_string()))
-				.await?;
-
-		// LIVE query via live endpoint
-		let live_res = common::ws_send_msg_and_wait_response(
-			socket,
-			serde_json::to_string(&json!({
-					"id": "1",
-					"method": "live",
-					"params": [
-						table_name
-					],
-			}))
-			.unwrap(),
-		)
-		.await?;
-		let live_id = live_res["result"].as_str().unwrap();
-
-		// KILL query via kill endpoint
-		let kill_query = format!("KILL u'{live_id}'");
-		common::ws_send_msg(
-			socket,
-			serde_json::to_string(&json!({
-					"id": "1",
-					"method": "query",
-					"params": [
-						kill_query
-					],
-			}))
-			.unwrap(),
-		)
-		.await?;
-
-		// Verify we killed the query
-		let msgs = common::ws_recv_all_msgs(socket, 1, Duration::from_millis(1000)).await?;
-		assert!(
-			msgs.iter().all(|v| v["error"].is_null()),
-			"Unexpected error received: {:#?}",
-			msgs
-		);
-		let msg = msgs.first().unwrap();
-		assert!(msg["status"].is_null(), "unexpected status: {:?}", msg);
-
-		// Create some data for notification
-		let id = "an-id-goes-here";
-		let query = format!(r#"INSERT INTO {} {{"id": "{}", "name": "ok"}};"#, table_name, id);
-		let _ = common::ws_query(socket, query.as_str()).await.unwrap();
-		let json = json!({
-			"id": "1",
-			"method": "query",
-			"params": [query],
-		});
-
-		common::ws_send_msg(socket, serde_json::to_string(&json).unwrap()).await?;
-
-		// Wait some time for all messages to arrive, and then verify we didn't get any notification
-		let msgs = common::ws_recv_all_msgs(socket, 1, Duration::from_millis(500)).await?;
-		assert!(
-			msgs.iter().all(|v| v["error"].is_null()),
-			"Unexpected error received: {:#?}",
-			msgs
-		);
-		let lq_notif = msgs.iter().find(|v| common::ws_msg_is_notification_from_lq(v, live_id));
-		assert!(lq_notif.is_none(), "Expected to find no notifications, found 1: {:#?}", msgs);
-
-		Ok(())
-	}
-
-	#[test(tokio::test)]
-	async fn live_live_endpoint() -> Result<(), Box<dyn std::error::Error>> {
-		let (addr, _server) = common::start_server_without_auth().await.unwrap();
-		let table_name = "table_FD40A9A361884C56B5908A934164884A".to_string();
-
-		let socket = &mut common::connect_ws(&addr).await?;
-
-		let _ = common::ws_signin(socket, USER, PASS, None, None, None).await?;
-		let _ =
-			common::ws_use(socket, Some(&Ulid::new().to_string()), Some(&Ulid::new().to_string()))
-				.await?;
-
-		// LIVE query via live endpoint
-		let live_res = common::ws_send_msg_and_wait_response(
-			socket,
-			serde_json::to_string(&json!({
-					"id": "1",
-					"method": "live",
-					"params": [
-						table_name
-					],
-			}))
-			.unwrap(),
-		)
-		.await?;
-		let live_id = live_res["result"].as_str().unwrap();
-
-		// Create some data for notification
-		// Manually send the query and wait for multiple messages. Ordering of the messages is not guaranteed, so we could receive the notification before the query result.
-		let id = "an-id-goes-here";
-		let query = format!(r#"INSERT INTO {} {{"id": "{}", "name": "ok"}};"#, table_name, id);
-		let json = json!({
-			"id": "1",
-			"method": "query",
-			"params": [query],
-		});
-		common::ws_send_msg(socket, serde_json::to_string(&json).unwrap()).await?;
-
-		// Wait some time for all messages to arrive, and then search for the notification message
-		let msgs = common::ws_recv_all_msgs(socket, 2, Duration::from_millis(500)).await;
-		assert!(msgs.is_ok(), "Error waiting for messages: {:?}", msgs.err());
-		let msgs = msgs.unwrap();
-		assert!(
-			msgs.iter().all(|v| v["error"].is_null()),
-			"Unexpected error received: {:#?}",
-			msgs
-		);
-
-		let lq_notif = msgs.iter().find(|v| common::ws_msg_is_notification_from_lq(v, live_id));
-		assert!(
-			lq_notif.is_some(),
-			"Expected to find a notification for LQ id {}: {:#?}",
-			live_id,
-			msgs
-		);
-		// Extract the notification object
-		let lq_notif = lq_notif.unwrap();
-		let lq_notif = lq_notif["result"].as_object().unwrap();
-
-		// Verify message on individual keys since the notification ID is random
-		let action = lq_notif["action"].as_str().unwrap();
-		let result = lq_notif["result"].as_object().unwrap();
-		assert_eq!(action, "CREATE", "expected notification to be `CREATE`: {:?}", lq_notif);
-		let expected_id = format!("{}:⟨{}⟩", table_name, id);
-		assert_eq!(
-			result["id"].as_str(),
-			Some(expected_id.as_str()),
-			"expected notification to have id {:?}: {:?}",
-			expected_id,
-			lq_notif
-		);
-		assert_eq!(
-			result["name"].as_str(),
-			Some("ok"),
-			"expected notification to have name `ok`: {:?}",
-			lq_notif
-		);
-
-		Ok(())
-	}
-
-	#[test(tokio::test)]
-	async fn live_query_endpoint() -> Result<(), Box<dyn std::error::Error>> {
-		let (addr, _server) = common::start_server_without_auth().await.unwrap();
-		let table_name = "table_FD40A9A361884C56B5908A934164884A".to_string();
-
-		let socket = &mut common::connect_ws(&addr).await?;
-
-		let _ = common::ws_signin(socket, USER, PASS, None, None, None).await?;
-		let _ =
-			common::ws_use(socket, Some(&Ulid::new().to_string()), Some(&Ulid::new().to_string()))
-				.await?;
-
-		// LIVE query via query endpoint
-		let lq_res =
-			common::ws_query(socket, format!("LIVE SELECT * FROM {};", table_name).as_str())
-				.await?;
-		assert_eq!(lq_res.len(), 1, "Expected 1 result got: {:?}", lq_res);
-		let live_id = lq_res[0]["result"].as_str().unwrap();
-
-		// Create some data for notification
-		// Manually send the query and wait for multiple messages. Ordering of the messages is not guaranteed, so we could receive the notification before the query result.
-		let id = "an-id-goes-here";
-		let query = format!(r#"INSERT INTO {} {{"id": "{}", "name": "ok"}};"#, table_name, id);
-		let json = json!({
-			"id": "1",
-			"method": "query",
-			"params": [query],
-		});
-
-		common::ws_send_msg(socket, serde_json::to_string(&json).unwrap()).await?;
-
-		// Wait some time for all messages to arrive, and then search for the notification message
-		let msgs = common::ws_recv_all_msgs(socket, 2, Duration::from_millis(500)).await;
-		assert!(msgs.is_ok(), "Error waiting for messages: {:?}", msgs.err());
-		let msgs = msgs.unwrap();
-		assert!(
-			msgs.iter().all(|v| v["error"].is_null()),
-			"Unexpected error received: {:#?}",
-			msgs
-		);
-
-		let lq_notif = msgs.iter().find(|v| common::ws_msg_is_notification_from_lq(v, live_id));
-		assert!(
-			lq_notif.is_some(),
-			"Expected to find a notification for LQ id {}: {:#?}",
-			live_id,
-			msgs
-		);
-
-		// Extract the notification object
-		let lq_notif = lq_notif.unwrap();
-		let lq_notif = lq_notif["result"].as_object().unwrap();
-
-		// Verify message on individual keys since the notification ID is random
-		let action = lq_notif["action"].as_str().unwrap();
-		let result = lq_notif["result"].as_object().unwrap();
-		assert_eq!(action, "CREATE", "expected notification to be `CREATE`: {:?}", lq_notif);
-		let expected_id = format!("{}:⟨{}⟩", table_name, id);
-		assert_eq!(
-			result["id"].as_str(),
-			Some(expected_id.as_str()),
-			"expected notification to have id {:?}: {:?}",
-			expected_id,
-			lq_notif
-		);
-		assert_eq!(
-			result["name"].as_str(),
-			Some("ok"),
-			"expected notification to have name `ok`: {:?}",
-			lq_notif
-		);
-
-		Ok(())
-	}
-
-	#[test(tokio::test)]
-	async fn let_and_set() -> Result<(), Box<dyn std::error::Error>> {
-		let (addr, _server) = common::start_server_with_defaults().await.unwrap();
-		let socket = &mut common::connect_ws(&addr).await?;
-
-		//
-		// Prepare the connection
-		//
-		let res =
-			common::ws_use(socket, Some(&Ulid::new().to_string()), Some(&Ulid::new().to_string()))
-				.await;
-		assert!(res.is_ok(), "result: {:?}", res);
-
-		// Define variable using let
-		let res = common::ws_send_msg_and_wait_response(
-			socket,
-			serde_json::to_string(&json!({
-				"id": "1",
-				"method": "let",
-				"params": [
-					"let_var", "let_value",
-				],
-			}))
-			.unwrap(),
-		)
-		.await;
-		assert!(res.is_ok(), "result: {:?}", res);
-
-		// Define variable using set
-		let res = common::ws_send_msg_and_wait_response(
-			socket,
-			serde_json::to_string(&json!({
-				"id": "1",
-				"method": "set",
-				"params": [
-					"set_var", "set_value",
-				],
-			}))
-			.unwrap(),
-		)
-		.await;
-		assert!(res.is_ok(), "result: {:?}", res);
-
-		// Verify the variables are set
-		let res = common::ws_query(socket, "SELECT * FROM $let_var, $set_var").await?;
-		assert_eq!(
-			res[0]["result"],
-			serde_json::to_value(["let_value", "set_value"]).unwrap(),
-			"result: {:?}",
-			res
-		);
-		Ok(())
-	}
-
-	#[test(tokio::test)]
-	async fn unset() -> Result<(), Box<dyn std::error::Error>> {
-		let (addr, _server) = common::start_server_with_defaults().await.unwrap();
-		let socket = &mut common::connect_ws(&addr).await?;
-
-		//
-		// Prepare the connection
-		//
-		let res =
-			common::ws_use(socket, Some(&Ulid::new().to_string()), Some(&Ulid::new().to_string()))
-				.await;
-		assert!(res.is_ok(), "result: {:?}", res);
-
-		// Define variable
-		let res = common::ws_send_msg_and_wait_response(
-			socket,
-			serde_json::to_string(&json!({
-				"id": "1",
-				"method": "let",
-				"params": [
-					"let_var", "let_value",
-				],
-			}))
-			.unwrap(),
-		)
-		.await;
-		assert!(res.is_ok(), "result: {:?}", res);
-
-		// Verify the variable is set
-		let res = common::ws_query(socket, "SELECT * FROM $let_var").await;
-		assert!(res.is_ok(), "result: {:?}", res);
-		let res = res.unwrap();
-		assert!(res[0]["result"].is_array(), "result: {:?}", res);
-		let res = res[0]["result"].as_array().unwrap();
-
-		assert_eq!(res[0], "let_value", "result: {:?}", res);
-
-		// Unset variable
-		let res = common::ws_send_msg_and_wait_response(
-			socket,
-			serde_json::to_string(&json!({
-				"id": "1",
-				"method": "unset",
-				"params": [
-					"let_var",
-				],
-			}))
-			.unwrap(),
-		)
-		.await;
-		assert!(res.is_ok(), "result: {:?}", res);
-
-		// Verify the variable is unset
-		let res = common::ws_query(socket, "SELECT * FROM $let_var").await;
-		assert!(res.is_ok(), "result: {:?}", res);
-		let res = res.unwrap();
-		assert!(res[0]["result"].is_array(), "result: {:?}", res);
-		let res = res[0]["result"].as_array().unwrap();
-
-		assert!(res[0].is_null(), "result: {:?}", res);
-
-		Ok(())
-	}
-
-	#[test(tokio::test)]
-	async fn select() -> Result<(), Box<dyn std::error::Error>> {
-		let (addr, _server) = common::start_server_with_defaults().await.unwrap();
-		let socket = &mut common::connect_ws(&addr).await?;
-
-		//
-		// Prepare the connection
-		//
-		let res = common::ws_signin(socket, USER, PASS, None, None, None).await;
-		assert!(res.is_ok(), "result: {:?}", res);
-		let res =
-			common::ws_use(socket, Some(&Ulid::new().to_string()), Some(&Ulid::new().to_string()))
-				.await;
-		assert!(res.is_ok(), "result: {:?}", res);
-
-		//
-		// Setup the database
-		//
-		let res = common::ws_query(socket, "CREATE foo").await;
-		assert!(res.is_ok(), "result: {:?}", res);
-
-		// Select data
-		let res = common::ws_send_msg_and_wait_response(
-			socket,
-			serde_json::to_string(&json!({
-				"id": "1",
-				"method": "select",
-				"params": [
-					"foo",
-				],
-			}))
-			.unwrap(),
-		)
-		.await;
-		assert!(res.is_ok(), "result: {:?}", res);
-		let res = res.unwrap();
-		assert!(res["result"].is_array(), "result: {:?}", res);
-		let res = res["result"].as_array().unwrap();
-
-		// Verify the response contains the output of the select
-		assert_eq!(res.len(), 1, "result: {:?}", res);
-
-		Ok(())
-	}
-
-	#[test(tokio::test)]
-	async fn insert() -> Result<(), Box<dyn std::error::Error>> {
-		let (addr, _server) = common::start_server_with_defaults().await.unwrap();
-		let socket = &mut common::connect_ws(&addr).await?;
-
-		//
-		// Prepare the connection
-		//
-		let res = common::ws_signin(socket, USER, PASS, None, None, None).await;
-		assert!(res.is_ok(), "result: {:?}", res);
-		let res =
-			common::ws_use(socket, Some(&Ulid::new().to_string()), Some(&Ulid::new().to_string()))
-				.await;
-		assert!(res.is_ok(), "result: {:?}", res);
-
-		// Insert data
-		let res = common::ws_send_msg_and_wait_response(
-			socket,
-			serde_json::to_string(&json!({
-				"id": "1",
-				"method": "insert",
-				"params": [
-					"table",
-					{
-						"name": "foo",
-						"value": "bar",
-					}
-				],
-			}))
-			.unwrap(),
-		)
-		.await;
-		assert!(res.is_ok(), "result: {:?}", res);
-
-		// Verify the data was inserted and can be queried
-		let res = common::ws_query(socket, "SELECT * FROM table").await;
-		assert!(res.is_ok(), "result: {:?}", res);
-		let res = res.unwrap();
-		assert!(res[0]["result"].is_array(), "result: {:?}", res);
-		let res = res[0]["result"].as_array().unwrap();
-
-		assert_eq!(res[0]["name"], "foo", "result: {:?}", res);
-		assert_eq!(res[0]["value"], "bar", "result: {:?}", res);
-
-		Ok(())
-	}
-
-	#[test(tokio::test)]
-	async fn create() -> Result<(), Box<dyn std::error::Error>> {
-		let (addr, _server) = common::start_server_with_defaults().await.unwrap();
-		let socket = &mut common::connect_ws(&addr).await?;
-
-		//
-		// Prepare the connection
-		//
-		let res = common::ws_signin(socket, USER, PASS, None, None, None).await;
-		assert!(res.is_ok(), "result: {:?}", res);
-		let res =
-			common::ws_use(socket, Some(&Ulid::new().to_string()), Some(&Ulid::new().to_string()))
-				.await;
-		assert!(res.is_ok(), "result: {:?}", res);
-
-		// Insert data
-		let res = common::ws_send_msg_and_wait_response(
-			socket,
-			serde_json::to_string(&json!({
-				"id": "1",
-				"method": "create",
-				"params": [
-					"table",
-				],
-			}))
-			.unwrap(),
-		)
-		.await;
-		assert!(res.is_ok(), "result: {:?}", res);
-
-		// Verify the data was created and can be queried
-		let res = common::ws_query(socket, "SELECT * FROM table").await;
-		assert!(res.is_ok(), "result: {:?}", res);
-		let res = res.unwrap();
-		assert!(res[0]["result"].is_array(), "result: {:?}", res);
-		let res = res[0]["result"].as_array().unwrap();
-		assert_eq!(res.len(), 1, "result: {:?}", res);
-
-		Ok(())
-	}
-
-	#[test(tokio::test)]
-	async fn update() -> Result<(), Box<dyn std::error::Error>> {
-		let (addr, _server) = common::start_server_with_defaults().await.unwrap();
-		let socket = &mut common::connect_ws(&addr).await?;
-
-		//
-		// Prepare the connection
-		//
-		let res = common::ws_signin(socket, USER, PASS, None, None, None).await;
-		assert!(res.is_ok(), "result: {:?}", res);
-		let res =
-			common::ws_use(socket, Some(&Ulid::new().to_string()), Some(&Ulid::new().to_string()))
-				.await;
-		assert!(res.is_ok(), "result: {:?}", res);
-
-		//
-		// Setup the database
-		//
-		let res = common::ws_query(socket, r#"CREATE table SET name = "foo""#).await;
-		assert!(res.is_ok(), "result: {:?}", res);
-
-		// Insert data
-		let res = common::ws_send_msg_and_wait_response(
-			socket,
-			serde_json::to_string(&json!({
-				"id": "1",
-				"method": "update",
-				"params": [
-					"table",
-					{
-						"value": "bar",
-					}
-				],
-			}))
-			.unwrap(),
-		)
-		.await;
-		assert!(res.is_ok(), "result: {:?}", res);
-
-		// Verify the data was updated
-		let res = common::ws_query(socket, "SELECT * FROM table").await;
-		assert!(res.is_ok(), "result: {:?}", res);
-		let res = res.unwrap();
-		assert!(res[0]["result"].is_array(), "result: {:?}", res);
-		let res = &res[0]["result"].as_array().unwrap()[0];
-		assert!(res["name"].is_null(), "result: {:?}", res);
-		assert_eq!(res["value"], "bar", "result: {:?}", res);
-
-		Ok(())
-	}
-
-	#[test(tokio::test)]
-	async fn merge() -> Result<(), Box<dyn std::error::Error>> {
-		let (addr, _server) = common::start_server_with_defaults().await.unwrap();
-		let socket = &mut common::connect_ws(&addr).await?;
-
-		//
-		// Prepare the connection
-		//
-		let res = common::ws_signin(socket, USER, PASS, None, None, None).await;
-		assert!(res.is_ok(), "result: {:?}", res);
-		let res =
-			common::ws_use(socket, Some(&Ulid::new().to_string()), Some(&Ulid::new().to_string()))
-				.await;
-		assert!(res.is_ok(), "result: {:?}", res);
-
-		//
-		// Setup the database
-		//
-		let res = common::ws_query(socket, "CREATE foo").await;
-		assert!(res.is_ok(), "result: {:?}", res);
-		let res = res.unwrap();
-		assert!(res[0]["result"].is_array(), "result: {:?}", res);
-		let res = &res[0]["result"].as_array().unwrap()[0];
-
-		assert!(res["id"].is_string(), "result: {:?}", res);
-		let what = res["id"].as_str().unwrap();
-
-		//
-		// Merge data
-		//
-
-		let res = common::ws_send_msg_and_wait_response(
-			socket,
-			serde_json::to_string(&json!({
-				"id": "1",
-				"method": "merge",
-				"params": [
-					what, {
-						"name_for_merge": "foo",
-						"value_for_merge": "bar",
-					}
-				]
-			}))
-			.unwrap(),
-		)
-		.await;
-		assert!(res.is_ok(), "result: {:?}", res);
-
-		//
-		// Get the data and verify the output
-		//
-		let res = common::ws_query(socket, &format!("SELECT * FROM foo WHERE id = {what}")).await;
-		assert!(res.is_ok(), "result: {:?}", res);
-		let res = res.unwrap();
-		assert!(res[0]["result"].is_array(), "result: {:?}", res);
-		let res = &res[0]["result"].as_array().unwrap()[0];
-
-		assert_eq!(res["id"], what);
-		assert_eq!(res["name_for_merge"], "foo");
-		assert_eq!(res["value_for_merge"], "bar");
-
-		Ok(())
-	}
-
-	#[test(tokio::test)]
-	async fn patch() -> Result<(), Box<dyn std::error::Error>> {
-		let (addr, _server) = common::start_server_with_defaults().await.unwrap();
-		let socket = &mut common::connect_ws(&addr).await?;
-
-		//
-		// Prepare the connection
-		//
-		let res = common::ws_signin(socket, USER, PASS, None, None, None).await;
-		assert!(res.is_ok(), "result: {:?}", res);
-		let res =
-			common::ws_use(socket, Some(&Ulid::new().to_string()), Some(&Ulid::new().to_string()))
-				.await;
-		assert!(res.is_ok(), "result: {:?}", res);
-
-		//
-		// Setup the database
-		//
-		let res =
-			common::ws_query(socket, r#"CREATE table SET original_name = "original_value""#).await;
-		assert!(res.is_ok(), "result: {:?}", res);
-		let res = res.unwrap();
-		assert!(res[0]["result"].is_array(), "result: {:?}", res);
-		let res = &res[0]["result"].as_array().unwrap()[0];
-
-		let what = res["id"].as_str().unwrap();
-
-		//
-		// Patch data
-		//
-
-		let ops = json!([
-			{
-				"op": "add",
-				"path": "patch_name",
-				"value": "patch_value"
-			},
-			{
-				"op": "remove",
-				"path": "original_name",
-			}
-		]);
-		let res = common::ws_send_msg_and_wait_response(
-			socket,
-			serde_json::to_string(&json!({
-				"id": "1",
-				"method": "patch",
-				"params": [
-					what, ops
-				]
-			}))
-			.unwrap(),
-		)
-		.await;
-		assert!(res.is_ok(), "result: {:?}", res);
-		let res = res.unwrap();
-		assert!(res["result"].is_object(), "result: {:?}", res);
-		let res = res["result"].as_object().unwrap();
-		assert_eq!(res.get("patch_name"), Some(json!("patch_value")).as_ref(), "result: {:?}", res);
-
-		//
-		// Get the data and verify the output
-		//
-		let res = common::ws_query(socket, &format!("SELECT * FROM table WHERE id = {what}")).await;
-		assert!(res.is_ok(), "result: {:?}", res);
-		let res = res.unwrap();
-		assert!(res[0]["result"].is_array(), "result: {:?}", res);
-		let res = &res[0]["result"].as_array().unwrap()[0];
-
-		assert_eq!(res["id"], what);
-		assert!(res["original_name"].is_null());
-		assert_eq!(res["patch_name"], "patch_value");
-
-		Ok(())
-	}
-
-	#[test(tokio::test)]
-	async fn delete() -> Result<(), Box<dyn std::error::Error>> {
-		let (addr, _server) = common::start_server_with_defaults().await.unwrap();
-		let socket = &mut common::connect_ws(&addr).await?;
-
-		//
-		// Prepare the connection
-		//
-		let res = common::ws_signin(socket, USER, PASS, None, None, None).await;
-		assert!(res.is_ok(), "result: {:?}", res);
-		let res =
-			common::ws_use(socket, Some(&Ulid::new().to_string()), Some(&Ulid::new().to_string()))
-				.await;
-		assert!(res.is_ok(), "result: {:?}", res);
-
-		//
-		// Setup the database
-		//
-		let res = common::ws_query(socket, "CREATE table:id").await;
-		assert!(res.is_ok(), "result: {:?}", res);
-
-		//
-		// Verify the data was created and can be queried
-		//
-		let res = common::ws_query(socket, "SELECT * FROM table:id").await;
-		assert!(res.is_ok(), "result: {:?}", res);
-		let res = res.unwrap();
-		assert!(res[0]["result"].is_array(), "result: {:?}", res);
-		let res = res[0]["result"].as_array().unwrap();
-
-		assert_eq!(res.len(), 1, "result: {:?}", res);
-
-		//
-		// Delete data
-		//
-		let res = common::ws_send_msg_and_wait_response(
-			socket,
-			serde_json::to_string(&json!({
-				"id": "1",
-				"method": "delete",
-				"params": [
-					"table:id"
-				]
-			}))
-			.unwrap(),
-		)
-		.await;
-		assert!(res.is_ok(), "result: {:?}", res);
-
-		//
-		// Verify the data was deleted
-		//
-		let res = common::ws_query(socket, "SELECT * FROM table:id").await;
-		assert!(res.is_ok(), "result: {:?}", res);
-		let res = res.unwrap();
-		assert!(res[0]["result"].is_array(), "result: {:?}", res);
-		let res = res[0]["result"].as_array().unwrap();
-
-		assert_eq!(res.len(), 0, "result: {:?}", res);
-
-		Ok(())
-	}
-
-	#[test(tokio::test)]
-	async fn format_json() -> Result<(), Box<dyn std::error::Error>> {
-		let (addr, _server) = common::start_server_with_defaults().await.unwrap();
-		let socket = &mut common::connect_ws(&addr).await?;
-
-		//
-		// Prepare the connection
-		//
-		let res = common::ws_signin(socket, USER, PASS, None, None, None).await;
-		assert!(res.is_ok(), "result: {:?}", res);
-		let res =
-			common::ws_use(socket, Some(&Ulid::new().to_string()), Some(&Ulid::new().to_string()))
-				.await;
-		assert!(res.is_ok(), "result: {:?}", res);
-
-		//
-		// Setup the database
-		//
-		let res = common::ws_query(socket, "CREATE table:id").await;
-		assert!(res.is_ok(), "result: {:?}", res);
-
-		//
-		// Test JSON format
-		//
-
-		// Change format
-		let msg = json!({
-			"id": "1",
-			"method": "format",
-			"params": [
-				"json"
-			]
-		});
-		let res =
-			common::ws_send_msg_and_wait_response(socket, serde_json::to_string(&msg).unwrap())
-				.await;
-		assert!(res.is_ok(), "result: {:?}", res);
-
-		// Query data
-		let res = common::ws_query(socket, "SELECT * FROM table:id").await;
-		assert!(res.is_ok(), "result: {:?}", res);
-		let res = res.unwrap();
-		assert!(res[0]["result"].is_array(), "result: {:?}", res);
-		let res = res[0]["result"].as_array().unwrap();
-		assert_eq!(res.len(), 1, "result: {:?}", res);
-
-		Ok(())
-	}
-
-	#[test(tokio::test)]
-	async fn format_cbor() -> Result<(), Box<dyn std::error::Error>> {
-		let (addr, _server) = common::start_server_with_defaults().await.unwrap();
-		let socket = &mut common::connect_ws(&addr).await?;
-
-		//
-		// Prepare the connection
-		//
-		let res = common::ws_signin(socket, USER, PASS, None, None, None).await;
-		assert!(res.is_ok(), "result: {:?}", res);
-		let res =
-			common::ws_use(socket, Some(&Ulid::new().to_string()), Some(&Ulid::new().to_string()))
-				.await;
-		assert!(res.is_ok(), "result: {:?}", res);
-
-		//
-		// Setup the database
-		//
-		let res = common::ws_query(socket, "CREATE table:id").await;
-		assert!(res.is_ok(), "result: {:?}", res);
-
-		//
-		// Test CBOR format
-		//
-
-		// Change format
-		let msg = serde_json::to_string(&json!({
-			"id": "1",
-			"method": "format",
-			"params": [
-				"cbor"
-			]
-		}))
-		.unwrap();
-		let res = common::ws_send_msg_and_wait_response(socket, msg).await;
-		assert!(res.is_ok(), "result: {:?}", res);
-
-		// Query data
-		let msg = serde_json::to_string(&json!({
-			"id": "1",
-			"method": "query",
-			"params": [
-				"SELECT * FROM table:id"
-			]
-		}))
-		.unwrap();
-
-		let res = common::ws_send_msg(socket, msg).await;
-		assert!(res.is_ok(), "result: {:?}", res);
-
-		let res = common::ws_recv_msg_with_fmt(socket, common::Format::Cbor).await;
-		assert!(res.is_ok(), "result: {:?}", res);
-		let res = res.unwrap();
-		assert!(res["result"].is_array(), "result: {:?}", res);
-		let res = res["result"].as_array().unwrap();
-		assert!(res[0]["result"].is_array(), "result: {:?}", res);
-		let res = res[0]["result"].as_array().unwrap();
-		assert_eq!(res.len(), 1, "result: {:?}", res);
-
-		Ok(())
-	}
-
-	#[test(tokio::test)]
-	async fn format_pack() -> Result<(), Box<dyn std::error::Error>> {
-		let (addr, _server) = common::start_server_with_defaults().await.unwrap();
-		let socket = &mut common::connect_ws(&addr).await?;
-
-		//
-		// Prepare the connection
-		//
-		let res = common::ws_signin(socket, USER, PASS, None, None, None).await;
-		assert!(res.is_ok(), "result: {:?}", res);
-		let res =
-			common::ws_use(socket, Some(&Ulid::new().to_string()), Some(&Ulid::new().to_string()))
-				.await;
-		assert!(res.is_ok(), "result: {:?}", res);
-
-		//
-		// Setup the database
-		//
-		let res = common::ws_query(socket, "CREATE table:id").await;
-		assert!(res.is_ok(), "result: {:?}", res);
-
-		//
-		// Test PACK format
-		//
-
-		// Change format
-		let msg = serde_json::to_string(&json!({
-			"id": "1",
-			"method": "format",
-			"params": [
-				"pack"
-			]
-		}))
-		.unwrap();
-		let res = common::ws_send_msg_and_wait_response(socket, msg).await;
-		assert!(res.is_ok(), "result: {:?}", res);
-
-		// Query data
-		let msg = serde_json::to_string(&json!({
-			"id": "1",
-			"method": "query",
-			"params": [
-				"SELECT * FROM table:id"
-			]
-		}))
-		.unwrap();
-
-		let res = common::ws_send_msg(socket, msg).await;
-		assert!(res.is_ok(), "result: {:?}", res);
-		let res = common::ws_recv_msg_with_fmt(socket, common::Format::Pack).await;
-		assert!(res.is_ok(), "result: {:?}", res);
-		let res = res.unwrap();
-		assert!(res["result"].is_array(), "result: {:?}", res);
-		let res = res["result"].as_array().unwrap();
-		assert!(res[0]["result"].is_array(), "result: {:?}", res);
-		let res = res[0]["result"].as_array().unwrap();
-		assert_eq!(res.len(), 1, "result: {:?}", res);
-
-		Ok(())
-	}
-
-	#[test(tokio::test)]
-	async fn query() -> Result<(), Box<dyn std::error::Error>> {
-		let (addr, _server) = common::start_server_with_defaults().await.unwrap();
-		let socket = &mut common::connect_ws(&addr).await?;
-
-		//
-		// Prepare the connection
-		//
-		let res = common::ws_signin(socket, USER, PASS, None, None, None).await;
-		assert!(res.is_ok(), "result: {:?}", res);
-		let res =
-			common::ws_use(socket, Some(&Ulid::new().to_string()), Some(&Ulid::new().to_string()))
-				.await;
-		assert!(res.is_ok(), "result: {:?}", res);
-
-		//
-		// Run a CREATE query
-		//
-		let res = common::ws_send_msg_and_wait_response(
-			socket,
-			serde_json::to_string(&json!({
-				"id": "1",
-				"method": "query",
-				"params": [
-					"CREATE foo",
-				]
-			}))
-			.unwrap(),
-		)
-		.await;
-		assert!(res.is_ok(), "result: {:?}", res);
-
-		//
-		// Verify the data was created and can be queried
-		//
-		let res = common::ws_query(socket, "SELECT * FROM foo").await;
-		assert!(res.is_ok(), "result: {:?}", res);
-		let res = res.unwrap();
-		assert!(res[0]["result"].is_array(), "result: {:?}", res);
-		let res = res[0]["result"].as_array().unwrap();
-		assert_eq!(res.len(), 1, "result: {:?}", res);
-
-		Ok(())
-	}
-
-	#[test(tokio::test)]
-	async fn version() -> Result<(), Box<dyn std::error::Error>> {
-		let (addr, _server) = common::start_server_with_defaults().await.unwrap();
-		let socket = &mut common::connect_ws(&addr).await?;
-
-		// Send command
-		let res = common::ws_send_msg_and_wait_response(
-			socket,
-			serde_json::to_string(&json!({
-				"id": "1",
-				"method": "version",
-				"params": [],
-			}))
-			.unwrap(),
-		)
-		.await;
-		assert!(res.is_ok(), "result: {:?}", res);
-		let res = res.unwrap();
-		assert!(res["result"].is_string(), "result: {:?}", res);
-		let res = res["result"].as_str().unwrap();
-
-		// Verify response
-		assert!(res.starts_with("surrealdb-"), "result: {}", res);
-		Ok(())
-	}
-
-	// Validate that the WebSocket is able to process multiple queries concurrently
-	#[test(tokio::test)]
-	async fn concurrency() -> Result<(), Box<dyn std::error::Error>> {
-		let (addr, _server) = common::start_server_with_defaults().await.unwrap();
-		let socket = &mut common::connect_ws(&addr).await?;
-
-		//
-		// Prepare the connection
-		//
-		let res = common::ws_signin(socket, USER, PASS, None, None, None).await;
-		assert!(res.is_ok(), "result: {:?}", res);
-		let res =
-			common::ws_use(socket, Some(&Ulid::new().to_string()), Some(&Ulid::new().to_string()))
-				.await;
-		assert!(res.is_ok(), "result: {:?}", res);
-
-		//
-		// Run 5 queries that do a SLEEP and verify they all complete concurrently
-		//
-
-		// Send queries
-		for i in 0..5 {
-			let query = format!("SLEEP 1s; RETURN 'done-{}';", i);
-			let query_msg = json!({
-					"id": "1",
-					"method": "query",
-					"params": [query],
-			});
-			let res = common::ws_send_msg(socket, serde_json::to_string(&query_msg).unwrap()).await;
-			assert!(res.is_ok(), "result: {:?}", res);
-		}
-
-		// Wait for queries to complete and verify they all completed within 2 seconds (assume they are executed concurrently)
-		let msgs = common::ws_recv_all_msgs(socket, 5, Duration::from_secs(2)).await;
-		assert!(msgs.is_ok(), "Error waiting for messages: {:?}", msgs.err());
-
-		let msgs = msgs.unwrap();
-		assert!(
-			msgs.iter().all(|v| v["error"].is_null()),
-			"Unexpected error received: {:#?}",
-			msgs
-		);
-=======
->>>>>>> a35fc0d0
 
 	use super::common;
 
