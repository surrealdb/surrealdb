--- conflicted
+++ resolved
@@ -212,18 +212,11 @@
 	}
 
 	#[test(tokio::test)]
-<<<<<<< HEAD
-	async fn config() -> Result<(), Box<dyn std::error::Error>> {
-		let (addr, _server) = common::start_server_gql_without_auth().await.unwrap();
-		let gql_url = &format!("http://{addr}/graphql");
-		let sql_url = &format!("http://{addr}/sql");
-=======
 	async fn basic_auth() -> Result<(), Box<dyn std::error::Error>> {
 		let (addr, _server) = common::start_server_gql().await.unwrap();
 		let gql_url = &format!("http://{addr}/graphql");
 		let sql_url = &format!("http://{addr}/sql");
 		let signup_url = &format!("http://{addr}/signup");
->>>>>>> 1a1278fc
 
 		let mut headers = reqwest::header::HeaderMap::new();
 		let ns = Ulid::new().to_string();
@@ -231,22 +224,11 @@
 		headers.insert("surreal-ns", ns.parse()?);
 		headers.insert("surreal-db", db.parse()?);
 		headers.insert(header::ACCEPT, "application/json".parse()?);
-<<<<<<< HEAD
-		let client = reqwest::Client::builder()
-=======
 		let client = Client::builder()
->>>>>>> 1a1278fc
 			.connect_timeout(Duration::from_millis(10))
 			.default_headers(headers)
 			.build()?;
 
-<<<<<<< HEAD
-		{
-			let res = client.post(gql_url).body("").send().await?;
-			assert_eq!(res.status(), 400);
-			let body = res.text().await?;
-			assert!(body.contains("NotConfigured"));
-=======
 		// check errors on invalid auth
 		{
 			let res =
@@ -254,22 +236,12 @@
 			assert_eq!(res.status(), 401);
 			let body = res.text().await?;
 			assert!(body.contains("There was a problem with authentication"), "body: {body}")
->>>>>>> 1a1278fc
 		}
 
 		// add schema and data
 		{
 			let res = client
 				.post(sql_url)
-<<<<<<< HEAD
-				.body(
-					r#"
-                    DEFINE CONFIG GRAPHQL AUTO;
-					DEFINE TABLE foo;
-					DEFINE FIELD val ON foo TYPE string;
-					DEFINE TABLE bar;
-					DEFINE FIELD val ON bar TYPE string;
-=======
 				.basic_auth(USER, Some(PASS))
 				.body(
 					r#"
@@ -283,20 +255,11 @@
                     DEFINE FIELD val ON foo TYPE int;
                     CREATE foo:1 set val = 42, email = "user@email.com";
                     CREATE foo:2 set val = 43, email = "other@email.com";
->>>>>>> 1a1278fc
                 "#,
 				)
 				.send()
 				.await?;
 			assert_eq!(res.status(), 200);
-<<<<<<< HEAD
-		}
-
-		{
-			let res = client
-				.post(gql_url)
-				.body(json!({ "query": r#"{__schema {queryType {fields {name}}}}"# }).to_string())
-=======
 			let body = res.text().await?;
 			debug!(?body);
 		}
@@ -307,54 +270,10 @@
 				.post(gql_url)
 				.basic_auth(USER, Some(PASS))
 				.body(json!({"query": r#"query{foo{id, val}}"#}).to_string())
->>>>>>> 1a1278fc
-				.send()
-				.await?;
-			assert_eq!(res.status(), 200);
-			let body = res.text().await?;
-<<<<<<< HEAD
-			let res_obj = serde_json::Value::from_str(&body).unwrap();
-			let fields = &res_obj["data"]["__schema"]["queryType"]["fields"];
-			let expected_fields = json!(
-				[
-					{
-						"name": "foo"
-					},
-					{
-						"name": "bar"
-					},
-					{
-						"name": "_get_foo"
-					},
-					{
-						"name": "_get_bar"
-					},
-					{
-						"name": "_get"
-					}
-				]
-			);
-			assert_equal_arrs!(fields, &expected_fields);
-		}
-
-		{
-			let res = client
-				.post(sql_url)
-				.body(
-					r#"
-                    DEFINE CONFIG OVERWRITE GRAPHQL TABLES INCLUDE foo;
-                "#,
-				)
-				.send()
-				.await?;
-			assert_eq!(res.status(), 200);
-		}
-
-		{
-			let res = client
-				.post(gql_url)
-				.body(json!({ "query": r#"{__schema {queryType {fields {name}}}}"# }).to_string())
-=======
+				.send()
+				.await?;
+			assert_eq!(res.status(), 200);
+			let body = res.text().await?;
 			let expected =
 				json!({"data":{"foo":[{"id":"foo:1","val":42},{"id":"foo:2","val":43}]}});
 			assert_eq!(expected.to_string(), body);
@@ -384,12 +303,66 @@
 				.post(gql_url)
 				.bearer_auth(token)
 				.body(json!({"query": r#"query{foo{id, val}}"#}).to_string())
->>>>>>> 1a1278fc
-				.send()
-				.await?;
-			assert_eq!(res.status(), 200);
-			let body = res.text().await?;
-<<<<<<< HEAD
+				.send()
+				.await?;
+			assert_eq!(res.status(), 200);
+			let body = res.text().await?;
+			let expected = json!({"data":{"foo":[{"id":"foo:1","val":42}]}});
+			assert_eq!(expected.to_string(), body);
+		}
+		Ok(())
+	}
+
+	#[test(tokio::test)]
+	async fn config() -> Result<(), Box<dyn std::error::Error>> {
+		let (addr, _server) = common::start_server_gql_without_auth().await.unwrap();
+		let gql_url = &format!("http://{addr}/graphql");
+		let sql_url = &format!("http://{addr}/sql");
+
+		let mut headers = reqwest::header::HeaderMap::new();
+		let ns = Ulid::new().to_string();
+		let db = Ulid::new().to_string();
+		headers.insert("surreal-ns", ns.parse()?);
+		headers.insert("surreal-db", db.parse()?);
+		headers.insert(header::ACCEPT, "application/json".parse()?);
+		let client = reqwest::Client::builder()
+			.connect_timeout(Duration::from_millis(10))
+			.default_headers(headers)
+			.build()?;
+
+		{
+			let res = client.post(gql_url).body("").send().await?;
+			assert_eq!(res.status(), 400);
+			let body = res.text().await?;
+			assert!(body.contains("NotConfigured"));
+		}
+
+		// add schema and data
+		{
+			let res = client
+				.post(sql_url)
+				.body(
+					r#"
+                    DEFINE CONFIG GRAPHQL AUTO;
+					DEFINE TABLE foo;
+					DEFINE FIELD val ON foo TYPE string;
+					DEFINE TABLE bar;
+					DEFINE FIELD val ON bar TYPE string;
+                "#,
+				)
+				.send()
+				.await?;
+			assert_eq!(res.status(), 200);
+		}
+
+		{
+			let res = client
+				.post(gql_url)
+				.body(json!({ "query": r#"{__schema {queryType {fields {name}}}}"# }).to_string())
+				.send()
+				.await?;
+			assert_eq!(res.status(), 200);
+			let body = res.text().await?;
 			let res_obj = serde_json::Value::from_str(&body).unwrap();
 			let fields = &res_obj["data"]["__schema"]["queryType"]["fields"];
 			let expected_fields = json!(
@@ -398,7 +371,13 @@
 						"name": "foo"
 					},
 					{
+						"name": "bar"
+					},
+					{
 						"name": "_get_foo"
+					},
+					{
+						"name": "_get_bar"
 					},
 					{
 						"name": "_get"
@@ -408,11 +387,45 @@
 			assert_equal_arrs!(fields, &expected_fields);
 		}
 
-=======
-			let expected = json!({"data":{"foo":[{"id":"foo:1","val":42}]}});
-			assert_eq!(expected.to_string(), body);
-		}
->>>>>>> 1a1278fc
+		{
+			let res = client
+				.post(sql_url)
+				.body(
+					r#"
+                    DEFINE CONFIG OVERWRITE GRAPHQL TABLES INCLUDE foo;
+                "#,
+				)
+				.send()
+				.await?;
+			assert_eq!(res.status(), 200);
+		}
+
+		{
+			let res = client
+				.post(gql_url)
+				.body(json!({ "query": r#"{__schema {queryType {fields {name}}}}"# }).to_string())
+				.send()
+				.await?;
+			assert_eq!(res.status(), 200);
+			let body = res.text().await?;
+			let res_obj = serde_json::Value::from_str(&body).unwrap();
+			let fields = &res_obj["data"]["__schema"]["queryType"]["fields"];
+			let expected_fields = json!(
+				[
+					{
+						"name": "foo"
+					},
+					{
+						"name": "_get_foo"
+					},
+					{
+						"name": "_get"
+					}
+				]
+			);
+			assert_equal_arrs!(fields, &expected_fields);
+		}
+
 		Ok(())
 	}
 }