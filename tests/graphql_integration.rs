--- conflicted
+++ resolved
@@ -205,9 +205,6 @@
 	}
 
 	#[test(tokio::test)]
-<<<<<<< HEAD
-	async fn optional_record_schema() -> Result<(), Box<dyn std::error::Error>> {
-=======
 	async fn basic_auth() -> Result<(), Box<dyn std::error::Error>> {
 		let (addr, _server) = common::start_server_gql().await.unwrap();
 		let gql_url = &format!("http://{addr}/graphql");
@@ -312,7 +309,6 @@
 
 	#[test(tokio::test)]
 	async fn config() -> Result<(), Box<dyn std::error::Error>> {
->>>>>>> 65f650f7
 		let (addr, _server) = common::start_server_gql_without_auth().await.unwrap();
 		let gql_url = &format!("http://{addr}/graphql");
 		let sql_url = &format!("http://{addr}/sql");
@@ -328,8 +324,6 @@
 			.default_headers(headers)
 			.build()?;
 
-<<<<<<< HEAD
-=======
 		{
 			let res = client.post(gql_url).body("").send().await?;
 			assert_eq!(res.status(), 400);
@@ -337,51 +331,143 @@
 			assert!(body.contains("NotConfigured"));
 		}
 
->>>>>>> 65f650f7
 		// add schema and data
 		{
 			let res = client
 				.post(sql_url)
 				.body(
 					r#"
-<<<<<<< HEAD
+                    DEFINE CONFIG GRAPHQL AUTO;
+					DEFINE TABLE foo;
+					DEFINE FIELD val ON foo TYPE string;
+					DEFINE TABLE bar;
+					DEFINE FIELD val ON bar TYPE string;
+                "#,
+				)
+				.send()
+				.await?;
+			assert_eq!(res.status(), 200);
+		}
+
+		{
+			let res = client
+				.post(gql_url)
+				.body(json!({ "query": r#"{__schema {queryType {fields {name}}}}"# }).to_string())
+				.send()
+				.await?;
+			assert_eq!(res.status(), 200);
+			let body = res.text().await?;
+			let res_obj = serde_json::Value::from_str(&body).unwrap();
+			let fields = &res_obj["data"]["__schema"]["queryType"]["fields"];
+			let expected_fields = json!(
+				[
+					{
+						"name": "foo"
+					},
+					{
+						"name": "bar"
+					},
+					{
+						"name": "_get_foo"
+					},
+					{
+						"name": "_get_bar"
+					},
+					{
+						"name": "_get"
+					}
+				]
+			);
+			assert_equal_arrs!(fields, &expected_fields);
+		}
+
+		{
+			let res = client
+				.post(sql_url)
+				.body(
+					r#"
+                    DEFINE CONFIG OVERWRITE GRAPHQL TABLES INCLUDE foo;
+                "#,
+				)
+				.send()
+				.await?;
+			assert_eq!(res.status(), 200);
+		}
+
+		{
+			let res = client
+				.post(gql_url)
+				.body(json!({ "query": r#"{__schema {queryType {fields {name}}}}"# }).to_string())
+				.send()
+				.await?;
+			assert_eq!(res.status(), 200);
+			let body = res.text().await?;
+			let res_obj = serde_json::Value::from_str(&body).unwrap();
+			let fields = &res_obj["data"]["__schema"]["queryType"]["fields"];
+			let expected_fields = json!(
+				[
+					{
+						"name": "foo"
+					},
+					{
+						"name": "_get_foo"
+					},
+					{
+						"name": "_get"
+					}
+				]
+			);
+			assert_equal_arrs!(fields, &expected_fields);
+		}
+
+		Ok(())
+	}
+
+	#[test(tokio::test)]
+	async fn optional_record_schema() -> Result<(), Box<dyn std::error::Error>> {
+		let (addr, _server) = common::start_server_gql_without_auth().await.unwrap();
+		let gql_url = &format!("http://{addr}/graphql");
+		let sql_url = &format!("http://{addr}/sql");
+
+		let mut headers = reqwest::header::HeaderMap::new();
+		let ns = Ulid::new().to_string();
+		let db = Ulid::new().to_string();
+		headers.insert("surreal-ns", ns.parse()?);
+		headers.insert("surreal-db", db.parse()?);
+		headers.insert(header::ACCEPT, "application/json".parse()?);
+		let client = reqwest::Client::builder()
+			.connect_timeout(Duration::from_millis(10))
+			.default_headers(headers)
+			.build()?;
+
+		// add schema and data
+		{
+			let res = client
+				.post(sql_url)
+				.body(
+					r#"
                     DEFINE TABLE foo SCHEMAFUL;
                     DEFINE FIELD val ON foo TYPE option<record<bar>>;
 					DEFINE TABLE bar SCHEMAFUL;
                     DEFINE FIELD val ON bar TYPE int;
                     CREATE bar:1 set val = 42;
                     CREATE foo:1 set val = bar:1;
-=======
-                    DEFINE CONFIG GRAPHQL AUTO;
-					DEFINE TABLE foo;
-					DEFINE FIELD val ON foo TYPE string;
-					DEFINE TABLE bar;
-					DEFINE FIELD val ON bar TYPE string;
->>>>>>> 65f650f7
-                "#,
-				)
-				.send()
-				.await?;
-			assert_eq!(res.status(), 200);
-		}
-
-<<<<<<< HEAD
+                "#,
+				)
+				.send()
+				.await?;
+			assert_eq!(res.status(), 200);
+		}
+
 		// fetch data via graphql
 		{
 			let res = client
 				.post(gql_url)
 				.body(json!({"query": r#"query{foo(filter){id, val{val}}}"#}).to_string())
-=======
-		{
-			let res = client
-				.post(gql_url)
-				.body(json!({ "query": r#"{__schema {queryType {fields {name}}}}"# }).to_string())
->>>>>>> 65f650f7
-				.send()
-				.await?;
-			assert_eq!(res.status(), 200);
-			let body = res.text().await?;
-<<<<<<< HEAD
+				.send()
+				.await?;
+			assert_eq!(res.status(), 200);
+			let body = res.text().await?;
 			let expected = json!({
 				"data": {
 					"foo": [
@@ -398,71 +484,6 @@
 			});
 			assert_eq!(expected.to_string(), body)
 		}
-=======
-			let res_obj = serde_json::Value::from_str(&body).unwrap();
-			let fields = &res_obj["data"]["__schema"]["queryType"]["fields"];
-			let expected_fields = json!(
-				[
-					{
-						"name": "foo"
-					},
-					{
-						"name": "bar"
-					},
-					{
-						"name": "_get_foo"
-					},
-					{
-						"name": "_get_bar"
-					},
-					{
-						"name": "_get"
-					}
-				]
-			);
-			assert_equal_arrs!(fields, &expected_fields);
-		}
-
-		{
-			let res = client
-				.post(sql_url)
-				.body(
-					r#"
-                    DEFINE CONFIG OVERWRITE GRAPHQL TABLES INCLUDE foo;
-                "#,
-				)
-				.send()
-				.await?;
-			assert_eq!(res.status(), 200);
-		}
-
-		{
-			let res = client
-				.post(gql_url)
-				.body(json!({ "query": r#"{__schema {queryType {fields {name}}}}"# }).to_string())
-				.send()
-				.await?;
-			assert_eq!(res.status(), 200);
-			let body = res.text().await?;
-			let res_obj = serde_json::Value::from_str(&body).unwrap();
-			let fields = &res_obj["data"]["__schema"]["queryType"]["fields"];
-			let expected_fields = json!(
-				[
-					{
-						"name": "foo"
-					},
-					{
-						"name": "_get_foo"
-					},
-					{
-						"name": "_get"
-					}
-				]
-			);
-			assert_equal_arrs!(fields, &expected_fields);
-		}
-
->>>>>>> 65f650f7
 		Ok(())
 	}
 }