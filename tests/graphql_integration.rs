mod common;

#[cfg(surrealdb_unstable)]
mod graphql_integration {
	use std::time::Duration;

	use http::header;
<<<<<<< HEAD
	use reqwest::Client;
=======
>>>>>>> 30118f44
	use serde_json::json;
	use test_log::test;
	use tracing::debug;
	use ulid::Ulid;

<<<<<<< HEAD
	use crate::common::{PASS, USER};

	use super::common::{self};
=======
	use super::common;
>>>>>>> 30118f44

	#[test(tokio::test)]
	async fn basic() -> Result<(), Box<dyn std::error::Error>> {
		let (addr, _server) = common::start_server_gql_without_auth().await.unwrap();
		let gql_url = &format!("http://{addr}/graphql");
		let sql_url = &format!("http://{addr}/sql");

		let mut headers = reqwest::header::HeaderMap::new();
		let ns = Ulid::new().to_string();
		let db = Ulid::new().to_string();
		headers.insert("surreal-ns", ns.parse()?);
		headers.insert("surreal-db", db.parse()?);
		headers.insert(header::ACCEPT, "application/json".parse()?);
		let client = Client::builder()
			.connect_timeout(Duration::from_millis(10))
			.default_headers(headers)
			.build()?;

		// check errors with no tables
		{
			let res = client.post(gql_url).body("").send().await?;
			assert_eq!(res.status(), 400);
			let body = res.text().await?;
			assert!(body.contains("no tables found in database"), "body: {body}")
		}

		// add schema and data
		{
			let res = client
				.post(sql_url)
				.body(
					r#"
                    DEFINE TABLE foo SCHEMAFUL;
                    DEFINE FIELD val ON foo TYPE int;
                    CREATE foo:1 set val = 42;
                    CREATE foo:2 set val = 43;
                "#,
				)
				.send()
				.await?;
			assert_eq!(res.status(), 200);
		}

		// fetch data via graphql
		{
			let res = client
				.post(gql_url)
				.body(json!({"query": r#"query{foo{id, val}}"#}).to_string())
				.send()
				.await?;
			assert_eq!(res.status(), 200);
			let body = res.text().await?;
			let expected = json!({
				"data": {
					"foo": [
						{
							"id": "foo:1",
							"val": 42
						},
						{
							"id": "foo:2",
							"val": 43
						}
					]
				}
			});
			assert_eq!(expected.to_string(), body)
		}

		// test limit
		{
			let res = client
				.post(gql_url)
				.body(json!({"query": r#"query{foo(limit: 1){id, val}}"#}).to_string())
				.send()
				.await?;
			assert_eq!(res.status(), 200);
			let body = res.text().await?;
			let expected = json!({
				"data": {
					"foo": [
						{
							"id": "foo:1",
							"val": 42
						}
					]
				}
			});
			assert_eq!(expected.to_string(), body)
		}

		// test start
		{
			let res = client
				.post(gql_url)
				.body(json!({"query": r#"query{foo(start: 1){id, val}}"#}).to_string())
				.send()
				.await?;
			assert_eq!(res.status(), 200);
			let body = res.text().await?;
			let expected = json!({
				"data": {
					"foo": [
						{
							"id": "foo:2",
							"val": 43
						}
					]
				}
			});
			assert_eq!(expected.to_string(), body)
		}

		// test order
		{
			let res = client
				.post(gql_url)
				.body(json!({"query": r#"query{foo(order: {desc: val}){id}}"#}).to_string())
				.send()
				.await?;
			assert_eq!(res.status(), 200);
			let body = res.text().await?;
			let expected = json!({
				"data": {
					"foo": [
						{
							"id": "foo:2",
						},
						{
							"id": "foo:1",
						}
					]
				}
			});
			assert_eq!(expected.to_string(), body)
		}

		// test filter
		{
			let res = client
				.post(gql_url)
				.body(json!({"query": r#"query{foo(filter: {val: {eq: 42}}){id}}"#}).to_string())
				.send()
				.await?;
			assert_eq!(res.status(), 200);
			let body = res.text().await?;
			let expected = json!({
				"data": {
					"foo": [
						{
							"id": "foo:1",
						}
					]
				}
			});
			assert_eq!(expected.to_string(), body)
		}

		Ok(())
	}

	#[test(tokio::test)]
	async fn basic_auth() -> Result<(), Box<dyn std::error::Error>> {
		let (addr, _server) = common::start_server_gql().await.unwrap();
		let gql_url = &format!("http://{addr}/graphql");
		let sql_url = &format!("http://{addr}/sql");
		let signup_url = &format!("http://{addr}/signup");

		let mut headers = reqwest::header::HeaderMap::new();
		let ns = Ulid::new().to_string();
		let db = Ulid::new().to_string();
		headers.insert("surreal-ns", ns.parse()?);
		headers.insert("surreal-db", db.parse()?);
		headers.insert(header::ACCEPT, "application/json".parse()?);
		let client = Client::builder()
			.connect_timeout(Duration::from_millis(10))
			.default_headers(headers)
			.build()?;

		// check errors on invalid auth
		{
			let res =
				client.post(gql_url).basic_auth("invalid", Some("invalid")).body("").send().await?;
			assert_eq!(res.status(), 401);
			let body = res.text().await?;
			assert!(body.contains("There was a problem with authentication"), "body: {body}")
		}

		// add schema and data
		{
			let res = client
				.post(sql_url)
				.basic_auth(USER, Some(PASS))
				.body(
					r#"
					DEFINE ACCESS user ON DATABASE TYPE RECORD
					SIGNUP ( CREATE user SET email = $email, pass = crypto::argon2::generate($pass) )
					SIGNIN ( SELECT * FROM user WHERE email = $email AND crypto::argon2::compare(pass, $pass) )
					DURATION FOR SESSION 60s, FOR TOKEN 1d;

                    DEFINE TABLE foo SCHEMAFUL PERMISSIONS FOR select WHERE $auth.email = email;
                    DEFINE FIELD email ON foo TYPE string;
                    DEFINE FIELD val ON foo TYPE int;
                    CREATE foo:1 set val = 42, email = "user@email.com";
                    CREATE foo:2 set val = 43, email = "other@email.com";
                "#,
				)
				.send()
				.await?;
			assert_eq!(res.status(), 200);
			let body = res.text().await?;
			debug!(?body);
		}

		// check works with root
		{
			let res = client
				.post(gql_url)
				.basic_auth(USER, Some(PASS))
				.body(json!({"query": r#"query{foo{id, val}}"#}).to_string())
				.send()
				.await?;
			assert_eq!(res.status(), 200);
			let body = res.text().await?;
			let expected =
				json!({"data":{"foo":[{"id":"foo:1","val":42},{"id":"foo:2","val":43}]}});
			assert_eq!(expected.to_string(), body);
		}

		// check partial access
		{
			let req_body = serde_json::to_string(
				json!({
					"ns": ns,
					"db": db,
					"ac": "user",
					"email": "user@email.com",
					"pass": "pass",
				})
				.as_object()
				.unwrap(),
			)
			.unwrap();

			let res = client.post(signup_url).body(req_body).send().await?;
			assert_eq!(res.status(), 200, "body: {}", res.text().await?);
			let body: serde_json::Value = serde_json::from_str(&res.text().await?).unwrap();
			let token = body["token"].as_str().unwrap();

			let res = client
				.post(gql_url)
				.bearer_auth(token)
				.body(json!({"query": r#"query{foo{id, val}}"#}).to_string())
				.send()
				.await?;
			assert_eq!(res.status(), 200);
			let body = res.text().await?;
			let expected = json!({"data":{"foo":[{"id":"foo:1","val":42}]}});
			assert_eq!(expected.to_string(), body);
		}
		Ok(())
	}
}<|MERGE_RESOLUTION|>--- conflicted
+++ resolved
@@ -5,22 +5,12 @@
 	use std::time::Duration;
 
 	use http::header;
-<<<<<<< HEAD
-	use reqwest::Client;
-=======
->>>>>>> 30118f44
 	use serde_json::json;
 	use test_log::test;
 	use tracing::debug;
 	use ulid::Ulid;
 
-<<<<<<< HEAD
-	use crate::common::{PASS, USER};
-
-	use super::common::{self};
-=======
 	use super::common;
->>>>>>> 30118f44
 
 	#[test(tokio::test)]
 	async fn basic() -> Result<(), Box<dyn std::error::Error>> {
