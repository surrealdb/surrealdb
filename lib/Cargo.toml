[package]
name = "surrealdb"
publish = true
edition = "2021"
version = "1.0.0"
rust-version = "1.70.0"
readme = "CARGO.md"
authors = ["Tobie Morgan Hitchcock <tobie@surrealdb.com>"]
description = "A scalable, distributed, collaborative, document-graph database, for the realtime web"
repository = "https://github.com/surrealdb/surrealdb"
homepage = "https://github.com/surrealdb/surrealdb"
documentation = "https://docs.rs/surrealdb/"
keywords = ["database", "embedded-database", "key-value", "key-value-store", "kv-store"]
categories = ["database-implementations", "data-structures", "embedded"]
license-file = "../LICENSE"
resolver = "2"

[features]
# Public features
default = ["protocol-ws", "rustls", "experimental_parser"]
# default = ["protocol-ws", "rustls"]
protocol-http = ["dep:reqwest", "dep:tokio-util"]
protocol-ws = ["dep:tokio-tungstenite", "tokio/time"]
kv-mem = ["dep:echodb", "tokio/time"]
kv-indxdb = ["dep:indxdb"]
kv-speedb = ["dep:speedb", "tokio/time"]
kv-rocksdb = ["dep:rocksdb", "tokio/time"]
kv-tikv = ["dep:tikv"]
kv-fdb-5_1 = ["foundationdb/fdb-5_1", "kv-fdb"]
kv-fdb-5_2 = ["foundationdb/fdb-5_2", "kv-fdb"]
kv-fdb-6_0 = ["foundationdb/fdb-6_0", "kv-fdb"]
kv-fdb-6_1 = ["foundationdb/fdb-6_1", "kv-fdb"]
kv-fdb-6_2 = ["foundationdb/fdb-6_2", "kv-fdb"]
kv-fdb-6_3 = ["foundationdb/fdb-6_3", "kv-fdb"]
kv-fdb-7_0 = ["foundationdb/fdb-7_0", "kv-fdb"]
kv-fdb-7_1 = ["foundationdb/fdb-7_1", "kv-fdb"]
scripting = ["dep:js"]
http = ["dep:reqwest"]
native-tls = ["dep:native-tls", "reqwest?/native-tls", "tokio-tungstenite?/native-tls"]
rustls = ["dep:rustls", "reqwest?/rustls-tls", "tokio-tungstenite?/rustls-tls-webpki-roots"]
# Private features
kv-fdb = ["foundationdb", "tokio/time"]
experimental_parser = ["dep:phf", "dep:unicase"]

[package.metadata.docs.rs]
rustdoc-args = ["--cfg", "docsrs"]
features = [
    "protocol-ws", "protocol-http",
    "kv-mem", "kv-indxdb", "kv-rocksdb",
    "rustls", "native-tls",
    "http", "scripting"
]
targets = []

[dependencies]
addr = { version = "0.15.6", default-features = false, features = ["std"] }
argon2 = "0.5.2"
ascii = { version = "0.3.2", package = "any_ascii" }
async-recursion = "1.0.5"
base64_lib = { version = "0.21.5", package = "base64" }
bcrypt = "0.14.0"
bincode = "1.3.3"
bytes = "1.5.0"
cedar-policy = "2.4.2"
channel = { version = "1.9.0", package = "async-channel" }
chrono = { version = "0.4.31", features = ["serde"] }
derive = { version = "0.12.0", package = "surrealdb-derive" }
deunicode = "1.4.1"
dmp = "0.2.0"
echodb = { version = "0.4.0", optional = true }
executor = { version = "1.8.0", package = "async-executor" }
flume = "0.10.14"
foundationdb = { version = "0.8.0", default-features = false, features = ["embedded-fdb-include"], optional = true }
fst = "0.4.7"
futures = "0.3.29"
futures-concurrency = "7.4.3"
fuzzy-matcher = "0.3.7"
geo = { version = "0.25.1", features = ["use-serde"] }
indexmap = { version = "1.9.3", features = ["serde"] }
indxdb = { version = "0.3.0", optional = true }
ipnet = "2.9.0"
js = { version = "=0.4.0-beta.4", package = "rquickjs", features = ["array-buffer", "bindgen", "classes", "futures", "loader", "macro", "parallel", "properties","rust-alloc"], optional = true }
jsonwebtoken = { version = "8.3.0-surreal.1", package = "surrealdb-jsonwebtoken" }
lexicmp = "0.1.0"
lru = "0.10.1"
md-5 = "0.10.6"
nanoid = "0.4.0"
native-tls = { version = "0.2.11", optional = true }
nom = { version = "7.1.3", features = ["alloc"] }
num_cpus = "1.16.0"
once_cell = "1.18.0"
path-clean = "1.0.1"
pbkdf2 = { version = "0.12.2", features = ["simple"] }
pin-project-lite = "0.2.13"
radix_trie = { version = "0.2.1", features = ["serde"] }
rand = "0.8.5"
regex = "1.10.2"
reqwest = { version = "0.11.22", default-features = false, features = ["json", "stream", "multipart"], optional = true }
revision = "0.5.0"
roaring = { version = "0.10.2", features = ["serde"] }
rocksdb = { version = "0.21.0", features = ["lz4", "snappy"], optional = true }
rust_decimal = { version = "1.33.1", features = ["maths", "serde-str"] }
rust-stemmers = "1.2.0"
rustls = { version = "=0.21.7", optional = true }
scrypt = "0.11.0"
semver = { version = "1.0.20", features = ["serde"] }
serde = { version = "1.0.193", features = ["derive"] }
serde_json = "1.0.108"
sha1 = "0.10.6"
sha2 = "0.10.8"
snap = "1.1.0"
speedb = { version = "0.0.3", features = ["lz4", "snappy"], optional = true }
storekey = "0.5.0"
thiserror = "1.0.50"
tikv = { version = "0.2.0-surreal.2", default-features = false, package = "surrealdb-tikv-client", optional = true }
tokio-util = { version = "0.7.10", optional = true, features = ["compat"] }
tracing = "0.1.40"
trice = "0.3.1"
<<<<<<< HEAD
ulid = { version = "1.0.0", features = ["serde"] }
url = "2.4.0"
phf = { version = "0.11.2", features = ["macros", "unicase"], optional=true }
unicase = { version = "2.7.0", optional = true }
=======
ulid = { version = "1.1.0", features = ["serde"] }
url = "2.5.0"
>>>>>>> f9701a1f

[dev-dependencies]
criterion = { version="0.5.1", features= ["async_tokio"] }
env_logger = "0.10.1"
pprof = { version = "0.13.0", features = ["flamegraph", "criterion"] }
serial_test = "2.0.0"
temp-dir = "0.1.11"
test-log = { version="0.2.13", features = ["trace"] }
time = { version = "0.3.30", features = ["serde"] }
tokio = { version = "1.34.0", features = ["macros", "sync", "rt-multi-thread"] }
tracing-subscriber = { version = "0.3.18", features = ["env-filter"] }
wiremock = "0.5.21"

[target.'cfg(target_arch = "wasm32")'.dependencies]
pharos = "0.5.3"
tokio = { version = "1.34.0", default-features = false, features = ["rt", "sync"] }
uuid = { version = "1.6.1", features = ["serde", "js", "v4", "v7"] }
wasm-bindgen-futures = "0.4.38"
wasmtimer = { version = "0.2.0", default-features = false, features = ["tokio"] }
ws_stream_wasm = "0.7.4"

[target.'cfg(not(target_arch = "wasm32"))'.dependencies]
tokio = { version = "1.34.0", default-features = false, features = ["macros", "io-util", "io-std", "fs", "rt-multi-thread", "time", "sync"] }
tokio-tungstenite = { version = "0.20.1", optional = true }
uuid = { version = "1.6.1", features = ["serde", "v4", "v7"] }

[lib]
name = "surrealdb" # Needed for the nightly crate as we will be renaming it
bench = false

[[bench]]
name = "executor"
harness = false

[[bench]]
name = "parser"
harness = false

[[bench]]
name = "processor"
harness = false

[[bench]]
name = "index_btree"
harness = false

[[bench]]
name = "index_mtree"
harness = false

[[bench]]
name = "move_vs_clone"
harness = false

[[bench]]
name = "sdb"
harness = false<|MERGE_RESOLUTION|>--- conflicted
+++ resolved
@@ -40,7 +40,6 @@
 rustls = ["dep:rustls", "reqwest?/rustls-tls", "tokio-tungstenite?/rustls-tls-webpki-roots"]
 # Private features
 kv-fdb = ["foundationdb", "tokio/time"]
-experimental_parser = ["dep:phf", "dep:unicase"]
 
 [package.metadata.docs.rs]
 rustdoc-args = ["--cfg", "docsrs"]
@@ -116,15 +115,8 @@
 tokio-util = { version = "0.7.10", optional = true, features = ["compat"] }
 tracing = "0.1.40"
 trice = "0.3.1"
-<<<<<<< HEAD
-ulid = { version = "1.0.0", features = ["serde"] }
-url = "2.4.0"
-phf = { version = "0.11.2", features = ["macros", "unicase"], optional=true }
-unicase = { version = "2.7.0", optional = true }
-=======
 ulid = { version = "1.1.0", features = ["serde"] }
 url = "2.5.0"
->>>>>>> f9701a1f
 
 [dev-dependencies]
 criterion = { version="0.5.1", features= ["async_tokio"] }
