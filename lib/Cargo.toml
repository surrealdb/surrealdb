[package]
name = "surrealdb"
publish = true
edition = "2021"
version = "1.0.0-beta.8"
rust-version = "1.65.0"
readme = "CARGO.md"
authors = ["Tobie Morgan Hitchcock <tobie@surrealdb.com>"]
description = "A scalable, distributed, collaborative, document-graph database, for the realtime web"
repository = "https://github.com/surrealdb/surrealdb"
homepage = "https://github.com/surrealdb/surrealdb"
documentation = "https://docs.rs/surrealdb/"
keywords = ["database", "embedded-database", "key-value", "key-value-store", "kv-store"]
categories = ["database-implementations", "data-structures", "embedded"]
license = "Apache-2.0"
resolver = "2"

[lib]
path = "src/lib.rs"

[features]
# Public features
default = ["protocol-ws", "rustls"]
protocol-http = ["dep:reqwest", "dep:tokio-util"]
protocol-ws = ["dep:tokio-tungstenite", "dep:tokio-stream", "tokio/time"]
kv-mem = ["dep:echodb"]
kv-indxdb = ["dep:indxdb"]
kv-rocksdb = ["dep:rocksdb"]
kv-tikv = ["dep:tikv"]
kv-fdb-5_1 = ["foundationdb/fdb-5_1", "kv-fdb"]
kv-fdb-5_2 = ["foundationdb/fdb-5_2", "kv-fdb"]
kv-fdb-6_0 = ["foundationdb/fdb-6_0", "kv-fdb"]
kv-fdb-6_1 = ["foundationdb/fdb-6_1", "kv-fdb"]
kv-fdb-6_2 = ["foundationdb/fdb-6_2", "kv-fdb"]
kv-fdb-6_3 = ["foundationdb/fdb-6_3", "kv-fdb"]
kv-fdb-7_0 = ["foundationdb/fdb-7_0", "kv-fdb"]
kv-fdb-7_1 = ["foundationdb/fdb-7_1", "kv-fdb"]
scripting = ["dep:js"]
http = ["dep:reqwest"]
native-tls = ["dep:native-tls", "reqwest?/native-tls", "tokio-tungstenite?/native-tls"]
rustls = ["dep:rustls", "reqwest?/rustls-tls", "tokio-tungstenite?/__rustls-tls"]
# Private features
kv-fdb = ["foundationdb"]

[package.metadata.docs.rs]
rustdoc-args = ["--cfg", "docsrs"]
features = [
    "protocol-ws", "protocol-http",
    "kv-mem", "kv-indxdb", "kv-rocksdb", "kv-tikv", "kv-fdb",
    "rustls", "native-tls",
    "http", "scripting"
]
targets = []

[dependencies]
addr = { version = "0.15.6", default-features = false, features = ["std"] }
argon2 = "0.4.1"
async-recursion = "1.0.2"
bcrypt = "0.14.0"
bigdecimal = { version = "0.3.0", features = ["serde", "string-only"] }
channel = { version = "1.8.0", package = "async-channel" }
chrono = { version = "0.4.23", features = ["serde"] }
derive = { version = "0.5.0", package = "surrealdb-derive" }
deunicode = "1.3.3"
dmp = "0.1.2"
echodb = { version = "0.3.0", optional = true }
executor = { version = "1.5.0", package = "async-executor" }
flume = "0.10.14"
futures = "0.3.26"
futures-concurrency = "7.1.0"
foundationdb = { version = "0.7.0", default-features = false, features = ["embedded-fdb-include"], optional = true }
fuzzy-matcher = "0.3.7"
geo = { version = "0.23.1", features = ["use-serde"] }
indexmap = { version = "1.9.2", features = ["serde"] }
indxdb = { version = "0.2.0", optional = true }
lexical-sort = "0.3.1"
log = "0.4.17"
md-5 = "0.10.5"
msgpack = { version = "1.1.1", package = "rmp-serde" }
nanoid = "0.4.0"
native-tls = { version = "0.2.11", optional = true }
nom = { version = "7.1.3", features = ["alloc"] }
once_cell = "1.17.0"
pbkdf2 = "0.11.0"
rand = "0.8.5"
regex = "1.7.1"
reqwest = { version = "0.11.14", default-features = false, features = ["json", "stream"], optional = true }
rocksdb = { version = "0.20.1", optional = true }
rustls = { version = "0.20.8", optional = true }
scrypt = "0.10.0"
semver = { version = "1.0.16", features = ["serde"] }
serde = { version = "1.0.152", features = ["derive"] }
serde_json = "1.0.93"
sha-1 = "0.10.1"
sha2 = "0.10.6"
storekey = "0.4.0"
thiserror = "1.0.38"
tikv = { version = "0.1.0", package = "tikv-client", optional = true }
tokio-stream = { version = "0.1.11", optional = true }
tokio-util = { version = "0.7.6", optional = true, features = ["compat"] }
trice = "0.3.0"
ulid = { version = "1.0.0", features = ["serde"] }
url = "2.3.1"

[dependencies.js]
optional = true
version = "0.1.7"
package = "rquickjs"
features = [
    "array-buffer",
    "bindgen",
    "classes",
    "futures",
    "loader",
    "macro",
    "parallel",
    "properties",
]

[dev-dependencies]
<<<<<<< HEAD
actix-web = { version = "4.3.0", features = ["macros"] }
=======
env_logger = "0.10.0"
temp-dir = "0.1.11"
test-log = "0.2.11"
>>>>>>> f3e605af
time = { version = "0.3.17", features = ["serde"] }
tokio = { version = "1.25.0", features = ["macros", "rt", "rt-multi-thread"] }

[target.'cfg(target_arch = "wasm32")'.dependencies]
pharos = "0.5.3"
tokio = { version = "1.25.0", default-features = false, features = ["rt"] }
uuid = { version = "1.3.0", features = ["serde", "js", "v4", "v7"] }
wasm-bindgen-futures = "0.4.34"
ws_stream_wasm = "0.7.4"

[target.'cfg(not(target_arch = "wasm32"))'.dependencies]
tokio = { version = "1.25.0", default-features = false, features = ["io-util", "fs", "rt-multi-thread"] }
tokio-tungstenite = { version = "0.18.0", optional = true }
uuid = { version = "1.3.0", features = ["serde", "v4", "v7"] }

[[example]]
name = "concurrency"
path = "examples/concurrency.rs"

[[example]]
name = "query"
path = "examples/query.rs"

[[example]]
name = "select"
path = "examples/select.rs"

[[example]]
name = "transaction"
path = "examples/transaction.rs"

[[example]]
name = "version"
path = "examples/version.rs"<|MERGE_RESOLUTION|>--- conflicted
+++ resolved
@@ -118,13 +118,10 @@
 ]
 
 [dev-dependencies]
-<<<<<<< HEAD
 actix-web = { version = "4.3.0", features = ["macros"] }
-=======
 env_logger = "0.10.0"
 temp-dir = "0.1.11"
 test-log = "0.2.11"
->>>>>>> f3e605af
 time = { version = "0.3.17", features = ["serde"] }
 tokio = { version = "1.25.0", features = ["macros", "rt", "rt-multi-thread"] }
 
