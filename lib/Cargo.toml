[package]
name = "surrealdb"
publish = true
edition = "2021"
version = "1.0.0"
rust-version = "1.70.0"
readme = "CARGO.md"
authors = ["Tobie Morgan Hitchcock <tobie@surrealdb.com>"]
description = "A scalable, distributed, collaborative, document-graph database, for the realtime web"
repository = "https://github.com/surrealdb/surrealdb"
homepage = "https://github.com/surrealdb/surrealdb"
documentation = "https://docs.rs/surrealdb/"
keywords = ["database", "embedded-database", "key-value", "key-value-store", "kv-store"]
categories = ["database-implementations", "data-structures", "embedded"]
license-file = "../LICENSE"
resolver = "2"

[features]
# Public features
default = ["protocol-ws", "rustls"]
protocol-http = ["dep:reqwest", "dep:tokio-util"]
protocol-ws = ["dep:tokio-tungstenite", "tokio/time"]
kv-mem = ["dep:echodb", "tokio/time"]
kv-indxdb = ["dep:indxdb"]
kv-speedb = ["dep:speedb", "tokio/time"]
kv-rocksdb = ["dep:rocksdb", "tokio/time"]
kv-tikv = ["dep:tikv"]
kv-fdb-5_1 = ["foundationdb/fdb-5_1", "kv-fdb"]
kv-fdb-5_2 = ["foundationdb/fdb-5_2", "kv-fdb"]
kv-fdb-6_0 = ["foundationdb/fdb-6_0", "kv-fdb"]
kv-fdb-6_1 = ["foundationdb/fdb-6_1", "kv-fdb"]
kv-fdb-6_2 = ["foundationdb/fdb-6_2", "kv-fdb"]
kv-fdb-6_3 = ["foundationdb/fdb-6_3", "kv-fdb"]
kv-fdb-7_0 = ["foundationdb/fdb-7_0", "kv-fdb"]
kv-fdb-7_1 = ["foundationdb/fdb-7_1", "kv-fdb"]
scripting = ["dep:js"]
http = ["dep:reqwest"]
native-tls = ["dep:native-tls", "reqwest?/native-tls", "tokio-tungstenite?/native-tls"]
rustls = ["dep:rustls", "reqwest?/rustls-tls", "tokio-tungstenite?/rustls-tls-webpki-roots"]
# Private features
kv-fdb = ["foundationdb", "tokio/time"]

[package.metadata.docs.rs]
rustdoc-args = ["--cfg", "docsrs"]
features = [
    "protocol-ws", "protocol-http",
    "kv-mem", "kv-indxdb", "kv-rocksdb",
    "rustls", "native-tls",
    "http", "scripting"
]
targets = []

[dependencies]
addr = { version = "0.15.6", default-features = false, features = ["std"] }
argon2 = "0.5.2"
ascii = { version = "0.3.2", package = "any_ascii" }
async-recursion = "1.0.5"
base64_lib = { version = "0.21.5", package = "base64" }
bcrypt = "0.14.0"
bincode = "1.3.3"
bytes = "1.5.0"
cedar-policy = "2.4.2"
channel = { version = "1.9.0", package = "async-channel" }
chrono = { version = "0.4.31", features = ["serde"] }
derive = { version = "0.12.0", package = "surrealdb-derive" }
deunicode = "1.4.1"
distances = "1.6.2"
dmp = "0.2.0"
echodb = { version = "0.4.0", optional = true }
executor = { version = "1.6.0", package = "async-executor" }
flume = "0.10.14"
foundationdb = { version = "0.8.0", default-features = false, features = ["embedded-fdb-include"], optional = true }
fst = "0.4.7"
futures = "0.3.29"
futures-concurrency = "7.4.3"
fuzzy-matcher = "0.3.7"
geo = { version = "0.25.1", features = ["use-serde"] }
indexmap = { version = "1.9.3", features = ["serde"] }
indxdb = { version = "0.3.0", optional = true }
ipnet = "2.9.0"
js = { version = "=0.4.0-beta.4", package = "rquickjs", features = ["array-buffer", "bindgen", "classes", "futures", "loader", "macro", "parallel", "properties","rust-alloc"], optional = true }
jsonwebtoken = { version = "8.3.0-surreal.1", package = "surrealdb-jsonwebtoken" }
lexicmp = "0.1.0"
lru = "0.10.1"
md-5 = "0.10.6"
nanoid = "0.4.0"
native-tls = { version = "0.2.11", optional = true }
nom = { version = "7.1.3", features = ["alloc"] }
num_cpus = "1.16.0"
once_cell = "1.18.0"
path-clean = "1.0.1"
pbkdf2 = { version = "0.12.2", features = ["simple"] }
pin-project-lite = "0.2.13"
radix_trie = { version = "0.2.1", features = ["serde"] }
rand = "0.8.5"
regex = "1.10.2"
reqwest = { version = "0.11.22", default-features = false, features = ["json", "stream", "multipart"], optional = true }
revision = "0.5.0"
roaring = { version = "0.10.2", features = ["serde"] }
<<<<<<< HEAD
rocksdb = { version = "0.21.0", features = ["lz4", "snappy"], optional = true }
rust_decimal = { version = "1.31.0", features = ["maths", "serde-str"] }
=======
rocksdb = { version = "0.21.0", optional = true }
rust_decimal = { version = "1.32.0", features = ["maths", "serde-str"] }
>>>>>>> 2584970b
rust-stemmers = "1.2.0"
rustls = { version = "=0.21.6", optional = true }
scrypt = "0.11.0"
semver = { version = "1.0.20", features = ["serde"] }
serde = { version = "1.0.190", features = ["derive"] }
serde_json = "1.0.108"
sha1 = "0.10.6"
sha2 = "0.10.8"
snap = "1.1.0"
speedb = { version = "0.0.2", features = ["lz4", "snappy"], optional = true }
storekey = "0.5.0"
thiserror = "1.0.50"
tikv = { version = "0.2.0-surreal.2", default-features = false, package = "surrealdb-tikv-client", optional = true }
tokio-util = { version = "0.7.10", optional = true, features = ["compat"] }
tracing = "0.1.40"
trice = "0.3.1"
ulid = { version = "1.1.0", features = ["serde"] }
url = "2.4.1"

[dev-dependencies]
criterion = { version="0.5.1", features= ["async_tokio"] }
env_logger = "0.10.0"
pprof = { version = "0.13.0", features = ["flamegraph", "criterion"] }
serial_test = "2.0.0"
temp-dir = "0.1.11"
test-log = { version="0.2.13", features = ["trace"] }
time = { version = "0.3.30", features = ["serde"] }
tokio = { version = "1.33.0", features = ["macros", "sync", "rt-multi-thread"] }
tracing-subscriber = { version = "0.3.17", features = ["env-filter"] }
wiremock = "0.5.19"

[target.'cfg(target_arch = "wasm32")'.dependencies]
pharos = "0.5.3"
tokio = { version = "1.33.0", default-features = false, features = ["rt", "sync"] }
uuid = { version = "1.6.1", features = ["serde", "js", "v4", "v7"] }
wasm-bindgen-futures = "0.4.37"
wasmtimer = { version = "0.2.0", default-features = false, features = ["tokio"] }
ws_stream_wasm = "0.7.4"

[target.'cfg(not(target_arch = "wasm32"))'.dependencies]
tokio = { version = "1.33.0", default-features = false, features = ["macros", "io-util", "io-std", "fs", "rt-multi-thread", "time", "sync"] }
tokio-tungstenite = { version = "0.20.1", optional = true }
uuid = { version = "1.6.1", features = ["serde", "v4", "v7"] }

[lib]
bench = false

[[bench]]
name = "executor"
harness = false

[[bench]]
name = "parser"
harness = false

[[bench]]
name = "processor"
harness = false

[[bench]]
name = "index_btree"
harness = false

[[bench]]
name = "index_mtree"
harness = false

[[bench]]
name = "move_vs_clone"
harness = false

[[bench]]
name = "sdb"
harness = false<|MERGE_RESOLUTION|>--- conflicted
+++ resolved
@@ -97,13 +97,8 @@
 reqwest = { version = "0.11.22", default-features = false, features = ["json", "stream", "multipart"], optional = true }
 revision = "0.5.0"
 roaring = { version = "0.10.2", features = ["serde"] }
-<<<<<<< HEAD
 rocksdb = { version = "0.21.0", features = ["lz4", "snappy"], optional = true }
-rust_decimal = { version = "1.31.0", features = ["maths", "serde-str"] }
-=======
-rocksdb = { version = "0.21.0", optional = true }
 rust_decimal = { version = "1.32.0", features = ["maths", "serde-str"] }
->>>>>>> 2584970b
 rust-stemmers = "1.2.0"
 rustls = { version = "=0.21.6", optional = true }
 scrypt = "0.11.0"
