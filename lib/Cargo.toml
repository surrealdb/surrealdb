[package]
name = "surrealdb"
publish = true
edition = "2021"
version = "1.0.0-beta.8"
rust-version = "1.65.0"
readme = "CARGO.md"
authors = ["Tobie Morgan Hitchcock <tobie@surrealdb.com>"]
description = "A scalable, distributed, collaborative, document-graph database, for the realtime web"
repository = "https://github.com/surrealdb/surrealdb"
homepage = "https://github.com/surrealdb/surrealdb"
documentation = "https://docs.rs/surrealdb/"
keywords = ["database", "embedded-database", "key-value", "key-value-store", "kv-store"]
categories = ["database-implementations", "data-structures", "embedded"]
license = "Apache-2.0"
resolver = "2"

[features]
# Public features
default = ["protocol-ws", "rustls"]
protocol-http = ["dep:reqwest", "dep:tokio-util"]
protocol-ws = ["dep:tokio-tungstenite", "dep:tokio-stream", "tokio/time"]
kv-mem = ["dep:echodb"]
kv-indxdb = ["dep:indxdb"]
kv-rocksdb = ["dep:rocksdb"]
kv-tikv = ["dep:tikv"]
kv-fdb-5_1 = ["foundationdb/fdb-5_1", "kv-fdb"]
kv-fdb-5_2 = ["foundationdb/fdb-5_2", "kv-fdb"]
kv-fdb-6_0 = ["foundationdb/fdb-6_0", "kv-fdb"]
kv-fdb-6_1 = ["foundationdb/fdb-6_1", "kv-fdb"]
kv-fdb-6_2 = ["foundationdb/fdb-6_2", "kv-fdb"]
kv-fdb-6_3 = ["foundationdb/fdb-6_3", "kv-fdb"]
kv-fdb-7_0 = ["foundationdb/fdb-7_0", "kv-fdb"]
kv-fdb-7_1 = ["foundationdb/fdb-7_1", "kv-fdb"]
scripting = ["dep:js"]
http = ["dep:reqwest"]
native-tls = ["dep:native-tls", "reqwest?/native-tls", "tokio-tungstenite?/native-tls"]
rustls = ["dep:rustls", "reqwest?/rustls-tls", "tokio-tungstenite?/__rustls-tls"]
# Private features
kv-fdb = ["foundationdb"]

[package.metadata.docs.rs]
rustdoc-args = ["--cfg", "docsrs"]
features = [
    "protocol-ws", "protocol-http",
    "kv-mem", "kv-indxdb", "kv-rocksdb", "kv-tikv", "kv-fdb",
    "rustls", "native-tls",
    "http", "scripting"
]
targets = []

[dependencies]
addr = { version = "0.15.6", default-features = false, features = ["std"] }
argon2 = "0.5.0"
ascii = { version = "0.3.2", package = "any_ascii" }
async-recursion = "1.0.4"
bcrypt = "0.14.0"
bigdecimal = { version = "0.3.0", features = ["serde", "string-only"] }
channel = { version = "1.8.0", package = "async-channel" }
chrono = { version = "0.4.24", features = ["serde"] }
derive = { version = "0.5.0", package = "surrealdb-derive" }
dmp = "0.1.3"
echodb = { version = "0.4.0", optional = true }
executor = { version = "1.5.0", package = "async-executor" }
flume = "0.10.14"
futures = "0.3.27"
futures-concurrency = "7.1.0"
foundationdb = { version = "0.7.0", default-features = false, features = ["embedded-fdb-include"], optional = true }
fuzzy-matcher = "0.3.7"
geo = { version = "0.24.1", features = ["use-serde"] }
indexmap = { version = "1.9.3", features = ["serde"] }
indxdb = { version = "0.3.0", optional = true }
js = { version = "0.1.7", package = "rquickjs", features = ["array-buffer", "bindgen", "classes", "futures", "loader", "macro", "parallel", "properties"], optional = true }
lexicmp = "0.1.0"
log = "0.4.17"
md-5 = "0.10.5"
msgpack = { version = "1.1.1", package = "rmp-serde" }
nanoid = "0.4.0"
native-tls = { version = "0.2.11", optional = true }
nom = { version = "7.1.3", features = ["alloc"] }
once_cell = "1.17.1"
pbkdf2 = { version = "0.12.1", features = ["simple"] }
rand = "0.8.5"
regex = "1.7.3"
reqwest = { version = "0.11.15", default-features = false, features = ["json", "stream"], optional = true }
rocksdb = { version = "0.20.1", optional = true }
rustls = { version = "0.20.8", optional = true }
scrypt = "0.11.0"
semver = { version = "1.0.17", features = ["serde"] }
serde = { version = "1.0.158", features = ["derive"] }
serde_json = "1.0.94"
sha-1 = "0.10.1"
sha2 = "0.10.6"
storekey = "0.4.1"
thiserror = "1.0.40"
tikv = { version = "0.1.0", package = "tikv-client", optional = true }
tokio-stream = { version = "0.1.12", optional = true }
tokio-util = { version = "0.7.7", optional = true, features = ["compat"] }
trice = "0.3.1"
ulid = { version = "1.0.0", features = ["serde"] }
url = "2.3.1"

[dev-dependencies]
env_logger = "0.10.0"
temp-dir = "0.1.11"
time = { version = "0.3.20", features = ["serde"] }
tokio = { version = "1.26.0", features = ["macros", "rt", "rt-multi-thread"] }

[target.'cfg(target_arch = "wasm32")'.dependencies]
pharos = "0.5.3"
tokio = { version = "1.26.0", default-features = false, features = ["rt"] }
uuid = { version = "1.3.0", features = ["serde", "js", "v4", "v7"] }
wasm-bindgen-futures = "0.4.34"
ws_stream_wasm = "0.7.4"

[target.'cfg(not(target_arch = "wasm32"))'.dependencies]
<<<<<<< HEAD
tokio = { version = "1.25.0", default-features = false, features = ["io-util", "io-std", "fs", "rt-multi-thread"] }
=======
tokio = { version = "1.26.0", default-features = false, features = ["io-util", "fs", "rt-multi-thread"] }
>>>>>>> 0c951265
tokio-tungstenite = { version = "0.18.0", optional = true }
uuid = { version = "1.3.0", features = ["serde", "v4", "v7"] }<|MERGE_RESOLUTION|>--- conflicted
+++ resolved
@@ -114,10 +114,6 @@
 ws_stream_wasm = "0.7.4"
 
 [target.'cfg(not(target_arch = "wasm32"))'.dependencies]
-<<<<<<< HEAD
 tokio = { version = "1.25.0", default-features = false, features = ["io-util", "io-std", "fs", "rt-multi-thread"] }
-=======
-tokio = { version = "1.26.0", default-features = false, features = ["io-util", "fs", "rt-multi-thread"] }
->>>>>>> 0c951265
 tokio-tungstenite = { version = "0.18.0", optional = true }
 uuid = { version = "1.3.0", features = ["serde", "v4", "v7"] }