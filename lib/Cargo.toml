--- conflicted
+++ resolved
@@ -58,10 +58,6 @@
 async-recursion = "1.0.4"
 base64_lib = { version = "0.21.1", package = "base64" }
 bcrypt = "0.14.0"
-<<<<<<< HEAD
-bigdecimal = { version = "0.3.1", features = ["serde", "string-only"] }
-=======
->>>>>>> 5c07a7b2
 bung = "0.1.0"
 bincode = "1.3.3"
 channel = { version = "1.8.0", package = "async-channel" }
@@ -94,13 +90,9 @@
 rand = "0.8.5"
 regex = "1.8.2"
 reqwest = { version = "0.11.18", default-features = false, features = ["json", "stream"], optional = true }
-<<<<<<< HEAD
-rocksdb = { version = "0.21.0", optional = true }
-=======
 roaring = { version = "0.10.1", features = ["serde"] }
 rocksdb = { version = "0.21.0", optional = true }
 rust_decimal = { version = "1.29.1", features = [ "maths" ] }
->>>>>>> 5c07a7b2
 rustls = { version = "0.20.8", optional = true }
 snap = "1.1.0"
 scrypt = "0.11.0"
@@ -113,10 +105,7 @@
 storekey = "0.5.0"
 thiserror = "1.0.40"
 tikv = { version = "0.1.0", package = "tikv-client", optional = true }
-<<<<<<< HEAD
-=======
 tikv-client-proto = { version = "0.1.0", optional = true }
->>>>>>> 5c07a7b2
 tokio-util = { version = "0.7.8", optional = true, features = ["compat"] }
 tracing = "0.1.37"
 trice = "0.3.1"
@@ -126,13 +115,9 @@
 [dev-dependencies]
 criterion = "0.4"
 env_logger = "0.10.0"
-<<<<<<< HEAD
-pprof = { version = "0.11.1", features = [ "flamegraph", "criterion" ] }
-=======
 test-log = "0.2.11"
 pprof = { version = "0.11.1", features = [ "flamegraph", "criterion" ] }
 serial_test = "2.0.0"
->>>>>>> 5c07a7b2
 temp-dir = "0.1.11"
 time = { version = "0.3.21", features = ["serde"] }
 tokio = { version = "1.28.1", features = ["macros", "sync", "rt-multi-thread"] }
