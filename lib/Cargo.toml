--- conflicted
+++ resolved
@@ -122,7 +122,6 @@
 uuid = { version = "1.3.1", features = ["serde", "v4", "v7"] }
 
 [lib]
-<<<<<<< HEAD
 bench = false
 
 [[bench]]
@@ -131,7 +130,4 @@
 
 [[bench]]
 name = "parser"
-harness = false
-=======
-bench = false
->>>>>>> a76910e8
+harness = false