[package]
name = "surrealdb"
publish = true
edition = "2021"
version = "1.0.0-beta.8"
rust-version = "1.65.0"
readme = "CARGO.md"
authors = ["Tobie Morgan Hitchcock <tobie@surrealdb.com>"]
description = "A scalable, distributed, collaborative, document-graph database, for the realtime web"
repository = "https://github.com/surrealdb/surrealdb"
homepage = "https://github.com/surrealdb/surrealdb"
documentation = "https://docs.rs/surrealdb/"
keywords = ["database", "embedded-database", "key-value", "key-value-store", "kv-store"]
categories = ["database-implementations", "data-structures", "embedded"]
license = "Apache-2.0"
resolver = "2"

[features]
# Public features
default = ["protocol-ws", "rustls"]
protocol-http = ["dep:reqwest", "dep:tokio-util"]
protocol-ws = ["dep:tokio-tungstenite", "dep:tokio-stream", "tokio/time"]
kv-mem = ["dep:echodb"]
kv-indxdb = ["dep:indxdb"]
kv-rocksdb = ["dep:rocksdb"]
kv-tikv = ["dep:tikv"]
kv-fdb-5_1 = ["foundationdb/fdb-5_1", "kv-fdb"]
kv-fdb-5_2 = ["foundationdb/fdb-5_2", "kv-fdb"]
kv-fdb-6_0 = ["foundationdb/fdb-6_0", "kv-fdb"]
kv-fdb-6_1 = ["foundationdb/fdb-6_1", "kv-fdb"]
kv-fdb-6_2 = ["foundationdb/fdb-6_2", "kv-fdb"]
kv-fdb-6_3 = ["foundationdb/fdb-6_3", "kv-fdb"]
kv-fdb-7_0 = ["foundationdb/fdb-7_0", "kv-fdb"]
kv-fdb-7_1 = ["foundationdb/fdb-7_1", "kv-fdb"]
scripting = ["dep:js"]
http = ["dep:reqwest"]
native-tls = ["dep:native-tls", "reqwest?/native-tls", "tokio-tungstenite?/native-tls"]
rustls = ["dep:rustls", "reqwest?/rustls-tls", "tokio-tungstenite?/__rustls-tls"]
# Private features
kv-fdb = ["foundationdb"]

[package.metadata.docs.rs]
rustdoc-args = ["--cfg", "docsrs"]
features = [
    "protocol-ws", "protocol-http",
    "kv-mem", "kv-indxdb", "kv-rocksdb", "kv-tikv", "kv-fdb",
    "rustls", "native-tls",
    "http", "scripting"
]
targets = []

[dependencies]
addr = { version = "0.15.6", default-features = false, features = ["std"] }
argon2 = "0.5.0"
ascii = { version = "0.3.2", package = "any_ascii" }
async-recursion = "1.0.4"
bcrypt = "0.14.0"
bigdecimal = { version = "0.3.0", features = ["serde", "string-only"] }
bincode = "1.3.3"
channel = { version = "1.8.0", package = "async-channel" }
chrono = { version = "0.4.24", features = ["serde"] }
derive = { version = "0.5.0", package = "surrealdb-derive" }
dmp = "0.1.3"
echodb = { version = "0.4.0", optional = true }
executor = { version = "1.5.0", package = "async-executor" }
flume = "0.10.14"
<<<<<<< HEAD
fst = "0.4.7"
futures = "0.3.26"
futures-concurrency = "7.1.0"
=======
>>>>>>> 423bdb9a
foundationdb = { version = "0.7.0", default-features = false, features = ["embedded-fdb-include"], optional = true }
futures = "0.3.27"
futures-concurrency = "7.1.0"
fuzzy-matcher = "0.3.7"
geo = { version = "0.24.1", features = ["use-serde"] }
indexmap = { version = "1.9.3", features = ["serde"] }
indxdb = { version = "0.3.0", optional = true }
js = { version = "0.1.7", package = "rquickjs", features = ["array-buffer", "bindgen", "classes", "futures", "loader", "macro", "parallel", "properties"], optional = true }
lexicmp = "0.1.0"
log = "0.4.17"
md-5 = "0.10.5"
msgpack = { version = "1.1.1", package = "rmp-serde" }
nanoid = "0.4.0"
native-tls = { version = "0.2.11", optional = true }
nom = { version = "7.1.3", features = ["alloc"] }
<<<<<<< HEAD
once_cell = "1.17.0"
pbkdf2 = "0.11.0"
radix_trie = { version = "0.2.1", features = ["serde"] }
rand = "0.8.5"
regex = "1.7.1"
reqwest = { version = "0.11.14", default-features = false, features = ["json", "stream"], optional = true }
roaring = { version = "0.10.1", features = ["serde"] }
rocksdb = { version = "0.20.1", optional = true }
rustls = { version = "0.20.8", optional = true }
snap = "1.1.0"
scrypt = "0.10.0"
semver = { version = "1.0.16", features = ["serde"] }
serde = { version = "1.0.152", features = ["derive"] }
serde_json = "1.0.93"
=======
once_cell = "1.17.1"
pbkdf2 = { version = "0.12.1", features = ["simple"] }
rand = "0.8.5"
regex = "1.7.3"
reqwest = { version = "0.11.15", default-features = false, features = ["json", "stream"], optional = true }
rocksdb = { version = "0.20.1", optional = true }
rustls = { version = "0.20.8", optional = true }
scrypt = "0.11.0"
semver = { version = "1.0.17", features = ["serde"] }
serde = { version = "1.0.158", features = ["derive"] }
serde_json = "1.0.94"
>>>>>>> 423bdb9a
sha-1 = "0.10.1"
sha2 = "0.10.6"
storekey = "0.4.1"
thiserror = "1.0.40"
tikv = { version = "0.1.0", package = "tikv-client", optional = true }
tokio-stream = { version = "0.1.12", optional = true }
tokio-util = { version = "0.7.7", optional = true, features = ["compat"] }
tracing = "0.1.37"
trice = "0.3.1"
ulid = { version = "1.0.0", features = ["serde"] }
url = "2.3.1"

[dev-dependencies]
env_logger = "0.10.0"
temp-dir = "0.1.11"
time = { version = "0.3.20", features = ["serde"] }
tokio = { version = "1.26.0", features = ["macros", "rt", "rt-multi-thread"] }

[target.'cfg(target_arch = "wasm32")'.dependencies]
pharos = "0.5.3"
tokio = { version = "1.26.0", default-features = false, features = ["rt"] }
uuid = { version = "1.3.0", features = ["serde", "js", "v4", "v7"] }
wasm-bindgen-futures = "0.4.34"
ws_stream_wasm = "0.7.4"

[target.'cfg(not(target_arch = "wasm32"))'.dependencies]
tokio = { version = "1.26.0", default-features = false, features = ["io-util", "io-std", "fs", "rt-multi-thread"] }
tokio-tungstenite = { version = "0.18.0", optional = true }
uuid = { version = "1.3.0", features = ["serde", "v4", "v7"] }<|MERGE_RESOLUTION|>--- conflicted
+++ resolved
@@ -64,12 +64,9 @@
 echodb = { version = "0.4.0", optional = true }
 executor = { version = "1.5.0", package = "async-executor" }
 flume = "0.10.14"
-<<<<<<< HEAD
 fst = "0.4.7"
 futures = "0.3.26"
 futures-concurrency = "7.1.0"
-=======
->>>>>>> 423bdb9a
 foundationdb = { version = "0.7.0", default-features = false, features = ["embedded-fdb-include"], optional = true }
 futures = "0.3.27"
 futures-concurrency = "7.1.0"
@@ -85,14 +82,17 @@
 nanoid = "0.4.0"
 native-tls = { version = "0.2.11", optional = true }
 nom = { version = "7.1.3", features = ["alloc"] }
-<<<<<<< HEAD
 once_cell = "1.17.0"
 pbkdf2 = "0.11.0"
 radix_trie = { version = "0.2.1", features = ["serde"] }
+once_cell = "1.17.1"
+pbkdf2 = { version = "0.12.1", features = ["simple"] }
 rand = "0.8.5"
 regex = "1.7.1"
 reqwest = { version = "0.11.14", default-features = false, features = ["json", "stream"], optional = true }
 roaring = { version = "0.10.1", features = ["serde"] }
+regex = "1.7.3"
+reqwest = { version = "0.11.15", default-features = false, features = ["json", "stream"], optional = true }
 rocksdb = { version = "0.20.1", optional = true }
 rustls = { version = "0.20.8", optional = true }
 snap = "1.1.0"
@@ -100,19 +100,10 @@
 semver = { version = "1.0.16", features = ["serde"] }
 serde = { version = "1.0.152", features = ["derive"] }
 serde_json = "1.0.93"
-=======
-once_cell = "1.17.1"
-pbkdf2 = { version = "0.12.1", features = ["simple"] }
-rand = "0.8.5"
-regex = "1.7.3"
-reqwest = { version = "0.11.15", default-features = false, features = ["json", "stream"], optional = true }
-rocksdb = { version = "0.20.1", optional = true }
-rustls = { version = "0.20.8", optional = true }
 scrypt = "0.11.0"
 semver = { version = "1.0.17", features = ["serde"] }
 serde = { version = "1.0.158", features = ["derive"] }
 serde_json = "1.0.94"
->>>>>>> 423bdb9a
 sha-1 = "0.10.1"
 sha2 = "0.10.6"
 storekey = "0.4.1"
