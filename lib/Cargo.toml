[package]
name = "surrealdb"
publish = true
edition = "2021"
version = "1.0.2"
rust-version = "1.70.0"
readme = "CARGO.md"
authors = ["Tobie Morgan Hitchcock <tobie@surrealdb.com>"]
description = "A scalable, distributed, collaborative, document-graph database, for the realtime web"
repository = "https://github.com/surrealdb/surrealdb"
homepage = "https://github.com/surrealdb/surrealdb"
documentation = "https://docs.rs/surrealdb/"
keywords = ["database", "embedded-database", "key-value", "key-value-store", "kv-store"]
categories = ["database-implementations", "data-structures", "embedded"]
license-file = "../LICENSE"
resolver = "2"

[features]
# Public features
default = ["protocol-ws", "rustls"]
protocol-http = ["dep:reqwest", "dep:tokio-util"]
protocol-ws = ["dep:tokio-tungstenite", "tokio/time"]
kv-mem = ["dep:echodb", "tokio/time"]
kv-indxdb = ["dep:indxdb"]
kv-speedb = ["dep:speedb", "tokio/time"]
kv-rocksdb = ["dep:rocksdb", "tokio/time"]
kv-tikv = ["dep:tikv"]
kv-fdb-5_1 = ["foundationdb/fdb-5_1", "kv-fdb"]
kv-fdb-5_2 = ["foundationdb/fdb-5_2", "kv-fdb"]
kv-fdb-6_0 = ["foundationdb/fdb-6_0", "kv-fdb"]
kv-fdb-6_1 = ["foundationdb/fdb-6_1", "kv-fdb"]
kv-fdb-6_2 = ["foundationdb/fdb-6_2", "kv-fdb"]
kv-fdb-6_3 = ["foundationdb/fdb-6_3", "kv-fdb"]
kv-fdb-7_0 = ["foundationdb/fdb-7_0", "kv-fdb"]
kv-fdb-7_1 = ["foundationdb/fdb-7_1", "kv-fdb"]
scripting = ["dep:js"]
http = ["dep:reqwest"]
native-tls = ["dep:native-tls", "reqwest?/native-tls", "tokio-tungstenite?/native-tls"]
rustls = ["dep:rustls", "reqwest?/rustls-tls", "tokio-tungstenite?/rustls-tls-webpki-roots"]
ml = ["surrealml-core", "ndarray"]
<<<<<<< HEAD
experimental_parser = ["dep:phf", "dep:unicase"]
=======
arbitrary = ["dep:arbitrary", "dep:regex-syntax", "rust_decimal/rust-fuzz", "geo-types/arbitrary", "uuid/arbitrary"]
>>>>>>> 5d176d4c
# Private features
kv-fdb = ["foundationdb", "tokio/time"]

[package.metadata.docs.rs]
rustdoc-args = ["--cfg", "docsrs"]
features = [
    "protocol-ws", "protocol-http",
    "kv-mem", "kv-indxdb", "kv-rocksdb",
    "rustls", "native-tls",
    "http", "scripting"
]
targets = []

[dependencies]
addr = { version = "0.15.6", default-features = false, features = ["std"] }
argon2 = "0.5.2"
ascii = { version = "0.3.2", package = "any_ascii" }
async-recursion = "1.0.5"
base64_lib = { version = "0.21.5", package = "base64" }
bcrypt = "0.15.0"
bincode = "1.3.3"
bytes = "1.5.0"
cedar-policy = "2.4.2"
channel = { version = "1.9.0", package = "async-channel" }
chrono = { version = "0.4.31", features = ["serde"] }
derive = { version = "0.12.0", package = "surrealdb-derive" }
deunicode = "1.4.1"
dmp = "0.2.0"
echodb = { version = "0.4.0", optional = true }
executor = { version = "1.8.0", package = "async-executor" }
flume = "0.11.0"
foundationdb = { version = "0.8.0", default-features = false, features = ["embedded-fdb-include"], optional = true }
fst = "0.4.7"
futures = "0.3.29"
futures-concurrency = "7.4.3"
fuzzy-matcher = "0.3.7"
geo = { version = "0.27.0", features = ["use-serde"] }
hex = { version = "0.4.3", optional = false }
indexmap = { version = "2.1.0", features = ["serde"] }
indxdb = { version = "0.4.0", optional = true }
ipnet = "2.9.0"
js = { version = "0.4.0", package = "rquickjs", features = ["array-buffer", "bindgen", "classes", "futures", "loader", "macro", "parallel", "properties","rust-alloc"], optional = true }
jsonwebtoken = { version = "8.3.0-surreal.1", package = "surrealdb-jsonwebtoken" }
lexicmp = "0.1.0"
md-5 = "0.10.6"
nanoid = "0.4.0"
native-tls = { version = "0.2.11", optional = true }
ndarray = { version = "0.15.6", optional = true }
nom = { version = "7.1.3", features = ["alloc"] }
num_cpus = "1.16.0"
object_store = { version = "0.8.0", optional = false }
once_cell = "1.18.0"
path-clean = "1.0.1"
pbkdf2 = { version = "0.12.2", features = ["simple"] }
pin-project-lite = "0.2.13"
quick_cache = "0.4.0"
radix_trie = { version = "0.2.1", features = ["serde"] }
rand = "0.8.5"
regex = "1.10.2"
reqwest = { version = "0.11.22", default-features = false, features = ["json", "stream", "multipart"], optional = true }
revision = "0.5.0"
roaring = { version = "0.10.2", features = ["serde"] }
rocksdb = { version = "0.21.0", features = ["lz4", "snappy"], optional = true }
rust_decimal = { version = "1.33.1", features = ["maths", "serde-str"] }
rust-stemmers = "1.2.0"
rustls = { version = "=0.21.7", optional = true }
scrypt = "0.11.0"
semver = { version = "1.0.20", features = ["serde"] }
serde = { version = "1.0.193", features = ["derive"] }
serde_json = "1.0.108"
sha1 = "0.10.6"
sha2 = "0.10.8"
snap = "1.1.0"
speedb = { version = "0.0.4", features = ["lz4", "snappy"], optional = true }
storekey = "0.5.0"
surrealml-core = { version = "0.0.3", optional = true }
thiserror = "1.0.50"
tikv = { version = "0.2.0-surreal.2", default-features = false, package = "surrealdb-tikv-client", optional = true }
tokio-util = { version = "0.7.10", optional = true, features = ["compat"] }
tracing = "0.1.40"
trice = "0.4.0"
ulid = { version = "1.1.0", features = ["serde"] }
url = "2.5.0"
<<<<<<< HEAD
phf = { version = "0.11.2", features = ["macros", "unicase"], optional=true }
unicase = { version = "2.7.0", optional = true }
=======
arbitrary = { version = "1.3.2", features = ["derive"], optional = true }
regex-syntax = { version = "0.8.2", optional = true, features = ["arbitrary"] }
geo-types = { version = "0.7.12", features = ["arbitrary"] }
>>>>>>> 5d176d4c

[dev-dependencies]
criterion = { version="0.5.1", features= ["async_tokio"] }
env_logger = "0.10.1"
pprof = { version = "0.13.0", features = ["flamegraph", "criterion"] }
serial_test = "2.0.0"
temp-dir = "0.1.11"
test-log = { version="0.2.13", features = ["trace"] }
time = { version = "0.3.30", features = ["serde"] }
tokio = { version = "1.34.0", features = ["macros", "sync", "rt-multi-thread"] }
tracing-subscriber = { version = "0.3.18", features = ["env-filter"] }
wiremock = "0.5.22"

[target.'cfg(target_arch = "wasm32")'.dependencies]
pharos = "0.5.3"
tokio = { version = "1.34.0", default-features = false, features = ["rt", "sync"] }
uuid = { version = "1.6.1", features = ["serde", "js", "v4", "v7"] }
wasm-bindgen-futures = "0.4.39"
wasmtimer = { version = "0.2.0", default-features = false, features = ["tokio"] }
ws_stream_wasm = "0.7.4"

[target.'cfg(not(target_arch = "wasm32"))'.dependencies]
tokio = { version = "1.34.0", default-features = false, features = ["macros", "io-util", "io-std", "fs", "rt-multi-thread", "time", "sync"] }
tokio-tungstenite = { version = "0.20.1", optional = true }
uuid = { version = "1.6.1", features = ["serde", "v4", "v7"] }

[lib]
name = "surrealdb" # Needed for the nightly crate as we will be renaming it
bench = false

[[bench]]
name = "executor"
harness = false

[[bench]]
name = "parser"
harness = false

[[bench]]
name = "processor"
harness = false

[[bench]]
name = "index_btree"
harness = false

[[bench]]
name = "index_mtree"
harness = false

[[bench]]
name = "move_vs_clone"
harness = false

[[bench]]
name = "sdb"
harness = false<|MERGE_RESOLUTION|>--- conflicted
+++ resolved
@@ -38,11 +38,8 @@
 native-tls = ["dep:native-tls", "reqwest?/native-tls", "tokio-tungstenite?/native-tls"]
 rustls = ["dep:rustls", "reqwest?/rustls-tls", "tokio-tungstenite?/rustls-tls-webpki-roots"]
 ml = ["surrealml-core", "ndarray"]
-<<<<<<< HEAD
+arbitrary = ["dep:arbitrary", "dep:regex-syntax", "rust_decimal/rust-fuzz", "geo-types/arbitrary", "uuid/arbitrary"]
 experimental_parser = ["dep:phf", "dep:unicase"]
-=======
-arbitrary = ["dep:arbitrary", "dep:regex-syntax", "rust_decimal/rust-fuzz", "geo-types/arbitrary", "uuid/arbitrary"]
->>>>>>> 5d176d4c
 # Private features
 kv-fdb = ["foundationdb", "tokio/time"]
 
@@ -126,14 +123,9 @@
 trice = "0.4.0"
 ulid = { version = "1.1.0", features = ["serde"] }
 url = "2.5.0"
-<<<<<<< HEAD
-phf = { version = "0.11.2", features = ["macros", "unicase"], optional=true }
-unicase = { version = "2.7.0", optional = true }
-=======
 arbitrary = { version = "1.3.2", features = ["derive"], optional = true }
 regex-syntax = { version = "0.8.2", optional = true, features = ["arbitrary"] }
 geo-types = { version = "0.7.12", features = ["arbitrary"] }
->>>>>>> 5d176d4c
 
 [dev-dependencies]
 criterion = { version="0.5.1", features= ["async_tokio"] }
