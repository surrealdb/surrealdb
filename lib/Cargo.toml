--- conflicted
+++ resolved
@@ -79,11 +79,7 @@
 lexicmp = "0.1.0"
 log = "0.4.17"
 md-5 = "0.10.5"
-<<<<<<< HEAD
 moka = { version = "0.10.1", features = ["future"] }
-msgpack = { version = "1.1.1", package = "rmp-serde" }
-=======
->>>>>>> c3773b2e
 nanoid = "0.4.0"
 native-tls = { version = "0.2.11", optional = true }
 nom = { version = "7.1.3", features = ["alloc"] }
