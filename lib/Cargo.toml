[package]
name = "surrealdb"
publish = true
edition = "2021"
version = "1.0.0-beta.9+20230402"
rust-version = "1.65.0"
readme = "CARGO.md"
authors = ["Tobie Morgan Hitchcock <tobie@surrealdb.com>"]
description = "A scalable, distributed, collaborative, document-graph database, for the realtime web"
repository = "https://github.com/surrealdb/surrealdb"
homepage = "https://github.com/surrealdb/surrealdb"
documentation = "https://docs.rs/surrealdb/"
keywords = ["database", "embedded-database", "key-value", "key-value-store", "kv-store"]
categories = ["database-implementations", "data-structures", "embedded"]
license-file = "../LICENSE"
resolver = "2"

[features]
# Public features
default = ["protocol-ws", "rustls"]
protocol-http = ["dep:reqwest", "dep:tokio-util"]
protocol-ws = ["dep:tokio-tungstenite", "tokio/time"]
kv-mem = ["dep:echodb", "tokio/time"]
kv-indxdb = ["dep:indxdb"]
kv-rocksdb = ["dep:rocksdb", "tokio/time"]
kv-tikv = ["dep:tikv"]
kv-fdb-5_1 = ["foundationdb/fdb-5_1", "kv-fdb"]
kv-fdb-5_2 = ["foundationdb/fdb-5_2", "kv-fdb"]
kv-fdb-6_0 = ["foundationdb/fdb-6_0", "kv-fdb"]
kv-fdb-6_1 = ["foundationdb/fdb-6_1", "kv-fdb"]
kv-fdb-6_2 = ["foundationdb/fdb-6_2", "kv-fdb"]
kv-fdb-6_3 = ["foundationdb/fdb-6_3", "kv-fdb"]
kv-fdb-7_0 = ["foundationdb/fdb-7_0", "kv-fdb"]
kv-fdb-7_1 = ["foundationdb/fdb-7_1", "kv-fdb"]
scripting = ["dep:js"]
http = ["dep:reqwest"]
native-tls = ["dep:native-tls", "reqwest?/native-tls", "tokio-tungstenite?/native-tls"]
rustls = ["dep:rustls", "reqwest?/rustls-tls", "tokio-tungstenite?/rustls-tls-webpki-roots"]
# Private features
kv-fdb = ["foundationdb"]

[package.metadata.docs.rs]
rustdoc-args = ["--cfg", "docsrs"]
features = [
    "protocol-ws", "protocol-http",
    "kv-mem", "kv-indxdb", "kv-rocksdb",
    "rustls", "native-tls",
    "http", "scripting"
]
targets = []

[dependencies]
addr = { version = "0.15.6", default-features = false, features = ["std"] }
argon2 = "0.5.0"
ascii = { version = "0.3.2", package = "any_ascii" }
async-trait = "0.1.68"
async-recursion = "1.0.4"
base64_lib = { version = "0.21.0", package = "base64" }
bcrypt = "0.14.0"
bigdecimal = { version = "0.3.0", features = ["serde", "string-only"] }
bung = "0.1.0"
bincode = "1.3.3"
channel = { version = "1.8.0", package = "async-channel" }
chrono = { version = "0.4.24", features = ["serde"] }
derive = { version = "0.8.0", package = "surrealdb-derive" }
dmp = "0.2.0"
echodb = { version = "0.4.0", optional = true }
executor = { version = "1.5.1", package = "async-executor" }
flume = "0.10.14"
fst = "0.4.7"
foundationdb = { version = "0.7.0", default-features = false, features = ["embedded-fdb-include"], optional = true }
futures = "0.3.28"
futures-concurrency = "7.2.0"
fuzzy-matcher = "0.3.7"
geo = { version = "0.24.1", features = ["use-serde"] }
indexmap = { version = "1.9.3", features = ["serde"] }
indxdb = { version = "0.3.0", optional = true }
js = { version = "0.1.7", package = "rquickjs", features = ["array-buffer", "bindgen", "classes", "futures", "loader", "macro", "parallel", "properties"], optional = true }
lexicmp = "0.1.0"
log = "0.4.17"
md-5 = "0.10.5"
nanoid = "0.4.0"
native-tls = { version = "0.2.11", optional = true }
nom = { version = "7.1.3", features = ["alloc"] }
once_cell = "1.17.1"
pbkdf2 = { version = "0.12.1", features = ["simple"] }
pin-project-lite = "0.2.9"
radix_trie = { version = "0.2.1", features = ["serde"] }
rand = "0.8.5"
regex = "1.7.3"
reqwest = { version = "0.11.16", default-features = false, features = ["json", "stream"], optional = true }
<<<<<<< HEAD
roaring = { version = "0.10.1", features = ["serde"] }
rocksdb = { version = "0.20.1", optional = true }
=======
rocksdb = { version = "0.21.0", optional = true }
>>>>>>> 1de753c3
rustls = { version = "0.20.8", optional = true }
snap = "1.1.0"
scrypt = "0.11.0"
semver = { version = "1.0.17", features = ["serde"] }
serde = { version = "1.0.160", features = ["derive"] }
serde_json = "1.0.96"
sha-1 = "0.10.1"
sha2 = "0.10.6"
storekey = "0.5.0"
thiserror = "1.0.40"
tikv = { version = "0.1.0", package = "tikv-client", optional = true }
tokio-util = { version = "0.7.7", optional = true, features = ["compat"] }
tracing = "0.1.37"
trice = "0.3.1"
ulid = { version = "1.0.0", features = ["serde"] }
url = "2.3.1"

[dev-dependencies]
criterion = "0.4"
env_logger = "0.10.0"
test-log = "0.2.11"
pprof = { version = "0.11.1", features = [ "flamegraph", "criterion" ] }
temp-dir = "0.1.11"
time = { version = "0.3.20", features = ["serde"] }
tokio = { version = "1.27.0", features = ["macros", "sync", "rt-multi-thread"] }

[target.'cfg(target_arch = "wasm32")'.dependencies]
pharos = "0.5.3"
tokio = { version = "1.27.0", default-features = false, features = ["rt"] }
uuid = { version = "1.3.1", features = ["serde", "js", "v4", "v7"] }
wasmtimer = { version = "0.2.0", default-features = false, features = ["tokio"] }
wasm-bindgen-futures = "0.4.34"
ws_stream_wasm = "0.7.4"

[target.'cfg(not(target_arch = "wasm32"))'.dependencies]
tokio = { version = "1.27.0", default-features = false, features = ["macros", "io-util", "io-std", "fs", "rt-multi-thread", "time"] }
tokio-tungstenite = { version = "0.18.0", optional = true }
uuid = { version = "1.3.1", features = ["serde", "v4", "v7"] }

[lib]
bench = false

[[bench]]
name = "executor"
harness = false

[[bench]]
name = "parser"
harness = false<|MERGE_RESOLUTION|>--- conflicted
+++ resolved
@@ -89,12 +89,8 @@
 rand = "0.8.5"
 regex = "1.7.3"
 reqwest = { version = "0.11.16", default-features = false, features = ["json", "stream"], optional = true }
-<<<<<<< HEAD
 roaring = { version = "0.10.1", features = ["serde"] }
-rocksdb = { version = "0.20.1", optional = true }
-=======
 rocksdb = { version = "0.21.0", optional = true }
->>>>>>> 1de753c3
 rustls = { version = "0.20.8", optional = true }
 snap = "1.1.0"
 scrypt = "0.11.0"
