[package]
name = "surrealdb"
publish = true
edition = "2021"
version = "1.0.0-beta.9"
rust-version = "1.70.0"
readme = "CARGO.md"
authors = ["Tobie Morgan Hitchcock <tobie@surrealdb.com>"]
description = "A scalable, distributed, collaborative, document-graph database, for the realtime web"
repository = "https://github.com/surrealdb/surrealdb"
homepage = "https://github.com/surrealdb/surrealdb"
documentation = "https://docs.rs/surrealdb/"
keywords = ["database", "embedded-database", "key-value", "key-value-store", "kv-store"]
categories = ["database-implementations", "data-structures", "embedded"]
license-file = "../LICENSE"
resolver = "2"

[features]
# Public features
default = ["protocol-ws", "rustls"]
protocol-http = ["dep:reqwest", "dep:tokio-util"]
protocol-ws = ["dep:tokio-tungstenite", "tokio/time"]
kv-mem = ["dep:echodb", "tokio/time"]
kv-indxdb = ["dep:indxdb"]
kv-speedb = ["dep:speedb", "tokio/time"]
kv-rocksdb = ["dep:rocksdb", "tokio/time"]
kv-tikv = ["dep:tikv"]
kv-fdb-5_1 = ["foundationdb/fdb-5_1", "kv-fdb"]
kv-fdb-5_2 = ["foundationdb/fdb-5_2", "kv-fdb"]
kv-fdb-6_0 = ["foundationdb/fdb-6_0", "kv-fdb"]
kv-fdb-6_1 = ["foundationdb/fdb-6_1", "kv-fdb"]
kv-fdb-6_2 = ["foundationdb/fdb-6_2", "kv-fdb"]
kv-fdb-6_3 = ["foundationdb/fdb-6_3", "kv-fdb"]
kv-fdb-7_0 = ["foundationdb/fdb-7_0", "kv-fdb"]
kv-fdb-7_1 = ["foundationdb/fdb-7_1", "kv-fdb"]
scripting = ["dep:js"]
http = ["dep:reqwest"]
native-tls = ["dep:native-tls", "reqwest?/native-tls", "tokio-tungstenite?/native-tls"]
rustls = ["dep:rustls", "reqwest?/rustls-tls", "tokio-tungstenite?/rustls-tls-webpki-roots"]
# Private features
kv-fdb = ["foundationdb", "tokio/time"]

[package.metadata.docs.rs]
rustdoc-args = ["--cfg", "docsrs"]
features = [
    "protocol-ws", "protocol-http",
    "kv-mem", "kv-indxdb", "kv-rocksdb",
    "rustls", "native-tls",
    "http", "scripting"
]
targets = []

[dependencies]
addr = { version = "0.15.6", default-features = false, features = ["std"] }
argon2 = "0.5.1"
ascii = { version = "0.3.2", package = "any_ascii" }
async-recursion = "1.0.4"
base64_lib = { version = "0.21.2", package = "base64" }
bcrypt = "0.14.0"
bincode = "1.3.3"
bytes = "1.4.0"
cedar-policy = "2.3.2"
channel = { version = "1.9.0", package = "async-channel" }
chrono = { version = "0.4.26", features = ["serde"] }
derive = { version = "0.12.0", package = "surrealdb-derive" }
deunicode = "1.3.3"
dmp = "0.2.0"
echodb = { version = "0.4.0", optional = true }
executor = { version = "1.5.1", package = "async-executor" }
flume = "0.10.14"
foundationdb = { version = "0.8.0", default-features = false, features = ["embedded-fdb-include"], optional = true }
fst = "0.4.7"
futures = "0.3.28"
futures-concurrency = "7.3.0"
fuzzy-matcher = "0.3.7"
geo = { version = "0.25.1", features = ["use-serde"] }
indexmap = { version = "1.9.3", features = ["serde"] }
indxdb = { version = "0.3.0", optional = true }
js = { version = "0.4.0-beta.3", package = "rquickjs", features = ["array-buffer", "bindgen", "classes", "futures", "loader", "macro", "parallel", "properties","rust-alloc"], optional = true }
jsonwebtoken = "8.3.0"
lexicmp = "0.1.0"
lru = "0.10.1"
md-5 = "0.10.5"
nanoid = "0.4.0"
native-tls = { version = "0.2.11", optional = true }
nom = { version = "7.1.3", features = ["alloc"] }
once_cell = "1.18.0"
pbkdf2 = { version = "0.12.2", features = ["simple"] }
pin-project-lite = "0.2.12"
radix_trie = { version = "0.2.1", features = ["serde"] }
rand = "0.8.5"
regex = "1.9.3"
reqwest = { version = "0.11.18", default-features = false, features = ["json", "stream", "multipart"], optional = true }
revision = "0.4.0"
roaring = { version = "0.10.2", features = ["serde"] }
rocksdb = { version = "0.21.0", optional = true }
rust_decimal = { version = "1.31.0", features = ["maths"] }
rust-stemmers = "1.2.0"
rustls = { version = "0.20.8", optional = true }
scrypt = "0.11.0"
semver = { version = "1.0.18", features = ["serde"] }
serde = { version = "1.0.183", features = ["derive"] }
serde_json = "1.0.104"
sha-1 = "0.10.1"
sha2 = "0.10.7"
snap = "1.1.0"
speedb = { version = "0.0.2", optional = true }
storekey = "0.5.0"
thiserror = "1.0.44"
tikv = { version = "0.2.0-surreal.2", default-features = false, package = "surrealdb-tikv-client", optional = true }
tokio-util = { version = "0.7.8", optional = true, features = ["compat"] }
tracing = "0.1.37"
trice = "0.3.1"
ulid = { version = "1.0.0", features = ["serde"] }
url = "2.4.0"

[dev-dependencies]
criterion = { version="0.4", features= ["async_futures"] }
env_logger = "0.10.0"
<<<<<<< HEAD
test-log = { version="0.2.12", features = ["trace"] }
pprof = { version = "0.11.1", features = [ "flamegraph", "criterion" ] }
=======
pprof = { version = "0.11.1", features = ["flamegraph", "criterion"] }
>>>>>>> 41c9fd70
serial_test = "2.0.0"
temp-dir = "0.1.11"
test-log = "0.2.12"
time = { version = "0.3.25", features = ["serde"] }
tokio = { version = "1.31.0", features = ["macros", "sync", "rt-multi-thread"] }
tracing-subscriber = { version = "0.3.17", features = ["env-filter"] }
wiremock = "0.5.19"

[target.'cfg(target_arch = "wasm32")'.dependencies]
pharos = "0.5.3"
tokio = { version = "1.31.0", default-features = false, features = ["rt", "sync"] }
uuid = { version = "1.4.1", features = ["serde", "js", "v4", "v7"] }
wasm-bindgen-futures = "0.4.37"
wasmtimer = { version = "0.2.0", default-features = false, features = ["tokio"] }
ws_stream_wasm = "0.7.4"

[target.'cfg(not(target_arch = "wasm32"))'.dependencies]
tokio = { version = "1.31.0", default-features = false, features = ["macros", "io-util", "io-std", "fs", "rt-multi-thread", "time", "sync"] }
tokio-tungstenite = { version = "0.18.0", optional = true }
uuid = { version = "1.4.1", features = ["serde", "v4", "v7"] }

[lib]
bench = false

[[bench]]
name = "executor"
harness = false

[[bench]]
name = "parser"
harness = false

[[bench]]
name = "processor"
harness = false

[[bench]]
name = "index_btree"
harness = false<|MERGE_RESOLUTION|>--- conflicted
+++ resolved
@@ -117,12 +117,8 @@
 [dev-dependencies]
 criterion = { version="0.4", features= ["async_futures"] }
 env_logger = "0.10.0"
-<<<<<<< HEAD
-test-log = { version="0.2.12", features = ["trace"] }
+test-log = "0.2.12"
 pprof = { version = "0.11.1", features = [ "flamegraph", "criterion" ] }
-=======
-pprof = { version = "0.11.1", features = ["flamegraph", "criterion"] }
->>>>>>> 41c9fd70
 serial_test = "2.0.0"
 temp-dir = "0.1.11"
 test-log = "0.2.12"
