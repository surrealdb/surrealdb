--- conflicted
+++ resolved
@@ -97,16 +97,9 @@
 rustls = { version = "0.20.8", optional = true }
 snap = "1.1.0"
 scrypt = "0.11.0"
-semver = { version = "1.0.17", features = ["serde"] }
-<<<<<<< HEAD
-serde = { version = "1.0.164", features = ["derive"] }
-serde_json = "1.0.99"
-sha-1 = "0.10.0"
-=======
 serde = { version = "1.0.171", features = ["derive"] }
 serde_json = "1.0.102"
-sha-1 = "0.10.1"
->>>>>>> 98a482e4
+sha-1 = "0.10.0"
 sha2 = "0.10.7"
 speedb = { version = "0.0.2", optional = true }
 storekey = "0.5.0"
