mod parse;

use parse::Parse;
mod helpers;
use helpers::new_ds;
use surrealdb::dbs::{Response, Session};
use surrealdb::err::Error;
use surrealdb::sql::Value;

#[tokio::test]
async fn select_where_iterate_three_multi_index() -> Result<(), Error> {
	let mut res = execute_test(&three_multi_index_query("", ""), 12, 8).await?;
	check_result(&mut res, "[{ name: 'Jaime' }, { name: 'Tobie' }, { name: 'Lizzie' }]")?;
	// OR results
	check_result(&mut res, THREE_MULTI_INDEX_EXPLAIN)?;
	// AND results
	check_result(&mut res, "[{name: 'Jaime'}]")?;
	check_result(&mut res, SINGLE_INDEX_FT_EXPLAIN)?;
	Ok(())
}

#[tokio::test]
async fn select_where_iterate_three_multi_index_parallel() -> Result<(), Error> {
	let mut res = execute_test(&three_multi_index_query("", "PARALLEL"), 12, 8).await?;
	// OR results
	check_result(&mut res, "[{ name: 'Jaime' }, { name: 'Tobie' }, { name: 'Lizzie' }]")?;
	check_result(&mut res, THREE_MULTI_INDEX_EXPLAIN)?;
	// AND results
	check_result(&mut res, "[{name: 'Jaime'}]")?;
	check_result(&mut res, SINGLE_INDEX_FT_EXPLAIN)?;
	Ok(())
}

#[tokio::test]
async fn select_where_iterate_three_multi_index_with_all_index() -> Result<(), Error> {
	let mut res = execute_test(
		&three_multi_index_query("WITH INDEX uniq_name,idx_genre,ft_company", ""),
		12,
		8,
	)
	.await?;
	// OR results
	check_result(&mut res, "[{ name: 'Jaime' }, { name: 'Tobie' }, { name: 'Lizzie' }]")?;
	check_result(&mut res, THREE_MULTI_INDEX_EXPLAIN)?;
	// AND results
	check_result(&mut res, "[{name: 'Jaime'}]")?;
	check_result(&mut res, SINGLE_INDEX_FT_EXPLAIN)?;
	Ok(())
}

#[tokio::test]
async fn select_where_iterate_three_multi_index_with_one_ft_index() -> Result<(), Error> {
	let mut res =
		execute_test(&three_multi_index_query("WITH INDEX ft_company", ""), 12, 8).await?;
	// OR results
	check_result(&mut res, "[{ name: 'Jaime' }, { name: 'Lizzie' }, { name: 'Tobie' } ]")?;
	check_result(&mut res, THREE_TABLE_EXPLAIN)?;
	// AND results
	check_result(&mut res, "[{name: 'Jaime'}]")?;
	check_result(&mut res, SINGLE_INDEX_FT_EXPLAIN)?;
	Ok(())
}

#[tokio::test]
async fn select_where_iterate_three_multi_index_with_one_index() -> Result<(), Error> {
	let mut res = execute_test(&three_multi_index_query("WITH INDEX uniq_name", ""), 12, 8).await?;
	// OR results
	check_result(&mut res, "[{ name: 'Jaime' }, { name: 'Lizzie' }, { name: 'Tobie' } ]")?;
	check_result(&mut res, THREE_TABLE_EXPLAIN)?;
	// AND results
	check_result(&mut res, "[{name: 'Jaime'}]")?;
	check_result(&mut res, SINGLE_INDEX_UNIQ_EXPLAIN)?;
	Ok(())
}

#[tokio::test]
async fn select_where_iterate_two_multi_index() -> Result<(), Error> {
	let mut res = execute_test(&two_multi_index_query("", ""), 9, 5).await?;
	// OR results
	check_result(&mut res, "[{ name: 'Jaime' }, { name: 'Tobie' }]")?;
	check_result(&mut res, TWO_MULTI_INDEX_EXPLAIN)?;
	// AND results
	check_result(&mut res, "[{name: 'Jaime'}]")?;
	check_result(&mut res, SINGLE_INDEX_IDX_EXPLAIN)?;
	Ok(())
}

#[tokio::test]
async fn select_where_iterate_two_multi_index_with_one_index() -> Result<(), Error> {
	let mut res = execute_test(&two_multi_index_query("WITH INDEX idx_genre", ""), 9, 5).await?;
	// OR results
	check_result(&mut res, "[{ name: 'Jaime' }, { name: 'Tobie' }]")?;
	check_result(&mut res, &table_explain(2))?;
	// AND results
	check_result(&mut res, "[{name: 'Jaime'}]")?;
	check_result(&mut res, SINGLE_INDEX_IDX_EXPLAIN)?;
	Ok(())
}

#[tokio::test]
async fn select_where_iterate_two_multi_index_with_two_index() -> Result<(), Error> {
	let mut res =
		execute_test(&two_multi_index_query("WITH INDEX idx_genre,uniq_name", ""), 9, 5).await?;
	// OR results
	check_result(&mut res, "[{ name: 'Jaime' }, { name: 'Tobie' }]")?;
	check_result(&mut res, TWO_MULTI_INDEX_EXPLAIN)?;
	// AND results
	check_result(&mut res, "[{name: 'Jaime'}]")?;
	check_result(&mut res, SINGLE_INDEX_IDX_EXPLAIN)?;
	Ok(())
}

#[tokio::test]
async fn select_where_iterate_two_no_index() -> Result<(), Error> {
	let mut res = execute_test(&two_multi_index_query("WITH NOINDEX", ""), 9, 5).await?;
	// OR results
	check_result(&mut res, "[{ name: 'Jaime' }, { name: 'Tobie' }]")?;
	check_result(&mut res, &table_explain_no_index(2))?;
	// AND results
	check_result(&mut res, "[{name: 'Jaime'}]")?;
	check_result(&mut res, &table_explain_no_index(1))?;
	Ok(())
}

async fn execute_test(
	sql: &str,
	expected_result: usize,
	check_results: usize,
) -> Result<Vec<Response>, Error> {
	let dbs = new_ds().await?;
	let ses = Session::owner().with_ns("test").with_db("test");
	let mut res = dbs.execute(sql, &ses, None).await?;
	assert_eq!(res.len(), expected_result);
	// Check that the setup is ok
	for _ in 0..check_results {
		let _ = res.remove(0).result?;
	}
	Ok(res)
}

fn check_result(res: &mut Vec<Response>, expected: &str) -> Result<(), Error> {
	let tmp = res.remove(0).result?;
	let val = Value::parse(expected);
	assert_eq!(format!("{:#}", tmp), format!("{:#}", val));
	Ok(())
}

fn two_multi_index_query(with: &str, parallel: &str) -> String {
	format!(
		"CREATE person:tobie SET name = 'Tobie', genre='m', company='SurrealDB';
		CREATE person:jaime SET name = 'Jaime', genre='m', company='SurrealDB';
		CREATE person:lizzie SET name = 'Lizzie', genre='f', company='SurrealDB';
		DEFINE INDEX uniq_name ON TABLE person COLUMNS name UNIQUE;
		DEFINE INDEX idx_genre ON TABLE person COLUMNS genre;
		SELECT name FROM person {with} WHERE name = 'Jaime' OR genre = 'm' {parallel};
	    SELECT name FROM person {with} WHERE name = 'Jaime' OR genre = 'm' {parallel} EXPLAIN FULL;
		SELECT name FROM person {with} WHERE name = 'Jaime' AND genre = 'm' {parallel};
	    SELECT name FROM person {with} WHERE name = 'Jaime' AND genre = 'm' {parallel} EXPLAIN FULL;"
	)
}

fn three_multi_index_query(with: &str, parallel: &str) -> String {
	format!("
		CREATE person:tobie SET name = 'Tobie', genre='m', company='SurrealDB';
		CREATE person:jaime SET name = 'Jaime', genre='m', company='SurrealDB';
		CREATE person:lizzie SET name = 'Lizzie', genre='f', company='SurrealDB';
		CREATE person:neytiry SET name = 'Neytiri', genre='f', company='Metkayina';
		DEFINE ANALYZER simple TOKENIZERS blank,class FILTERS lowercase;
		DEFINE INDEX ft_company ON person FIELDS company SEARCH ANALYZER simple BM25;
		DEFINE INDEX uniq_name ON TABLE person COLUMNS name UNIQUE;
		DEFINE INDEX idx_genre ON TABLE person COLUMNS genre;
		SELECT name FROM person {with} WHERE name = 'Jaime' OR genre = 'm' OR company @@ 'surrealdb' {parallel};
	    SELECT name FROM person {with} WHERE name = 'Jaime' OR genre = 'm' OR company @@ 'surrealdb' {parallel} EXPLAIN FULL;
		SELECT name FROM person {with} WHERE name = 'Jaime' AND genre = 'm' AND company @@ 'surrealdb' {parallel};
	    SELECT name FROM person {with} WHERE name = 'Jaime' AND genre = 'm' AND company @@ 'surrealdb' {parallel} EXPLAIN FULL;")
}

fn table_explain(fetch_count: usize) -> String {
	format!(
		"[
			{{
				detail: {{
					table: 'person'
				}},
				operation: 'Iterate Table'
			}},
			{{
				detail: {{
					count: {fetch_count}
				}},
				operation: 'Fetch'
			}}
		]"
	)
}

fn table_explain_no_index(fetch_count: usize) -> String {
	format!(
		"[
			{{
				detail: {{
					table: 'person'
				}},
				operation: 'Iterate Table'
			}},
			{{
				detail: {{
					reason: 'WITH NOINDEX'
				}},
				operation: 'Fallback'
			}},
			{{
				detail: {{
					count: {fetch_count}
				}},
				operation: 'Fetch'
			}}
		]"
	)
}

const THREE_TABLE_EXPLAIN: &str = "[
	{
		detail: {
			table: 'person'
		},
		operation: 'Iterate Table'
	},
	{
		detail: {
			count: 3
		},
		operation: 'Fetch'
	}
]";

const THREE_MULTI_INDEX_EXPLAIN: &str = "[
				{
					detail: {
						plan: {
							index: 'uniq_name',
							operator: '=',
							value: 'Jaime'
						},
						table: 'person',
					},
					operation: 'Iterate Index'
				},
                {
					detail: {
						plan: {
							index: 'idx_genre',
							operator: '=',
							value: 'm'
						},
						table: 'person',
					},
					operation: 'Iterate Index'
				},
				{
					detail: {
						plan: {
							index: 'ft_company',
							operator: '@@',
							value: 'surrealdb'
						},
						table: 'person',
					},
					operation: 'Iterate Index'
				},
				{
					detail: {
						count: 3
					},
					operation: 'Fetch'
				}
			]";

const SINGLE_INDEX_FT_EXPLAIN: &str = "[
				{
					detail: {
						plan: {
							index: 'ft_company',
							operator: '@@',
							value: 'surrealdb'
						},
						table: 'person',
					},
					operation: 'Iterate Index'
				},
				{
					detail: {
						count: 1
					},
					operation: 'Fetch'
				}
			]";

const SINGLE_INDEX_UNIQ_EXPLAIN: &str = "[
				{
					detail: {
						plan: {
							index: 'uniq_name',
							operator: '=',
							value: 'Jaime'
						},
						table: 'person',
					},
					operation: 'Iterate Index'
				},
				{
					detail: {
						count: 1
					},
					operation: 'Fetch'
				}
			]";

const SINGLE_INDEX_IDX_EXPLAIN: &str = "[
	{
		detail: {
			plan: {
				index: 'idx_genre',
				operator: '=',
				value: 'm'
			},
			table: 'person'
		},
		operation: 'Iterate Index'
	},
	{
		detail: {
			count: 1
		},
		operation: 'Fetch'
	}
]";

const TWO_MULTI_INDEX_EXPLAIN: &str = "[
				{
					detail: {
						plan: {
							index: 'uniq_name',
							operator: '=',
							value: 'Jaime'
						},
						table: 'person',
					},
					operation: 'Iterate Index'
				},
                {
					detail: {
						plan: {
							index: 'idx_genre',
							operator: '=',
							value: 'm'
						},
						table: 'person',
					},
					operation: 'Iterate Index'
				},
				{
					detail: {
						count: 2
					},
					operation: 'Fetch'
				}
			]";

#[tokio::test]
async fn select_with_no_index_unary_operator() -> Result<(), Error> {
	let dbs = new_ds().await?;
	let ses = Session::owner().with_ns("test").with_db("test");
	let mut res = dbs
		.execute("SELECT * FROM table WITH NOINDEX WHERE !param.subparam EXPLAIN", &ses, None)
		.await?;
	assert_eq!(res.len(), 1);
	let tmp = res.remove(0).result?;
	let val = Value::parse(
		r#"[
				{
					detail: {
						table: 'table'
					},
					operation: 'Iterate Table'
				},
				{
					detail: {
						reason: 'WITH NOINDEX'
					},
					operation: 'Fallback'
				}
			]"#,
	);
	assert_eq!(format!("{:#}", tmp), format!("{:#}", val));
	Ok(())
}

#[tokio::test]
async fn select_unsupported_unary_operator() -> Result<(), Error> {
	let dbs = new_ds().await?;
	let ses = Session::owner().with_ns("test").with_db("test");
	let mut res =
		dbs.execute("SELECT * FROM table WHERE !param.subparam EXPLAIN", &ses, None).await?;
	assert_eq!(res.len(), 1);
	let tmp = res.remove(0).result?;
	let val = Value::parse(
		r#"[
				{
					detail: {
						table: 'table'
					},
					operation: 'Iterate Table'
				},
				{
					detail: {
						reason: 'unary expressions not supported'
					},
					operation: 'Fallback'
				}
			]"#,
	);
	assert_eq!(format!("{:#}", tmp), format!("{:#}", val));
	Ok(())
}

fn range_test(unique: bool, from_incl: bool, to_incl: bool) -> String {
	let from_op = if from_incl {
		">="
	} else {
		">"
	};
	let to_op = if to_incl {
		"<="
	} else {
		"<"
	};
	format!(
		"DEFINE INDEX year ON TABLE test COLUMNS year {};
	CREATE test:0 SET year = 2000;
	CREATE test:10 SET year = 2010;
	CREATE test:15 SET year = 2015;
	CREATE test:16 SET year = {};
	CREATE test:20 SET year = 2020;
	SELECT id FROM test WHERE year {} 2000 AND year {} 2020 EXPLAIN;
	SELECT id FROM test WHERE year {} 2000 AND year {} 2020;",
		if unique {
			"UNIQUE"
		} else {
			""
		},
		if unique {
			"2016"
		} else {
			"2015"
		},
		from_op,
		to_op,
		from_op,
		to_op,
	)
}

async fn select_range(
	unique: bool,
	from_incl: bool,
	to_incl: bool,
	explain: &str,
	result: &str,
) -> Result<(), Error> {
	let mut res = execute_test(&range_test(unique, from_incl, to_incl), 8, 6).await?;
	{
		let tmp = res.remove(0).result?;
		let val = Value::parse(explain);
		assert_eq!(format!("{:#}", tmp), format!("{:#}", val));
	}
	{
		let tmp = res.remove(0).result?;
		let val = Value::parse(result);
		assert_eq!(format!("{:#}", tmp), format!("{:#}", val));
	}
	Ok(())
}

const EXPLAIN_FROM_TO: &str = r"[
		{
			detail: {
				plan: {
					from: {
						inclusive: false,
						value: 2000
					},
					index: 'year',
					to: {
						inclusive: false,
						value: 2020
					}
				},
				table: 'test'
			},
			operation: 'Iterate Index'
		}
	]";

const RESULT_FROM_TO: &str = r"[
		{
			id: test:10,
		},
		{
			id: test:15,
		},
		{
			id: test:16,
		}
	]";
#[tokio::test]
async fn select_index_range_from_to() -> Result<(), Error> {
	select_range(false, false, false, EXPLAIN_FROM_TO, RESULT_FROM_TO).await
}

#[tokio::test]
async fn select_unique_range_from_to() -> Result<(), Error> {
	select_range(true, false, false, EXPLAIN_FROM_TO, RESULT_FROM_TO).await
}

const EXPLAIN_FROM_INCL_TO: &str = r"[
		{
			detail: {
				plan: {
					from: {
						inclusive: true,
						value: 2000
					},
					index: 'year',
					to: {
						inclusive: false,
						value: 2020
					}
				},
				table: 'test'
			},
			operation: 'Iterate Index'
		}
	]";

const RESULT_FROM_INCL_TO: &str = r"[
		{
			id: test:0,
		},
		{
			id: test:10,
		},
		{
			id: test:15,
		},
		{
			id: test:16,
		}
	]";

#[tokio::test]
async fn select_index_range_from_incl_to() -> Result<(), Error> {
	select_range(false, true, false, EXPLAIN_FROM_INCL_TO, RESULT_FROM_INCL_TO).await
}

#[tokio::test]
async fn select_unique_range_from_incl_to() -> Result<(), Error> {
	select_range(true, true, false, EXPLAIN_FROM_INCL_TO, RESULT_FROM_INCL_TO).await
}

const EXPLAIN_FROM_TO_INCL: &str = r"[
			{
				detail: {
					plan: {
						from: {
							inclusive: false,
							value: 2000
						},
						index: 'year',
						to: {
							inclusive: true,
							value: 2020
						}
					},
					table: 'test'
				},
				operation: 'Iterate Index'
			}
		]";

const RESULT_FROM_TO_INCL: &str = r"[
		{
			id: test:10,
		},
		{
			id: test:15,
		},
		{
			id: test:16,
		},
		{
			id: test:20,
		},
	]";

#[tokio::test]
async fn select_index_range_from_to_incl() -> Result<(), Error> {
	select_range(false, false, true, EXPLAIN_FROM_TO_INCL, RESULT_FROM_TO_INCL).await
}

#[tokio::test]
async fn select_unique_range_from_to_incl() -> Result<(), Error> {
	select_range(true, false, true, EXPLAIN_FROM_TO_INCL, RESULT_FROM_TO_INCL).await
}

const EXPLAIN_FROM_INCL_TO_INCL: &str = r"[
			{
				detail: {
					plan: {
						from: {
							inclusive: true,
							value: 2000
						},
						index: 'year',
						to: {
							inclusive: true,
							value: 2020
						}
					},
					table: 'test'
				},
				operation: 'Iterate Index'
			}
		]";

const RESULT_FROM_INCL_TO_INCL: &str = r"[
		{
			id: test:0,
		},
		{
			id: test:10,
		},
		{
			id: test:15,
		},
		{
			id: test:16,
		},
		{
			id: test:20,
		},
	]";

#[tokio::test]
async fn select_index_range_from_incl_to_incl() -> Result<(), Error> {
	select_range(false, true, true, EXPLAIN_FROM_INCL_TO_INCL, RESULT_FROM_INCL_TO_INCL).await
}

#[tokio::test]
async fn select_unique_range_from_incl_to_incl() -> Result<(), Error> {
	select_range(true, true, true, EXPLAIN_FROM_INCL_TO_INCL, RESULT_FROM_INCL_TO_INCL).await
}

fn single_range_operator_test(unique: bool, op: &str) -> String {
	format!(
		"DEFINE INDEX year ON TABLE test COLUMNS year {};
		CREATE test:10 SET year = 2010;
		CREATE test:15 SET year = 2015;
		CREATE test:20 SET year = 2020;
		SELECT id FROM test WHERE year {} 2015 EXPLAIN;
		SELECT id FROM test WHERE year {} 2015;",
		if unique {
			"UNIQUE"
		} else {
			""
		},
		op,
		op,
	)
}

async fn select_single_range_operator(
	unique: bool,
	op: &str,
	explain: &str,
	result: &str,
) -> Result<(), Error> {
	let mut res = execute_test(&single_range_operator_test(unique, op), 6, 4).await?;
	{
		let tmp = res.remove(0).result?;
		let val = Value::parse(explain);
		assert_eq!(format!("{:#}", tmp), format!("{:#}", val));
	}
	{
		let tmp = res.remove(0).result?;
		let val = Value::parse(result);
		assert_eq!(format!("{:#}", tmp), format!("{:#}", val));
	}
	Ok(())
}

const EXPLAIN_LESS: &str = r"[
			{
				detail: {
					plan: {
						from: {
							inclusive: false,
							value: None
						},
						index: 'year',
						to: {
							inclusive: false,
							value: 2015
						}
					},
					table: 'test'
				},
				operation: 'Iterate Index'
			}
		]";

const RESULT_LESS: &str = r"[
		{
			id: test:10,
		}
	]";
#[tokio::test]
async fn select_index_single_range_operator_less() -> Result<(), Error> {
	select_single_range_operator(false, "<", EXPLAIN_LESS, RESULT_LESS).await
}

#[tokio::test]
async fn select_unique_single_range_operator_less() -> Result<(), Error> {
	select_single_range_operator(true, "<", EXPLAIN_LESS, RESULT_LESS).await
}

const EXPLAIN_LESS_OR_EQUAL: &str = r"[
			{
				detail: {
					plan: {
						from: {
							inclusive: false,
							value: None
						},
						index: 'year',
						to: {
							inclusive: true,
							value: 2015
						}
					},
					table: 'test'
				},
				operation: 'Iterate Index'
			}
		]";

const RESULT_LESS_OR_EQUAL: &str = r"[
		{
			id: test:10,
		},
		{
			id: test:15,
		}
	]";

#[tokio::test]
async fn select_index_single_range_operator_less_or_equal() -> Result<(), Error> {
	select_single_range_operator(false, "<=", EXPLAIN_LESS_OR_EQUAL, RESULT_LESS_OR_EQUAL).await
}

#[tokio::test]
async fn select_unique_single_range_operator_less_or_equal() -> Result<(), Error> {
	select_single_range_operator(true, "<=", EXPLAIN_LESS_OR_EQUAL, RESULT_LESS_OR_EQUAL).await
}

const EXPLAIN_MORE: &str = r"[
			{
				detail: {
					plan: {
						from: {
							inclusive: false,
							value: 2015
						},
						index: 'year',
						to: {
							inclusive: false,
							value: None
						}
					},
					table: 'test'
				},
				operation: 'Iterate Index'
			}
		]";

const RESULT_MORE: &str = r"[
		{
			id: test:20,
		}
	]";
#[tokio::test]
async fn select_index_single_range_operator_more() -> Result<(), Error> {
	select_single_range_operator(false, ">", EXPLAIN_MORE, RESULT_MORE).await
}

#[tokio::test]
async fn select_unique_single_range_operator_more() -> Result<(), Error> {
	select_single_range_operator(true, ">", EXPLAIN_MORE, RESULT_MORE).await
}

const EXPLAIN_MORE_OR_EQUAL: &str = r"[
			{
				detail: {
					plan: {
						from: {
							inclusive: true,
							value: 2015
						},
						index: 'year',
						to: {
							inclusive: false,
							value: None
						}
					},
					table: 'test'
				},
				operation: 'Iterate Index'
			}
		]";

const RESULT_MORE_OR_EQUAL: &str = r"[
		{
			id: test:15,
		},
		{
			id: test:20,
		}
	]";

#[tokio::test]
async fn select_index_single_range_operator_more_or_equal() -> Result<(), Error> {
	select_single_range_operator(false, ">=", EXPLAIN_MORE_OR_EQUAL, RESULT_MORE_OR_EQUAL).await
}

#[tokio::test]
async fn select_unique_single_range_operator_more_or_equal() -> Result<(), Error> {
	select_single_range_operator(true, ">=", EXPLAIN_MORE_OR_EQUAL, RESULT_MORE_OR_EQUAL).await
<<<<<<< HEAD
}

#[tokio::test]
async fn select_with_multiple_index_on_same_field() -> Result<(), Error> {
	let sql = r"
		DEFINE ANALYZER hu TOKENIZERS class FILTERS snowball(hungarian);
		DEFINE INDEX name ON unit FIELDS name UNIQUE;
		DEFINE INDEX search ON unit FIELDS name SEARCH ANALYZER hu BM25 HIGHLIGHTS;
		CREATE unit:1 SET name='wef';
		SELECT * FROM unit WHERE name = 'wef' EXPLAIN;
		SELECT * FROM unit WHERE name = 'wef';
		SELECT * FROM unit WHERE name @@ 'wef' EXPLAIN;
		SELECT * FROM unit WHERE name @@ 'wef';
	";
	let dbs = new_ds().await?;
	let ses = Session::owner().with_ns("test").with_db("test");
	let res = &mut dbs.execute(&sql, &ses, None).await?;
	assert_eq!(res.len(), 8);
	//
	for _ in 0..4 {
		let _ = res.remove(0).result?;
	}

	let tmp = res.remove(0).result?;
	let val = Value::parse(
		"[
			{
				detail: {
					plan: {
						index: 'name',
						operator: '=',
						value: 'wef'
					},
					table: 'unit'
				},
				operation: 'Iterate Index'
			}
		]",
	);
	assert_eq!(format!("{:#}", tmp), format!("{:#}", val));

	let tmp = res.remove(0).result?;
	let val = Value::parse(
		"[
			{
				id: unit:1,
				name: 'wef'
			}
		]",
	);
	assert_eq!(format!("{:#}", tmp), format!("{:#}", val));

	let tmp = res.remove(0).result?;
	let val = Value::parse(
		"[
			{
				detail: {
					plan: {
						index: 'search',
						operator: '@@',
						value: 'wef'
					},
					table: 'unit'
				},
				operation: 'Iterate Index'
			}
		]",
	);
	assert_eq!(format!("{:#}", tmp), format!("{:#}", val));

	let tmp = res.remove(0).result?;
	let val = Value::parse(
		"[
			{
				id: unit:1,
				name: 'wef'
			}
		]",
	);
	assert_eq!(format!("{:#}", tmp), format!("{:#}", val));
	Ok(())
=======
>>>>>>> e4c6d817
}<|MERGE_RESOLUTION|>--- conflicted
+++ resolved
@@ -845,88 +845,4 @@
 #[tokio::test]
 async fn select_unique_single_range_operator_more_or_equal() -> Result<(), Error> {
 	select_single_range_operator(true, ">=", EXPLAIN_MORE_OR_EQUAL, RESULT_MORE_OR_EQUAL).await
-<<<<<<< HEAD
-}
-
-#[tokio::test]
-async fn select_with_multiple_index_on_same_field() -> Result<(), Error> {
-	let sql = r"
-		DEFINE ANALYZER hu TOKENIZERS class FILTERS snowball(hungarian);
-		DEFINE INDEX name ON unit FIELDS name UNIQUE;
-		DEFINE INDEX search ON unit FIELDS name SEARCH ANALYZER hu BM25 HIGHLIGHTS;
-		CREATE unit:1 SET name='wef';
-		SELECT * FROM unit WHERE name = 'wef' EXPLAIN;
-		SELECT * FROM unit WHERE name = 'wef';
-		SELECT * FROM unit WHERE name @@ 'wef' EXPLAIN;
-		SELECT * FROM unit WHERE name @@ 'wef';
-	";
-	let dbs = new_ds().await?;
-	let ses = Session::owner().with_ns("test").with_db("test");
-	let res = &mut dbs.execute(&sql, &ses, None).await?;
-	assert_eq!(res.len(), 8);
-	//
-	for _ in 0..4 {
-		let _ = res.remove(0).result?;
-	}
-
-	let tmp = res.remove(0).result?;
-	let val = Value::parse(
-		"[
-			{
-				detail: {
-					plan: {
-						index: 'name',
-						operator: '=',
-						value: 'wef'
-					},
-					table: 'unit'
-				},
-				operation: 'Iterate Index'
-			}
-		]",
-	);
-	assert_eq!(format!("{:#}", tmp), format!("{:#}", val));
-
-	let tmp = res.remove(0).result?;
-	let val = Value::parse(
-		"[
-			{
-				id: unit:1,
-				name: 'wef'
-			}
-		]",
-	);
-	assert_eq!(format!("{:#}", tmp), format!("{:#}", val));
-
-	let tmp = res.remove(0).result?;
-	let val = Value::parse(
-		"[
-			{
-				detail: {
-					plan: {
-						index: 'search',
-						operator: '@@',
-						value: 'wef'
-					},
-					table: 'unit'
-				},
-				operation: 'Iterate Index'
-			}
-		]",
-	);
-	assert_eq!(format!("{:#}", tmp), format!("{:#}", val));
-
-	let tmp = res.remove(0).result?;
-	let val = Value::parse(
-		"[
-			{
-				id: unit:1,
-				name: 'wef'
-			}
-		]",
-	);
-	assert_eq!(format!("{:#}", tmp), format!("{:#}", val));
-	Ok(())
-=======
->>>>>>> e4c6d817
 }