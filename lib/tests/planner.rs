--- conflicted
+++ resolved
@@ -1216,16 +1216,11 @@
 		CREATE sessions:1 CONTENT { sessionUid: u'00ad70db-f435-442e-9012-1cd853102084' };
 		LET $sess = { uuid: u'00ad70db-f435-442e-9012-1cd853102084' };
 		SELECT * FROM sessions WHERE sessionUid = u'00ad70db-f435-442e-9012-1cd853102084' EXPLAIN;
-<<<<<<< HEAD
-		SELECT * FROM sessions WHERE sessionUid = u'00ad70db-f435-442e-9012-1cd853102084';";
-	let mut res = dbs.execute(sql, &ses, None).await?;
-=======
 		SELECT * FROM sessions WHERE sessionUid = $sess.uuid EXPLAIN;
 		SELECT * FROM sessions WHERE sessionUid = u'00ad70db-f435-442e-9012-1cd853102084';
 		SELECT * FROM sessions WHERE sessionUid = $sess.uuid;
 	";
-	let mut res = dbs.execute(&sql, &ses, None).await?;
->>>>>>> 1784a120
+	let mut res = dbs.execute(sql, &ses, None).await?;
 
 	assert_eq!(res.len(), 7);
 	skip_ok(&mut res, 3)?;
