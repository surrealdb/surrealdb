#![cfg(feature = "scripting")]

mod parse;
use parse::Parse;
use surrealdb::dbs::Session;
use surrealdb::err::Error;
use surrealdb::kvs::Datastore;
use surrealdb::sql::Value;

#[tokio::test]
async fn script_function_error() -> Result<(), Error> {
	let sql = "
		SELECT * FROM function() {
			throw 'error';
		};
		SELECT * FROM function() {
			throw new Error('error');
		};
	";
	let dbs = Datastore::new("memory").await?;
	let ses = Session::owner().with_ns("test").with_db("test");
	let res = &mut dbs.execute(sql, &ses, None).await?;
	assert_eq!(res.len(), 2);
	//
	let tmp = res.remove(0).result;
	assert!(matches!(
		tmp.err(),
		Some(e) if e.to_string() == "Problem with embedded script function. An exception occurred: error"
	));
	//
	let tmp = res.remove(0).result;
	assert!(matches!(
		tmp.err(),
		Some(e) if e.to_string() == "Problem with embedded script function. An exception occurred: error"
	));
	//
	Ok(())
}

#[tokio::test]
async fn script_function_simple() -> Result<(), Error> {
	let sql = r#"
		CREATE person:test SET scores = function() {
			return [6.6, 8.4, 7.3].map(v => v * 10);
		}, bio = function() {
			return "Line 1\nLine 2";
		};
	"#;
	let dbs = Datastore::new("memory").await?;
	let ses = Session::owner().with_ns("test").with_db("test");
	let res = &mut dbs.execute(sql, &ses, None).await?;
	assert_eq!(res.len(), 1);
	//
	let tmp = res.remove(0).result?;
	let val = Value::parse(r#"[{ bio: "Line 1\nLine 2", id: person:test, scores: [66, 84, 73] }]"#);
	assert_eq!(tmp, val);
	//
	Ok(())
}

#[tokio::test]
async fn script_function_context() -> Result<(), Error> {
	let sql = "
		CREATE film:test SET
			ratings = [
				{ rating: 6.3 },
				{ rating: 8.7 },
			],
			display = function() {
				return this.ratings.filter(r => {
					return r.rating >= 7;
				}).map(r => {
					return { ...r, rating: Math.round(r.rating * 10) };
				});
			}
		;
	";
	let dbs = Datastore::new("memory").await?;
	let ses = Session::owner().with_ns("test").with_db("test");
	let res = &mut dbs.execute(sql, &ses, None).await?;
	assert_eq!(res.len(), 1);
	//
	let tmp = res.remove(0).result?;
	let val = Value::parse(
		"[
			{
				id: film:test,
				ratings: [
					{ rating: 6.3 },
					{ rating: 8.7 },
				],
				display: [
					{ rating: 87 },
				]
			}
		]",
	);
	assert_eq!(tmp, val);
	//
	Ok(())
}

#[tokio::test]
async fn script_function_arguments() -> Result<(), Error> {
	let sql = "
		LET $value = 'SurrealDB';
		LET $words = ['awesome', 'advanced', 'cool'];
		CREATE article:test SET summary = function($value, $words) {
			return `${arguments[0]} is ${arguments[1].join(', ')}`;
		};
	";
	let dbs = Datastore::new("memory").await?;
	let ses = Session::owner().with_ns("test").with_db("test");
	let res = &mut dbs.execute(sql, &ses, None).await?;
	assert_eq!(res.len(), 3);
	//
	let tmp = res.remove(0).result;
	assert!(tmp.is_ok());
	//
	let tmp = res.remove(0).result;
	assert!(tmp.is_ok());
	//
	let tmp = res.remove(0).result?;
	let val = Value::parse(
		"[
			{
				id: article:test,
				summary: 'SurrealDB is awesome, advanced, cool',
			}
		]",
	);
	assert_eq!(tmp, val);
	//
	Ok(())
}

#[tokio::test]
async fn script_function_types() -> Result<(), Error> {
	let sql = "
		CREATE article:test SET
			created_at = function() {
				return new Date('1995-12-17T03:24:00Z');
			},
			next_signin = function() {
				return new Duration('1w2d6h');
			},
			manager = function() {
				return new Record('user', 'joanna');
			},
			identifier = function() {
				return new Uuid('03412258-988f-47cd-82db-549902cdaffe');
			}
		;
	";
	let dbs = Datastore::new("memory").await?;
	let ses = Session::owner().with_ns("test").with_db("test");
	let res = &mut dbs.execute(sql, &ses, None).await?;
	assert_eq!(res.len(), 1);
	//
	let tmp = res.remove(0).result?;
	let val = Value::parse(
		"[
			{
				id: article:test,
				created_at: '1995-12-17T03:24:00Z',
				next_signin: 1w2d6h,
				manager: user:joanna,
				identifier: '03412258-988f-47cd-82db-549902cdaffe',
			}
		]",
	);
	assert_eq!(tmp, val);
	//
	Ok(())
}

#[tokio::test]
async fn script_function_module_os() -> Result<(), Error> {
	let sql = "
		CREATE platform:test SET version = function() {
			const { platform } = await import('os');
			return platform();
		};
	";
	let dbs = Datastore::new("memory").await?;
	let ses = Session::owner().with_ns("test").with_db("test");
	let res = &mut dbs.execute(sql, &ses, None).await?;
	assert_eq!(res.len(), 1);
	//
	let tmp = res.remove(0).result;
	assert!(tmp.is_ok());
	//
	Ok(())
}

#[tokio::test]
async fn script_query_from_script_select() -> Result<(), Error> {
	let sql = r#"
		CREATE test SET name = "a", number = 0;
		CREATE test SET name = "b", number = 1;
		CREATE test SET name = "c", number = 2;
	"#;
	let dbs = Datastore::new("memory").await?;
	let ses = Session::owner().with_ns("test").with_db("test");

	// direct query
	dbs.execute(sql, &ses, None).await?;
	let sql = r#"
		RETURN function(){
			return await surrealdb.query(`SELECT number FROM test WHERE name = $name`,{
				name: "b"
			})
		}
	"#;
	let res = &mut dbs.execute(sql, &ses, None).await?;
	assert_eq!(res.len(), 1);
	let tmp = res.remove(0).result?;
	let val = Value::parse(
		"[
			{
				number: 1
			}
		]",
	);
	assert_eq!(tmp, val);

	// indirect query
	let sql = r#"
		RETURN function(){
			let query = new surrealdb.Query(`SELECT number FROM test WHERE name = $name`);
			query.bind("name","c")
			return await surrealdb.query(query);
		}
	"#;
	let res = &mut dbs.execute(sql, &ses, None).await?;
	assert_eq!(res.len(), 1);
	let tmp = res.remove(0).result?;
	let val = Value::parse(
		"[
			{
				number: 2
			}
		]",
	);
	assert_eq!(tmp, val);

	Ok(())
}

#[tokio::test]
async fn script_query_from_script() -> Result<(), Error> {
	let sql = r#"
		RETURN function() {
			return await surrealdb.query(`CREATE article:test SET name = "The daily news", issue_number = 3`)
		}
	"#;
	let dbs = Datastore::new("memory").await?;
	let ses = Session::owner().with_ns("test").with_db("test");
	let res = &mut dbs.execute(sql, &ses, None).await?;
	assert_eq!(res.len(), 1);
	let tmp = res.remove(0).result?;
	let val = Value::parse(
		r#"{
				id: article:test,
				name: "The daily news",
				issue_number: 3.0
		}"#,
	);
	assert_eq!(tmp, val);

	let sql = r#"
		SELECT * FROM article
	"#;
	let res = &mut dbs.execute(sql, &ses, None).await?;
	assert_eq!(res.len(), 1);
	let tmp = res.remove(0).result?;
	let val = Value::parse(
		r#"[{
				id: article:test,
				name: "The daily news",
				issue_number: 3.0
		}]"#,
	);
	assert_eq!(tmp, val);
<<<<<<< HEAD
	Ok(())
}

#[tokio::test]
async fn script_value_function_params() -> Result<(), Error> {
	let sql = r#"
		LET $test = CREATE article:test SET name = "The daily news", issue_number = 3;
		RETURN function() {
			return await surrealdb.value(`$test.name`)
		}
	"#;
	let dbs = Datastore::new("memory").await?;
	let ses = Session::for_kv().with_ns("test").with_db("test");
	let res = &mut dbs.execute(sql, &ses, None).await?;
	assert_eq!(res.len(), 2);
	let tmp = res.remove(1).result?;
	let val = Value::parse(r#""The daily news""#);
	assert_eq!(tmp, val);
	Ok(())
}

#[tokio::test]
async fn script_value_function_inline_values() -> Result<(), Error> {
	let sql = r#"
		RETURN function() {
			if(await surrealdb.value(`3`) !== 3){
				throw new Error(1)
			}
			if(await surrealdb.value(`"some string"`) !== "some string"){
				throw new Error(2)
			}
			if(await surrealdb.value(`<future>{ math::floor(13.746189) }`) !== 13){
				throw new Error(3)
			}
		}
	"#;
	let dbs = Datastore::new("memory").await?;
	let ses = Session::for_kv().with_ns("test").with_db("test");
	let res = &mut dbs.execute(sql, &ses, None).await?;
	assert_eq!(res.len(), 1);
	res.remove(0).result?;
=======

>>>>>>> 998b2635
	Ok(())
}<|MERGE_RESOLUTION|>--- conflicted
+++ resolved
@@ -282,7 +282,6 @@
 		}]"#,
 	);
 	assert_eq!(tmp, val);
-<<<<<<< HEAD
 	Ok(())
 }
 
@@ -295,7 +294,7 @@
 		}
 	"#;
 	let dbs = Datastore::new("memory").await?;
-	let ses = Session::for_kv().with_ns("test").with_db("test");
+	let ses = Session::owner().with_ns("test").with_db("test");
 	let res = &mut dbs.execute(sql, &ses, None).await?;
 	assert_eq!(res.len(), 2);
 	let tmp = res.remove(1).result?;
@@ -320,12 +319,9 @@
 		}
 	"#;
 	let dbs = Datastore::new("memory").await?;
-	let ses = Session::for_kv().with_ns("test").with_db("test");
+	let ses = Session::owner().with_ns("test").with_db("test");
 	let res = &mut dbs.execute(sql, &ses, None).await?;
 	assert_eq!(res.len(), 1);
 	res.remove(0).result?;
-=======
-
->>>>>>> 998b2635
 	Ok(())
 }