#[allow(unused_imports, dead_code)]
mod api_integration {
	use chrono::DateTime;
	use once_cell::sync::Lazy;
	use serde::Deserialize;
	use serde::Serialize;
	use serde_json::json;
	use serial_test::serial;
	use std::borrow::Cow;
	use std::ops::Bound;
	use std::sync::Arc;
	use std::sync::Mutex;
	use std::time::Duration;
	use surrealdb::dbs::capabilities::Capabilities;
	use surrealdb::error::Api as ApiError;
	use surrealdb::error::Db as DbError;
	use surrealdb::opt::auth::Database;
	use surrealdb::opt::auth::Jwt;
	use surrealdb::opt::auth::Namespace;
	use surrealdb::opt::auth::Root;
	use surrealdb::opt::auth::Scope;
	use surrealdb::opt::Config;
	use surrealdb::opt::PatchOp;
	use surrealdb::opt::Resource;
	use surrealdb::sql::statements::BeginStatement;
	use surrealdb::sql::statements::CommitStatement;
	use surrealdb::sql::thing;
	use surrealdb::sql::Thing;
	use surrealdb::sql::Value;
	use surrealdb::Error;
	use surrealdb::Surreal;
	use tokio::sync::Semaphore;
	use tokio::sync::SemaphorePermit;
	use tracing_subscriber::filter::EnvFilter;
	use tracing_subscriber::fmt;
	use tracing_subscriber::layer::SubscriberExt;
	use tracing_subscriber::util::SubscriberInitExt;
	use ulid::Ulid;

	const NS: &str = "test-ns";
	const ROOT_USER: &str = "root";
	const ROOT_PASS: &str = "root";
	const TICK_INTERVAL: Duration = Duration::from_secs(1);

	#[derive(Debug, Serialize)]
	struct Record<'a> {
		name: &'a str,
	}

	#[derive(Debug, Clone, Deserialize, Eq, PartialEq, Ord, PartialOrd)]
	struct RecordId {
		id: Thing,
	}

	#[derive(Debug, Deserialize)]
	struct RecordName {
		name: String,
	}

	#[derive(Debug, Clone, Deserialize, Eq, PartialEq, Ord, PartialOrd)]
	struct RecordBuf {
		id: Thing,
		name: String,
	}

	#[derive(Debug, Serialize, Deserialize)]
	struct AuthParams<'a> {
		email: &'a str,
		pass: &'a str,
	}

	#[cfg(feature = "protocol-ws")]
	mod ws {
		use super::*;
		use surrealdb::engine::remote::ws::Client;
		use surrealdb::engine::remote::ws::Ws;

		async fn new_db() -> (SemaphorePermit<'static>, Surreal<Client>) {
			let permit = PERMITS.acquire().await.unwrap();
			let db = Surreal::new::<Ws>("127.0.0.1:8000").await.unwrap();
			db.signin(Root {
				username: ROOT_USER,
				password: ROOT_PASS,
			})
			.await
			.unwrap();
			(permit, db)
		}

		#[test_log::test(tokio::test)]
		async fn any_engine_can_connect() {
			let permit = PERMITS.acquire().await.unwrap();
			surrealdb::engine::any::connect("ws://127.0.0.1:8000").await.unwrap();
			drop(permit);
		}

		#[tokio::test]
		async fn any_engine_can_connect() {
			init_logger();
			surrealdb::engine::any::connect("ws://127.0.0.1:8000").await.unwrap();
		}

		include!("api/mod.rs");
		include!("api/live.rs");
	}

	#[cfg(feature = "protocol-http")]
	mod http {
		use super::*;
		use surrealdb::engine::remote::http::Client;
		use surrealdb::engine::remote::http::Http;

		async fn new_db() -> (SemaphorePermit<'static>, Surreal<Client>) {
			let permit = PERMITS.acquire().await.unwrap();
			let db = Surreal::new::<Http>("127.0.0.1:8000").await.unwrap();
			db.signin(Root {
				username: ROOT_USER,
				password: ROOT_PASS,
			})
			.await
			.unwrap();
			(permit, db)
		}

		#[test_log::test(tokio::test)]
		async fn any_engine_can_connect() {
			let permit = PERMITS.acquire().await.unwrap();
			surrealdb::engine::any::connect("http://127.0.0.1:8000").await.unwrap();
			drop(permit);
		}

		#[tokio::test]
		async fn any_engine_can_connect() {
			init_logger();
			surrealdb::engine::any::connect("http://127.0.0.1:8000").await.unwrap();
		}

		include!("api/mod.rs");
		include!("api/backup.rs");
	}

	#[cfg(feature = "kv-mem")]
	mod mem {
		use super::*;
		use surrealdb::engine::any;
		use surrealdb::engine::local::Db;
		use surrealdb::engine::local::Mem;
		use surrealdb::iam;

		async fn new_db() -> (SemaphorePermit<'static>, Surreal<Db>) {
			let permit = PERMITS.acquire().await.unwrap();
			let root = Root {
				username: ROOT_USER,
				password: ROOT_PASS,
			};
			let config = Config::new()
				.user(root)
				.tick_interval(TICK_INTERVAL)
				.capabilities(Capabilities::all());
			let db = Surreal::new::<Mem>(config).await.unwrap();
			db.signin(root).await.unwrap();
			(permit, db)
		}

		#[test_log::test(tokio::test)]
		async fn memory_allowed_as_address() {
<<<<<<< HEAD
			init_logger();
			surrealdb::engine::any::connect("memory").await.unwrap();
		}

		#[tokio::test]
		async fn any_engine_can_connect() {
			init_logger();
=======
			surrealdb::engine::any::connect("memory").await.unwrap();
		}

		#[test_log::test(tokio::test)]
		async fn any_engine_can_connect() {
>>>>>>> 256a08a3
			surrealdb::engine::any::connect("mem://").await.unwrap();
			surrealdb::engine::any::connect("memory").await.unwrap();
		}

		#[test_log::test(tokio::test)]
		async fn signin_first_not_necessary() {
			let db = Surreal::new::<Mem>(()).await.unwrap();
			db.use_ns("namespace").use_db("database").await.unwrap();
			let Some(record): Option<RecordId> = db.create(("item", "foo")).await.unwrap() else {
				panic!("record not found");
			};
			assert_eq!(record.id.to_string(), "item:foo");
		}

		#[test_log::test(tokio::test)]
		async fn cant_sign_into_default_root_account() {
			let db = Surreal::new::<Mem>(()).await.unwrap();
			let Error::Db(DbError::InvalidAuth) = db
				.signin(Root {
					username: ROOT_USER,
					password: ROOT_PASS,
				})
				.await
				.unwrap_err()
			else {
				panic!("unexpected successful login");
			};
		}

		#[test_log::test(tokio::test)]
		async fn credentials_activate_authentication() {
			let config = Config::new().user(Root {
				username: ROOT_USER,
				password: ROOT_PASS,
			});
			let db = Surreal::new::<Mem>(config).await.unwrap();
			db.use_ns("namespace").use_db("database").await.unwrap();
			let res = db.create(Resource::from("item:foo")).await;
			let Error::Db(DbError::IamError(iam::Error::NotAllowed {
				actor: _,
				action: _,
				resource: _,
			})) = res.unwrap_err()
			else {
				panic!("expected permissions error");
			};
		}

		#[test_log::test(tokio::test)]
		async fn surreal_clone() {
			use surrealdb::engine::any::Any;

			let db: Surreal<Db> = Surreal::init();
			db.clone().connect::<Mem>(()).await.unwrap();
			db.use_ns("test").use_db("test").await.unwrap();

			let db: Surreal<Any> = Surreal::init();
			db.clone().connect("memory").await.unwrap();
			db.use_ns("test").use_db("test").await.unwrap();
		}

		include!("api/mod.rs");
		include!("api/live.rs");
		include!("api/backup.rs");
	}

	#[cfg(feature = "kv-rocksdb")]
	mod file {
		use super::*;
		use surrealdb::engine::local::Db;
		use surrealdb::engine::local::File;

		async fn new_db() -> (SemaphorePermit<'static>, Surreal<Db>) {
			let permit = PERMITS.acquire().await.unwrap();
			let path = format!("/tmp/{}.db", Ulid::new());
			let root = Root {
				username: ROOT_USER,
				password: ROOT_PASS,
			};
			let config = Config::new()
				.user(root)
				.tick_interval(TICK_INTERVAL)
				.capabilities(Capabilities::all());
			let db = Surreal::new::<File>((path, config)).await.unwrap();
			db.signin(root).await.unwrap();
			(permit, db)
		}

		#[test_log::test(tokio::test)]
		async fn any_engine_can_connect() {
			let path = format!("{}.db", Ulid::new());
			surrealdb::engine::any::connect(format!("file://{path}")).await.unwrap();
			surrealdb::engine::any::connect(format!("file:///tmp/{path}")).await.unwrap();
			tokio::fs::remove_dir_all(path).await.unwrap();
		}

		#[tokio::test]
		async fn any_engine_can_connect() {
			init_logger();
			let path = Ulid::new();
			surrealdb::engine::any::connect(format!("file://{path}.db")).await.unwrap();
			surrealdb::engine::any::connect(format!("file:///tmp/{path}.db")).await.unwrap();
		}

		include!("api/mod.rs");
		include!("api/live.rs");
		include!("api/backup.rs");
	}

	#[cfg(feature = "kv-rocksdb")]
	mod rocksdb {
		use super::*;
		use surrealdb::engine::local::Db;
		use surrealdb::engine::local::RocksDb;

		async fn new_db() -> (SemaphorePermit<'static>, Surreal<Db>) {
			let permit = PERMITS.acquire().await.unwrap();
			let path = format!("/tmp/{}.db", Ulid::new());
			let root = Root {
				username: ROOT_USER,
				password: ROOT_PASS,
			};
			let config = Config::new()
				.user(root)
				.tick_interval(TICK_INTERVAL)
				.capabilities(Capabilities::all());
			let db = Surreal::new::<RocksDb>((path, config)).await.unwrap();
			db.signin(root).await.unwrap();
			(permit, db)
		}

		#[test_log::test(tokio::test)]
		async fn any_engine_can_connect() {
			let path = format!("{}.db", Ulid::new());
			surrealdb::engine::any::connect(format!("rocksdb://{path}")).await.unwrap();
			surrealdb::engine::any::connect(format!("rocksdb:///tmp/{path}")).await.unwrap();
			tokio::fs::remove_dir_all(path).await.unwrap();
		}

		#[tokio::test]
		async fn any_engine_can_connect() {
			init_logger();
			let path = Ulid::new();
			surrealdb::engine::any::connect(format!("rocksdb://{path}.db")).await.unwrap();
			surrealdb::engine::any::connect(format!("rocksdb:///tmp/{path}.db")).await.unwrap();
		}

		include!("api/mod.rs");
		include!("api/live.rs");
		include!("api/backup.rs");
	}

	#[cfg(feature = "kv-speedb")]
	mod speedb {
		use super::*;
		use surrealdb::engine::local::Db;
		use surrealdb::engine::local::SpeeDb;

		async fn new_db() -> (SemaphorePermit<'static>, Surreal<Db>) {
			let permit = PERMITS.acquire().await.unwrap();
			let path = format!("/tmp/{}.db", Ulid::new());
			let root = Root {
				username: ROOT_USER,
				password: ROOT_PASS,
			};
			let config = Config::new()
				.user(root)
				.tick_interval(TICK_INTERVAL)
				.capabilities(Capabilities::all());
			let db = Surreal::new::<SpeeDb>((path, config)).await.unwrap();
			db.signin(root).await.unwrap();
			(permit, db)
		}

		#[test_log::test(tokio::test)]
		async fn any_engine_can_connect() {
			let path = format!("{}.db", Ulid::new());
			surrealdb::engine::any::connect(format!("speedb://{path}")).await.unwrap();
			surrealdb::engine::any::connect(format!("speedb:///tmp/{path}")).await.unwrap();
			tokio::fs::remove_dir_all(path).await.unwrap();
		}

		#[tokio::test]
		async fn any_engine_can_connect() {
			init_logger();
			let path = Ulid::new();
			surrealdb::engine::any::connect(format!("speedb://{path}.db")).await.unwrap();
			surrealdb::engine::any::connect(format!("speedb:///tmp/{path}.db")).await.unwrap();
		}

		include!("api/mod.rs");
		include!("api/live.rs");
		include!("api/backup.rs");
	}

	#[cfg(feature = "kv-tikv")]
	mod tikv {
		use super::*;
		use surrealdb::engine::local::Db;
		use surrealdb::engine::local::TiKv;

		async fn new_db() -> (SemaphorePermit<'static>, Surreal<Db>) {
			let permit = PERMITS.acquire().await.unwrap();
			let root = Root {
				username: ROOT_USER,
				password: ROOT_PASS,
			};
			let config = Config::new()
				.user(root)
				.tick_interval(TICK_INTERVAL)
				.capabilities(Capabilities::all());
			let db = Surreal::new::<TiKv>(("127.0.0.1:2379", config)).await.unwrap();
			db.signin(root).await.unwrap();
			(permit, db)
		}

		#[test_log::test(tokio::test)]
		async fn any_engine_can_connect() {
			let permit = PERMITS.acquire().await.unwrap();
			surrealdb::engine::any::connect("tikv://127.0.0.1:2379").await.unwrap();
			drop(permit);
		}

		#[tokio::test]
		async fn any_engine_can_connect() {
			init_logger();
			surrealdb::engine::any::connect("tikv://127.0.0.1:2379").await.unwrap();
		}

		include!("api/mod.rs");
		include!("api/live.rs");
		include!("api/backup.rs");
	}

	#[cfg(feature = "kv-fdb")]
	mod fdb {
		use super::*;
		use surrealdb::engine::local::Db;
		use surrealdb::engine::local::FDb;

		async fn new_db() -> (SemaphorePermit<'static>, Surreal<Db>) {
			let permit = PERMITS.acquire().await.unwrap();
			let root = Root {
				username: ROOT_USER,
				password: ROOT_PASS,
			};
			let config = Config::new()
				.user(root)
				.tick_interval(TICK_INTERVAL)
				.capabilities(Capabilities::all());
			let path = "/etc/foundationdb/fdb.cluster";
			surrealdb::engine::any::connect((format!("fdb://{path}"), config.clone()))
				.await
				.unwrap();
			let db = Surreal::new::<FDb>((path, config)).await.unwrap();
			db.signin(root).await.unwrap();
			(permit, db)
		}

		include!("api/mod.rs");
		include!("api/live.rs");
		include!("api/backup.rs");
	}

	#[cfg(feature = "protocol-http")]
	mod any {
		use super::*;
		use surrealdb::engine::any::Any;

		async fn new_db() -> (SemaphorePermit<'static>, Surreal<Any>) {
			let permit = PERMITS.acquire().await.unwrap();
			let db = surrealdb::engine::any::connect("http://127.0.0.1:8000").await.unwrap();
			db.signin(Root {
				username: ROOT_USER,
				password: ROOT_PASS,
			})
			.await
			.unwrap();
			(permit, db)
		}

		include!("api/mod.rs");
		include!("api/backup.rs");
	}
}<|MERGE_RESOLUTION|>--- conflicted
+++ resolved
@@ -164,7 +164,6 @@
 
 		#[test_log::test(tokio::test)]
 		async fn memory_allowed_as_address() {
-<<<<<<< HEAD
 			init_logger();
 			surrealdb::engine::any::connect("memory").await.unwrap();
 		}
@@ -172,13 +171,12 @@
 		#[tokio::test]
 		async fn any_engine_can_connect() {
 			init_logger();
-=======
-			surrealdb::engine::any::connect("memory").await.unwrap();
-		}
-
-		#[test_log::test(tokio::test)]
-		async fn any_engine_can_connect() {
->>>>>>> 256a08a3
+			surrealdb::engine::any::connect("mem://").await.unwrap();
+			surreald::engine::any::connect("memory").await.unwrap();
+		}
+
+		#[test_log::test(tokio::test)]
+		async fn any_engine_can_connect() {
 			surrealdb::engine::any::connect("mem://").await.unwrap();
 			surrealdb::engine::any::connect("memory").await.unwrap();
 		}
