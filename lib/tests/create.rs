--- conflicted
+++ resolved
@@ -154,8 +154,6 @@
 	Ok(())
 }
 
-<<<<<<< HEAD
-=======
 #[tokio::test]
 async fn create_with_unique_index_with_two_flattened_fields() -> Result<(), Error> {
 	let sql = "
@@ -269,7 +267,6 @@
 	Ok(())
 }
 
->>>>>>> abbf9819
 //
 // Permissions
 //
