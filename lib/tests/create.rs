--- conflicted
+++ resolved
@@ -121,7 +121,6 @@
 	Ok(())
 }
 
-<<<<<<< HEAD
 #[tokio::test]
 async fn create_with_unique_index_with_two_flattened_fields() -> Result<(), Error> {
 	let sql = "
@@ -233,7 +232,8 @@
 		panic!("An error was expected.")
 	}
 	Ok(())
-=======
+}
+
 //
 // Permissions
 //
@@ -507,5 +507,4 @@
 
 		assert!(res.unwrap() != Value::parse("[]"), "{}", "anonymous user should be able to create a new record if the table exists and grants full permissions");
 	}
->>>>>>> c9078a11
 }