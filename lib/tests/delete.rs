--- conflicted
+++ resolved
@@ -8,12 +8,8 @@
 use surrealdb::dbs::{Action, Notification, Session};
 use surrealdb::err::Error;
 use surrealdb::iam::Role;
-<<<<<<< HEAD
 use surrealdb::sql;
-use surrealdb::sql::{Id, Thing, Value};
-=======
 use surrealdb::sql::Value;
->>>>>>> 51c08a5e
 
 #[tokio::test]
 async fn delete() -> Result<(), Error> {
@@ -433,16 +429,7 @@
 		not,
 		Notification {
 			live_id,
-<<<<<<< HEAD
 			node_id: sql::Uuid::from(node_id),
-			action: Action::Delete,
-			result: Value::Thing(Thing {
-				tb: "person".to_string(),
-				id: Id::String("test_true".to_string()),
-			}),
-			notification_id: Default::default(),
-			timestamp: Timestamp::default(),
-=======
 			action: Action::Delete,
 			result: Value::parse(
 				"{
@@ -450,7 +437,8 @@
 					condition: true,
 				}"
 			),
->>>>>>> 51c08a5e
+			notification_id: Default::default(),
+			timestamp: Timestamp::default(),
 		}
 	);
 	Ok(())
