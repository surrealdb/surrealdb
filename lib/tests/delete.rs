--- conflicted
+++ resolved
@@ -7,10 +7,7 @@
 use surrealdb::dbs::{KvsAction, KvsNotification, Session};
 use surrealdb::err::Error;
 use surrealdb::iam::Role;
-<<<<<<< HEAD
 use surrealdb::sql;
-=======
->>>>>>> 73bc6a9c
 use surrealdb::sql::Value;
 
 #[tokio::test]
@@ -418,60 +415,23 @@
 	assert_eq!(tmp, val);
 
 	// Validate notification
-<<<<<<< HEAD
-	let notifications = dbs.notifications().unwrap();
-	let mut not =
-		recv_notification(&notifications, 10, std::time::Duration::from_millis(100)).unwrap();
-	// We cannot easily determine the timestamp
-	assert!(not.timestamp.value > 0);
-	not.timestamp = Timestamp::default();
-	// We cannot easily determine the notification ID either
-	assert_ne!(not.notification_id, sql::Uuid::default());
-	not.notification_id = sql::Uuid::default();
+	let notifications = dbs.notifications().expect("expected notifications");
+	let notification = notifications.recv().await.unwrap();
 	assert_eq!(
-		not,
+		notification,
 		KvsNotification {
 			live_id,
 			node_id: sql::Uuid::from(node_id),
 			action: KvsAction::Delete,
-=======
-	let notifications = dbs.notifications().expect("expected notifications");
-	let notification = notifications.recv().await.unwrap();
-	assert_eq!(
-		notification,
-		Notification {
-			id: live_id,
-			action: Action::Delete,
->>>>>>> 73bc6a9c
 			result: Value::parse(
 				"{
 					id: person:test_true,
 					condition: true,
 				}"
 			),
-<<<<<<< HEAD
 			notification_id: Default::default(),
 			timestamp: Timestamp::default(),
 		}
 	);
 	Ok(())
-}
-
-fn recv_notification(
-	notifications: &Receiver<KvsNotification>,
-	tries: u8,
-	poll_rate: std::time::Duration,
-) -> Result<KvsNotification, TryRecvError> {
-	for _ in 0..tries {
-		if let Ok(not) = notifications.try_recv() {
-			return Ok(not);
-		}
-		std::thread::sleep(poll_rate);
-	}
-	notifications.try_recv()
-=======
-		}
-	);
-	Ok(())
->>>>>>> 73bc6a9c
 }