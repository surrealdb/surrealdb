mod parse;
use parse::Parse;
mod helpers;
use helpers::new_ds;
use surrealdb::dbs::Session;
use surrealdb::err::Error;
use surrealdb::sql::Value;

#[tokio::test]
async fn select_where_matches_using_index() -> Result<(), Error> {
	let sql = r"
		CREATE blog:1 SET title = 'Hello World!';
		DEFINE ANALYZER simple TOKENIZERS blank,class;
		DEFINE INDEX blog_title ON blog FIELDS title SEARCH ANALYZER simple BM25 HIGHLIGHTS;
		SELECT id FROM blog WHERE title @1@ 'Hello' EXPLAIN;
		SELECT id, search::highlight('<em>', '</em>', 1) AS title FROM blog WHERE title @1@ 'Hello';
	";
	let dbs = new_ds().await?;
	let ses = Session::owner().with_ns("test").with_db("test");
	let res = &mut dbs.execute_sql(sql, &ses, None).await?;
	assert_eq!(res.len(), 5);
	//
	let _ = res.remove(0).result?;
	let _ = res.remove(0).result?;
	let _ = res.remove(0).result?;
	let tmp = res.remove(0).result?;
	let val = Value::parse(
		"[
					{
						detail: {
							plan: {
								index: 'blog_title',
								operator: '@1@',
								value: 'Hello'
							},
							table: 'blog',
						},
						operation: 'Iterate Index'
					}
			]",
	);
	assert_eq!(format!("{:#}", tmp), format!("{:#}", val));
	let tmp = res.remove(0).result?;
	let val = Value::parse(
		"[
			{
				id: blog:1,
				title: '<em>Hello</em> World!'
			}
		]",
	);
	assert_eq!(format!("{:#}", tmp), format!("{:#}", val));
	Ok(())
}

#[tokio::test]
async fn select_where_matches_without_using_index_iterator() -> Result<(), Error> {
	let sql = r"
		CREATE blog:1 SET title = 'Hello World!';
		CREATE blog:2 SET title = 'Foo Bar!';
		DEFINE ANALYZER simple TOKENIZERS blank,class FILTERS lowercase;
		DEFINE INDEX blog_title ON blog FIELDS title SEARCH ANALYZER simple BM25(1.2,0.75) HIGHLIGHTS;
		SELECT id FROM blog WHERE (title @0@ 'hello' AND identifier > 0) OR (title @1@ 'world' AND identifier < 99) EXPLAIN FULL;
		SELECT id,search::highlight('<em>', '</em>', 1) AS title FROM blog WHERE (title @0@ 'hello' AND identifier > 0) OR (title @1@ 'world' AND identifier < 99);
	";
	let dbs = new_ds().await?;
	let ses = Session::owner().with_ns("test").with_db("test");
	let res = &mut dbs.execute_sql(sql, &ses, None).await?;
	assert_eq!(res.len(), 6);
	//
	let _ = res.remove(0).result?;
	let _ = res.remove(0).result?;
	let _ = res.remove(0).result?;
	let _ = res.remove(0).result?;
	let tmp = res.remove(0).result?;
	let val = Value::parse(
		"[
				{
					detail: {
						table: 'blog',
					},
					operation: 'Iterate Table'
				},
				{
					detail: {
						count: 1,
					},
					operation: 'Fetch'
				},
		]",
	);
	assert_eq!(format!("{:#}", tmp), format!("{:#}", val));
	let tmp = res.remove(0).result?;
	let val = Value::parse(
		"[
			{
				id: blog:1,
				title: 'Hello <em>World</em>!'
			}
		]",
	);
	assert_eq!(format!("{:#}", tmp), format!("{:#}", val));
	Ok(())
}

async fn select_where_matches_using_index_and_arrays(parallel: bool) -> Result<(), Error> {
	let p = if parallel {
		"PARALLEL"
	} else {
		""
	};
	let sql = format!(
		r"
		CREATE blog:1 SET content = ['Hello World!', 'Be Bop', 'Foo Bãr'];
		DEFINE ANALYZER simple TOKENIZERS blank,class;
		DEFINE INDEX blog_content ON blog FIELDS content SEARCH ANALYZER simple BM25 HIGHLIGHTS;
		SELECT id FROM blog WHERE content @1@ 'Hello Bãr' {p} EXPLAIN;
		SELECT id, search::highlight('<em>', '</em>', 1) AS content FROM blog WHERE content @1@ 'Hello Bãr' {p};
	"
	);
	let dbs = new_ds().await?;
	let ses = Session::owner().with_ns("test").with_db("test");
	let res = &mut dbs.execute_sql(&sql, &ses, None).await?;
	assert_eq!(res.len(), 5);
	//
	let _ = res.remove(0).result?;
	let _ = res.remove(0).result?;
	let _ = res.remove(0).result?;
	//
	let tmp = res.remove(0).result?;
	let val = Value::parse(
		"[
					{
						detail: {
							plan: {
								index: 'blog_content',
								operator: '@1@',
								value: 'Hello Bãr'
							},
							table: 'blog',
						},
						operation: 'Iterate Index'
					}
			]",
	);
	assert_eq!(format!("{:#}", tmp), format!("{:#}", val));
	//
	let tmp = res.remove(0).result?;
	let val = Value::parse(
		"[
			{
				id: blog:1,
				content: [
					'<em>Hello</em> World!',
					'Be Bop',
					'Foo <em>Bãr</em>'
				]
			}
		]",
	);
	assert_eq!(format!("{:#}", tmp), format!("{:#}", val));
	Ok(())
}

#[tokio::test]
async fn select_where_matches_using_index_and_arrays_non_parallel() -> Result<(), Error> {
	select_where_matches_using_index_and_arrays(false).await
}

#[tokio::test]
async fn select_where_matches_using_index_and_arrays_with_parallel() -> Result<(), Error> {
	select_where_matches_using_index_and_arrays(true).await
}

async fn select_where_matches_using_index_and_objects(parallel: bool) -> Result<(), Error> {
	let p = if parallel {
		"PARALLEL"
	} else {
		""
	};
	let sql = format!(
		r"
		CREATE blog:1 SET content = {{ 'title':'Hello World!', 'content':'Be Bop', 'tags': ['Foo', 'Bãr'] }};
		DEFINE ANALYZER simple TOKENIZERS blank,class;
		DEFINE INDEX blog_content ON blog FIELDS content SEARCH ANALYZER simple BM25 HIGHLIGHTS;
		SELECT id FROM blog WHERE content @1@ 'Hello Bãr' {p} EXPLAIN;
		SELECT id, search::highlight('<em>', '</em>', 1) AS content FROM blog WHERE content @1@ 'Hello Bãr' {p};
	"
	);
	let dbs = new_ds().await?;
	let ses = Session::owner().with_ns("test").with_db("test");
	let res = &mut dbs.execute_sql(&sql, &ses, None).await?;
	assert_eq!(res.len(), 5);
	//
	let _ = res.remove(0).result?;
	let _ = res.remove(0).result?;
	let _ = res.remove(0).result?;
	//
	let tmp = res.remove(0).result?;
	let val = Value::parse(
		"[
					{
						detail: {
							plan: {
								index: 'blog_content',
								operator: '@1@',
								value: 'Hello Bãr'
							},
							table: 'blog',
						},
						operation: 'Iterate Index'
					}
			]",
	);
	assert_eq!(format!("{:#}", tmp), format!("{:#}", val));
	//
	let tmp = res.remove(0).result?;
	let val = Value::parse(
		"[
			{
				id: blog:1,
				content: [
					'Be Bop',
					'Foo',
					'<em>Bãr</em>',
					'<em>Hello</em> World!'
				]
			}
		]",
	);
	assert_eq!(format!("{:#}", tmp), format!("{:#}", val));
	Ok(())
}

#[tokio::test]
async fn select_where_matches_using_index_and_objects_non_parallel() -> Result<(), Error> {
	select_where_matches_using_index_and_objects(false).await
}

#[tokio::test]
async fn select_where_matches_using_index_and_objects_with_parallel() -> Result<(), Error> {
	select_where_matches_using_index_and_objects(true).await
}

#[tokio::test]
async fn select_where_matches_using_index_offsets() -> Result<(), Error> {
	let sql = r"
		CREATE blog:1 SET title = 'Blog title!', content = ['Hello World!', 'Be Bop', 'Foo Bãr'];
		DEFINE ANALYZER simple TOKENIZERS blank,class;
		DEFINE INDEX blog_title ON blog FIELDS title SEARCH ANALYZER simple BM25(1.2,0.75) HIGHLIGHTS;
		DEFINE INDEX blog_content ON blog FIELDS content SEARCH ANALYZER simple BM25 HIGHLIGHTS;
		SELECT id, search::offsets(0) AS title, search::offsets(1) AS content FROM blog WHERE title @0@ 'title' AND content @1@ 'Hello Bãr';
	";
	let dbs = new_ds().await?;
	let ses = Session::owner().with_ns("test").with_db("test");
	let res = &mut dbs.execute_sql(sql, &ses, None).await?;
	assert_eq!(res.len(), 5);
	//
	for _ in 0..4 {
		let _ = res.remove(0).result?;
	}
	let tmp = res.remove(0).result?;
	let val = Value::parse(
		"[
			{
				id: blog:1,
				title: {
					0: [{s:5, e:10}],
				},
				content: {
					0: [{s:0, e:5}],
					2: [{s:4, e:7}]
				}
			}
		]",
	);
	assert_eq!(format!("{:#}", tmp), format!("{:#}", val));
	Ok(())
}

#[tokio::test]
async fn select_where_matches_using_index_and_score() -> Result<(), Error> {
	let sql = r"
		CREATE blog:1 SET title = 'the quick brown fox jumped over the lazy dog';
		CREATE blog:2 SET title = 'the fast fox jumped over the lazy dog';
		CREATE blog:3 SET title = 'the other animals sat there watching';
		CREATE blog:4 SET title = 'the dog sat there and did nothing';
		DEFINE ANALYZER simple TOKENIZERS blank,class;
		DEFINE INDEX blog_title ON blog FIELDS title SEARCH ANALYZER simple BM25(1.2,0.75) HIGHLIGHTS;
		SELECT id,search::score(1) AS score FROM blog WHERE title @1@ 'animals';
	";
	let dbs = new_ds().await?;
	let ses = Session::owner().with_ns("test").with_db("test");
	let res = &mut dbs.execute_sql(sql, &ses, None).await?;
	assert_eq!(res.len(), 7);
	//
	for _ in 0..6 {
		let _ = res.remove(0).result?;
	}
	let tmp = res.remove(0).result?;
	let val = Value::parse(
		"[
			{
				id: blog:3,
				score: 0.9227996468544006
			}
		]",
	);
	assert_eq!(format!("{:#}", tmp), format!("{:#}", val));
	Ok(())
}

#[tokio::test]
async fn select_where_matches_without_using_index_and_score() -> Result<(), Error> {
	let sql = r"
		CREATE blog:1 SET title = 'the quick brown fox jumped over the lazy dog', label = 'test';
		CREATE blog:2 SET title = 'the fast fox jumped over the lazy dog', label = 'test';
		CREATE blog:3 SET title = 'the other animals sat there watching', label = 'test';
		CREATE blog:4 SET title = 'the dog sat there and did nothing', label = 'test';
		DEFINE ANALYZER simple TOKENIZERS blank,class;
		DEFINE INDEX blog_title ON blog FIELDS title SEARCH ANALYZER simple BM25 HIGHLIGHTS;
		LET $keywords = 'animals';
 		SELECT id,search::score(1) AS score FROM blog
 			WHERE (title @1@ $keywords AND label = 'test')
 			OR (title @1@ $keywords AND label = 'test');
		SELECT id,search::score(1) + search::score(2) AS score FROM blog
			WHERE (title @1@ 'dummy1' AND label = 'test')
			OR (title @2@ 'dummy2' AND label = 'test');
	";
	let dbs = new_ds().await?;
	let ses = Session::owner().with_ns("test").with_db("test");
	let res = &mut dbs.execute_sql(sql, &ses, None).await?;
	assert_eq!(res.len(), 9);
	//
	for _ in 0..7 {
		let _ = res.remove(0).result?;
	}

	let tmp = res.remove(0).result?;
	let val = Value::parse(
		"[
			{
				id: blog:3,
				score: 0.9227996468544006
			}
		]",
	);
	assert_eq!(format!("{:#}", tmp), format!("{:#}", val));

	// This result should be empty, as we are looking for non-existing terms (dummy1 and dummy2).
	let tmp = res.remove(0).result?;
	let val = Value::parse("[]");
	assert_eq!(format!("{:#}", tmp), format!("{:#}", val));
	Ok(())
}

#[tokio::test]
async fn select_where_matches_without_complex_query() -> Result<(), Error> {
	let sql = r"
		CREATE page:1 SET title = 'the quick brown', content = 'fox jumped over the lazy dog', host = 'test';
		CREATE page:2 SET title = 'the fast fox', content = 'jumped over the lazy dog', host = 'test';
		DEFINE ANALYZER simple TOKENIZERS blank,class;
		DEFINE INDEX page_title ON page FIELDS title SEARCH ANALYZER simple BM25;
		DEFINE INDEX page_content ON page FIELDS content SEARCH ANALYZER simple BM25;
		DEFINE INDEX page_host ON page FIELDS host;
		SELECT id, search::score(1) as sc1, search::score(2) as sc2
		FROM page WHERE (title @1@ 'dog' OR content @2@ 'dog');
		SELECT id, search::score(1) as sc1, search::score(2) as sc2
			FROM page WHERE host = 'test'
			AND (title @1@ 'dog' OR content @2@ 'dog') explain;
 		SELECT id, search::score(1) as sc1, search::score(2) as sc2
    		FROM page WHERE
    		host = 'test'
    		AND (title @1@ 'dog' OR content @2@ 'dog');
    	SELECT id, search::score(1) as sc1, search::score(2) as sc2
    		FROM page WHERE
    		host = 'test'
    		AND (title @1@ 'dog' OR content @2@ 'dog') PARALLEL;
	";
	let dbs = new_ds().await?;
	let ses = Session::owner().with_ns("test").with_db("test");
<<<<<<< HEAD
	let res = &mut dbs.execute_sql(sql, &ses, None).await?;
	assert_eq!(res.len(), 8);
=======
	let res = &mut dbs.execute(sql, &ses, None).await?;
	assert_eq!(res.len(), 10);
>>>>>>> af2de369
	//
	for _ in 0..6 {
		let _ = res.remove(0).result?;
	}

	let tmp = res.remove(0).result?;
	let val_docs = Value::parse(
		"[
				{
					id: page:1,
					sc1: 0f,
					sc2: -1.5517289638519287f
				},
				{
					id: page:2,
					sc1: 0f,
					sc2: -1.6716052293777466f
				}
			]",
	);
	assert_eq!(format!("{:#}", tmp), format!("{:#}", val_docs));

	let tmp = res.remove(0).result?;
	let val = Value::parse(
		"[
			{
				detail: {
					plan: {
						index: 'page_host',
						operator: '=',
						value: 'test'
					},
					table: 'page'
				},
				operation: 'Iterate Index'
			},
			{
				detail: {
					plan: {
						index: 'page_title',
						operator: '@1@',
						value: 'dog'
					},
					table: 'page'
				},
				operation: 'Iterate Index'
			},
			{
				detail: {
					plan: {
						index: 'page_content',
						operator: '@2@',
						value: 'dog'
					},
					table: 'page'
				},
				operation: 'Iterate Index'
			}
		]",
	);
	assert_eq!(format!("{:#}", tmp), format!("{:#}", val));

	let tmp = res.remove(0).result?;
	assert_eq!(format!("{:#}", tmp), format!("{:#}", val_docs));

	let tmp = res.remove(0).result?;
	assert_eq!(format!("{:#}", tmp), format!("{:#}", val_docs));
	Ok(())
}<|MERGE_RESOLUTION|>--- conflicted
+++ resolved
@@ -379,13 +379,8 @@
 	";
 	let dbs = new_ds().await?;
 	let ses = Session::owner().with_ns("test").with_db("test");
-<<<<<<< HEAD
-	let res = &mut dbs.execute_sql(sql, &ses, None).await?;
-	assert_eq!(res.len(), 8);
-=======
 	let res = &mut dbs.execute(sql, &ses, None).await?;
 	assert_eq!(res.len(), 10);
->>>>>>> af2de369
 	//
 	for _ in 0..6 {
 		let _ = res.remove(0).result?;
