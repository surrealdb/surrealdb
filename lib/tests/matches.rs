mod parse;
use parse::Parse;
use surrealdb::dbs::Session;
use surrealdb::err::Error;
use surrealdb::kvs::Datastore;
use surrealdb::sql::Value;

#[tokio::test]
async fn select_where_matches_using_index() -> Result<(), Error> {
	let sql = r"
		CREATE blog:1 SET title = 'Hello World!';
		DEFINE ANALYZER simple TOKENIZERS blank,class;
		DEFINE INDEX blog_title ON blog FIELDS title SEARCH ANALYZER simple BM25(1.2,0.75) HIGHLIGHTS;
		SELECT id, search::highlight('<em>', '</em>', 1) AS title FROM blog WHERE title @1@ 'Hello' EXPLAIN;
	";
	let dbs = Datastore::new("memory").await?;
	let ses = Session::for_kv().with_ns("test").with_db("test");
	let res = &mut dbs.execute(sql, &ses, None, false).await?;
	assert_eq!(res.len(), 4);
	//
	let _ = res.remove(0).result?;
	let _ = res.remove(0).result?;
	let _ = res.remove(0).result?;
	let tmp = res.remove(0).result?;
	let val = Value::parse(
		"[
			{
				id: blog:1,
				title: '<em>Hello</em> World!'
			},
			{
				explain:
				[
					{
						detail: {
							plan: {
								index: 'blog_title',
								operator: '@1@',
								value: 'Hello'
							},
							table: 'blog',
						},
						operation: 'Iterate Index'
					}
				]
			}
		]",
	);
	assert_eq!(tmp, val);
	Ok(())
}

#[tokio::test]
async fn select_where_matches_without_using_index_iterator() -> Result<(), Error> {
	let sql = r"
		CREATE blog:1 SET title = 'Hello World!';
		CREATE blog:2 SET title = 'Foo Bar!';
		DEFINE ANALYZER simple TOKENIZERS blank,class FILTERS lowercase;
		DEFINE INDEX blog_title ON blog FIELDS title SEARCH ANALYZER simple BM25(1.2,0.75) HIGHLIGHTS;
<<<<<<< HEAD
		SELECT id,search::highlight('<em>', '</em>', 1) AS title FROM blog WHERE (title @0@ 'hello' AND identifier > 0) OR (title @1@ 'world' AND identifier < 99) EXPLAIN;
=======
		SELECT id,search::highlight('<em>', '</em>', 1) AS title FROM blog WHERE (title @0@ 'hello' AND id>0) OR (title @1@ 'world' AND id<99) EXPLAIN;
>>>>>>> 8e64750a
	";
	let dbs = Datastore::new("memory").await?;
	let ses = Session::for_kv().with_ns("test").with_db("test");
	let res = &mut dbs.execute(sql, &ses, None, false).await?;
	assert_eq!(res.len(), 5);
	//
	let _ = res.remove(0).result?;
	let _ = res.remove(0).result?;
	let _ = res.remove(0).result?;
	let _ = res.remove(0).result?;
	let tmp = res.remove(0).result?;
	let val = Value::parse(
		"[
			{
				id: blog:1,
				title: 'Hello <em>World</em>!'
			},
			{
				explain:
				[
					{
						detail: {
							table: 'blog',
						},
						operation: 'Iterate Table'
					}
				]
			}
		]",
	);
	assert_eq!(tmp, val);
	Ok(())
}

#[tokio::test]
async fn select_where_matches_using_index_and_arrays() -> Result<(), Error> {
	let sql = r"
		CREATE blog:1 SET content = ['Hello World!', 'Be Bop', 'Foo Bar'];
		DEFINE ANALYZER simple TOKENIZERS blank,class;
		DEFINE INDEX blog_content ON blog FIELDS content SEARCH ANALYZER simple BM25(1.2,0.75) HIGHLIGHTS;
		SELECT id, search::highlight('<em>', '</em>', 1) AS content FROM blog WHERE content @1@ 'Hello Bar' EXPLAIN;
	";
	let dbs = Datastore::new("memory").await?;
	let ses = Session::for_kv().with_ns("test").with_db("test");
	let res = &mut dbs.execute(&sql, &ses, None, false).await?;
	assert_eq!(res.len(), 4);
	//
	let _ = res.remove(0).result?;
	let _ = res.remove(0).result?;
	let _ = res.remove(0).result?;
	let tmp = res.remove(0).result?;
	let val = Value::parse(
		"[
			{
				id: blog:1,
				content: [
					'<em>Hello</em> World!',
					'Be Bop',
					'Foo <em>Bar</em>'
				]
			},
			{
				explain:
				[
					{
						detail: {
							plan: {
								index: 'blog_content',
								operator: '@1@',
								value: 'Hello Bar'
							},
							table: 'blog',
						},
						operation: 'Iterate Index'
					}
				]
			}
		]",
	);
	assert_eq!(tmp, val);
	Ok(())
}

#[tokio::test]
async fn select_where_matches_using_index_offsets() -> Result<(), Error> {
	let sql = r"
		CREATE blog:1 SET title = 'Blog title!', content = ['Hello World!', 'Be Bop', 'Foo Bar'];
		DEFINE ANALYZER simple TOKENIZERS blank,class;
		DEFINE INDEX blog_title ON blog FIELDS title SEARCH ANALYZER simple BM25(1.2,0.75) HIGHLIGHTS;
		DEFINE INDEX blog_content ON blog FIELDS content SEARCH ANALYZER simple BM25(1.2,0.75) HIGHLIGHTS;
		SELECT id, search::offsets(0) AS title, search::offsets(1) AS content FROM blog WHERE title @0@ 'title' AND content @1@ 'Hello Bar' EXPLAIN;
	";
	let dbs = Datastore::new("memory").await?;
	let ses = Session::for_kv().with_ns("test").with_db("test");
	let res = &mut dbs.execute(&sql, &ses, None, false).await?;
	assert_eq!(res.len(), 5);
	//
	for _ in 0..4 {
		let _ = res.remove(0).result?;
	}
	let tmp = res.remove(0).result?;
	let val = Value::parse(
		"[
			{
				id: blog:1,
				title: {
					0: [{s:5, e:10}],		
				},
				content: {
					0: [{s:0, e:5}],
					2: [{s:4, e:7}]
				}
			},
			{
				explain:
				[
					{
						detail: {
							plan: {
								index: 'blog_content',
								operator: '@1@',
								value: 'Hello Bar'
							},
							table: 'blog',
						},
						operation: 'Iterate Index'
					}
				]
			}
		]",
	);
	assert_eq!(tmp, val);
	Ok(())
<<<<<<< HEAD
}

#[tokio::test]
async fn select_where_matches_using_index_and_score() -> Result<(), Error> {
	let sql = r"
		CREATE blog:1 SET title = 'the quick brown fox jumped over the lazy dog';
		CREATE blog:2 SET title = 'the fast fox jumped over the lazy dog';
		CREATE blog:3 SET title = 'the other animals sat there watching';
		CREATE blog:4 SET title = 'the dog sat there and did nothing';
		DEFINE ANALYZER simple TOKENIZERS blank,class;
		DEFINE INDEX blog_title ON blog FIELDS title SEARCH ANALYZER simple BM25(1.2,0.75) HIGHLIGHTS;
		SELECT id,search::score(1) AS score FROM blog WHERE title @1@ 'animals';
	";
	let dbs = Datastore::new("memory").await?;
	let ses = Session::for_kv().with_ns("test").with_db("test");
	let res = &mut dbs.execute(&sql, &ses, None, false).await?;
	assert_eq!(res.len(), 7);
	//
	for _ in 0..6 {
		let _ = res.remove(0).result?;
	}
	let tmp = res.remove(0).result?;
	let val = Value::parse(
		"[
			{
				id: blog:3,
				score: 0.9227996468544006
			}
		]",
	);
	assert_eq!(tmp, val);
	Ok(())
}

#[tokio::test]
async fn select_where_matches_without_using_index_and_score() -> Result<(), Error> {
	let sql = r"
		CREATE blog:1 SET title = 'the quick brown fox jumped over the lazy dog';
		CREATE blog:2 SET title = 'the fast fox jumped over the lazy dog';
		CREATE blog:3 SET title = 'the other animals sat there watching';
		CREATE blog:4 SET title = 'the dog sat there and did nothing';
		DEFINE ANALYZER simple TOKENIZERS blank,class;
		DEFINE INDEX blog_title ON blog FIELDS title SEARCH ANALYZER simple BM25(1.2,0.75) HIGHLIGHTS;
		SELECT id,search::score(1) AS score FROM blog WHERE (title @1@ 'animals' AND id>0) OR (title @1@ 'animals' AND id<99);
	";
	let dbs = Datastore::new("memory").await?;
	let ses = Session::for_kv().with_ns("test").with_db("test");
	let res = &mut dbs.execute(&sql, &ses, None, false).await?;
	assert_eq!(res.len(), 7);
	//
	for _ in 0..6 {
		let _ = res.remove(0).result?;
	}
	let tmp = res.remove(0).result?;
	let val = Value::parse(
		"[
			{
				id: blog:3,
				score: 0.9227996468544006
			}
		]",
	);
	assert_eq!(tmp, val);
	Ok(())
=======
>>>>>>> 8e64750a
}<|MERGE_RESOLUTION|>--- conflicted
+++ resolved
@@ -10,8 +10,8 @@
 	let sql = r"
 		CREATE blog:1 SET title = 'Hello World!';
 		DEFINE ANALYZER simple TOKENIZERS blank,class;
-		DEFINE INDEX blog_title ON blog FIELDS title SEARCH ANALYZER simple BM25(1.2,0.75) HIGHLIGHTS;
-		SELECT id, search::highlight('<em>', '</em>', 1) AS title FROM blog WHERE title @1@ 'Hello' EXPLAIN;
+		DEFINE INDEX blog_title ON blog FIELDS title SEARCH ANALYZER simple BM25(1.2,0.75);
+		SELECT id,title FROM blog WHERE title @@ 'Hello' EXPLAIN;
 	";
 	let dbs = Datastore::new("memory").await?;
 	let ses = Session::for_kv().with_ns("test").with_db("test");
@@ -57,11 +57,7 @@
 		CREATE blog:2 SET title = 'Foo Bar!';
 		DEFINE ANALYZER simple TOKENIZERS blank,class FILTERS lowercase;
 		DEFINE INDEX blog_title ON blog FIELDS title SEARCH ANALYZER simple BM25(1.2,0.75) HIGHLIGHTS;
-<<<<<<< HEAD
 		SELECT id,search::highlight('<em>', '</em>', 1) AS title FROM blog WHERE (title @0@ 'hello' AND identifier > 0) OR (title @1@ 'world' AND identifier < 99) EXPLAIN;
-=======
-		SELECT id,search::highlight('<em>', '</em>', 1) AS title FROM blog WHERE (title @0@ 'hello' AND id>0) OR (title @1@ 'world' AND id<99) EXPLAIN;
->>>>>>> 8e64750a
 	";
 	let dbs = Datastore::new("memory").await?;
 	let ses = Session::for_kv().with_ns("test").with_db("test");
@@ -195,7 +191,6 @@
 	);
 	assert_eq!(tmp, val);
 	Ok(())
-<<<<<<< HEAD
 }
 
 #[tokio::test]
@@ -260,6 +255,4 @@
 	);
 	assert_eq!(tmp, val);
 	Ok(())
-=======
->>>>>>> 8e64750a
 }