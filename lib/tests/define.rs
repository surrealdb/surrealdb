--- conflicted
+++ resolved
@@ -1030,7 +1030,6 @@
 	Ok(())
 }
 
-<<<<<<< HEAD
 #[tokio::test]
 async fn define_statement_user_kv() -> Result<(), Error> {
 	let sql = "
@@ -1418,7 +1417,8 @@
 		.starts_with("\"DEFINE USER test_db ON DATABASE PASSHASH '$argon2id$"));
 
 	Ok(())
-=======
+}
+
 fn check_path<F>(val: &Value, path: &[&str], check: F)
 where
 	F: Fn(Value),
@@ -1429,5 +1429,4 @@
 		assert_eq!(Idiom(part.clone()), i);
 		check(v);
 	}
->>>>>>> b4adbe99
 }