mod parse;
use parse::Parse;

mod helpers;
use helpers::*;

use std::collections::HashMap;

use surrealdb::dbs::Session;
use surrealdb::err::Error;
use surrealdb::iam::Role;
use surrealdb::sql::Idiom;
use surrealdb::sql::{Part, Value};

#[tokio::test]
async fn define_statement_namespace() -> Result<(), Error> {
	let sql = "
		DEFINE NAMESPACE test;
		INFO FOR ROOT;
	";
	let dbs = new_ds().await?;
	let ses = Session::owner().with_ns("test").with_db("test");
	let res = &mut dbs.execute(sql, &ses, None).await?;
	assert_eq!(res.len(), 2);
	//
	let tmp = res.remove(0).result;
	assert!(tmp.is_ok(), "{:?}", tmp);
	//
	let tmp = res.remove(0).result?;
	let val = Value::parse(
		"{
			accesses: {},
			namespaces: { test: 'DEFINE NAMESPACE test' },
			nodes: {},
			users: {},
		}",
	);
	assert_eq!(tmp, val);
	//
	Ok(())
}

#[tokio::test]
async fn define_statement_database() -> Result<(), Error> {
	let sql = "
		DEFINE DATABASE test;
		INFO FOR NS;
	";
	let dbs = new_ds().await?;
	let ses = Session::owner().with_ns("test").with_db("test");
	let res = &mut dbs.execute(sql, &ses, None).await?;
	assert_eq!(res.len(), 2);
	//
	let tmp = res.remove(0).result;
	assert!(tmp.is_ok());
	//
	let tmp = res.remove(0).result?;
	let val = Value::parse(
		"{
			accesses: {},
			databases: { test: 'DEFINE DATABASE test' },
			users: {},
		}",
	);
	assert_eq!(tmp, val);
	//
	Ok(())
}

#[tokio::test]
async fn define_statement_function() -> Result<(), Error> {
	let sql = "
		DEFINE FUNCTION fn::test($first: string, $last: string) {
			RETURN $first + $last;
		};
		INFO FOR DB;
	";
	let dbs = new_ds().await?;
	let ses = Session::owner().with_ns("test").with_db("test");
	let res = &mut dbs.execute(sql, &ses, None).await?;
	assert_eq!(res.len(), 2);
	//
	let tmp = res.remove(0).result;
	assert!(tmp.is_ok());
	//
	let tmp = res.remove(0).result?;
	let val = Value::parse(
		"{
			accesses: {},
			analyzers: {},
			functions: { test: 'DEFINE FUNCTION fn::test($first: string, $last: string) { RETURN $first + $last; } PERMISSIONS FULL' },
			models: {},
			params: {},
			tables: {},
			users: {},
		}",
	);
	assert_eq!(tmp, val);
	//
	Ok(())
}

#[tokio::test]
async fn define_statement_table_drop() -> Result<(), Error> {
	let sql = "
		DEFINE TABLE test DROP;
		INFO FOR DB;
	";
	let dbs = new_ds().await?;
	let ses = Session::owner().with_ns("test").with_db("test");
	let res = &mut dbs.execute(sql, &ses, None).await?;
	assert_eq!(res.len(), 2);
	//
	let tmp = res.remove(0).result;
	assert!(tmp.is_ok());
	//
	let tmp = res.remove(0).result?;
	let val = Value::parse(
		"{
			accesses: {},
			analyzers: {},
			functions: {},
			models: {},
			params: {},
			tables: { test: 'DEFINE TABLE test TYPE ANY DROP SCHEMALESS PERMISSIONS NONE' },
			users: {},
		}",
	);
	assert_eq!(tmp, val);
	//
	Ok(())
}

#[tokio::test]
async fn define_statement_table_schemaless() -> Result<(), Error> {
	let sql = "
		DEFINE TABLE test SCHEMALESS;
		INFO FOR DB;
	";
	let dbs = new_ds().await?;
	let ses = Session::owner().with_ns("test").with_db("test");
	let res = &mut dbs.execute(sql, &ses, None).await?;
	assert_eq!(res.len(), 2);
	//
	let tmp = res.remove(0).result;
	assert!(tmp.is_ok());
	//
	let tmp = res.remove(0).result?;
	let val = Value::parse(
		"{
			accesses: {},
			analyzers: {},
			functions: {},
			models: {},
			params: {},
			tables: { test: 'DEFINE TABLE test TYPE ANY SCHEMALESS PERMISSIONS NONE' },
			users: {},
		}",
	);
	assert_eq!(tmp, val);
	//
	Ok(())
}

#[tokio::test]
async fn define_statement_table_schemafull() -> Result<(), Error> {
	let sql = "
		DEFINE TABLE test SCHEMAFUL;
		REMOVE TABLE test;
		DEFINE TABLE test SCHEMAFULL;
		INFO FOR DB;
	";
	let mut t = Test::new(sql).await?;
	t.skip_ok(3)?;
	t.expect_val(
		"{
			accesses: {},
			analyzers: {},
			functions: {},
			models: {},
			params: {},
			tables: { test: 'DEFINE TABLE test TYPE ANY SCHEMAFULL PERMISSIONS NONE' },
			users: {},
		}",
	)?;
	Ok(())
}

#[tokio::test]
async fn define_statement_table_schemaful() -> Result<(), Error> {
	let sql = "
		DEFINE TABLE test SCHEMAFUL;
		INFO FOR DB;
	";
	let dbs = new_ds().await?;
	let ses = Session::owner().with_ns("test").with_db("test");
	let res = &mut dbs.execute(sql, &ses, None).await?;
	assert_eq!(res.len(), 2);
	//
	let tmp = res.remove(0).result;
	assert!(tmp.is_ok());
	//
	let tmp = res.remove(0).result?;
	let val = Value::parse(
		"{
			accesses: {},
			analyzers: {},
			functions: {},
			models: {},
			params: {},
			tables: { test: 'DEFINE TABLE test TYPE ANY SCHEMAFULL PERMISSIONS NONE' },
			users: {},
		}",
	);
	assert_eq!(tmp, val);
	//
	Ok(())
}

#[tokio::test]
async fn define_statement_table_foreigntable() -> Result<(), Error> {
	let sql = "
		DEFINE TABLE test SCHEMAFUL;
		DEFINE TABLE view AS SELECT count() FROM test GROUP ALL;
		INFO FOR DB;
		INFO FOR TB test;
		REMOVE TABLE view;
		INFO FOR DB;
		INFO FOR TB test;
	";
	let dbs = new_ds().await?;
	let ses = Session::owner().with_ns("test").with_db("test");
	let res = &mut dbs.execute(sql, &ses, None).await?;
	assert_eq!(res.len(), 7);
	//
	let tmp = res.remove(0).result;
	assert!(tmp.is_ok());
	//
	let tmp = res.remove(0).result;
	assert!(tmp.is_ok());
	//
	let tmp = res.remove(0).result?;
	let val = Value::parse(
		"{
			accesses: {},
			analyzers: {},
			functions: {},
			models: {},
			params: {},
			tables: {
				test: 'DEFINE TABLE test TYPE ANY SCHEMAFULL PERMISSIONS NONE',
				view: 'DEFINE TABLE view TYPE ANY SCHEMALESS AS SELECT count() FROM test GROUP ALL PERMISSIONS NONE',
			},
			users: {},
		}",
	);
	assert_eq!(tmp, val);
	//
	let tmp = res.remove(0).result?;
	let val = Value::parse(
		"{
			events: {},
			fields: {},
			tables: { view: 'DEFINE TABLE view TYPE ANY SCHEMALESS AS SELECT count() FROM test GROUP ALL PERMISSIONS NONE' },
			indexes: {},
			lives: {},
		}",
	);
	assert_eq!(tmp, val);
	//
	let tmp = res.remove(0).result;
	assert!(tmp.is_ok());
	//
	let tmp = res.remove(0).result?;
	let val = Value::parse(
		"{
			accesses: {},
			analyzers: {},
			functions: {},
			models: {},
			params: {},
			tables: {
				test: 'DEFINE TABLE test TYPE ANY SCHEMAFULL PERMISSIONS NONE',
			},
			users: {},
		}",
	);
	assert_eq!(tmp, val);
	//
	let tmp = res.remove(0).result?;
	let val = Value::parse(
		"{
			events: {},
			fields: {},
			tables: {},
			indexes: {},
			lives: {},
		}",
	);
	assert_eq!(tmp, val);
	//
	Ok(())
}

#[tokio::test]
async fn define_statement_event() -> Result<(), Error> {
	let sql = "
		DEFINE EVENT test ON user WHEN true THEN (
			CREATE activity SET user = $this, value = $after.email, action = $event
		);
		REMOVE EVENT test ON user;
		DEFINE EVENT test ON TABLE user WHEN true THEN (
			CREATE activity SET user = $this, value = $after.email, action = $event
		);
		INFO FOR TABLE user;
		UPSERT user:test SET email = 'info@surrealdb.com', updated_at = time::now();
		UPSERT user:test SET email = 'info@surrealdb.com', updated_at = time::now();
		UPSERT user:test SET email = 'test@surrealdb.com', updated_at = time::now();
		SELECT count() FROM activity GROUP ALL;
	";
	let mut t = Test::new(sql).await?;
	//
	t.skip_ok(3)?;
	t.expect_val(
		"{
			events: { test: 'DEFINE EVENT test ON user WHEN true THEN (CREATE activity SET user = $this, `value` = $after.email, action = $event)' },
			fields: {},
			tables: {},
			indexes: {},
			lives: {},
		}",
	)?;
	t.skip_ok(3)?;
	t.expect_val(
		"[{
			count: 3
		}]",
	)?;
	//
	Ok(())
}

#[tokio::test]
async fn define_statement_event_when_event() -> Result<(), Error> {
	let sql = "
		DEFINE EVENT test ON user WHEN $event = 'CREATE' THEN (
			CREATE activity SET user = $this, value = $after.email, action = $event
		);
		REMOVE EVENT test ON user;
		DEFINE EVENT test ON TABLE user WHEN $event = 'CREATE' THEN (
			CREATE activity SET user = $this, value = $after.email, action = $event
		);
		INFO FOR TABLE user;
		UPSERT user:test SET email = 'info@surrealdb.com', updated_at = time::now();
		UPSERT user:test SET email = 'info@surrealdb.com', updated_at = time::now();
		UPSERT user:test SET email = 'test@surrealdb.com', updated_at = time::now();
		SELECT count() FROM activity GROUP ALL;
	";
	let mut t = Test::new(sql).await?;
	//
	t.skip_ok(3)?;
	t.expect_val(
		r#"{
			events: { test: "DEFINE EVENT test ON user WHEN $event = 'CREATE' THEN (CREATE activity SET user = $this, `value` = $after.email, action = $event)" },
			fields: {},
			tables: {},
			indexes: {},
			lives: {},
		}"#,
	)?;
	t.skip_ok(3)?;
	t.expect_val(
		"[{
			count: 1
		}]",
	)?;
	//
	Ok(())
}

#[tokio::test]
async fn define_statement_event_check_doc_always_populated() -> Result<(), Error> {
	let sql = "
		DEFINE EVENT test ON test WHEN true THEN {
			LET $doc = $this;
			CREATE type::thing('log', $event) SET this = $doc, value = $value, before = $before, after = $after;
		};
		CREATE test:1 SET num = 1;
		UPSERT test:1 set num = 2;
		DELETE test:1;
		SELECT * FROM log;
	";
	let dbs = new_ds().await?;
	let ses = Session::owner().with_ns("test").with_db("test");
	let res = &mut dbs.execute(sql, &ses, None).await?;
	assert_eq!(res.len(), 5);
	//
	let tmp = res.remove(0).result;
	assert!(tmp.is_ok());
	//
	let tmp = res.remove(0).result;
	assert!(tmp.is_ok());
	//
	let tmp = res.remove(0).result;
	assert!(tmp.is_ok());
	//
	let tmp = res.remove(0).result;
	assert!(tmp.is_ok());
	//
	let tmp = res.remove(0).result?;
	let val = Value::parse(
		r#"[
			{
					after: { id: test:1, num: 1 },
					id: log:CREATE,
					this: { id: test:1, num: 1 },
					value: { id: test:1, num: 1 }
			},
			{
					before: { id: test:1, num: 2 },
					id: log:DELETE,
					this: { id: test:1, num: 2 },
					value: { id: test:1, num: 2 }
			},
			{
					after: { id: test:1, num: 2 },
					before: { id: test:1, num: 1 },
					id: log:UPDATE,
					this: { id: test:1, num: 2 },
					value: { id: test:1, num: 2 }
			}
	]"#,
	);
	assert_eq!(tmp, val, "{tmp} != {val}");
	//
	Ok(())
}

#[tokio::test]
async fn define_statement_event_when_logic() -> Result<(), Error> {
	let sql = "
		DEFINE EVENT test ON user WHEN $before.email != $after.email THEN (
			CREATE activity SET user = $this, value = $after.email, action = $event
		);
		REMOVE EVENT test ON user;
		DEFINE EVENT test ON TABLE user WHEN $before.email != $after.email THEN (
			CREATE activity SET user = $this, value = $after.email, action = $event
		);
		INFO FOR TABLE user;
		UPSERT user:test SET email = 'info@surrealdb.com', updated_at = time::now();
		UPSERT user:test SET email = 'info@surrealdb.com', updated_at = time::now();
		UPSERT user:test SET email = 'test@surrealdb.com', updated_at = time::now();
		SELECT count() FROM activity GROUP ALL;
	";
	let mut t = Test::new(sql).await?;
	//
	t.skip_ok(3)?;
	t.expect_val(
		"{
			events: { test: 'DEFINE EVENT test ON user WHEN $before.email != $after.email THEN (CREATE activity SET user = $this, `value` = $after.email, action = $event)' },
			fields: {},
			tables: {},
			indexes: {},
			lives: {},
		}",
	)?;
	t.skip_ok(3)?;
	t.expect_val(
		"[{
			count: 2
		}]",
	)?;
	//
	Ok(())
}

#[tokio::test]
async fn define_statement_field() -> Result<(), Error> {
	let sql = "
		DEFINE FIELD test ON user;
		REMOVE FIELD test ON user;
		DEFINE FIELD test ON TABLE user;
		INFO FOR TABLE user;
	";
	let mut t = Test::new(sql).await?;
	//
	t.skip_ok(3)?;
	t.expect_val(
		"{
			events: {},
			fields: { test: 'DEFINE FIELD test ON user PERMISSIONS FULL' },
			tables: {},
			indexes: {},
			lives: {},
		}",
	)?;
	//
	Ok(())
}

#[tokio::test]
async fn define_statement_field_type() -> Result<(), Error> {
	let sql = "
		DEFINE FIELD test ON user TYPE string;
		REMOVE FIELD test ON user;
		DEFINE FIELD test ON TABLE user TYPE string;
		INFO FOR TABLE user;
	";
	let mut t = Test::new(sql).await?;
	//
	t.skip_ok(3)?;
	t.expect_val(
		"{
			events: {},
			fields: { test: 'DEFINE FIELD test ON user TYPE string PERMISSIONS FULL' },
			tables: {},
			indexes: {},
			lives: {},
		}",
	)?;
	//
	Ok(())
}

#[tokio::test]
async fn define_statement_field_value() -> Result<(), Error> {
	let sql = "
		DEFINE FIELD test ON user VALUE $value OR 'GBR';
		REMOVE FIELD test ON user;
		DEFINE FIELD test ON TABLE user VALUE $value OR 'GBR';
		INFO FOR TABLE user;
	";
	let mut t = Test::new(sql).await?;
	//
	t.skip_ok(3)?;
	t.expect_val(
		r#"{
			events: {},
			fields: { test: "DEFINE FIELD test ON user VALUE $value OR 'GBR' PERMISSIONS FULL" },
			tables: {},
			indexes: {},
			lives: {},
		}"#,
	)?;
	//
	Ok(())
}

#[tokio::test]
async fn define_statement_field_assert() -> Result<(), Error> {
	let sql = "
		DEFINE FIELD test ON user ASSERT $value != NONE AND $value = /[A-Z]{3}/;
		REMOVE FIELD test ON user;
		DEFINE FIELD test ON TABLE user ASSERT $value != NONE AND $value = /[A-Z]{3}/;
		INFO FOR TABLE user;
	";
	let mut t = Test::new(sql).await?;
	//
	t.skip_ok(3)?;
	t.expect_val(
		"{
			events: {},
			fields: { test: 'DEFINE FIELD test ON user ASSERT $value != NONE AND $value = /[A-Z]{3}/ PERMISSIONS FULL' },
			tables: {},
			indexes: {},
			lives: {},
		}",
	)?;
	//
	Ok(())
}

#[tokio::test]
async fn define_statement_field_type_value_assert() -> Result<(), Error> {
	let sql = "
		DEFINE FIELD test ON user TYPE string VALUE $value OR 'GBR' ASSERT $value != NONE AND $value = /[A-Z]{3}/;
		REMOVE FIELD test ON user;
		DEFINE FIELD test ON TABLE user TYPE string VALUE $value OR 'GBR' ASSERT $value != NONE AND $value = /[A-Z]{3}/;
		INFO FOR TABLE user;
	";
	let mut t = Test::new(sql).await?;
	//
	t.skip_ok(3)?;
	t.expect_val(
		r#"{
			events: {},
			fields: { test: "DEFINE FIELD test ON user TYPE string VALUE $value OR 'GBR' ASSERT $value != NONE AND $value = /[A-Z]{3}/ PERMISSIONS FULL" },
			tables: {},
			indexes: {},
			lives: {},
		}"#,
	)?;
	//
	Ok(())
}

#[tokio::test]
async fn define_field_with_recursive_types() -> Result<(), Error> {
	let sql = "
		DEFINE TABLE bar;
		// defining a type for the parent type should overwrite permissions for the child.
		DEFINE FIELD foo.*.* ON bar TYPE number PERMISSIONS FOR UPDATE NONE;
		// this should recursively define types for foo, foo.*, and foo.*.*
		DEFINE FIELD foo ON bar TYPE array<float | array<bool>> | set<number>;
		INFO FOR TABLE bar;
	";
	let dbs = new_ds().await?;
	let ses = Session::owner().with_ns("test").with_db("test");
	let res = &mut dbs.execute(sql, &ses, None).await?;
	assert_eq!(res.len(), 4);
	res.remove(0).result.unwrap();
	res.remove(0).result.unwrap();
	res.remove(0).result.unwrap();

	let tmp = res.remove(0).result?;
	let val = Value::parse(
		r#"{
			events: {},
			fields: {
				"foo": "DEFINE FIELD foo ON bar TYPE array<float | array<bool>> | set<number> PERMISSIONS FULL",
				"foo[*]": "DEFINE FIELD foo[*] ON bar TYPE float | array<bool> | number PERMISSIONS FULL",
				"foo[*][*]": "DEFINE FIELD foo[*][*] ON bar TYPE bool PERMISSIONS FOR select, create, delete FULL, FOR update NONE"
			},
			indexes: {},
			lives: {},
			tables: {}
		}"#,
	);
	assert_eq!(tmp, val);
	Ok(())
}

#[tokio::test]
async fn define_statement_index_single_simple() -> Result<(), Error> {
	let sql = "
		CREATE user:1 SET age = 23;
		CREATE user:2 SET age = 10;
		DEFINE INDEX test ON user FIELDS age;
		REMOVE INDEX test ON user;
		DEFINE INDEX test ON user COLUMNS age;
		INFO FOR TABLE user;
		UPSERT user:1 SET age = 24;
		UPSERT user:2 SET age = 11;
	";
	let mut t = Test::new(sql).await?;
	t.skip_ok(5)?;
	t.expect_val(
		"{
			events: {},
			fields: {},
			tables: {},
			indexes: { test: 'DEFINE INDEX test ON user FIELDS age' },
			lives: {},
		}",
	)?;
	t.expect_vals(&["[{ id: user:1, age: 24 }]", "[{ id: user:2, age: 11 }]"])?;
	Ok(())
}

#[tokio::test]
async fn define_statement_index_single() -> Result<(), Error> {
	let sql = "
		DEFINE INDEX test ON user FIELDS email;
		REMOVE INDEX test ON user;
		DEFINE INDEX test ON user COLUMNS email;
		INFO FOR TABLE user;
		CREATE user:1 SET email = 'test@surrealdb.com';
		CREATE user:2 SET email = 'test@surrealdb.com';
	";
	let mut t = Test::new(sql).await?;
	t.skip_ok(3)?;
	t.expect_val(
		"{
			events: {},
			fields: {},
			tables: {},
			indexes: { test: 'DEFINE INDEX test ON user FIELDS email' },
			lives: {},
		}",
	)?;
	t.expect_vals(&[
		"[{ id: user:1, email: 'test@surrealdb.com' }]",
		"[{ id: user:2, email: 'test@surrealdb.com' }]",
	])?;
	Ok(())
}

#[tokio::test]
async fn define_statement_index_multiple() -> Result<(), Error> {
	let sql = "
		DEFINE INDEX test ON user FIELDS account, email;
		REMOVE INDEX test ON user;
		DEFINE INDEX test ON user COLUMNS account, email;
		INFO FOR TABLE user;
		CREATE user:1 SET account = 'apple', email = 'test@surrealdb.com';
		CREATE user:2 SET account = 'tesla', email = 'test@surrealdb.com';
		CREATE user:3 SET account = 'apple', email = 'test@surrealdb.com';
		CREATE user:4 SET account = 'tesla', email = 'test@surrealdb.com';
	";
	let mut t = Test::new(sql).await?;
	t.skip_ok(3)?;
	t.expect_val(
		"{
			events: {},
			fields: {},
			tables: {},
			indexes: { test: 'DEFINE INDEX test ON user FIELDS account, email' },
			lives: {},
		}",
	)?;
	t.expect_vals(&[
		"[{ id: user:1, account: 'apple', email: 'test@surrealdb.com' }]",
		"[{ id: user:2, account: 'tesla', email: 'test@surrealdb.com' }]",
		"[{ id: user:3, account: 'apple', email: 'test@surrealdb.com' }]",
		"[{ id: user:4, account: 'tesla', email: 'test@surrealdb.com' }]",
	])?;
	Ok(())
}

#[tokio::test]
async fn define_statement_index_single_unique() -> Result<(), Error> {
	let sql = "
		DEFINE INDEX test ON user FIELDS email UNIQUE;
		REMOVE INDEX test ON user;
		DEFINE INDEX test ON user COLUMNS email UNIQUE;
		INFO FOR TABLE user;
		CREATE user:1 SET email = 'test@surrealdb.com';
		CREATE user:2 SET email = 'test@surrealdb.com';
		DELETE user:1;
		CREATE user:2 SET email = 'test@surrealdb.com';
	";
	let mut t = Test::new(sql).await?;
	t.skip_ok(3)?;
	t.expect_val(
		"{
			events: {},
			fields: {},
			tables: {},
			indexes: { test: 'DEFINE INDEX test ON user FIELDS email UNIQUE' },
			lives: {},
		}",
	)?;
	t.expect_val("[{ id: user:1, email: 'test@surrealdb.com' }]")?;
	t.expect_error(
		r#"Database index `test` already contains 'test@surrealdb.com', with record `user:1`"#,
	)?;
	t.skip_ok(1)?;
	t.expect_val("[{ id: user:2, email: 'test@surrealdb.com' }]")?;
	Ok(())
}

#[tokio::test]
async fn define_statement_index_multiple_unique() -> Result<(), Error> {
	let sql = "
		DEFINE INDEX test ON user FIELDS account, email UNIQUE;
		DEFINE INDEX test ON user COLUMNS account, email UNIQUE;
		DEFINE INDEX IF NOT EXISTS test ON user COLUMNS account, email UNIQUE;
		REMOVE INDEX test ON user;
		DEFINE INDEX IF NOT EXISTS test ON user COLUMNS account, email UNIQUE;
		INFO FOR TABLE user;
		CREATE user:1 SET account = 'apple', email = 'test@surrealdb.com';
		CREATE user:2 SET account = 'tesla', email = 'test@surrealdb.com';
		CREATE user:3 SET account = 'apple', email = 'test@surrealdb.com';
		CREATE user:4 SET account = 'tesla', email = 'test@surrealdb.com';
		DELETE user:1;
		CREATE user:3 SET account = 'apple', email = 'test@surrealdb.com';
		CREATE user:4 SET account = 'tesla', email = 'test@surrealdb.com';
		DELETE user:2;
		CREATE user:4 SET account = 'tesla', email = 'test@surrealdb.com';
	";
	let mut t = Test::new(sql).await?;
	t.skip_ok(1)?;
	t.expect_error("The index 'test' already exists")?;
	t.expect_val("None")?;
	t.skip_ok(2)?;
	t.expect_val(
		"{
			events: {},
			fields: {},
			tables: {},
			indexes: { test: 'DEFINE INDEX test ON user FIELDS account, email UNIQUE' },
			lives: {},
		}",
	)?;
	t.expect_val("[{ id: user:1, account: 'apple', email: 'test@surrealdb.com' }]")?;
	t.expect_val("[{ id: user:2, account: 'tesla', email: 'test@surrealdb.com' }]")?;
	t.expect_error(
		r#"Database index `test` already contains ['apple', 'test@surrealdb.com'], with record `user:1`"#,
	)?;
	t.expect_error(
		r#"Database index `test` already contains ['tesla', 'test@surrealdb.com'], with record `user:2`"#,
	)?;
	t.skip_ok(1)?;
	t.expect_val("[{ id: user:3, account: 'apple', email: 'test@surrealdb.com' }]")?;
	t.expect_error(
		r#"Database index `test` already contains ['tesla', 'test@surrealdb.com'], with record `user:2`"#,
	)?;
	t.skip_ok(1)?;
	t.expect_val("[{ id: user:4, account: 'tesla', email: 'test@surrealdb.com' }]")?;
	Ok(())
}

#[tokio::test]
async fn define_statement_index_single_unique_existing() -> Result<(), Error> {
	let sql = "
		CREATE user:1 SET email = 'info@surrealdb.com';
		CREATE user:2 SET email = 'test@surrealdb.com';
		CREATE user:3 SET email = 'test@surrealdb.com';
		DEFINE INDEX test ON user FIELDS email UNIQUE;
		DEFINE INDEX test ON user COLUMNS email UNIQUE;
		INFO FOR TABLE user;
	";
	let dbs = new_ds().await?;
	let ses = Session::owner().with_ns("test").with_db("test");
	let res = &mut dbs.execute(sql, &ses, None).await?;
	assert_eq!(res.len(), 6);
	//
	for _ in 0..3 {
		let tmp = res.remove(0).result;
		assert!(tmp.is_ok());
	}
	//
	let tmp = res.remove(0).result;
	assert!(matches!(
		tmp.err(),
		Some(e) if e.to_string() == r#"Database index `test` already contains 'test@surrealdb.com', with record `user:2`"#
	));
	//
	let tmp = res.remove(0).result;
	assert!(matches!(
		tmp.err(),
		Some(e) if e.to_string() == r#"Database index `test` already contains 'test@surrealdb.com', with record `user:2`"#
	));
	//
	let tmp = res.remove(0).result?;
	let val = Value::parse(
		"{
			events: {},
			fields: {},
			tables: {},
			indexes: {},
			lives: {},
		}",
	);
	assert_eq!(tmp, val);
	//
	Ok(())
}

#[tokio::test]
async fn define_statement_index_multiple_unique_existing() -> Result<(), Error> {
	let sql = "
		CREATE user:1 SET account = 'apple', email = 'test@surrealdb.com';
		CREATE user:2 SET account = 'tesla', email = 'test@surrealdb.com';
		CREATE user:3 SET account = 'apple', email = 'test@surrealdb.com';
		CREATE user:4 SET account = 'tesla', email = 'test@surrealdb.com';
		DEFINE INDEX test ON user FIELDS account, email UNIQUE;
		DEFINE INDEX test ON user COLUMNS account, email UNIQUE;
		INFO FOR TABLE user;
	";
	let mut t = Test::new(sql).await?;
	t.skip_ok(4)?;
	t.expect_error(
		r#"Database index `test` already contains ['apple', 'test@surrealdb.com'], with record `user:1`"#,
	)?;
	t.expect_error(
		r#"Database index `test` already contains ['apple', 'test@surrealdb.com'], with record `user:1`"#,
	)?;
	t.expect_val(
		"{
			events: {},
			fields: {},
			tables: {},
			indexes: {},
			lives: {},
		}",
	)?;
	Ok(())
}

#[tokio::test]
async fn define_statement_index_single_unique_embedded_multiple() -> Result<(), Error> {
	let sql = "
		DEFINE INDEX test ON user FIELDS tags UNIQUE;
		REMOVE INDEX test ON user;
		DEFINE INDEX test ON user COLUMNS tags UNIQUE;
		INFO FOR TABLE user;
		CREATE user:1 SET tags = ['one', 'two'];
		CREATE user:2 SET tags = ['two', 'three'];
	";
	let mut t = Test::new(sql).await?;
	t.skip_ok(3)?;
	t.expect_val(
		"{
			events: {},
			fields: {},
			tables: {},
			indexes: { test: 'DEFINE INDEX test ON user FIELDS tags UNIQUE' },
			lives: {},
		}",
	)?;
	t.expect_val("[{ id: user:1, tags: ['one', 'two'] }]")?;
	t.expect_error("Database index `test` already contains 'two', with record `user:1`")?;
	Ok(())
}

#[tokio::test]
async fn define_statement_index_multiple_unique_embedded_multiple() -> Result<(), Error> {
	let sql = "
		DEFINE INDEX test ON user FIELDS account, tags UNIQUE;
		REMOVE INDEX test ON user;
		DEFINE INDEX test ON user COLUMNS account, tags UNIQUE;
		INFO FOR TABLE user;
		CREATE user:1 SET account = 'apple', tags = ['one', 'two'];
		CREATE user:2 SET account = 'tesla', tags = ['one', 'two'];
		CREATE user:3 SET account = 'apple', tags = ['two', 'three'];
		CREATE user:4 SET account = 'tesla', tags = ['two', 'three'];
	";
	let mut t = Test::new(sql).await?;
	t.skip_ok(3)?;
	t.expect_val(
		"{
			events: {},
			fields: {},
			tables: {},
			indexes: { test: 'DEFINE INDEX test ON user FIELDS account, tags UNIQUE' },
			lives: {},
		}",
	)?;
	t.expect_val("[{ id: user:1, account: 'apple', tags: ['one', 'two'] }]")?;
	t.expect_val("[{ id: user:2, account: 'tesla', tags: ['one', 'two'] }]")?;
	t.expect_error(
		"Database index `test` already contains ['apple', 'two'], with record `user:1`",
	)?;
	t.expect_error(
		"Database index `test` already contains ['tesla', 'two'], with record `user:2`",
	)?;
	Ok(())
}

#[tokio::test]
async fn define_statement_index_multiple_hnsw() -> Result<(), Error> {
	let sql = "
		CREATE pts:3 SET point = [8,9,10,11];
		DEFINE INDEX IF NOT EXISTS hnsw_pts ON pts FIELDS point HNSW DIMENSION 4 DIST EUCLIDEAN TYPE F32 EFC 500 M 12;
		DEFINE INDEX hnsw_pts ON pts FIELDS point HNSW DIMENSION 4 DIST EUCLIDEAN TYPE F32 EFC 500 M 12;
		DEFINE INDEX IF NOT EXISTS hnsw_pts ON pts FIELDS point HNSW DIMENSION 4 DIST EUCLIDEAN TYPE F32 EFC 500 M 12;
		REMOVE INDEX hnsw_pts ON pts;
		DEFINE INDEX hnsw_pts ON pts FIELDS point HNSW DIMENSION 4 DIST EUCLIDEAN TYPE F32 EFC 500 M 12;
		INFO FOR TABLE pts;
	";
	let mut t = Test::new(sql).await?;
	t.skip_ok(2)?;
	t.expect_error("The index 'hnsw_pts' already exists")?;
	t.expect_val("None")?;
	t.skip_ok(2)?;
	t.expect_val(
		"{
			events: {},
			fields: {},
			tables: {},
			indexes: {
				hnsw_pts: 'DEFINE INDEX hnsw_pts ON pts FIELDS point HNSW DIMENSION 4 DIST EUCLIDEAN TYPE F32 EFC 500 M 12 M0 24 LM 0.40242960438184466f'
			},
			lives: {},
		}",
	)?;
	Ok(())
}

#[tokio::test]
async fn define_statement_index_on_schemafull_without_permission() -> Result<(), Error> {
	let sql = "
		DEFINE TABLE test SCHEMAFULL PERMISSIONS NONE;
		DEFINE INDEX idx ON test FIELDS foo;
	";
	let dbs = new_ds().await?;
	let ses = Session::owner().with_ns("test").with_db("test");
	let res = &mut dbs.execute(sql, &ses, None).await?;
	assert_eq!(res.len(), 2);
	//
	skip_ok(res, 1)?;
	//
	let tmp = res.remove(0).result;
	let s = format!("{:?}", tmp);
	assert!(
		tmp.is_err_and(|e| {
			if let Error::FdNotFound {
				value,
			} = e
			{
				assert_eq!(value, "foo", "Wrong field: {value}");
				true
			} else {
				false
			}
		}),
		"Expected error, but got: {:?}",
		s
	);
	Ok(())
}

#[tokio::test]
async fn define_statement_analyzer() -> Result<(), Error> {
	let sql = r#"
		DEFINE ANALYZER english TOKENIZERS blank,class FILTERS lowercase,snowball(english);
		DEFINE ANALYZER autocomplete FILTERS lowercase,edgengram(2,10);
        DEFINE FUNCTION fn::stripHtml($html: string) {
            RETURN string::replace($html, /<[^>]*>/, "");
        };
        DEFINE ANALYZER htmlAnalyzer FUNCTION fn::stripHtml TOKENIZERS blank,class;
		INFO FOR DB;
	"#;
	let dbs = new_ds().await?;
	let ses = Session::owner().with_ns("test").with_db("test");
	let res = &mut dbs.execute(sql, &ses, None).await?;
	assert_eq!(res.len(), 5);
	//
	for _ in 0..4 {
		let tmp = res.remove(0).result;
		assert!(tmp.is_ok());
	}
	//
	let tmp = res.remove(0).result?;
	let val = Value::parse(
		r#"{
			accesses: {},
			analyzers: {
				autocomplete: 'DEFINE ANALYZER autocomplete FILTERS LOWERCASE,EDGENGRAM(2,10)',
				english: 'DEFINE ANALYZER english TOKENIZERS BLANK,CLASS FILTERS LOWERCASE,SNOWBALL(ENGLISH)',
				htmlAnalyzer: 'DEFINE ANALYZER htmlAnalyzer FUNCTION fn::stripHtml TOKENIZERS BLANK,CLASS'
			},
			functions: {
				stripHtml: "DEFINE FUNCTION fn::stripHtml($html: string) { RETURN string::replace($html, /<[^>]*>/, ''); } PERMISSIONS FULL"
			},
			models: {},
			params: {},
			tables: {},
			users: {},
		}"#,
	);
	assert_eq!(format!("{:#}", tmp), format!("{:#}", val));
	Ok(())
}

#[tokio::test]
async fn define_statement_search_index() -> Result<(), Error> {
	let sql = r#"
		CREATE blog:1 SET title = 'Understanding SurrealQL and how it is different from PostgreSQL';
		CREATE blog:3 SET title = 'This blog is going to be deleted';
		DEFINE ANALYZER simple TOKENIZERS blank,class FILTERS lowercase;
		DEFINE INDEX blog_title ON blog FIELDS title SEARCH ANALYZER simple BM25(1.2,0.75) HIGHLIGHTS;
		CREATE blog:2 SET title = 'Behind the scenes of the exciting beta 9 release';
		DELETE blog:3;
		INFO FOR TABLE blog;
		ANALYZE INDEX blog_title ON blog;
	"#;

	let dbs = new_ds().await?;
	let ses = Session::owner().with_ns("test").with_db("test");
	let res = &mut dbs.execute(sql, &ses, None).await?;
	assert_eq!(res.len(), 8);
	//
	for i in 0..6 {
		let tmp = res.remove(0).result;
		assert!(tmp.is_ok(), "{}", i);
	}

	let tmp = res.remove(0).result?;
	let val = Value::parse(
		"{
			events: {},
			fields: {},
			tables: {},
			indexes: { blog_title: 'DEFINE INDEX blog_title ON blog FIELDS title \
			SEARCH ANALYZER simple BM25(1.2,0.75) \
			DOC_IDS_ORDER 100 DOC_LENGTHS_ORDER 100 POSTINGS_ORDER 100 TERMS_ORDER 100 \
			DOC_IDS_CACHE 100 DOC_LENGTHS_CACHE 100 POSTINGS_CACHE 100 TERMS_CACHE 100 HIGHLIGHTS' },
			lives: {},
		}",
	);
	assert_eq!(format!("{:#}", tmp), format!("{:#}", val));

	let tmp = res.remove(0).result?;

	check_path(&tmp, &["doc_ids", "keys_count"], |v| assert_eq!(v, Value::from(2)));
	check_path(&tmp, &["doc_ids", "max_depth"], |v| assert_eq!(v, Value::from(1)));
	check_path(&tmp, &["doc_ids", "nodes_count"], |v| assert_eq!(v, Value::from(1)));
	check_path(&tmp, &["doc_ids", "total_size"], |v| assert_eq!(v, Value::from(63)));

	check_path(&tmp, &["doc_lengths", "keys_count"], |v| assert_eq!(v, Value::from(2)));
	check_path(&tmp, &["doc_lengths", "max_depth"], |v| assert_eq!(v, Value::from(1)));
	check_path(&tmp, &["doc_lengths", "nodes_count"], |v| assert_eq!(v, Value::from(1)));
	check_path(&tmp, &["doc_lengths", "total_size"], |v| assert_eq!(v, Value::from(56)));

	check_path(&tmp, &["postings", "keys_count"], |v| assert_eq!(v, Value::from(17)));
	check_path(&tmp, &["postings", "max_depth"], |v| assert_eq!(v, Value::from(1)));
	check_path(&tmp, &["postings", "nodes_count"], |v| assert_eq!(v, Value::from(1)));
	check_path(&tmp, &["postings", "total_size"], |v| assert!(v > Value::from(150)));

	check_path(&tmp, &["terms", "keys_count"], |v| assert_eq!(v, Value::from(17)));
	check_path(&tmp, &["terms", "max_depth"], |v| assert_eq!(v, Value::from(1)));
	check_path(&tmp, &["terms", "nodes_count"], |v| assert_eq!(v, Value::from(1)));
	check_path(&tmp, &["terms", "total_size"], |v| assert!(v.gt(&Value::from(150))));

	Ok(())
}

#[tokio::test]
async fn define_statement_user_root() -> Result<(), Error> {
	let sql = "
		DEFINE USER test ON ROOT PASSWORD 'test';

		INFO FOR ROOT;
	";
	let dbs = new_ds().await?;
	let ses = Session::owner();
	let res = &mut dbs.execute(sql, &ses, None).await?;

	assert_eq!(res.len(), 2);
	//
	let tmp = res.remove(0).result;

	assert!(tmp.is_ok());
	//
	let tmp = res.remove(0).result?;
	let define_str = tmp.pick(&["users".into(), "test".into()]).to_string();

	assert!(define_str
		.strip_prefix('\"')
		.unwrap()
		.starts_with("DEFINE USER test ON ROOT PASSHASH '$argon2id$"));
	Ok(())
}

#[tokio::test]
async fn define_statement_user_ns() -> Result<(), Error> {
	let dbs = new_ds().await?;
	let ses = Session::owner();

	// Create a NS user and retrieve it.
	let sql = "
		USE NS ns;
		DEFINE USER test ON NS PASSWORD 'test';

		INFO FOR USER test;
		INFO FOR USER test ON NS;
		INFO FOR USER test ON NAMESPACE;
		INFO FOR USER test ON ROOT;
	";
	let res = &mut dbs.execute(sql, &ses, None).await?;

	assert!(res[1].result.is_ok());
	assert!(res[2].result.is_ok());
	assert!(res[3].result.is_ok());
	assert!(res[4].result.is_ok());
	assert_eq!(
		res[5].result.as_ref().unwrap_err().to_string(),
		"The root user 'test' does not exist"
	); // User doesn't exist at the NS level

	assert!(res[2]
		.result
		.as_ref()
		.unwrap()
		.to_string()
		.starts_with("\"DEFINE USER test ON NAMESPACE PASSHASH '$argon2id$"));
	assert!(res[3]
		.result
		.as_ref()
		.unwrap()
		.to_string()
		.starts_with("\"DEFINE USER test ON NAMESPACE PASSHASH '$argon2id$"));
	assert!(res[4]
		.result
		.as_ref()
		.unwrap()
		.to_string()
		.starts_with("\"DEFINE USER test ON NAMESPACE PASSHASH '$argon2id$"));

	// If it tries to create a NS user without specifying a NS, it should fail
	let sql = "
		DEFINE USER test ON NS PASSWORD 'test';
	";
	let res = &mut dbs.execute(sql, &ses, None).await?;

	assert!(res.remove(0).result.is_err());

	Ok(())
}

#[tokio::test]
async fn define_statement_user_db() -> Result<(), Error> {
	let dbs = new_ds().await?;
	let ses = Session::owner();

	// Create a NS user and retrieve it.
	let sql = "
		USE NS ns;
		USE DB db;
		DEFINE USER test ON DB PASSWORD 'test';

		INFO FOR USER test;
		INFO FOR USER test ON DB;
		INFO FOR USER test ON DATABASE;
		INFO FOR USER test ON NS;
	";
	let res = &mut dbs.execute(sql, &ses, None).await?;

	assert!(res[2].result.is_ok());
	assert!(res[3].result.is_ok());
	assert!(res[4].result.is_ok());
	assert!(res[5].result.is_ok());
	assert_eq!(
		res[6].result.as_ref().unwrap_err().to_string(),
		"The user 'test' does not exist in the namespace 'ns'"
	); // User doesn't exist at the NS level

	assert!(res[3]
		.result
		.as_ref()
		.unwrap()
		.to_string()
		.starts_with("\"DEFINE USER test ON DATABASE PASSHASH '$argon2id$"));
	assert!(res[4]
		.result
		.as_ref()
		.unwrap()
		.to_string()
		.starts_with("\"DEFINE USER test ON DATABASE PASSHASH '$argon2id$"));
	assert!(res[5]
		.result
		.as_ref()
		.unwrap()
		.to_string()
		.starts_with("\"DEFINE USER test ON DATABASE PASSHASH '$argon2id$"));

	// If it tries to create a NS user without specifying a NS, it should fail
	let sql = "
		DEFINE USER test ON DB PASSWORD 'test';
	";
	let res = &mut dbs.execute(sql, &ses, None).await?;

	assert!(res.remove(0).result.is_err());

	Ok(())
}

fn check_path<F>(val: &Value, path: &[&str], check: F)
where
	F: Fn(Value),
{
	let part: Vec<Part> = path.iter().map(|p| Part::from(*p)).collect();
	let res = val.walk(&part);
	for (i, v) in res {
		let mut idiom = Idiom::default();
		idiom.0.clone_from(&part);
		assert_eq!(idiom, i);
		check(v);
	}
}

//
// Permissions
//

#[tokio::test]
async fn permissions_checks_define_ns() {
	let scenario = HashMap::from([
		("prepare", ""),
		("test", "DEFINE NAMESPACE NS"),
		("check", "INFO FOR ROOT"),
	]);

	// Define the expected results for the check statement when the test statement succeeded and when it failed
	let check_results = [
<<<<<<< HEAD
		vec!["{ namespaces: { NS: 'DEFINE NAMESPACE NS' }, nodes: {  }, users: {  } }"],
		vec!["{ namespaces: {  }, nodes: {  }, users: {  } }"],
=======
		vec!["{ accesses: {  }, namespaces: { NS: 'DEFINE NAMESPACE NS' }, users: {  } }"],
		vec!["{ accesses: {  }, namespaces: {  }, users: {  } }"],
>>>>>>> 29b0df60
	];

	let test_cases = [
		// Root level
		((().into(), Role::Owner), ("NS", "DB"), true),
		((().into(), Role::Editor), ("NS", "DB"), true),
		((().into(), Role::Viewer), ("NS", "DB"), false),
		// Namespace level
		((("NS",).into(), Role::Owner), ("NS", "DB"), false),
		((("NS",).into(), Role::Owner), ("OTHER_NS", "DB"), false),
		((("NS",).into(), Role::Editor), ("NS", "DB"), false),
		((("NS",).into(), Role::Editor), ("OTHER_NS", "DB"), false),
		((("NS",).into(), Role::Viewer), ("NS", "DB"), false),
		((("NS",).into(), Role::Viewer), ("OTHER_NS", "DB"), false),
		// Database level
		((("NS", "DB").into(), Role::Owner), ("NS", "DB"), false),
		((("NS", "DB").into(), Role::Owner), ("NS", "OTHER_DB"), false),
		((("NS", "DB").into(), Role::Owner), ("OTHER_NS", "DB"), false),
		((("NS", "DB").into(), Role::Editor), ("NS", "DB"), false),
		((("NS", "DB").into(), Role::Editor), ("NS", "OTHER_DB"), false),
		((("NS", "DB").into(), Role::Editor), ("OTHER_NS", "DB"), false),
		((("NS", "DB").into(), Role::Viewer), ("NS", "DB"), false),
		((("NS", "DB").into(), Role::Viewer), ("NS", "OTHER_DB"), false),
		((("NS", "DB").into(), Role::Viewer), ("OTHER_NS", "DB"), false),
	];

	let res = iam_check_cases(test_cases.iter(), &scenario, check_results).await;
	assert!(res.is_ok(), "{}", res.unwrap_err());
}

#[tokio::test]
async fn permissions_checks_define_db() {
	let scenario =
		HashMap::from([("prepare", ""), ("test", "DEFINE DATABASE DB"), ("check", "INFO FOR NS")]);

	// Define the expected results for the check statement when the test statement succeeded and when it failed
	let check_results = [
		vec!["{ accesses: {  }, databases: { DB: 'DEFINE DATABASE DB' }, users: {  } }"],
		vec!["{ accesses: {  }, databases: {  }, users: {  } }"],
	];

	let test_cases = [
		// Root level
		((().into(), Role::Owner), ("NS", "DB"), true),
		((().into(), Role::Editor), ("NS", "DB"), true),
		((().into(), Role::Viewer), ("NS", "DB"), false),
		// Namespace level
		((("NS",).into(), Role::Owner), ("NS", "DB"), true),
		((("NS",).into(), Role::Owner), ("OTHER_NS", "DB"), false),
		((("NS",).into(), Role::Editor), ("NS", "DB"), true),
		((("NS",).into(), Role::Editor), ("OTHER_NS", "DB"), false),
		((("NS",).into(), Role::Viewer), ("NS", "DB"), false),
		((("NS",).into(), Role::Viewer), ("OTHER_NS", "DB"), false),
		// Database level
		((("NS", "DB").into(), Role::Owner), ("NS", "DB"), false),
		((("NS", "DB").into(), Role::Owner), ("NS", "OTHER_DB"), false),
		((("NS", "DB").into(), Role::Owner), ("OTHER_NS", "DB"), false),
		((("NS", "DB").into(), Role::Editor), ("NS", "DB"), false),
		((("NS", "DB").into(), Role::Editor), ("NS", "OTHER_DB"), false),
		((("NS", "DB").into(), Role::Editor), ("OTHER_NS", "DB"), false),
		((("NS", "DB").into(), Role::Viewer), ("NS", "DB"), false),
		((("NS", "DB").into(), Role::Viewer), ("NS", "OTHER_DB"), false),
		((("NS", "DB").into(), Role::Viewer), ("OTHER_NS", "DB"), false),
	];

	let res = iam_check_cases(test_cases.iter(), &scenario, check_results).await;
	assert!(res.is_ok(), "{}", res.unwrap_err());
}

#[tokio::test]
async fn permissions_checks_define_function() {
	let scenario = HashMap::from([
		("prepare", ""),
		("test", "DEFINE FUNCTION fn::greet() {RETURN \"Hello\";}"),
		("check", "INFO FOR DB"),
	]);

	// Define the expected results for the check statement when the test statement succeeded and when it failed
	let check_results = [
        vec!["{ accesses: {  }, analyzers: {  }, functions: { greet: \"DEFINE FUNCTION fn::greet() { RETURN 'Hello'; } PERMISSIONS FULL\" }, models: {  }, params: {  }, tables: {  }, users: {  } }"],
		vec!["{ accesses: {  }, analyzers: {  }, functions: {  }, models: {  }, params: {  }, tables: {  }, users: {  } }"]
    ];

	let test_cases = [
		// Root level
		((().into(), Role::Owner), ("NS", "DB"), true),
		((().into(), Role::Editor), ("NS", "DB"), true),
		((().into(), Role::Viewer), ("NS", "DB"), false),
		// Namespace level
		((("NS",).into(), Role::Owner), ("NS", "DB"), true),
		((("NS",).into(), Role::Owner), ("OTHER_NS", "DB"), false),
		((("NS",).into(), Role::Editor), ("NS", "DB"), true),
		((("NS",).into(), Role::Editor), ("OTHER_NS", "DB"), false),
		((("NS",).into(), Role::Viewer), ("NS", "DB"), false),
		((("NS",).into(), Role::Viewer), ("OTHER_NS", "DB"), false),
		// Database level
		((("NS", "DB").into(), Role::Owner), ("NS", "DB"), true),
		((("NS", "DB").into(), Role::Owner), ("NS", "OTHER_DB"), false),
		((("NS", "DB").into(), Role::Owner), ("OTHER_NS", "DB"), false),
		((("NS", "DB").into(), Role::Editor), ("NS", "DB"), true),
		((("NS", "DB").into(), Role::Editor), ("NS", "OTHER_DB"), false),
		((("NS", "DB").into(), Role::Editor), ("OTHER_NS", "DB"), false),
		((("NS", "DB").into(), Role::Viewer), ("NS", "DB"), false),
		((("NS", "DB").into(), Role::Viewer), ("NS", "OTHER_DB"), false),
		((("NS", "DB").into(), Role::Viewer), ("OTHER_NS", "DB"), false),
	];

	let res = iam_check_cases(test_cases.iter(), &scenario, check_results).await;
	assert!(res.is_ok(), "{}", res.unwrap_err());
}

#[tokio::test]
async fn permissions_checks_define_analyzer() {
	let scenario = HashMap::from([
		("prepare", ""),
		("test", "DEFINE ANALYZER analyzer TOKENIZERS BLANK"),
		("check", "INFO FOR DB"),
	]);

	// Define the expected results for the check statement when the test statement succeeded and when it failed
	let check_results = [
        vec!["{ accesses: {  }, analyzers: { analyzer: 'DEFINE ANALYZER analyzer TOKENIZERS BLANK' }, functions: {  }, models: {  }, params: {  }, tables: {  }, users: {  } }"],
		vec!["{ accesses: {  }, analyzers: {  }, functions: {  }, models: {  }, params: {  }, tables: {  }, users: {  } }"]
    ];

	let test_cases = [
		// Root level
		((().into(), Role::Owner), ("NS", "DB"), true),
		((().into(), Role::Editor), ("NS", "DB"), true),
		((().into(), Role::Viewer), ("NS", "DB"), false),
		// Namespace level
		((("NS",).into(), Role::Owner), ("NS", "DB"), true),
		((("NS",).into(), Role::Owner), ("OTHER_NS", "DB"), false),
		((("NS",).into(), Role::Editor), ("NS", "DB"), true),
		((("NS",).into(), Role::Editor), ("OTHER_NS", "DB"), false),
		((("NS",).into(), Role::Viewer), ("NS", "DB"), false),
		((("NS",).into(), Role::Viewer), ("OTHER_NS", "DB"), false),
		// Database level
		((("NS", "DB").into(), Role::Owner), ("NS", "DB"), true),
		((("NS", "DB").into(), Role::Owner), ("NS", "OTHER_DB"), false),
		((("NS", "DB").into(), Role::Owner), ("OTHER_NS", "DB"), false),
		((("NS", "DB").into(), Role::Editor), ("NS", "DB"), true),
		((("NS", "DB").into(), Role::Editor), ("NS", "OTHER_DB"), false),
		((("NS", "DB").into(), Role::Editor), ("OTHER_NS", "DB"), false),
		((("NS", "DB").into(), Role::Viewer), ("NS", "DB"), false),
		((("NS", "DB").into(), Role::Viewer), ("NS", "OTHER_DB"), false),
		((("NS", "DB").into(), Role::Viewer), ("OTHER_NS", "DB"), false),
	];

	let res = iam_check_cases(test_cases.iter(), &scenario, check_results).await;
	assert!(res.is_ok(), "{}", res.unwrap_err());
}

#[tokio::test]
async fn permissions_checks_define_access_root() {
	let scenario = HashMap::from([
		("prepare", ""),
		("test", "DEFINE ACCESS access ON ROOT TYPE JWT ALGORITHM HS512 KEY 'secret'"),
		("check", "INFO FOR ROOT"),
	]);

	// Define the expected results for the check statement when the test statement succeeded and when it failed
	let check_results = [
        vec!["{ accesses: { access: \"DEFINE ACCESS access ON ROOT TYPE JWT ALGORITHM HS512 KEY '[REDACTED]' WITH ISSUER KEY '[REDACTED]' DURATION FOR TOKEN 1h, FOR SESSION NONE\" }, namespaces: {  }, users: {  } }"],
		vec!["{ accesses: {  }, namespaces: {  }, users: {  } }"]
    ];

	let test_cases = [
		// Root level
		((().into(), Role::Owner), ("NS", "DB"), true),
		((().into(), Role::Editor), ("NS", "DB"), false),
		((().into(), Role::Viewer), ("NS", "DB"), false),
		// Namespace level
		((("NS",).into(), Role::Owner), ("NS", "DB"), false),
		((("NS",).into(), Role::Owner), ("OTHER_NS", "DB"), false),
		((("NS",).into(), Role::Editor), ("NS", "DB"), false),
		((("NS",).into(), Role::Editor), ("OTHER_NS", "DB"), false),
		((("NS",).into(), Role::Viewer), ("NS", "DB"), false),
		((("NS",).into(), Role::Viewer), ("OTHER_NS", "DB"), false),
		// Database level
		((("NS", "DB").into(), Role::Owner), ("NS", "DB"), false),
		((("NS", "DB").into(), Role::Owner), ("NS", "OTHER_DB"), false),
		((("NS", "DB").into(), Role::Owner), ("OTHER_NS", "DB"), false),
		((("NS", "DB").into(), Role::Editor), ("NS", "DB"), false),
		((("NS", "DB").into(), Role::Editor), ("NS", "OTHER_DB"), false),
		((("NS", "DB").into(), Role::Editor), ("OTHER_NS", "DB"), false),
		((("NS", "DB").into(), Role::Viewer), ("NS", "DB"), false),
		((("NS", "DB").into(), Role::Viewer), ("NS", "OTHER_DB"), false),
		((("NS", "DB").into(), Role::Viewer), ("OTHER_NS", "DB"), false),
	];

	let res = iam_check_cases(test_cases.iter(), &scenario, check_results).await;
	assert!(res.is_ok(), "{}", res.unwrap_err());
}

#[tokio::test]
async fn permissions_checks_define_access_ns() {
	let scenario = HashMap::from([
		("prepare", ""),
		("test", "DEFINE ACCESS access ON NS TYPE JWT ALGORITHM HS512 KEY 'secret'"),
		("check", "INFO FOR NS"),
	]);

	// Define the expected results for the check statement when the test statement succeeded and when it failed
	let check_results = [
        vec!["{ accesses: { access: \"DEFINE ACCESS access ON NAMESPACE TYPE JWT ALGORITHM HS512 KEY '[REDACTED]' WITH ISSUER KEY '[REDACTED]' DURATION FOR TOKEN 1h, FOR SESSION NONE\" }, databases: {  }, users: {  } }"],
		vec!["{ accesses: {  }, databases: {  }, users: {  } }"]
    ];

	let test_cases = [
		// Root level
		((().into(), Role::Owner), ("NS", "DB"), true),
		((().into(), Role::Editor), ("NS", "DB"), false),
		((().into(), Role::Viewer), ("NS", "DB"), false),
		// Namespace level
		((("NS",).into(), Role::Owner), ("NS", "DB"), true),
		((("NS",).into(), Role::Owner), ("OTHER_NS", "DB"), false),
		((("NS",).into(), Role::Editor), ("NS", "DB"), false),
		((("NS",).into(), Role::Editor), ("OTHER_NS", "DB"), false),
		((("NS",).into(), Role::Viewer), ("NS", "DB"), false),
		((("NS",).into(), Role::Viewer), ("OTHER_NS", "DB"), false),
		// Database level
		((("NS", "DB").into(), Role::Owner), ("NS", "DB"), false),
		((("NS", "DB").into(), Role::Owner), ("NS", "OTHER_DB"), false),
		((("NS", "DB").into(), Role::Owner), ("OTHER_NS", "DB"), false),
		((("NS", "DB").into(), Role::Editor), ("NS", "DB"), false),
		((("NS", "DB").into(), Role::Editor), ("NS", "OTHER_DB"), false),
		((("NS", "DB").into(), Role::Editor), ("OTHER_NS", "DB"), false),
		((("NS", "DB").into(), Role::Viewer), ("NS", "DB"), false),
		((("NS", "DB").into(), Role::Viewer), ("NS", "OTHER_DB"), false),
		((("NS", "DB").into(), Role::Viewer), ("OTHER_NS", "DB"), false),
	];

	let res = iam_check_cases(test_cases.iter(), &scenario, check_results).await;
	assert!(res.is_ok(), "{}", res.unwrap_err());
}

#[tokio::test]
async fn permissions_checks_define_access_db() {
	let scenario = HashMap::from([
		("prepare", ""),
		("test", "DEFINE ACCESS access ON DB TYPE JWT ALGORITHM HS512 KEY 'secret'"),
		("check", "INFO FOR DB"),
	]);

	// Define the expected results for the check statement when the test statement succeeded and when it failed
	let check_results = [
        vec!["{ accesses: { access: \"DEFINE ACCESS access ON DATABASE TYPE JWT ALGORITHM HS512 KEY '[REDACTED]' WITH ISSUER KEY '[REDACTED]' DURATION FOR TOKEN 1h, FOR SESSION NONE\" }, analyzers: {  }, functions: {  }, models: {  }, params: {  }, tables: {  }, users: {  } }"],
		vec!["{ accesses: {  }, analyzers: {  }, functions: {  }, models: {  }, params: {  }, tables: {  }, users: {  } }"]
    ];

	let test_cases = [
		// Root level
		((().into(), Role::Owner), ("NS", "DB"), true),
		((().into(), Role::Editor), ("NS", "DB"), false),
		((().into(), Role::Viewer), ("NS", "DB"), false),
		// Namespace level
		((("NS",).into(), Role::Owner), ("NS", "DB"), true),
		((("NS",).into(), Role::Owner), ("OTHER_NS", "DB"), false),
		((("NS",).into(), Role::Editor), ("NS", "DB"), false),
		((("NS",).into(), Role::Editor), ("OTHER_NS", "DB"), false),
		((("NS",).into(), Role::Viewer), ("NS", "DB"), false),
		((("NS",).into(), Role::Viewer), ("OTHER_NS", "DB"), false),
		// Database level
		((("NS", "DB").into(), Role::Owner), ("NS", "DB"), true),
		((("NS", "DB").into(), Role::Owner), ("NS", "OTHER_DB"), false),
		((("NS", "DB").into(), Role::Owner), ("OTHER_NS", "DB"), false),
		((("NS", "DB").into(), Role::Editor), ("NS", "DB"), false),
		((("NS", "DB").into(), Role::Editor), ("NS", "OTHER_DB"), false),
		((("NS", "DB").into(), Role::Editor), ("OTHER_NS", "DB"), false),
		((("NS", "DB").into(), Role::Viewer), ("NS", "DB"), false),
		((("NS", "DB").into(), Role::Viewer), ("NS", "OTHER_DB"), false),
		((("NS", "DB").into(), Role::Viewer), ("OTHER_NS", "DB"), false),
	];

	let res = iam_check_cases(test_cases.iter(), &scenario, check_results).await;
	assert!(res.is_ok(), "{}", res.unwrap_err());
}

#[tokio::test]
async fn permissions_checks_define_user_root() {
	let scenario = HashMap::from([
		("prepare", ""),
		("test", "DEFINE USER user ON ROOT PASSHASH 'secret' ROLES VIEWER DURATION FOR TOKEN 15m, FOR SESSION 6h"),
		("check", "INFO FOR ROOT"),
	]);

	// Define the expected results for the check statement when the test statement succeeded and when it failed
	let check_results = [
<<<<<<< HEAD
        vec!["{ namespaces: {  }, nodes: {  }, users: { user: \"DEFINE USER user ON ROOT PASSHASH 'secret' ROLES VIEWER DURATION FOR TOKEN 15m, FOR SESSION 6h\" } }"],
		vec!["{ namespaces: {  }, nodes: {  }, users: {  } }"]
=======
        vec!["{ accesses: {  }, namespaces: {  }, users: { user: \"DEFINE USER user ON ROOT PASSHASH 'secret' ROLES VIEWER DURATION FOR TOKEN 15m, FOR SESSION 6h\" } }"],
		vec!["{ accesses: {  }, namespaces: {  }, users: {  } }"]
>>>>>>> 29b0df60
    ];

	let test_cases = [
		// Root level
		((().into(), Role::Owner), ("NS", "DB"), true),
		((().into(), Role::Editor), ("NS", "DB"), false),
		((().into(), Role::Viewer), ("NS", "DB"), false),
		// Namespace level
		((("NS",).into(), Role::Owner), ("NS", "DB"), false),
		((("NS",).into(), Role::Owner), ("OTHER_NS", "DB"), false),
		((("NS",).into(), Role::Editor), ("NS", "DB"), false),
		((("NS",).into(), Role::Editor), ("OTHER_NS", "DB"), false),
		((("NS",).into(), Role::Viewer), ("NS", "DB"), false),
		((("NS",).into(), Role::Viewer), ("OTHER_NS", "DB"), false),
		// Database level
		((("NS", "DB").into(), Role::Owner), ("NS", "DB"), false),
		((("NS", "DB").into(), Role::Owner), ("NS", "OTHER_DB"), false),
		((("NS", "DB").into(), Role::Owner), ("OTHER_NS", "DB"), false),
		((("NS", "DB").into(), Role::Editor), ("NS", "DB"), false),
		((("NS", "DB").into(), Role::Editor), ("NS", "OTHER_DB"), false),
		((("NS", "DB").into(), Role::Editor), ("OTHER_NS", "DB"), false),
		((("NS", "DB").into(), Role::Viewer), ("NS", "DB"), false),
		((("NS", "DB").into(), Role::Viewer), ("NS", "OTHER_DB"), false),
		((("NS", "DB").into(), Role::Viewer), ("OTHER_NS", "DB"), false),
	];

	let res = iam_check_cases(test_cases.iter(), &scenario, check_results).await;
	assert!(res.is_ok(), "{}", res.unwrap_err());
}

#[tokio::test]
async fn permissions_checks_define_user_ns() {
	let scenario = HashMap::from([
		("prepare", ""),
		("test", "DEFINE USER user ON NS PASSHASH 'secret' ROLES VIEWER DURATION FOR TOKEN 15m, FOR SESSION 6h"),
		("check", "INFO FOR NS"),
	]);

	// Define the expected results for the check statement when the test statement succeeded and when it failed
	let check_results = [
        vec!["{ accesses: {  }, databases: {  }, users: { user: \"DEFINE USER user ON NAMESPACE PASSHASH 'secret' ROLES VIEWER DURATION FOR TOKEN 15m, FOR SESSION 6h\" } }"],
		vec!["{ accesses: {  }, databases: {  }, users: {  } }"]
    ];

	let test_cases = [
		// Root level
		((().into(), Role::Owner), ("NS", "DB"), true),
		((().into(), Role::Editor), ("NS", "DB"), false),
		((().into(), Role::Viewer), ("NS", "DB"), false),
		// Namespace level
		((("NS",).into(), Role::Owner), ("NS", "DB"), true),
		((("NS",).into(), Role::Owner), ("OTHER_NS", "DB"), false),
		((("NS",).into(), Role::Editor), ("NS", "DB"), false),
		((("NS",).into(), Role::Editor), ("OTHER_NS", "DB"), false),
		((("NS",).into(), Role::Viewer), ("NS", "DB"), false),
		((("NS",).into(), Role::Viewer), ("OTHER_NS", "DB"), false),
		// Database level
		((("NS", "DB").into(), Role::Owner), ("NS", "DB"), false),
		((("NS", "DB").into(), Role::Owner), ("NS", "OTHER_DB"), false),
		((("NS", "DB").into(), Role::Owner), ("OTHER_NS", "DB"), false),
		((("NS", "DB").into(), Role::Editor), ("NS", "DB"), false),
		((("NS", "DB").into(), Role::Editor), ("NS", "OTHER_DB"), false),
		((("NS", "DB").into(), Role::Editor), ("OTHER_NS", "DB"), false),
		((("NS", "DB").into(), Role::Viewer), ("NS", "DB"), false),
		((("NS", "DB").into(), Role::Viewer), ("NS", "OTHER_DB"), false),
		((("NS", "DB").into(), Role::Viewer), ("OTHER_NS", "DB"), false),
	];

	let res = iam_check_cases(test_cases.iter(), &scenario, check_results).await;
	assert!(res.is_ok(), "{}", res.unwrap_err());
}

#[tokio::test]
async fn permissions_checks_define_user_db() {
	let scenario = HashMap::from([
		("prepare", ""),
		("test", "DEFINE USER user ON DB PASSHASH 'secret' ROLES VIEWER DURATION FOR TOKEN 15m, FOR SESSION 6h"),
		("check", "INFO FOR DB"),
	]);

	// Define the expected results for the check statement when the test statement succeeded and when it failed
	let check_results = [
        vec!["{ accesses: {  }, analyzers: {  }, functions: {  }, models: {  }, params: {  }, tables: {  }, users: { user: \"DEFINE USER user ON DATABASE PASSHASH 'secret' ROLES VIEWER DURATION FOR TOKEN 15m, FOR SESSION 6h\" } }"],
		vec!["{ accesses: {  }, analyzers: {  }, functions: {  }, models: {  }, params: {  }, tables: {  }, users: {  } }"]
    ];

	let test_cases = [
		// Root level
		((().into(), Role::Owner), ("NS", "DB"), true),
		((().into(), Role::Editor), ("NS", "DB"), false),
		((().into(), Role::Viewer), ("NS", "DB"), false),
		// Namespace level
		((("NS",).into(), Role::Owner), ("NS", "DB"), true),
		((("NS",).into(), Role::Owner), ("OTHER_NS", "DB"), false),
		((("NS",).into(), Role::Editor), ("NS", "DB"), false),
		((("NS",).into(), Role::Editor), ("OTHER_NS", "DB"), false),
		((("NS",).into(), Role::Viewer), ("NS", "DB"), false),
		((("NS",).into(), Role::Viewer), ("OTHER_NS", "DB"), false),
		// Database level
		((("NS", "DB").into(), Role::Owner), ("NS", "DB"), true),
		((("NS", "DB").into(), Role::Owner), ("NS", "OTHER_DB"), false),
		((("NS", "DB").into(), Role::Owner), ("OTHER_NS", "DB"), false),
		((("NS", "DB").into(), Role::Editor), ("NS", "DB"), false),
		((("NS", "DB").into(), Role::Editor), ("NS", "OTHER_DB"), false),
		((("NS", "DB").into(), Role::Editor), ("OTHER_NS", "DB"), false),
		((("NS", "DB").into(), Role::Viewer), ("NS", "DB"), false),
		((("NS", "DB").into(), Role::Viewer), ("NS", "OTHER_DB"), false),
		((("NS", "DB").into(), Role::Viewer), ("OTHER_NS", "DB"), false),
	];

	let res = iam_check_cases(test_cases.iter(), &scenario, check_results).await;
	assert!(res.is_ok(), "{}", res.unwrap_err());
}

#[tokio::test]
async fn permissions_checks_define_access_record() {
	let scenario = HashMap::from([
		("prepare", ""),
		("test", "DEFINE ACCESS account ON DATABASE TYPE RECORD WITH JWT ALGORITHM HS512 KEY 'secret' DURATION FOR TOKEN 15m, FOR SESSION 12h"),
		("check", "INFO FOR DB"),
	]);

	// Define the expected results for the check statement when the test statement succeeded and when it failed
	let check_results = [
        vec!["{ accesses: { account: \"DEFINE ACCESS account ON DATABASE TYPE RECORD WITH JWT ALGORITHM HS512 KEY '[REDACTED]' WITH ISSUER KEY '[REDACTED]' DURATION FOR TOKEN 15m, FOR SESSION 12h\" }, analyzers: {  }, functions: {  }, models: {  }, params: {  }, tables: {  }, users: {  } }"],
		vec!["{ accesses: {  }, analyzers: {  }, functions: {  }, models: {  }, params: {  }, tables: {  }, users: {  } }"]
    ];

	let test_cases = [
		// Root level
		((().into(), Role::Owner), ("NS", "DB"), true),
		((().into(), Role::Editor), ("NS", "DB"), false),
		((().into(), Role::Viewer), ("NS", "DB"), false),
		// Namespace level
		((("NS",).into(), Role::Owner), ("NS", "DB"), true),
		((("NS",).into(), Role::Owner), ("OTHER_NS", "DB"), false),
		((("NS",).into(), Role::Editor), ("NS", "DB"), false),
		((("NS",).into(), Role::Editor), ("OTHER_NS", "DB"), false),
		((("NS",).into(), Role::Viewer), ("NS", "DB"), false),
		((("NS",).into(), Role::Viewer), ("OTHER_NS", "DB"), false),
		// Database level
		((("NS", "DB").into(), Role::Owner), ("NS", "DB"), true),
		((("NS", "DB").into(), Role::Owner), ("NS", "OTHER_DB"), false),
		((("NS", "DB").into(), Role::Owner), ("OTHER_NS", "DB"), false),
		((("NS", "DB").into(), Role::Editor), ("NS", "DB"), false),
		((("NS", "DB").into(), Role::Editor), ("NS", "OTHER_DB"), false),
		((("NS", "DB").into(), Role::Editor), ("OTHER_NS", "DB"), false),
		((("NS", "DB").into(), Role::Viewer), ("NS", "DB"), false),
		((("NS", "DB").into(), Role::Viewer), ("NS", "OTHER_DB"), false),
		((("NS", "DB").into(), Role::Viewer), ("OTHER_NS", "DB"), false),
	];

	let res = iam_check_cases(test_cases.iter(), &scenario, check_results).await;
	assert!(res.is_ok(), "{}", res.unwrap_err());
}

#[tokio::test]
async fn permissions_checks_define_param() {
	let scenario = HashMap::from([
		("prepare", ""),
		("test", "DEFINE PARAM $param VALUE 'foo'"),
		("check", "INFO FOR DB"),
	]);

	// Define the expected results for the check statement when the test statement succeeded and when it failed
	let check_results = [
        vec!["{ accesses: {  }, analyzers: {  }, functions: {  }, models: {  }, params: { param: \"DEFINE PARAM $param VALUE 'foo' PERMISSIONS FULL\" }, tables: {  }, users: {  } }"],
		vec!["{ accesses: {  }, analyzers: {  }, functions: {  }, models: {  }, params: {  }, tables: {  }, users: {  } }"]
    ];

	let test_cases = [
		// Root level
		((().into(), Role::Owner), ("NS", "DB"), true),
		((().into(), Role::Editor), ("NS", "DB"), true),
		((().into(), Role::Viewer), ("NS", "DB"), false),
		// Namespace level
		((("NS",).into(), Role::Owner), ("NS", "DB"), true),
		((("NS",).into(), Role::Owner), ("OTHER_NS", "DB"), false),
		((("NS",).into(), Role::Editor), ("NS", "DB"), true),
		((("NS",).into(), Role::Editor), ("OTHER_NS", "DB"), false),
		((("NS",).into(), Role::Viewer), ("NS", "DB"), false),
		((("NS",).into(), Role::Viewer), ("OTHER_NS", "DB"), false),
		// Database level
		((("NS", "DB").into(), Role::Owner), ("NS", "DB"), true),
		((("NS", "DB").into(), Role::Owner), ("NS", "OTHER_DB"), false),
		((("NS", "DB").into(), Role::Owner), ("OTHER_NS", "DB"), false),
		((("NS", "DB").into(), Role::Editor), ("NS", "DB"), true),
		((("NS", "DB").into(), Role::Editor), ("NS", "OTHER_DB"), false),
		((("NS", "DB").into(), Role::Editor), ("OTHER_NS", "DB"), false),
		((("NS", "DB").into(), Role::Viewer), ("NS", "DB"), false),
		((("NS", "DB").into(), Role::Viewer), ("NS", "OTHER_DB"), false),
		((("NS", "DB").into(), Role::Viewer), ("OTHER_NS", "DB"), false),
	];

	let res = iam_check_cases(test_cases.iter(), &scenario, check_results).await;
	assert!(res.is_ok(), "{}", res.unwrap_err());
}

#[tokio::test]
async fn permissions_checks_define_table() {
	let scenario =
		HashMap::from([("prepare", ""), ("test", "DEFINE TABLE TB"), ("check", "INFO FOR DB")]);

	// Define the expected results for the check statement when the test statement succeeded and when it failed
	let check_results = [
        vec!["{ accesses: {  }, analyzers: {  }, functions: {  }, models: {  }, params: {  }, tables: { TB: 'DEFINE TABLE TB TYPE ANY SCHEMALESS PERMISSIONS NONE' }, users: {  } }"],
		vec!["{ accesses: {  }, analyzers: {  }, functions: {  }, models: {  }, params: {  }, tables: {  }, users: {  } }"]
    ];

	let test_cases = [
		// Root level
		((().into(), Role::Owner), ("NS", "DB"), true),
		((().into(), Role::Editor), ("NS", "DB"), true),
		((().into(), Role::Viewer), ("NS", "DB"), false),
		// Namespace level
		((("NS",).into(), Role::Owner), ("NS", "DB"), true),
		((("NS",).into(), Role::Owner), ("OTHER_NS", "DB"), false),
		((("NS",).into(), Role::Editor), ("NS", "DB"), true),
		((("NS",).into(), Role::Editor), ("OTHER_NS", "DB"), false),
		((("NS",).into(), Role::Viewer), ("NS", "DB"), false),
		((("NS",).into(), Role::Viewer), ("OTHER_NS", "DB"), false),
		// Database level
		((("NS", "DB").into(), Role::Owner), ("NS", "DB"), true),
		((("NS", "DB").into(), Role::Owner), ("NS", "OTHER_DB"), false),
		((("NS", "DB").into(), Role::Owner), ("OTHER_NS", "DB"), false),
		((("NS", "DB").into(), Role::Editor), ("NS", "DB"), true),
		((("NS", "DB").into(), Role::Editor), ("NS", "OTHER_DB"), false),
		((("NS", "DB").into(), Role::Editor), ("OTHER_NS", "DB"), false),
		((("NS", "DB").into(), Role::Viewer), ("NS", "DB"), false),
		((("NS", "DB").into(), Role::Viewer), ("NS", "OTHER_DB"), false),
		((("NS", "DB").into(), Role::Viewer), ("OTHER_NS", "DB"), false),
	];

	let res = iam_check_cases(test_cases.iter(), &scenario, check_results).await;
	assert!(res.is_ok(), "{}", res.unwrap_err());
}

#[tokio::test]
async fn permissions_checks_define_event() {
	let scenario = HashMap::from([
		("prepare", ""),
		("test", "DEFINE EVENT event ON TABLE TB WHEN true THEN RETURN 'foo'"),
		("check", "INFO FOR TABLE TB"),
	]);

	// Define the expected results for the check statement when the test statement succeeded and when it failed
	let check_results = [
        vec!["{ events: { event: \"DEFINE EVENT event ON TB WHEN true THEN (RETURN 'foo')\" }, fields: {  }, indexes: {  }, lives: {  }, tables: {  } }"],
		vec!["{ events: {  }, fields: {  }, indexes: {  }, lives: {  }, tables: {  } }"]
    ];

	let test_cases = [
		// Root level
		((().into(), Role::Owner), ("NS", "DB"), true),
		((().into(), Role::Editor), ("NS", "DB"), true),
		((().into(), Role::Viewer), ("NS", "DB"), false),
		// Namespace level
		((("NS",).into(), Role::Owner), ("NS", "DB"), true),
		((("NS",).into(), Role::Owner), ("OTHER_NS", "DB"), false),
		((("NS",).into(), Role::Editor), ("NS", "DB"), true),
		((("NS",).into(), Role::Editor), ("OTHER_NS", "DB"), false),
		((("NS",).into(), Role::Viewer), ("NS", "DB"), false),
		((("NS",).into(), Role::Viewer), ("OTHER_NS", "DB"), false),
		// Database level
		((("NS", "DB").into(), Role::Owner), ("NS", "DB"), true),
		((("NS", "DB").into(), Role::Owner), ("NS", "OTHER_DB"), false),
		((("NS", "DB").into(), Role::Owner), ("OTHER_NS", "DB"), false),
		((("NS", "DB").into(), Role::Editor), ("NS", "DB"), true),
		((("NS", "DB").into(), Role::Editor), ("NS", "OTHER_DB"), false),
		((("NS", "DB").into(), Role::Editor), ("OTHER_NS", "DB"), false),
		((("NS", "DB").into(), Role::Viewer), ("NS", "DB"), false),
		((("NS", "DB").into(), Role::Viewer), ("NS", "OTHER_DB"), false),
		((("NS", "DB").into(), Role::Viewer), ("OTHER_NS", "DB"), false),
	];

	let res = iam_check_cases(test_cases.iter(), &scenario, check_results).await;
	assert!(res.is_ok(), "{}", res.unwrap_err());
}

#[tokio::test]
async fn permissions_checks_define_field() {
	let scenario = HashMap::from([
		("prepare", ""),
		("test", "DEFINE FIELD field ON TABLE TB"),
		("check", "INFO FOR TABLE TB"),
	]);

	// Define the expected results for the check statement when the test statement succeeded and when it failed
	let check_results = [
        vec!["{ events: {  }, fields: { field: 'DEFINE FIELD field ON TB PERMISSIONS FULL' }, indexes: {  }, lives: {  }, tables: {  } }"],
		vec!["{ events: {  }, fields: {  }, indexes: {  }, lives: {  }, tables: {  } }"]
    ];

	let test_cases = [
		// Root level
		((().into(), Role::Owner), ("NS", "DB"), true),
		((().into(), Role::Editor), ("NS", "DB"), true),
		((().into(), Role::Viewer), ("NS", "DB"), false),
		// Namespace level
		((("NS",).into(), Role::Owner), ("NS", "DB"), true),
		((("NS",).into(), Role::Owner), ("OTHER_NS", "DB"), false),
		((("NS",).into(), Role::Editor), ("NS", "DB"), true),
		((("NS",).into(), Role::Editor), ("OTHER_NS", "DB"), false),
		((("NS",).into(), Role::Viewer), ("NS", "DB"), false),
		((("NS",).into(), Role::Viewer), ("OTHER_NS", "DB"), false),
		// Database level
		((("NS", "DB").into(), Role::Owner), ("NS", "DB"), true),
		((("NS", "DB").into(), Role::Owner), ("NS", "OTHER_DB"), false),
		((("NS", "DB").into(), Role::Owner), ("OTHER_NS", "DB"), false),
		((("NS", "DB").into(), Role::Editor), ("NS", "DB"), true),
		((("NS", "DB").into(), Role::Editor), ("NS", "OTHER_DB"), false),
		((("NS", "DB").into(), Role::Editor), ("OTHER_NS", "DB"), false),
		((("NS", "DB").into(), Role::Viewer), ("NS", "DB"), false),
		((("NS", "DB").into(), Role::Viewer), ("NS", "OTHER_DB"), false),
		((("NS", "DB").into(), Role::Viewer), ("OTHER_NS", "DB"), false),
	];

	let res = iam_check_cases(test_cases.iter(), &scenario, check_results).await;
	assert!(res.is_ok(), "{}", res.unwrap_err());
}

#[tokio::test]
async fn permissions_checks_define_index() {
	let scenario = HashMap::from([
		("prepare", ""),
		("test", "DEFINE INDEX index ON TABLE TB FIELDS field"),
		("check", "INFO FOR TABLE TB"),
	]);

	// Define the expected results for the check statement when the test statement succeeded and when it failed
	let check_results = [
        vec!["{ events: {  }, fields: {  }, indexes: { index: 'DEFINE INDEX index ON TB FIELDS field' }, lives: {  }, tables: {  } }"],
		vec!["{ events: {  }, fields: {  }, indexes: {  }, lives: {  }, tables: {  } }"]
    ];

	let test_cases = [
		// Root level
		((().into(), Role::Owner), ("NS", "DB"), true),
		((().into(), Role::Editor), ("NS", "DB"), true),
		((().into(), Role::Viewer), ("NS", "DB"), false),
		// Namespace level
		((("NS",).into(), Role::Owner), ("NS", "DB"), true),
		((("NS",).into(), Role::Owner), ("OTHER_NS", "DB"), false),
		((("NS",).into(), Role::Editor), ("NS", "DB"), true),
		((("NS",).into(), Role::Editor), ("OTHER_NS", "DB"), false),
		((("NS",).into(), Role::Viewer), ("NS", "DB"), false),
		((("NS",).into(), Role::Viewer), ("OTHER_NS", "DB"), false),
		// Database level
		((("NS", "DB").into(), Role::Owner), ("NS", "DB"), true),
		((("NS", "DB").into(), Role::Owner), ("NS", "OTHER_DB"), false),
		((("NS", "DB").into(), Role::Owner), ("OTHER_NS", "DB"), false),
		((("NS", "DB").into(), Role::Editor), ("NS", "DB"), true),
		((("NS", "DB").into(), Role::Editor), ("NS", "OTHER_DB"), false),
		((("NS", "DB").into(), Role::Editor), ("OTHER_NS", "DB"), false),
		((("NS", "DB").into(), Role::Viewer), ("NS", "DB"), false),
		((("NS", "DB").into(), Role::Viewer), ("NS", "OTHER_DB"), false),
		((("NS", "DB").into(), Role::Viewer), ("OTHER_NS", "DB"), false),
	];

	let res = iam_check_cases(test_cases.iter(), &scenario, check_results).await;
	assert!(res.is_ok(), "{}", res.unwrap_err());
}

#[tokio::test]
async fn define_statement_table_permissions() -> Result<(), Error> {
	// Permissions for tables, unlike other resources, are restrictive (NONE) by default.
	// This test ensures that behaviour
	let sql = "
		DEFINE TABLE default;
		DEFINE TABLE select_full PERMISSIONS FOR select FULL;
		DEFINE TABLE full PERMISSIONS FULL;
		INFO FOR DB;
	";
	let dbs = new_ds().await?;
	let ses = Session::owner().with_ns("test").with_db("test");
	let res = &mut dbs.execute(sql, &ses, None).await?;
	assert_eq!(res.len(), 4);
	//
	let tmp = res.remove(0).result;
	assert!(tmp.is_ok());
	//
	let tmp = res.remove(0).result;
	assert!(tmp.is_ok());
	//
	let tmp = res.remove(0).result;
	assert!(tmp.is_ok());
	//
	let tmp = res.remove(0).result?;
	let val = Value::parse(
		"{
			accesses: {},
			analyzers: {},
			functions: {},
			models: {},
			params: {},
			tables: {
					default: 'DEFINE TABLE default TYPE ANY SCHEMALESS PERMISSIONS NONE',
					full: 'DEFINE TABLE full TYPE ANY SCHEMALESS PERMISSIONS FULL',
					select_full: 'DEFINE TABLE select_full TYPE ANY SCHEMALESS PERMISSIONS FOR select FULL, FOR create, update, delete NONE'
			},
			users: {}
		}",
	);
	assert_eq!(tmp, val);
	//
	Ok(())
}

#[tokio::test]
async fn define_remove_analyzer() -> Result<(), Error> {
	let sql = "
		DEFINE ANALYZER example_blank TOKENIZERS blank;
		DEFINE ANALYZER IF NOT EXISTS example_blank TOKENIZERS blank;
		DEFINE ANALYZER example_blank TOKENIZERS blank;
		REMOVE ANALYZER IF EXISTS example_blank;
		REMOVE ANALYZER example_blank;
		REMOVE ANALYZER IF EXISTS example_blank;
	";
	let mut t = Test::new(sql).await?;
	t.skip_ok(1)?;
	t.expect_val("None")?;
	t.expect_error("The analyzer 'example_blank' already exists")?;
	t.skip_ok(1)?;
	t.expect_error("The analyzer 'example_blank' does not exist")?;
	t.expect_val("None")?;
	Ok(())
}

#[tokio::test]
async fn define_remove_database() -> Result<(), Error> {
	let sql = "
		DEFINE DATABASE example;
		DEFINE DATABASE IF NOT EXISTS example;
		DEFINE DATABASE example;
		REMOVE DATABASE IF EXISTS example;
		REMOVE DATABASE example;
		REMOVE DATABASE IF EXISTS example;
	";
	let mut t = Test::new(sql).await?;
	t.skip_ok(1)?;
	t.expect_val("None")?;
	t.expect_error("The database 'example' already exists")?;
	t.skip_ok(1)?;
	t.expect_error("The database 'example' does not exist")?;
	t.expect_val("None")?;
	Ok(())
}

#[tokio::test]
async fn define_remove_event() -> Result<(), Error> {
	let sql = "
		DEFINE EVENT example ON example THEN {};
		DEFINE EVENT IF NOT EXISTS example ON example THEN {};
		DEFINE EVENT example ON example THEN {};
		REMOVE EVENT IF EXISTS example ON example;
		REMOVE EVENT example ON example;
		REMOVE EVENT IF EXISTS example ON example;
	";
	let mut t = Test::new(sql).await?;
	t.skip_ok(1)?;
	t.expect_val("None")?;
	t.expect_error("The event 'example' already exists")?;
	t.skip_ok(1)?;
	t.expect_error("The event 'example' does not exist")?;
	t.expect_val("None")?;
	Ok(())
}

#[tokio::test]
async fn define_remove_field() -> Result<(), Error> {
	let sql = "
		DEFINE FIELD example ON example;
		DEFINE FIELD IF NOT EXISTS example ON example;
		DEFINE FIELD example ON example;
		REMOVE FIELD IF EXISTS example ON example;
		REMOVE FIELD example ON example;
		REMOVE FIELD IF EXISTS example ON example;
	";
	let mut t = Test::new(sql).await?;
	t.skip_ok(1)?;
	t.expect_val("None")?;
	t.expect_error("The field 'example' already exists")?;
	t.skip_ok(1)?;
	t.expect_error("The field 'example' does not exist")?;
	t.expect_val("None")?;
	Ok(())
}

#[tokio::test]
async fn define_remove_function() -> Result<(), Error> {
	let sql = "
		DEFINE FUNCTION fn::example() {};
		DEFINE FUNCTION IF NOT EXISTS fn::example() {};
		DEFINE FUNCTION fn::example() {};
		REMOVE FUNCTION IF EXISTS fn::example();
		REMOVE FUNCTION fn::example();
		REMOVE FUNCTION IF EXISTS fn::example();
	";
	let mut t = Test::new(sql).await?;
	t.skip_ok(1)?;
	t.expect_val("None")?;
	t.expect_error("The function 'fn::example' already exists")?;
	t.skip_ok(1)?;
	t.expect_error("The function 'fn::example' does not exist")?;
	t.expect_val("None")?;
	Ok(())
}

#[tokio::test]
async fn define_remove_indexes() -> Result<(), Error> {
	let sql = "
		DEFINE INDEX example ON example FIELDS example;
		DEFINE INDEX IF NOT EXISTS example ON example FIELDS example;
		DEFINE INDEX example ON example FIELDS example;
		REMOVE INDEX IF EXISTS example ON example;
		REMOVE INDEX example ON example;
		REMOVE INDEX IF EXISTS example ON example;
	";
	let mut t = Test::new(sql).await?;
	t.skip_ok(1)?;
	t.expect_val("None")?;
	t.expect_error("The index 'example' already exists")?;
	t.skip_ok(1)?;
	t.expect_error("The index 'example' does not exist")?;
	t.expect_val("None")?;
	Ok(())
}

#[tokio::test]
async fn define_remove_namespace() -> Result<(), Error> {
	let sql = "
		DEFINE NAMESPACE example;
		DEFINE NAMESPACE IF NOT EXISTS example;
		DEFINE NAMESPACE example;
		REMOVE NAMESPACE IF EXISTS example;
		REMOVE NAMESPACE example;
		REMOVE NAMESPACE IF EXISTS example;
	";
	let mut t = Test::new(sql).await?;
	t.skip_ok(1)?;
	t.expect_val("None")?;
	t.expect_error("The namespace 'example' already exists")?;
	t.skip_ok(1)?;
	t.expect_error("The namespace 'example' does not exist")?;
	t.expect_val("None")?;
	Ok(())
}

#[tokio::test]
async fn define_remove_param() -> Result<(), Error> {
	let sql = "
		DEFINE PARAM $example VALUE 123;
		DEFINE PARAM IF NOT EXISTS $example VALUE 123;
		DEFINE PARAM $example VALUE 123;
		REMOVE PARAM IF EXISTS $example;
		REMOVE PARAM $example;
		REMOVE PARAM IF EXISTS $example;
	";
	let mut t = Test::new(sql).await?;
	t.skip_ok(1)?;
	t.expect_val("None")?;
	t.expect_error("The param '$example' already exists")?;
	t.skip_ok(1)?;
	t.expect_error("The param '$example' does not exist")?;
	t.expect_val("None")?;
	Ok(())
}

#[tokio::test]
async fn define_remove_access() -> Result<(), Error> {
	let sql = "
		DEFINE ACCESS example ON DATABASE TYPE JWT ALGORITHM HS512 KEY 'secret';
		DEFINE ACCESS IF NOT EXISTS example ON DATABASE TYPE JWT ALGORITHM HS512 KEY 'secret';
		DEFINE ACCESS example ON DATABASE TYPE JWT ALGORITHM HS512 KEY 'secret';
		REMOVE ACCESS IF EXISTS example ON DB;
		REMOVE ACCESS example ON DB;
		REMOVE ACCESS IF EXISTS example ON DB;
	";
	let mut t = Test::new(sql).await?;
	t.skip_ok(1)?;
	t.expect_val("None")?;
	t.expect_error("The access method 'example' already exists in the database 'test'")?;
	t.skip_ok(1)?;
	t.expect_error("The access method 'example' does not exist in the database 'test'")?;
	t.expect_val("None")?;
	Ok(())
}

#[tokio::test]
async fn define_remove_tables() -> Result<(), Error> {
	let sql = "
		DEFINE TABLE example;
		DEFINE TABLE IF NOT EXISTS example;
		DEFINE TABLE example;
		REMOVE TABLE IF EXISTS example;
		REMOVE TABLE example;
		REMOVE TABLE IF EXISTS example;
	";
	let mut t = Test::new(sql).await?;
	t.skip_ok(1)?;
	t.expect_val("None")?;
	t.expect_error("The table 'example' already exists")?;
	t.skip_ok(1)?;
	t.expect_error("The table 'example' does not exist")?;
	t.expect_val("None")?;
	Ok(())
}

#[tokio::test]
async fn define_remove_users() -> Result<(), Error> {
	let sql = "
		DEFINE USER example ON ROOT PASSWORD \"example\" ROLES OWNER DURATION FOR TOKEN 15m, FOR SESSION 6h;
		DEFINE USER IF NOT EXISTS example ON ROOT PASSWORD \"example\" ROLES OWNER DURATION FOR TOKEN 15m, FOR SESSION 6h;
		DEFINE USER example ON ROOT PASSWORD \"example\" ROLES OWNER DURATION FOR TOKEN 15m, FOR SESSION 6h;
		REMOVE USER IF EXISTS example ON ROOT;
		REMOVE USER example ON ROOT;
		REMOVE USER IF EXISTS example ON ROOT;
	";
	let mut t = Test::new(sql).await?;
	t.skip_ok(1)?;
	t.expect_val("None")?;
	t.expect_error("The root user 'example' already exists")?;
	t.skip_ok(1)?;
	t.expect_error("The root user 'example' does not exist")?;
	t.expect_val("None")?;
	Ok(())
}

#[tokio::test]
async fn define_table_relation() -> Result<(), Error> {
	let sql = "
		DEFINE TABLE likes TYPE RELATION;
		CREATE person:raphael, person:tobie;
		RELATE person:raphael->likes->person:tobie;
		CREATE likes:1;
	";
	let dbs = new_ds().await?;
	let ses = Session::owner().with_ns("test").with_db("test");
	let res = &mut dbs.execute(sql, &ses, None).await?;
	assert_eq!(res.len(), 4);
	//
	let tmp = res.remove(0).result;
	assert!(tmp.is_ok());
	//
	let tmp = res.remove(0).result;
	assert!(tmp.is_ok());
	//
	let tmp = res.remove(0).result;
	assert!(tmp.is_ok());
	//
	let tmp = res.remove(0).result;
	assert!(tmp.is_err());
	//
	Ok(())
}

#[tokio::test]
async fn define_statement_index_empty_array() -> Result<(), Error> {
	let sql = r"
		DEFINE TABLE indexTest;
		INSERT INTO indexTest { arr: [] };
		DEFINE INDEX idx_arr ON TABLE indexTest COLUMNS arr;
	";
	let dbs = new_ds().await?;
	let ses = Session::owner().with_ns("test").with_db("test");
	let res = &mut dbs.execute(sql, &ses, None).await?;
	assert_eq!(res.len(), 3);
	//
	for _ in 0..3 {
		let tmp = res.remove(0).result;
		assert!(tmp.is_ok());
	}
	//
	Ok(())
}

#[tokio::test]
async fn define_table_relation_in_out() -> Result<(), Error> {
	let sql = r"
		DEFINE TABLE likes TYPE RELATION FROM person TO person | thing SCHEMAFUL;
		LET $first_p = CREATE person SET name = 'first person';
		LET $second_p = CREATE person SET name = 'second person';
		LET $thing = CREATE thing SET name = 'rust';
		LET $other = CREATE other;
		RELATE $first_p->likes->$thing;
		RELATE $first_p->likes->$second_p;
		CREATE likes;
		RELATE $first_p->likes->$other;
		RELATE $thing->likes->$first_p;
	";
	let dbs = new_ds().await?;
	let ses = Session::owner().with_ns("test").with_db("test");
	let res = &mut dbs.execute(sql, &ses, None).await?;
	assert_eq!(res.len(), 10);
	//
	for _ in 0..7 {
		let tmp = res.remove(0).result;
		assert!(tmp.is_ok());
	}
	//
	let tmp = res.remove(0).result;
	assert!(matches!(
		tmp,
		Err(crate::Error::TableCheck {
			thing: _,
			relation: _,
			target_type: _
		})
	));
	//
	let tmp = res.remove(0).result;
	assert!(tmp.is_err());
	//
	let tmp = res.remove(0).result;
	assert!(tmp.is_err());
	//

	Ok(())
}

#[tokio::test]
async fn define_table_relation_redefinition() -> Result<(), Error> {
	let sql = "
		DEFINE TABLE likes TYPE RELATION IN person OUT person;
		LET $person = CREATE person;
		LET $thing = CREATE thing;
		LET $other = CREATE other;
		RELATE $person->likes->$thing;
		REMOVE TABLE likes;
		DEFINE TABLE likes TYPE RELATION IN person OUT person | thing;
		RELATE $person->likes->$thing;
		RELATE $person->likes->$other;
		REMOVE FIELD out ON TABLE likes;
		DEFINE FIELD out ON TABLE likes TYPE record<person | thing | other>;
		RELATE $person->likes->$other;
	";
	let mut t = Test::new(sql).await?;
	t.skip_ok(4)?;
	t.expect_error_func(|e| matches!(e, Error::FieldCheck { .. }))?;
	t.skip_ok(3)?;
	t.expect_error_func(|e| matches!(e, Error::FieldCheck { .. }))?;
	t.skip_ok(3)?;
	Ok(())
}

#[tokio::test]
async fn define_table_relation_redefinition_info() -> Result<(), Error> {
	let sql = "
		DEFINE TABLE likes TYPE RELATION IN person OUT person;
		INFO FOR TABLE likes;
		INFO FOR DB;
		REMOVE TABLE likes;
		DEFINE TABLE likes TYPE RELATION IN person OUT person | thing;
		INFO FOR TABLE likes;
		INFO FOR DB;
		REMOVE FIELD out ON TABLE likes;
		DEFINE FIELD out ON TABLE likes TYPE record<person | thing | other>;
		INFO FOR TABLE likes;
		INFO FOR DB;
	";
	let mut t = Test::new(sql).await?;
	t.skip_ok(1)?;
	t.expect_val("{
			events: {},
			fields: { in: 'DEFINE FIELD in ON likes TYPE record<person> PERMISSIONS FULL', out: 'DEFINE FIELD out ON likes TYPE record<person> PERMISSIONS FULL' },
			tables: {},
			indexes: {},
			lives: {},
		}",
	)?;
	t.expect_val(
		"{
			accesses: {},
			analyzers: {},
			functions: {},
			models: {},
			params: {},
			tables: { likes: 'DEFINE TABLE likes TYPE RELATION IN person OUT person SCHEMALESS PERMISSIONS NONE' },
			users: {},
		}",
	)?;
	t.skip_ok(2)?;
	t.expect_val(
		"{
			events: {},
			fields: { in: 'DEFINE FIELD in ON likes TYPE record<person> PERMISSIONS FULL', out: 'DEFINE FIELD out ON likes TYPE record<person | thing> PERMISSIONS FULL' },
			tables: {},
			indexes: {},
			lives: {},
		}",
	)?;
	t.expect_val(
		"{
			accesses: {},
			analyzers: {},
			functions: {},
			models: {},
			params: {},
			tables: { likes: 'DEFINE TABLE likes TYPE RELATION IN person OUT person | thing SCHEMALESS PERMISSIONS NONE' },
			users: {},
		}",
	)?;
	t.skip_ok(2)?;
	t.expect_val(
		"{
			events: {},
			fields: { in: 'DEFINE FIELD in ON likes TYPE record<person> PERMISSIONS FULL', out: 'DEFINE FIELD out ON likes TYPE record<person | thing | other> PERMISSIONS FULL' },
			tables: {},
			indexes: {},
			lives: {},
		}",
	)?;
	t.expect_val(
		"{
			accesses: {},
			analyzers: {},
			functions: {},
			models: {},
			params: {},
			tables: { likes: 'DEFINE TABLE likes TYPE RELATION IN person OUT person | thing | other SCHEMALESS PERMISSIONS NONE' },
			users: {},
		}",
	)?;
	Ok(())
}

#[tokio::test]
async fn define_table_type_normal() -> Result<(), Error> {
	let sql = "
		DEFINE TABLE thing TYPE NORMAL;
		CREATE thing;
		RELATE foo:one->thing->foo:two;
	";
	let dbs = new_ds().await?;
	let ses = Session::owner().with_ns("test").with_db("test");
	let res = &mut dbs.execute(sql, &ses, None).await?;
	assert_eq!(res.len(), 3);
	//
	let tmp = res.remove(0).result;
	assert!(tmp.is_ok());
	//
	let tmp = res.remove(0).result;
	assert!(tmp.is_ok());
	//
	let tmp = res.remove(0).result;
	assert!(tmp.is_err());
	//
	Ok(())
}

#[tokio::test]
async fn define_table_type_any() -> Result<(), Error> {
	let sql = "
		DEFINE TABLE thing TYPE ANY;
		CREATE thing;
		RELATE foo:one->thing->foo:two;
	";
	let dbs = new_ds().await?;
	let ses = Session::owner().with_ns("test").with_db("test");
	let res = &mut dbs.execute(sql, &ses, None).await?;
	assert_eq!(res.len(), 3);
	//
	let tmp = res.remove(0).result;
	assert!(tmp.is_ok());
	//
	let tmp = res.remove(0).result;
	assert!(tmp.is_ok());
	//
	let tmp = res.remove(0).result;
	assert!(tmp.is_ok());
	//
	Ok(())
}<|MERGE_RESOLUTION|>--- conflicted
+++ resolved
@@ -1275,13 +1275,8 @@
 
 	// Define the expected results for the check statement when the test statement succeeded and when it failed
 	let check_results = [
-<<<<<<< HEAD
-		vec!["{ namespaces: { NS: 'DEFINE NAMESPACE NS' }, nodes: {  }, users: {  } }"],
-		vec!["{ namespaces: {  }, nodes: {  }, users: {  } }"],
-=======
-		vec!["{ accesses: {  }, namespaces: { NS: 'DEFINE NAMESPACE NS' }, users: {  } }"],
-		vec!["{ accesses: {  }, namespaces: {  }, users: {  } }"],
->>>>>>> 29b0df60
+		vec!["{ accesses: {  }, namespaces: { NS: 'DEFINE NAMESPACE NS' }, nodes: {  }, users: {  } }"],
+		vec!["{ accesses: {  }, namespaces: {  }, nodes: {  }, users: {  } }"],
 	];
 
 	let test_cases = [
@@ -1571,13 +1566,8 @@
 
 	// Define the expected results for the check statement when the test statement succeeded and when it failed
 	let check_results = [
-<<<<<<< HEAD
-        vec!["{ namespaces: {  }, nodes: {  }, users: { user: \"DEFINE USER user ON ROOT PASSHASH 'secret' ROLES VIEWER DURATION FOR TOKEN 15m, FOR SESSION 6h\" } }"],
-		vec!["{ namespaces: {  }, nodes: {  }, users: {  } }"]
-=======
-        vec!["{ accesses: {  }, namespaces: {  }, users: { user: \"DEFINE USER user ON ROOT PASSHASH 'secret' ROLES VIEWER DURATION FOR TOKEN 15m, FOR SESSION 6h\" } }"],
-		vec!["{ accesses: {  }, namespaces: {  }, users: {  } }"]
->>>>>>> 29b0df60
+        vec!["{ accesses: {  }, namespaces: {  }, nodes: {  }, users: { user: \"DEFINE USER user ON ROOT PASSHASH 'secret' ROLES VIEWER DURATION FOR TOKEN 15m, FOR SESSION 6h\" } }"],
+		vec!["{ accesses: {  }, namespaces: {  }, nodes: {  }, users: {  } }"]
     ];
 
 	let test_cases = [
