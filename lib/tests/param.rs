mod parse;
use parse::Parse;
use surrealdb::dbs::Session;
use surrealdb::err::Error;
use surrealdb::kvs::Datastore;
use surrealdb::sql::Value;

#[tokio::test]
async fn define_global_param() -> Result<(), Error> {
	let sql = "
		DEFINE PARAM $test VALUE 12345;
		INFO FOR DB;
		SELECT * FROM $test;
		LET $test = 56789;
		SELECT * FROM $test;
	";
	let dbs = Datastore::new("memory").await?;
	let ses = Session::for_kv().with_ns("test").with_db("test");
	let res = &mut dbs.execute(&sql, &ses, None, false).await?;
	assert_eq!(res.len(), 5);
	//
	let tmp = res.remove(0).result;
	assert!(tmp.is_ok());
	//
	let tmp = res.remove(0).result?;
	let val = Value::parse(
		"{
<<<<<<< HEAD
			az: {},
			dl: {},
			dt: {},
			fc: {},
			pa: { test: 'DEFINE PARAM $test VALUE 12345' },
			sc: {},
			tb: {},
=======
			analyzers: {},
			logins: {},
			tokens: {},
			functions: {},
			params: { test: 'DEFINE PARAM $test VALUE 12345' },
			scopes: {},
			tables: {},
>>>>>>> 5c07a7b2
		}",
	);
	assert_eq!(tmp, val);
	//
	let tmp = res.remove(0).result?;
	let val = Value::parse("[12345]");
	assert_eq!(tmp, val);
	//
	let tmp = res.remove(0).result;
	assert!(tmp.is_ok());
	//
	let tmp = res.remove(0).result?;
	let val = Value::parse("[56789]");
	assert_eq!(tmp, val);
	//
	Ok(())
}

#[tokio::test]
async fn define_protected_param() -> Result<(), Error> {
	let sql = "
		LET $test = { some: 'thing', other: true };
		SELECT * FROM $test WHERE some = 'thing';
		LET $auth = { ID: admin:tester };
	";
	let dbs = Datastore::new("memory").await?;
	let ses = Session::for_kv().with_ns("test").with_db("test");
	let res = &mut dbs.execute(&sql, &ses, None, false).await?;
	assert_eq!(res.len(), 3);
	//
	let tmp = res.remove(0).result;
	assert!(tmp.is_ok());
	//
	let tmp = res.remove(0).result?;
	let val = Value::parse(
		"[
			{
				other: true,
				some: 'thing'
			}
		]",
	);
	assert_eq!(tmp, val);
	//
	let tmp = res.remove(0).result;
	assert!(matches!(
		tmp.err(),
		Some(e) if e.to_string() == r#"Found 'auth' but it is not possible to set a variable with this name"#
	));
	//
	Ok(())
}<|MERGE_RESOLUTION|>--- conflicted
+++ resolved
@@ -25,15 +25,6 @@
 	let tmp = res.remove(0).result?;
 	let val = Value::parse(
 		"{
-<<<<<<< HEAD
-			az: {},
-			dl: {},
-			dt: {},
-			fc: {},
-			pa: { test: 'DEFINE PARAM $test VALUE 12345' },
-			sc: {},
-			tb: {},
-=======
 			analyzers: {},
 			logins: {},
 			tokens: {},
@@ -41,7 +32,6 @@
 			params: { test: 'DEFINE PARAM $test VALUE 12345' },
 			scopes: {},
 			tables: {},
->>>>>>> 5c07a7b2
 		}",
 	);
 	assert_eq!(tmp, val);
