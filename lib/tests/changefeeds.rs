--- conflicted
+++ resolved
@@ -304,19 +304,12 @@
 			.ok_or(format!("Expected DELETE value:\nleft: {}\nright: {}", tmp, val))?;
 		// SHOW CHANGES
 		let tmp = res.remove(0).result?;
-<<<<<<< HEAD
 		cf_val_arr
 			.iter()
 			.find(|x| *x == &tmp)
 			// We actually dont want to capture if its found
-			.map(|v| ())
+			.map(|_v| ())
 			.ok_or(format!("Expected SHOW CHANGES value not found:\n{}", tmp))?;
-=======
-		Some(&tmp)
-			.filter(|x| *x == cf_val_arr)
-			.map(|_v| ())
-			.ok_or(format!("Expected SHOW CHANGES value:\nleft: {}\nright: {}", tmp, cf_val_arr))?;
->>>>>>> 7f6abc69
 		Ok(())
 	}
 
