mod parse;
use chrono::DateTime;
use parse::Parse;
mod helpers;
use helpers::new_ds;
use surrealdb::dbs::Session;
use surrealdb::err::Error;
use surrealdb::sql::Value;

#[tokio::test]
async fn database_change_feeds() -> Result<(), Error> {
	let sql = "
	    DEFINE DATABASE test CHANGEFEED 1h;
        DEFINE TABLE person;
		DEFINE FIELD name ON TABLE person
			ASSERT
				IF $input THEN
					$input = /^[A-Z]{1}[a-z]+$/
				ELSE
					true
				END
			VALUE
				IF $input THEN
					'Name: ' + $input
				ELSE
					$value
				END
		;
		UPDATE person:test CONTENT { name: 'Tobie' };
		DELETE person:test;
        SHOW CHANGES FOR TABLE person SINCE 0;
	";
	let dbs = new_ds().await?;
	let ses = Session::owner().with_ns("test").with_db("test");
	let start_ts = 0u64;
	let end_ts = start_ts + 1;
	dbs.tick_at(start_ts).await?;
	let res = &mut dbs.execute_sql(sql, &ses, None).await?;
	dbs.tick_at(end_ts).await?;
	assert_eq!(res.len(), 6);
	// DEFINE DATABASE
	let tmp = res.remove(0).result;
	assert!(tmp.is_ok());
	// DEFINE TABLE
	let tmp = res.remove(0).result;
	assert!(tmp.is_ok());
	// DEFINE FIELD
	let tmp = res.remove(0).result;
	assert!(tmp.is_ok());
	// UPDATE CONTENT
	let tmp = res.remove(0).result?;
	let val = Value::parse(
		"[
			{
				id: person:test,
				name: 'Name: Tobie',
			}
		]",
	);
	assert_eq!(tmp, val);
	// DELETE
	let tmp = res.remove(0).result?;
	let val = Value::parse("[]");
	assert_eq!(tmp, val);
	// SHOW CHANGES
	let tmp = res.remove(0).result?;
	let val = Value::parse(
		"[
			{
				versionstamp: 65536,
				changes: [
					{
						update: {
							id: person:test,
							name: 'Name: Tobie'
						}
					}
				]
			},
			{
				versionstamp: 131072,
				changes: [
					{
						delete: {
							id: person:test
						}
					}
				]
			}
		]",
	);
	assert_eq!(tmp, val);
	// Retain for 1h
	let sql = "
        SHOW CHANGES FOR TABLE person SINCE 0;
	";
	dbs.tick_at(end_ts + 3599).await?;
	let res = &mut dbs.execute_sql(sql, &ses, None).await?;
	let tmp = res.remove(0).result?;
	assert_eq!(tmp, val);
	// GC after 1hs
	dbs.tick_at(end_ts + 3600).await?;
	let res = &mut dbs.execute_sql(sql, &ses, None).await?;
	let tmp = res.remove(0).result?;
	let val = Value::parse("[]");
	assert_eq!(tmp, val);
	//
	Ok(())
}

#[tokio::test]
async fn table_change_feeds() -> Result<(), Error> {
	let sql = "
        DEFINE TABLE person CHANGEFEED 1h;
		DEFINE FIELD name ON TABLE person
			ASSERT
				IF $input THEN
					$input = /^[A-Z]{1}[a-z]+$/
				ELSE
					true
				END
			VALUE
				IF $input THEN
					'Name: ' + $input
				ELSE
					$value
				END
		;
		UPDATE person:test CONTENT { name: 'Tobie' };
		UPDATE person:test REPLACE { name: 'jaime' };
		UPDATE person:test MERGE { name: 'Jaime' };
		UPDATE person:test SET name = 'tobie';
		UPDATE person:test SET name = 'Tobie';
		DELETE person:test;
		CREATE person:1000 SET name = 'Yusuke';
        SHOW CHANGES FOR TABLE person SINCE 0;
	";
	let dbs = new_ds().await?;
	let ses = Session::owner().with_ns("test").with_db("test");
	let start_ts = 0u64;
	let end_ts = start_ts + 1;
	dbs.tick_at(start_ts).await?;
	let res = &mut dbs.execute_sql(sql, &ses, None).await?;
	dbs.tick_at(end_ts).await?;
	assert_eq!(res.len(), 10);
	// DEFINE TABLE
	let tmp = res.remove(0).result;
	assert!(tmp.is_ok());
	// DEFINE FIELD
	let tmp = res.remove(0).result;
	assert!(tmp.is_ok());
	// UPDATE CONTENT
	let tmp = res.remove(0).result?;
	let val = Value::parse(
		"[
			{
				id: person:test,
				name: 'Name: Tobie',
			}
		]",
	);
	assert_eq!(tmp, val);
	// UPDATE REPLACE
	let tmp = res.remove(0).result;
	assert!(matches!(
		tmp.err(),
		Some(e) if e.to_string() == r#"Found 'Name: jaime' for field `name`, with record `person:test`, but field must conform to: IF $input THEN $input = /^[A-Z]{1}[a-z]+$/ ELSE true END"#
	));
	// UPDATE MERGE
	let tmp = res.remove(0).result?;
	let val = Value::parse(
		"[
			{
				id: person:test,
				name: 'Name: Jaime',
			}
		]",
	);
	assert_eq!(tmp, val);
	// UPDATE SET
	let tmp = res.remove(0).result;
	assert!(matches!(
		tmp.err(),
		Some(e) if e.to_string() == r#"Found 'Name: tobie' for field `name`, with record `person:test`, but field must conform to: IF $input THEN $input = /^[A-Z]{1}[a-z]+$/ ELSE true END"#
	));
	// UPDATE SET
	let tmp = res.remove(0).result?;
	let val = Value::parse(
		"[
			{
				id: person:test,
				name: 'Name: Tobie',
			}
		]",
	);
	assert_eq!(tmp, val);
	// DELETE
	let tmp = res.remove(0).result?;
	let val = Value::parse("[]");
	assert_eq!(tmp, val);
	// CREATE
	let _tmp = res.remove(0).result?;
	// SHOW CHANGES
	let tmp = res.remove(0).result?;
	let val = Value::parse(
		"[
			{
				versionstamp: 65536,
				changes: [
					{
						define_table: {
							name: 'person'
						}
					}
				]
			},
			{
				versionstamp: 131072,
				changes: [
					{
						update: {
							id: person:test,
							name: 'Name: Tobie'
						}
					}
				]
			},
			{
				versionstamp: 196608,
				changes: [
					{
						update: {
							id: person:test,
							name: 'Name: Jaime'
						}
					}
				]
			},
			{
				versionstamp: 262144,
				changes: [
					{
						update: {
							id: person:test,
							name: 'Name: Tobie'
						}
					}
				]
			},
			{
				versionstamp: 327680,
				changes: [
					{
						delete: {
							id: person:test
						}
					}
				]
			},
			{
				versionstamp: 393216,
				changes: [
					{
						update: {
							id: person:1000,
							name: 'Name: Yusuke'
						}
					}
				]
			}
		]",
	);
	assert_eq!(tmp, val);
	// Retain for 1h
	let sql = "
        SHOW CHANGES FOR TABLE person SINCE 0;
	";
	dbs.tick_at(end_ts + 3599).await?;
	let res = &mut dbs.execute_sql(sql, &ses, None).await?;
	let tmp = res.remove(0).result?;
	assert_eq!(tmp, val);
	// GC after 1hs
	dbs.tick_at(end_ts + 3600).await?;
	let res = &mut dbs.execute_sql(sql, &ses, None).await?;
	let tmp = res.remove(0).result?;
	let val = Value::parse("[]");
	assert_eq!(tmp, val);
	//
	Ok(())
}

#[tokio::test]
async fn changefeed_with_ts() -> Result<(), Error> {
	let db = new_ds().await?;
	let ses = Session::owner().with_ns("test").with_db("test");
	// Enable change feeds
	let sql = "
	DEFINE TABLE user CHANGEFEED 1h;
	";
	db.execute_sql(sql, &ses, None).await?.remove(0).result?;
	// Save timestamp 1
	let ts1_dt = "2023-08-01T00:00:00Z";
	let ts1 = DateTime::parse_from_rfc3339(ts1_dt).unwrap();
	db.tick_at(ts1.timestamp().try_into().unwrap()).await.unwrap();
	// Create and update users
	let sql = "
        CREATE user:amos SET name = 'Amos';
        CREATE user:jane SET name = 'Jane';
        UPDATE user:amos SET name = 'AMOS';
    ";
	let table = "user";
	let res = db.execute_sql(sql, &ses, None).await?;
	for res in res {
		res.result?;
	}
	let sql = format!("UPDATE {table} SET name = 'Doe'");
	let users = db.execute_sql(&sql, &ses, None).await?.remove(0).result?;
	let expected = Value::parse(
		"[
		{
			id: user:amos,
			name: 'Doe',
		},
		{
			id: user:jane,
			name: 'Doe',
		},
	]",
	);
	assert_eq!(users, expected);
	let sql = format!("SELECT * FROM {table}");
	let users = db.execute_sql(&sql, &ses, None).await?.remove(0).result?;
	assert_eq!(users, expected);
	let sql = "
        SHOW CHANGES FOR TABLE user SINCE 0 LIMIT 10;
    ";
	let value: Value = db.execute_sql(sql, &ses, None).await?.remove(0).result?;
	let Value::Array(array) = value.clone() else {
		unreachable!()
	};
	assert_eq!(array.len(), 5);
	// DEFINE TABLE
	let a = array.get(0).unwrap();
	let Value::Object(a) = a else {
		unreachable!()
	};
	let Value::Number(_versionstamp1) = a.get("versionstamp").unwrap() else {
		unreachable!()
	};
	let changes = a.get("changes").unwrap().to_owned();
	assert_eq!(
		changes,
		surrealdb::sql::value(
			"[
		{
			define_table: {
				name: 'user'
			}
		}
	]"
		)
		.unwrap()
	);
	// UPDATE user:amos
	let a = array.get(1).unwrap();
	let Value::Object(a) = a else {
		unreachable!()
	};
	let Value::Number(versionstamp2) = a.get("versionstamp").unwrap() else {
		unreachable!()
	};
	let changes = a.get("changes").unwrap().to_owned();
	assert_eq!(
		changes,
		surrealdb::sql::value(
			"[
		{
			update: {
				id: user:amos,
				name: 'Amos'
			}
		}
	]"
		)
		.unwrap()
	);
	// UPDATE user:jane
	let a = array.get(2).unwrap();
	let Value::Object(a) = a else {
		unreachable!()
	};
	let Value::Number(versionstamp3) = a.get("versionstamp").unwrap() else {
		unreachable!()
	};
	assert!(versionstamp2 < versionstamp3);
	let changes = a.get("changes").unwrap().to_owned();
	assert_eq!(
		changes,
		surrealdb::sql::value(
			"[
		{
			update: {
				id: user:jane,
				name: 'Jane'
			}
		}
	]"
		)
		.unwrap()
	);
	// UPDATE user:amos
	let a = array.get(3).unwrap();
	let Value::Object(a) = a else {
		unreachable!()
	};
	let Value::Number(versionstamp4) = a.get("versionstamp").unwrap() else {
		unreachable!()
	};
	assert!(versionstamp3 < versionstamp4);
	let changes = a.get("changes").unwrap().to_owned();
	assert_eq!(
		changes,
		surrealdb::sql::value(
			"[
		{
			update: {
				id: user:amos,
				name: 'AMOS'
			}
		}
	]"
		)
		.unwrap()
	);
	// UPDATE table
	let a = array.get(4).unwrap();
	let Value::Object(a) = a else {
		unreachable!()
	};
	let Value::Number(versionstamp5) = a.get("versionstamp").unwrap() else {
		unreachable!()
	};
	assert!(versionstamp4 < versionstamp5);
	let changes = a.get("changes").unwrap().to_owned();
	assert_eq!(
		changes,
		surrealdb::sql::value(
			"[
		{
			update: {
				id: user:amos,
				name: 'Doe'
			}
		},
		{
			update: {
				id: user:jane,
				name: 'Doe'
			}
		}
	]"
		)
		.unwrap()
	);
	// Save timestamp 2
	let ts2_dt = "2023-08-01T00:00:05Z";
	let ts2 = DateTime::parse_from_rfc3339(ts2_dt).unwrap();
	db.tick_at(ts2.timestamp().try_into().unwrap()).await.unwrap();
	//
	// Show changes using timestamp 1
	//
<<<<<<< HEAD
	let sql = format!(
		"
        SHOW CHANGES FOR TABLE user SINCE '{ts1_dt}' LIMIT 10;
    "
	);
	let value: Value = db.execute_sql(&sql, &ses, None).await?.remove(0).result?;
=======
	let sql = format!("SHOW CHANGES FOR TABLE user SINCE d'{ts1_dt}' LIMIT 10; ");
	let value: Value = db.execute(&sql, &ses, None).await?.remove(0).result?;
>>>>>>> af2de369
	let Value::Array(array) = value.clone() else {
		unreachable!()
	};
	assert_eq!(array.len(), 4);
	// UPDATE user:amos
	let a = array.get(0).unwrap();
	let Value::Object(a) = a else {
		unreachable!()
	};
	let Value::Number(versionstamp1b) = a.get("versionstamp").unwrap() else {
		unreachable!()
	};
	assert!(versionstamp2 == versionstamp1b);
	let changes = a.get("changes").unwrap().to_owned();
	assert_eq!(
		changes,
		surrealdb::sql::value(
			"[
		{
			update: {
				id: user:amos,
				name: 'Amos'
			}
		}
	]"
		)
		.unwrap()
	);
	// Save timestamp 3
	let ts3_dt = "2023-08-01T00:00:10Z";
	let ts3 = DateTime::parse_from_rfc3339(ts3_dt).unwrap();
	db.tick_at(ts3.timestamp().try_into().unwrap()).await.unwrap();
	//
	// Show changes using timestamp 3
	//
<<<<<<< HEAD
	let sql = format!("SHOW CHANGES FOR TABLE user SINCE '{ts3_dt}' LIMIT 10;");
	let value: Value = db.execute_sql(&sql, &ses, None).await?.remove(0).result?;
=======
	let sql = format!("SHOW CHANGES FOR TABLE user SINCE d'{ts3_dt}' LIMIT 10; ");
	let value: Value = db.execute(&sql, &ses, None).await?.remove(0).result?;
>>>>>>> af2de369
	let Value::Array(array) = value.clone() else {
		unreachable!()
	};
	assert_eq!(array.len(), 0);
	Ok(())
}<|MERGE_RESOLUTION|>--- conflicted
+++ resolved
@@ -469,17 +469,8 @@
 	//
 	// Show changes using timestamp 1
 	//
-<<<<<<< HEAD
-	let sql = format!(
-		"
-        SHOW CHANGES FOR TABLE user SINCE '{ts1_dt}' LIMIT 10;
-    "
-	);
-	let value: Value = db.execute_sql(&sql, &ses, None).await?.remove(0).result?;
-=======
 	let sql = format!("SHOW CHANGES FOR TABLE user SINCE d'{ts1_dt}' LIMIT 10; ");
 	let value: Value = db.execute(&sql, &ses, None).await?.remove(0).result?;
->>>>>>> af2de369
 	let Value::Array(array) = value.clone() else {
 		unreachable!()
 	};
@@ -515,13 +506,8 @@
 	//
 	// Show changes using timestamp 3
 	//
-<<<<<<< HEAD
-	let sql = format!("SHOW CHANGES FOR TABLE user SINCE '{ts3_dt}' LIMIT 10;");
-	let value: Value = db.execute_sql(&sql, &ses, None).await?.remove(0).result?;
-=======
 	let sql = format!("SHOW CHANGES FOR TABLE user SINCE d'{ts3_dt}' LIMIT 10; ");
 	let value: Value = db.execute(&sql, &ses, None).await?.remove(0).result?;
->>>>>>> af2de369
 	let Value::Array(array) = value.clone() else {
 		unreachable!()
 	};
