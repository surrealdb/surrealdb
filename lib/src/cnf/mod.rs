use once_cell::sync::Lazy;

#[cfg(not(target_arch = "wasm32"))]
#[allow(dead_code)]
/// Specifies how many concurrent jobs can be buffered in the worker channel.
pub const MAX_CONCURRENT_TASKS: usize = 64;

/// Specifies how deep various forms of computation will go before the query fails.
///
/// For reference, use ~15 per MiB of stack in release mode.
<<<<<<< HEAD
pub const MAX_COMPUTATION_DEPTH: Lazy<u8> = Lazy::new(|| {
=======
pub static MAX_COMPUTATION_DEPTH: Lazy<u8> = Lazy::new(|| {
>>>>>>> 10f29fbb
	option_env!("SURREAL_MAX_COMPUTATION_DEPTH").and_then(|s| s.parse::<u8>().ok()).unwrap_or(120)
});

/// Specifies the names of parameters which can not be specified in a query.
pub const PROTECTED_PARAM_NAMES: &[&str] = &["auth", "scope", "token", "session"];

/// The characters which are supported in server record IDs.
pub const ID_CHARS: [char; 36] = [
	'0', '1', '2', '3', '4', '5', '6', '7', '8', '9', 'a', 'b', 'c', 'd', 'e', 'f', 'g', 'h', 'i',
	'j', 'k', 'l', 'm', 'n', 'o', 'p', 'q', 'r', 's', 't', 'u', 'v', 'w', 'x', 'y', 'z',
];<|MERGE_RESOLUTION|>--- conflicted
+++ resolved
@@ -8,11 +8,7 @@
 /// Specifies how deep various forms of computation will go before the query fails.
 ///
 /// For reference, use ~15 per MiB of stack in release mode.
-<<<<<<< HEAD
-pub const MAX_COMPUTATION_DEPTH: Lazy<u8> = Lazy::new(|| {
-=======
 pub static MAX_COMPUTATION_DEPTH: Lazy<u8> = Lazy::new(|| {
->>>>>>> 10f29fbb
 	option_env!("SURREAL_MAX_COMPUTATION_DEPTH").and_then(|s| s.parse::<u8>().ok()).unwrap_or(120)
 });
 
