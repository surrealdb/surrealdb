#[cfg(feature = "parallel")]
/// Specifies how many concurrent jobs can be buffered in the worker channel.
pub const MAX_CONCURRENT_TASKS: usize = 64;

<<<<<<< HEAD
/// Specifies how deep various forms of computation will go before the query fails
/// with [`Error::ComputationDepthExceeded`].
///
/// During query parsing, the total depth of calls to parse values (including arrays, expressions,
/// functions, objects, sub-queries), Javascript values, and geometry collections count against
/// this limit.
///
/// During query execution, all potentially-recursive code paths count against this limit. Whereas
/// parsing assigns equal weight to each recursion, certain expensive code paths are allowed to
/// count for more than one unit of depth during execution.
=======
/// Specifies how deep various forms of computation will go before the query fails.
>>>>>>> 8902fc0a
pub const MAX_COMPUTATION_DEPTH: u8 = 30;

/// The characters which are supported in server record IDs.
pub const ID_CHARS: [char; 36] = [
	'0', '1', '2', '3', '4', '5', '6', '7', '8', '9', 'a', 'b', 'c', 'd', 'e', 'f', 'g', 'h', 'i',
	'j', 'k', 'l', 'm', 'n', 'o', 'p', 'q', 'r', 's', 't', 'u', 'v', 'w', 'x', 'y', 'z',
];<|MERGE_RESOLUTION|>--- conflicted
+++ resolved
@@ -2,7 +2,6 @@
 /// Specifies how many concurrent jobs can be buffered in the worker channel.
 pub const MAX_CONCURRENT_TASKS: usize = 64;
 
-<<<<<<< HEAD
 /// Specifies how deep various forms of computation will go before the query fails
 /// with [`Error::ComputationDepthExceeded`].
 ///
@@ -13,9 +12,6 @@
 /// During query execution, all potentially-recursive code paths count against this limit. Whereas
 /// parsing assigns equal weight to each recursion, certain expensive code paths are allowed to
 /// count for more than one unit of depth during execution.
-=======
-/// Specifies how deep various forms of computation will go before the query fails.
->>>>>>> 8902fc0a
 pub const MAX_COMPUTATION_DEPTH: u8 = 30;
 
 /// The characters which are supported in server record IDs.
