--- conflicted
+++ resolved
@@ -114,6 +114,8 @@
 mod fnc;
 mod vs;
 
+pub mod sql;
+
 #[doc(hidden)]
 pub mod cnf;
 #[doc(hidden)]
@@ -133,12 +135,6 @@
 #[doc(hidden)]
 pub mod kvs;
 #[doc(hidden)]
-<<<<<<< HEAD
-pub mod sql;
-#[cfg(feature = "experimental_parser")]
-#[doc(hidden)]
-=======
->>>>>>> fc540a83
 pub mod syn;
 
 #[doc(inline)]
