//! This library provides a low-level database library implementation, a remote client
//! and a query language definition, for [SurrealDB](https://surrealdb.com), the ultimate cloud database for
//! tomorrow's applications. SurrealDB is a scalable, distributed, collaborative, document-graph
//! database for the realtime web.
//!
//! This library can be used to start an embedded in-memory datastore, an embedded datastore
//! persisted to disk, a browser-based embedded datastore backed by IndexedDB, or for connecting
//! to a distributed [TiKV](https://tikv.org) key-value store.
//!
//! It also enables simple and advanced querying of a remote SurrealDB server from
//! server-side or client-side code. All connections to SurrealDB are made over WebSockets by default,
//! and automatically reconnect when the connection is terminated.
//!
//! # Examples
//!
//! ```no_run
//! use serde::{Serialize, Deserialize};
//! use serde_json::json;
//! use std::borrow::Cow;
//! use surrealdb::{Result, Surreal};
//! use surrealdb::sql;
//! use surrealdb::opt::auth::Root;
//! use surrealdb::engine::remote::ws::Ws;
//!
//! #[derive(Serialize, Deserialize)]
//! struct Name {
//!     first: Cow<'static, str>,
//!     last: Cow<'static, str>,
//! }
//!
//! #[derive(Serialize, Deserialize)]
//! struct Person {
//!     title: Cow<'static, str>,
//!     name: Name,
//!     marketing: bool,
//! }
//!
//! #[tokio::main]
//! async fn main() -> Result<()> {
//!     let db = Surreal::new::<Ws>("localhost:8000").await?;
//!
//!     // Signin as a namespace, database, or root user
//!     db.signin(Root {
//!         username: "root",
//!         password: "root",
//!     }).await?;
//!
//!     // Select a specific namespace / database
//!     db.use_ns("namespace").use_db("database").await?;
//!
//!     // Create a new person with a random ID
//!     let created: Vec<Person> = db.create("person")
//!         .content(Person {
//!             title: "Founder & CEO".into(),
//!             name: Name {
//!                 first: "Tobie".into(),
//!                 last: "Morgan Hitchcock".into(),
//!             },
//!             marketing: true,
//!         })
//!         .await?;
//!
//!     // Create a new person with a specific ID
//!     let created: Option<Person> = db.create(("person", "jaime"))
//!         .content(Person {
//!             title: "Founder & COO".into(),
//!             name: Name {
//!                 first: "Jaime".into(),
//!                 last: "Morgan Hitchcock".into(),
//!             },
//!             marketing: false,
//!         })
//!         .await?;
//!
//!     // Update a person record with a specific ID
//!     let updated: Option<Person> = db.update(("person", "jaime"))
//!         .merge(json!({"marketing": true}))
//!         .await?;
//!
//!     // Select all people records
//!     let people: Vec<Person> = db.select("person").await?;
//!
//!     // Perform a custom advanced query
//!     let sql = r#"
//!         SELECT marketing, count()
//!         FROM type::table($table)
//!         GROUP BY marketing
//!     "#;
//!
//!     let groups = db.query(sql)
//!         .bind(("table", "person"))
//!         .await?;
//!
//!     Ok(())
//! }
//! ```

#![doc(html_favicon_url = "https://surrealdb.s3.amazonaws.com/favicon.png")]
#![doc(html_logo_url = "https://surrealdb.s3.amazonaws.com/icon.png")]
#![cfg_attr(docsrs, feature(doc_cfg))]

#[macro_use]
extern crate tracing;

#[macro_use]
mod mac;

mod api;
mod cf;
mod ctx;
mod doc;
mod exe;
mod fnc;
mod vs;

pub mod sql;
pub mod gql;

#[doc(hidden)]
pub mod cnf;
#[doc(hidden)]
pub mod dbs;
#[doc(hidden)]
pub mod env;
#[doc(hidden)]
pub mod err;
#[doc(hidden)]
pub mod iam;
#[doc(hidden)]
pub mod idg;
#[doc(hidden)]
pub mod idx;
#[doc(hidden)]
pub mod key;
#[doc(hidden)]
pub mod kvs;
#[cfg(any(feature = "ml", feature = "jwks"))]
#[doc(hidden)]
pub mod obs;
#[doc(hidden)]
pub mod syn;

#[doc(inline)]
pub use api::engine;
#[cfg(feature = "protocol-http")]
#[doc(hidden)]
pub use api::headers;
#[doc(inline)]
pub use api::method;
#[doc(inline)]
pub use api::opt;
#[doc(inline)]
pub use api::Connect;
#[doc(inline)]
pub use api::Connection;
#[doc(inline)]
pub use api::Response;
#[doc(inline)]
pub use api::Result;
#[doc(inline)]
pub use api::Surreal;
use uuid::Uuid;

#[doc(hidden)]
/// Channels for receiving a SurrealQL database export
pub mod channel {
    pub use channel::bounded;
    pub use channel::unbounded;
    pub use channel::Receiver;
    pub use channel::Sender;
}

/// Different error types for embedded and remote databases
pub mod error {
    pub use crate::api::err::Error as Api;
    pub use crate::err::Error as Db;
}

/// The action performed on a record
///
/// This is used in live query notifications.
#[derive(Debug, Clone, Copy, Eq, PartialEq, Ord, PartialOrd, Hash)]
#[non_exhaustive]
pub enum Action {
    Create,
    Update,
    Delete,
}

impl From<dbs::Action> for Action {
    fn from(action: dbs::Action) -> Self {
        match action {
            dbs::Action::Create => Self::Create,
            dbs::Action::Update => Self::Update,
            dbs::Action::Delete => Self::Delete,
        }
    }
}

/// A live query notification
///
/// Live queries return a stream of notifications. The notification contains an `action` that triggered the change in the database record and `data` itself.
/// For deletions the data is the record before it was deleted. For everything else, it's the newly created record or updated record depending on whether
/// the action is create or update.
#[derive(Debug, Clone, Copy, Eq, PartialEq, Ord, PartialOrd, Hash)]
#[non_exhaustive]
pub struct Notification<R> {
<<<<<<< HEAD
    pub action: Action,
    pub data: R,
=======
	pub query_id: Uuid,
	pub action: Action,
	pub data: R,
>>>>>>> af2de369
}

/// An error originating from the SurrealDB client library
#[derive(Debug, thiserror::Error, serde::Serialize)]
pub enum Error {
    /// An error with an embedded storage engine
    #[error("{0}")]
    Db(#[from] crate::error::Db),
    /// An error with a remote database instance
    #[error("{0}")]
    Api(#[from] crate::error::Api),
}<|MERGE_RESOLUTION|>--- conflicted
+++ resolved
@@ -113,8 +113,8 @@
 mod fnc;
 mod vs;
 
+pub mod gql;
 pub mod sql;
-pub mod gql;
 
 #[doc(hidden)]
 pub mod cnf;
@@ -164,16 +164,16 @@
 #[doc(hidden)]
 /// Channels for receiving a SurrealQL database export
 pub mod channel {
-    pub use channel::bounded;
-    pub use channel::unbounded;
-    pub use channel::Receiver;
-    pub use channel::Sender;
+	pub use channel::bounded;
+	pub use channel::unbounded;
+	pub use channel::Receiver;
+	pub use channel::Sender;
 }
 
 /// Different error types for embedded and remote databases
 pub mod error {
-    pub use crate::api::err::Error as Api;
-    pub use crate::err::Error as Db;
+	pub use crate::api::err::Error as Api;
+	pub use crate::err::Error as Db;
 }
 
 /// The action performed on a record
@@ -182,19 +182,19 @@
 #[derive(Debug, Clone, Copy, Eq, PartialEq, Ord, PartialOrd, Hash)]
 #[non_exhaustive]
 pub enum Action {
-    Create,
-    Update,
-    Delete,
+	Create,
+	Update,
+	Delete,
 }
 
 impl From<dbs::Action> for Action {
-    fn from(action: dbs::Action) -> Self {
-        match action {
-            dbs::Action::Create => Self::Create,
-            dbs::Action::Update => Self::Update,
-            dbs::Action::Delete => Self::Delete,
-        }
-    }
+	fn from(action: dbs::Action) -> Self {
+		match action {
+			dbs::Action::Create => Self::Create,
+			dbs::Action::Update => Self::Update,
+			dbs::Action::Delete => Self::Delete,
+		}
+	}
 }
 
 /// A live query notification
@@ -205,23 +205,18 @@
 #[derive(Debug, Clone, Copy, Eq, PartialEq, Ord, PartialOrd, Hash)]
 #[non_exhaustive]
 pub struct Notification<R> {
-<<<<<<< HEAD
-    pub action: Action,
-    pub data: R,
-=======
 	pub query_id: Uuid,
 	pub action: Action,
 	pub data: R,
->>>>>>> af2de369
 }
 
 /// An error originating from the SurrealDB client library
 #[derive(Debug, thiserror::Error, serde::Serialize)]
 pub enum Error {
-    /// An error with an embedded storage engine
-    #[error("{0}")]
-    Db(#[from] crate::error::Db),
-    /// An error with a remote database instance
-    #[error("{0}")]
-    Api(#[from] crate::error::Api),
+	/// An error with an embedded storage engine
+	#[error("{0}")]
+	Db(#[from] crate::error::Db),
+	/// An error with a remote database instance
+	#[error("{0}")]
+	Api(#[from] crate::error::Api),
 }