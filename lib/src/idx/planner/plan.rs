--- conflicted
+++ resolved
@@ -141,44 +141,6 @@
 pub(super) struct Inner {
 	ir: IndexRef,
 	id: Idiom,
-<<<<<<< HEAD
-	op: Operator,
-	lo: Lookup,
-}
-
-#[derive(Debug, Eq, PartialEq, Hash)]
-pub(super) enum Lookup {
-	FtMatches {
-		qs: String,
-		mr: Option<MatchRef>,
-	},
-	MtKnn {
-		a: Array,
-		k: u32,
-	},
-	IdxEqual(Value),
-	UniqEqual(Value),
-}
-
-impl Lookup {
-	pub(super) fn value(&self) -> Value {
-		match self {
-			Lookup::FtMatches {
-				qs,
-				..
-			} => Value::from(qs.to_string()),
-			Lookup::IdxEqual(v) | Lookup::UniqEqual(v) => v.to_owned(),
-			Lookup::MtKnn {
-				a,
-				..
-			} => Value::Array(a.to_owned()),
-		}
-	}
-}
-
-impl IndexOption {
-	pub(super) fn new(ix: DefineIndexStatement, id: Idiom, op: Operator, lo: Lookup) -> Self {
-=======
 	op: IndexOperator,
 }
 
@@ -187,19 +149,15 @@
 	Equality(Array),
 	RangePart(Operator, Value),
 	Matches(String, Option<MatchRef>),
+	Knn(Array, u32),
 }
 
 impl IndexOption {
 	pub(super) fn new(ir: IndexRef, id: Idiom, op: IndexOperator) -> Self {
->>>>>>> c51912ab
 		Self(Arc::new(Inner {
 			ir,
 			id,
 			op,
-<<<<<<< HEAD
-			lo,
-=======
->>>>>>> c51912ab
 		}))
 	}
 
@@ -211,10 +169,6 @@
 		&self.0.op
 	}
 
-<<<<<<< HEAD
-	pub(super) fn lo(&self) -> &Lookup {
-		&self.0.lo
-=======
 	pub(super) fn id(&self) -> &Idiom {
 		&self.0.id
 	}
@@ -238,8 +192,11 @@
 				e.insert("operator", Value::from(op.to_string()));
 				e.insert("value", v.to_owned());
 			}
+			IndexOperator::Knn(a, k) => {
+				e.insert("operator", Value::from(format!("<{}>", k)));
+				e.insert("value", Value::Array(a.clone()));
+			}
 		};
->>>>>>> c51912ab
 	}
 }
 
@@ -277,13 +234,6 @@
 		}
 	}
 
-<<<<<<< HEAD
-	pub(crate) fn explain(&self) -> Value {
-		Value::Object(Object::from(HashMap::from([
-			("index", Value::from(self.ix().name.0.to_owned())),
-			("operator", Value::from(self.op().to_string())),
-			("value", self.lo().value()),
-=======
 	fn set_from(&mut self, v: &Value) {
 		if self.value.is_none() {
 			self.value = v.clone();
@@ -317,7 +267,6 @@
 		Value::from(Object::from(HashMap::from([
 			("value", rv.value.to_owned()),
 			("inclusive", Value::from(rv.inclusive)),
->>>>>>> c51912ab
 		])))
 	}
 }
@@ -344,14 +293,8 @@
 
 #[cfg(test)]
 mod tests {
-<<<<<<< HEAD
-	use crate::idx::planner::plan::{IndexOption, Lookup};
-	use crate::sql::statements::DefineIndexStatement;
-	use crate::sql::{Array, Idiom, Operator, Value};
-=======
 	use crate::idx::planner::plan::{IndexOperator, IndexOption, RangeValue};
 	use crate::sql::{Array, Idiom, Value};
->>>>>>> c51912ab
 	use std::collections::HashSet;
 
 	#[test]
@@ -360,29 +303,13 @@
 		let io1 = IndexOption::new(
 			1,
 			Idiom::from("a.b".to_string()),
-<<<<<<< HEAD
-			Operator::Equal,
-			Lookup::MtKnn {
-				a: Array(vec![Value::from(1)]),
-				k: 0,
-			},
-=======
 			IndexOperator::Equality(Array::from(vec!["test"])),
->>>>>>> c51912ab
 		);
 
 		let io2 = IndexOption::new(
 			1,
 			Idiom::from("a.b".to_string()),
-<<<<<<< HEAD
-			Operator::Equal,
-			Lookup::MtKnn {
-				a: Array(vec![Value::from(1)]),
-				k: 0,
-			},
-=======
 			IndexOperator::Equality(Array::from(vec!["test"])),
->>>>>>> c51912ab
 		);
 
 		set.insert(io1);
