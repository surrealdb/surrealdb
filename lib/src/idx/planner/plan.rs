--- conflicted
+++ resolved
@@ -60,34 +60,11 @@
 	}
 
 	pub(crate) fn explain(&self) -> Value {
-<<<<<<< HEAD
 		Value::Object(Object::from(HashMap::from([
 			("index", Value::from(self.i.ix().name.0.to_owned())),
 			("operator", Value::from(self.i.op().to_string())),
 			("value", self.i.value().clone()),
 		])))
-=======
-		let IndexOption {
-			ix,
-			v,
-			op,
-			..
-		} = &self.i;
-
-		Value::Object(Object::from(HashMap::from([
-			("index", Value::from(ix.name.0.to_owned())),
-			("operator", Value::from(op.to_string())),
-			("value", v.clone()),
-		])))
-	}
-}
-
-impl From<IndexOption> for Plan {
-	fn from(i: IndexOption) -> Self {
-		Self {
-			i,
-		}
->>>>>>> 9ebdb336
 	}
 }
 
