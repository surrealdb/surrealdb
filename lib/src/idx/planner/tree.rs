use crate::ctx::Context;
use crate::dbs::{Options, Transaction};
use crate::err::Error;
use crate::idx::planner::plan::{IndexOperator, IndexOption};
use crate::sql::index::Index;
use crate::sql::statements::DefineIndexStatement;
use crate::sql::{Array, Cond, Expression, Idiom, Operator, Subquery, Table, Value, With};
use async_recursion::async_recursion;
use std::collections::HashMap;
use std::sync::Arc;

pub(super) struct Tree {}

impl Tree {
	/// Traverse all the conditions and extract every expression
	/// that can be resolved by an index.
	pub(super) async fn build<'a>(
		ctx: &'a Context<'_>,
		opt: &'a Options,
		txn: &'a Transaction,
		table: &'a Table,
		cond: &'a Option<Cond>,
		with: &'a Option<With>,
	) -> Result<Option<(Node, IndexMap, Vec<IndexRef>)>, Error> {
		let with_indexes = match with {
			Some(With::Index(ixs)) => Vec::with_capacity(ixs.len()),
			_ => vec![],
		};
		let mut b = TreeBuilder {
			ctx,
			opt,
			txn,
			table,
			with,
			indexes: None,
			index_lookup: Default::default(),
			index_map: IndexMap::default(),
			with_indexes,
		};
		let mut res = None;
		if let Some(cond) = cond {
			res = Some((b.eval_value(&cond.0).await?, b.index_map, b.with_indexes));
		}
		Ok(res)
	}
}

struct TreeBuilder<'a> {
	ctx: &'a Context<'a>,
	opt: &'a Options,
	txn: &'a Transaction,
	table: &'a Table,
	with: &'a Option<With>,
	indexes: Option<Arc<[DefineIndexStatement]>>,
	index_lookup: HashMap<Idiom, Option<Arc<Vec<IndexRef>>>>,
	index_map: IndexMap,
	with_indexes: Vec<IndexRef>,
}

impl<'a> TreeBuilder<'a> {
	async fn find_indexes(&mut self, i: &Idiom) -> Result<Option<Arc<Vec<IndexRef>>>, Error> {
		if let Some(irs) = self.index_lookup.get(i) {
			return Ok(irs.clone());
		}
		if self.indexes.is_none() {
			let indexes = self
				.txn
				.clone()
				.lock()
				.await
				.all_tb_indexes(self.opt.ns(), self.opt.db(), &self.table.0)
				.await?;
			self.indexes = Some(indexes);
		}
		let mut irs = Vec::new();
		if let Some(indexes) = &self.indexes {
			for ix in indexes.as_ref() {
				if ix.cols.len() == 1 && ix.cols[0].eq(i) {
					let ir = self.index_map.definitions.len() as IndexRef;
					if let Some(With::Index(ixs)) = self.with {
						if ixs.contains(&ix.name.0) {
							self.with_indexes.push(ir);
						}
					}
					self.index_map.definitions.insert(ir, ix.clone());
					irs.push(ir);
				}
			}
		}
		let irs = if irs.is_empty() {
			None
		} else {
			Some(Arc::new(irs))
		};
		self.index_lookup.insert(i.clone(), irs.clone());
		Ok(irs)
	}

	#[cfg_attr(not(target_arch = "wasm32"), async_recursion)]
	#[cfg_attr(target_arch = "wasm32", async_recursion(?Send))]
	async fn eval_value(&mut self, v: &Value) -> Result<Node, Error> {
		match v {
			Value::Expression(e) => self.eval_expression(e).await,
			Value::Idiom(i) => self.eval_idiom(i).await,
			Value::Strand(_) | Value::Number(_) | Value::Bool(_) | Value::Thing(_) => {
				Ok(Node::Scalar(v.to_owned()))
			}
			Value::Array(a) => Ok(self.eval_array(a)),
			Value::Subquery(s) => self.eval_subquery(s).await,
			Value::Param(p) => {
				let v = p.compute(self.ctx, self.opt, self.txn, None).await?;
				self.eval_value(&v).await
			}
			_ => Ok(Node::Unsupported(format!("Unsupported value: {}", v))),
		}
	}

	fn eval_array(&mut self, a: &Array) -> Node {
		// Check if it is a numeric vector
		for v in &a.0 {
			if !v.is_number() {
				return Node::Unsupported(format!("Unsupported array: {}", a));
			}
		}
		Node::Vector(a.to_owned())
	}

	async fn eval_idiom(&mut self, i: &Idiom) -> Result<Node, Error> {
		if let Some(irs) = self.find_indexes(i).await? {
			if !irs.is_empty() {
				return Ok(Node::IndexedField(i.to_owned(), irs));
			}
		}
		Ok(Node::NonIndexedField)
	}

	async fn eval_expression(&mut self, e: &Expression) -> Result<Node, Error> {
		match e {
			Expression::Unary {
				..
			} => Ok(Node::Unsupported("unary expressions not supported".to_string())),
			Expression::Binary {
				l,
				o,
				r,
			} => {
				let left = self.eval_value(l).await?;
				let right = self.eval_value(r).await?;
				if let Some(io) = self.index_map.options.get(e) {
					return Ok(Node::Expression {
						io: Some(io.clone()),
						left: Box::new(left),
						right: Box::new(right),
						exp: Arc::new(e.clone()),
					});
				}
				let mut io = None;
				if let Some((id, irs)) = left.is_indexed_field() {
					io = self.lookup_index_option(irs.as_slice(), o, id, &right, e);
				} else if let Some((id, irs)) = right.is_indexed_field() {
					io = self.lookup_index_option(irs.as_slice(), o, id, &left, e);
				};
				Ok(Node::Expression {
					io,
					left: Box::new(left),
					right: Box::new(right),
					exp: Arc::new(e.clone()),
				})
			}
		}
	}

	fn lookup_index_option(
		&mut self,
		irs: &[IndexRef],
		op: &Operator,
		id: &Idiom,
		n: &Node,
		e: &Expression,
	) -> Option<IndexOption> {
<<<<<<< HEAD
		if let Some(ix) = self.index_map.definitions.get(&ir) {
			let op = match &ix.index {
				Index::Idx => Self::eval_index_operator(op, n),
				Index::Uniq => Self::eval_index_operator(op, n),
				Index::Search {
					..
				} => {
					if let Some(v) = n.is_scalar() {
						if let Operator::Matches(mr) = op {
							Some(IndexOperator::Matches(v.clone().to_raw_string(), *mr))
						} else {
							None
						}
					} else {
						None
					}
				}
				Index::MTree(_) => {
					if let Operator::Knn(k) = op {
						if let Node::Vector(a) = n {
							Some(IndexOperator::Knn(a.clone(), *k))
						} else {
							None
						}
					} else {
						None
=======
		if let Some(v) = v.is_scalar() {
			for ir in irs {
				if let Some(ix) = self.index_map.definitions.get(ir) {
					let op = match &ix.index {
						Index::Idx => Self::eval_index_operator(op, v),
						Index::Uniq => Self::eval_index_operator(op, v),
						Index::Search {
							..
						} => {
							if let Operator::Matches(mr) = op {
								Some(IndexOperator::Matches(v.clone().to_raw_string(), *mr))
							} else {
								None
							}
						}
						Index::MTree(_) => None,
					};
					if let Some(op) = op {
						let io = IndexOption::new(*ir, id.clone(), op);
						self.index_map.options.insert(Arc::new(e.clone()), io.clone());
						return Some(io);
>>>>>>> 1a85f496
					}
				}
			};
			if let Some(op) = op {
				let io = IndexOption::new(ir, id.clone(), op);
				self.index_map.options.insert(Arc::new(e.clone()), io.clone());
				return Some(io);
			}
		}
		None
	}

	fn eval_index_operator(op: &Operator, n: &Node) -> Option<IndexOperator> {
		if let Some(v) = n.is_scalar() {
			match op {
				Operator::Equal => Some(IndexOperator::Equality(Array::from(v.clone()))),
				Operator::LessThan
				| Operator::LessThanOrEqual
				| Operator::MoreThan
				| Operator::MoreThanOrEqual => Some(IndexOperator::RangePart(op.clone(), v.clone())),
				_ => None,
			}
		} else {
			None
		}
	}

	async fn eval_subquery(&mut self, s: &Subquery) -> Result<Node, Error> {
		match s {
			Subquery::Value(v) => self.eval_value(v).await,
			_ => Ok(Node::Unsupported(format!("Unsupported subquery: {}", s))),
		}
	}
}

pub(super) type IndexRef = u16;

/// For each expression the a possible index option
#[derive(Default)]
pub(super) struct IndexMap {
	pub(super) options: HashMap<Arc<Expression>, IndexOption>,
	pub(super) definitions: HashMap<IndexRef, DefineIndexStatement>,
}

#[derive(Debug, Clone, Eq, PartialEq, Hash)]
pub(super) enum Node {
	Expression {
		io: Option<IndexOption>,
		left: Box<Node>,
		right: Box<Node>,
		exp: Arc<Expression>,
	},
	IndexedField(Idiom, Arc<Vec<IndexRef>>),
	NonIndexedField,
	Scalar(Value),
	Vector(Array),
	Unsupported(String),
}

impl Node {
	pub(super) fn is_scalar(&self) -> Option<&Value> {
		if let Node::Scalar(v) = self {
			Some(v)
		} else {
			None
		}
	}

	pub(super) fn is_indexed_field(&self) -> Option<(&Idiom, Arc<Vec<IndexRef>>)> {
		if let Node::IndexedField(id, irs) = self {
			Some((id, irs.clone()))
		} else {
			None
		}
	}
}<|MERGE_RESOLUTION|>--- conflicted
+++ resolved
@@ -178,63 +178,41 @@
 		n: &Node,
 		e: &Expression,
 	) -> Option<IndexOption> {
-<<<<<<< HEAD
-		if let Some(ix) = self.index_map.definitions.get(&ir) {
-			let op = match &ix.index {
-				Index::Idx => Self::eval_index_operator(op, n),
-				Index::Uniq => Self::eval_index_operator(op, n),
-				Index::Search {
-					..
-				} => {
-					if let Some(v) = n.is_scalar() {
-						if let Operator::Matches(mr) = op {
-							Some(IndexOperator::Matches(v.clone().to_raw_string(), *mr))
-						} else {
-							None
-						}
-					} else {
-						None
-					}
-				}
-				Index::MTree(_) => {
-					if let Operator::Knn(k) = op {
-						if let Node::Vector(a) = n {
-							Some(IndexOperator::Knn(a.clone(), *k))
-						} else {
-							None
-						}
-					} else {
-						None
-=======
-		if let Some(v) = v.is_scalar() {
-			for ir in irs {
-				if let Some(ix) = self.index_map.definitions.get(ir) {
-					let op = match &ix.index {
-						Index::Idx => Self::eval_index_operator(op, v),
-						Index::Uniq => Self::eval_index_operator(op, v),
-						Index::Search {
-							..
-						} => {
+		for ir in irs {
+			if let Some(ix) = self.index_map.definitions.get(&ir) {
+				let op = match &ix.index {
+					Index::Idx => Self::eval_index_operator(op, n),
+					Index::Uniq => Self::eval_index_operator(op, n),
+					Index::Search {
+						..
+					} => {
+						if let Some(v) = n.is_scalar() {
 							if let Operator::Matches(mr) = op {
 								Some(IndexOperator::Matches(v.clone().to_raw_string(), *mr))
 							} else {
 								None
 							}
+						} else {
+							None
 						}
-						Index::MTree(_) => None,
-					};
-					if let Some(op) = op {
-						let io = IndexOption::new(*ir, id.clone(), op);
-						self.index_map.options.insert(Arc::new(e.clone()), io.clone());
-						return Some(io);
->>>>>>> 1a85f496
 					}
+					Index::MTree(_) => {
+						if let Operator::Knn(k) = op {
+							if let Node::Vector(a) = n {
+								Some(IndexOperator::Knn(a.clone(), *k))
+							} else {
+								None
+							}
+						} else {
+							None
+						}
+					}
+				};
+				if let Some(op) = op {
+					let io = IndexOption::new(*ir, id.clone(), op);
+					self.index_map.options.insert(Arc::new(e.clone()), io.clone());
+					return Some(io);
 				}
-			};
-			if let Some(op) = op {
-				let io = IndexOption::new(ir, id.clone(), op);
-				self.index_map.options.insert(Arc::new(e.clone()), io.clone());
-				return Some(io);
 			}
 		}
 		None
