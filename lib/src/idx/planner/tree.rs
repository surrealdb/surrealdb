use crate::ctx::Context;
use crate::dbs::{Options, Transaction};
use crate::err::Error;
use crate::idx::planner::plan::{IndexOption, Lookup};
use crate::sql::index::Index;
use crate::sql::statements::DefineIndexStatement;
use crate::sql::{Array, Cond, Expression, Idiom, Operator, Subquery, Table, Value};
use async_recursion::async_recursion;
use std::collections::HashMap;
use std::sync::Arc;

pub(super) struct Tree {}

impl Tree {
	/// Traverse condition and extract every expression
	/// that can be resolved by an index.
	pub(super) async fn build<'a>(
		ctx: &'a Context<'_>,
		opt: &'a Options,
		txn: &'a Transaction,
		table: &'a Table,
		cond: &'a Option<Cond>,
	) -> Result<Option<(Node, IndexMap)>, Error> {
		let mut b = TreeBuilder {
			ctx,
			opt,
			txn,
			table,
			indexes: None,
			index_map: IndexMap::default(),
		};
		let mut res = None;
		if let Some(cond) = cond {
			res = Some((b.eval_value(&cond.0).await?, b.index_map));
		}
		Ok(res)
	}
}

struct TreeBuilder<'a> {
	ctx: &'a Context<'a>,
	opt: &'a Options,
	txn: &'a Transaction,
	table: &'a Table,
	indexes: Option<Arc<[DefineIndexStatement]>>,
	index_map: IndexMap,
}

impl<'a> TreeBuilder<'a> {
	async fn find_index(&mut self, i: &Idiom) -> Result<Option<DefineIndexStatement>, Error> {
		if self.indexes.is_none() {
			let indexes = self
				.txn
				.clone()
				.lock()
				.await
				.all_tb_indexes(self.opt.ns(), self.opt.db(), &self.table.0)
				.await?;
			self.indexes = Some(indexes);
		}
		if let Some(indexes) = &self.indexes {
			for ix in indexes.as_ref() {
				if ix.cols.len() == 1 && ix.cols[0].eq(i) {
					return Ok(Some(ix.clone()));
				}
			}
		}
		Ok(None)
	}

	#[cfg_attr(not(target_arch = "wasm32"), async_recursion)]
	#[cfg_attr(target_arch = "wasm32", async_recursion(?Send))]
	async fn eval_value(&mut self, v: &Value) -> Result<Node, Error> {
<<<<<<< HEAD
		Ok(match v {
			Value::Expression(e) => self.eval_expression(e).await?,
			Value::Idiom(i) => self.eval_idiom(i).await?,
			Value::Strand(_) | Value::Number(_) | Value::Bool(_) | Value::Thing(_) => {
				Node::Scalar(v.to_owned())
			}
			Value::Array(a) => self.eval_array(a),
			Value::Subquery(s) => self.eval_subquery(s).await?,
=======
		match v {
			Value::Expression(e) => self.eval_expression(e).await,
			Value::Idiom(i) => self.eval_idiom(i).await,
			Value::Strand(_) => Ok(Node::Scalar(v.to_owned())),
			Value::Number(_) => Ok(Node::Scalar(v.to_owned())),
			Value::Bool(_) => Ok(Node::Scalar(v.to_owned())),
			Value::Thing(_) => Ok(Node::Scalar(v.to_owned())),
			Value::Subquery(s) => self.eval_subquery(s).await,
>>>>>>> ebabe955
			Value::Param(p) => {
				let v = p.compute(self.ctx, self.opt, self.txn, None).await?;
				self.eval_value(&v).await
			}
			_ => Ok(Node::Unsupported(format!("Unsupported value: {}", v))),
		}
	}

	fn eval_array(&mut self, a: &Array) -> Node {
		// Check if it is a numeric vector
		for v in &a.0 {
			if !v.is_number() {
				return Node::Unsupported;
			}
		}
		Node::Vector(a.to_owned())
	}

	async fn eval_idiom(&mut self, i: &Idiom) -> Result<Node, Error> {
		Ok(if let Some(ix) = self.find_index(i).await? {
			Node::IndexedField(i.to_owned(), ix)
		} else {
			Node::NonIndexedField
		})
	}

	async fn eval_expression(&mut self, e: &Expression) -> Result<Node, Error> {
		match e {
			Expression::Unary {
				..
			} => Ok(Node::Unsupported("unary expressions not supported".to_string())),
			Expression::Binary {
				l,
				o,
				r,
			} => {
				let left = self.eval_value(l).await?;
				let right = self.eval_value(r).await?;
				if let Some(io) = self.index_map.0.get(e) {
					return Ok(Node::Expression {
						io: Some(io.clone()),
						left: Box::new(left),
						right: Box::new(right),
						exp: e.clone(),
					});
				}
				let mut io = None;
				if let Some((id, ix)) = left.is_indexed_field() {
					io = self.lookup_index_option(ix, o, id, &right, e);
				} else if let Some((id, ix)) = right.is_indexed_field() {
					io = self.lookup_index_option(ix, o, id, &left, e);
				};
				Ok(Node::Expression {
					io,
					left: Box::new(left),
					right: Box::new(right),
					exp: e.clone(),
				})
			}
		}
	}

	fn lookup_index_option(
		&mut self,
		ix: &DefineIndexStatement,
		op: &Operator,
		id: &Idiom,
		v: &Node,
		e: &Expression,
	) -> Option<IndexOption> {
		let params = match &ix.index {
			Index::Idx => Self::lookup_idx_option(op, v),
			Index::Uniq => Self::lookup_uniq_option(op, v),
			Index::Search {
				..
			} => Self::lookup_ftindex_option(op, v),
			Index::MTree {
				..
			} => Self::lookup_mtree_option(op, v),
		};
		if let Some(p) = params {
			let io = IndexOption::new(ix.clone(), id.clone(), op.to_owned(), p);
			self.index_map.0.insert(e.clone(), io.clone());
			return Some(io);
		}
		None
	}

	fn lookup_idx_option(op: &Operator, n: &Node) -> Option<Lookup> {
		if Operator::Equal.eq(op) {
			if let Node::Scalar(v) = n {
				return Some(Lookup::IdxEqual(v.to_owned()));
			}
		}
		None
	}

	fn lookup_uniq_option(op: &Operator, n: &Node) -> Option<Lookup> {
		if Operator::Equal.eq(op) {
			if let Node::Scalar(v) = n {
				return Some(Lookup::UniqEqual(v.to_owned()));
			}
		}
		None
	}

	fn lookup_ftindex_option(op: &Operator, v: &Node) -> Option<Lookup> {
		if let Operator::Matches(mr) = op {
			if let Node::Scalar(v) = v {
				return Some(Lookup::FtMatches {
					qs: v.to_owned().to_raw_string(),
					mr: *mr,
				});
			}
		}
		None
	}

	fn lookup_mtree_option(op: &Operator, v: &Node) -> Option<Lookup> {
		if let Operator::Knn(k) = op {
			if let Node::Vector(a) = v {
				return Some(Lookup::MtKnn {
					a: a.to_owned(),
					k: *k,
				});
			}
		}
		None
	}

	async fn eval_subquery(&mut self, s: &Subquery) -> Result<Node, Error> {
		match s {
			Subquery::Value(v) => self.eval_value(v).await,
			_ => Ok(Node::Unsupported(format!("Unsupported subquery: {}", s))),
		}
	}
}

/// For each expression the a possible index option
#[derive(Default)]
pub(super) struct IndexMap(HashMap<Expression, IndexOption>);

impl IndexMap {
	pub(super) fn consume(self) -> HashMap<Expression, IndexOption> {
		self.0
	}
}

#[derive(Debug, Clone, Eq, PartialEq, Hash)]
pub(super) enum Node {
	Expression {
		io: Option<IndexOption>,
		left: Box<Node>,
		right: Box<Node>,
		exp: Expression,
	},
	IndexedField(Idiom, DefineIndexStatement),
	NonIndexedField,
	Scalar(Value),
<<<<<<< HEAD
	Vector(Array),
	Unsupported,
=======
	Unsupported(String),
>>>>>>> ebabe955
}

impl Node {
	pub(super) fn is_indexed_field(&self) -> Option<(&Idiom, &DefineIndexStatement)> {
		if let Node::IndexedField(id, ix) = self {
			Some((id, ix))
		} else {
			None
		}
	}
}<|MERGE_RESOLUTION|>--- conflicted
+++ resolved
@@ -71,28 +71,16 @@
 	#[cfg_attr(not(target_arch = "wasm32"), async_recursion)]
 	#[cfg_attr(target_arch = "wasm32", async_recursion(?Send))]
 	async fn eval_value(&mut self, v: &Value) -> Result<Node, Error> {
-<<<<<<< HEAD
-		Ok(match v {
-			Value::Expression(e) => self.eval_expression(e).await?,
-			Value::Idiom(i) => self.eval_idiom(i).await?,
-			Value::Strand(_) | Value::Number(_) | Value::Bool(_) | Value::Thing(_) => {
-				Node::Scalar(v.to_owned())
-			}
-			Value::Array(a) => self.eval_array(a),
-			Value::Subquery(s) => self.eval_subquery(s).await?,
-=======
 		match v {
 			Value::Expression(e) => self.eval_expression(e).await,
 			Value::Idiom(i) => self.eval_idiom(i).await,
-			Value::Strand(_) => Ok(Node::Scalar(v.to_owned())),
-			Value::Number(_) => Ok(Node::Scalar(v.to_owned())),
-			Value::Bool(_) => Ok(Node::Scalar(v.to_owned())),
-			Value::Thing(_) => Ok(Node::Scalar(v.to_owned())),
+			Value::Strand(_) | Value::Number(_) | Value::Bool(_) | Value::Thing(_) => {
+				Ok(Node::Scalar(v.to_owned()))
+			}
 			Value::Subquery(s) => self.eval_subquery(s).await,
->>>>>>> ebabe955
 			Value::Param(p) => {
 				let v = p.compute(self.ctx, self.opt, self.txn, None).await?;
-				self.eval_value(&v).await
+				self.eval_value(&v).await?
 			}
 			_ => Ok(Node::Unsupported(format!("Unsupported value: {}", v))),
 		}
@@ -102,7 +90,7 @@
 		// Check if it is a numeric vector
 		for v in &a.0 {
 			if !v.is_number() {
-				return Node::Unsupported;
+				return Node::Unsupported(format!("Unsupported array: {}", a));
 			}
 		}
 		Node::Vector(a.to_owned())
@@ -249,12 +237,8 @@
 	IndexedField(Idiom, DefineIndexStatement),
 	NonIndexedField,
 	Scalar(Value),
-<<<<<<< HEAD
 	Vector(Array),
-	Unsupported,
-=======
 	Unsupported(String),
->>>>>>> ebabe955
 }
 
 impl Node {
