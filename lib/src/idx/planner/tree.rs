--- conflicted
+++ resolved
@@ -99,22 +99,6 @@
 	}
 
 	async fn eval_expression(&mut self, e: &Expression) -> Result<Node, Error> {
-<<<<<<< HEAD
-		let left = self.eval_value(&e.l).await?;
-		let right = self.eval_value(&e.r).await?;
-		let mut index_option = None;
-		if let Some((id, ix)) = left.is_indexed_field() {
-			index_option = self.lookup_index_option(ix, &e.o, id, &right, e);
-		} else if let Some((id, ix)) = right.is_indexed_field() {
-			index_option = self.lookup_index_option(ix, &e.o, id, &left, e);
-		};
-		Ok(Node::Expression {
-			index_option,
-			left: Box::new(left),
-			right: Box::new(right),
-			operator: e.o.to_owned(),
-		})
-=======
 		match e {
 			Expression::Unary {
 				..
@@ -129,18 +113,11 @@
 				let left = self.eval_value(l).await?;
 				let right = self.eval_value(r).await?;
 				let mut index_option = None;
-				if let Some(ix) = left.is_indexed_field() {
-					if let Some(io) = IndexOption::found(ix, o, &right, e) {
-						index_option = Some(io.clone());
-						self.add_index(e, io);
-					}
-				}
-				if let Some(ix) = right.is_indexed_field() {
-					if let Some(io) = IndexOption::found(ix, o, &left, e) {
-						index_option = Some(io.clone());
-						self.add_index(e, io);
-					}
-				}
+				if let Some((id, ix)) = left.is_indexed_field() {
+					index_option = self.lookup_index_option(ix, o, id, &right, e);
+				} else if let Some((id, ix)) = right.is_indexed_field() {
+					index_option = self.lookup_index_option(ix, o, id, &left, e);
+				};
 				Ok(Node::Expression {
 					index_option,
 					left: Box::new(left),
@@ -149,7 +126,6 @@
 				})
 			}
 		}
->>>>>>> 000a594a
 	}
 
 	fn lookup_index_option(
