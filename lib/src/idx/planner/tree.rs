use crate::ctx::Context;
use crate::dbs::{Options, Transaction};
use crate::err::Error;
<<<<<<< HEAD
use crate::idx::planner::plan::{IndexOption, Lookup};
=======
use crate::idx::planner::plan::{IndexOperator, IndexOption};
>>>>>>> c51912ab
use crate::sql::index::Index;
use crate::sql::statements::DefineIndexStatement;
use crate::sql::{Array, Cond, Expression, Idiom, Operator, Subquery, Table, Value, With};
use async_recursion::async_recursion;
use std::collections::HashMap;
use std::sync::Arc;

pub(super) struct Tree {}

impl Tree {
<<<<<<< HEAD
	/// Traverse condition and extract every expression
=======
	/// Traverse all the conditions and extract every expression
>>>>>>> c51912ab
	/// that can be resolved by an index.
	pub(super) async fn build<'a>(
		ctx: &'a Context<'_>,
		opt: &'a Options,
		txn: &'a Transaction,
		table: &'a Table,
		cond: &'a Option<Cond>,
		with: &'a Option<With>,
	) -> Result<Option<(Node, IndexMap, Vec<IndexRef>)>, Error> {
		let with_indexes = match with {
			Some(With::Index(ixs)) => Vec::with_capacity(ixs.len()),
			_ => vec![],
		};
		let mut b = TreeBuilder {
			ctx,
			opt,
			txn,
			table,
			with,
			indexes: None,
			index_lookup: Default::default(),
			index_map: IndexMap::default(),
			with_indexes,
		};
		let mut res = None;
		if let Some(cond) = cond {
			res = Some((b.eval_value(&cond.0).await?, b.index_map, b.with_indexes));
		}
		Ok(res)
	}
}

struct TreeBuilder<'a> {
	ctx: &'a Context<'a>,
	opt: &'a Options,
	txn: &'a Transaction,
	table: &'a Table,
	with: &'a Option<With>,
	indexes: Option<Arc<[DefineIndexStatement]>>,
	index_lookup: HashMap<Idiom, IndexRef>,
	index_map: IndexMap,
	with_indexes: Vec<IndexRef>,
}

impl<'a> TreeBuilder<'a> {
	async fn find_index(&mut self, i: &Idiom) -> Result<Option<IndexRef>, Error> {
		if let Some(ir) = self.index_lookup.get(i) {
			return Ok(Some(*ir));
		}
		if self.indexes.is_none() {
			let indexes = self
				.txn
				.clone()
				.lock()
				.await
				.all_tb_indexes(self.opt.ns(), self.opt.db(), &self.table.0)
				.await?;
			self.indexes = Some(indexes);
		}
		if let Some(indexes) = &self.indexes {
			for ix in indexes.as_ref() {
				if ix.cols.len() == 1 && ix.cols[0].eq(i) {
					let ir = self.index_lookup.len() as IndexRef;
					if let Some(With::Index(ixs)) = self.with {
						if ixs.contains(&ix.name.0) {
							self.with_indexes.push(ir);
						}
					}
					self.index_lookup.insert(i.clone(), ir);
					self.index_map.definitions.insert(ir, ix.clone());
					return Ok(Some(ir));
				}
			}
		}
		Ok(None)
	}

	#[cfg_attr(not(target_arch = "wasm32"), async_recursion)]
	#[cfg_attr(target_arch = "wasm32", async_recursion(?Send))]
	async fn eval_value(&mut self, v: &Value) -> Result<Node, Error> {
		match v {
			Value::Expression(e) => self.eval_expression(e).await,
			Value::Idiom(i) => self.eval_idiom(i).await,
			Value::Strand(_) | Value::Number(_) | Value::Bool(_) | Value::Thing(_) => {
				Ok(Node::Scalar(v.to_owned()))
			}
			Value::Array(a) => Ok(self.eval_array(a)),
			Value::Subquery(s) => self.eval_subquery(s).await,
			Value::Param(p) => {
				let v = p.compute(self.ctx, self.opt, self.txn, None).await?;
				self.eval_value(&v).await
			}
			_ => Ok(Node::Unsupported(format!("Unsupported value: {}", v))),
		}
	}

	fn eval_array(&mut self, a: &Array) -> Node {
		// Check if it is a numeric vector
		for v in &a.0 {
			if !v.is_number() {
				return Node::Unsupported(format!("Unsupported array: {}", a));
			}
		}
		Node::Vector(a.to_owned())
	}

	async fn eval_idiom(&mut self, i: &Idiom) -> Result<Node, Error> {
		Ok(if let Some(ix) = self.find_index(i).await? {
			Node::IndexedField(i.to_owned(), ix)
		} else {
			Node::NonIndexedField
		})
	}

	async fn eval_expression(&mut self, e: &Expression) -> Result<Node, Error> {
		match e {
			Expression::Unary {
				..
			} => Ok(Node::Unsupported("unary expressions not supported".to_string())),
			Expression::Binary {
				l,
				o,
				r,
			} => {
				let left = self.eval_value(l).await?;
				let right = self.eval_value(r).await?;
				if let Some(io) = self.index_map.options.get(e) {
					return Ok(Node::Expression {
						io: Some(io.clone()),
						left: Box::new(left),
						right: Box::new(right),
						exp: Arc::new(e.clone()),
					});
				}
				let mut io = None;
				if let Some((id, ix)) = left.is_indexed_field() {
					io = self.lookup_index_option(ix, o, id, &right, e);
				} else if let Some((id, ix)) = right.is_indexed_field() {
					io = self.lookup_index_option(ix, o, id, &left, e);
				};
				Ok(Node::Expression {
					io,
					left: Box::new(left),
					right: Box::new(right),
					exp: Arc::new(e.clone()),
				})
			}
		}
	}

	fn lookup_index_option(
		&mut self,
		ir: IndexRef,
		op: &Operator,
		id: &Idiom,
		v: &Node,
		e: &Expression,
	) -> Option<IndexOption> {
<<<<<<< HEAD
		let params = match &ix.index {
			Index::Idx => Self::lookup_idx_option(op, v),
			Index::Uniq => Self::lookup_uniq_option(op, v),
			Index::Search {
				..
			} => Self::lookup_ftindex_option(op, v),
			Index::MTree {
				..
			} => Self::lookup_mtree_option(op, v),
		};
		if let Some(p) = params {
			let io = IndexOption::new(ix.clone(), id.clone(), op.to_owned(), p);
			self.index_map.0.insert(e.clone(), io.clone());
			return Some(io);
		}
		None
	}

	fn lookup_idx_option(op: &Operator, n: &Node) -> Option<Lookup> {
		if Operator::Equal.eq(op) {
			if let Node::Scalar(v) = n {
				return Some(Lookup::IdxEqual(v.to_owned()));
			}
		}
		None
	}

	fn lookup_uniq_option(op: &Operator, n: &Node) -> Option<Lookup> {
		if Operator::Equal.eq(op) {
			if let Node::Scalar(v) = n {
				return Some(Lookup::UniqEqual(v.to_owned()));
			}
		}
		None
	}

	fn lookup_ftindex_option(op: &Operator, v: &Node) -> Option<Lookup> {
		if let Operator::Matches(mr) = op {
			if let Node::Scalar(v) = v {
				return Some(Lookup::FtMatches {
					qs: v.to_owned().to_raw_string(),
					mr: *mr,
				});
			}
		}
		None
	}

	fn lookup_mtree_option(op: &Operator, v: &Node) -> Option<Lookup> {
		if let Operator::Knn(k) = op {
			if let Node::Vector(a) = v {
				return Some(Lookup::MtKnn {
					a: a.to_owned(),
					k: *k,
				});
=======
		if let Some(v) = v.is_scalar() {
			if let Some(ix) = self.index_map.definitions.get(&ir) {
				let op = match &ix.index {
					Index::Idx => Self::eval_index_operator(op, v),
					Index::Uniq => Self::eval_index_operator(op, v),
					Index::Search {
						..
					} => {
						if let Operator::Matches(mr) = op {
							Some(IndexOperator::Matches(v.clone().to_raw_string(), *mr))
						} else {
							None
						}
					}
					Index::MTree(_) => None,
				};
				if let Some(op) = op {
					let io = IndexOption::new(ir, id.clone(), op);
					self.index_map.options.insert(Arc::new(e.clone()), io.clone());
					return Some(io);
				}
>>>>>>> c51912ab
			}
		}
		None
	}

	fn eval_index_operator(op: &Operator, v: &Value) -> Option<IndexOperator> {
		match op {
			Operator::Equal => Some(IndexOperator::Equality(Array::from(v.clone()))),
			Operator::LessThan
			| Operator::LessThanOrEqual
			| Operator::MoreThan
			| Operator::MoreThanOrEqual => Some(IndexOperator::RangePart(op.clone(), v.clone())),
			_ => None,
		}
	}

	async fn eval_subquery(&mut self, s: &Subquery) -> Result<Node, Error> {
		match s {
			Subquery::Value(v) => self.eval_value(v).await,
			_ => Ok(Node::Unsupported(format!("Unsupported subquery: {}", s))),
		}
	}
}

pub(super) type IndexRef = u16;

/// For each expression the a possible index option
#[derive(Default)]
pub(super) struct IndexMap {
	pub(super) options: HashMap<Arc<Expression>, IndexOption>,
	pub(super) definitions: HashMap<IndexRef, DefineIndexStatement>,
}

#[derive(Debug, Clone, Eq, PartialEq, Hash)]
pub(super) enum Node {
	Expression {
		io: Option<IndexOption>,
		left: Box<Node>,
		right: Box<Node>,
		exp: Arc<Expression>,
	},
	IndexedField(Idiom, IndexRef),
	NonIndexedField,
	Scalar(Value),
	Vector(Array),
	Unsupported(String),
}

impl Node {
<<<<<<< HEAD
	pub(super) fn is_indexed_field(&self) -> Option<(&Idiom, &DefineIndexStatement)> {
=======
	pub(super) fn is_scalar(&self) -> Option<&Value> {
		if let Node::Scalar(v) = self {
			Some(v)
		} else {
			None
		}
	}

	pub(super) fn is_indexed_field(&self) -> Option<(&Idiom, IndexRef)> {
>>>>>>> c51912ab
		if let Node::IndexedField(id, ix) = self {
			Some((id, *ix))
		} else {
			None
		}
	}
}<|MERGE_RESOLUTION|>--- conflicted
+++ resolved
@@ -1,11 +1,7 @@
 use crate::ctx::Context;
 use crate::dbs::{Options, Transaction};
 use crate::err::Error;
-<<<<<<< HEAD
-use crate::idx::planner::plan::{IndexOption, Lookup};
-=======
 use crate::idx::planner::plan::{IndexOperator, IndexOption};
->>>>>>> c51912ab
 use crate::sql::index::Index;
 use crate::sql::statements::DefineIndexStatement;
 use crate::sql::{Array, Cond, Expression, Idiom, Operator, Subquery, Table, Value, With};
@@ -16,11 +12,7 @@
 pub(super) struct Tree {}
 
 impl Tree {
-<<<<<<< HEAD
-	/// Traverse condition and extract every expression
-=======
 	/// Traverse all the conditions and extract every expression
->>>>>>> c51912ab
 	/// that can be resolved by an index.
 	pub(super) async fn build<'a>(
 		ctx: &'a Context<'_>,
@@ -176,101 +168,59 @@
 		ir: IndexRef,
 		op: &Operator,
 		id: &Idiom,
-		v: &Node,
+		n: &Node,
 		e: &Expression,
 	) -> Option<IndexOption> {
-<<<<<<< HEAD
-		let params = match &ix.index {
-			Index::Idx => Self::lookup_idx_option(op, v),
-			Index::Uniq => Self::lookup_uniq_option(op, v),
-			Index::Search {
-				..
-			} => Self::lookup_ftindex_option(op, v),
-			Index::MTree {
-				..
-			} => Self::lookup_mtree_option(op, v),
-		};
-		if let Some(p) = params {
-			let io = IndexOption::new(ix.clone(), id.clone(), op.to_owned(), p);
-			self.index_map.0.insert(e.clone(), io.clone());
-			return Some(io);
-		}
-		None
-	}
-
-	fn lookup_idx_option(op: &Operator, n: &Node) -> Option<Lookup> {
-		if Operator::Equal.eq(op) {
-			if let Node::Scalar(v) = n {
-				return Some(Lookup::IdxEqual(v.to_owned()));
-			}
-		}
-		None
-	}
-
-	fn lookup_uniq_option(op: &Operator, n: &Node) -> Option<Lookup> {
-		if Operator::Equal.eq(op) {
-			if let Node::Scalar(v) = n {
-				return Some(Lookup::UniqEqual(v.to_owned()));
-			}
-		}
-		None
-	}
-
-	fn lookup_ftindex_option(op: &Operator, v: &Node) -> Option<Lookup> {
-		if let Operator::Matches(mr) = op {
-			if let Node::Scalar(v) = v {
-				return Some(Lookup::FtMatches {
-					qs: v.to_owned().to_raw_string(),
-					mr: *mr,
-				});
-			}
-		}
-		None
-	}
-
-	fn lookup_mtree_option(op: &Operator, v: &Node) -> Option<Lookup> {
-		if let Operator::Knn(k) = op {
-			if let Node::Vector(a) = v {
-				return Some(Lookup::MtKnn {
-					a: a.to_owned(),
-					k: *k,
-				});
-=======
-		if let Some(v) = v.is_scalar() {
-			if let Some(ix) = self.index_map.definitions.get(&ir) {
-				let op = match &ix.index {
-					Index::Idx => Self::eval_index_operator(op, v),
-					Index::Uniq => Self::eval_index_operator(op, v),
-					Index::Search {
-						..
-					} => {
+		if let Some(ix) = self.index_map.definitions.get(&ir) {
+			let op = match &ix.index {
+				Index::Idx => Self::eval_index_operator(op, n),
+				Index::Uniq => Self::eval_index_operator(op, n),
+				Index::Search {
+					..
+				} => {
+					if let Some(v) = n.is_scalar() {
 						if let Operator::Matches(mr) = op {
 							Some(IndexOperator::Matches(v.clone().to_raw_string(), *mr))
 						} else {
 							None
 						}
+					} else {
+						None
 					}
-					Index::MTree(_) => None,
-				};
-				if let Some(op) = op {
-					let io = IndexOption::new(ir, id.clone(), op);
-					self.index_map.options.insert(Arc::new(e.clone()), io.clone());
-					return Some(io);
-				}
->>>>>>> c51912ab
+				}
+				Index::MTree(_) => {
+					if let Operator::Knn(k) = op {
+						if let Node::Vector(a) = n {
+							Some(IndexOperator::Knn(a.clone(), *k))
+						} else {
+							None
+						}
+					} else {
+						None
+					}
+				}
+			};
+			if let Some(op) = op {
+				let io = IndexOption::new(ir, id.clone(), op);
+				self.index_map.options.insert(Arc::new(e.clone()), io.clone());
+				return Some(io);
 			}
 		}
 		None
 	}
 
-	fn eval_index_operator(op: &Operator, v: &Value) -> Option<IndexOperator> {
-		match op {
-			Operator::Equal => Some(IndexOperator::Equality(Array::from(v.clone()))),
-			Operator::LessThan
-			| Operator::LessThanOrEqual
-			| Operator::MoreThan
-			| Operator::MoreThanOrEqual => Some(IndexOperator::RangePart(op.clone(), v.clone())),
-			_ => None,
+	fn eval_index_operator(op: &Operator, n: &Node) -> Option<IndexOperator> {
+		if let Some(v) = n.is_scalar() {
+			match op {
+				Operator::Equal => Some(IndexOperator::Equality(Array::from(v.clone()))),
+				Operator::LessThan
+				| Operator::LessThanOrEqual
+				| Operator::MoreThan
+				| Operator::MoreThanOrEqual => Some(IndexOperator::RangePart(op.clone(), v.clone())),
+				_ => None,
+			}
+		} else {
+			None
 		}
 	}
 
@@ -307,9 +257,6 @@
 }
 
 impl Node {
-<<<<<<< HEAD
-	pub(super) fn is_indexed_field(&self) -> Option<(&Idiom, &DefineIndexStatement)> {
-=======
 	pub(super) fn is_scalar(&self) -> Option<&Value> {
 		if let Node::Scalar(v) = self {
 			Some(v)
@@ -319,7 +266,6 @@
 	}
 
 	pub(super) fn is_indexed_field(&self) -> Option<(&Idiom, IndexRef)> {
->>>>>>> c51912ab
 		if let Node::IndexedField(id, ix) = self {
 			Some((id, *ix))
 		} else {
