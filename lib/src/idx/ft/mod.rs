--- conflicted
+++ resolved
@@ -457,36 +457,10 @@
 	pub(crate) async fn next(
 		&mut self,
 		tx: &mut Transaction,
-<<<<<<< HEAD
 	) -> Result<Option<(Thing, DocId)>, Error> {
-		loop {
-			if let Some(doc_id) = self.iter.next() {
-				if let Some(doc_key) = self.doc_ids.get_doc_key(tx, doc_id).await? {
-					return Ok(Some((doc_key.into(), doc_id)));
-				}
-			} else {
-				break;
-=======
-	) -> Result<Option<(Thing, Option<Score>)>, Error> {
 		for doc_id in self.iter.by_ref() {
 			if let Some(doc_key) = self.doc_ids.get_doc_key(tx, doc_id).await? {
-				let score = if let Some(scorer) = &self.scorer {
-					let mut sc = 0.0;
-					for (term_id, docs) in &self.terms_docs {
-						if docs.contains(doc_id) {
-							if let Some(term_freq) =
-								self.postings.get_term_frequency(tx, *term_id, doc_id).await?
-							{
-								sc += scorer.score(tx, doc_id, docs.len(), term_freq).await?;
-							}
-						}
-					}
-					Some(sc)
-				} else {
-					None
-				};
-				return Ok(Some((doc_key.into(), score)));
->>>>>>> 9ebdb336
+				return Ok(Some((doc_key.into(), doc_id)));
 			}
 		}
 		Ok(None)
