use crate::err::Error;
use crate::err::UnreachableCause::{TreeNeverHasNode, TreeNodeAlwaysWrite, TreeOutSetNeverEmpty};
use crate::idx::IndexKeyBase;
use crate::kvs::{Key, Transaction, Val};
use lru::LruCache;
use std::collections::{HashMap, HashSet};
use std::fmt::Debug;
use std::num::NonZeroUsize;
use std::sync::Arc;
use tokio::sync::Mutex;

pub type NodeId = u64;

#[derive(Clone, Copy, PartialEq)]
pub enum TreeStoreType {
	Write,
	Read,
	Traversal,
}

pub enum TreeNodeStore<N>
where
	N: TreeNode + Debug,
{
	/// caches every read nodes, and keeps track of updated and created nodes
	Write(TreeWriteCache<N>),
	/// Uses an LRU cache to keep in memory the last node read
	Read(TreeReadCache<N>),
	/// Read the nodes from the KV store without any cache
	Traversal(TreeNodeProvider),
}

impl<N> TreeNodeStore<N>
where
	N: TreeNode + Debug,
{
	pub fn new(
		keys: TreeNodeProvider,
		store_type: TreeStoreType,
		read_size: usize,
	) -> Arc<Mutex<Self>> {
		Arc::new(Mutex::new(match store_type {
			TreeStoreType::Write => Self::Write(TreeWriteCache::new(keys)),
			TreeStoreType::Read => Self::Read(TreeReadCache::new(keys, read_size)),
			TreeStoreType::Traversal => Self::Traversal(keys),
		}))
	}

	pub(super) async fn get_node(
		&mut self,
		tx: &mut Transaction,
		node_id: NodeId,
	) -> Result<StoredNode<N>, Error> {
		match self {
			TreeNodeStore::Write(w) => w.get_node(tx, node_id).await,
			TreeNodeStore::Read(r) => r.get_node(tx, node_id).await,
			TreeNodeStore::Traversal(keys) => keys.load::<N>(tx, node_id).await,
		}
	}

	pub(super) fn set_node(&mut self, node: StoredNode<N>, updated: bool) -> Result<(), Error> {
		match self {
			TreeNodeStore::Write(w) => w.set_node(node, updated),
			TreeNodeStore::Read(r) => {
				if updated {
					Err(Error::UnreachableCause(TreeNodeAlwaysWrite))
				} else {
					r.set_node(node);
					Ok(())
				}
			}
			TreeNodeStore::Traversal(_) => Ok(()),
		}
	}

	pub(super) fn new_node(&mut self, id: NodeId, node: N) -> Result<StoredNode<N>, Error> {
		match self {
			TreeNodeStore::Write(w) => Ok(w.new_node(id, node)),
			_ => Err(Error::UnreachableCause(TreeNodeAlwaysWrite)),
		}
	}

	pub(super) fn remove_node(&mut self, node_id: NodeId, node_key: Key) -> Result<(), Error> {
		match self {
			TreeNodeStore::Write(w) => w.remove_node(node_id, node_key),
			_ => Err(Error::UnreachableCause(TreeNodeAlwaysWrite)),
		}
	}

	pub(in crate::idx) async fn finish(&mut self, tx: &mut Transaction) -> Result<bool, Error> {
		if let TreeNodeStore::Write(w) = self {
			w.finish(tx).await
		} else {
			Err(Error::UnreachableCause(TreeNodeAlwaysWrite))
		}
	}
}

pub struct TreeWriteCache<N>
where
	N: TreeNode + Debug,
{
	np: TreeNodeProvider,
	nodes: HashMap<NodeId, StoredNode<N>>,
	updated: HashSet<NodeId>,
	removed: HashMap<NodeId, Key>,
	#[cfg(debug_assertions)]
	out: HashSet<NodeId>,
}

impl<N: Debug> TreeWriteCache<N>
where
	N: TreeNode,
{
	fn new(keys: TreeNodeProvider) -> Self {
		Self {
			np: keys,
			nodes: HashMap::new(),
			updated: HashSet::new(),
			removed: HashMap::new(),
			#[cfg(debug_assertions)]
			out: HashSet::new(),
		}
	}

	async fn get_node(
		&mut self,
		tx: &mut Transaction,
		node_id: NodeId,
	) -> Result<StoredNode<N>, Error> {
		#[cfg(debug_assertions)]
		{
			debug!("GET: {}", node_id);
			self.out.insert(node_id);
		}
		if let Some(n) = self.nodes.remove(&node_id) {
			return Ok(n);
		}
		self.np.load::<N>(tx, node_id).await
	}

	fn set_node(&mut self, node: StoredNode<N>, updated: bool) -> Result<(), Error> {
		#[cfg(debug_assertions)]
		{
			debug!("SET: {} {} {:?}", node.id, updated, node.n);
			self.out.remove(&node.id);
		}
		if updated {
			self.updated.insert(node.id);
		}
		if self.removed.contains_key(&node.id) {
			return Err(Error::UnreachableCause(TreeNeverHasNode));
		}
		self.nodes.insert(node.id, node);
		Ok(())
	}

	fn new_node(&mut self, id: NodeId, node: N) -> StoredNode<N> {
		#[cfg(debug_assertions)]
		{
			debug!("NEW: {}", id);
			self.out.insert(id);
		}
		StoredNode {
			n: node,
			id,
			key: self.np.get_key(id),
			size: 0,
		}
	}

	fn remove_node(&mut self, node_id: NodeId, node_key: Key) -> Result<(), Error> {
		#[cfg(debug_assertions)]
		{
			debug!("REMOVE: {}", node_id);
			if self.nodes.contains_key(&node_id) {
				return Err(Error::UnreachableCause(TreeNeverHasNode));
			}
			self.out.remove(&node_id);
		}
		self.updated.remove(&node_id);
		self.removed.insert(node_id, node_key);
		Ok(())
	}

	async fn finish(&mut self, tx: &mut Transaction) -> Result<bool, Error> {
		let update = !self.updated.is_empty() || !self.removed.is_empty();
		#[cfg(debug_assertions)]
		{
			if !self.out.is_empty() {
<<<<<<< HEAD
				return Err(Error::UnreachableCause(TreeOutSetNeverEmpty));
=======
				debug!("OUT: {:?}", self.out);
				return Err(Error::Unreachable);
>>>>>>> 35c0fbd9
			}
		}
		for node_id in &self.updated {
			if let Some(node) = self.nodes.remove(node_id) {
				self.np.save(tx, node).await?;
			} else {
				return Err(Error::UnreachableCause(TreeNeverHasNode));
			}
		}
		self.updated.clear();
		let node_ids: Vec<NodeId> = self.removed.keys().copied().collect();
		for node_id in node_ids {
			if let Some(node_key) = self.removed.remove(&node_id) {
				tx.del(node_key).await?;
			}
		}
		Ok(update)
	}
}

pub struct TreeReadCache<N>
where
	N: TreeNode,
{
	keys: TreeNodeProvider,
	nodes: LruCache<NodeId, StoredNode<N>>,
}

impl<N> TreeReadCache<N>
where
	N: TreeNode,
{
	fn new(keys: TreeNodeProvider, size: usize) -> Self {
		Self {
			keys,
			nodes: LruCache::new(NonZeroUsize::new(size).unwrap()),
		}
	}

	async fn get_node(
		&mut self,
		tx: &mut Transaction,
		node_id: NodeId,
	) -> Result<StoredNode<N>, Error> {
		if let Some(n) = self.nodes.pop(&node_id) {
			return Ok(n);
		}
		self.keys.load::<N>(tx, node_id).await
	}

	fn set_node(&mut self, node: StoredNode<N>) {
		self.nodes.put(node.id, node);
	}
}

#[derive(Clone)]
pub enum TreeNodeProvider {
	DocIds(IndexKeyBase),
	DocLengths(IndexKeyBase),
	Postings(IndexKeyBase),
	Terms(IndexKeyBase),
	Vector(IndexKeyBase),
	Debug,
}

impl TreeNodeProvider {
	pub(in crate::idx) fn get_key(&self, node_id: NodeId) -> Key {
		match self {
			TreeNodeProvider::DocIds(ikb) => ikb.new_bd_key(Some(node_id)),
			TreeNodeProvider::DocLengths(ikb) => ikb.new_bl_key(Some(node_id)),
			TreeNodeProvider::Postings(ikb) => ikb.new_bp_key(Some(node_id)),
			TreeNodeProvider::Terms(ikb) => ikb.new_bt_key(Some(node_id)),
			TreeNodeProvider::Vector(ikb) => ikb.new_vm_key(Some(node_id)),
			TreeNodeProvider::Debug => node_id.to_be_bytes().to_vec(),
		}
	}

	async fn load<N>(&self, tx: &mut Transaction, id: NodeId) -> Result<StoredNode<N>, Error>
	where
		N: TreeNode,
	{
		let key = self.get_key(id);
		if let Some(val) = tx.get(key.clone()).await? {
			let size = val.len() as u32;
			let node = N::try_from_val(val)?;
			Ok(StoredNode {
				n: node,
				id,
				key,
				size,
			})
		} else {
			Err(Error::CorruptedIndex)
		}
	}

	async fn save<N>(&self, tx: &mut Transaction, mut node: StoredNode<N>) -> Result<(), Error>
	where
		N: TreeNode,
	{
		let val = node.n.try_into_val()?;
		tx.set(node.key, val).await?;
		Ok(())
	}
}

pub(super) struct StoredNode<N> {
	pub(super) n: N,
	pub(super) id: NodeId,
	pub(super) key: Key,
	pub(super) size: u32,
}

impl<N> StoredNode<N> {
	pub(super) fn new(n: N, id: NodeId, key: Key, size: u32) -> Self {
		Self {
			n,
			id,
			key,
			size,
		}
	}
}

pub trait TreeNode
where
	Self: Sized,
{
	fn try_from_val(val: Val) -> Result<Self, Error>;
	fn try_into_val(&mut self) -> Result<Val, Error>;
}<|MERGE_RESOLUTION|>--- conflicted
+++ resolved
@@ -188,12 +188,8 @@
 		#[cfg(debug_assertions)]
 		{
 			if !self.out.is_empty() {
-<<<<<<< HEAD
+				debug!("OUT: {:?}", self.out);
 				return Err(Error::UnreachableCause(TreeOutSetNeverEmpty));
-=======
-				debug!("OUT: {:?}", self.out);
-				return Err(Error::Unreachable);
->>>>>>> 35c0fbd9
 			}
 		}
 		for node_id in &self.updated {
