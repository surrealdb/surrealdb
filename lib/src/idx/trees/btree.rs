--- conflicted
+++ resolved
@@ -62,20 +62,8 @@
 		new_node_id
 	}
 
-<<<<<<< HEAD
-	pub(in crate::idx) async fn finish(
-		&self,
-		tx: &mut Transaction,
-		key: &KeyStack,
-	) -> Result<(), Error> {
-		if self.updated {
-			tx.set(key.clone(), self.try_to_val()?).await?;
-		}
-		Ok(())
-=======
 	pub(in crate::idx) fn generation(&self) -> u64 {
 		self.generation
->>>>>>> 8a4e2a34
 	}
 }
 
@@ -163,17 +151,10 @@
 
 	fn append(
 		&mut self,
-<<<<<<< HEAD
 		key: KeyStack,
 		payload: Payload,
 		node: BTreeNode<BK>,
-	) -> Result<(), Error> {
-=======
-		key: Key,
-		payload: Payload,
-		node: BTreeNode<BK>,
 	) -> Result<Option<Payload>, Error> {
->>>>>>> 8a4e2a34
 		match self {
 			BTreeNode::Internal(keys, children) => {
 				if let BTreeNode::Internal(append_keys, mut append_children) = node {
@@ -245,13 +226,8 @@
 	pub async fn search(
 		&self,
 		tx: &mut Transaction,
-<<<<<<< HEAD
-		store: &mut BTreeNodeStore<BK>,
+		store: &BTreeStore<BK>,
 		searched_key: &KeyStack,
-=======
-		store: &BTreeStore<BK>,
-		searched_key: &Key,
->>>>>>> 8a4e2a34
 	) -> Result<Option<Payload>, Error> {
 		let mut next_node = self.state.root;
 		while let Some(node_id) = next_node.take() {
@@ -292,13 +268,8 @@
 	pub async fn insert(
 		&mut self,
 		tx: &mut Transaction,
-<<<<<<< HEAD
-		store: &mut BTreeNodeStore<BK>,
+		store: &mut BTreeStore<BK>,
 		key: KeyStack,
-=======
-		store: &mut BTreeStore<BK>,
-		key: Key,
->>>>>>> 8a4e2a34
 		payload: Payload,
 	) -> Result<(), Error> {
 		if let Some(root_id) = self.state.root {
@@ -341,13 +312,8 @@
 	) -> Result<(), Error> {
 		let mut next_node_id = Some(node_id);
 		while let Some(node_id) = next_node_id.take() {
-<<<<<<< HEAD
-			let mut node = store.get_node(tx, node_id).await?;
+			let mut node = store.get_node_mut(tx, node_id).await?;
 			let key: KeyStack = key.clone();
-=======
-			let mut node = store.get_node_mut(tx, node_id).await?;
-			let key: Key = key.clone();
->>>>>>> 8a4e2a34
 			match &mut node.n {
 				BTreeNode::Leaf(keys) => {
 					keys.insert(key, payload);
@@ -454,13 +420,8 @@
 	pub(in crate::idx) async fn delete(
 		&mut self,
 		tx: &mut Transaction,
-<<<<<<< HEAD
-		store: &mut BTreeNodeStore<BK>,
+		store: &mut BTreeStore<BK>,
 		key_to_delete: KeyStack,
-=======
-		store: &mut BTreeStore<BK>,
-		key_to_delete: Key,
->>>>>>> 8a4e2a34
 	) -> Result<Option<Payload>, Error> {
 		let mut deleted_payload = None;
 
@@ -573,18 +534,13 @@
 		store: &mut BTreeStore<BK>,
 		keys: &mut BK,
 		children: &mut Vec<NodeId>,
-<<<<<<< HEAD
 		key_to_delete: KeyStack,
 	) -> Result<(bool, KeyStack, NodeId), Error> {
-=======
-		key_to_delete: Key,
-	) -> Result<(bool, Key, NodeId), Error> {
 		#[cfg(debug_assertions)]
 		debug!(
 			"Delete from internal - key_to_delete: {} - keys: {keys}",
 			String::from_utf8_lossy(&key_to_delete)
 		);
->>>>>>> 8a4e2a34
 		let left_idx = keys.get_child_idx(&key_to_delete);
 		let left_id = children[left_idx];
 		let mut left_node = store.get_node_mut(tx, left_id).await?;
@@ -713,13 +669,8 @@
 		children: &mut Vec<NodeId>,
 		key_to_delete: KeyStack,
 		is_main_key: bool,
-<<<<<<< HEAD
 	) -> Result<(bool, bool, KeyStack, NodeId), Error> {
-		// CLRS 3a
-=======
-	) -> Result<(bool, bool, Key, NodeId), Error> {
 		// CLRS 3 Determine the root x.ci that must contain k
->>>>>>> 8a4e2a34
 		let child_idx = keys.get_child_idx(&key_to_delete);
 		let child_id = children[child_idx];
 		#[cfg(debug_assertions)]
@@ -814,23 +765,7 @@
 		is_main_key: bool,
 		mut child_stored_node: BStoredNode<BK>,
 		mut right_child_stored_node: BStoredNode<BK>,
-<<<<<<< HEAD
 	) -> Result<(bool, bool, KeyStack, NodeId), Error> {
-		if let Some((ascending_key, ascending_payload)) =
-			right_child_stored_node.n.keys().get_first_key()
-		{
-			right_child_stored_node.n.keys_mut().remove(&ascending_key);
-			if let Some(descending_key) = keys.get_key(child_idx) {
-				if let Some(descending_payload) = keys.remove(&descending_key) {
-					child_stored_node.n.keys_mut().insert(descending_key, descending_payload);
-					keys.insert(ascending_key, ascending_payload);
-					let child_id = child_stored_node.id;
-					store.set_node(child_stored_node, true)?;
-					store.set_node(right_child_stored_node, true)?;
-					return Ok((true, is_main_key, key_to_delete, child_id));
-				}
-=======
-	) -> Result<(bool, bool, Key, NodeId), Error> {
 		let (ascending_key, ascending_payload) =
 			right_child_stored_node
 				.n
@@ -851,7 +786,6 @@
 		if let BTreeNode::Internal(_, rc) = &mut right_child_stored_node.n {
 			if let BTreeNode::Internal(_, lc) = &mut child_stored_node.n {
 				lc.push(rc.remove(0))
->>>>>>> 8a4e2a34
 			}
 		}
 		if keys.insert(ascending_key, ascending_payload).is_some() {
@@ -876,24 +810,8 @@
 		key_to_delete: KeyStack,
 		is_main_key: bool,
 		mut left_child_stored_node: BStoredNode<BK>,
-<<<<<<< HEAD
+		mut child_stored_node: BStoredNode<BK>,
 	) -> Result<(bool, bool, KeyStack, NodeId), Error> {
-		if let Some((ascending_key, ascending_payload)) =
-			left_child_stored_node.n.keys().get_last_key()
-		{
-			left_child_stored_node.n.keys_mut().remove(&ascending_key);
-			if let Some(descending_key) = keys.get_key(child_idx) {
-				if let Some(descending_payload) = keys.remove(&descending_key) {
-					child_stored_node.n.keys_mut().insert(descending_key, descending_payload);
-					keys.insert(ascending_key, ascending_payload);
-					let child_id = child_stored_node.id;
-					store.set_node(child_stored_node, true)?;
-					store.set_node(left_child_stored_node, true)?;
-					return Ok((true, is_main_key, key_to_delete, child_id));
-				}
-=======
-		mut child_stored_node: BStoredNode<BK>,
-	) -> Result<(bool, bool, Key, NodeId), Error> {
 		let (ascending_key, ascending_payload) = left_child_stored_node
 			.n
 			.keys()
@@ -916,7 +834,6 @@
 		if let BTreeNode::Internal(_, lc) = &mut left_child_stored_node.n {
 			if let BTreeNode::Internal(_, rc) = &mut child_stored_node.n {
 				rc.insert(0, lc.remove(lc.len() - 1));
->>>>>>> 8a4e2a34
 			}
 		}
 		if keys.insert(ascending_key, ascending_payload).is_some() {
@@ -946,19 +863,7 @@
 		is_main_key: bool,
 		mut left_child: BStoredNode<BK>,
 		right_child: BStoredNode<BK>,
-<<<<<<< HEAD
 	) -> Result<(bool, bool, KeyStack, NodeId), Error> {
-		if let Some(descending_key) = keys.get_key(child_idx) {
-			if let Some(descending_payload) = keys.remove(&descending_key) {
-				children.remove(child_idx + 1);
-				let left_id = left_child.id;
-				left_child.n.append(descending_key, descending_payload, right_child.n)?;
-				store.set_node(left_child, true)?;
-				store.remove_node(right_child.id, right_child.key)?;
-				return Ok((true, is_main_key, key_to_delete, left_id));
-			}
-=======
-	) -> Result<(bool, bool, Key, NodeId), Error> {
 		#[cfg(debug_assertions)]
 		debug!("Keys: {keys}");
 		let descending_key =
@@ -972,7 +877,6 @@
 		if left_child.n.append(descending_key, descending_payload, right_child.n)?.is_some() {
 			#[cfg(debug_assertions)]
 			panic!("Key already present");
->>>>>>> 8a4e2a34
 		}
 		#[cfg(debug_assertions)]
 		left_child.n.check();
@@ -1032,12 +936,7 @@
 	};
 	use crate::idx::trees::store::{NodeId, TreeNode, TreeNodeProvider};
 	use crate::idx::VersionedSerdeState;
-<<<<<<< HEAD
-	use crate::kvs::TransactionType::*;
-	use crate::kvs::{Datastore, KeyStack, LockType::*, Transaction};
-=======
-	use crate::kvs::{Datastore, Key, LockType::*, Transaction, TransactionType};
->>>>>>> 8a4e2a34
+	use crate::kvs::{Datastore, KeyStack, LockType::*, Transaction, TransactionType};
 	use rand::prelude::SliceRandom;
 	use rand::thread_rng;
 	use std::cmp::Ordering;
@@ -1078,13 +977,8 @@
 		samples_size: usize,
 		sample_provider: F,
 	) where
-<<<<<<< HEAD
 		F: Fn(usize) -> (KeyStack, Payload),
-		BK: BKeys + Debug,
-=======
-		F: Fn(usize) -> (Key, Payload),
 		BK: BKeys + Debug + Clone,
->>>>>>> 8a4e2a34
 	{
 		for i in 0..samples_size {
 			let (key, payload) = sample_provider(i);
@@ -2040,11 +1934,7 @@
 			mut inspect_func: F,
 		) -> Result<usize, Error>
 		where
-<<<<<<< HEAD
-			F: Fn(KeyStack) -> Result<String, Error>,
-=======
 			F: FnMut(usize, usize, NodeId, &BStoredNode<BK>),
->>>>>>> 8a4e2a34
 		{
 			let mut node_queue = VecDeque::new();
 			if let Some(node_id) = self.state.root {
