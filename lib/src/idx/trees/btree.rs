use crate::err::Error;
use crate::err::UnreachableCause::UnexpectedIndexRootNode;
use crate::idx::trees::bkeys::BKeys;
use crate::idx::trees::store::{NodeId, StoredNode, TreeNode, TreeStore};
use crate::idx::VersionedSerdeState;
use crate::kvs::{Key, Transaction, Val};
use crate::sql::{Object, Value};
use revision::revisioned;
use serde::{Deserialize, Serialize};
#[cfg(debug_assertions)]
use std::collections::HashSet;
use std::collections::VecDeque;
use std::fmt::{Debug, Display, Formatter};
use std::io::Cursor;
use std::marker::PhantomData;

pub type Payload = u64;

type BStoredNode<BK> = StoredNode<BTreeNode<BK>>;
pub(in crate::idx) type BTreeStore<BK> = TreeStore<BTreeNode<BK>>;

pub struct BTree<BK>
where
	BK: BKeys,
{
	state: BState,
	full_size: u32,
	bk: PhantomData<BK>,
}

#[derive(Clone, Serialize, Deserialize)]
#[revisioned(revision = 2)]
pub struct BState {
	minimum_degree: u32,
	root: Option<NodeId>,
	next_node_id: NodeId,
	#[revision(start = 2)]
	generation: u64,
}

impl VersionedSerdeState for BState {}

impl BState {
	pub fn new(minimum_degree: u32) -> Self {
		assert!(minimum_degree >= 2, "Minimum degree should be >= 2");
		Self {
			minimum_degree,
			root: None,
			next_node_id: 0,
			generation: 0,
		}
	}

	fn set_root(&mut self, node_id: Option<NodeId>) {
		if node_id.ne(&self.root) {
			self.root = node_id;
		}
	}

	fn new_node_id(&mut self) -> NodeId {
		let new_node_id = self.next_node_id;
		self.next_node_id += 1;
		new_node_id
	}

	pub(in crate::idx) fn generation(&self) -> u64 {
		self.generation
	}
}

#[derive(Debug, Default, PartialEq)]
pub(in crate::idx) struct BStatistics {
	pub(in crate::idx) keys_count: u64,
	pub(in crate::idx) max_depth: u32,
	pub(in crate::idx) nodes_count: u32,
	pub(in crate::idx) total_size: u64,
}

impl From<BStatistics> for Value {
	fn from(stats: BStatistics) -> Self {
		let mut res = Object::default();
		res.insert("keys_count".to_owned(), Value::from(stats.keys_count));
		res.insert("max_depth".to_owned(), Value::from(stats.max_depth));
		res.insert("nodes_count".to_owned(), Value::from(stats.nodes_count));
		res.insert("total_size".to_owned(), Value::from(stats.total_size));
		Value::from(res)
	}
}

#[derive(Debug, Clone)]
pub enum BTreeNode<BK>
where
	BK: BKeys + Clone,
{
	Internal(BK, Vec<NodeId>),
	Leaf(BK),
}

impl<BK> TreeNode for BTreeNode<BK>
where
	BK: BKeys + Clone,
{
	fn try_from_val(val: Val) -> Result<Self, Error> {
		let mut c: Cursor<Vec<u8>> = Cursor::new(val);
		let node_type: u8 = bincode::deserialize_from(&mut c)?;
		let keys = BK::read_from(&mut c)?;
		match node_type {
			1u8 => {
				let child: Vec<NodeId> = bincode::deserialize_from(c)?;
				Ok(BTreeNode::Internal(keys, child))
			}
			2u8 => Ok(BTreeNode::Leaf(keys)),
			_ => Err(Error::CorruptedIndex("BTreeNode::try_from_val")),
		}
	}

	fn try_into_val(&mut self) -> Result<Val, Error> {
		self.keys_mut().compile();
		let mut c: Cursor<Vec<u8>> = Cursor::new(Vec::new());
		match self {
			BTreeNode::Internal(keys, child) => {
				bincode::serialize_into(&mut c, &1u8)?;
				keys.write_to(&mut c)?;
				bincode::serialize_into(&mut c, &child)?;
			}
			BTreeNode::Leaf(keys) => {
				bincode::serialize_into(&mut c, &2u8)?;
				keys.write_to(&mut c)?;
			}
		};
		Ok(c.into_inner())
	}
}

impl<BK> BTreeNode<BK>
where
	BK: BKeys + Clone,
{
	fn keys(&self) -> &BK {
		match self {
			BTreeNode::Internal(keys, _) => keys,
			BTreeNode::Leaf(keys) => keys,
		}
	}

	fn keys_mut(&mut self) -> &mut BK {
		match self {
			BTreeNode::Internal(keys, _) => keys,
			BTreeNode::Leaf(keys) => keys,
		}
	}

	fn append(
		&mut self,
		key: Key,
		payload: Payload,
		node: BTreeNode<BK>,
	) -> Result<Option<Payload>, Error> {
		match self {
			BTreeNode::Internal(keys, children) => {
				if let BTreeNode::Internal(append_keys, mut append_children) = node {
					keys.append(append_keys);
					children.append(&mut append_children);
					Ok(keys.insert(key, payload))
				} else {
					Err(Error::CorruptedIndex("BTree::append(1)"))
				}
			}
			BTreeNode::Leaf(keys) => {
				if let BTreeNode::Leaf(append_keys) = node {
					keys.append(append_keys);
					Ok(keys.insert(key, payload))
				} else {
					Err(Error::CorruptedIndex("BTree::append(2)"))
				}
			}
		}
	}
	#[cfg(debug_assertions)]
	fn check(&self) {
		match self {
			BTreeNode::Internal(k, c) => {
				if (k.len() + 1) as usize != c.len() {
					panic!("k: {} - c: {} - {}", k.len(), c.len(), self);
				}
			}
			BTreeNode::Leaf(_) => {}
		}
	}
}

impl<BK> Display for BTreeNode<BK>
where
	BK: BKeys + Clone,
{
	fn fmt(&self, f: &mut Formatter<'_>) -> std::fmt::Result {
		match self {
			BTreeNode::Internal(k, c) => write!(f, "(I) - k: {} - c: {:?}", k, c),
			BTreeNode::Leaf(k) => write!(f, "(L) - k: {}", k),
		}
	}
}

struct SplitResult {
	left_node_id: NodeId,
	right_node_id: NodeId,
	median_key: Key,
}

impl<BK> BTree<BK>
where
	BK: BKeys + Debug + Clone,
{
	pub fn new(state: BState) -> Self {
		Self {
			full_size: state.minimum_degree * 2 - 1,
			state,
			bk: PhantomData,
		}
	}

	pub(in crate::idx) fn inc_generation(&mut self) -> &BState {
		self.state.generation += 1;
		&self.state
	}

	pub async fn search(
		&self,
		tx: &mut Transaction,
		store: &BTreeStore<BK>,
		searched_key: &Key,
	) -> Result<Option<Payload>, Error> {
		let mut next_node = self.state.root;
		while let Some(node_id) = next_node.take() {
			let current = store.get_node(tx, node_id).await?;
			if let Some(payload) = current.n.keys().get(searched_key) {
				return Ok(Some(payload));
			}
			if let BTreeNode::Internal(keys, children) = &current.n {
				let child_idx = keys.get_child_idx(searched_key);
				next_node.replace(children[child_idx]);
			}
		}
		Ok(None)
	}

	pub async fn search_mut(
		&self,
		tx: &mut Transaction,
		store: &mut BTreeStore<BK>,
		searched_key: &Key,
	) -> Result<Option<Payload>, Error> {
		let mut next_node = self.state.root;
		while let Some(node_id) = next_node.take() {
			let current = store.get_node_mut(tx, node_id).await?;
			if let Some(payload) = current.n.keys().get(searched_key) {
				store.set_node(current, false).await?;
				return Ok(Some(payload));
			}
			if let BTreeNode::Internal(keys, children) = &current.n {
				let child_idx = keys.get_child_idx(searched_key);
				next_node.replace(children[child_idx]);
			}
			store.set_node(current, false).await?;
		}
		Ok(None)
	}

	pub async fn insert(
		&mut self,
		tx: &mut Transaction,
		store: &mut BTreeStore<BK>,
		key: Key,
		payload: Payload,
	) -> Result<(), Error> {
		if let Some(root_id) = self.state.root {
			// We already have a root node
			let root = store.get_node_mut(tx, root_id).await?;
			if root.n.keys().len() == self.full_size {
				// The root node is full, let's split it
				let new_root_id = self.state.new_node_id();
				let new_root = store
					.new_node(new_root_id, BTreeNode::Internal(BK::default(), vec![root_id]))?;
				self.state.set_root(Some(new_root.id));
				self.split_child(store, new_root, 0, root).await?;
				self.insert_non_full(tx, store, new_root_id, key, payload).await?;
			} else {
				// The root node has place, let's insert the value
				let root_id = root.id;
				store.set_node(root, false).await?;
				self.insert_non_full(tx, store, root_id, key, payload).await?;
			}
		} else {
			// We don't have a root node, let's create id
			let new_root_id = self.state.new_node_id();
			let new_root_node =
				store.new_node(new_root_id, BTreeNode::Leaf(BK::with_key_val(key, payload)?))?;
			#[cfg(debug_assertions)]
			new_root_node.n.check();
			store.set_node(new_root_node, true).await?;
			self.state.set_root(Some(new_root_id));
		}
		Ok(())
	}

	async fn insert_non_full(
		&mut self,
		tx: &mut Transaction,
		store: &mut BTreeStore<BK>,
		node_id: NodeId,
		key: Key,
		payload: Payload,
	) -> Result<(), Error> {
		let mut next_node_id = Some(node_id);
		while let Some(node_id) = next_node_id.take() {
			let mut node = store.get_node_mut(tx, node_id).await?;
			let key: Key = key.clone();
			match &mut node.n {
				BTreeNode::Leaf(keys) => {
					keys.insert(key, payload);
					store.set_node(node, true).await?;
				}
				BTreeNode::Internal(keys, children) => {
					if keys.get(&key).is_some() {
						keys.insert(key, payload);
						#[cfg(debug_assertions)]
						node.n.check();
						store.set_node(node, true).await?;
						return Ok(());
					}
					let child_idx = keys.get_child_idx(&key);
					let child = store.get_node_mut(tx, children[child_idx]).await?;
					let next_id = if child.n.keys().len() == self.full_size {
						let split_result = self.split_child(store, node, child_idx, child).await?;
						if key.gt(&split_result.median_key) {
							split_result.right_node_id
						} else {
							split_result.left_node_id
						}
					} else {
						let child_id = child.id;
						store.set_node(node, false).await?;
						store.set_node(child, false).await?;
						child_id
					};
					next_node_id.replace(next_id);
				}
			}
		}
		Ok(())
	}

	async fn split_child(
		&mut self,
		store: &mut BTreeStore<BK>,
		mut parent_node: StoredNode<BTreeNode<BK>>,
		idx: usize,
		child_node: BStoredNode<BK>,
	) -> Result<SplitResult, Error> {
		let (left_node, right_node, median_key, median_payload) = match child_node.n {
			BTreeNode::Internal(keys, children) => self.split_internal_node(keys, children)?,
			BTreeNode::Leaf(keys) => self.split_leaf_node(keys)?,
		};
		let right_node_id = self.state.new_node_id();
		match parent_node.n {
			BTreeNode::Internal(ref mut keys, ref mut children) => {
				if keys.insert(median_key.clone(), median_payload).is_some() {
					#[cfg(debug_assertions)]
					panic!("Existing key: {} - {}", String::from_utf8(median_key)?, parent_node.n)
				}
				children.insert(idx + 1, right_node_id);
			}
			BTreeNode::Leaf(ref mut keys) => {
				keys.insert(median_key.clone(), median_payload);
			}
		};
		// Save the mutated split child with half the (lower) keys
		let left_node_id = child_node.id;
		let left_node = store.new_node(left_node_id, left_node)?;
		#[cfg(debug_assertions)]
		left_node.n.check();
		store.set_node(left_node, true).await?;
		// Save the new child with half the (upper) keys
		let right_node = store.new_node(right_node_id, right_node)?;
		#[cfg(debug_assertions)]
		right_node.n.check();
		store.set_node(right_node, true).await?;
		// Save the parent node
		#[cfg(debug_assertions)]
		parent_node.n.check();
		store.set_node(parent_node, true).await?;
		Ok(SplitResult {
			left_node_id,
			right_node_id,
			median_key,
		})
	}

	fn split_internal_node(
		&mut self,
		keys: BK,
		mut left_children: Vec<NodeId>,
	) -> Result<(BTreeNode<BK>, BTreeNode<BK>, Key, Payload), Error> {
		let r = keys.split_keys()?;
		let right_children = left_children.split_off(r.median_idx + 1);
		let left_node = BTreeNode::Internal(r.left, left_children);
		let right_node = BTreeNode::Internal(r.right, right_children);
		Ok((left_node, right_node, r.median_key, r.median_payload))
	}

	fn split_leaf_node(
		&mut self,
		keys: BK,
	) -> Result<(BTreeNode<BK>, BTreeNode<BK>, Key, Payload), Error> {
		let r = keys.split_keys()?;
		let left_node = BTreeNode::Leaf(r.left);
		let right_node = BTreeNode::Leaf(r.right);
		Ok((left_node, right_node, r.median_key, r.median_payload))
	}

	pub(in crate::idx) async fn delete(
		&mut self,
		tx: &mut Transaction,
		store: &mut BTreeStore<BK>,
		key_to_delete: Key,
	) -> Result<Option<Payload>, Error> {
		let mut deleted_payload = None;

		if let Some(root_id) = self.state.root {
			let mut next_node = Some((true, key_to_delete, root_id));

			while let Some((is_main_key, key_to_delete, node_id)) = next_node.take() {
				let mut node = store.get_node_mut(tx, node_id).await?;
				#[cfg(debug_assertions)]
				debug!(
					"Delete loop - key_to_delete: {} - {node}",
					String::from_utf8_lossy(&key_to_delete)
				);
				match &mut node.n {
					BTreeNode::Leaf(keys) => {
						// CLRS: 1
						#[cfg(debug_assertions)]
						debug!(
							"CLRS: 1 - node: {node_id} - key_to_delete: {} - keys: {keys}",
							String::from_utf8_lossy(&key_to_delete)
						);
						if let Some(payload) = keys.get(&key_to_delete) {
							if is_main_key {
								deleted_payload = Some(payload);
							}
							keys.remove(&key_to_delete);
							if keys.len() == 0 {
								// The node is empty, we can delete it
								store.remove_node(node.id, node.key).await?;
								// Check if this was the root node
								if Some(node_id) == self.state.root {
									self.state.set_root(None);
								}
							} else {
								#[cfg(debug_assertions)]
								node.n.check();
								store.set_node(node, true).await?;
							}
						} else {
							store.set_node(node, false).await?;
						}
					}
					BTreeNode::Internal(keys, children) => {
						if let Some(payload) = keys.get(&key_to_delete) {
							// CLRS: 2
							#[cfg(debug_assertions)]
							debug!(
								"CLRS: 2 - node: {node_id} - key_to_delete: {} - k: {keys} - c: {children:?}",
								String::from_utf8_lossy(&key_to_delete)
							);
							if is_main_key {
								deleted_payload = Some(payload);
							}
							next_node.replace(
								self.deleted_from_internal(
									tx,
									store,
									keys,
									children,
									key_to_delete,
								)
								.await?,
							);
							#[cfg(debug_assertions)]
							node.n.check();
							store.set_node(node, true).await?;
						} else {
							// CLRS: 3
							#[cfg(debug_assertions)]
							debug!(
								"CLRS: 3 - node: {node_id} - key_to_delete: {} - keys: {keys}",
								String::from_utf8_lossy(&key_to_delete)
							);
							let (node_update, is_main_key, key_to_delete, next_stored_node) = self
								.deleted_traversal(
									tx,
									store,
									keys,
									children,
									key_to_delete,
									is_main_key,
								)
								.await?;
							if keys.len() == 0 {
								if let Some(root_id) = self.state.root {
									// Delete the old root node
									if root_id != node.id {
<<<<<<< HEAD
										return Err(Error::UnreachableCause(
											UnexpectedIndexRootNode,
										));
=======
										return Err(Error::Unreachable("BTree::delete"));
>>>>>>> 8a4e2a34
									}
								}
								store.remove_node(node.id, node.key).await?;
								self.state.set_root(Some(next_stored_node));
							} else {
								#[cfg(debug_assertions)]
								node.n.check();
								store.set_node(node, node_update).await?;
							}
							next_node.replace((is_main_key, key_to_delete, next_stored_node));
						}
					}
				}
			}
		}
		Ok(deleted_payload)
	}

	async fn deleted_from_internal(
		&mut self,
		tx: &mut Transaction,
		store: &mut BTreeStore<BK>,
		keys: &mut BK,
		children: &mut Vec<NodeId>,
		key_to_delete: Key,
	) -> Result<(bool, Key, NodeId), Error> {
		#[cfg(debug_assertions)]
		debug!(
			"Delete from internal - key_to_delete: {} - keys: {keys}",
			String::from_utf8_lossy(&key_to_delete)
		);
		let left_idx = keys.get_child_idx(&key_to_delete);
		let left_id = children[left_idx];
		let mut left_node = store.get_node_mut(tx, left_id).await?;
		// if the child y that precedes k in nodexx has at least t keys
		if left_node.n.keys().len() >= self.state.minimum_degree {
			// CLRS: 2a -> left_node is named `y` in the book
			#[cfg(debug_assertions)]
			debug!(
				"CLRS: 2a - key_to_delete: {} - left: {left_node} - keys: {keys}",
				String::from_utf8_lossy(&key_to_delete)
			);
			let (key_prim, payload_prim) = self.find_highest(tx, store, left_node).await?;
			if keys.remove(&key_to_delete).is_none() {
				#[cfg(debug_assertions)]
				panic!("Remove key {} {} ", String::from_utf8(key_to_delete)?, keys);
			}
			if keys.insert(key_prim.clone(), payload_prim).is_some() {
				#[cfg(debug_assertions)]
				panic!("Insert key {} {} ", String::from_utf8(key_prim)?, keys);
			}
			return Ok((false, key_prim, left_id));
		}

		let right_idx = left_idx + 1;
		let right_id = children[right_idx];
		let right_node = store.get_node_mut(tx, right_id).await?;
		if right_node.n.keys().len() >= self.state.minimum_degree {
			// Cleanup 2a evaluation
			store.set_node(left_node, false).await?;
			// CLRS: 2b -> right_node is name `z` in the book
			#[cfg(debug_assertions)]
			debug!(
				"CLRS: 2b - key_to_delete: {} - right: {right_node} - keys: {keys}",
				String::from_utf8_lossy(&key_to_delete)
			);
			let (key_prim, payload_prim) = self.find_lowest(tx, store, right_node).await?;
			if keys.remove(&key_to_delete).is_none() {
				#[cfg(debug_assertions)]
				panic!("Remove key {} {} ", String::from_utf8(key_to_delete)?, keys);
			}
			if keys.insert(key_prim.clone(), payload_prim).is_some() {
				panic!("Insert key {} {} ", String::from_utf8(key_prim)?, keys);
			}
			return Ok((false, key_prim, right_id));
		}

		// CLRS: 2c
		// Merge children
		// The payload is set to 0. The payload does not matter, as the key will be deleted after anyway.
		#[cfg(debug_assertions)]
		{
			left_node.n.check();
			debug!("CLRS: 2c");
		}
		left_node.n.append(key_to_delete.clone(), 0, right_node.n)?;
		#[cfg(debug_assertions)]
		left_node.n.check();
		store.set_node(left_node, true).await?;
		store.remove_node(right_id, right_node.key).await?;
		keys.remove(&key_to_delete);
		children.remove(right_idx);
		Ok((false, key_to_delete, left_id))
	}

	async fn find_highest(
		&mut self,
		tx: &mut Transaction,
		store: &mut BTreeStore<BK>,
		node: StoredNode<BTreeNode<BK>>,
	) -> Result<(Key, Payload), Error> {
		let mut next_node = Some(node);
		while let Some(node) = next_node.take() {
			match &node.n {
				BTreeNode::Internal(_, c) => {
					let id = c[c.len() - 1];
					store.set_node(node, false).await?;
					let node = store.get_node_mut(tx, id).await?;
					next_node.replace(node);
				}
				BTreeNode::Leaf(k) => {
					let (key, payload) =
						k.get_last_key().ok_or(Error::Unreachable("BTree::find_highest(1)"))?;
					#[cfg(debug_assertions)]
					debug!("Find highest: {} - node: {}", String::from_utf8_lossy(&key), node);
					store.set_node(node, false).await?;
					return Ok((key, payload));
				}
			}
		}
		Err(Error::Unreachable("BTree::find_highest(2)"))
	}

	async fn find_lowest(
		&mut self,
		tx: &mut Transaction,
		store: &mut BTreeStore<BK>,
		node: StoredNode<BTreeNode<BK>>,
	) -> Result<(Key, Payload), Error> {
		let mut next_node = Some(node);
		while let Some(node) = next_node.take() {
			match &node.n {
				BTreeNode::Internal(_, c) => {
					let id = c[0];
					store.set_node(node, false).await?;
					let node = store.get_node_mut(tx, id).await?;
					next_node.replace(node);
				}
				BTreeNode::Leaf(k) => {
					let (key, payload) =
						k.get_first_key().ok_or(Error::Unreachable("BTree::find_lowest(1)"))?;
					#[cfg(debug_assertions)]
					debug!("Find lowest: {} - node: {}", String::from_utf8_lossy(&key), node.id);
					store.set_node(node, false).await?;
					return Ok((key, payload));
				}
			}
		}
		Err(Error::Unreachable("BTree::find_lowest(2)"))
	}

	async fn deleted_traversal(
		&mut self,
		tx: &mut Transaction,
		store: &mut BTreeStore<BK>,
		keys: &mut BK,
		children: &mut Vec<NodeId>,
		key_to_delete: Key,
		is_main_key: bool,
	) -> Result<(bool, bool, Key, NodeId), Error> {
		// CLRS 3 Determine the root x.ci that must contain k
		let child_idx = keys.get_child_idx(&key_to_delete);
		let child_id = children[child_idx];
		#[cfg(debug_assertions)]
		debug!(
			"CLRS: 3 - key_to_delete: {} - child_id: {child_id}",
			String::from_utf8_lossy(&key_to_delete)
		);
		let child_stored_node = store.get_node_mut(tx, child_id).await?;
		// If x.ci has only t-1 keys, execute 3a or 3b
		if child_stored_node.n.keys().len() < self.state.minimum_degree {
			if child_idx < children.len() - 1 {
				let right_child_stored_node =
					store.get_node_mut(tx, children[child_idx + 1]).await?;
				return if right_child_stored_node.n.keys().len() >= self.state.minimum_degree {
					#[cfg(debug_assertions)]
					debug!(
						"CLRS: 3a - xci_child: {child_stored_node} - right_sibling_child: {right_child_stored_node}"
					);
					Self::delete_adjust_successor(
						store,
						keys,
						child_idx,
						key_to_delete,
						is_main_key,
						child_stored_node,
						right_child_stored_node,
					)
					.await
				} else {
					// CLRS 3b successor
					#[cfg(debug_assertions)]
					debug!("CLRS: 3b merge - keys: {keys} - xci_child: {child_stored_node} - right_sibling_child: {right_child_stored_node}");
					Self::merge_nodes(
						store,
						keys,
						children,
						child_idx,
						key_to_delete,
						is_main_key,
						child_stored_node,
						right_child_stored_node,
					)
					.await
				};
			}

			// left child (predecessor)
			if child_idx > 0 {
				let child_idx = child_idx - 1;
				let left_child_stored_node = store.get_node_mut(tx, children[child_idx]).await?;
				return if left_child_stored_node.n.keys().len() >= self.state.minimum_degree {
					#[cfg(debug_assertions)]
					debug!("CLRS: 3a - left_sibling_child: {left_child_stored_node} - xci_child: {child_stored_node}",);
					Self::delete_adjust_predecessor(
						store,
						keys,
						child_idx,
						key_to_delete,
						is_main_key,
						left_child_stored_node,
						child_stored_node,
					)
					.await
				} else {
					// CLRS 3b predecessor
					#[cfg(debug_assertions)]
					debug!("CLRS: 3b merge - keys: {keys} - left_sibling_child: {left_child_stored_node} - xci_child: {child_stored_node}");
					Self::merge_nodes(
						store,
						keys,
						children,
						child_idx,
						key_to_delete,
						is_main_key,
						left_child_stored_node,
						child_stored_node,
					)
					.await
				};
			}
		}

		store.set_node(child_stored_node, false).await?;
		Ok((false, true, key_to_delete, child_id))
	}

	async fn delete_adjust_successor(
		store: &mut BTreeStore<BK>,
		keys: &mut BK,
		child_idx: usize,
		key_to_delete: Key,
		is_main_key: bool,
		mut child_stored_node: BStoredNode<BK>,
		mut right_child_stored_node: BStoredNode<BK>,
	) -> Result<(bool, bool, Key, NodeId), Error> {
		let (ascending_key, ascending_payload) =
			right_child_stored_node
				.n
				.keys()
				.get_first_key()
				.ok_or(Error::CorruptedIndex("BTree::delete_adjust_successor(1)"))?;
		right_child_stored_node.n.keys_mut().remove(&ascending_key);
		let descending_key = keys
			.get_key(child_idx)
			.ok_or(Error::CorruptedIndex("BTree::delete_adjust_successor(2)"))?;
		let descending_payload = keys
			.remove(&descending_key)
			.ok_or(Error::CorruptedIndex("BTree::delete_adjust_successor(3)"))?;
		if child_stored_node.n.keys_mut().insert(descending_key, descending_payload).is_some() {
			#[cfg(debug_assertions)]
			panic!("Duplicate insert key {} ", child_stored_node.n);
		}
		if let BTreeNode::Internal(_, rc) = &mut right_child_stored_node.n {
			if let BTreeNode::Internal(_, lc) = &mut child_stored_node.n {
				lc.push(rc.remove(0))
			}
		}
		if keys.insert(ascending_key, ascending_payload).is_some() {
			#[cfg(debug_assertions)]
			panic!("Duplicate insert key {} ", keys);
		}
		let child_id = child_stored_node.id;
		#[cfg(debug_assertions)]
		{
			child_stored_node.n.check();
			right_child_stored_node.n.check();
		}
		store.set_node(child_stored_node, true).await?;
		store.set_node(right_child_stored_node, true).await?;
		Ok((true, is_main_key, key_to_delete, child_id))
	}

	async fn delete_adjust_predecessor(
		store: &mut BTreeStore<BK>,
		keys: &mut BK,
		child_idx: usize,
		key_to_delete: Key,
		is_main_key: bool,
		mut left_child_stored_node: BStoredNode<BK>,
		mut child_stored_node: BStoredNode<BK>,
	) -> Result<(bool, bool, Key, NodeId), Error> {
		let (ascending_key, ascending_payload) = left_child_stored_node
			.n
			.keys()
			.get_last_key()
			.ok_or(Error::CorruptedIndex("BTree::delete_adjust_predecessor(1)"))?;
		if left_child_stored_node.n.keys_mut().remove(&ascending_key).is_none() {
			#[cfg(debug_assertions)]
			panic!("Remove key {} {}", String::from_utf8(ascending_key)?, left_child_stored_node.n);
		}
		let descending_key = keys
			.get_key(child_idx)
			.ok_or(Error::CorruptedIndex("BTree::delete_adjust_predecessor(2)"))?;
		let descending_payload = keys
			.remove(&descending_key)
			.ok_or(Error::CorruptedIndex("BTree::delete_adjust_predecessor(3)"))?;
		if child_stored_node.n.keys_mut().insert(descending_key, descending_payload).is_some() {
			#[cfg(debug_assertions)]
			panic!("Insert key {}", child_stored_node.n);
		}
		if let BTreeNode::Internal(_, lc) = &mut left_child_stored_node.n {
			if let BTreeNode::Internal(_, rc) = &mut child_stored_node.n {
				rc.insert(0, lc.remove(lc.len() - 1));
			}
		}
		if keys.insert(ascending_key, ascending_payload).is_some() {
			#[cfg(debug_assertions)]
			panic!("Insert key {}", keys);
		}
		let child_id = child_stored_node.id;
		#[cfg(debug_assertions)]
		{
			child_stored_node.n.check();
			left_child_stored_node.n.check();
			debug!("{}", left_child_stored_node);
			debug!("{}", child_stored_node);
		}
		store.set_node(child_stored_node, true).await?;
		store.set_node(left_child_stored_node, true).await?;
		Ok((true, is_main_key, key_to_delete, child_id))
	}

	#[allow(clippy::too_many_arguments)]
	async fn merge_nodes(
		store: &mut BTreeStore<BK>,
		keys: &mut BK,
		children: &mut Vec<NodeId>,
		child_idx: usize,
		key_to_delete: Key,
		is_main_key: bool,
		mut left_child: BStoredNode<BK>,
		right_child: BStoredNode<BK>,
	) -> Result<(bool, bool, Key, NodeId), Error> {
		#[cfg(debug_assertions)]
		debug!("Keys: {keys}");
		let descending_key =
			keys.get_key(child_idx).ok_or(Error::CorruptedIndex("BTree::merge_nodes(1)"))?;
		let descending_payload =
			keys.remove(&descending_key).ok_or(Error::CorruptedIndex("BTree::merge_nodes(2)"))?;
		#[cfg(debug_assertions)]
		debug!("descending_key: {}", String::from_utf8_lossy(&descending_key));
		children.remove(child_idx + 1);
		let left_id = left_child.id;
		if left_child.n.append(descending_key, descending_payload, right_child.n)?.is_some() {
			#[cfg(debug_assertions)]
			panic!("Key already present");
		}
		#[cfg(debug_assertions)]
		left_child.n.check();
		store.set_node(left_child, true).await?;
		store.remove_node(right_child.id, right_child.key).await?;
		Ok((true, is_main_key, key_to_delete, left_id))
	}

	pub(in crate::idx) async fn statistics(
		&self,
		tx: &mut Transaction,
		store: &BTreeStore<BK>,
	) -> Result<BStatistics, Error> {
		let mut stats = BStatistics::default();
		#[cfg(debug_assertions)]
		let mut keys = HashSet::new();
		let mut node_queue = VecDeque::new();
		if let Some(node_id) = self.state.root {
			node_queue.push_front((node_id, 1));
		}
		while let Some((node_id, depth)) = node_queue.pop_front() {
			let stored = store.get_node(tx, node_id).await?;
			stats.keys_count += stored.n.keys().len() as u64;
			if depth > stats.max_depth {
				stats.max_depth = depth;
			}
			#[cfg(debug_assertions)]
			{
				let k = stored.n.keys();
				for i in 0..k.len() {
					if let Some(k) = k.get_key(i as usize) {
						if !keys.insert(k.clone()) {
							panic!("Duplicate key: {}", String::from_utf8(k)?);
						}
					}
				}
			}
			stats.nodes_count += 1;
			stats.total_size += stored.size as u64;
			if let BTreeNode::Internal(_, children) = &stored.n {
				let depth = depth + 1;
				for child_id in children.iter() {
					node_queue.push_front((*child_id, depth));
				}
			};
		}
		Ok(stats)
	}
}

#[cfg(test)]
mod tests {
	use crate::err::Error;
	use crate::idx::trees::bkeys::{BKeys, FstKeys, TrieKeys};
	use crate::idx::trees::btree::{
		BState, BStatistics, BStoredNode, BTree, BTreeNode, BTreeStore, Payload,
	};
	use crate::idx::trees::store::{NodeId, TreeNode, TreeNodeProvider};
	use crate::idx::VersionedSerdeState;
<<<<<<< HEAD
	use crate::kvs::TransactionType::*;
	use crate::kvs::{Datastore, Key, LockType::*, ScanPage, Transaction};
=======
	use crate::kvs::{Datastore, Key, LockType::*, Transaction, TransactionType};
>>>>>>> 8a4e2a34
	use rand::prelude::SliceRandom;
	use rand::thread_rng;
	use std::cmp::Ordering;
	use std::collections::{BTreeMap, VecDeque};
	use std::fmt::Debug;
	use std::sync::Arc;
	use test_log::test;

	#[test]
	fn test_btree_state_serde() {
		let s = BState::new(3);
		let val = s.try_to_val().unwrap();
		let s: BState = BState::try_from_val(val).unwrap();
		assert_eq!(s.minimum_degree, 3);
		assert_eq!(s.root, None);
		assert_eq!(s.next_node_id, 0);
	}

	#[test]
	fn test_node_serde_internal() {
		let mut node = BTreeNode::Internal(FstKeys::default(), vec![]);
		node.keys_mut().compile();
		let val = node.try_into_val().unwrap();
		let _: BTreeNode<FstKeys> = BTreeNode::try_from_val(val).unwrap();
	}

	#[test]
	fn test_node_serde_leaf() {
		let mut node = BTreeNode::Leaf(TrieKeys::default());
		let val = node.try_into_val().unwrap();
		let _: BTreeNode<TrieKeys> = BTreeNode::try_from_val(val).unwrap();
	}

	async fn insertions_test<F, BK>(
		mut tx: Transaction,
		mut st: BTreeStore<BK>,
		t: &mut BTree<BK>,
		samples_size: usize,
		sample_provider: F,
	) where
		F: Fn(usize) -> (Key, Payload),
		BK: BKeys + Debug + Clone,
	{
		for i in 0..samples_size {
			let (key, payload) = sample_provider(i);
			// Insert the sample
			t.insert(&mut tx, &mut st, key, payload).await.unwrap();
		}
		st.finish(&mut tx).await.unwrap();
		tx.commit().await.unwrap();
	}

	async fn check_insertions<F, BK>(
		mut tx: Transaction,
		mut st: BTreeStore<BK>,
		t: &mut BTree<BK>,
		samples_size: usize,
		sample_provider: F,
	) where
		F: Fn(usize) -> (Key, Payload),
		BK: BKeys + Debug + Clone,
	{
		for i in 0..samples_size {
			let (key, payload) = sample_provider(i);
			assert_eq!(t.search(&mut tx, &mut st, &key).await.unwrap(), Some(payload));
		}
		tx.cancel().await.unwrap();
	}

	fn get_key_value(idx: usize) -> (Key, Payload) {
		(format!("{}", idx).into(), (idx * 10) as Payload)
	}

	async fn new_operation_fst<BK>(
		ds: &Datastore,
		t: &BTree<BK>,
		tt: TransactionType,
		cache_size: usize,
	) -> (Transaction, BTreeStore<FstKeys>)
	where
		BK: BKeys + Debug + Clone,
	{
		let st = ds
			.index_store()
			.get_store_btree_fst(TreeNodeProvider::Debug, t.state.generation, tt, cache_size)
			.await;
		let tx = ds.transaction(tt, Optimistic).await.unwrap();
		(tx, st)
	}

	async fn new_operation_trie<BK>(
		ds: &Datastore,
		t: &BTree<BK>,
		tt: TransactionType,
		cache_size: usize,
	) -> (Transaction, BTreeStore<TrieKeys>)
	where
		BK: BKeys + Debug + Clone,
	{
		let st = ds
			.index_store()
			.get_store_btree_trie(TreeNodeProvider::Debug, t.state.generation, tt, cache_size)
			.await;
		let tx = ds.transaction(tt, Optimistic).await.unwrap();
		(tx, st)
	}

	#[test(tokio::test)]
	async fn test_btree_fst_small_order_sequential_insertions() {
		let ds = Datastore::new("memory").await.unwrap();

		let mut t = BTree::new(BState::new(5));

		{
			let (tx, st) = new_operation_fst(&ds, &t, TransactionType::Write, 20).await;
			insertions_test::<_, FstKeys>(tx, st, &mut t, 100, get_key_value).await;
		}

		{
			let (tx, st) = new_operation_fst(&ds, &t, TransactionType::Read, 20).await;
			check_insertions(tx, st, &mut t, 100, get_key_value).await;
		}

		{
			let (mut tx, mut st) = new_operation_fst(&ds, &t, TransactionType::Read, 20).await;
			assert_eq!(
				t.statistics(&mut tx, &mut st).await.unwrap(),
				BStatistics {
					keys_count: 100,
					max_depth: 3,
					nodes_count: 22,
					total_size: 1691,
				}
			);
			tx.cancel().await.unwrap();
		}
	}

	#[test(tokio::test)]
	async fn test_btree_trie_small_order_sequential_insertions() {
		let ds = Datastore::new("memory").await.unwrap();
		let mut t = BTree::new(BState::new(6));

		{
			let (tx, st) = new_operation_trie(&ds, &t, TransactionType::Write, 20).await;
			insertions_test::<_, TrieKeys>(tx, st, &mut t, 100, get_key_value).await;
		}

		{
			let (tx, st) = new_operation_trie(&ds, &t, TransactionType::Read, 20).await;
			check_insertions(tx, st, &mut t, 100, get_key_value).await;
		}

		{
			let (mut tx, mut st) = new_operation_trie(&ds, &t, TransactionType::Read, 20).await;
			assert_eq!(
				t.statistics(&mut tx, &mut st).await.unwrap(),
				BStatistics {
					keys_count: 100,
					max_depth: 3,
					nodes_count: 18,
					total_size: 1656,
				}
			);
			tx.cancel().await.unwrap();
		}
	}

	#[test(tokio::test)]
	async fn test_btree_fst_small_order_random_insertions() {
		let ds = Datastore::new("memory").await.unwrap();
		let mut t = BTree::new(BState::new(8));

		let mut samples: Vec<usize> = (0..100).collect();
		let mut rng = thread_rng();
		samples.shuffle(&mut rng);

		{
			let (tx, st) = new_operation_fst(&ds, &t, TransactionType::Write, 20).await;
			insertions_test(tx, st, &mut t, 100, |i| get_key_value(samples[i])).await;
		}

		{
			let (tx, st) = new_operation_fst(&ds, &t, TransactionType::Read, 20).await;
			check_insertions(tx, st, &mut t, 100, |i| get_key_value(samples[i])).await;
		}

		{
			let (mut tx, mut st) = new_operation_fst(&ds, &t, TransactionType::Read, 20).await;
			let s = t.statistics(&mut tx, &mut st).await.unwrap();
			assert_eq!(s.keys_count, 100);
			tx.cancel().await.unwrap();
		}
	}

	#[test(tokio::test)]
	async fn test_btree_trie_small_order_random_insertions() {
		let ds = Datastore::new("memory").await.unwrap();
		let mut t = BTree::new(BState::new(75));

		let mut samples: Vec<usize> = (0..100).collect();
		let mut rng = thread_rng();
		samples.shuffle(&mut rng);

		{
			let (tx, st) = new_operation_trie(&ds, &t, TransactionType::Write, 20).await;
			insertions_test(tx, st, &mut t, 100, |i| get_key_value(samples[i])).await;
		}

		{
			let (tx, st) = new_operation_trie(&ds, &t, TransactionType::Read, 20).await;
			check_insertions(tx, st, &mut t, 100, |i| get_key_value(samples[i])).await;
		}

		{
			let (mut tx, mut st) = new_operation_trie(&ds, &t, TransactionType::Read, 20).await;
			let s = t.statistics(&mut tx, &mut st).await.unwrap();
			assert_eq!(s.keys_count, 100);
			tx.cancel().await.unwrap();
		}
	}

	#[test(tokio::test)]
	async fn test_btree_fst_keys_large_order_sequential_insertions() {
		let ds = Datastore::new("memory").await.unwrap();
		let mut t = BTree::new(BState::new(60));

		{
			let (tx, st) = new_operation_fst(&ds, &t, TransactionType::Write, 20).await;
			insertions_test(tx, st, &mut t, 10000, get_key_value).await;
		}

		{
			let (tx, st) = new_operation_fst(&ds, &t, TransactionType::Read, 20).await;
			check_insertions(tx, st, &mut t, 10000, get_key_value).await;
		}

		{
			let (mut tx, mut st) = new_operation_fst(&ds, &t, TransactionType::Read, 20).await;
			assert_eq!(
				t.statistics(&mut tx, &mut st).await.unwrap(),
				BStatistics {
					keys_count: 10000,
					max_depth: 3,
					nodes_count: 158,
					total_size: 57486,
				}
			);
			tx.cancel().await.unwrap();
		}
	}

	async fn test_btree_trie_keys_large_order_sequential_insertions(cache_size: usize) {
		let ds = Datastore::new("memory").await.unwrap();
		let mut t = BTree::new(BState::new(60));

		{
			let (tx, st) = new_operation_trie(&ds, &t, TransactionType::Write, cache_size).await;
			insertions_test(tx, st, &mut t, 10000, get_key_value).await;
		}

		{
			let (tx, st) = new_operation_trie(&ds, &t, TransactionType::Read, cache_size).await;
			check_insertions(tx, st, &mut t, 10000, get_key_value).await;
		}

		{
			let (mut tx, mut st) =
				new_operation_trie(&ds, &t, TransactionType::Read, cache_size).await;
			assert_eq!(
				t.statistics(&mut tx, &mut st).await.unwrap(),
				BStatistics {
					keys_count: 10000,
					max_depth: 3,
					nodes_count: 158,
					total_size: 75206,
				}
			);
			tx.cancel().await.unwrap();
		}
	}

	#[test(tokio::test)]
	async fn test_btree_trie_keys_large_order_sequential_insertions_lru_cache() {
		test_btree_trie_keys_large_order_sequential_insertions(20).await
	}

	#[test(tokio::test)]
	async fn test_btree_trie_keys_large_order_sequential_insertions_full_cache() {
		test_btree_trie_keys_large_order_sequential_insertions(0).await
	}

	const REAL_WORLD_TERMS: [&str; 30] = [
		"the", "quick", "brown", "fox", "jumped", "over", "the", "lazy", "dog", "the", "fast",
		"fox", "jumped", "over", "the", "lazy", "dog", "the", "dog", "sat", "there", "and", "did",
		"nothing", "the", "other", "animals", "sat", "there", "watching",
	];

	async fn test_btree_fst_real_world_insertions(default_minimum_degree: u32) -> BStatistics {
		let ds = Datastore::new("memory").await.unwrap();
		let mut t = BTree::new(BState::new(default_minimum_degree));

		{
			let (tx, st) = new_operation_fst(&ds, &t, TransactionType::Write, 20).await;
			insertions_test(tx, st, &mut t, REAL_WORLD_TERMS.len(), |i| {
				(REAL_WORLD_TERMS[i].as_bytes().to_vec(), i as Payload)
			})
			.await;
		}

		let (mut tx, mut st) = new_operation_fst(&ds, &t, TransactionType::Read, 20).await;
		let statistics = t.statistics(&mut tx, &mut st).await.unwrap();
		tx.cancel().await.unwrap();
		statistics
	}

	async fn test_btree_trie_real_world_insertions(default_minimum_degree: u32) -> BStatistics {
		let ds = Datastore::new("memory").await.unwrap();
		let mut t = BTree::new(BState::new(default_minimum_degree));

		{
			let (tx, st) = new_operation_trie(&ds, &t, TransactionType::Write, 20).await;
			insertions_test(tx, st, &mut t, REAL_WORLD_TERMS.len(), |i| {
				(REAL_WORLD_TERMS[i].as_bytes().to_vec(), i as Payload)
			})
			.await;
		}

		let (mut tx, mut st) = new_operation_trie(&ds, &t, TransactionType::Read, 20).await;
		let statistics = t.statistics(&mut tx, &mut st).await.unwrap();
		tx.cancel().await.unwrap();

		statistics
	}

	#[test(tokio::test)]
	async fn test_btree_fst_keys_real_world_insertions_small_order() {
		let expected = BStatistics {
			keys_count: 17,
			max_depth: 2,
			nodes_count: 5,
			total_size: 421,
		};
		let s = test_btree_fst_real_world_insertions(4).await;
		assert_eq!(s, expected);
	}

	#[test(tokio::test)]
	async fn test_btree_fst_keys_real_world_insertions_large_order() {
		let expected = BStatistics {
			keys_count: 17,
			max_depth: 1,
			nodes_count: 1,
			total_size: 189,
		};
		let s = test_btree_fst_real_world_insertions(100).await;
		assert_eq!(s, expected);
	}

	#[test(tokio::test)]
	async fn test_btree_trie_keys_real_world_insertions_small() {
		let expected = BStatistics {
			keys_count: 17,
			max_depth: 2,
			nodes_count: 3,
			total_size: 339,
		};
		let s = test_btree_trie_real_world_insertions(6).await;
		assert_eq!(s, expected);
	}

	#[test(tokio::test)]
	async fn test_btree_trie_keys_real_world_insertions_large_order() {
		let expected = BStatistics {
			keys_count: 17,
			max_depth: 1,
			nodes_count: 1,
			total_size: 229,
		};
		let s = test_btree_trie_real_world_insertions(100).await;
		assert_eq!(s, expected);
	}

	// This is the examples from the chapter B-Trees in CLRS:
	// https://en.wikipedia.org/wiki/Introduction_to_Algorithms
	const CLRS_EXAMPLE: [(&str, Payload); 23] = [
		("a", 1),
		("c", 3),
		("g", 7),
		("j", 10),
		("k", 11),
		("m", 13),
		("n", 14),
		("o", 15),
		("p", 16),
		("t", 20),
		("u", 21),
		("x", 24),
		("y", 25),
		("z", 26),
		("v", 22),
		("d", 4),
		("e", 5),
		("r", 18),
		("s", 19), // (a) Initial tree
		("b", 2),  // (b) B inserted
		("q", 17), // (c) Q inserted
		("l", 12), // (d) L inserted
		("f", 6),  // (e) F inserted
	];

	#[test(tokio::test)]
	// This check node splitting. CLRS: Figure 18.7, page 498.
	async fn clrs_insertion_test() {
		let ds = Datastore::new("memory").await.unwrap();
		let mut t = BTree::<TrieKeys>::new(BState::new(3));

		{
			let (mut tx, mut st) = new_operation_trie(&ds, &t, TransactionType::Write, 20).await;
			for (key, payload) in CLRS_EXAMPLE {
				t.insert(&mut tx, &mut st, key.into(), payload).await.unwrap();
			}
			st.finish(&mut tx).await.unwrap();
			tx.commit().await.unwrap();
		}

		let (mut tx, mut st) = new_operation_trie(&ds, &t, TransactionType::Read, 20).await;

		let s = t.statistics(&mut tx, &mut st).await.unwrap();
		assert_eq!(s.keys_count, 23);
		assert_eq!(s.max_depth, 3);
		assert_eq!(s.nodes_count, 10);
		// There should be one record per node
		assert_eq!(10, tx.scan(ScanPage::from(vec![]..vec![0xf]), 100).await.unwrap().values.len());

		let nodes_count = t
			.inspect_nodes(&mut tx, &mut st, |count, depth, node_id, node| match count {
				0 => {
					assert_eq!(depth, 1);
					assert_eq!(node_id, 7);
					check_is_internal_node(&node.n, vec![("p", 16)], vec![1, 8]);
				}
				1 => {
					assert_eq!(depth, 2);
					assert_eq!(node_id, 1);
					check_is_internal_node(
						&node.n,
						vec![("c", 3), ("g", 7), ("m", 13)],
						vec![0, 9, 2, 3],
					);
				}
				2 => {
					assert_eq!(depth, 2);
					assert_eq!(node_id, 8);
					check_is_internal_node(&node.n, vec![("t", 20), ("x", 24)], vec![4, 6, 5]);
				}
				3 => {
					assert_eq!(depth, 3);
					assert_eq!(node_id, 0);
					check_is_leaf_node(&node.n, vec![("a", 1), ("b", 2)]);
				}
				4 => {
					assert_eq!(depth, 3);
					assert_eq!(node_id, 9);
					check_is_leaf_node(&node.n, vec![("d", 4), ("e", 5), ("f", 6)]);
				}
				5 => {
					assert_eq!(depth, 3);
					assert_eq!(node_id, 2);
					check_is_leaf_node(&node.n, vec![("j", 10), ("k", 11), ("l", 12)]);
				}
				6 => {
					assert_eq!(depth, 3);
					assert_eq!(node_id, 3);
					check_is_leaf_node(&node.n, vec![("n", 14), ("o", 15)]);
				}
				7 => {
					assert_eq!(depth, 3);
					assert_eq!(node_id, 4);
					check_is_leaf_node(&node.n, vec![("q", 17), ("r", 18), ("s", 19)]);
				}
				8 => {
					assert_eq!(depth, 3);
					assert_eq!(node_id, 6);
					check_is_leaf_node(&node.n, vec![("u", 21), ("v", 22)]);
				}
				9 => {
					assert_eq!(depth, 3);
					assert_eq!(node_id, 5);
					check_is_leaf_node(&node.n, vec![("y", 25), ("z", 26)]);
				}
				_ => panic!("This node should not exist {}", count),
			})
			.await
			.unwrap();
		assert_eq!(nodes_count, 10);
		tx.cancel().await.unwrap();
	}

	async fn check_finish_commit<BK>(
		t: &mut BTree<BK>,
		mut st: BTreeStore<BK>,
		mut tx: Transaction,
		mut gen: u64,
		info: String,
	) -> Result<u64, Error>
	where
		BK: BKeys + Clone + Debug,
	{
		if st.finish(&mut tx).await? {
			t.state.generation += 1;
		}
		gen += 1;
		assert_eq!(t.state.generation, gen, "{}", info);
		tx.commit().await?;
		Ok(gen)
	}

	// This check the possible deletion cases. CRLS, Figure 18.8, pages 500-501
	#[test(tokio::test)]
	async fn test_btree_clrs_deletion_test() -> Result<(), Error> {
		let ds = Datastore::new("memory").await?;
		let mut t = BTree::<TrieKeys>::new(BState::new(3));
		let mut check_generation = 0;
		{
			let (mut tx, mut st) = new_operation_trie(&ds, &t, TransactionType::Write, 20).await;
			for (key, payload) in CLRS_EXAMPLE {
				t.insert(&mut tx, &mut st, key.into(), payload).await?;
			}
			check_generation = check_finish_commit(
				&mut t,
				st,
				tx,
				check_generation,
				format!("Insert CLRS example"),
			)
			.await?;
		}

		{
			let mut key_count = CLRS_EXAMPLE.len() as u64;
			for (key, payload) in [("f", 6), ("m", 13), ("g", 7), ("d", 4), ("b", 2)] {
				{
					let (mut tx, mut st) =
						new_operation_trie(&ds, &t, TransactionType::Write, 20).await;
					debug!("Delete {}", key);
					assert_eq!(t.delete(&mut tx, &mut st, key.into()).await?, Some(payload));
					check_generation = check_finish_commit(
						&mut t,
						st,
						tx,
						check_generation,
						format!("Delete {key}"),
					)
					.await?;
				}
				key_count -= 1;
				{
					let (mut tx, mut st) =
						new_operation_trie(&ds, &t, TransactionType::Read, 20).await;
					let s = t.statistics(&mut tx, &mut st).await?;
					assert_eq!(s.keys_count, key_count);
				}
			}
		}

		let (mut tx, mut st) = new_operation_trie(&ds, &t, TransactionType::Read, 20).await;

		let s = t.statistics(&mut tx, &mut st).await.unwrap();
		assert_eq!(s.keys_count, 18);
		assert_eq!(s.max_depth, 2);
		assert_eq!(s.nodes_count, 7);
		// There should be one record per node
		assert_eq!(7, tx.scan(ScanPage::from(vec![]..vec![0xf]), 100).await.unwrap().values.len());

		let nodes_count = t
			.inspect_nodes(&mut tx, &mut st, |count, depth, node_id, node| match count {
				0 => {
					assert_eq!(depth, 1);
					assert_eq!(node_id, 1);
					check_is_internal_node(
						&node.n,
						vec![("e", 5), ("l", 12), ("p", 16), ("t", 20), ("x", 24)],
						vec![0, 9, 3, 4, 6, 5],
					);
				}
				1 => {
					assert_eq!(depth, 2);
					assert_eq!(node_id, 0);
					check_is_leaf_node(&node.n, vec![("a", 1), ("c", 3)]);
				}
				2 => {
					assert_eq!(depth, 2);
					assert_eq!(node_id, 9);
					check_is_leaf_node(&node.n, vec![("j", 10), ("k", 11)]);
				}
				3 => {
					assert_eq!(depth, 2);
					assert_eq!(node_id, 3);
					check_is_leaf_node(&node.n, vec![("n", 14), ("o", 15)]);
				}
				4 => {
					assert_eq!(depth, 2);
					assert_eq!(node_id, 4);
					check_is_leaf_node(&node.n, vec![("q", 17), ("r", 18), ("s", 19)]);
				}
				5 => {
					assert_eq!(depth, 2);
					assert_eq!(node_id, 6);
					check_is_leaf_node(&node.n, vec![("u", 21), ("v", 22)]);
				}
				6 => {
					assert_eq!(depth, 2);
					assert_eq!(node_id, 5);
					check_is_leaf_node(&node.n, vec![("y", 25), ("z", 26)]);
				}
				_ => panic!("This node should not exist {}", count),
			})
			.await
			.unwrap();
		assert_eq!(nodes_count, 7);
		tx.cancel().await?;
		Ok(())
	}

	// This check the possible deletion cases. CRLS, Figure 18.8, pages 500-501
	#[test(tokio::test)]
	async fn test_btree_fill_and_empty() -> Result<(), Error> {
		let ds = Datastore::new("memory").await?;
		let mut t = BTree::<TrieKeys>::new(BState::new(3));

		let mut expected_keys = BTreeMap::new();

		let mut check_generation = 0;
		{
			let (mut tx, mut st) = new_operation_trie(&ds, &t, TransactionType::Write, 20).await;
			for (key, payload) in CLRS_EXAMPLE {
				expected_keys.insert(key.to_string(), payload);
				t.insert(&mut tx, &mut st, key.into(), payload).await?;
				let (_, tree_keys) = check_btree_properties(&t, &mut tx, &mut st).await?;
				assert_eq!(expected_keys, tree_keys);
			}
			check_generation = check_finish_commit(
				&mut t,
				st,
				tx,
				check_generation,
				format!("Insert CLRS example"),
			)
			.await?;
		}

		{
			let (mut tx, mut st) = new_operation_trie(&ds, &t, TransactionType::Read, 20).await;
			print_tree(&mut tx, &mut st, &t).await;
			tx.cancel().await?;
		}

		for (key, _) in CLRS_EXAMPLE {
			debug!("------------------------");
			debug!("Delete {}", key);
			{
				let (mut tx, mut st) =
					new_operation_trie(&ds, &t, TransactionType::Write, 20).await;
				assert!(t.delete(&mut tx, &mut &mut st, key.into()).await?.is_some());
				expected_keys.remove(key);
				let (_, tree_keys) = check_btree_properties(&t, &mut tx, &mut st).await?;
				assert_eq!(expected_keys, tree_keys);
				check_generation = check_finish_commit(
					&mut t,
					st,
					tx,
					check_generation,
					format!("Delete CLRS example {key}"),
				)
				.await?;
			}

			// Check that every expected keys are still found in the tree
			{
				let (mut tx, mut st) = new_operation_trie(&ds, &t, TransactionType::Read, 20).await;
				for (key, payload) in &expected_keys {
					assert_eq!(
						t.search(&mut tx, &mut st, &key.as_str().into()).await?,
						Some(*payload),
						"Can't find: {key}",
					)
				}
				tx.cancel().await?;
			}
		}

		let (mut tx, mut st) = new_operation_trie(&ds, &t, TransactionType::Read, 20).await;
		let s = t.statistics(&mut tx, &mut st).await?;
		assert_eq!(s.keys_count, 0);
		assert_eq!(s.max_depth, 0);
		assert_eq!(s.nodes_count, 0);
		// There should not be any record in the database
<<<<<<< HEAD
		assert_eq!(0, tx.scan(ScanPage::from(vec![]..vec![0xf]), 100).await.unwrap().values.len());
		tx.cancel().await.unwrap();
=======
		assert_eq!(0, tx.scan(vec![]..vec![0xf], 100).await?.len());
		tx.cancel().await?;
		Ok(())
>>>>>>> 8a4e2a34
	}

	#[test(tokio::test)]
	async fn test_delete_adjust() -> Result<(), Error> {
		let ds = Datastore::new("memory").await?;
		let mut t = BTree::<FstKeys>::new(BState::new(3));

		let terms = [
			"aliquam",
			"delete",
			"if",
			"from",
			"Docusaurus",
			"amet,",
			"don't",
			"And",
			"interactive",
			"well!",
			"supports",
			"ultricies.",
			"Fusce",
			"consequat.",
			"just",
			"use",
			"elementum",
			"term",
			"blogging",
			"to",
			"want",
			"added",
			"Lorem",
			"ipsum",
			"blog:",
			"MDX.",
			"posts.",
			"features",
			"posts",
			"features,",
			"truncate",
			"images:",
			"Long",
			"Pellentesque",
			"authors.yml.",
			"filenames,",
			"such",
			"co-locate",
			"you",
			"can",
			"the",
			"-->",
			"comment",
			"tags",
			"A",
			"React",
			"The",
			"adipiscing",
			"consectetur",
			"very",
			"this",
			"and",
			"sit",
			"directory,",
			"Regular",
			"Markdown",
			"Simply",
			"blog",
			"MDX",
			"list",
			"extracted",
			"summary",
			"amet",
			"plugin.",
			"your",
			"long",
			"First",
			"power",
			"post,",
			"convenient",
			"folders)",
			"of",
			"date",
			"powered",
			"2019-05-30-welcome.md",
			"view.",
			"are",
			"be",
			"<!--",
			"Welcome",
			"is",
			"2019-05-30-welcome/index.md",
			"by",
			"directory.",
			"folder",
			"Use",
			"search",
			"authors",
			"false",
			"as:",
			"tempor",
			"files",
			"config.",
			"dignissim",
			"as",
			"a",
			"in",
			"This",
			"authors.yml",
			"create",
			"dolor",
			"Enter",
			"support",
			"add",
			"eros",
			"post",
			"Post",
			"size",
			"(or",
			"rhoncus",
			"Blog",
			"limit",
			"elit.",
		];
		let mut keys = BTreeMap::new();
		{
			let (mut tx, mut st) = new_operation_fst(&ds, &t, TransactionType::Write, 100).await;
			for term in terms {
				t.insert(&mut tx, &mut st, term.into(), 0).await?;
				keys.insert(term.to_string(), 0);
				let (_, tree_keys) = check_btree_properties(&t, &mut tx, &mut st).await?;
				assert_eq!(keys, tree_keys);
			}
			st.finish(&mut tx).await?;
			tx.commit().await?;
		}
		{
			let (mut tx, mut st) = new_operation_fst(&ds, &t, TransactionType::Read, 100).await;
			print_tree(&mut tx, &mut st, &t).await;
		}
		{
			let (mut tx, mut st) = new_operation_fst(&ds, &t, TransactionType::Write, 100).await;
			for term in terms {
				debug!("Delete {term}");
				t.delete(&mut tx, &mut st, term.into()).await?;
				print_tree_mut(&mut tx, &mut st, &t).await;
				keys.remove(term);
				let (_, tree_keys) = check_btree_properties(&t, &mut tx, &mut st).await?;
				assert_eq!(keys, tree_keys);
			}
			st.finish(&mut tx).await?;
			tx.commit().await?;
		}
		{
			let (mut tx, mut st) = new_operation_fst(&ds, &t, TransactionType::Write, 100).await;
			assert_eq!(check_btree_properties(&t, &mut tx, &mut st).await?.0, 0);
			st.finish(&mut tx).await?;
			tx.cancel().await?;
		}
		Ok(())
	}

	async fn check_btree_properties<BK>(
		t: &BTree<BK>,
		tx: &mut Transaction,
		st: &mut BTreeStore<BK>,
	) -> Result<(usize, BTreeMap<String, Payload>), Error>
	where
		BK: BKeys + Clone + Debug,
	{
		let mut unique_keys = BTreeMap::new();
		let n = t
			.inspect_nodes_mut(tx, st, |_, _, _, sn| {
				let keys = sn.n.keys();
				for i in 0..keys.len() {
					let key = keys.get_key(i as usize).unwrap_or_else(|| panic!("No key"));
					let payload = keys.get(&key).unwrap_or_else(|| panic!("No payload"));
					if unique_keys.insert(String::from_utf8(key).unwrap(), payload).is_some() {
						panic!("Non unique");
					}
				}
			})
			.await?;
		Ok((n, unique_keys))
	}

	/////////////
	// HELPERS //
	/////////////

	fn check_is_internal_node<BK>(
		node: &BTreeNode<BK>,
		expected_keys: Vec<(&str, i32)>,
		expected_children: Vec<NodeId>,
	) where
		BK: BKeys + Clone,
	{
		if let BTreeNode::Internal(keys, children) = node {
			check_keys(keys, expected_keys);
			assert_eq!(children, &expected_children, "The children are not matching");
		} else {
			panic!("An internal node was expected, we got a leaf node");
		}
	}

	fn check_is_leaf_node<BK>(node: &BTreeNode<BK>, expected_keys: Vec<(&str, i32)>)
	where
		BK: BKeys + Clone,
	{
		if let BTreeNode::Leaf(keys) = node {
			check_keys(keys, expected_keys);
		} else {
			panic!("An internal node was expected, we got a leaf node");
		}
	}

	async fn print_tree<BK>(tx: &mut Transaction, st: &mut BTreeStore<BK>, t: &BTree<BK>)
	where
		BK: BKeys + Debug + Clone,
	{
		debug!("----------------------------------");
		t.inspect_nodes(tx, st, |_count, depth, node_id, node| {
			debug!("depth: {} - node: {} - {}", depth, node_id, node.n);
		})
		.await
		.unwrap();
		debug!("----------------------------------");
	}

	async fn print_tree_mut<BK>(tx: &mut Transaction, st: &mut BTreeStore<BK>, t: &BTree<BK>)
	where
		BK: BKeys + Debug + Clone,
	{
		debug!("----------------------------------");
		t.inspect_nodes_mut(tx, st, |_count, depth, node_id, node| {
			debug!("depth: {} - node: {} - {}", depth, node_id, node.n);
		})
		.await
		.unwrap();
		debug!("----------------------------------");
	}

	fn check_keys<BK>(keys: &BK, expected_keys: Vec<(&str, i32)>)
	where
		BK: BKeys,
	{
		assert_eq!(keys.len() as usize, expected_keys.len(), "The number of keys does not match");
		for (key, payload) in expected_keys {
			assert_eq!(
				keys.get(&key.into()),
				Some(payload as Payload),
				"The key {} does not match",
				key
			);
		}
	}

	impl<BK> BTree<BK>
	where
		BK: BKeys + Debug + Clone,
	{
		/// This is for debugging
		async fn inspect_nodes<F>(
			&self,
			tx: &mut Transaction,
			st: &mut BTreeStore<BK>,
			inspect_func: F,
		) -> Result<usize, Error>
		where
			F: Fn(usize, usize, NodeId, Arc<BStoredNode<BK>>),
		{
			let mut node_queue = VecDeque::new();
			if let Some(node_id) = self.state.root {
				node_queue.push_front((node_id, 1));
			}
			let mut count = 0;
			while let Some((node_id, depth)) = node_queue.pop_front() {
				let stored_node = st.get_node(tx, node_id).await?;
				if let BTreeNode::Internal(_, children) = &stored_node.n {
					let depth = depth + 1;
					for child_id in children {
						node_queue.push_back((*child_id, depth));
					}
				}
				inspect_func(count, depth, node_id, stored_node);
				count += 1;
			}
			Ok(count)
		}

		/// This is for debugging
		async fn inspect_nodes_mut<F>(
			&self,
			tx: &mut Transaction,
			st: &mut BTreeStore<BK>,
			mut inspect_func: F,
		) -> Result<usize, Error>
		where
			F: FnMut(usize, usize, NodeId, &BStoredNode<BK>),
		{
			let mut node_queue = VecDeque::new();
			if let Some(node_id) = self.state.root {
				node_queue.push_front((node_id, 1, None::<Key>, None::<Key>));
			}
			let mut count = 0;
			while let Some((node_id, depth, left_key, right_key)) = node_queue.pop_front() {
				let stored_node = st.get_node_mut(tx, node_id).await?;
				if let BTreeNode::Internal(keys, children) = &stored_node.n {
					let depth = depth + 1;
					let mut idx = 0;
					let mut child_right_key = None;
					for child_id in children {
						let child_left_key = child_right_key;
						child_right_key = keys.get_key(idx);
						if let Some(crk) = &child_left_key {
							if let Some(lk) = &left_key {
								assert_eq!(
									lk.cmp(crk),
									Ordering::Less,
									"left: {} < {} - node: {} - {}",
									String::from_utf8_lossy(lk),
									String::from_utf8_lossy(crk),
									stored_node.id,
									stored_node.n
								);
							}
							if let Some(rk) = &right_key {
								assert_eq!(
									crk.cmp(rk),
									Ordering::Less,
									"right: {} < {} - node: {} - {}",
									String::from_utf8_lossy(crk),
									String::from_utf8_lossy(rk),
									stored_node.id,
									stored_node.n
								);
							}
						}
						node_queue.push_back((
							*child_id,
							depth,
							child_left_key.clone(),
							child_right_key.clone(),
						));
						idx += 1;
					}
				}
				inspect_func(count, depth, node_id, &stored_node);
				st.set_node(stored_node, false).await?;
				count += 1;
			}
			Ok(count)
		}
	}
}<|MERGE_RESOLUTION|>--- conflicted
+++ resolved
@@ -510,13 +510,7 @@
 								if let Some(root_id) = self.state.root {
 									// Delete the old root node
 									if root_id != node.id {
-<<<<<<< HEAD
-										return Err(Error::UnreachableCause(
-											UnexpectedIndexRootNode,
-										));
-=======
 										return Err(Error::Unreachable("BTree::delete"));
->>>>>>> 8a4e2a34
 									}
 								}
 								store.remove_node(node.id, node.key).await?;
@@ -943,12 +937,7 @@
 	};
 	use crate::idx::trees::store::{NodeId, TreeNode, TreeNodeProvider};
 	use crate::idx::VersionedSerdeState;
-<<<<<<< HEAD
-	use crate::kvs::TransactionType::*;
-	use crate::kvs::{Datastore, Key, LockType::*, ScanPage, Transaction};
-=======
-	use crate::kvs::{Datastore, Key, LockType::*, Transaction, TransactionType};
->>>>>>> 8a4e2a34
+	use crate::kvs::{Datastore, Key, LockType::*, ScanPage, Transaction, TransactionType};
 	use rand::prelude::SliceRandom;
 	use rand::thread_rng;
 	use std::cmp::Ordering;
@@ -1647,14 +1636,9 @@
 		assert_eq!(s.max_depth, 0);
 		assert_eq!(s.nodes_count, 0);
 		// There should not be any record in the database
-<<<<<<< HEAD
-		assert_eq!(0, tx.scan(ScanPage::from(vec![]..vec![0xf]), 100).await.unwrap().values.len());
-		tx.cancel().await.unwrap();
-=======
-		assert_eq!(0, tx.scan(vec![]..vec![0xf], 100).await?.len());
+		assert_eq!(0, tx.scan(ScanPage::from(vec![]..vec![0xf]), 100).await?.values.len());
 		tx.cancel().await?;
 		Ok(())
->>>>>>> 8a4e2a34
 	}
 
 	#[test(tokio::test)]
