use std::cmp::Ordering;
use std::collections::btree_map::Entry;
use std::collections::{BTreeMap, BinaryHeap, HashMap, HashSet, VecDeque};
use std::fmt::{Debug, Display, Formatter};
use std::io::Cursor;
use std::sync::Arc;

use async_recursion::async_recursion;
use revision::revisioned;
use roaring::RoaringTreemap;
use serde::{Deserialize, Serialize};
use tokio::sync::RwLock;

use crate::err::Error;

use crate::idx::docids::{DocId, DocIds};
use crate::idx::trees::btree::BStatistics;
use crate::idx::trees::store::{
	IndexStores, NodeId, StoredNode, TreeNode, TreeNodeProvider, TreeStore,
};
use crate::idx::trees::vector::{SharedVector, Vector};
use crate::idx::{IndexKeyBase, VersionedSerdeState};
<<<<<<< HEAD
use crate::kvs::{KeyStack, Transaction, Val};
=======
use crate::kvs::{Key, Transaction, TransactionType, Val};
>>>>>>> 8a4e2a34
use crate::sql::index::{Distance, MTreeParams, VectorType};
use crate::sql::{Array, Object, Thing, Value};
pub(crate) struct MTreeIndex {
	state_key: KeyStack,
	dim: usize,
	vector_type: VectorType,
	store: MTreeStore,
	doc_ids: Arc<RwLock<DocIds>>,
	mtree: Arc<RwLock<MTree>>,
}

impl MTreeIndex {
	pub(crate) async fn new(
		ixs: &IndexStores,
		tx: &mut Transaction,
		ikb: IndexKeyBase,
		p: &MTreeParams,
		tt: TransactionType,
	) -> Result<Self, Error> {
		let doc_ids = Arc::new(RwLock::new(
			DocIds::new(ixs, tx, tt, ikb.clone(), p.doc_ids_order, p.doc_ids_cache).await?,
		));
		let state_key = ikb.new_vm_key(None);
		let state: MState = if let Some(val) = tx.get(state_key.clone()).await? {
			MState::try_from_val(val)?
		} else {
			MState::new(p.capacity)
		};
		let store = ixs
			.get_store_mtree(
				TreeNodeProvider::Vector(ikb),
				state.generation,
				tt,
				p.mtree_cache as usize,
			)
			.await;
		let mtree = Arc::new(RwLock::new(MTree::new(state, p.distance.clone())));
		Ok(Self {
			state_key,
			dim: p.dimension as usize,
			vector_type: p.vector_type,
			doc_ids,
			mtree,
			store,
		})
	}
	pub(crate) async fn index_document(
		&mut self,
		tx: &mut Transaction,
		rid: &Thing,
		content: Vec<Value>,
	) -> Result<(), Error> {
		// Resolve the doc_id
		let resolved = self.doc_ids.write().await.resolve_doc_id(tx, rid.into()).await?;
		let doc_id = *resolved.doc_id();
		// Index the values
		let mut mtree = self.mtree.write().await;
		for v in content {
			// Extract the vector
			let vector = self.extract_vector(v)?;
			mtree.insert(tx, &mut self.store, vector, doc_id).await?;
		}
		Ok(())
	}

	pub(crate) async fn knn_search(
		&self,
		tx: &mut Transaction,
		a: Array,
		k: usize,
	) -> Result<VecDeque<DocId>, Error> {
		// Extract the vector
		let vector = self.check_vector_array(a)?;
		// Lock the store
		let res = self.mtree.read().await.knn_search(tx, &self.store, &vector, k).await?;
		Ok(res.docs)
	}

	fn check_vector_array(&self, a: Array) -> Result<SharedVector, Error> {
		if a.0.len() != self.dim {
			return Err(Error::InvalidVectorDimension {
				current: a.0.len(),
				expected: self.dim,
			});
		}
		let mut vec = Vector::new(self.vector_type, a.len());
		for v in a.0 {
			if let Value::Number(n) = v {
				vec.add(n);
			} else {
				return Err(Error::InvalidVectorType {
					current: v.clone().to_string(),
					expected: "Number",
				});
			}
		}
		Ok(Arc::new(vec))
	}

	fn extract_vector(&self, v: Value) -> Result<Vector, Error> {
		let mut vec = Vector::new(self.vector_type, self.dim);
		Self::check_vector_value(v, &mut vec)?;
		if vec.len() != self.dim {
			return Err(Error::InvalidVectorDimension {
				current: vec.len(),
				expected: self.dim,
			});
		}
		Ok(vec)
	}

	fn check_vector_value(value: Value, vec: &mut Vector) -> Result<(), Error> {
		match value {
			Value::Array(a) => {
				for v in a {
					Self::check_vector_value(v, vec)?;
				}
				Ok(())
			}
			Value::Number(n) => {
				vec.add(n);
				Ok(())
			}
			_ => Err(Error::InvalidVectorValue {
				current: value.clone().to_raw_string(),
			}),
		}
	}

	pub(crate) async fn remove_document(
		&mut self,
		tx: &mut Transaction,
		rid: &Thing,
		content: Vec<Value>,
	) -> Result<(), Error> {
		if let Some(doc_id) = self.doc_ids.write().await.remove_doc(tx, rid.into()).await? {
			let mut mtree = self.mtree.write().await;
			for v in content {
				// Extract the vector
				let vector = self.extract_vector(v)?;
				mtree.delete(tx, &mut self.store, vector, doc_id).await?;
			}
		}
		Ok(())
	}

	pub(in crate::idx) fn doc_ids(&self) -> Arc<RwLock<DocIds>> {
		self.doc_ids.clone()
	}

	pub(crate) async fn statistics(&self, tx: &mut Transaction) -> Result<MtStatistics, Error> {
		Ok(MtStatistics {
			doc_ids: self.doc_ids.read().await.statistics(tx).await?,
		})
	}

	pub(crate) async fn finish(&mut self, tx: &mut Transaction) -> Result<(), Error> {
		self.doc_ids.write().await.finish(tx).await?;
		let mut mtree = self.mtree.write().await;
		if self.store.finish(tx).await? {
			mtree.state.generation += 1;
			tx.set(self.state_key.clone(), mtree.state.try_to_val()?).await?;
		}
		Ok(())
	}
}

struct KnnResultBuilder {
	knn: u64,
	docs: RoaringTreemap,
	priority_list: BTreeMap<PriorityResult, RoaringTreemap>,
}

impl KnnResultBuilder {
	fn new(knn: usize) -> Self {
		Self {
			knn: knn as u64,
			docs: RoaringTreemap::default(),
			priority_list: BTreeMap::default(),
		}
	}
	fn check_add(&self, dist: f64) -> bool {
		if self.docs.len() < self.knn {
			true
		} else if let Some(pr) = self.priority_list.keys().last() {
			dist <= pr.0
		} else {
			true
		}
	}

	fn add(&mut self, dist: f64, docs: &RoaringTreemap) {
		let pr = PriorityResult(dist);
		match self.priority_list.entry(pr) {
			Entry::Vacant(e) => {
				for doc in docs {
					self.docs.insert(doc);
				}
				e.insert(docs.clone());
			}
			Entry::Occupied(mut e) => {
				let d = e.get_mut();
				for doc in docs {
					d.insert(doc);
					self.docs.insert(doc);
				}
			}
		}

		#[cfg(debug_assertions)]
		debug!("KnnResult add - dist: {} - docs: {:?} - total: {}", dist, docs, self.docs.len());
		debug!("{:?}", self.priority_list);

		// Do possible eviction
		let docs_len = self.docs.len();
		if docs_len > self.knn {
			if let Some((_, d)) = self.priority_list.last_key_value() {
				if docs_len - d.len() >= self.knn {
					if let Some((_, evicted_docs)) = self.priority_list.pop_last() {
						self.docs -= evicted_docs;
					}
				}
			}
		}
	}

	fn build(self, #[cfg(debug_assertions)] visited_nodes: HashMap<NodeId, usize>) -> KnnResult {
		let mut sorted_docs = VecDeque::with_capacity(self.knn as usize);
		#[cfg(debug_assertions)]
		debug!("self.priority_list: {:?} - self.docs: {:?}", self.priority_list, self.docs);
		let mut left = self.knn;
		for (_, docs) in self.priority_list {
			let dl = docs.len();
			if dl > left {
				for doc_id in docs.iter().take(left as usize) {
					sorted_docs.push_back(doc_id);
				}
				break;
			}
			for doc_id in docs {
				sorted_docs.push_back(doc_id);
			}
			left -= dl;
			// We don't expect anymore result, we can leave
			if left == 0 {
				break;
			}
		}
		debug!("sorted_docs: {:?}", sorted_docs);
		KnnResult {
			docs: sorted_docs,
			#[cfg(debug_assertions)]
			visited_nodes,
		}
	}
}

pub struct KnnResult {
	docs: VecDeque<DocId>,
	#[cfg(debug_assertions)]
	#[allow(dead_code)]
	visited_nodes: HashMap<NodeId, usize>,
}

// https://en.wikipedia.org/wiki/M-tree
// https://arxiv.org/pdf/1004.4216.pdf
pub struct MTree {
	state: MState,
	distance: Distance,
	minimum: usize,
}

impl MTree {
	pub fn new(state: MState, distance: Distance) -> Self {
		let minimum = (state.capacity + 1) as usize / 2;
		Self {
			state,
			distance,
			minimum,
		}
	}

	pub async fn knn_search(
		&self,
		tx: &mut Transaction,
		store: &MTreeStore,
		v: &SharedVector,
		k: usize,
	) -> Result<KnnResult, Error> {
		#[cfg(debug_assertions)]
		debug!("knn_search - v: {:?} - k: {}", v, k);
		let mut queue = BinaryHeap::new();
		let mut res = KnnResultBuilder::new(k);
		if let Some(root_id) = self.state.root {
			queue.push(PriorityNode(0.0, root_id));
		}
		#[cfg(debug_assertions)]
		let mut visited_nodes = HashMap::new();
		while let Some(current) = queue.pop() {
			let node = store.get_node(tx, current.1).await?;
			#[cfg(debug_assertions)]
			{
				debug!("Visit node id: {} - dist: {}", current.1, current.0);
				if visited_nodes.insert(current.1, node.n.len()).is_some() {
					return Err(Error::Unreachable("MTree::knn_search"));
				}
			}
			match node.n {
				MTreeNode::Leaf(ref n) => {
					#[cfg(debug_assertions)]
					debug!("Leaf found - id: {} - len: {}", node.id, n.len(),);
					for (o, p) in n {
						let d = self.calculate_distance(o, v)?;
						if res.check_add(d) {
							#[cfg(debug_assertions)]
							debug!("Add: {d} - obj: {o:?} - docs: {:?}", p.docs);
							res.add(d, &p.docs);
						}
					}
				}
				MTreeNode::Internal(ref n) => {
					#[cfg(debug_assertions)]
					debug!("Internal found - id: {} - {:?}", node.id, n);
					for (o, p) in n {
						let d = self.calculate_distance(o, v)?;
						let min_dist = (d - p.radius).max(0.0);
						if res.check_add(min_dist) {
							debug!("Queue add - dist: {} - node: {}", min_dist, p.node);
							queue.push(PriorityNode(min_dist, p.node));
						}
					}
				}
			}
		}
		Ok(res.build(
			#[cfg(debug_assertions)]
			visited_nodes,
		))
	}
}

enum InsertionResult {
	DocAdded,
	CoveringRadius(f64),
	PromotedEntries(SharedVector, RoutingProperties, SharedVector, RoutingProperties),
}

enum DeletionResult {
	NotFound,
	DocRemoved,
	CoveringRadius(f64),
	Underflown(MStoredNode, bool),
}

// Insertion
impl MTree {
	fn new_node_id(&mut self) -> NodeId {
		let new_node_id = self.state.next_node_id;
		self.state.next_node_id += 1;
		new_node_id
	}

	pub async fn insert(
		&mut self,
		tx: &mut Transaction,
		store: &mut MTreeStore,
		obj: Vector,
		id: DocId,
	) -> Result<(), Error> {
		#[cfg(debug_assertions)]
		debug!("Insert - obj: {:?} - doc: {}", obj, id);
		let obj = Arc::new(obj);
		// First we check if we already have the object. In this case we just append the doc.
		if self.append(tx, store, &obj, id).await? {
			return Ok(());
		}
		if let Some(root_id) = self.state.root {
			let node = store.get_node_mut(tx, root_id).await?;
			// Otherwise, we insert the object with possibly mutating the tree
			if let InsertionResult::PromotedEntries(o1, p1, o2, p2) =
				self.insert_at_node(tx, store, node, &None, obj, id).await?
			{
				self.create_new_internal_root(store, o1, p1, o2, p2).await?;
			}
		} else {
			self.create_new_leaf_root(store, obj, id).await?;
		}
		Ok(())
	}

	async fn create_new_leaf_root(
		&mut self,
		store: &mut MTreeStore,
		obj: SharedVector,
		id: DocId,
	) -> Result<(), Error> {
		let new_root_id = self.new_node_id();
		let p = ObjectProperties::new_root(id);
		let mut objects = LeafMap::new();
		objects.insert(obj, p);
		let new_root_node = store.new_node(new_root_id, MTreeNode::Leaf(objects))?;
		store.set_node(new_root_node, true).await?;
		self.set_root(Some(new_root_id));
		Ok(())
	}

	async fn create_new_internal_root(
		&mut self,
		store: &mut MTreeStore,
		o1: SharedVector,
		p1: RoutingProperties,
		o2: SharedVector,
		p2: RoutingProperties,
	) -> Result<(), Error> {
		let new_root_id = self.new_node_id();
		#[cfg(debug_assertions)]
		debug!(
			"New internal root - node: {} - e1.node: {} - e1.obj: {:?} - e1.radius: {} - e2.node: {} - e2.obj: {:?} - e2.radius: {}",
			new_root_id,
			p1.node,
			o1.as_ref(),
			p1.radius,
			p2.node,
			o2.as_ref(),
			p2.radius
		);
		let mut entries = InternalMap::new();
		entries.insert(o1, p1);
		entries.insert(o2, p2);
		let new_root_node = store.new_node(new_root_id, MTreeNode::Internal(entries))?;
		store.set_node(new_root_node, true).await?;
		self.set_root(Some(new_root_id));
		Ok(())
	}

	async fn append(
		&mut self,
		tx: &mut Transaction,
		store: &mut MTreeStore,
		object: &SharedVector,
		id: DocId,
	) -> Result<bool, Error> {
		let mut queue = BinaryHeap::new();
		if let Some(root_id) = self.state.root {
			queue.push(root_id);
		}
		while let Some(current) = queue.pop() {
			let mut node = store.get_node_mut(tx, current).await?;
			match node.n {
				MTreeNode::Leaf(ref mut n) => {
					if let Some(p) = n.get_mut(object) {
						p.docs.insert(id);
						store.set_node(node, true).await?;
						return Ok(true);
					}
				}
				MTreeNode::Internal(ref n) => {
					for (o, p) in n {
						let d = self.calculate_distance(o, object)?;
						if d <= p.radius {
							queue.push(p.node);
						}
					}
				}
			}
			store.set_node(node, false).await?;
		}
		Ok(false)
	}

	#[cfg_attr(not(target_arch = "wasm32"), async_recursion)]
	#[cfg_attr(target_arch = "wasm32", async_recursion(?Send))]
	async fn insert_at_node(
		&mut self,
		tx: &mut Transaction,
		store: &mut MTreeStore,
		node: MStoredNode,
		parent_center: &Option<SharedVector>,
		object: SharedVector,
		doc: DocId,
	) -> Result<InsertionResult, Error> {
		#[cfg(debug_assertions)]
		debug!("insert_at_node - node: {} - doc: {} - obj: {:?}", node.id, doc, object);
		match node.n {
			// If (N is a leaf)
			MTreeNode::Leaf(n) => {
				self.insert_node_leaf(store, node.id, node.key, n, parent_center, object, doc).await
			}
			// Else
			MTreeNode::Internal(n) => {
				self.insert_node_internal(
					tx,
					store,
					node.id,
					node.key,
					n,
					parent_center,
					object,
					doc,
				)
				.await
			}
		}
	}

	#[allow(clippy::too_many_arguments)]
	async fn insert_node_internal(
		&mut self,
		tx: &mut Transaction,
		store: &mut MTreeStore,
		node_id: NodeId,
		node_key: KeyStack,
		mut node: InternalNode,
		parent_center: &Option<SharedVector>,
		object: SharedVector,
		doc_id: DocId,
	) -> Result<InsertionResult, Error> {
		// Choose `best` subtree entry ObestSubstree from N;
		let (best_entry_obj, mut best_entry) = self.find_closest(&node, &object)?;
		let best_node = store.get_node_mut(tx, best_entry.node).await?;
		// Insert(Oi, child(ObestSubstree), ObestSubtree);
		match self
			.insert_at_node(tx, store, best_node, &Some(best_entry_obj.clone()), object, doc_id)
			.await?
		{
			// If (entry returned)
			InsertionResult::PromotedEntries(o1, mut p1, o2, mut p2) => {
				#[cfg(debug_assertions)]
				debug!(
					"Promote to Node ID: {} - e1.node: {} - e1.obj: {:?} - e1.radius: {} - e2.node: {} - e2.obj: {:?} - e2.radius: {} ",
					node_id, p1.node, o1, p1.radius, p2.node, o2, p2.radius
				);
				// Remove ObestSubtree from N;
				node.remove(&best_entry_obj);
				// if (N U P will fit into N)
				let mut nup: HashSet<SharedVector> = HashSet::from_iter(node.keys().cloned());
				nup.insert(o1.clone());
				nup.insert(o2.clone());
				if nup.len() <= self.state.capacity as usize {
					// Let parentDistance(Op) = d(Op, parent(N));
					if let Some(pc) = parent_center {
						p1.parent_dist = self.calculate_distance(&o1, pc)?;
						p2.parent_dist = self.calculate_distance(&o2, pc)?;
					} else {
						p1.parent_dist = 0.0;
						p2.parent_dist = 0.0;
					}
					node.insert(o1, p1);
					node.insert(o2, p2);
					let max_dist = self.compute_internal_max_distance(&node);
					Self::set_stored_node(store, node_id, node_key, node.into_mtree_node(), true)
						.await?;
					Ok(InsertionResult::CoveringRadius(max_dist))
				} else {
					node.insert(o1, p1);
					node.insert(o2, p2);
					// Split(N U P)
					let (o1, p1, o2, p2) = self.split_node(store, node_id, node_key, node).await?;
					Ok(InsertionResult::PromotedEntries(o1, p1, o2, p2))
				}
			}
			InsertionResult::DocAdded => {
				store
					.set_node(StoredNode::new(node.into_mtree_node(), node_id, node_key, 0), false)
					.await?;
				Ok(InsertionResult::DocAdded)
			}
			InsertionResult::CoveringRadius(covering_radius) => {
				let mut updated = false;
				if covering_radius > best_entry.radius {
					#[cfg(debug_assertions)]
					debug!(
						"NODE: {} - BE_OBJ: {:?} - BE_RADIUS: {} -> {}",
						node_id,
						best_entry_obj.as_ref(),
						best_entry.radius,
						covering_radius
					);
					best_entry.radius = covering_radius;
					node.insert(best_entry_obj, best_entry);
					updated = true;
				}
				let max_dist = self.compute_internal_max_distance(&node);
				#[cfg(debug_assertions)]
				debug!("NODE INTERNAL: {} - MAX_DIST: {:?}", node_id, max_dist);
				store
					.set_node(
						StoredNode::new(node.into_mtree_node(), node_id, node_key, 0),
						updated,
					)
					.await?;
				Ok(InsertionResult::CoveringRadius(max_dist))
			}
		}
	}

	fn find_closest(
		&self,
		node: &InternalNode,
		object: &SharedVector,
	) -> Result<(SharedVector, RoutingProperties), Error> {
		let mut closest = None;
		let mut dist = f64::MAX;
		for (o, p) in node {
			let d = self.calculate_distance(o, object)?;
			if d < dist {
				closest = Some((o.clone(), p.clone()));
				dist = d;
			}
		}
		#[cfg(debug_assertions)]
		debug!("Find closest {:?} - Res: {:?}", object, closest);
		if let Some((o, p)) = closest {
			Ok((o, p))
		} else {
			Err(Error::Unreachable("MTree::find_closest"))
		}
	}

	#[allow(clippy::too_many_arguments)]
	async fn insert_node_leaf(
		&mut self,
		store: &mut MTreeStore,
		node_id: NodeId,
		node_key: KeyStack,
		mut node: LeafNode,
		parent_center: &Option<SharedVector>,
		object: SharedVector,
		doc_id: DocId,
	) -> Result<InsertionResult, Error> {
		match node.entry(object) {
			Entry::Occupied(mut e) => {
				e.get_mut().docs.insert(doc_id);
				store
					.set_node(StoredNode::new(node.into_mtree_node(), node_id, node_key, 0), true)
					.await?;
				return Ok(InsertionResult::DocAdded);
			}
			// Add Oi to N
			Entry::Vacant(e) => {
				// Let parentDistance(Oi) = d(Oi, parent(N))
				let parent_dist = if let Some(pc) = parent_center {
					self.calculate_distance(pc, e.key())?
				} else {
					0.0
				};
				e.insert(ObjectProperties::new(parent_dist, doc_id));
			}
		};
		// If (N will fit into N)
		if node.len() <= self.state.capacity as usize {
			let max_dist = self.compute_leaf_max_distance(&node, parent_center)?;
			#[cfg(debug_assertions)]
			debug!("NODE LEAF: {} - MAX_DIST: {:?}", node_id, max_dist);
			store
				.set_node(StoredNode::new(node.into_mtree_node(), node_id, node_key, 0), true)
				.await?;
			Ok(InsertionResult::CoveringRadius(max_dist))
		} else {
			// Else
			// Split (N)
			let (o1, p1, o2, p2) = self.split_node(store, node_id, node_key, node).await?;
			Ok(InsertionResult::PromotedEntries(o1, p1, o2, p2))
		}
	}

	fn set_root(&mut self, new_root: Option<NodeId>) {
		#[cfg(debug_assertions)]
		debug!("SET_ROOT: {:?}", new_root);
		self.state.root = new_root;
	}

	async fn split_node<N>(
		&mut self,
		store: &mut MTreeStore,
		node_id: NodeId,
		node_key: KeyStack,
		mut node: N,
	) -> Result<(SharedVector, RoutingProperties, SharedVector, RoutingProperties), Error>
	where
		N: NodeVectors + Debug,
	{
		#[cfg(debug_assertions)]
		debug!("Split node: {:?}", node);
		let mut a2 = node.get_objects();
		let (distances, p1, p2) = self.compute_distances_and_promoted_objects(&a2)?;

		// Distributed objects
		a2.sort_by(|o1, o2| {
			let d1 = *distances.0.get(&(p1.clone(), o1.clone())).unwrap_or(&0.0);
			let d2 = *distances.0.get(&(p1.clone(), o2.clone())).unwrap_or(&0.0);
			d1.total_cmp(&d2)
		});
		let a1_size = a2.len() / 2;
		let a1: Vec<SharedVector> = a2.drain(0..a1_size).collect();

		let (node1, r1, o1) = node.extract_node(&distances, p1, a1)?;
		let (node2, r2, o2) = node.extract_node(&distances, p2, a2)?;

		// Create a new node
		let new_node_id = self.new_node_id();

		// Update the store/cache
		let n = StoredNode::new(node1.into_mtree_node(), node_id, node_key, 0);
		store.set_node(n, true).await?;
		let n = store.new_node(new_node_id, node2.into_mtree_node())?;
		store.set_node(n, true).await?;

		// Update the split node
		let p1 = RoutingProperties {
			node: node_id,
			radius: r1,
			parent_dist: 0.0,
		};
		let p2 = RoutingProperties {
			node: new_node_id,
			radius: r2,
			parent_dist: 0.0,
		};

		#[cfg(debug_assertions)]
		if p1.node == p2.node {
			return Err(Error::Unreachable("MTree::split_node"));
		}
		Ok((o1, p1, o2, p2))
	}

	// Compute the distance cache, and return the most distant objects
	fn compute_distances_and_promoted_objects(
		&self,
		objects: &[SharedVector],
	) -> Result<(DistanceCache, SharedVector, SharedVector), Error> {
		let mut promo = None;
		let mut max_dist = 0f64;
		let n = objects.len();
		let mut dist_cache = HashMap::with_capacity(n * 2);
		for (i, o1) in objects.iter().enumerate() {
			for o2 in objects.iter().take(n).skip(i + 1) {
				let distance = self.calculate_distance(o1, o2)?;
				dist_cache.insert((o1.clone(), o2.clone()), distance);
				dist_cache.insert((o2.clone(), o1.clone()), distance); // Because the distance function is symmetric
				#[cfg(debug_assertions)]
				{
					// Check that the distance is commutative
					assert_eq!(self.calculate_distance(o2, o1)?, distance);
					debug!(
						"dist_cache - len: {} - dist: {} - o1: {:?} - o2: {:?})",
						dist_cache.len(),
						distance,
						o1,
						o2
					);
				}
				if distance > max_dist {
					promo = Some((o1.clone(), o2.clone()));
					max_dist = distance;
				}
			}
		}
		#[cfg(debug_assertions)]
		{
			debug!("Promo: {:?}", promo);
			assert_eq!(dist_cache.len(), n * n - n);
		}
		match promo {
			None => Err(Error::Unreachable("MTree::compute_distances_and_promoted_objects")),
			Some((p1, p2)) => Ok((DistanceCache(dist_cache), p1, p2)),
		}
	}

	fn compute_internal_max_distance(&self, node: &InternalNode) -> f64 {
		let mut max_dist = 0f64;
		for p in node.values() {
			max_dist = max_dist.max(p.parent_dist + p.radius);
		}
		max_dist
	}

	fn compute_leaf_max_distance(
		&self,
		node: &LeafNode,
		parent: &Option<SharedVector>,
	) -> Result<f64, Error> {
		Ok(if let Some(p) = parent {
			let mut max_dist = 0f64;
			for o in node.keys() {
				max_dist = max_dist.max(self.calculate_distance(p, o)?);
			}
			max_dist
		} else {
			0.0
		})
	}

	fn calculate_distance(&self, v1: &SharedVector, v2: &SharedVector) -> Result<f64, Error> {
		if v1.eq(v2) {
			return Ok(0.0);
		}
		let dist = match &self.distance {
			Distance::Euclidean => v1.euclidean_distance(v2)?,
			Distance::Manhattan => v1.manhattan_distance(v2)?,
			Distance::Minkowski(order) => v1.minkowski_distance(v2, order)?,
			_ => return Err(Error::UnsupportedDistance(self.distance.clone())),
		};
		if dist.is_finite() {
			Ok(dist)
		} else {
			Err(Error::InvalidVectorDistance {
				left: v1.clone(),
				right: v2.clone(),
				dist,
			})
		}
	}

	async fn delete(
		&mut self,
		tx: &mut Transaction,
		store: &mut MTreeStore,
		object: Vector,
		doc_id: DocId,
	) -> Result<bool, Error> {
		let mut deleted = false;
		if let Some(root_id) = self.state.root {
			let root_node = store.get_node_mut(tx, root_id).await?;
			if let DeletionResult::Underflown(sn, n_updated) = self
				.delete_at_node(tx, store, root_node, &None, Arc::new(object), doc_id, &mut deleted)
				.await?
			{
				match &sn.n {
					MTreeNode::Internal(n) => match n.len() {
						0 => {
							store.remove_node(sn.id, sn.key).await?;
							self.set_root(None);
							return Ok(deleted);
						}
						1 => {
							store.remove_node(sn.id, sn.key).await?;
							let e = n.values().next().ok_or(Error::Unreachable("MTree::delete"))?;
							self.set_root(Some(e.node));
							return Ok(deleted);
						}
						_ => {}
					},
					MTreeNode::Leaf(n) => {
						if n.is_empty() {
							store.remove_node(sn.id, sn.key).await?;
							self.set_root(None);
							return Ok(deleted);
						}
					}
				}
				store.set_node(sn, n_updated).await?;
			}
		}
		Ok(deleted)
	}

	#[cfg_attr(not(target_arch = "wasm32"), async_recursion)]
	#[cfg_attr(target_arch = "wasm32", async_recursion(?Send))]
	#[allow(clippy::too_many_arguments)]
	async fn delete_at_node(
		&mut self,
		tx: &mut Transaction,
		store: &mut MTreeStore,
		node: MStoredNode,
		parent_center: &Option<SharedVector>,
		object: SharedVector,
		id: DocId,
		deleted: &mut bool,
	) -> Result<DeletionResult, Error> {
		#[cfg(debug_assertions)]
		debug!("delete_at_node ID: {} - obj: {:?}", node.id, object);
		// Delete ( Od:LeafEntry, N:Node)
		match node.n {
			// If (N is a leaf)
			MTreeNode::Leaf(n) => {
				self.delete_node_leaf(
					store,
					node.id,
					node.key,
					n,
					parent_center,
					object,
					id,
					deleted,
				)
				.await
			}
			// Else
			MTreeNode::Internal(n) => {
				self.delete_node_internal(
					tx,
					store,
					node.id,
					node.key,
					n,
					parent_center,
					object,
					id,
					deleted,
				)
				.await
			}
		}
	}

	#[allow(clippy::too_many_arguments)]
	async fn delete_node_internal(
		&mut self,
		tx: &mut Transaction,
		store: &mut MTreeStore,
		node_id: NodeId,
		node_key: KeyStack,
		mut n_node: InternalNode,
		parent_center: &Option<SharedVector>,
		od: SharedVector,
		id: DocId,
		deleted: &mut bool,
	) -> Result<DeletionResult, Error> {
		#[cfg(debug_assertions)]
		debug!("delete_node_internal ID: {} - DocID: {} - obj: {:?}", node_id, id, od);
		let mut on_objs = Vec::new();
		let mut n_updated = false;
		// For each On E N
		for (on_obj, on_entry) in &n_node {
			let on_od_dist = self.calculate_distance(on_obj, &od)?;
			#[cfg(debug_assertions)]
			debug!("on_od_dist: {:?} / {} / {}", on_obj.as_ref(), on_od_dist, on_entry.radius);
			// If (d(Od, On) <= r(On))
			if on_od_dist <= on_entry.radius {
				on_objs.push((on_obj.clone(), on_entry.clone()));
			}
		}
		#[cfg(debug_assertions)]
		debug!("on_objs: {:?}", on_objs);
		for (on_obj, mut on_entry) in on_objs {
			#[cfg(debug_assertions)]
			debug!("on_obj: {:?}", on_obj.as_ref());
			// Delete (Od, child(On))
			let on_node = store.get_node_mut(tx, on_entry.node).await?;
			#[cfg(debug_assertions)]
			let d_id = on_node.id;
			match self
				.delete_at_node(tx, store, on_node, &Some(on_obj.clone()), od.clone(), id, deleted)
				.await?
			{
				DeletionResult::NotFound => {
					#[cfg(debug_assertions)]
					debug!("delete_at_node ID {} => NotFound", d_id);
				}
				DeletionResult::DocRemoved => {
					#[cfg(debug_assertions)]
					debug!("delete_at_node ID {} => DocRemoved", d_id);
				}
				// Let r = returned covering radius
				DeletionResult::CoveringRadius(r) => {
					#[cfg(debug_assertions)]
					debug!("delete_at_node ID {} => CoveringRadius", d_id);
					// If (r > r(On))
					if r > on_entry.radius {
						// Let r(On) = r;
						on_entry.radius = r;
						n_node.insert(on_obj, on_entry);
						n_updated = true;
					}
				}
				DeletionResult::Underflown(sn, sn_updated) => {
					#[cfg(debug_assertions)]
					debug!("delete_at_node {} => Underflown", d_id);
					if self
						.deletion_underflown(
							tx,
							store,
							parent_center,
							&mut n_node,
							on_obj,
							sn,
							sn_updated,
						)
						.await?
					{
						n_updated = true;
						break;
					}
				}
			}
		}
		self.delete_node_internal_check_underflown(store, node_id, node_key, n_node, n_updated)
			.await
	}

	async fn delete_node_internal_check_underflown(
		&mut self,
		store: &mut MTreeStore,
		node_id: NodeId,
		node_key: KeyStack,
		n_node: InternalNode,
		n_updated: bool,
	) -> Result<DeletionResult, Error> {
		// If (N is underflown)
		if n_node.len() < self.minimum {
			// Return N
			return Ok(DeletionResult::Underflown(
				StoredNode::new(MTreeNode::Internal(n_node), node_id, node_key, 0),
				n_updated,
			));
		}
		// Return max(On E N) { parentDistance(On) + r(On)}
		let max_dist = self.compute_internal_max_distance(&n_node);
		Self::set_stored_node(store, node_id, node_key, n_node.into_mtree_node(), n_updated)
			.await?;
		Ok(DeletionResult::CoveringRadius(max_dist))
	}

	async fn set_stored_node(
		store: &mut MTreeStore,
		node_id: NodeId,
		node_key: KeyStack,
		node: MTreeNode,
		updated: bool,
	) -> Result<(), Error> {
		store.set_node(StoredNode::new(node, node_id, node_key, 0), updated).await?;
		Ok(())
	}

	#[allow(clippy::too_many_arguments)]
	async fn deletion_underflown(
		&mut self,
		tx: &mut Transaction,
		store: &mut MTreeStore,
		parent_center: &Option<SharedVector>,
		n_node: &mut InternalNode,
		on_obj: SharedVector,
		p: MStoredNode,
		p_updated: bool,
	) -> Result<bool, Error> {
		#[cfg(debug_assertions)]
		debug!("deletion_underflown Node ID: {}", p.id);
		let min = f64::NAN;
		let mut onn = None;
		// Find node entry Onn € N, e <> 0, for which d(On, Onn) is a minimum
		for (onn_obj, onn_entry) in n_node.iter() {
			if onn_entry.node != p.id {
				let d = self.calculate_distance(&on_obj, onn_obj)?;
				if min.is_nan() || d < min {
					onn = Some((onn_obj.clone(), onn_entry.clone()));
				}
			}
		}
		#[cfg(debug_assertions)]
		debug!("deletion_underflown - p_id: {} - onn: {:?} - n_len: {}", p.id, onn, n_node.len());
		if let Some((onn_obj, onn_entry)) = onn {
			#[cfg(debug_assertions)]
			debug!("deletion_underflown: onn_entry {}", onn_entry.node);
			// Let S be the set of entries in child(Onn()
			let onn_child = store.get_node_mut(tx, onn_entry.node).await?;
			// If (S U P) will fit into child(Onn)
			if onn_child.n.len() + p.n.len() <= self.state.capacity as usize {
				self.delete_underflown_fit_into_child(
					store, n_node, on_obj, p, onn_obj, onn_entry, onn_child,
				)
				.await?;
			} else {
				self.delete_underflown_redistribute(
					store,
					parent_center,
					n_node,
					on_obj,
					onn_obj,
					p,
					onn_child,
				)
				.await?;
			}
			return Ok(true);
		}
		store.set_node(p, p_updated).await?;
		Ok(false)
	}

	#[allow(clippy::too_many_arguments)]
	async fn delete_underflown_fit_into_child(
		&mut self,
		store: &mut MTreeStore,
		n_node: &mut InternalNode,
		on_obj: SharedVector,
		p: MStoredNode,
		onn_obj: SharedVector,
		mut onn_entry: RoutingProperties,
		mut onn_child: MStoredNode,
	) -> Result<(), Error> {
		#[cfg(debug_assertions)]
		debug!("deletion_underflown - fit into Node ID: {}", onn_child.id);
		// Remove On from N;
		n_node.remove(&on_obj);
		match &mut onn_child.n {
			MTreeNode::Internal(s) => {
				let p_node = p.n.internal()?;
				// for each Op E P
				for (p_obj, mut p_entry) in p_node {
					// Let parentDistance(Op) = d(Op, Onn);
					p_entry.parent_dist = self.calculate_distance(&p_obj, &onn_obj)?;
					// Add Op to S;
					s.insert(p_obj, p_entry);
				}
				// Let r(Onn) = max (Os E S) {parentDistance(Os) + r(Os)}
				let mut radius = 0.0;
				for s_entry in s.values() {
					let d = s_entry.parent_dist + s_entry.radius;
					if d > radius {
						radius = d;
					}
				}
				if onn_entry.radius != radius {
					onn_entry.radius = radius;
				}
				n_node.insert(onn_obj, onn_entry);
			}
			MTreeNode::Leaf(s) => {
				let p_node = p.n.leaf()?;
				// for each Op E P
				for (p_obj, mut p_entry) in p_node {
					// Let parentDistance(Op) = d(Op, Onn);
					p_entry.parent_dist = self.calculate_distance(&p_obj, &onn_obj)?;
					// Add Op to S;
					s.insert(p_obj, p_entry);
				}
				// Let r(Onn) = max (Os E S) {parentDistance(Os)}
				let mut radius = 0.0;
				for s_entry in s.values() {
					if s_entry.parent_dist > radius {
						radius = s_entry.parent_dist;
					}
				}
				if onn_entry.radius != radius {
					onn_entry.radius = radius;
				}
				n_node.insert(onn_obj, onn_entry);
			}
		}
		store.remove_node(p.id, p.key).await?;
		store.set_node(onn_child, true).await?;
		Ok(())
	}

	#[allow(clippy::too_many_arguments)]
	async fn delete_underflown_redistribute(
		&mut self,
		store: &mut MTreeStore,
		parent_center: &Option<SharedVector>,
		n_node: &mut InternalNode,
		on_obj: SharedVector,
		onn_obj: SharedVector,
		mut p: MStoredNode,
		onn_child: MStoredNode,
	) -> Result<(), Error> {
		#[cfg(debug_assertions)]
		debug!("deletion_underflown - delete_underflown_redistribute Node ID: {}", p.id);
		// Remove On and Onn from N;
		n_node.remove(&on_obj);
		n_node.remove(&onn_obj);
		// (S U P)
		p.n.merge(onn_child.n)?;
		// Split(S U P)
		let (o1, mut e1, o2, mut e2) = match p.n {
			MTreeNode::Internal(n) => self.split_node(store, p.id, p.key, n).await?,
			MTreeNode::Leaf(n) => self.split_node(store, p.id, p.key, n).await?,
		};
		if let Some(pc) = parent_center {
			e1.parent_dist = self.calculate_distance(&o1, pc)?;
			e2.parent_dist = self.calculate_distance(&o2, pc)?;
		} else {
			e1.parent_dist = 0.0;
			e2.parent_dist = 0.0;
		}
		// Add new child pointer entries to N;
		n_node.insert(o1, e1);
		n_node.insert(o2, e2);
		store.remove_node(onn_child.id, onn_child.key).await?;
		Ok(())
	}

	#[allow(clippy::too_many_arguments)]
	async fn delete_node_leaf(
		&mut self,
		store: &mut MTreeStore,
		node_id: NodeId,
		node_key: KeyStack,
		mut leaf_node: LeafNode,
		parent_center: &Option<SharedVector>,
		od: SharedVector,
		id: DocId,
		deleted: &mut bool,
	) -> Result<DeletionResult, Error> {
		#[cfg(debug_assertions)]
		debug!("delete_node_leaf - n_id: {} - obj: {:?} - doc: {}", node_id, od, id);
		let mut entry_removed = false;
		// If (Od E N)
		if let Entry::Occupied(mut e) = leaf_node.entry(od) {
			let p = e.get_mut();
			// Remove Od from N
			if p.docs.remove(id) {
				*deleted = true;
				#[cfg(debug_assertions)]
				debug!("deleted - n_id: {} - doc: {}", node_id, id);
				if p.docs.is_empty() {
					e.remove();
					entry_removed = true;
				}
			}
		} else {
			let sn = StoredNode::new(MTreeNode::Leaf(leaf_node), node_id, node_key, 0);
			store.set_node(sn, false).await?;
			return Ok(DeletionResult::NotFound);
		}
		if entry_removed {
			// If (N is underflown)
			if leaf_node.len() < self.minimum {
				return Ok(DeletionResult::Underflown(
					StoredNode::new(MTreeNode::Leaf(leaf_node), node_id, node_key, 0),
					true,
				));
			}
			// Return max(Ol E N) { parentDistance(Ol)};
			let max_dist = self.compute_leaf_max_distance(&leaf_node, parent_center)?;
			let sn = StoredNode::new(MTreeNode::Leaf(leaf_node), node_id, node_key, 0);
			store.set_node(sn, true).await?;
			Ok(DeletionResult::CoveringRadius(max_dist))
		} else {
			let sn = StoredNode::new(MTreeNode::Leaf(leaf_node), node_id, node_key, 0);
			store.set_node(sn, true).await?;
			Ok(DeletionResult::DocRemoved)
		}
	}
<<<<<<< HEAD

	async fn finish(&self, tx: &mut Transaction, key: KeyStack) -> Result<(), Error> {
		if self.updated {
			tx.set(key, self.state.try_to_val()?).await?;
		}
		Ok(())
	}
=======
>>>>>>> 8a4e2a34
}

struct DistanceCache(HashMap<(SharedVector, SharedVector), f64>);

struct PriorityNode(f64, NodeId);

impl PartialEq<Self> for PriorityNode {
	fn eq(&self, other: &Self) -> bool {
		self.0 == other.0 && self.1 == other.1
	}
}

impl Eq for PriorityNode {}

impl PartialOrd<Self> for PriorityNode {
	fn partial_cmp(&self, other: &Self) -> Option<Ordering> {
		Some(self.cmp(other))
	}
}

impl Ord for PriorityNode {
	fn cmp(&self, other: &Self) -> Ordering {
		let cmp = cmp_f64(&self.0, &other.0);
		if cmp != Ordering::Equal {
			return cmp;
		}
		self.1.cmp(&other.1)
	}
}

#[derive(Debug)]
struct PriorityResult(f64);

impl Eq for PriorityResult {}

impl PartialEq<Self> for PriorityResult {
	fn eq(&self, other: &Self) -> bool {
		self.0 == other.0
	}
}

impl PartialOrd<Self> for PriorityResult {
	fn partial_cmp(&self, other: &Self) -> Option<Ordering> {
		Some(self.cmp(other))
	}
}

impl Ord for PriorityResult {
	fn cmp(&self, other: &Self) -> Ordering {
		cmp_f64(&self.0, &other.0)
	}
}

fn cmp_f64(f1: &f64, f2: &f64) -> Ordering {
	if let Some(cmp) = f1.partial_cmp(f2) {
		return cmp;
	}
	if f1.is_nan() {
		if f2.is_nan() {
			Ordering::Equal
		} else {
			Ordering::Less
		}
	} else {
		Ordering::Greater
	}
}

pub(in crate::idx) type MTreeStore = TreeStore<MTreeNode>;
type MStoredNode = StoredNode<MTreeNode>;

type InternalMap = BTreeMap<SharedVector, RoutingProperties>;

type LeafMap = BTreeMap<SharedVector, ObjectProperties>;

#[derive(Debug, Clone)]
/// A node in this tree structure holds entries.
/// Each entry is a tuple consisting of an object and its associated properties.
/// It's essential to note that the properties vary between a LeafNode and an InternalNode.
/// Both LeafNodes and InternalNodes are implemented as a map.
/// In this map, the key is an object, and the values correspond to its properties.
/// In essence, an entry can be visualized as a tuple of the form (object, properties).
pub enum MTreeNode {
	Internal(InternalNode),
	Leaf(LeafNode),
}

impl MTreeNode {
	fn len(&self) -> usize {
		match self {
			MTreeNode::Internal(e) => e.len(),
			MTreeNode::Leaf(m) => m.len(),
		}
	}

	fn internal(self) -> Result<InternalNode, Error> {
		match self {
			MTreeNode::Internal(n) => Ok(n),
			MTreeNode::Leaf(_) => Err(Error::Unreachable("MTreeNode::internal")),
		}
	}

	fn leaf(self) -> Result<LeafNode, Error> {
		match self {
			MTreeNode::Internal(_) => Err(Error::Unreachable("MTreeNode::lead")),
			MTreeNode::Leaf(n) => Ok(n),
		}
	}

	fn merge(&mut self, other: MTreeNode) -> Result<(), Error> {
		match (self, other) {
			(MTreeNode::Internal(s), MTreeNode::Internal(o)) => {
				Self::merge_internal(s, o);
				Ok(())
			}
			(MTreeNode::Leaf(s), MTreeNode::Leaf(o)) => {
				Self::merge_leaf(s, o);
				Ok(())
			}
			(_, _) => Err(Error::Unreachable("MTreeNode::merge")),
		}
	}

	fn merge_internal(n: &mut InternalNode, other: InternalNode) {
		for (o, p) in other {
			n.insert(o, p);
		}
	}

	fn merge_leaf(s: &mut LeafNode, o: LeafNode) {
		for (v, p) in o {
			match s.entry(v) {
				Entry::Occupied(mut e) => {
					let props = e.get_mut();
					for doc in p.docs {
						props.docs.insert(doc);
					}
				}
				Entry::Vacant(e) => {
					e.insert(p);
				}
			}
		}
	}
}

impl Display for MTreeNode {
	fn fmt(&self, f: &mut Formatter<'_>) -> std::fmt::Result {
		match self {
			MTreeNode::Internal(i) => write!(f, "Internal: {i:?}"),
			MTreeNode::Leaf(l) => write!(f, "Leaf: {l:?}"),
		}
	}
}
trait NodeVectors: Sized {
	fn len(&self) -> usize;

	fn get_objects(&self) -> Vec<SharedVector>;

	fn extract_node(
		&mut self,
		distances: &DistanceCache,
		p: SharedVector,
		a: Vec<SharedVector>,
	) -> Result<(Self, f64, SharedVector), Error>;

	fn into_mtree_node(self) -> MTreeNode;
}

impl NodeVectors for LeafNode {
	fn len(&self) -> usize {
		self.len()
	}

	fn get_objects(&self) -> Vec<SharedVector> {
		self.keys().cloned().collect()
	}

	fn extract_node(
		&mut self,
		distances: &DistanceCache,
		p: SharedVector,
		a: Vec<SharedVector>,
	) -> Result<(Self, f64, SharedVector), Error> {
		let mut n = LeafNode::new();
		let mut r = 0f64;
		for o in a {
			let mut props =
				self.remove(&o).ok_or(Error::Unreachable("NodeVectors/LeafNode::extract_node)"))?;
			let dist = *distances.0.get(&(o.clone(), p.clone())).unwrap_or(&0f64);
			if dist > r {
				r = dist;
			}
			props.parent_dist = dist;
			n.insert(o, props);
		}
		Ok((n, r, p))
	}

	fn into_mtree_node(self) -> MTreeNode {
		MTreeNode::Leaf(self)
	}
}

impl NodeVectors for InternalNode {
	fn len(&self) -> usize {
		self.len()
	}

	fn get_objects(&self) -> Vec<SharedVector> {
		self.keys().cloned().collect()
	}

	fn extract_node(
		&mut self,
		distances: &DistanceCache,
		p: SharedVector,
		a: Vec<SharedVector>,
	) -> Result<(Self, f64, SharedVector), Error> {
		let mut n = InternalNode::new();
		let mut max_r = 0f64;
		for o in a {
			let mut props = self
				.remove(&o)
				.ok_or(Error::Unreachable("NodeVectors/InternalNode::extract_node"))?;
			let dist = *distances.0.get(&(o.clone(), p.clone())).unwrap_or(&0f64);
			let r = dist + props.radius;
			if r > max_r {
				max_r = r;
			}
			props.parent_dist = dist;
			n.insert(o, props);
		}
		Ok((n, max_r, p))
	}

	fn into_mtree_node(self) -> MTreeNode {
		MTreeNode::Internal(self)
	}
}

pub type InternalNode = InternalMap;
pub type LeafNode = LeafMap;

impl TreeNode for MTreeNode {
	fn try_from_val(val: Val) -> Result<Self, Error> {
		let mut c: Cursor<Vec<u8>> = Cursor::new(val);
		let node_type: u8 = bincode::deserialize_from(&mut c)?;
		match node_type {
			1u8 => {
				let objects: BTreeMap<SharedVector, ObjectProperties> =
					bincode::deserialize_from(c)?;
				Ok(MTreeNode::Leaf(objects))
			}
			2u8 => {
				let entries: BTreeMap<SharedVector, RoutingProperties> =
					bincode::deserialize_from(c)?;
				Ok(MTreeNode::Internal(entries))
			}
			_ => Err(Error::CorruptedIndex("MTreeNode::try_from_val")),
		}
	}

	fn try_into_val(&mut self) -> Result<Val, Error> {
		let mut c: Cursor<Vec<u8>> = Cursor::new(Vec::new());
		match self {
			MTreeNode::Leaf(objects) => {
				bincode::serialize_into(&mut c, &1u8)?;
				bincode::serialize_into(&mut c, objects)?;
			}
			MTreeNode::Internal(entries) => {
				bincode::serialize_into(&mut c, &2u8)?;
				bincode::serialize_into(&mut c, entries)?;
			}
		};
		Ok(c.into_inner())
	}
}

pub(crate) struct MtStatistics {
	doc_ids: BStatistics,
}

impl From<MtStatistics> for Value {
	fn from(stats: MtStatistics) -> Self {
		let mut res = Object::default();
		res.insert("doc_ids".to_owned(), Value::from(stats.doc_ids));
		Value::from(res)
	}
}

#[derive(Clone, Serialize, Deserialize)]
#[revisioned(revision = 2)]
pub struct MState {
	capacity: u16,
	root: Option<NodeId>,
	next_node_id: NodeId,
	#[revision(start = 2)]
	generation: u64,
}

impl MState {
	pub fn new(capacity: u16) -> Self {
		assert!(capacity >= 2, "Capacity should be >= 2");
		Self {
			capacity,
			root: None,
			next_node_id: 0,
			generation: 0,
		}
	}
}

#[derive(Clone, Serialize, Deserialize, Debug)]
pub struct RoutingProperties {
	// Reference to the node
	node: NodeId,
	// Distance to its parent object
	parent_dist: f64,
	// Covering radius
	radius: f64,
}

#[derive(Serialize, Deserialize, Debug, Clone)]
pub struct ObjectProperties {
	// Distance to its parent object
	parent_dist: f64,
	// The documents pointing to this vector
	docs: RoaringTreemap,
}

impl ObjectProperties {
	fn new(parent_dist: f64, id: DocId) -> Self {
		let mut docs = RoaringTreemap::new();
		docs.insert(id);
		Self {
			parent_dist,
			docs,
		}
	}

	fn new_root(id: DocId) -> Self {
		Self::new(0.0, id)
	}
}

impl VersionedSerdeState for MState {}

#[cfg(test)]
mod tests {
	use rand::prelude::StdRng;
	use rand::{Rng, SeedableRng};
	use std::collections::{BTreeMap, HashMap, HashSet, VecDeque};
	use std::sync::Arc;

	use crate::err::Error;
	use test_log::test;

	use crate::idx::docids::DocId;
	use crate::idx::trees::mtree::{
		InternalMap, MState, MTree, MTreeNode, MTreeStore, ObjectProperties,
	};
	use crate::idx::trees::store::{NodeId, TreeNodeProvider, TreeStore};
	use crate::idx::trees::vector::{SharedVector, Vector};
	use crate::kvs::LockType::*;
	use crate::kvs::Transaction;
	use crate::kvs::{Datastore, TransactionType};
	use crate::sql::index::{Distance, VectorType};
	use crate::sql::Number;

	async fn new_operation(
		ds: &Datastore,
		t: &MTree,
		tt: TransactionType,
		cache_size: usize,
	) -> (TreeStore<MTreeNode>, Transaction) {
		let st = ds
			.index_store()
			.get_store_mtree(TreeNodeProvider::Debug, t.state.generation, tt, cache_size)
			.await;
		let tx = ds.transaction(tt, Optimistic).await.unwrap();
		(st, tx)
	}

	async fn finish_operation(
		t: &mut MTree,
		mut tx: Transaction,
		mut st: TreeStore<MTreeNode>,
		commit: bool,
	) -> Result<(), Error> {
		if st.finish(&mut tx).await? {
			t.state.generation += 1;
		}
		if commit {
			tx.commit().await
		} else {
			tx.cancel().await
		}
	}

	fn new_vec(mut n: i64, t: VectorType, dim: usize) -> SharedVector {
		let mut vec = Vector::new(t, dim);
		vec.add(Number::Int(n));
		for _ in 1..dim {
			n += 1;
			vec.add(Number::Int(n));
		}
		Arc::new(vec)
	}

	fn new_random_vec(rng: &mut StdRng, t: VectorType, dim: usize) -> SharedVector {
		let mut vec = Vector::new(t, dim);
		for _ in 0..dim {
			vec.add(Number::Float(rng.gen_range(-5.0..5.0)));
		}
		Arc::new(vec)
	}

	#[test(tokio::test)]
	async fn test_mtree_insertions() -> Result<(), Error> {
		const CACHE_SIZE: usize = 20;

		let mut t = MTree::new(MState::new(3), Distance::Euclidean);
		let ds = Datastore::new("memory").await?;

		let vec1 = new_vec(1, VectorType::F64, 1);
		// First the index is empty
		{
			let (mut st, mut tx) = new_operation(&ds, &t, TransactionType::Read, CACHE_SIZE).await;
			let res = t.knn_search(&mut tx, &mut st, &vec1, 10).await?;
			check_knn(&res.docs, vec![]);
			#[cfg(debug_assertions)]
			assert_eq!(res.visited_nodes.len(), 0);
		}
		// Insert single element
		{
			let (mut st, mut tx) = new_operation(&ds, &t, TransactionType::Write, CACHE_SIZE).await;
			t.insert(&mut tx, &mut &mut st, vec1.as_ref().clone(), 1).await?;
			assert_eq!(t.state.root, Some(0));
			check_leaf_write(&mut tx, &mut &mut st, 0, |m| {
				assert_eq!(m.len(), 1);
				check_leaf_vec(m, &vec1, 0.0, &[1]);
			})
			.await;
			finish_operation(&mut t, tx, st, true).await?;
		}
		// Check KNN
		{
			let (mut st, mut tx) = new_operation(&ds, &t, TransactionType::Read, CACHE_SIZE).await;
			let res = t.knn_search(&mut tx, &mut st, &vec1, 10).await?;
			check_knn(&res.docs, vec![1]);
			#[cfg(debug_assertions)]
			assert_eq!(res.visited_nodes.len(), 1);
			check_tree_properties(&mut tx, &mut st, &t).await?.check(1, 1, Some(1), Some(1), 1, 1);
		}

		// insert second element
		let vec2 = new_vec(2, VectorType::F64, 1);
		{
			let (mut st, mut tx) = new_operation(&ds, &t, TransactionType::Write, CACHE_SIZE).await;
			t.insert(&mut tx, &mut &mut st, vec2.as_ref().clone(), 2).await?;
			finish_operation(&mut t, tx, st, true).await?;
		}
		// vec1 knn
		{
			let (mut st, mut tx) = new_operation(&ds, &t, TransactionType::Read, CACHE_SIZE).await;
			let res = t.knn_search(&mut tx, &mut st, &vec1, 10).await?;
			check_knn(&res.docs, vec![1, 2]);
			#[cfg(debug_assertions)]
			assert_eq!(res.visited_nodes.len(), 1);
			assert_eq!(t.state.root, Some(0));
			check_leaf_read(&mut tx, &mut st, 0, |m| {
				assert_eq!(m.len(), 2);
				check_leaf_vec(m, &vec1, 0.0, &[1]);
				check_leaf_vec(m, &vec2, 0.0, &[2]);
			})
			.await;
			check_tree_properties(&mut tx, &mut st, &t).await?.check(1, 1, Some(2), Some(2), 2, 2);
		}
		// vec2 knn
		{
			let (mut st, mut tx) = new_operation(&ds, &t, TransactionType::Read, CACHE_SIZE).await;
			let res = t.knn_search(&mut tx, &mut st, &vec2, 10).await?;
			check_knn(&res.docs, vec![2, 1]);
			#[cfg(debug_assertions)]
			assert_eq!(res.visited_nodes.len(), 1);
		}

		// insert new doc to existing vector
		{
			let (mut st, mut tx) = new_operation(&ds, &t, TransactionType::Write, CACHE_SIZE).await;
			t.insert(&mut tx, &mut &mut st, vec2.as_ref().clone(), 3).await?;
			finish_operation(&mut t, tx, st, true).await?;
		}
		// vec2 knn
		{
			let (mut st, mut tx) = new_operation(&ds, &t, TransactionType::Read, CACHE_SIZE).await;
			let res = t.knn_search(&mut tx, &mut st, &vec2, 10).await?;
			check_knn(&res.docs, vec![2, 3, 1]);
			#[cfg(debug_assertions)]
			assert_eq!(res.visited_nodes.len(), 1);
			assert_eq!(t.state.root, Some(0));
			check_leaf_read(&mut tx, &mut st, 0, |m| {
				assert_eq!(m.len(), 2);
				check_leaf_vec(m, &vec1, 0.0, &[1]);
				check_leaf_vec(m, &vec2, 0.0, &[2, 3]);
			})
			.await;
			check_tree_properties(&mut tx, &mut st, &t).await?.check(1, 1, Some(2), Some(2), 2, 3);
		}

		// insert third vector
		let vec3 = new_vec(3, VectorType::F64, 1);
		{
			let (mut st, mut tx) = new_operation(&ds, &t, TransactionType::Write, CACHE_SIZE).await;
			t.insert(&mut tx, &mut &mut st, vec3.as_ref().clone(), 3).await?;
			finish_operation(&mut t, tx, st, true).await?;
		}
		// vec3 knn
		{
			let (mut st, mut tx) = new_operation(&ds, &t, TransactionType::Read, CACHE_SIZE).await;
			let res = t.knn_search(&mut tx, &mut st, &vec3, 10).await?;
			check_knn(&res.docs, vec![3, 2, 3, 1]);
			#[cfg(debug_assertions)]
			assert_eq!(res.visited_nodes.len(), 1);
			assert_eq!(t.state.root, Some(0));
			check_leaf_read(&mut tx, &mut st, 0, |m| {
				assert_eq!(m.len(), 3);
				check_leaf_vec(m, &vec1, 0.0, &[1]);
				check_leaf_vec(m, &vec2, 0.0, &[2, 3]);
				check_leaf_vec(m, &vec3, 0.0, &[3]);
			})
			.await;
			check_tree_properties(&mut tx, &mut st, &t).await?.check(1, 1, Some(3), Some(3), 3, 4);
		}

		// Check split leaf node
		let vec4 = new_vec(4, VectorType::F64, 1);
		{
			let (mut st, mut tx) = new_operation(&ds, &t, TransactionType::Write, CACHE_SIZE).await;
			t.insert(&mut tx, &mut &mut st, vec4.as_ref().clone(), 4).await?;
			finish_operation(&mut t, tx, st, true).await?;
		}
		// vec4 knn
		{
			let (mut st, mut tx) = new_operation(&ds, &t, TransactionType::Read, CACHE_SIZE).await;
			let res = t.knn_search(&mut tx, &mut st, &vec4, 10).await?;
			check_knn(&res.docs, vec![4, 3, 2, 3, 1]);
			#[cfg(debug_assertions)]
			assert_eq!(res.visited_nodes.len(), 3);
			assert_eq!(t.state.root, Some(2));
			check_internal(&mut tx, &mut st, 2, |m| {
				assert_eq!(m.len(), 2);
				check_routing_vec(m, &vec1, 0.0, 0, 1.0);
				check_routing_vec(m, &vec4, 0.0, 1, 1.0);
			})
			.await;
			check_leaf_read(&mut tx, &mut st, 0, |m| {
				assert_eq!(m.len(), 2);
				check_leaf_vec(m, &vec1, 0.0, &[1]);
				check_leaf_vec(m, &vec2, 1.0, &[2, 3]);
			})
			.await;
			check_leaf_read(&mut tx, &mut st, 1, |m| {
				assert_eq!(m.len(), 2);
				check_leaf_vec(m, &vec3, 1.0, &[3]);
				check_leaf_vec(m, &vec4, 0.0, &[4]);
			})
			.await;
			check_tree_properties(&mut tx, &mut st, &t).await?.check(3, 2, Some(2), Some(2), 4, 5);
		}

		// Insert vec extending the radius of the last node, calling compute_leaf_radius
		let vec6 = new_vec(6, VectorType::F64, 1);
		{
			let (mut st, mut tx) = new_operation(&ds, &t, TransactionType::Write, CACHE_SIZE).await;
			t.insert(&mut tx, &mut &mut st, vec6.as_ref().clone(), 6).await?;
			finish_operation(&mut t, tx, st, true).await?;
		}
		// vec6 knn
		{
			let (mut st, mut tx) = new_operation(&ds, &t, TransactionType::Read, CACHE_SIZE).await;
			let res = t.knn_search(&mut tx, &mut st, &vec6, 10).await?;
			check_knn(&res.docs, vec![6, 4, 3, 2, 3, 1]);
			#[cfg(debug_assertions)]
			assert_eq!(res.visited_nodes.len(), 3);
			assert_eq!(t.state.root, Some(2));
			check_internal(&mut tx, &mut st, 2, |m| {
				assert_eq!(m.len(), 2);
				check_routing_vec(m, &vec1, 0.0, 0, 1.0);
				check_routing_vec(m, &vec4, 0.0, 1, 2.0);
			})
			.await;
			check_leaf_read(&mut tx, &mut st, 0, |m| {
				assert_eq!(m.len(), 2);
				check_leaf_vec(m, &vec1, 0.0, &[1]);
				check_leaf_vec(m, &vec2, 1.0, &[2, 3]);
			})
			.await;
			check_leaf_read(&mut tx, &mut st, 1, |m| {
				assert_eq!(m.len(), 3);
				check_leaf_vec(m, &vec3, 1.0, &[3]);
				check_leaf_vec(m, &vec4, 0.0, &[4]);
				check_leaf_vec(m, &vec6, 2.0, &[6]);
			})
			.await;
			check_tree_properties(&mut tx, &mut st, &t).await?.check(3, 2, Some(2), Some(3), 5, 6);
		}

		// Insert check split internal node

		// Insert vec8
		let vec8 = new_vec(8, VectorType::F64, 1);
		{
			let (mut st, mut tx) = new_operation(&ds, &t, TransactionType::Write, CACHE_SIZE).await;
			t.insert(&mut tx, &mut &mut st, vec8.as_ref().clone(), 8).await?;
			finish_operation(&mut t, tx, st, true).await?;
		}
		{
			let (mut st, mut tx) = new_operation(&ds, &t, TransactionType::Read, CACHE_SIZE).await;
			check_tree_properties(&mut tx, &mut st, &t).await?.check(4, 2, Some(2), Some(2), 6, 7);
			assert_eq!(t.state.root, Some(2));
			// Check Root node (level 1)
			check_internal(&mut tx, &mut st, 2, |m| {
				assert_eq!(m.len(), 3);
				check_routing_vec(m, &vec1, 0.0, 0, 1.0);
				check_routing_vec(m, &vec3, 0.0, 1, 1.0);
				check_routing_vec(m, &vec8, 0.0, 3, 2.0);
			})
			.await;
			// Check level 2
			check_leaf_read(&mut tx, &mut st, 0, |m| {
				assert_eq!(m.len(), 2);
				check_leaf_vec(m, &vec1, 0.0, &[1]);
				check_leaf_vec(m, &vec2, 1.0, &[2, 3]);
			})
			.await;
			check_leaf_read(&mut tx, &mut st, 1, |m| {
				assert_eq!(m.len(), 2);
				check_leaf_vec(m, &vec3, 0.0, &[3]);
				check_leaf_vec(m, &vec4, 1.0, &[4]);
			})
			.await;
			check_leaf_read(&mut tx, &mut st, 3, |m| {
				assert_eq!(m.len(), 2);
				check_leaf_vec(m, &vec6, 2.0, &[6]);
				check_leaf_vec(m, &vec8, 0.0, &[8]);
			})
			.await;
		}

		let vec9 = new_vec(9, VectorType::F64, 1);
		{
			let (mut st, mut tx) = new_operation(&ds, &t, TransactionType::Write, CACHE_SIZE).await;
			t.insert(&mut tx, &mut &mut st, vec9.as_ref().clone(), 9).await?;
			finish_operation(&mut t, tx, st, true).await?;
		}
		{
			let (mut st, mut tx) = new_operation(&ds, &t, TransactionType::Read, CACHE_SIZE).await;
			check_tree_properties(&mut tx, &mut st, &t).await?.check(4, 2, Some(2), Some(3), 7, 8);
			assert_eq!(t.state.root, Some(2));
			// Check Root node (level 1)
			check_internal(&mut tx, &mut st, 2, |m| {
				assert_eq!(m.len(), 3);
				check_routing_vec(m, &vec1, 0.0, 0, 1.0);
				check_routing_vec(m, &vec3, 0.0, 1, 1.0);
				check_routing_vec(m, &vec8, 0.0, 3, 2.0);
			})
			.await;
			// Check level 2
			check_leaf_read(&mut tx, &mut st, 0, |m| {
				assert_eq!(m.len(), 2);
				check_leaf_vec(m, &vec1, 0.0, &[1]);
				check_leaf_vec(m, &vec2, 1.0, &[2, 3]);
			})
			.await;
			check_leaf_read(&mut tx, &mut st, 1, |m| {
				assert_eq!(m.len(), 2);
				check_leaf_vec(m, &vec3, 0.0, &[3]);
				check_leaf_vec(m, &vec4, 1.0, &[4]);
			})
			.await;
			check_leaf_read(&mut tx, &mut st, 3, |m| {
				assert_eq!(m.len(), 3);
				check_leaf_vec(m, &vec6, 2.0, &[6]);
				check_leaf_vec(m, &vec8, 0.0, &[8]);
				check_leaf_vec(m, &vec9, 1.0, &[9]);
			})
			.await;
		}

		let vec10 = new_vec(10, VectorType::F64, 1);
		{
			let (mut st, mut tx) = new_operation(&ds, &t, TransactionType::Write, CACHE_SIZE).await;
			t.insert(&mut tx, &mut &mut st, vec10.as_ref().clone(), 10).await?;
			finish_operation(&mut t, tx, st, true).await?;
		}
		{
			let (mut st, mut tx) = new_operation(&ds, &t, TransactionType::Read, CACHE_SIZE).await;
			check_tree_properties(&mut tx, &mut st, &t).await?.check(7, 3, Some(2), Some(2), 8, 9);
			assert_eq!(t.state.root, Some(6));
			// Check Root node (level 1)
			check_internal(&mut tx, &mut st, 6, |m| {
				assert_eq!(m.len(), 2);
				check_routing_vec(m, &vec1, 0.0, 2, 3.0);
				check_routing_vec(m, &vec10, 0.0, 5, 6.0);
			})
			.await;
			// Check level 2
			check_internal(&mut tx, &mut st, 2, |m| {
				assert_eq!(m.len(), 2);
				check_routing_vec(m, &vec1, 0.0, 0, 1.0);
				check_routing_vec(m, &vec3, 2.0, 1, 1.0);
			})
			.await;
			check_internal(&mut tx, &mut st, 5, |m| {
				assert_eq!(m.len(), 2);
				check_routing_vec(m, &vec6, 4.0, 3, 2.0);
				check_routing_vec(m, &vec10, 0.0, 4, 1.0);
			})
			.await;
			// Check level 3
			check_leaf_read(&mut tx, &mut st, 0, |m| {
				assert_eq!(m.len(), 2);
				check_leaf_vec(m, &vec1, 0.0, &[1]);
				check_leaf_vec(m, &vec2, 1.0, &[2, 3]);
			})
			.await;
			check_leaf_read(&mut tx, &mut st, 1, |m| {
				assert_eq!(m.len(), 2);
				check_leaf_vec(m, &vec3, 0.0, &[3]);
				check_leaf_vec(m, &vec4, 1.0, &[4]);
			})
			.await;
			check_leaf_read(&mut tx, &mut st, 3, |m| {
				assert_eq!(m.len(), 2);
				check_leaf_vec(m, &vec6, 0.0, &[6]);
				check_leaf_vec(m, &vec8, 2.0, &[8]);
			})
			.await;
			check_leaf_read(&mut tx, &mut st, 4, |m| {
				assert_eq!(m.len(), 2);
				check_leaf_vec(m, &vec9, 1.0, &[9]);
				check_leaf_vec(m, &vec10, 0.0, &[10]);
			})
			.await;
		}

		// vec8 knn
		{
			let (mut st, mut tx) = new_operation(&ds, &t, TransactionType::Read, CACHE_SIZE).await;
			let res = t.knn_search(&mut tx, &mut st, &vec8, 20).await?;
			check_knn(&res.docs, vec![8, 9, 6, 10, 4, 3, 2, 3, 1]);
			#[cfg(debug_assertions)]
			assert_eq!(res.visited_nodes.len(), 7);
		}
		// vec4 knn(2)
		{
			let (mut st, mut tx) = new_operation(&ds, &t, TransactionType::Read, CACHE_SIZE).await;
			let res = t.knn_search(&mut tx, &mut st, &vec4, 2).await?;
			check_knn(&res.docs, vec![4, 3]);
			#[cfg(debug_assertions)]
			assert_eq!(res.visited_nodes.len(), 7);
		}

		// vec10 knn(2)
		{
			let (mut st, mut tx) = new_operation(&ds, &t, TransactionType::Read, CACHE_SIZE).await;
			let res = t.knn_search(&mut tx, &mut st, &vec10, 2).await?;
			check_knn(&res.docs, vec![10, 9]);
			#[cfg(debug_assertions)]
			assert_eq!(res.visited_nodes.len(), 7);
		}
		Ok(())
	}

	async fn insert_collection_one_by_one(
		ds: &Datastore,
		t: &mut MTree,
		collection: &TestCollection,
		cache_size: usize,
	) -> Result<HashMap<DocId, SharedVector>, Error> {
		let mut map = HashMap::with_capacity(collection.as_ref().len());
		let mut c = 0;
		for (doc_id, obj) in collection.as_ref() {
			{
				let (mut st, mut tx) =
					new_operation(ds, t, TransactionType::Write, cache_size).await;
				t.insert(&mut tx, &mut &mut st, obj.as_ref().clone(), *doc_id).await?;
				finish_operation(t, tx, st, true).await?;
				map.insert(*doc_id, obj.clone());
			}
			c += 1;
			{
				let (mut st, mut tx) =
					new_operation(ds, t, TransactionType::Read, cache_size).await;
				let p = check_tree_properties(&mut tx, &mut st, t).await?;
				assert_eq!(p.doc_count, c);
			}
		}
		Ok(map)
	}

	async fn insert_collection_batch(
		ds: &Datastore,
		t: &mut MTree,
		collection: &TestCollection,
		cache_size: usize,
	) -> Result<HashMap<DocId, SharedVector>, Error> {
		let mut map = HashMap::with_capacity(collection.as_ref().len());
		{
			let (mut st, mut tx) = new_operation(ds, t, TransactionType::Write, cache_size).await;
			for (doc_id, obj) in collection.as_ref() {
				t.insert(&mut tx, &mut &mut st, obj.as_ref().clone(), *doc_id).await?;
				map.insert(*doc_id, obj.clone());
			}
			finish_operation(t, tx, st, true).await?;
		}
		{
			let (mut st, mut tx) = new_operation(ds, t, TransactionType::Read, cache_size).await;
			check_tree_properties(&mut tx, &mut st, t).await?;
		}
		Ok(map)
	}

	async fn delete_collection(
		ds: &Datastore,
		t: &mut MTree,
		collection: &TestCollection,
		cache_size: usize,
	) -> Result<(), Error> {
		for (doc_id, obj) in collection.as_ref() {
			{
				debug!("### Remove {} {:?}", doc_id, obj);
				let (mut st, mut tx) =
					new_operation(&ds, t, TransactionType::Write, cache_size).await;
				assert!(
					t.delete(&mut tx, &mut &mut st, obj.as_ref().clone(), *doc_id).await?,
					"Delete failed: {} {:?}",
					doc_id,
					obj
				);
				finish_operation(t, tx, st, true).await?;
			}
			{
				let (mut st, mut tx) =
					new_operation(&ds, t, TransactionType::Read, cache_size).await;
				let res = t.knn_search(&mut tx, &mut st, obj, 1).await?;
				assert!(!res.docs.contains(doc_id), "Found: {} {:?}", doc_id, obj);
			}
			{
				let (mut st, mut tx) =
					new_operation(&ds, t, TransactionType::Read, cache_size).await;
				check_tree_properties(&mut tx, &mut st, t).await?;
			}
		}

		let (mut st, mut tx) = new_operation(ds, t, TransactionType::Read, cache_size).await;
		check_tree_properties(&mut tx, &mut st, t).await?.check(0, 0, None, None, 0, 0);
		Ok(())
	}

	async fn find_collection(
		ds: &Datastore,
		t: &mut MTree,
		collection: &TestCollection,
		cache_size: usize,
	) -> Result<(), Error> {
		let (mut st, mut tx) = new_operation(ds, t, TransactionType::Read, cache_size).await;
		let max_knn = 20.max(collection.as_ref().len());
		for (doc_id, obj) in collection.as_ref() {
			for knn in 1..max_knn {
				let res = t.knn_search(&mut tx, &mut st, obj, knn).await?;
				if collection.is_unique() {
					assert!(
						res.docs.contains(doc_id),
						"Search: {:?} - Knn: {} - Wrong Doc - Expected: {} - Got: {:?}",
						obj,
						knn,
						doc_id,
						res.docs
					);
				}
				let expected_len = collection.as_ref().len().min(knn);
				if expected_len != res.docs.len() {
					debug!("{:?}", res.visited_nodes);
					check_tree_properties(&mut tx, &mut st, t).await?;
				}
				assert_eq!(
					expected_len,
					res.docs.len(),
					"Wrong knn count - Expected: {} - Got: {} - Collection: {}",
					expected_len,
					res.docs.len(),
					collection.as_ref().len(),
				)
			}
		}
		Ok(())
	}

	async fn check_full_knn(
		ds: &Datastore,
		t: &mut MTree,
		map: &HashMap<DocId, SharedVector>,
		cache_size: usize,
	) -> Result<(), Error> {
		let (mut st, mut tx) = new_operation(ds, t, TransactionType::Read, cache_size).await;
		for obj in map.values() {
			let res = t.knn_search(&mut tx, &mut st, obj, map.len()).await?;
			assert_eq!(
				map.len(),
				res.docs.len(),
				"Wrong knn count - Expected: {} - Got: {} - Collection: {}",
				map.len(),
				res.docs.len(),
				map.len(),
			);
			// We check that the results are sorted by ascending distance
			let mut dist = 0.0;
			for doc in res.docs {
				let o = map.get(&doc).unwrap();
				let d = t.calculate_distance(obj, o)?;
				debug!("doc: {doc} - d: {d} - {obj:?} - {o:?}");
				assert!(d >= dist, "d: {d} - dist: {dist}");
				dist = d;
			}
		}
		Ok(())
	}

	async fn test_mtree_collection(
		capacities: &[u16],
		vector_type: VectorType,
		collection: TestCollection,
		check_find: bool,
		check_full: bool,
		check_delete: bool,
		cache_size: usize,
	) -> Result<(), Error> {
		for distance in [Distance::Euclidean, Distance::Manhattan] {
			for capacity in capacities {
				debug!(
					"Distance: {:?} - Capacity: {} - Collection: {} - Vector type: {}",
					distance,
					capacity,
					collection.as_ref().len(),
					vector_type,
				);
				let ds = Datastore::new("memory").await?;
				let mut t = MTree::new(MState::new(*capacity), distance.clone());

				let map = if collection.as_ref().len() < 1000 {
					insert_collection_one_by_one(&ds, &mut t, &collection, cache_size).await?
				} else {
					insert_collection_batch(&ds, &mut t, &collection, cache_size).await?
				};
				if check_find {
					find_collection(&ds, &mut t, &collection, cache_size).await?;
				}
				if check_full {
					check_full_knn(&ds, &mut t, &map, cache_size).await?;
				}
				if check_delete {
					delete_collection(&ds, &mut t, &collection, cache_size).await?;
				}
			}
		}
		Ok(())
	}

	enum TestCollection {
		Unique(Vec<(DocId, SharedVector)>),
		NonUnique(Vec<(DocId, SharedVector)>),
	}

	impl AsRef<Vec<(DocId, SharedVector)>> for TestCollection {
		fn as_ref(&self) -> &Vec<(DocId, SharedVector)> {
			match self {
				TestCollection::Unique(c) | TestCollection::NonUnique(c) => c,
			}
		}
	}

	impl TestCollection {
		fn new_unique(
			collection_size: usize,
			vector_type: VectorType,
			dimension: usize,
		) -> TestCollection {
			let mut collection = vec![];
			for doc_id in 0..collection_size as DocId {
				collection.push((doc_id, new_vec((doc_id + 1) as i64, vector_type, dimension)));
			}
			TestCollection::Unique(collection)
		}

		fn new_random(
			collection_size: usize,
			vector_type: VectorType,
			dimension: usize,
		) -> TestCollection {
			let mut rng = get_seed_rnd();
			let mut collection = vec![];

			// Prepare data set
			for doc_id in 0..collection_size {
				collection
					.push((doc_id as DocId, new_random_vec(&mut rng, vector_type, dimension)));
			}
			TestCollection::NonUnique(collection)
		}

		fn is_unique(&self) -> bool {
			matches!(self, TestCollection::Unique(_))
		}
	}

	#[test(tokio::test)]
	async fn test_mtree_unique_xs() -> Result<(), Error> {
		for vt in
			[VectorType::F64, VectorType::F32, VectorType::I64, VectorType::I32, VectorType::I16]
		{
			for i in 0..30 {
				test_mtree_collection(
					&[3, 40],
					vt,
					TestCollection::new_unique(i, vt, 2),
					true,
					true,
					true,
					100,
				)
				.await?;
			}
		}
		Ok(())
	}

	#[test(tokio::test)]
	async fn test_mtree_unique_xs_full_cache() -> Result<(), Error> {
		for vt in
			[VectorType::F64, VectorType::F32, VectorType::I64, VectorType::I32, VectorType::I16]
		{
			for i in 0..30 {
				test_mtree_collection(
					&[3, 40],
					vt,
					TestCollection::new_unique(i, vt, 2),
					true,
					true,
					true,
					0,
				)
				.await?;
			}
		}
		Ok(())
	}

	#[test(tokio::test)]
	async fn test_mtree_unique_small() -> Result<(), Error> {
		for vt in [VectorType::F64, VectorType::I64] {
			test_mtree_collection(
				&[10, 20],
				vt,
				TestCollection::new_unique(150, vt, 3),
				true,
				true,
				true,
				0,
			)
			.await?;
		}
		Ok(())
	}

	#[test(tokio::test)]
	async fn test_mtree_unique_normal() -> Result<(), Error> {
		for vt in [VectorType::F32, VectorType::I32] {
			test_mtree_collection(
				&[40],
				vt,
				TestCollection::new_unique(1000, vt, 20),
				false,
				true,
				false,
				100,
			)
			.await?;
		}
		Ok(())
	}

	#[test(tokio::test)]
	async fn test_mtree_unique_normal_full_cache() -> Result<(), Error> {
		for vt in [VectorType::F32, VectorType::I32] {
			test_mtree_collection(
				&[40],
				vt,
				TestCollection::new_unique(1000, vt, 20),
				false,
				true,
				false,
				0,
			)
			.await?;
		}
		Ok(())
	}

	#[test(tokio::test)]
	async fn test_mtree_unique_normal_root_cache() -> Result<(), Error> {
		for vt in [VectorType::F32, VectorType::I32] {
			test_mtree_collection(
				&[40],
				vt,
				TestCollection::new_unique(1000, vt, 20),
				false,
				true,
				false,
				1,
			)
			.await?;
		}
		Ok(())
	}

	#[test(tokio::test)]
	#[ignore]
	async fn test_mtree_random_xs() -> Result<(), Error> {
		for vt in
			[VectorType::F64, VectorType::F32, VectorType::I64, VectorType::I32, VectorType::I16]
		{
			for i in 0..30 {
				// 10, 40
				test_mtree_collection(
					&[3, 40],
					vt,
					TestCollection::new_random(i, vt, 1),
					true,
					true,
					true,
					0,
				)
				.await?;
			}
		}
		Ok(())
	}

	#[test(tokio::test)]
	async fn test_mtree_random_small() -> Result<(), Error> {
		for vt in [VectorType::F64, VectorType::I64] {
			test_mtree_collection(
				&[10, 20],
				vt,
				TestCollection::new_random(150, vt, 3),
				true,
				true,
				true,
				0,
			)
			.await?;
		}
		Ok(())
	}

	#[test(tokio::test)]
	async fn test_mtree_random_normal() -> Result<(), Error> {
		for vt in [VectorType::F32, VectorType::I32] {
			test_mtree_collection(
				&[40],
				vt,
				TestCollection::new_random(1000, vt, 20),
				false,
				true,
				true,
				0,
			)
			.await?;
		}
		Ok(())
	}

	fn check_leaf_vec(
		m: &BTreeMap<SharedVector, ObjectProperties>,
		obj: &Vector,
		parent_dist: f64,
		docs: &[DocId],
	) {
		let p = m.get(obj).unwrap();
		assert_eq!(p.docs.len(), docs.len() as u64);
		for doc in docs {
			assert!(p.docs.contains(*doc));
		}
		assert_eq!(p.parent_dist, parent_dist);
	}

	fn check_routing_vec(
		m: &InternalMap,
		center: &Vector,
		parent_dist: f64,
		node_id: NodeId,
		radius: f64,
	) {
		let p = m.get(center).unwrap();
		assert_eq!(parent_dist, p.parent_dist);
		assert_eq!(node_id, p.node);
		assert_eq!(radius, p.radius);
	}

	async fn check_node_read<F>(
		tx: &mut Transaction,
		st: &mut MTreeStore,
		node_id: NodeId,
		check_func: F,
	) where
		F: FnOnce(&MTreeNode),
	{
		let n = st.get_node(tx, node_id).await.unwrap();
		check_func(&n.n);
	}

	async fn check_node_write<F>(
		tx: &mut Transaction,
		st: &mut MTreeStore,
		node_id: NodeId,
		check_func: F,
	) where
		F: FnOnce(&MTreeNode),
	{
		let n = st.get_node_mut(tx, node_id).await.unwrap();
		check_func(&n.n);
		st.set_node(n, false).await.unwrap();
	}

	async fn check_leaf_read<F>(
		tx: &mut Transaction,
		st: &mut MTreeStore,
		node_id: NodeId,
		check_func: F,
	) where
		F: FnOnce(&BTreeMap<SharedVector, ObjectProperties>),
	{
		check_node_read(tx, st, node_id, |n| {
			if let MTreeNode::Leaf(m) = n {
				check_func(m);
			} else {
				panic!("The node is not a leaf node: {node_id}")
			}
		})
		.await
	}

	async fn check_leaf_write<F>(
		tx: &mut Transaction,
		st: &mut MTreeStore,
		node_id: NodeId,
		check_func: F,
	) where
		F: FnOnce(&BTreeMap<SharedVector, ObjectProperties>),
	{
		check_node_write(tx, st, node_id, |n| {
			if let MTreeNode::Leaf(m) = n {
				check_func(m);
			} else {
				panic!("The node is not a leaf node: {node_id}")
			}
		})
		.await
	}

	async fn check_internal<F>(
		tx: &mut Transaction,
		st: &mut MTreeStore,
		node_id: NodeId,
		check_func: F,
	) where
		F: FnOnce(&InternalMap),
	{
		check_node_read(tx, st, node_id, |n| {
			if let MTreeNode::Internal(m) = n {
				check_func(m);
			} else {
				panic!("The node is not a routing node: {node_id}")
			}
		})
		.await
	}

	fn check_knn(res: &VecDeque<DocId>, expected: Vec<DocId>) {
		let expected: VecDeque<DocId> = expected.into_iter().collect();
		assert_eq!(res, &expected);
	}

	#[derive(Default, Debug)]
	struct CheckedProperties {
		node_count: usize,
		max_depth: usize,
		min_leaf_depth: Option<usize>,
		max_leaf_depth: Option<usize>,
		min_objects: Option<usize>,
		max_objects: Option<usize>,
		object_count: usize,
		doc_count: usize,
	}

	impl CheckedProperties {
		fn check(
			&self,
			expected_node_count: usize,
			expected_depth: usize,
			expected_min_objects: Option<usize>,
			expected_max_objects: Option<usize>,
			expected_object_count: usize,
			expected_doc_count: usize,
		) {
			assert_eq!(self.node_count, expected_node_count, "Node count - {:?}", self);
			assert_eq!(self.max_depth, expected_depth, "Max depth - {:?}", self);
			let expected_leaf_depth = if expected_depth == 0 {
				None
			} else {
				Some(expected_depth)
			};
			assert_eq!(self.min_leaf_depth, expected_leaf_depth, "Min leaf depth - {:?}", self);
			assert_eq!(self.max_leaf_depth, expected_leaf_depth, "Max leaf depth - {:?}", self);
			assert_eq!(self.min_objects, expected_min_objects, "Min objects - {:?}", self);
			assert_eq!(self.max_objects, expected_max_objects, "Max objects - {:?}", self);
			assert_eq!(self.object_count, expected_object_count, "Object count- {:?}", self);
			assert_eq!(self.doc_count, expected_doc_count, "Doc count - {:?}", self);
		}
	}

	async fn check_tree_properties(
		tx: &mut Transaction,
		st: &mut MTreeStore,
		t: &MTree,
	) -> Result<CheckedProperties, Error> {
		debug!("CheckTreeProperties");
		let mut node_ids = HashSet::new();
		let mut checks = CheckedProperties::default();
		let mut nodes: VecDeque<(NodeId, f64, Option<SharedVector>, usize)> = VecDeque::new();
		if let Some(root_id) = t.state.root {
			nodes.push_back((root_id, 0.0, None, 1));
		}
		let mut leaf_objects = HashSet::new();
		while let Some((node_id, radius, center, depth)) = nodes.pop_front() {
			assert!(node_ids.insert(node_id), "Node already exist: {}", node_id);
			checks.node_count += 1;
			if depth > checks.max_depth {
				checks.max_depth = depth;
			}
			let node = st.get_node(tx, node_id).await?;
			debug!(
				"Node id: {} - depth: {} - len: {} - {:?}",
				node.id,
				depth,
				node.n.len(),
				node.n
			);
			assert_ne!(node.n.len(), 0, "Empty node! {}", node.id);
			if Some(node_id) != t.state.root {
				assert!(
					node.n.len() >= t.minimum && node.n.len() <= t.state.capacity as usize,
					"Wrong node size - Node: {} - Size: {}",
					node_id,
					node.n.len()
				);
			}
			match &node.n {
				MTreeNode::Internal(entries) => {
					let next_depth = depth + 1;
					for (o, p) in entries {
						if let Some(center) = center.as_ref() {
							let pd = t.calculate_distance(center, o)?;
							assert_eq!(pd, p.parent_dist, "Incorrect parent distance");
							assert!(pd + p.radius <= radius);
						}
						nodes.push_back((p.node, p.radius, Some(o.clone()), next_depth))
					}
				}
				MTreeNode::Leaf(m) => {
					checks.object_count += m.len();
					update_min(&mut checks.min_objects, m.len());
					update_max(&mut checks.max_objects, m.len());
					update_min(&mut checks.min_leaf_depth, depth);
					update_max(&mut checks.max_leaf_depth, depth);
					for (o, p) in m {
						if !leaf_objects.insert(o.clone()) {
							panic!("Leaf object already exists: {:?}", o);
						}
						if let Some(center) = center.as_ref() {
							let pd = t.calculate_distance(center, &o)?;
							debug!("calc_dist: {:?} {:?} = {}", center, &o, pd);
							assert_eq!(pd, p.parent_dist, "Invalid parent distance ({}): {} - Expected: {} - Node Id: {} - Obj: {:?} - Center: {:?}", p.parent_dist, t.distance, pd, node_id, o.as_ref(), center.as_ref() );
						}
						checks.doc_count += p.docs.len() as usize;
					}
				}
			}
		}
		Ok(checks)
	}

	fn update_min(min: &mut Option<usize>, val: usize) {
		if let Some(m) = *min {
			if val < m {
				*min = Some(val);
			}
		} else {
			*min = Some(val);
		}
	}

	fn update_max(max: &mut Option<usize>, val: usize) {
		if let Some(m) = *max {
			if val > m {
				*max = Some(val);
			}
		} else {
			*max = Some(val);
		}
	}

	fn get_seed_rnd() -> StdRng {
		let seed: u64 = std::env::var("TEST_SEED")
			.unwrap_or_else(|_| rand::random::<u64>().to_string())
			.parse()
			.expect("Failed to parse seed");
		debug!("Seed: {}", seed);
		// Create a seeded RNG
		StdRng::seed_from_u64(seed)
	}
}<|MERGE_RESOLUTION|>--- conflicted
+++ resolved
@@ -20,11 +20,7 @@
 };
 use crate::idx::trees::vector::{SharedVector, Vector};
 use crate::idx::{IndexKeyBase, VersionedSerdeState};
-<<<<<<< HEAD
-use crate::kvs::{KeyStack, Transaction, Val};
-=======
-use crate::kvs::{Key, Transaction, TransactionType, Val};
->>>>>>> 8a4e2a34
+use crate::kvs::{KeyStack, Transaction, TransactionType, Val};
 use crate::sql::index::{Distance, MTreeParams, VectorType};
 use crate::sql::{Array, Object, Thing, Value};
 pub(crate) struct MTreeIndex {
@@ -1260,16 +1256,6 @@
 			Ok(DeletionResult::DocRemoved)
 		}
 	}
-<<<<<<< HEAD
-
-	async fn finish(&self, tx: &mut Transaction, key: KeyStack) -> Result<(), Error> {
-		if self.updated {
-			tx.set(key, self.state.try_to_val()?).await?;
-		}
-		Ok(())
-	}
-=======
->>>>>>> 8a4e2a34
 }
 
 struct DistanceCache(HashMap<(SharedVector, SharedVector), f64>);
