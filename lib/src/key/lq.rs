--- conflicted
+++ resolved
@@ -26,20 +26,6 @@
 impl<'a> Lq<'a> {
 	pub fn new(nd: Uuid, ns: &'a str, db: &'a str, lq: Uuid) -> Self {
 		Self {
-<<<<<<< HEAD
-			__: b'/', // /
-			_a: b'!', // !
-			_b: b'n', // n
-			_c: b'd', // d
-			nd,
-			_d: b'*', // *
-			ns,
-			_e: b'*', // *
-			db,
-			_f: b'!', // !
-			_g: b'l', // l
-			_h: b'v', // v
-=======
 			__: b'/',
 			_a: b'!',
 			_b: b'n',
@@ -52,7 +38,6 @@
 			_f: b'!',
 			_g: b'l',
 			_h: b'v',
->>>>>>> 267a7c79
 			lq,
 		}
 	}
