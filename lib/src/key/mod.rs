--- conflicted
+++ resolved
@@ -37,11 +37,8 @@
 ///
 /// Index           /*{ns}*{db}*{tb}¤{ix}{fd}{id}
 ///
-<<<<<<< HEAD
+pub mod az; // Stores a DEFINE ANALYZER config definition
 pub mod cl; // Stores cluster membership information
-=======
-pub mod az; // Stores a DEFINE ANALYZER config definition
->>>>>>> 778e489a
 pub mod database; // Stores the key prefix for all keys under a database
 pub mod db; // Stores a DEFINE DATABASE config definition
 pub mod dl; // Stores a DEFINE LOGIN ON DATABASE config definition
