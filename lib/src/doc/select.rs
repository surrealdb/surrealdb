--- conflicted
+++ resolved
@@ -19,10 +19,6 @@
 		// Check if allowed
 		self.allow(ctx, opt, stm).await?;
 		// Yield document
-<<<<<<< HEAD
-		self.pluck(ctx, opt, txn, exe, self.id.as_ref(), stm).await
-=======
 		self.pluck(ctx, opt, stm).await
->>>>>>> 5ae48ae4
 	}
 }