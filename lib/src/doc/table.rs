--- conflicted
+++ resolved
@@ -91,14 +91,7 @@
 					match &tb.cond {
 						// There is a WHERE clause specified
 						Some(cond) => {
-<<<<<<< HEAD
-							match cond
-								.compute(ctx, opt, txn, None, None, Some(&self.current))
-								.await?
-							{
-=======
 							match cond.compute(&current_ctx, opt).await? {
->>>>>>> 5ae48ae4
 								v if v.is_truthy() => {
 									if !opt.force && act != Action::Create {
 										// Delete the old value
@@ -184,11 +177,7 @@
 					match &tb.cond {
 						// There is a WHERE clause specified
 						Some(cond) => {
-<<<<<<< HEAD
-							match cond.compute(ctx, opt, txn, None, None, doc).await? {
-=======
 							match cond.compute(&ctx, opt).await? {
->>>>>>> 5ae48ae4
 								v if v.is_truthy() => {
 									// Define the statement
 									let stm = match act {
@@ -201,13 +190,7 @@
 										_ => Query::Update(UpdateStatement {
 											what: Values(vec![Value::from(rid)]),
 											data: Some(Data::ReplaceExpression(
-<<<<<<< HEAD
-												tb.expr
-													.compute(ctx, None, opt, txn, None, doc, false)
-													.await?,
-=======
 												tb.expr.compute(&ctx, opt, false).await?,
->>>>>>> 5ae48ae4
 											)),
 											..UpdateStatement::default()
 										}),
@@ -239,13 +222,7 @@
 								_ => Query::Update(UpdateStatement {
 									what: Values(vec![Value::from(rid)]),
 									data: Some(Data::ReplaceExpression(
-<<<<<<< HEAD
-										tb.expr
-											.compute(ctx, None, opt, txn, None, doc, false)
-											.await?,
-=======
 										tb.expr.compute(&ctx, opt, false).await?,
->>>>>>> 5ae48ae4
 									)),
 									..UpdateStatement::default()
 								}),
@@ -289,25 +266,6 @@
 				match expr {
 					Value::Function(f) if f.is_rolling() => match f.name() {
 						"count" => {
-<<<<<<< HEAD
-							let val = f.compute(ctx, opt, txn, None, None, doc).await?;
-							self.chg(&mut ops, &act, idiom, val);
-						}
-						"math::sum" => {
-							let val = f.args()[0].compute(ctx, opt, txn, None, None, doc).await?;
-							self.chg(&mut ops, &act, idiom, val);
-						}
-						"math::min" => {
-							let val = f.args()[0].compute(ctx, opt, txn, None, None, doc).await?;
-							self.min(&mut ops, &act, idiom, val);
-						}
-						"math::max" => {
-							let val = f.args()[0].compute(ctx, opt, txn, None, None, doc).await?;
-							self.max(&mut ops, &act, idiom, val);
-						}
-						"math::mean" => {
-							let val = f.args()[0].compute(ctx, opt, txn, None, None, doc).await?;
-=======
 							let val = f.compute(&ctx, opt).await?;
 							self.chg(&mut ops, &act, idiom, val);
 						}
@@ -325,17 +283,12 @@
 						}
 						"math::mean" => {
 							let val = f.args()[0].compute(&ctx, opt).await?;
->>>>>>> 5ae48ae4
 							self.mean(&mut ops, &act, idiom, val);
 						}
 						_ => unreachable!(),
 					},
 					_ => {
-<<<<<<< HEAD
-						let val = expr.compute(ctx, opt, txn, None, None, doc).await?;
-=======
 						let val = expr.compute(&ctx, opt).await?;
->>>>>>> 5ae48ae4
 						self.set(&mut ops, idiom, val);
 					}
 				}
