use crate::ctx::Context;
use crate::dbs::Options;
use crate::dbs::Statement;
use crate::doc::Document;
use crate::err::Error;
use crate::sql::value::Value;
use std::ops::Deref;

impl<'a> Document<'a> {
	pub async fn event(
		&self,
		ctx: &Context<'_>,
		opt: &Options,
		stm: &Statement<'_>,
	) -> Result<(), Error> {
		// Check events
		if !opt.events {
			return Ok(());
		}
		// Check if forced
		if !opt.force && !self.changed() {
			return Ok(());
		}
		// Don't run permissions
		let opt = &opt.perms(false);
		// Clone transaction
		let txn = ctx.clone_transaction()?;
		// Loop through all event statements
		for ev in self.ev(opt, &txn).await?.iter() {
			// Get the event action
			let met = if stm.is_delete() {
				Value::from("DELETE")
			} else if self.is_new() {
				Value::from("CREATE")
			} else {
				Value::from("UPDATE")
			};
			// Configure the context
			let mut ctx = Context::new(ctx);
			ctx.add_value("event", met);
			ctx.add_value("value", self.current.deref());
			ctx.add_value("after", self.current.deref());
			ctx.add_value("before", self.initial.deref());
			ctx.add_doc(&self.current);
			// Process conditional clause
<<<<<<< HEAD
			let val = ev.when.compute(&ctx, opt, txn, None, None, Some(&self.current)).await?;
			// Execute event if value is truthy
			if val.is_truthy() {
				for v in ev.then.iter() {
					v.compute(&ctx, opt, txn, None, None, Some(&self.current)).await?;
=======
			let val = ev.when.compute(&ctx, opt).await?;
			// Execute event if value is truthy
			if val.is_truthy() {
				for v in ev.then.iter() {
					v.compute(&ctx, opt).await?;
>>>>>>> 5ae48ae4
				}
			}
		}
		// Carry on
		Ok(())
	}
}<|MERGE_RESOLUTION|>--- conflicted
+++ resolved
@@ -43,19 +43,11 @@
 			ctx.add_value("before", self.initial.deref());
 			ctx.add_doc(&self.current);
 			// Process conditional clause
-<<<<<<< HEAD
-			let val = ev.when.compute(&ctx, opt, txn, None, None, Some(&self.current)).await?;
-			// Execute event if value is truthy
-			if val.is_truthy() {
-				for v in ev.then.iter() {
-					v.compute(&ctx, opt, txn, None, None, Some(&self.current)).await?;
-=======
 			let val = ev.when.compute(&ctx, opt).await?;
 			// Execute event if value is truthy
 			if val.is_truthy() {
 				for v in ev.then.iter() {
 					v.compute(&ctx, opt).await?;
->>>>>>> 5ae48ae4
 				}
 			}
 		}
