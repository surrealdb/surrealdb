--- conflicted
+++ resolved
@@ -40,15 +40,7 @@
 						let mut ctx = Context::new(ctx);
 						ctx.add_doc(&self.current);
 						// Process the PERMISSION clause
-<<<<<<< HEAD
-						if !e
-							.compute(ctx, opt, txn, None, None, Some(&self.current))
-							.await?
-							.is_truthy()
-						{
-=======
 						if !e.compute(&ctx, opt).await?.is_truthy() {
->>>>>>> 5ae48ae4
 							return Err(Error::Ignore);
 						}
 					}
