--- conflicted
+++ resolved
@@ -37,10 +37,6 @@
 		// Run event queries
 		self.event(ctx, opt, stm).await?;
 		// Yield document
-<<<<<<< HEAD
-		self.pluck(ctx, opt, txn, None, None, stm).await
-=======
 		self.pluck(ctx, opt, stm).await
->>>>>>> 5ae48ae4
 	}
 }