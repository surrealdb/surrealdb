use crate::ctx::Context;
use crate::dbs::Notification;
use crate::dbs::Options;
use crate::dbs::Statement;
use crate::dbs::{Action, Transaction};
use crate::doc::CursorDoc;
use crate::doc::Document;
use crate::err::Error;
<<<<<<< HEAD
=======
use crate::sql::paths::META;
use crate::sql::paths::SC;
use crate::sql::paths::SD;
use crate::sql::paths::TK;
>>>>>>> 51c08a5e
use crate::sql::permission::Permission;
use crate::sql::Value;
use std::ops::Deref;
use std::sync::Arc;

impl<'a> Document<'a> {
	pub async fn lives(
		&self,
		_ctx: &Context<'_>,
		opt: &Options,
		txn: &Transaction,
		stm: &Statement<'_>,
	) -> Result<(), Error> {
		// Check if forced
		if !opt.force && !self.changed() {
			return Ok(());
		}
		// Check if we can send notifications
<<<<<<< HEAD
		if let Some(chn) = &opt.sender.get() {
=======
		if let Some(chn) = &opt.sender {
>>>>>>> 51c08a5e
			// Loop through all index statements
			for lv in self.lv(opt, txn).await?.iter() {
				// Create a new statement
				let lq = Statement::from(lv);
				// Get the event action
				let met = if stm.is_delete() {
					Value::from("DELETE")
				} else if self.is_new() {
					Value::from("CREATE")
				} else {
					Value::from("UPDATE")
				};
				// Check if this is a delete statement
				let doc = match stm.is_delete() {
					true => &self.initial,
					false => &self.current,
				};
				// Ensure that a session exists on the LIVE query
				let sess = match lv.session.as_ref() {
					Some(v) => v,
					None => {
						warn!("Lives picked up a live query but it had no session");
						continue;
					}
				};
				// Ensure that auth info exists on the LIVE query
				let auth = match lv.auth.clone() {
					Some(v) => v,
					None => continue,
				};
				// We need to create a new context which we will
				// use for processing this LIVE query statement.
				// This ensures that we are using the session
				// of the user who created the LIVE query.
				let mut lqctx = Context::background().with_live_value(sess.clone());
				// We need to create a new options which we will
				// use for processing this LIVE query statement.
				// This ensures that we are using the auth data
				// of the user who created the LIVE query.
				let lqopt = opt.new_with_perms(true).with_auth(Arc::from(auth));
				// Add $before, $after, $value, and $event params
				// to this LIVE query so that user can use these
				// within field projections and WHERE clauses.
				lqctx.add_value("event", met);
				lqctx.add_value("value", self.current.doc.deref());
				lqctx.add_value("after", self.current.doc.deref());
				lqctx.add_value("before", self.initial.doc.deref());
				// First of all, let's check to see if the WHERE
				// clause of the LIVE query is matched by this
				// document. If it is then we can continue.
				match self.lq_check(&lqctx, &lqopt, txn, &lq, doc).await {
					Err(Error::Ignore) => continue,
					Err(e) => return Err(e),
					Ok(_) => (),
				}
				// Secondly, let's check to see if any PERMISSIONS
				// clause for this table allows this document to
				// be viewed by the user who created this LIVE
				// query. If it does, then we can continue.
				match self.lq_allow(&lqctx, &lqopt, txn, &lq, doc).await {
					Err(Error::Ignore) => continue,
					Err(e) => return Err(e),
					Ok(_) => (),
				}
				// Finally, let's check what type of statement
				// caused this LIVE query to run, and send the
				// relevant notification based on the statement.
				let mut tx = txn.lock().await;
				let ts = tx.clock().await;
				let ns = opt.ns().to_string();
				let db = opt.db().to_string();
				let tb = self.id.unwrap().tb.to_string();
				let not_id = crate::sql::Uuid::new_v4();
				if stm.is_delete() {
					// Send a DELETE notification
					let thing = (*rid).clone();
					let notification = Notification {
						live_id: lv.id,
						node_id: lv.node,
						notification_id: not_id,
						action: Action::Delete,
						result: Value::Thing(thing),
						timestamp: ts,
					};
					if opt.id()? == lv.node.0 {
<<<<<<< HEAD
						let previous_nots = tx.scan_tbnt(&ns, &db, &tb, lv.id, 1000).await;
						match previous_nots {
							Ok(nots) => {
								for not in nots {
									// Consume the notification
									let key = crate::key::table::nt::Nt::new(
										&ns,
										&db,
										&tb,
										not.live_id,
										not.timestamp,
										not.notification_id,
									);
									let key_enc = key.encode()?;
									tx.del(key_enc).await?;
									// Send the notification
									if let Err(e) = chn.send(not).await {
										error!("Error sending scanned notification: {}", e);
									}
								}
							}
							Err(err) => {
								error!("Error scanning notifications: {}", err);
							}
						}
						chn.send(notification).await?;
=======
						chn.send(Notification {
							live_id: lv.id,
							action: Action::Delete,
							result: {
								// Ensure futures are run
								let lqopt: &Options = &lqopt.new_with_futures(true);
								// Output the full document before any changes were applied
								let mut value =
									doc.doc.compute(&lqctx, lqopt, txn, Some(doc)).await?;
								// Remove metadata fields on output
								value.del(&lqctx, lqopt, txn, &*META).await?;
								// Output result
								value
							},
						})
						.await?;
>>>>>>> 51c08a5e
					} else {
						let key = crate::key::table::nt::Nt::new(&ns, &db, &tb, lv.id, ts, not_id);
						tx.putc_tbnt(key, notification, None).await?;
					}
				} else if self.is_new() {
					// Send a CREATE notification
					let plucked = self.pluck(_ctx, opt, txn, &lq).await?;
					let notification = Notification {
						live_id: lv.id,
						node_id: lv.node,
						notification_id: not_id,
						action: Action::Create,
						result: plucked,
						timestamp: ts,
					};
					if opt.id()? == lv.node.0 {
<<<<<<< HEAD
						let previous_nots = tx.scan_tbnt(&ns, &db, &tb, lv.id, 1000).await;
						match previous_nots {
							Ok(nots) => {
								for not in &nots {
									// Consume the notification entry
									let key = crate::key::table::nt::Nt::new(
										opt.ns(),
										opt.db(),
										&tb,
										not.live_id,
										not.timestamp,
										not.notification_id,
									);
									let key_enc = key.encode()?;
									tx.del(key_enc).await?;
									// Send the notification to the channel
									if let Err(e) = chn.send(not.clone()).await {
										error!("Error sending scanned notification: {}", e);
									}
								}
							}
							Err(err) => {
								error!("Error scanning notifications: {}", err);
							}
						}
						chn.send(notification).await?;
=======
						chn.send(Notification {
							live_id: lv.id,
							action: Action::Create,
							result: self.pluck(&lqctx, &lqopt, txn, &lq).await?,
						})
						.await?;
>>>>>>> 51c08a5e
					} else {
						let key = crate::key::table::nt::Nt::new(&ns, &db, &tb, lv.id, ts, not_id);
						tx.putc_tbnt(key, notification, None).await?;
					}
				} else {
					// Send a UPDATE notification
					let notification = Notification {
						live_id: lv.id,
						node_id: lv.node,
						notification_id: not_id,
						action: Action::Update,
						result: self.pluck(_ctx, opt, txn, &lq).await?,
						timestamp: ts,
					};
					if opt.id()? == lv.node.0 {
<<<<<<< HEAD
						let previous_nots =
							tx.scan_tbnt(opt.ns(), opt.db(), &tb, lv.id, 1000).await;
						match previous_nots {
							Ok(nots) => {
								for not in nots {
									// Delete the consumed notification
									let key = crate::key::table::nt::Nt::new(
										&ns,
										&db,
										&tb,
										not.live_id,
										not.timestamp,
										not.notification_id,
									);
									let key_enc = key.encode()?;
									tx.del(key_enc).await?;
									// Send the consumed notification
									if let Err(e) = chn.send(not).await {
										error!("Error sending scanned notification: {}", e);
									}
								}
							}
							Err(err) => {
								error!("Error scanning notifications: {}", err);
							}
						}
						chn.send(notification).await?;
=======
						chn.send(Notification {
							live_id: lv.id,
							action: Action::Update,
							result: self.pluck(&lqctx, &lqopt, txn, &lq).await?,
						})
						.await?;
>>>>>>> 51c08a5e
					} else {
						let key = crate::key::table::nt::Nt::new(&ns, &db, &tb, lv.id, ts, not_id);
						tx.putc_tbnt(key, notification, None).await?;
					}
				};
			}
		}
		// Carry on
		Ok(())
	}
	/// Check the WHERE clause for a LIVE query
	async fn lq_check(
		&self,
		ctx: &Context<'_>,
		opt: &Options,
		txn: &Transaction,
		stm: &Statement<'_>,
		doc: &CursorDoc<'_>,
	) -> Result<(), Error> {
		// Check where condition
		if let Some(cond) = stm.conds() {
			// Check if the expression is truthy
			if !cond.compute(ctx, opt, txn, Some(doc)).await?.is_truthy() {
				// Ignore this document
				return Err(Error::Ignore);
			}
		}
		// Carry on
		Ok(())
	}
	/// Check any PERRMISSIONS for a LIVE query
	async fn lq_allow(
		&self,
		ctx: &Context<'_>,
		opt: &Options,
		txn: &Transaction,
		stm: &Statement<'_>,
		doc: &CursorDoc<'_>,
	) -> Result<(), Error> {
		// Should we run permissions checks?
		if opt.check_perms(stm.into()) {
			// Get the table
			let tb = self.tb(opt, txn).await?;
			// Process the table permissions
			match &tb.permissions.select {
				Permission::None => return Err(Error::Ignore),
				Permission::Full => return Ok(()),
				Permission::Specific(e) => {
					// Disable permissions
					let opt = &opt.new_with_perms(false);
					// Process the PERMISSION clause
					if !e.compute(ctx, opt, txn, Some(doc)).await?.is_truthy() {
						return Err(Error::Ignore);
					}
				}
			}
		}
		// Carry on
		Ok(())
	}
}

#[cfg(test)]
#[cfg(feature = "kv-mem")]
mod tests {
	use crate::dbs::{Action, Notification, Session};
	use crate::iam::{Level, Role};
	use crate::kvs::Datastore;
	use crate::kvs::LockType::Optimistic;
	use crate::kvs::TransactionType::Write;
	use crate::sql;
	use crate::sql::Value;

	#[tokio::test]
	async fn create_consumes_remote_notifications() {
		// Setup
		let ds = Datastore::new("memory").await.unwrap().with_notifications();
		let sess = Session::for_level(Level::Root, Role::Owner).with_ns("testns").with_db("testdb");
		let node_id = uuid::Uuid::parse_str("22fa1d05-abea-4835-9463-e1dc6d733aad").unwrap();

		// Setup live query to receive remote notification
		let qry = "LIVE SELECT * FROM test_table";
		let res = ds.execute(qry, &sess, None).await.unwrap();
		assert_eq!(res.len(), 1);
		let lq = res.get(0).unwrap().result.as_ref().unwrap();
		let lq_id = match lq {
			Value::Uuid(lq) => lq,
			_ => panic!("Expected response to be uuid"),
		};

		// Create remote notification artificially
		let expected_not_id =
			sql::uuid::Uuid::try_from("dccad9ab-2ffd-45a9-b7f7-89ba622d7cc6").unwrap();
		let mut tx = ds.transaction(Write, Optimistic).await.unwrap();
		let ts = tx.clock().await;
		let not = Notification {
			live_id: *lq_id,
			node_id: sql::uuid::Uuid::from(node_id),
			notification_id: expected_not_id,
			action: Action::Create,
			result: Value::Strand(sql::Strand::from(
				"normally, this would be an object or array of objects",
			)),
			timestamp: ts,
		};
		let key = crate::key::table::nt::Nt::new(
			"testns",
			"testdb",
			"test_table",
			*lq_id,
			ts,
			expected_not_id,
		);
		tx.putc_tbnt(key, not, None).await.unwrap();
		tx.commit().await.unwrap();

		// Perform a CREATE statement
		let qry = "CREATE test_table:123 CONTENT {\"name\":\"test\"}";
		let res = ds.execute(qry, &sess, None).await.unwrap();
		assert_eq!(res.len(), 1);
		res.get(0).unwrap().result.as_ref().unwrap();

		// Verify we received the remote notification before the create notification
		let receiver = ds.notifications().unwrap();
		let first_notification = receiver.try_recv().unwrap();
		let second_notification = receiver.try_recv().unwrap();
		assert_eq!(first_notification.notification_id, expected_not_id);
		assert_ne!(second_notification.notification_id, expected_not_id);

		// verify remote notifications have been consumed
		let mut tx = ds.transaction(Write, Optimistic).await.unwrap();
		let results = tx.scan_tbnt("testns", "testdb", "test_table", *lq_id, 1000).await;
		tx.commit().await.unwrap();
		let results = results.unwrap();
		assert_eq!(results.len(), 0, "remote notifications have not been consumed: {:?}", results);
	}

	#[tokio::test]
	async fn update_consumes_remote_notifications() {
		// Setup
		let ds = Datastore::new("memory").await.unwrap().with_notifications();
		let sess = Session::for_level(Level::Root, Role::Owner).with_ns("testns").with_db("testdb");
		let node_id = uuid::Uuid::parse_str("0d414fe5-cf76-4d86-af91-57eda18836a7").unwrap();

		// Perform a CREATE statement
		let qry = "CREATE test_table:123 CONTENT {\"name\":\"test\"}";
		let res = ds.execute(qry, &sess, None).await.unwrap();
		assert_eq!(res.len(), 1);
		res.get(0).unwrap().result.as_ref().unwrap();

		// Setup live query to receive remote notification
		let qry = "LIVE SELECT * FROM test_table";
		let res = ds.execute(qry, &sess, None).await.unwrap();
		assert_eq!(res.len(), 1);
		let lq = res.get(0).unwrap().result.as_ref().unwrap();
		let lq_id = match lq {
			Value::Uuid(lq) => lq,
			_ => panic!("Expected response to be uuid"),
		};

		// Create remote notification artificially
		let expected_not_id =
			sql::uuid::Uuid::try_from("4511114c-1780-4d46-8657-efcbd9a45d12").unwrap();
		let mut tx = ds.transaction(Write, Optimistic).await.unwrap();
		let ts = tx.clock().await;
		let not = Notification {
			live_id: *lq_id,
			node_id: sql::uuid::Uuid::from(node_id),
			notification_id: expected_not_id,
			action: Action::Create,
			result: Value::Strand(sql::Strand::from(
				"normally, this would be an object or array of objects",
			)),
			timestamp: ts,
		};
		let key = crate::key::table::nt::Nt::new(
			"testns",
			"testdb",
			"test_table",
			*lq_id,
			ts,
			expected_not_id,
		);
		tx.putc_tbnt(key, not, None).await.unwrap();
		tx.commit().await.unwrap();

		// Perform an UPDATE statement
		let qry = r#"UPDATE test_table:123 CONTENT {"name":"something else"}"#;
		let res = ds.execute(qry, &sess, None).await.unwrap();
		assert_eq!(res.len(), 1);
		res.get(0).unwrap().result.as_ref().unwrap();

		// Verify we received the remote notification before the create notification
		let receiver = ds.notifications().unwrap();
		let first_notification = receiver.try_recv().unwrap();
		let second_notification = receiver.try_recv().unwrap();
		assert_eq!(first_notification.notification_id, expected_not_id);
		assert_ne!(second_notification.notification_id, expected_not_id);

		// verify remote notifications have been consumed
		let mut tx = ds.transaction(Write, Optimistic).await.unwrap();
		let results = tx.scan_tbnt("testns", "testdb", "test_table", *lq_id, 0).await;
		tx.commit().await.unwrap();
		let results = results.unwrap();
		assert_eq!(results.len(), 0, "remote notifications have not been consumed: {:?}", results);
	}

	#[tokio::test]
	async fn delete_consumes_remote_notifications() {
		// Setup
		let ds = Datastore::new("memory").await.unwrap().with_notifications();
		let sess = Session::for_level(Level::Root, Role::Owner).with_ns("testns").with_db("testdb");
		let node_id = uuid::Uuid::parse_str("6da5535b-9c0b-493b-8077-c26449738608").unwrap();

		// Perform a CREATE statement
		let qry = "CREATE test_table:123 CONTENT {\"name\":\"test\"}";
		let res = ds.execute(qry, &sess, None).await.unwrap();
		assert_eq!(res.len(), 1);
		res.get(0).unwrap().result.as_ref().unwrap();

		// Setup live query to receive remote notification
		let qry = "LIVE SELECT * FROM test_table";
		let res = ds.execute(qry, &sess, None).await.unwrap();
		assert_eq!(res.len(), 1);
		let lq = res.get(0).unwrap().result.as_ref().unwrap();
		let lq_id = match lq {
			Value::Uuid(lq) => lq,
			_ => panic!("Expected response to be uuid"),
		};

		// Create remote notification artificially
		let expected_not_id =
			sql::uuid::Uuid::try_from("859eb7ca-03cf-4b4c-a966-c28b5ccbbf3a").unwrap();
		let mut tx = ds.transaction(Write, Optimistic).await.unwrap();
		let ts = tx.clock().await;
		let not = Notification {
			live_id: *lq_id,
			node_id: sql::uuid::Uuid::from(node_id),
			notification_id: expected_not_id,
			action: Action::Create,
			result: Value::Strand(sql::Strand::from(
				"normally, this would be an object or array of objects",
			)),
			timestamp: ts,
		};
		let key = crate::key::table::nt::Nt::new(
			"testns",
			"testdb",
			"test_table",
			*lq_id,
			ts,
			expected_not_id,
		);
		tx.putc_tbnt(key, not, None).await.unwrap();
		tx.commit().await.unwrap();

		// Perform an UPDATE statement
		let qry = r#"DELETE test_table:123"#;
		let res = ds.execute(qry, &sess, None).await.unwrap();
		assert_eq!(res.len(), 1);
		res.get(0).unwrap().result.as_ref().unwrap();

		// Verify we received the remote notification before the create notification
		let receiver = ds.notifications().unwrap();
		let first_notification = receiver.try_recv().unwrap();
		let second_notification = receiver.try_recv().unwrap();
		assert_eq!(first_notification.notification_id, expected_not_id);
		assert_ne!(second_notification.notification_id, expected_not_id);

		// verify remote notifications have been consumed
		let mut tx = ds.transaction(Write, Optimistic).await.unwrap();
		let results = tx.scan_tbnt("testns", "testdb", "test_table", *lq_id, 0).await;
		tx.commit().await.unwrap();
		let results = results.unwrap();
		assert_eq!(results.len(), 0, "remote notifications have not been consumed: {:?}", results);
	}
}<|MERGE_RESOLUTION|>--- conflicted
+++ resolved
@@ -6,15 +6,13 @@
 use crate::doc::CursorDoc;
 use crate::doc::Document;
 use crate::err::Error;
-<<<<<<< HEAD
-=======
 use crate::sql::paths::META;
 use crate::sql::paths::SC;
 use crate::sql::paths::SD;
 use crate::sql::paths::TK;
->>>>>>> 51c08a5e
 use crate::sql::permission::Permission;
 use crate::sql::Value;
+use futures::SinkExt;
 use std::ops::Deref;
 use std::sync::Arc;
 
@@ -31,11 +29,7 @@
 			return Ok(());
 		}
 		// Check if we can send notifications
-<<<<<<< HEAD
-		if let Some(chn) = &opt.sender.get() {
-=======
-		if let Some(chn) = &opt.sender {
->>>>>>> 51c08a5e
+		if let Some(mut chn) = &opt.sender.get() {
 			// Loop through all index statements
 			for lv in self.lv(opt, txn).await?.iter() {
 				// Create a new statement
@@ -111,61 +105,25 @@
 				let not_id = crate::sql::Uuid::new_v4();
 				if stm.is_delete() {
 					// Send a DELETE notification
-					let thing = (*rid).clone();
 					let notification = Notification {
 						live_id: lv.id,
 						node_id: lv.node,
 						notification_id: not_id,
 						action: Action::Delete,
-						result: Value::Thing(thing),
+						result: {
+							// Ensure futures are run
+							let lqopt: &Options = &lqopt.new_with_futures(true);
+							// Output the full document before any changes were applied
+							let mut value = doc.doc.compute(&lqctx, lqopt, txn, Some(doc)).await?;
+							// Remove metadata fields on output
+							value.del(&lqctx, lqopt, txn, &*META).await?;
+							// Output result
+							value
+						},
 						timestamp: ts,
 					};
 					if opt.id()? == lv.node.0 {
-<<<<<<< HEAD
-						let previous_nots = tx.scan_tbnt(&ns, &db, &tb, lv.id, 1000).await;
-						match previous_nots {
-							Ok(nots) => {
-								for not in nots {
-									// Consume the notification
-									let key = crate::key::table::nt::Nt::new(
-										&ns,
-										&db,
-										&tb,
-										not.live_id,
-										not.timestamp,
-										not.notification_id,
-									);
-									let key_enc = key.encode()?;
-									tx.del(key_enc).await?;
-									// Send the notification
-									if let Err(e) = chn.send(not).await {
-										error!("Error sending scanned notification: {}", e);
-									}
-								}
-							}
-							Err(err) => {
-								error!("Error scanning notifications: {}", err);
-							}
-						}
 						chn.send(notification).await?;
-=======
-						chn.send(Notification {
-							live_id: lv.id,
-							action: Action::Delete,
-							result: {
-								// Ensure futures are run
-								let lqopt: &Options = &lqopt.new_with_futures(true);
-								// Output the full document before any changes were applied
-								let mut value =
-									doc.doc.compute(&lqctx, lqopt, txn, Some(doc)).await?;
-								// Remove metadata fields on output
-								value.del(&lqctx, lqopt, txn, &*META).await?;
-								// Output result
-								value
-							},
-						})
-						.await?;
->>>>>>> 51c08a5e
 					} else {
 						let key = crate::key::table::nt::Nt::new(&ns, &db, &tb, lv.id, ts, not_id);
 						tx.putc_tbnt(key, notification, None).await?;
@@ -182,7 +140,6 @@
 						timestamp: ts,
 					};
 					if opt.id()? == lv.node.0 {
-<<<<<<< HEAD
 						let previous_nots = tx.scan_tbnt(&ns, &db, &tb, lv.id, 1000).await;
 						match previous_nots {
 							Ok(nots) => {
@@ -209,14 +166,6 @@
 							}
 						}
 						chn.send(notification).await?;
-=======
-						chn.send(Notification {
-							live_id: lv.id,
-							action: Action::Create,
-							result: self.pluck(&lqctx, &lqopt, txn, &lq).await?,
-						})
-						.await?;
->>>>>>> 51c08a5e
 					} else {
 						let key = crate::key::table::nt::Nt::new(&ns, &db, &tb, lv.id, ts, not_id);
 						tx.putc_tbnt(key, notification, None).await?;
@@ -232,7 +181,6 @@
 						timestamp: ts,
 					};
 					if opt.id()? == lv.node.0 {
-<<<<<<< HEAD
 						let previous_nots =
 							tx.scan_tbnt(opt.ns(), opt.db(), &tb, lv.id, 1000).await;
 						match previous_nots {
@@ -260,14 +208,6 @@
 							}
 						}
 						chn.send(notification).await?;
-=======
-						chn.send(Notification {
-							live_id: lv.id,
-							action: Action::Update,
-							result: self.pluck(&lqctx, &lqopt, txn, &lq).await?,
-						})
-						.await?;
->>>>>>> 51c08a5e
 					} else {
 						let key = crate::key::table::nt::Nt::new(&ns, &db, &tb, lv.id, ts, not_id);
 						tx.putc_tbnt(key, notification, None).await?;
