use crate::ctx::Context;
use crate::dbs::Options;
use crate::dbs::Statement;
use crate::doc::Document;
use crate::err::Error;

impl<'a> Document<'a> {
	pub async fn lives(
		&self,
		ctx: &Context<'_>,
		opt: &Options,
		_stm: &Statement<'_>,
	) -> Result<(), Error> {
		// Check if forced
		if !opt.force && !self.changed() {
			return Ok(());
		}
		// Clone transaction
		let txn = ctx.clone_transaction()?;
		// Get the record id
		let _ = self.id.as_ref().unwrap();
		// Loop through all index statements
		for lv in self.lv(opt, &txn).await?.iter() {
			// Create a new statement
			let stm = Statement::from(lv);
			// Check LIVE SELECT where condition
			if self.check(ctx, opt, &stm).await.is_err() {
				continue;
			}
			// Check what type of data change this is
			if stm.is_delete() {
				// Send a DELETE notification to the WebSocket
			} else if self.is_new() {
				// Process the CREATE notification to send
<<<<<<< HEAD
				let _ = self.pluck(ctx, opt, txn, None, None, &stm).await?;
			} else {
				// Process the CREATE notification to send
				let _ = self.pluck(ctx, opt, txn, None, None, &stm).await?;
=======
				let _ = self.pluck(ctx, opt, &stm).await?;
			} else {
				// Process the CREATE notification to send
				let _ = self.pluck(ctx, opt, &stm).await?;
>>>>>>> 5ae48ae4
			};
		}
		// Carry on
		Ok(())
	}
}<|MERGE_RESOLUTION|>--- conflicted
+++ resolved
@@ -32,17 +32,10 @@
 				// Send a DELETE notification to the WebSocket
 			} else if self.is_new() {
 				// Process the CREATE notification to send
-<<<<<<< HEAD
-				let _ = self.pluck(ctx, opt, txn, None, None, &stm).await?;
-			} else {
-				// Process the CREATE notification to send
-				let _ = self.pluck(ctx, opt, txn, None, None, &stm).await?;
-=======
 				let _ = self.pluck(ctx, opt, &stm).await?;
 			} else {
 				// Process the CREATE notification to send
 				let _ = self.pluck(ctx, opt, &stm).await?;
->>>>>>> 5ae48ae4
 			};
 		}
 		// Carry on
