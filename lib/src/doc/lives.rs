--- conflicted
+++ resolved
@@ -6,10 +6,7 @@
 use crate::doc::CursorDoc;
 use crate::doc::Document;
 use crate::err::Error;
-<<<<<<< HEAD
-=======
 use crate::sql::paths::META;
->>>>>>> 5a4e9423
 use crate::sql::permission::Permission;
 use crate::sql::{Uuid, Value};
 use std::ops::Deref;
@@ -98,17 +95,10 @@
 				// relevant notification based on the statement.
 				let mut tx = txn.lock().await;
 				let ts = tx.clock().await;
-<<<<<<< HEAD
-				let ns = Box::new(opt.ns().to_string());
-				let db = Box::new(opt.db().to_string());
-				let tb = Box::new(self.id.unwrap().tb.to_string());
-				let not_id = crate::sql::Uuid::new_v4();
-=======
 				let ns = opt.ns().to_string();
 				let db = opt.db().to_string();
 				let tb = self.id.unwrap().tb.to_string();
 				let not_id = Uuid::new_v4();
->>>>>>> 5a4e9423
 				if stm.is_delete() {
 					// Send previous notifications
 					let previous_nots = tx.scan_tbnt(&ns, &db, &tb, lv.id, 1000).await;
@@ -137,43 +127,6 @@
 						}
 					}
 					// Send a DELETE notification
-<<<<<<< HEAD
-					let thing = (*rid).clone();
-					let notification = Notification {
-						live_id: lv.id,
-						node_id: lv.node,
-						notification_id: not_id,
-						action: Action::Delete,
-						result: Value::Thing(thing),
-						timestamp: ts,
-					};
-					if opt.id()? == lv.node.0 {
-						let previous_nots = tx.scan_tbnt(&ns, &db, &tb, lv.id, 1000).await;
-						match previous_nots {
-							Ok(nots) => {
-								for not in nots {
-									// Consume the notification
-									let key = crate::key::table::nt::Nt::new(
-										&ns,
-										&db,
-										&tb,
-										not.live_id,
-										not.timestamp,
-										not.notification_id,
-									);
-									let key_enc = key.encode()?;
-									tx.del(key_enc).await?;
-									// Send the notification
-									if let Err(e) = chn.send(not).await {
-										error!("Error sending scanned notification: {}", e);
-									}
-								}
-							}
-							Err(err) => {
-								error!("Error scanning notifications: {}", err);
-							}
-						}
-=======
 					let notification = KvsNotification {
 						live_id: lv.id,
 						node_id: lv.node,
@@ -192,7 +145,6 @@
 						timestamp: ts,
 					};
 					if opt.id()? == lv.node.0 {
->>>>>>> 5a4e9423
 						chn.send(notification).await?;
 					} else {
 						let key = crate::key::table::nt::Nt::new(&ns, &db, &tb, lv.id, ts, not_id);
@@ -201,19 +153,11 @@
 				} else if self.is_new() {
 					// Send a CREATE notification
 					let plucked = self.pluck(_ctx, opt, txn, &lq).await?;
-<<<<<<< HEAD
-					let notification = Notification {
-						live_id: lv.id,
-						node_id: lv.node,
-						notification_id: not_id,
-						action: Action::Create,
-=======
 					let notification = KvsNotification {
 						live_id: lv.id,
 						node_id: lv.node,
 						notification_id: not_id,
 						action: KvsAction::Create,
->>>>>>> 5a4e9423
 						result: plucked,
 						timestamp: ts,
 					};
@@ -250,19 +194,11 @@
 					}
 				} else {
 					// Send a UPDATE notification
-<<<<<<< HEAD
-					let notification = Notification {
-						live_id: lv.id,
-						node_id: lv.node,
-						notification_id: not_id,
-						action: Action::Update,
-=======
 					let notification = KvsNotification {
 						live_id: lv.id,
 						node_id: lv.node,
 						notification_id: not_id,
 						action: KvsAction::Update,
->>>>>>> 5a4e9423
 						result: self.pluck(_ctx, opt, txn, &lq).await?,
 						timestamp: ts,
 					};
@@ -359,20 +295,13 @@
 #[cfg(test)]
 #[cfg(feature = "kv-mem")]
 mod tests {
-<<<<<<< HEAD
-	use crate::dbs::{Action, Notification, Session};
-=======
 	use crate::dbs::{KvsAction, KvsNotification, Session};
->>>>>>> 5a4e9423
 	use crate::iam::{Level, Role};
 	use crate::kvs::Datastore;
 	use crate::kvs::LockType::Optimistic;
 	use crate::kvs::TransactionType::Write;
 	use crate::sql;
-<<<<<<< HEAD
-=======
 	use crate::sql::uuid::Uuid;
->>>>>>> 5a4e9423
 	use crate::sql::Value;
 
 	#[tokio::test]
@@ -397,19 +326,11 @@
 			sql::uuid::Uuid::try_from("dccad9ab-2ffd-45a9-b7f7-89ba622d7cc6").unwrap();
 		let mut tx = ds.transaction(Write, Optimistic).await.unwrap();
 		let ts = tx.clock().await;
-<<<<<<< HEAD
-		let not = Notification {
-			live_id: *lq_id,
-			node_id: sql::uuid::Uuid::from(node_id),
-			notification_id: expected_not_id,
-			action: Action::Create,
-=======
 		let not = KvsNotification {
 			live_id: *lq_id,
 			node_id: sql::uuid::Uuid::from(node_id),
 			notification_id: expected_not_id,
 			action: KvsAction::Create,
->>>>>>> 5a4e9423
 			result: Value::Strand(sql::Strand::from(
 				"normally, this would be an object or array of objects",
 			)),
@@ -475,19 +396,11 @@
 			sql::uuid::Uuid::try_from("4511114c-1780-4d46-8657-efcbd9a45d12").unwrap();
 		let mut tx = ds.transaction(Write, Optimistic).await.unwrap();
 		let ts = tx.clock().await;
-<<<<<<< HEAD
-		let not = Notification {
-			live_id: *lq_id,
-			node_id: sql::uuid::Uuid::from(node_id),
-			notification_id: expected_not_id,
-			action: Action::Create,
-=======
 		let not = KvsNotification {
 			live_id: *lq_id,
 			node_id: sql::uuid::Uuid::from(node_id),
 			notification_id: expected_not_id,
 			action: KvsAction::Create,
->>>>>>> 5a4e9423
 			result: Value::Strand(sql::Strand::from(
 				"normally, this would be an object or array of objects",
 			)),
@@ -530,11 +443,7 @@
 		// Setup
 		let ds = Datastore::new("memory").await.unwrap().with_notifications();
 		let sess = Session::for_level(Level::Root, Role::Owner).with_ns("testns").with_db("testdb");
-<<<<<<< HEAD
-		let node_id = uuid::Uuid::parse_str("6da5535b-9c0b-493b-8077-c26449738608").unwrap();
-=======
 		let node_id = Uuid::try_from("6da5535b-9c0b-493b-8077-c26449738608").unwrap();
->>>>>>> 5a4e9423
 
 		// Perform a CREATE statement
 		let qry = "CREATE test_table:123 CONTENT {\"name\":\"test\"}";
@@ -553,17 +462,6 @@
 		};
 
 		// Create remote notification artificially
-<<<<<<< HEAD
-		let expected_not_id =
-			sql::uuid::Uuid::try_from("859eb7ca-03cf-4b4c-a966-c28b5ccbbf3a").unwrap();
-		let mut tx = ds.transaction(Write, Optimistic).await.unwrap();
-		let ts = tx.clock().await;
-		let not = Notification {
-			live_id: *lq_id,
-			node_id: sql::uuid::Uuid::from(node_id),
-			notification_id: expected_not_id,
-			action: Action::Create,
-=======
 		let expected_not_id = Uuid::try_from("859eb7ca-03cf-4b4c-a966-c28b5ccbbf3a").unwrap();
 		let mut tx = ds.transaction(Write, Optimistic).await.unwrap();
 		let ts = tx.clock().await;
@@ -572,7 +470,6 @@
 			node_id,
 			notification_id: expected_not_id,
 			action: KvsAction::Create,
->>>>>>> 5a4e9423
 			result: Value::Strand(sql::Strand::from(
 				"normally, this would be an object or array of objects",
 			)),
@@ -598,13 +495,8 @@
 		// Verify we received the remote notification before the create notification
 		let receiver = ds.notifications().unwrap();
 		let first_notification = receiver.try_recv().unwrap();
-<<<<<<< HEAD
-		let second_notification = receiver.try_recv().unwrap();
-		assert_eq!(first_notification.notification_id, expected_not_id);
-=======
 		assert_eq!(first_notification.notification_id, expected_not_id);
 		let second_notification = receiver.try_recv().unwrap();
->>>>>>> 5a4e9423
 		assert_ne!(second_notification.notification_id, expected_not_id);
 
 		// verify remote notifications have been consumed
