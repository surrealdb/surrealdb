--- conflicted
+++ resolved
@@ -1,20 +1,8 @@
-<<<<<<< HEAD
 use crate::{api::Response, Value};
-=======
-use crate::api::Response;
-use crate::sql::Array;
-use crate::sql::Edges;
-use crate::sql::Object;
-use crate::sql::Thing;
-use crate::sql::Value;
->>>>>>> a8b96936
 use serde::Serialize;
 use std::path::PathBuf;
 use std::{convert::Infallible, io};
-use surrealdb_core::{
-	dbs::capabilities::{ParseFuncTargetError, ParseNetTargetError},
-	sql::FromValueError,
-};
+use surrealdb_core::dbs::capabilities::{ParseFuncTargetError, ParseNetTargetError};
 use thiserror::Error;
 
 /// An error originating from a remote SurrealDB database
@@ -334,16 +322,4 @@
 	{
 		serializer.serialize_str(self.to_string().as_str())
 	}
-<<<<<<< HEAD
-}
-
-impl From<FromValueError> for crate::Error {
-	fn from(error: FromValueError) -> Self {
-		Self::Api(Error::FromValue {
-			value: Value::from_inner(error.value),
-			error: error.error,
-		})
-	}
-=======
->>>>>>> a8b96936
 }