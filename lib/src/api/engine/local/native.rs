--- conflicted
+++ resolved
@@ -192,18 +192,6 @@
 						let _ = route.response.into_send_async(Err(error)).await;
 					}
 				}
-<<<<<<< HEAD
-				Either::Right(notification) => {
-					let id = notification.id;
-					if let Some(sender) = live_queries.get(&id) {
-						if sender.send(notification).await.is_err() {
-							live_queries.remove(&id);
-							if let Err(error) =
-								super::kill_live_query(&kvs, *id, &session, vars.clone()).await
-							{
-								warn!("Failed to kill live query '{id}'; {error}");
-							}
-=======
 			}
 			notification = notification_stream.next() => {
 				let Some(notification) = notification else {
@@ -216,10 +204,9 @@
 					if sender.send(notification).await.is_err() {
 						live_queries.remove(&id);
 						if let Err(error) =
-							super::kill_live_query(&kvs, id, &session, vars.clone()).await
+							super::kill_live_query(&kvs, *id, &session, vars.clone()).await
 						{
 							warn!("Failed to kill live query '{id}'; {error}");
->>>>>>> 5706c9b3
 						}
 					}
 				}
