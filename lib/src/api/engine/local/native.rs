--- conflicted
+++ resolved
@@ -1,10 +1,4 @@
 use crate::api::conn::Connection;
-<<<<<<< HEAD
-use crate::api::conn::DbResponse;
-use crate::api::conn::Method;
-use crate::api::conn::RequestData;
-=======
->>>>>>> 053a16a1
 use crate::api::conn::Route;
 use crate::api::conn::Router;
 use crate::api::engine::local::Db;
@@ -37,15 +31,6 @@
 impl crate::api::Connection for Db {}
 
 impl Connection for Db {
-<<<<<<< HEAD
-	fn new(method: Method) -> Self {
-		Self {
-			method,
-		}
-	}
-
-=======
->>>>>>> 053a16a1
 	fn connect(address: Endpoint, capacity: usize) -> BoxFuture<'static, Result<Surreal<Self>>> {
 		Box::pin(async move {
 			let (route_tx, route_rx) = match capacity {
@@ -73,25 +58,6 @@
 			))
 		})
 	}
-<<<<<<< HEAD
-
-	fn send<'r>(
-		&'r mut self,
-		router: &'r Router,
-		request: RequestData,
-	) -> BoxFuture<'r, Result<Receiver<Result<DbResponse>>>> {
-		Box::pin(async move {
-			let (sender, receiver) = flume::bounded(1);
-			let route = Route {
-				request,
-				response: sender,
-			};
-			router.sender.send_async(route).await?;
-			Ok(receiver)
-		})
-	}
-=======
->>>>>>> 053a16a1
 }
 
 pub(crate) async fn run_router(
