--- conflicted
+++ resolved
@@ -185,11 +185,7 @@
 					}
 				}
 				Either::Right(notification) => {
-<<<<<<< HEAD
 					let id = notification.live_id;
-=======
-					let id = notification.id;
->>>>>>> 73bc6a9c
 					if let Some(sender) = live_queries.get(&id) {
 						if sender.send(notification).await.is_err() {
 							live_queries.remove(&id);
