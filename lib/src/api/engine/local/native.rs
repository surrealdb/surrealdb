use crate::api::conn::Connection;
use crate::api::conn::DbResponse;
use crate::api::conn::Method;
use crate::api::conn::Param;
use crate::api::conn::Route;
use crate::api::conn::Router;
use crate::api::engine::local::Db;
use crate::api::opt::{Endpoint, EndpointKind};
use crate::api::ExtraFeatures;
use crate::api::OnceLockExt;
use crate::api::Result;
use crate::api::Surreal;
use crate::dbs::Session;
use crate::engine::tasks::start_tasks;
use crate::iam::Level;
use crate::kvs::Datastore;
use crate::opt::auth::Root;
use crate::opt::WaitFor;
use crate::options::EngineOptions;
use flume::Receiver;
use flume::Sender;
use futures::stream::poll_fn;
use futures::StreamExt;
use std::collections::BTreeMap;
use std::collections::HashMap;
use std::collections::HashSet;
use std::future::Future;
use std::pin::Pin;
use std::sync::atomic::AtomicI64;
use std::sync::Arc;
use std::sync::OnceLock;
use std::task::Poll;
use tokio::sync::watch;

impl crate::api::Connection for Db {}

impl Connection for Db {
	fn new(method: Method) -> Self {
		Self {
			method,
		}
	}

	fn connect(
		address: Endpoint,
		capacity: usize,
	) -> Pin<Box<dyn Future<Output = Result<Surreal<Self>>> + Send + Sync + 'static>> {
		Box::pin(async move {
			let (route_tx, route_rx) = match capacity {
				0 => flume::unbounded(),
				capacity => flume::bounded(capacity),
			};

			let (conn_tx, conn_rx) = flume::bounded(1);

			tokio::spawn(run_router(address, conn_tx, route_rx));

			conn_rx.into_recv_async().await??;

			let mut features = HashSet::new();
			features.insert(ExtraFeatures::Backup);
			features.insert(ExtraFeatures::LiveQueries);

			Ok(Surreal::new_from_router_waiter(
				Arc::new(OnceLock::with_value(Router {
					features,
					sender: route_tx,
					last_id: AtomicI64::new(0),
				})),
				Arc::new(watch::channel(Some(WaitFor::Connection))),
			))
		})
	}

	fn send<'r>(
		&'r mut self,
		router: &'r Router,
		param: Param,
	) -> Pin<Box<dyn Future<Output = Result<Receiver<Result<DbResponse>>>> + Send + Sync + 'r>> {
		Box::pin(async move {
			let (sender, receiver) = flume::bounded(1);
			let route = Route {
				request: (0, self.method, param),
				response: sender,
			};
			router.sender.send_async(route).await?;
			Ok(receiver)
		})
	}
}

pub(crate) async fn run_router(
	address: Endpoint,
	conn_tx: Sender<Result<()>>,
	route_rx: Receiver<Route>,
) {
	let configured_root = match address.config.auth {
		Level::Root => Some(Root {
			username: &address.config.username,
			password: &address.config.password,
		}),
		_ => None,
	};

	let endpoint = match EndpointKind::from(address.url.scheme()) {
		EndpointKind::TiKv => address.url.as_str(),
		_ => &address.path,
	};

	let kvs = match Datastore::new(endpoint).await {
		Ok(kvs) => {
			if let Err(error) = kvs.bootstrap().await {
				let _ = conn_tx.into_send_async(Err(error.into())).await;
				return;
			}
			// If a root user is specified, setup the initial datastore credentials
			if let Some(root) = configured_root {
				if let Err(error) = kvs.setup_initial_creds(root.username, root.password).await {
					let _ = conn_tx.into_send_async(Err(error.into())).await;
					return;
				}
			}
<<<<<<< HEAD
			Err(error) => {
				let _ = conn_tx.into_send_async(Err(error.into())).await;
				return;
			}
		};

		let kvs = match address.config.capabilities.allows_live_query_notifications() {
			true => kvs.with_notifications(),
			false => kvs,
		};

		let kvs = kvs
			.with_strict_mode(address.config.strict)
			.with_query_timeout(address.config.query_timeout)
			.with_transaction_timeout(address.config.transaction_timeout)
			.with_capabilities(address.config.capabilities);

		#[cfg(any(
			feature = "kv-mem",
			feature = "kv-surrealkv",
			feature = "kv-rocksdb",
			feature = "kv-fdb",
			feature = "kv-tikv",
		))]
		let kvs = kvs.with_temporary_directory(address.config.temporary_directory);

		let kvs = Arc::new(kvs);
		let mut vars = BTreeMap::new();
		let mut live_queries = HashMap::new();
		let mut session = Session::default().with_rt(true);

		let opt = {
			let mut engine_options = EngineOptions::default();
			engine_options.tick_interval = address
				.config
				.tick_interval
				.unwrap_or(crate::api::engine::local::DEFAULT_TICK_INTERVAL);
			engine_options
		};
		let (tasks, task_chans) = start_tasks(&opt, kvs.clone());

		let mut notifications = kvs.notifications();
		let notification_stream = poll_fn(move |cx| match &mut notifications {
			Some(rx) => rx.poll_next_unpin(cx),
			None => Poll::Ready(None),
		});

		let streams = (route_rx.stream().map(Either::Left), notification_stream.map(Either::Right));
		let mut merged = streams.merge();

		while let Some(either) = merged.next().await {
			match either {
				Either::Left(None) => break, // Received a shutdown signal
				Either::Left(Some(route)) => {
					match super::router(
						route.request,
						&kvs,
						&mut session,
						&mut vars,
						&mut live_queries,
					)
=======
			let _ = conn_tx.into_send_async(Ok(())).await;
			kvs.with_auth_enabled(configured_root.is_some())
		}
		Err(error) => {
			let _ = conn_tx.into_send_async(Err(error.into())).await;
			return;
		}
	};

	let kvs = match address.config.capabilities.allows_live_query_notifications() {
		true => kvs.with_notifications(),
		false => kvs,
	};

	let kvs = kvs
		.with_strict_mode(address.config.strict)
		.with_query_timeout(address.config.query_timeout)
		.with_transaction_timeout(address.config.transaction_timeout)
		.with_capabilities(address.config.capabilities);

	#[cfg(any(
		feature = "kv-mem",
		feature = "kv-surrealkv",
		feature = "kv-rocksdb",
		feature = "kv-fdb",
		feature = "kv-tikv",
	))]
	let kvs = match address.config.temporary_directory {
		Some(tmp_dir) => kvs.with_temporary_directory(tmp_dir),
		_ => kvs,
	};

	let kvs = Arc::new(kvs);
	let mut vars = BTreeMap::new();
	let mut live_queries = HashMap::new();
	let mut session = Session::default().with_rt(true);

	let opt = {
		let mut engine_options = EngineOptions::default();
		engine_options.tick_interval = address
			.config
			.tick_interval
			.unwrap_or(crate::api::engine::local::DEFAULT_TICK_INTERVAL);
		engine_options
	};
	let (tasks, task_chans) = start_tasks(&opt, kvs.clone());

	let mut notifications = kvs.notifications();
	let mut notification_stream = poll_fn(move |cx| match &mut notifications {
		Some(rx) => rx.poll_next_unpin(cx),
		// return poll pending so that this future is never woken up again and therefore not
		// constantly polled.
		None => Poll::Pending,
	});
	let mut route_stream = route_rx.into_stream();

	loop {
		tokio::select! {
			route = route_stream.next() => {
				let Some(route) = route else {
					break
				};
				match super::router(route.request, &kvs, &mut session, &mut vars, &mut live_queries)
>>>>>>> 1baf7848
					.await
				{
					Ok(value) => {
						let _ = route.response.into_send_async(Ok(value)).await;
					}
					Err(error) => {
						let _ = route.response.into_send_async(Err(error)).await;
					}
				}
			}
			notification = notification_stream.next() => {
				let Some(notification) = notification else {
					// TODO: Maybe we should do something more then ignore a closed notifications
					// channel?
					continue
				};
				let id = notification.id;
				if let Some(sender) = live_queries.get(&id) {
					if sender.send(notification).await.is_err() {
						live_queries.remove(&id);
						if let Err(error) =
							super::kill_live_query(&kvs, id, &session, vars.clone()).await
						{
							warn!("Failed to kill live query '{id}'; {error}");
						}
					}
				}
			}
		}
	}

	// Stop maintenance tasks
	for chan in task_chans {
		if chan.send(()).is_err() {
			error!("Error sending shutdown signal to task");
		}
	}
	tasks.resolve().await.unwrap();
}<|MERGE_RESOLUTION|>--- conflicted
+++ resolved
@@ -120,69 +120,6 @@
 					return;
 				}
 			}
-<<<<<<< HEAD
-			Err(error) => {
-				let _ = conn_tx.into_send_async(Err(error.into())).await;
-				return;
-			}
-		};
-
-		let kvs = match address.config.capabilities.allows_live_query_notifications() {
-			true => kvs.with_notifications(),
-			false => kvs,
-		};
-
-		let kvs = kvs
-			.with_strict_mode(address.config.strict)
-			.with_query_timeout(address.config.query_timeout)
-			.with_transaction_timeout(address.config.transaction_timeout)
-			.with_capabilities(address.config.capabilities);
-
-		#[cfg(any(
-			feature = "kv-mem",
-			feature = "kv-surrealkv",
-			feature = "kv-rocksdb",
-			feature = "kv-fdb",
-			feature = "kv-tikv",
-		))]
-		let kvs = kvs.with_temporary_directory(address.config.temporary_directory);
-
-		let kvs = Arc::new(kvs);
-		let mut vars = BTreeMap::new();
-		let mut live_queries = HashMap::new();
-		let mut session = Session::default().with_rt(true);
-
-		let opt = {
-			let mut engine_options = EngineOptions::default();
-			engine_options.tick_interval = address
-				.config
-				.tick_interval
-				.unwrap_or(crate::api::engine::local::DEFAULT_TICK_INTERVAL);
-			engine_options
-		};
-		let (tasks, task_chans) = start_tasks(&opt, kvs.clone());
-
-		let mut notifications = kvs.notifications();
-		let notification_stream = poll_fn(move |cx| match &mut notifications {
-			Some(rx) => rx.poll_next_unpin(cx),
-			None => Poll::Ready(None),
-		});
-
-		let streams = (route_rx.stream().map(Either::Left), notification_stream.map(Either::Right));
-		let mut merged = streams.merge();
-
-		while let Some(either) = merged.next().await {
-			match either {
-				Either::Left(None) => break, // Received a shutdown signal
-				Either::Left(Some(route)) => {
-					match super::router(
-						route.request,
-						&kvs,
-						&mut session,
-						&mut vars,
-						&mut live_queries,
-					)
-=======
 			let _ = conn_tx.into_send_async(Ok(())).await;
 			kvs.with_auth_enabled(configured_root.is_some())
 		}
@@ -210,10 +147,7 @@
 		feature = "kv-fdb",
 		feature = "kv-tikv",
 	))]
-	let kvs = match address.config.temporary_directory {
-		Some(tmp_dir) => kvs.with_temporary_directory(tmp_dir),
-		_ => kvs,
-	};
+	let kvs = kvs.with_temporary_directory(address.config.temporary_directory);
 
 	let kvs = Arc::new(kvs);
 	let mut vars = BTreeMap::new();
@@ -246,7 +180,6 @@
 					break
 				};
 				match super::router(route.request, &kvs, &mut session, &mut vars, &mut live_queries)
->>>>>>> 1baf7848
 					.await
 				{
 					Ok(value) => {
