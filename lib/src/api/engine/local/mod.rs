--- conflicted
+++ resolved
@@ -20,68 +20,6 @@
 //! useful is to only enable the in-memory engine (`kv-mem`) during development. Besides letting you not
 //! worry about those dependencies on your dev machine, it allows you to keep compile times low
 //! during development while allowing you to test your code fully.
-use crate::{
-	api::{
-		conn::{DbResponse, Method, Param},
-		engine::{
-			create_statement, delete_statement, insert_statement, merge_statement, patch_statement,
-			select_statement, update_statement, upsert_statement,
-		},
-		Connect, Response as QueryResponse, Result, Surreal,
-	},
-	method::Stats,
-	opt::IntoEndpoint,
-	value::ToCore,
-	Value,
-};
-use channel::Sender;
-use indexmap::IndexMap;
-use std::{
-	collections::{BTreeMap, HashMap},
-	marker::PhantomData,
-	mem,
-	sync::Arc,
-	time::Duration,
-};
-use surrealdb_core::{
-	dbs::{Notification, Response, Session},
-	kvs::Datastore,
-	sql::{statements::KillStatement, Query, Statement, Value as CoreValue},
-};
-use uuid::Uuid;
-
-#[cfg(not(target_arch = "wasm32"))]
-<<<<<<< HEAD
-use crate::api::{conn::MlConfig, err::Error};
-#[cfg(not(target_arch = "wasm32"))]
-use std::path::PathBuf;
-
-#[cfg(feature = "ml")]
-#[cfg(not(target_arch = "wasm32"))]
-use futures::StreamExt;
-#[cfg(feature = "ml")]
-#[cfg(not(target_arch = "wasm32"))]
-use surrealdb_core::{
-	iam::{check::check_ns_db, Action, ResourceKind},
-	kvs::{LockType, TransactionType},
-	ml::storage::surml_file::SurMlFile,
-	sql::statements::{DefineModelStatement, DefineStatement},
-};
-#[cfg(not(target_arch = "wasm32"))]
-use tokio::{
-	fs::OpenOptions,
-	io::{self, AsyncReadExt, AsyncWriteExt},
-};
-
-#[cfg(not(target_arch = "wasm32"))]
-pub(crate) mod native;
-#[cfg(target_arch = "wasm32")]
-pub(crate) mod wasm;
-=======
-pub(crate) mod native;
-#[cfg(target_arch = "wasm32")]
-pub(crate) mod wasm;
-
 use crate::{
 	api::{
 		conn::{Command, DbResponse, RequestData},
@@ -134,7 +72,6 @@
 };
 
 use super::value_to_values;
->>>>>>> 779c6c28
 
 const DEFAULT_TICK_INTERVAL: Duration = Duration::from_secs(10);
 
@@ -558,48 +495,6 @@
 	vars: &mut BTreeMap<String, Value>,
 	live_queries: &mut HashMap<Uuid, Sender<Notification>>,
 ) -> Result<DbResponse> {
-<<<<<<< HEAD
-	let mut params = param.other;
-
-	match method {
-		Method::Use => {
-			match &mut params[..] {
-				[Value::String(ref mut ns), Value::String(ref mut db)] => {
-					session.ns = Some(mem::take(ns));
-					session.db = Some(mem::take(db));
-				}
-				[Value::String(ref mut ns), Value::None] => {
-					session.ns = Some(mem::take(ns));
-				}
-				[Value::None, Value::String(ref mut db)] => {
-					session.db = Some(mem::take(db));
-				}
-				_ => unreachable!(),
-			}
-			Ok(DbResponse::Other(Value::None))
-		}
-		Method::Signup => {
-			let credentials = match &mut params[..] {
-				[Value::Object(credentials)] => mem::take(credentials),
-				_ => unreachable!(),
-			};
-			let response = crate::iam::signup::signup(kvs, session, credentials.to_core()).await?;
-			Ok(DbResponse::Other(response.into()))
-		}
-		Method::Signin => {
-			let credentials = match &mut params[..] {
-				[Value::Object(credentials)] => mem::take(credentials),
-				_ => unreachable!(),
-			};
-			let response = crate::iam::signin::signin(kvs, session, credentials.to_core()).await?;
-			Ok(DbResponse::Other(response.into()))
-		}
-		Method::Authenticate => {
-			let token = match &mut params[..] {
-				[Value::String(token)] => mem::take(token),
-				_ => unreachable!(),
-			};
-=======
 	match command {
 		Command::Use {
 			namespace,
@@ -628,7 +523,6 @@
 		Command::Authenticate {
 			token,
 		} => {
->>>>>>> 779c6c28
 			crate::iam::verify::token(kvs, session, &token).await?;
 			Ok(DbResponse::Other(Value::None))
 		}
@@ -783,20 +677,6 @@
 			let value = take(one, response).await?;
 			Ok(DbResponse::Other(value))
 		}
-<<<<<<< HEAD
-		Method::Query => {
-			let response = match param.query {
-				Some((query, bindings)) => {
-					let mut vars = vars
-						.iter()
-						.map(|(k, v)| (k.clone(), v.clone().to_core()))
-						.collect::<BTreeMap<_, _>>();
-					vars.append(&mut bindings.clone().to_core().0);
-					kvs.process(query, &*session, Some(vars)).await?
-				}
-				None => unreachable!(),
-			};
-=======
 		Command::Query {
 			query,
 			mut variables,
@@ -804,7 +684,6 @@
 			let mut vars = vars.clone();
 			vars.append(&mut variables);
 			let response = kvs.process(query, &*session, Some(vars)).await?;
->>>>>>> 779c6c28
 			let response = process(response);
 			Ok(DbResponse::Query(response))
 		}
@@ -1052,12 +931,7 @@
 							error.message.to_string(),
 						),
 					}
-<<<<<<< HEAD
-					let vars = vars.iter().map(|(k, v)| (k.clone(), v.clone().to_core())).collect();
-					kvs.execute(&statements, &*session, Some(vars)).await?
-=======
 					.into());
->>>>>>> 779c6c28
 				}
 			};
 			// Convert the file back in to raw bytes
@@ -1081,37 +955,6 @@
 
 			Ok(DbResponse::Other(Value::None))
 		}
-<<<<<<< HEAD
-		Method::Health => Ok(DbResponse::Other(Value::None)),
-		Method::Version => Ok(DbResponse::Other(crate::env::VERSION.to_string().into())),
-		Method::Set => {
-			let (key, value) = match &mut params[..2] {
-				[Value::String(key), value] => (mem::take(key), mem::take(value)),
-				_ => unreachable!(),
-			};
-
-			let mut new_vars: BTreeMap<String, CoreValue> =
-				vars.iter().map(|(k, v)| (k.clone(), v.clone().to_core())).collect();
-
-			new_vars.insert(key.clone(), CoreValue::None);
-
-			match kvs.compute(value.to_core(), &*session, Some(new_vars)).await? {
-				CoreValue::None => {
-					vars.remove(&key);
-				}
-				v => {
-					let v = ToCore::from_core(v)
-						.ok_or(crate::Error::Api(crate::api::Error::RecievedInvalidValue))?;
-					vars.insert(key, v);
-				}
-			};
-			Ok(DbResponse::Other(Value::None))
-		}
-		Method::Unset => {
-			if let [Value::String(key)] = &params[..1] {
-				vars.remove(key);
-			}
-=======
 		Command::Health => Ok(DbResponse::Other(Value::None)),
 		Command::Version => Ok(DbResponse::Other(crate::env::VERSION.into())),
 		Command::Set {
@@ -1132,7 +975,6 @@
 			key,
 		} => {
 			vars.remove(&key);
->>>>>>> 779c6c28
 			Ok(DbResponse::Other(Value::None))
 		}
 		Command::SubscribeLive {
