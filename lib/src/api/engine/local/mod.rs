//! Embedded database instance
//!
//! `SurrealDB` itself can be embedded in this library, allowing you to query it using the same
//! crate and API that you would use when connecting to it remotely via WebSockets or HTTP.
//! All storage engines are supported but you have to activate their feature
//! flags first.
//!
//! **NB**: Some storage engines like `TiKV` and `RocksDB` depend on non-Rust libraries so you need
//! to install those libraries before you can build this crate when you activate their feature
//! flags. Please refer to [these instructions](https://github.com/surrealdb/surrealdb/blob/main/doc/BUILDING.md)
//! for more details on how to install them. If you are on Linux and you use
//! [the Nix package manager](https://github.com/surrealdb/surrealdb/tree/main/pkg/nix#installing-nix)
//! you can just run
//!
//! ```bash
//! nix develop github:surrealdb/surrealdb
//! ```
//!
//! which will drop you into a shell with all the dependencies available. One tip you may find
//! useful is to only enable the in-memory engine (`kv-mem`) during development. Besides letting you not
//! worry about those dependencies on your dev machine, it allows you to keep compile times low
//! during development while allowing you to test your code fully.
use crate::{
	api::{
		conn::{Command, DbResponse, RequestData},
		Connect, Response as QueryResponse, Result, Surreal,
	},
	method::Stats,
	opt::{IntoEndpoint, Resource as ApiResource, Table},
	value::Notification,
};
use channel::Sender;
use indexmap::IndexMap;
use std::{
	collections::{BTreeMap, HashMap},
	marker::PhantomData,
	mem,
	sync::Arc,
	time::Duration,
};
use surrealdb_core::{
	dbs::{Response, Session},
	iam,
	kvs::Datastore,
	sql::{
		statements::{
			CreateStatement, DeleteStatement, InsertStatement, KillStatement, SelectStatement,
			UpdateStatement, UpsertStatement,
		},
		Data, Field, Output, Query, Statement, Value as CoreValue,
	},
};
use uuid::Uuid;

#[cfg(not(target_arch = "wasm32"))]
use crate::api::err::Error;
#[cfg(not(target_arch = "wasm32"))]
use std::path::PathBuf;
use surrealdb_core::sql::Function;
#[cfg(feature = "ml")]
use surrealdb_core::sql::Model;
#[cfg(not(target_arch = "wasm32"))]
use tokio::{
	fs::OpenOptions,
	io::{self, AsyncReadExt, AsyncWriteExt},
};

#[cfg(all(not(target_arch = "wasm32"), feature = "ml"))]
use crate::api::conn::MlExportConfig;
#[cfg(all(not(target_arch = "wasm32"), feature = "ml"))]
use futures::StreamExt;
#[cfg(all(not(target_arch = "wasm32"), feature = "ml"))]
use surrealdb_core::{
	iam::{check::check_ns_db, Action, ResourceKind},
	kvs::{LockType, TransactionType},
	ml::storage::surml_file::SurMlFile,
	sql::statements::{DefineModelStatement, DefineStatement},
};

use super::resource_to_values;

#[cfg(not(target_arch = "wasm32"))]
pub(crate) mod native;
#[cfg(target_arch = "wasm32")]
pub(crate) mod wasm;

const DEFAULT_TICK_INTERVAL: Duration = Duration::from_secs(10);

/// In-memory database
///
/// # Examples
///
/// Instantiating a global instance
///
/// ```
/// use once_cell::sync::Lazy;
/// use surrealdb::{Result, Surreal};
/// use surrealdb::engine::local::Db;
/// use surrealdb::engine::local::Mem;
///
/// static DB: Lazy<Surreal<Db>> = Lazy::new(Surreal::init);
///
/// #[tokio::main]
/// async fn main() -> Result<()> {
///     DB.connect::<Mem>(()).await?;
///
///     Ok(())
/// }
/// ```
///
/// Instantiating an in-memory instance
///
/// ```
/// use surrealdb::Surreal;
/// use surrealdb::engine::local::Mem;
///
/// # #[tokio::main]
/// # async fn main() -> surrealdb::Result<()> {
/// let db = Surreal::new::<Mem>(()).await?;
/// # Ok(())
/// # }
/// ```
///
/// Instantiating an in-memory strict instance
///
/// ```
/// use surrealdb::opt::Config;
/// use surrealdb::Surreal;
/// use surrealdb::engine::local::Mem;
///
/// # #[tokio::main]
/// # async fn main() -> surrealdb::Result<()> {
/// let config = Config::default().strict();
/// let db = Surreal::new::<Mem>(config).await?;
/// # Ok(())
/// # }
/// ```
#[cfg(feature = "kv-mem")]
#[cfg_attr(docsrs, doc(cfg(feature = "kv-mem")))]
#[derive(Debug)]
pub struct Mem;

/// File database
///
/// # Examples
///
/// Instantiating a file-backed instance
///
/// ```no_run
/// # #[tokio::main]
/// # async fn main() -> surrealdb::Result<()> {
/// use surrealdb::Surreal;
/// use surrealdb::engine::local::File;
///
/// let db = Surreal::new::<File>("path/to/database-folder").await?;
/// # Ok(())
/// # }
/// ```
///
/// Instantiating a file-backed strict instance
///
/// ```no_run
/// # #[tokio::main]
/// # async fn main() -> surrealdb::Result<()> {
/// use surrealdb::opt::Config;
/// use surrealdb::Surreal;
/// use surrealdb::engine::local::File;
///
/// let config = Config::default().strict();
/// let db = Surreal::new::<File>(("path/to/database-folder", config)).await?;
/// # Ok(())
/// # }
/// ```
#[cfg(feature = "kv-rocksdb")]
#[cfg_attr(docsrs, doc(cfg(feature = "kv-rocksdb")))]
#[derive(Debug)]
#[deprecated]
pub struct File;

/// RocksDB database
///
/// # Examples
///
/// Instantiating a RocksDB-backed instance
///
/// ```no_run
/// # #[tokio::main]
/// # async fn main() -> surrealdb::Result<()> {
/// use surrealdb::Surreal;
/// use surrealdb::engine::local::RocksDb;
///
/// let db = Surreal::new::<RocksDb>("path/to/database-folder").await?;
/// # Ok(())
/// # }
/// ```
///
/// Instantiating a RocksDB-backed strict instance
///
/// ```no_run
/// # #[tokio::main]
/// # async fn main() -> surrealdb::Result<()> {
/// use surrealdb::opt::Config;
/// use surrealdb::Surreal;
/// use surrealdb::engine::local::RocksDb;
///
/// let config = Config::default().strict();
/// let db = Surreal::new::<RocksDb>(("path/to/database-folder", config)).await?;
/// # Ok(())
/// # }
/// ```
#[cfg(feature = "kv-rocksdb")]
#[cfg_attr(docsrs, doc(cfg(feature = "kv-rocksdb")))]
#[derive(Debug)]
pub struct RocksDb;

/// IndxDB database
///
/// # Examples
///
/// Instantiating a IndxDB-backed instance
///
/// ```no_run
/// # #[tokio::main]
/// # async fn main() -> surrealdb::Result<()> {
/// use surrealdb::Surreal;
/// use surrealdb::engine::local::IndxDb;
///
/// let db = Surreal::new::<IndxDb>("DatabaseName").await?;
/// # Ok(())
/// # }
/// ```
///
/// Instantiating an IndxDB-backed strict instance
///
/// ```no_run
/// # #[tokio::main]
/// # async fn main() -> surrealdb::Result<()> {
/// use surrealdb::opt::Config;
/// use surrealdb::Surreal;
/// use surrealdb::engine::local::IndxDb;
///
/// let config = Config::default().strict();
/// let db = Surreal::new::<IndxDb>(("DatabaseName", config)).await?;
/// # Ok(())
/// # }
/// ```
#[cfg(feature = "kv-indxdb")]
#[cfg_attr(docsrs, doc(cfg(feature = "kv-indxdb")))]
#[derive(Debug)]
pub struct IndxDb;

/// TiKV database
///
/// # Examples
///
/// Instantiating a TiKV instance
///
/// ```no_run
/// # #[tokio::main]
/// # async fn main() -> surrealdb::Result<()> {
/// use surrealdb::Surreal;
/// use surrealdb::engine::local::TiKv;
///
/// let db = Surreal::new::<TiKv>("localhost:2379").await?;
/// # Ok(())
/// # }
/// ```
///
/// Instantiating a TiKV strict instance
///
/// ```no_run
/// # #[tokio::main]
/// # async fn main() -> surrealdb::Result<()> {
/// use surrealdb::opt::Config;
/// use surrealdb::Surreal;
/// use surrealdb::engine::local::TiKv;
///
/// let config = Config::default().strict();
/// let db = Surreal::new::<TiKv>(("localhost:2379", config)).await?;
/// # Ok(())
/// # }
/// ```
#[cfg(feature = "kv-tikv")]
#[cfg_attr(docsrs, doc(cfg(feature = "kv-tikv")))]
#[derive(Debug)]
pub struct TiKv;

/// FoundationDB database
///
/// # Examples
///
/// Instantiating a FoundationDB-backed instance
///
/// ```no_run
/// # #[tokio::main]
/// # async fn main() -> surrealdb::Result<()> {
/// use surrealdb::Surreal;
/// use surrealdb::engine::local::FDb;
///
/// let db = Surreal::new::<FDb>("path/to/fdb.cluster").await?;
/// # Ok(())
/// # }
/// ```
///
/// Instantiating a FoundationDB-backed strict instance
///
/// ```no_run
/// # #[tokio::main]
/// # async fn main() -> surrealdb::Result<()> {
/// use surrealdb::opt::Config;
/// use surrealdb::Surreal;
/// use surrealdb::engine::local::FDb;
///
/// let config = Config::default().strict();
/// let db = Surreal::new::<FDb>(("path/to/fdb.cluster", config)).await?;
/// # Ok(())
/// # }
/// ```
#[cfg(feature = "kv-fdb")]
#[cfg_attr(docsrs, doc(cfg(feature = "kv-fdb")))]
#[derive(Debug)]
pub struct FDb;

/// SurrealKV database
///
/// # Examples
///
/// Instantiating a SurrealKV-backed instance
///
/// ```no_run
/// # #[tokio::main]
/// # async fn main() -> surrealdb::Result<()> {
/// use surrealdb::Surreal;
/// use surrealdb::engine::local::SurrealKV;
///
/// let db = Surreal::new::<SurrealKV>("path/to/database-folder").await?;
/// # Ok(())
/// # }
/// ```
///
/// Instantiating a SurrealKV-backed strict instance
///
/// ```no_run
/// # #[tokio::main]
/// # async fn main() -> surrealdb::Result<()> {
/// use surrealdb::opt::Config;
/// use surrealdb::Surreal;
/// use surrealdb::engine::local::SurrealKV;
///
/// let config = Config::default().strict();
/// let db = Surreal::new::<SurrealKV>(("path/to/database-folder", config)).await?;
/// # Ok(())
/// # }
/// ```
#[cfg(feature = "kv-surrealkv")]
#[cfg_attr(docsrs, doc(cfg(feature = "kv-surrealkv")))]
#[derive(Debug)]
pub struct SurrealKV;

/// An embedded database
#[derive(Debug, Clone)]
pub struct Db(());

impl Surreal<Db> {
	/// Connects to a specific database endpoint, saving the connection on the static client
	pub fn connect<P>(&self, address: impl IntoEndpoint<P, Client = Db>) -> Connect<Db, ()> {
		Connect {
			router: self.router.clone(),
			engine: PhantomData,
			address: address.into_endpoint(),
			capacity: 0,
			waiter: self.waiter.clone(),
			response_type: PhantomData,
		}
	}
}

fn process(responses: Vec<Response>) -> QueryResponse {
	let mut map = IndexMap::<usize, (Stats, Result<CoreValue>)>::with_capacity(responses.len());
	for (index, response) in responses.into_iter().enumerate() {
		let stats = Stats {
			execution_time: Some(response.time),
		};
		match response.result {
			Ok(value) => {
				// Deserializing from a core value should always work.
				map.insert(index, (stats, Ok(value)));
			}
			Err(error) => {
				map.insert(index, (stats, Err(error.into())));
			}
		};
	}
	QueryResponse {
		results: map,
		..QueryResponse::new()
	}
}

async fn take(one: bool, responses: Vec<Response>) -> Result<CoreValue> {
	if let Some((_stats, result)) = process(responses).results.swap_remove(&0) {
		let value = result?;
		match one {
			true => match value {
				CoreValue::Array(mut array) => {
					if let [ref mut value] = array[..] {
						return Ok(mem::replace(value, CoreValue::None));
					}
				}
				CoreValue::None | CoreValue::Null => {}
				value => return Ok(value),
			},
			false => return Ok(value),
		}
	}
	match one {
		true => Ok(CoreValue::None),
		false => Ok(CoreValue::Array(Default::default())),
	}
}

#[cfg(not(target_arch = "wasm32"))]
async fn export_file(kvs: &Datastore, sess: &Session, chn: channel::Sender<Vec<u8>>) -> Result<()> {
	if let Err(error) = kvs.export(sess, chn).await?.await {
		if let crate::error::Db::Channel(message) = error {
			// This is not really an error. Just logging it for improved visibility.
			trace!("{message}");
			return Ok(());
		}
		return Err(error.into());
	}
	Ok(())
}

#[cfg(all(not(target_arch = "wasm32"), feature = "ml"))]
async fn export_ml(
	kvs: &Datastore,
	sess: &Session,
	chn: channel::Sender<Vec<u8>>,
	MlExportConfig {
		name,
		version,
	}: MlExportConfig,
) -> Result<()> {
	// Ensure a NS and DB are set
	let (nsv, dbv) = check_ns_db(sess)?;
	// Check the permissions level
	kvs.check(sess, Action::View, ResourceKind::Model.on_db(&nsv, &dbv))?;
	// Start a new readonly transaction
	let tx = kvs.transaction(TransactionType::Read, LockType::Optimistic).await?;
	// Attempt to get the model definition
	let info = tx.get_db_model(&nsv, &dbv, &name, &version).await?;
	// Export the file data in to the store
	let mut data = crate::obs::stream(info.hash.to_owned()).await?;
	// Process all stream values
	while let Some(Ok(bytes)) = data.next().await {
		if chn.send(bytes.to_vec()).await.is_err() {
			break;
		}
	}
	Ok(())
}

#[cfg(not(target_arch = "wasm32"))]
async fn copy<'a, R, W>(
	path: PathBuf,
	reader: &'a mut R,
	writer: &'a mut W,
) -> std::result::Result<(), crate::Error>
where
	R: tokio::io::AsyncRead + Unpin + ?Sized,
	W: tokio::io::AsyncWrite + Unpin + ?Sized,
{
	io::copy(reader, writer).await.map(|_| ()).map_err(|error| {
		crate::Error::Api(crate::error::Api::FileRead {
			path,
			error,
		})
	})
}

async fn kill_live_query(
	kvs: &Datastore,
	id: Uuid,
	session: &Session,
	vars: BTreeMap<String, CoreValue>,
) -> Result<CoreValue> {
	let mut query = Query::default();
	let mut kill = KillStatement::default();
	kill.id = id.into();
	query.0 .0 = vec![Statement::Kill(kill)];
	let response = kvs.process(query, session, Some(vars)).await?;
	take(true, response).await
}

async fn router(
	RequestData {
		command,
		..
	}: RequestData,
	kvs: &Arc<Datastore>,
	session: &mut Session,
	vars: &mut BTreeMap<String, CoreValue>,
	live_queries: &mut HashMap<Uuid, Sender<Notification<CoreValue>>>,
) -> Result<DbResponse> {
	match command {
		Command::Use {
			namespace,
			database,
		} => {
			if let Some(ns) = namespace {
				session.ns = Some(ns);
			}
			if let Some(db) = database {
				session.db = Some(db);
			}
			Ok(DbResponse::Other(CoreValue::None))
		}
		Command::Signup {
			credentials,
		} => {
			let response = iam::signup::signup(kvs, session, credentials).await?;
			Ok(DbResponse::Other(response.into()))
		}
		Command::Signin {
			credentials,
		} => {
			let response = iam::signin::signin(kvs, session, credentials).await?;
			Ok(DbResponse::Other(response.into()))
		}
		Command::Authenticate {
			token,
		} => {
			iam::verify::token(kvs, session, &token).await?;
			Ok(DbResponse::Other(CoreValue::None))
		}
		Command::Invalidate => {
			iam::clear::clear(session)?;
			Ok(DbResponse::Other(CoreValue::None))
		}
		Command::Create {
			what,
			data,
		} => {
			let mut query = Query::default();
			let statement = {
				let mut stmt = CreateStatement::default();
				stmt.what = resource_to_values(what);
				stmt.data = data.map(Data::ContentExpression);
				stmt.output = Some(Output::After);
				stmt
			};
			query.0 .0 = vec![Statement::Create(statement)];
			let response = kvs.process(query, &*session, Some(vars.clone())).await?;
			let value = take(true, response).await?;
			Ok(DbResponse::Other(value))
		}
		Command::Upsert {
			what,
			data,
		} => {
			let mut query = Query::default();
<<<<<<< HEAD
			let one = matches!(what, ApiResource::RecordId(_));
=======
			let one = what.is_thing_single();
>>>>>>> 1f6e6fcf
			let statement = {
				let mut stmt = UpsertStatement::default();
				stmt.what = resource_to_values(what);
				stmt.data = data.map(Data::ContentExpression);
				stmt.output = Some(Output::After);
				stmt
			};
			query.0 .0 = vec![Statement::Upsert(statement)];
			let vars = vars.iter().map(|(k, v)| (k.clone(), v.clone())).collect();
			let response = kvs.process(query, &*session, Some(vars)).await?;
			let value = take(one, response).await?;
			Ok(DbResponse::Other(value))
		}
		Command::Update {
			what,
			data,
		} => {
			let mut query = Query::default();
<<<<<<< HEAD
			let one = matches!(what, ApiResource::RecordId(_));
=======
			let one = what.is_thing_single();
>>>>>>> 1f6e6fcf
			let statement = {
				let mut stmt = UpdateStatement::default();
				stmt.what = resource_to_values(what);
				stmt.data = data.map(Data::ContentExpression);
				stmt.output = Some(Output::After);
				stmt
			};
			query.0 .0 = vec![Statement::Update(statement)];
			let vars = vars.iter().map(|(k, v)| (k.clone(), v.clone())).collect();
			let response = kvs.process(query, &*session, Some(vars)).await?;
			let value = take(one, response).await?;
			Ok(DbResponse::Other(value))
		}
		Command::Insert {
			what,
			data,
		} => {
			let mut query = Query::default();
			let one = !data.is_array();
			let statement = {
				let mut stmt = InsertStatement::default();
				stmt.into = Some(Table(what).into_core().into());
				stmt.data = Data::SingleExpression(data);
				stmt.output = Some(Output::After);
				stmt
			};
			query.0 .0 = vec![Statement::Insert(statement)];
			let vars = vars.iter().map(|(k, v)| (k.clone(), v.clone())).collect();
			let response = kvs.process(query, &*session, Some(vars)).await?;
			let value = take(one, response).await?;
			Ok(DbResponse::Other(value))
		}
		Command::Patch {
			what,
			data,
		} => {
			let mut query = Query::default();
<<<<<<< HEAD
			let one = matches!(what, ApiResource::RecordId(_));
=======
			let one = what.is_thing_single();
>>>>>>> 1f6e6fcf
			let statement = {
				let mut stmt = UpdateStatement::default();
				stmt.what = resource_to_values(what);
				stmt.data = data.map(Data::PatchExpression);
				stmt.output = Some(Output::After);
				stmt
			};
			query.0 .0 = vec![Statement::Update(statement)];
			let vars = vars.iter().map(|(k, v)| (k.clone(), v.clone())).collect();
			let response = kvs.process(query, &*session, Some(vars)).await?;
			let value = take(one, response).await?;
			Ok(DbResponse::Other(value))
		}
		Command::Merge {
			what,
			data,
		} => {
			let mut query = Query::default();
<<<<<<< HEAD
			let one = matches!(what, ApiResource::RecordId(_));
=======
			let one = what.is_thing_single();
>>>>>>> 1f6e6fcf
			let statement = {
				let mut stmt = UpdateStatement::default();
				stmt.what = resource_to_values(what);
				stmt.data = data.map(Data::MergeExpression);
				stmt.output = Some(Output::After);
				stmt
			};
			query.0 .0 = vec![Statement::Update(statement)];
			let vars = vars.iter().map(|(k, v)| (k.clone(), v.clone())).collect();
			let response = kvs.process(query, &*session, Some(vars)).await?;
			let value = take(one, response).await?;
			Ok(DbResponse::Other(value))
		}
		Command::Select {
			what,
		} => {
			let mut query = Query::default();
<<<<<<< HEAD
			let one = matches!(what, ApiResource::RecordId(_));
=======
			let one = what.is_thing_single();
>>>>>>> 1f6e6fcf
			let statement = {
				let mut stmt = SelectStatement::default();
				stmt.what = resource_to_values(what);
				stmt.expr.0 = vec![Field::All];
				stmt
			};
			query.0 .0 = vec![Statement::Select(statement)];
			let vars = vars.iter().map(|(k, v)| (k.clone(), v.clone())).collect();
			let response = kvs.process(query, &*session, Some(vars)).await?;
			let value = take(one, response).await?;
			Ok(DbResponse::Other(value))
		}
		Command::Delete {
			what,
		} => {
			let mut query = Query::default();
<<<<<<< HEAD
			let one = matches!(what, ApiResource::RecordId(_));
=======
			let one = what.is_thing_single();
>>>>>>> 1f6e6fcf
			let statement = {
				let mut stmt = DeleteStatement::default();
				stmt.what = resource_to_values(what);
				stmt.output = Some(Output::Before);
				stmt
			};
			query.0 .0 = vec![Statement::Delete(statement)];
			let vars = vars.iter().map(|(k, v)| (k.clone(), v.clone())).collect();
			let response = kvs.process(query, &*session, Some(vars)).await?;
			let value = take(one, response).await?;
			Ok(DbResponse::Other(value))
		}
		Command::Query {
			query,
			mut variables,
		} => {
			let mut vars = vars.clone();
			vars.append(&mut variables.0);
			let response = kvs.process(query, &*session, Some(vars)).await?;
			let response = process(response);
			Ok(DbResponse::Query(response))
		}

		#[cfg(target_arch = "wasm32")]
		Command::ExportFile {
			..
		}
		| Command::ExportBytes {
			..
		}
		| Command::ImportFile {
			..
		} => Err(crate::api::Error::BackupsNotSupported.into()),

		#[cfg(any(target_arch = "wasm32", not(feature = "ml")))]
		Command::ExportMl {
			..
		}
		| Command::ExportBytesMl {
			..
		}
		| Command::ImportMl {
			..
		} => Err(crate::api::Error::BackupsNotSupported.into()),

		#[cfg(not(target_arch = "wasm32"))]
		Command::ExportFile {
			path: file,
		} => {
			let (tx, rx) = crate::channel::bounded(1);
			let (mut writer, mut reader) = io::duplex(10_240);

			// Write to channel.
			let export = export_file(kvs, session, tx);

			// Read from channel and write to pipe.
			let bridge = async move {
				while let Ok(value) = rx.recv().await {
					if writer.write_all(&value).await.is_err() {
						// Broken pipe. Let either side's error be propagated.
						break;
					}
				}
				Ok(())
			};

			// Output to stdout or file.
			let mut output = match OpenOptions::new()
				.write(true)
				.create(true)
				.truncate(true)
				.open(&file)
				.await
			{
				Ok(path) => path,
				Err(error) => {
					return Err(Error::FileOpen {
						path: file,
						error,
					}
					.into());
				}
			};

			// Copy from pipe to output.
			let copy = copy(file, &mut reader, &mut output);

			tokio::try_join!(export, bridge, copy)?;
			Ok(DbResponse::Other(CoreValue::None))
		}

		#[cfg(all(not(target_arch = "wasm32"), feature = "ml"))]
		Command::ExportMl {
			path,
			config,
		} => {
			let (tx, rx) = crate::channel::bounded(1);
			let (mut writer, mut reader) = io::duplex(10_240);

			// Write to channel.
			let export = export_ml(kvs, session, tx, config);

			// Read from channel and write to pipe.
			let bridge = async move {
				while let Ok(value) = rx.recv().await {
					if writer.write_all(&value).await.is_err() {
						// Broken pipe. Let either side's error be propagated.
						break;
					}
				}
				Ok(())
			};

			// Output to stdout or file.
			let mut output = match OpenOptions::new()
				.write(true)
				.create(true)
				.truncate(true)
				.open(&path)
				.await
			{
				Ok(path) => path,
				Err(error) => {
					return Err(Error::FileOpen {
						path,
						error,
					}
					.into());
				}
			};

			// Copy from pipe to output.
			let copy = copy(path, &mut reader, &mut output);

			tokio::try_join!(export, bridge, copy)?;
			Ok(DbResponse::Other(CoreValue::None))
		}

		#[cfg(not(target_arch = "wasm32"))]
		Command::ExportBytes {
			bytes,
		} => {
			let (tx, rx) = crate::channel::bounded(1);

			let kvs = kvs.clone();
			let session = session.clone();
			tokio::spawn(async move {
				let export = async {
					if let Err(error) = export_file(&kvs, &session, tx).await {
						let _ = bytes.send(Err(error)).await;
					}
				};

				let bridge = async {
					while let Ok(b) = rx.recv().await {
						if bytes.send(Ok(b)).await.is_err() {
							break;
						}
					}
				};

				tokio::join!(export, bridge);
			});

			Ok(DbResponse::Other(CoreValue::None))
		}
		#[cfg(all(not(target_arch = "wasm32"), feature = "ml"))]
		Command::ExportBytesMl {
			bytes,
			config,
		} => {
			let (tx, rx) = crate::channel::bounded(1);

			let kvs = kvs.clone();
			let session = session.clone();
			tokio::spawn(async move {
				let export = async {
					if let Err(error) = export_ml(&kvs, &session, tx, config).await {
						let _ = bytes.send(Err(error)).await;
					}
				};

				let bridge = async {
					while let Ok(b) = rx.recv().await {
						if bytes.send(Ok(b)).await.is_err() {
							break;
						}
					}
				};

				tokio::join!(export, bridge);
			});

			Ok(DbResponse::Other(CoreValue::None))
		}
		#[cfg(not(target_arch = "wasm32"))]
		Command::ImportFile {
			path,
		} => {
			let mut file = match OpenOptions::new().read(true).open(&path).await {
				Ok(path) => path,
				Err(error) => {
					return Err(Error::FileOpen {
						path,
						error,
					}
					.into());
				}
			};
			let mut statements = String::new();
			if let Err(error) = file.read_to_string(&mut statements).await {
				return Err(Error::FileRead {
					path,
					error,
				}
				.into());
			}

			let responses = kvs.execute(&statements, &*session, Some(vars.clone())).await?;

			for response in responses {
				response.result?;
			}

			Ok(DbResponse::Other(CoreValue::None))
		}
		#[cfg(all(not(target_arch = "wasm32"), feature = "ml"))]
		Command::ImportMl {
			path,
		} => {
			let mut file = match OpenOptions::new().read(true).open(&path).await {
				Ok(path) => path,
				Err(error) => {
					return Err(Error::FileOpen {
						path,
						error,
					}
					.into());
				}
			};

			// Ensure a NS and DB are set
			let (nsv, dbv) = check_ns_db(session)?;
			// Check the permissions level
			kvs.check(session, Action::Edit, ResourceKind::Model.on_db(&nsv, &dbv))?;
			// Create a new buffer
			let mut buffer = Vec::new();
			// Load all the uploaded file chunks
			if let Err(error) = file.read_to_end(&mut buffer).await {
				return Err(Error::FileRead {
					path,
					error,
				}
				.into());
			}
			// Check that the SurrealML file is valid
			let file = match SurMlFile::from_bytes(buffer) {
				Ok(file) => file,
				Err(error) => {
					return Err(Error::FileRead {
						path,
						error: io::Error::new(
							io::ErrorKind::InvalidData,
							error.message.to_string(),
						),
					}
					.into());
				}
			};
			// Convert the file back in to raw bytes
			let data = file.to_bytes();
			// Calculate the hash of the model file
			let hash = crate::obs::hash(&data);
			// Insert the file data in to the store
			crate::obs::put(&hash, data).await?;
			// Insert the model in to the database
			let mut model = DefineModelStatement::default();
			model.name = file.header.name.to_string().into();
			model.version = file.header.version.to_string();
			model.comment = Some(file.header.description.to_string().into());
			model.hash = hash;
			let query = DefineStatement::Model(model).into();
			let responses = kvs.process(query, session, Some(vars.clone())).await?;

			for response in responses {
				response.result?;
			}

			Ok(DbResponse::Other(CoreValue::None))
		}
		Command::Health => Ok(DbResponse::Other(CoreValue::None)),
		Command::Version => {
			Ok(DbResponse::Other(CoreValue::from(surrealdb_core::env::VERSION.to_string())))
		}
		Command::Set {
			key,
			value,
		} => {
			let mut tmp_vars = vars.clone();
			tmp_vars.insert(key.clone(), value.clone());

			// Need to compute because certain keys might not be allowed to be set and those should
			// be rejected by an error.
			match kvs.compute(value, &*session, Some(tmp_vars)).await? {
				CoreValue::None => vars.remove(&key),
				v => vars.insert(key, v),
			};

			Ok(DbResponse::Other(CoreValue::None))
		}
		Command::Unset {
			key,
		} => {
			vars.remove(&key);
			Ok(DbResponse::Other(CoreValue::None))
		}
		Command::SubscribeLive {
			uuid,
			notification_sender,
		} => {
			live_queries.insert(uuid, notification_sender);
			Ok(DbResponse::Other(CoreValue::None))
		}
		Command::Kill {
			uuid,
		} => {
			live_queries.remove(&uuid);
			let value = kill_live_query(kvs, uuid, session, vars.clone()).await?;
			Ok(DbResponse::Other(value))
		}

		Command::Run {
			name,
			version: _version,
			args,
		} => {
			let func: Value = match &name[0..4] {
				"fn::" => Function::Custom(name.chars().skip(4).collect(), args.0).into(),
				// should return error, but can't on wasm
				#[cfg(feature = "ml")]
				"ml::" => {
					let mut tmp = Model::default();

					tmp.name = name.chars().skip(4).collect();
					tmp.args = args.0;
					tmp.version = _version
						.ok_or(Error::Query("ML functions must have a version".to_string()))?;
					tmp
				}
				.into(),
				_ => Function::Normal(name, args.0).into(),
			};
			let stmt = Statement::Value(func);

			let response = kvs.process(stmt.into(), &*session, Some(vars.clone())).await?;
			let value = take(true, response).await?;

			Ok(DbResponse::Other(value))
		}
	}
}<|MERGE_RESOLUTION|>--- conflicted
+++ resolved
@@ -560,11 +560,7 @@
 			data,
 		} => {
 			let mut query = Query::default();
-<<<<<<< HEAD
 			let one = matches!(what, ApiResource::RecordId(_));
-=======
-			let one = what.is_thing_single();
->>>>>>> 1f6e6fcf
 			let statement = {
 				let mut stmt = UpsertStatement::default();
 				stmt.what = resource_to_values(what);
@@ -583,11 +579,7 @@
 			data,
 		} => {
 			let mut query = Query::default();
-<<<<<<< HEAD
 			let one = matches!(what, ApiResource::RecordId(_));
-=======
-			let one = what.is_thing_single();
->>>>>>> 1f6e6fcf
 			let statement = {
 				let mut stmt = UpdateStatement::default();
 				stmt.what = resource_to_values(what);
@@ -625,11 +617,7 @@
 			data,
 		} => {
 			let mut query = Query::default();
-<<<<<<< HEAD
 			let one = matches!(what, ApiResource::RecordId(_));
-=======
-			let one = what.is_thing_single();
->>>>>>> 1f6e6fcf
 			let statement = {
 				let mut stmt = UpdateStatement::default();
 				stmt.what = resource_to_values(what);
@@ -648,11 +636,7 @@
 			data,
 		} => {
 			let mut query = Query::default();
-<<<<<<< HEAD
 			let one = matches!(what, ApiResource::RecordId(_));
-=======
-			let one = what.is_thing_single();
->>>>>>> 1f6e6fcf
 			let statement = {
 				let mut stmt = UpdateStatement::default();
 				stmt.what = resource_to_values(what);
@@ -670,11 +654,7 @@
 			what,
 		} => {
 			let mut query = Query::default();
-<<<<<<< HEAD
 			let one = matches!(what, ApiResource::RecordId(_));
-=======
-			let one = what.is_thing_single();
->>>>>>> 1f6e6fcf
 			let statement = {
 				let mut stmt = SelectStatement::default();
 				stmt.what = resource_to_values(what);
@@ -691,11 +671,7 @@
 			what,
 		} => {
 			let mut query = Query::default();
-<<<<<<< HEAD
 			let one = matches!(what, ApiResource::RecordId(_));
-=======
-			let one = what.is_thing_single();
->>>>>>> 1f6e6fcf
 			let statement = {
 				let mut stmt = DeleteStatement::default();
 				stmt.what = resource_to_values(what);
