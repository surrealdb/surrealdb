--- conflicted
+++ resolved
@@ -126,12 +126,8 @@
 	let (tx, rx) = flume::bounded(1);
 
 	let _fut = spawn_future(async move {
-<<<<<<< HEAD
 		let mut stack = TreeStack::new();
 
-		#[cfg(feature = "sql2")]
-=======
->>>>>>> 32a7a9bc
 		let _lifecycle = crate::dbs::LoggingLifecycle::new("live query agent task".to_string());
 		if !FFLAGS.change_feed_live_queries.enabled() {
 			// TODO verify test fails since return without completion
