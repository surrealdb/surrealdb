--- conflicted
+++ resolved
@@ -1,34 +1,27 @@
-<<<<<<< HEAD
 use crate::engine::IntervalStream;
 use crate::kvs::Datastore;
 use crate::options::EngineOptions;
 #[cfg(not(target_arch = "wasm32"))]
 use crate::Error as RootError;
-use flume::Sender;
 use futures::StreamExt;
-use futures_concurrency::stream::Merge;
-=======
-use futures::StreamExt;
-use reblessive::TreeStack;
->>>>>>> 1baf7848
 #[cfg(target_arch = "wasm32")]
 use std::sync::atomic::{AtomicBool, Ordering};
 use std::sync::Arc;
 use std::time::Duration;
 #[cfg(not(target_arch = "wasm32"))]
 use tokio::spawn as spawn_future;
-<<<<<<< HEAD
+use tokio::sync::oneshot;
 #[cfg(not(target_arch = "wasm32"))]
 use tokio::task::JoinHandle;
-=======
-use tokio::sync::oneshot;
->>>>>>> 1baf7848
 #[cfg(target_arch = "wasm32")]
 use wasm_bindgen_futures::spawn_local as spawn_future;
+
+/// This will be true if a task has completed
 #[cfg(not(target_arch = "wasm32"))]
 type FutureTask = JoinHandle<()>;
+
+/// This will be true if a task has completed
 #[cfg(target_arch = "wasm32")]
-/// This will be true if a task has completed
 type FutureTask = Arc<AtomicBool>;
 
 pub struct Tasks {
@@ -54,11 +47,7 @@
 }
 
 /// Starts tasks that are required for the correct running of the engine
-<<<<<<< HEAD
-pub fn start_tasks(opt: &EngineOptions, dbs: Arc<Datastore>) -> (Tasks, [Sender<()>; 1]) {
-=======
-pub fn start_tasks(opt: &EngineOptions, dbs: Arc<Datastore>) -> (Tasks, [oneshot::Sender<()>; 2]) {
->>>>>>> 1baf7848
+pub fn start_tasks(opt: &EngineOptions, dbs: Arc<Datastore>) -> (Tasks, [oneshot::Sender<()>; 1]) {
 	let nd = init(opt, dbs.clone());
 	let cancellation_channels = [nd.1];
 	(
@@ -119,66 +108,6 @@
 	return (ret_status, tx);
 }
 
-<<<<<<< HEAD
-=======
-// Start live query on change feeds notification processing
-fn live_query_change_feed(
-	opt: &EngineOptions,
-	dbs: Arc<Datastore>,
-) -> (FutureTask, oneshot::Sender<()>) {
-	let tick_interval = opt.tick_interval;
-
-	#[cfg(target_arch = "wasm32")]
-	let completed_status = Arc::new(AtomicBool::new(false));
-	#[cfg(target_arch = "wasm32")]
-	let ret_status = completed_status.clone();
-
-	// We create a channel that can be streamed that will indicate termination
-	let (tx, mut rx) = oneshot::channel();
-
-	let _fut = spawn_future(async move {
-		let mut stack = TreeStack::new();
-
-		let _lifecycle = crate::dbs::LoggingLifecycle::new("live query agent task".to_string());
-		if !FFLAGS.change_feed_live_queries.enabled() {
-			// TODO verify test fails since return without completion
-			#[cfg(target_arch = "wasm32")]
-			completed_status.store(true, Ordering::Relaxed);
-			return;
-		}
-		let mut ticker = interval_ticker(tick_interval).await;
-
-		let opt = Options::default();
-		loop {
-			tokio::select! {
-				v = ticker.next() => {
-					// ticker will never return None;
-					let i = v.unwrap();
-					trace!("Live query agent tick: {:?}", i);
-					if let Err(e) =
-						stack.enter(|stk| dbs.process_lq_notifications(stk, &opt)).finish().await
-					{
-						error!("Error running node agent tick: {}", e);
-						break;
-					}
-				}
-				_ = &mut rx => {
-					// termination requested,
-					 break
-				}
-			}
-		}
-
-		#[cfg(target_arch = "wasm32")]
-		completed_status.store(true, Ordering::Relaxed);
-	});
-	#[cfg(not(target_arch = "wasm32"))]
-	return (_fut, tx);
-	#[cfg(target_arch = "wasm32")]
-	return (ret_status, tx);
-}
-
->>>>>>> 1baf7848
 async fn interval_ticker(interval: Duration) -> IntervalStream {
 	#[cfg(not(target_arch = "wasm32"))]
 	use tokio::{time, time::MissedTickBehavior};
