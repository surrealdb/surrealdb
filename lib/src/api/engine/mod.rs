//! Different embedded and remote database engines

pub mod any;
#[cfg(any(
	feature = "kv-mem",
	feature = "kv-tikv",
	feature = "kv-rocksdb",
	feature = "kv-fdb",
	feature = "kv-indxdb",
	feature = "kv-surrealkv",
))]
pub mod local;
#[cfg(any(feature = "protocol-http", feature = "protocol-ws"))]
pub mod remote;
#[doc(hidden)]
pub mod tasks;

<<<<<<< HEAD
use crate::sql::statements::CreateStatement;
use crate::sql::statements::DeleteStatement;
use crate::sql::statements::InsertStatement;
use crate::sql::statements::SelectStatement;
use crate::sql::statements::UpdateStatement;
use crate::sql::statements::UpsertStatement;
use crate::sql::Data;
use crate::sql::Field;
use crate::sql::Output;
use crate::value::ToCore;
use crate::Value;
=======
use crate::sql::Value;
use crate::sql::Values;
>>>>>>> 779c6c28
use futures::Stream;
use std::pin::Pin;
use std::task::Context;
use std::task::Poll;
#[cfg(not(target_arch = "wasm32"))]
use tokio::time::Instant;
#[cfg(not(target_arch = "wasm32"))]
use tokio::time::Interval;
#[cfg(target_arch = "wasm32")]
use wasmtimer::std::Instant;
#[cfg(target_arch = "wasm32")]
use wasmtimer::tokio::Interval;

<<<<<<< HEAD
#[allow(dead_code)] // used by the the embedded database and `http`
fn split_params(params: &mut [Value]) -> (bool, Vec<Value>, Value) {
	let (what, data) = match params {
		[what] => (mem::take(what), Value::None),
		[what, data] => (mem::take(what), mem::take(data)),
		_ => unreachable!(),
	};
	let one = what.is_record_id();
	let what = match what {
		Value::Array(vec) => vec,
		value => {
			vec![value]
		}
	};
	(one, what, data)
}

#[allow(dead_code)] // used by the the embedded database and `http`
fn create_statement(params: &mut [Value]) -> CreateStatement {
	let (_, what, data) = split_params(params);
	let data = match data {
		Value::None => None,
		value => Some(Data::ContentExpression(value.to_core())),
	};
	let mut stmt = CreateStatement::default();
	stmt.what.0 = what.into_iter().map(|x| x.to_core()).collect();
	stmt.data = data;
	stmt.output = Some(Output::After);
	stmt
}

#[allow(dead_code)] // used by the the embedded database and `http`
fn upsert_statement(params: &mut [Value]) -> (bool, UpsertStatement) {
	let (one, what, data) = split_params(params);
	let data = match data {
		Value::None => None,
		value => Some(Data::ContentExpression(value.to_core())),
	};
	let mut stmt = UpsertStatement::default();
	stmt.what.0 = what.into_iter().map(|x| x.to_core()).collect();
	stmt.data = data;
	stmt.output = Some(Output::After);
	(one, stmt)
}

#[allow(dead_code)] // used by the the embedded database and `http`
fn update_statement(params: &mut [Value]) -> (bool, UpdateStatement) {
	let (one, what, data) = split_params(params);
	let data = match data {
		Value::None => None,
		value => Some(Data::ContentExpression(value.to_core())),
	};
	let mut stmt = UpdateStatement::default();
	stmt.what.0 = what.into_iter().map(|x| x.to_core()).collect();
	stmt.data = data;
	stmt.output = Some(Output::After);
	(one, stmt)
}

#[allow(dead_code)] // used by the the embedded database and `http`
fn insert_statement(params: &mut [Value]) -> (bool, InsertStatement) {
	let (what, data) = match params {
		[what, data] => (mem::take(what), mem::take(data)),
		_ => unreachable!(),
	};
	let one = !data.is_array();
	let mut stmt = InsertStatement::default();
	stmt.into = match what {
		Value::None => None,
		what => Some(what.to_core()),
	};
	stmt.data = Data::SingleExpression(data.to_core());
	stmt.output = Some(Output::After);
	(one, stmt)
}

#[allow(dead_code)] // used by the the embedded database and `http`
fn patch_statement(params: &mut [Value]) -> (bool, UpdateStatement) {
	let (one, what, data) = split_params(params);
	let data = match data {
		Value::None => None,
		value => Some(Data::PatchExpression(value.to_core())),
	};
	let mut stmt = UpdateStatement::default();
	stmt.what.0 = what.into_iter().map(|x| x.to_core()).collect();
	stmt.data = data;
	stmt.output = Some(Output::After);
	(one, stmt)
}

#[allow(dead_code)] // used by the the embedded database and `http`
fn merge_statement(params: &mut [Value]) -> (bool, UpdateStatement) {
	let (one, what, data) = split_params(params);
	let data = match data {
		Value::None => None,
		value => Some(Data::MergeExpression(value.to_core())),
	};
	let mut stmt = UpdateStatement::default();
	stmt.what.0 = what.into_iter().map(|x| x.to_core()).collect();
	stmt.data = data;
	stmt.output = Some(Output::After);
	(one, stmt)
}

#[allow(dead_code)] // used by the the embedded database and `http`
fn select_statement(params: &mut [Value]) -> (bool, SelectStatement) {
	let (one, what, _) = split_params(params);
	let mut stmt = SelectStatement::default();
	stmt.what.0 = what.into_iter().map(|x| x.to_core()).collect();
	stmt.expr.0 = vec![Field::All];
	(one, stmt)
}

#[allow(dead_code)] // used by the the embedded database and `http`
fn delete_statement(params: &mut [Value]) -> (bool, DeleteStatement) {
	let (one, what, _) = split_params(params);
	let mut stmt = DeleteStatement::default();
	stmt.what.0 = what.into_iter().map(|x| x.to_core()).collect();
	stmt.output = Some(Output::Before);
	(one, stmt)
=======
// used in http and all local engines.
#[allow(dead_code)]
fn value_to_values(v: Value) -> Values {
	match v {
		Value::Array(x) => {
			let mut values = Values::default();
			values.0 = x.0;
			values
		}
		x => {
			let mut values = Values::default();
			values.0 = vec![x];
			values
		}
	}
>>>>>>> 779c6c28
}

struct IntervalStream {
	inner: Interval,
}

impl IntervalStream {
	#[allow(unused)]
	fn new(interval: Interval) -> Self {
		Self {
			inner: interval,
		}
	}
}

impl Stream for IntervalStream {
	type Item = Instant;

	fn poll_next(mut self: Pin<&mut Self>, cx: &mut Context<'_>) -> Poll<Option<Instant>> {
		self.inner.poll_tick(cx).map(Some)
	}
}<|MERGE_RESOLUTION|>--- conflicted
+++ resolved
@@ -15,22 +15,6 @@
 #[doc(hidden)]
 pub mod tasks;
 
-<<<<<<< HEAD
-use crate::sql::statements::CreateStatement;
-use crate::sql::statements::DeleteStatement;
-use crate::sql::statements::InsertStatement;
-use crate::sql::statements::SelectStatement;
-use crate::sql::statements::UpdateStatement;
-use crate::sql::statements::UpsertStatement;
-use crate::sql::Data;
-use crate::sql::Field;
-use crate::sql::Output;
-use crate::value::ToCore;
-use crate::Value;
-=======
-use crate::sql::Value;
-use crate::sql::Values;
->>>>>>> 779c6c28
 use futures::Stream;
 use std::pin::Pin;
 use std::task::Context;
@@ -44,128 +28,6 @@
 #[cfg(target_arch = "wasm32")]
 use wasmtimer::tokio::Interval;
 
-<<<<<<< HEAD
-#[allow(dead_code)] // used by the the embedded database and `http`
-fn split_params(params: &mut [Value]) -> (bool, Vec<Value>, Value) {
-	let (what, data) = match params {
-		[what] => (mem::take(what), Value::None),
-		[what, data] => (mem::take(what), mem::take(data)),
-		_ => unreachable!(),
-	};
-	let one = what.is_record_id();
-	let what = match what {
-		Value::Array(vec) => vec,
-		value => {
-			vec![value]
-		}
-	};
-	(one, what, data)
-}
-
-#[allow(dead_code)] // used by the the embedded database and `http`
-fn create_statement(params: &mut [Value]) -> CreateStatement {
-	let (_, what, data) = split_params(params);
-	let data = match data {
-		Value::None => None,
-		value => Some(Data::ContentExpression(value.to_core())),
-	};
-	let mut stmt = CreateStatement::default();
-	stmt.what.0 = what.into_iter().map(|x| x.to_core()).collect();
-	stmt.data = data;
-	stmt.output = Some(Output::After);
-	stmt
-}
-
-#[allow(dead_code)] // used by the the embedded database and `http`
-fn upsert_statement(params: &mut [Value]) -> (bool, UpsertStatement) {
-	let (one, what, data) = split_params(params);
-	let data = match data {
-		Value::None => None,
-		value => Some(Data::ContentExpression(value.to_core())),
-	};
-	let mut stmt = UpsertStatement::default();
-	stmt.what.0 = what.into_iter().map(|x| x.to_core()).collect();
-	stmt.data = data;
-	stmt.output = Some(Output::After);
-	(one, stmt)
-}
-
-#[allow(dead_code)] // used by the the embedded database and `http`
-fn update_statement(params: &mut [Value]) -> (bool, UpdateStatement) {
-	let (one, what, data) = split_params(params);
-	let data = match data {
-		Value::None => None,
-		value => Some(Data::ContentExpression(value.to_core())),
-	};
-	let mut stmt = UpdateStatement::default();
-	stmt.what.0 = what.into_iter().map(|x| x.to_core()).collect();
-	stmt.data = data;
-	stmt.output = Some(Output::After);
-	(one, stmt)
-}
-
-#[allow(dead_code)] // used by the the embedded database and `http`
-fn insert_statement(params: &mut [Value]) -> (bool, InsertStatement) {
-	let (what, data) = match params {
-		[what, data] => (mem::take(what), mem::take(data)),
-		_ => unreachable!(),
-	};
-	let one = !data.is_array();
-	let mut stmt = InsertStatement::default();
-	stmt.into = match what {
-		Value::None => None,
-		what => Some(what.to_core()),
-	};
-	stmt.data = Data::SingleExpression(data.to_core());
-	stmt.output = Some(Output::After);
-	(one, stmt)
-}
-
-#[allow(dead_code)] // used by the the embedded database and `http`
-fn patch_statement(params: &mut [Value]) -> (bool, UpdateStatement) {
-	let (one, what, data) = split_params(params);
-	let data = match data {
-		Value::None => None,
-		value => Some(Data::PatchExpression(value.to_core())),
-	};
-	let mut stmt = UpdateStatement::default();
-	stmt.what.0 = what.into_iter().map(|x| x.to_core()).collect();
-	stmt.data = data;
-	stmt.output = Some(Output::After);
-	(one, stmt)
-}
-
-#[allow(dead_code)] // used by the the embedded database and `http`
-fn merge_statement(params: &mut [Value]) -> (bool, UpdateStatement) {
-	let (one, what, data) = split_params(params);
-	let data = match data {
-		Value::None => None,
-		value => Some(Data::MergeExpression(value.to_core())),
-	};
-	let mut stmt = UpdateStatement::default();
-	stmt.what.0 = what.into_iter().map(|x| x.to_core()).collect();
-	stmt.data = data;
-	stmt.output = Some(Output::After);
-	(one, stmt)
-}
-
-#[allow(dead_code)] // used by the the embedded database and `http`
-fn select_statement(params: &mut [Value]) -> (bool, SelectStatement) {
-	let (one, what, _) = split_params(params);
-	let mut stmt = SelectStatement::default();
-	stmt.what.0 = what.into_iter().map(|x| x.to_core()).collect();
-	stmt.expr.0 = vec![Field::All];
-	(one, stmt)
-}
-
-#[allow(dead_code)] // used by the the embedded database and `http`
-fn delete_statement(params: &mut [Value]) -> (bool, DeleteStatement) {
-	let (one, what, _) = split_params(params);
-	let mut stmt = DeleteStatement::default();
-	stmt.what.0 = what.into_iter().map(|x| x.to_core()).collect();
-	stmt.output = Some(Output::Before);
-	(one, stmt)
-=======
 // used in http and all local engines.
 #[allow(dead_code)]
 fn value_to_values(v: Value) -> Values {
@@ -181,7 +43,6 @@
 			values
 		}
 	}
->>>>>>> 779c6c28
 }
 
 struct IntervalStream {
