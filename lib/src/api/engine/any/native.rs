--- conflicted
+++ resolved
@@ -9,14 +9,10 @@
 #[cfg(feature = "protocol-http")]
 use crate::api::engine::remote::http;
 use crate::api::err::Error;
-<<<<<<< HEAD
-use crate::api::opt::Endpoint;
-=======
 #[cfg(any(feature = "native-tls", feature = "rustls"))]
 #[cfg(feature = "protocol-http")]
 use crate::api::opt::Tls;
 use crate::api::opt::{Endpoint, EndpointKind};
->>>>>>> ab6726fa
 use crate::api::DbResponse;
 #[allow(unused_imports)] // used by the DB engines
 use crate::api::ExtraFeatures;
@@ -25,9 +21,9 @@
 use crate::api::Surreal;
 #[allow(unused_imports)]
 use crate::error::Db as DbError;
+use flume::Receiver;
 #[cfg(feature = "protocol-http")]
-use crate::http::ClientBuilder;
-use flume::Receiver;
+use reqwest::ClientBuilder;
 use std::collections::HashSet;
 use std::future::Future;
 use std::marker::PhantomData;
@@ -179,21 +175,10 @@
 						let maybe_connector = address.config.tls_config.map(Connector::from);
 						#[cfg(not(any(feature = "native-tls", feature = "rustls")))]
 						let maybe_connector = None;
-
 						let config = WebSocketConfig {
-<<<<<<< HEAD
-							max_write_buffer_size: match capacity {
-								0 => usize::MAX,
-								capacity => capacity * engine::remote::ws::native::MAX_MESSAGE_SIZE,
-							},
-							max_message_size: Some(engine::remote::ws::native::MAX_MESSAGE_SIZE),
-							max_frame_size: Some(engine::remote::ws::native::MAX_FRAME_SIZE),
-							accept_unmasked_frames: false,
-=======
 							max_message_size: Some(engine::remote::ws::native::MAX_MESSAGE_SIZE),
 							max_frame_size: Some(engine::remote::ws::native::MAX_FRAME_SIZE),
 							max_write_buffer_size: engine::remote::ws::native::MAX_MESSAGE_SIZE,
->>>>>>> ab6726fa
 							..Default::default()
 						};
 						let socket = engine::remote::ws::native::connect(
