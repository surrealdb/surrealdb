use crate::api::conn::Connection;
<<<<<<< HEAD
use crate::api::conn::Method;
use crate::api::conn::RequestData;
use crate::api::conn::Route;
=======
>>>>>>> 053a16a1
use crate::api::conn::Router;
#[allow(unused_imports)] // used by the DB engines
use crate::api::engine;
use crate::api::engine::any::Any;
#[cfg(feature = "protocol-http")]
use crate::api::engine::remote::http;
use crate::api::err::Error;
#[cfg(any(feature = "native-tls", feature = "rustls"))]
#[cfg(feature = "protocol-http")]
use crate::api::opt::Tls;
use crate::api::opt::{Endpoint, EndpointKind};
#[allow(unused_imports)] // used by the DB engines
use crate::api::ExtraFeatures;
use crate::api::OnceLockExt;
use crate::api::Result;
use crate::api::Surreal;
#[allow(unused_imports)]
use crate::error::Db as DbError;
use crate::opt::WaitFor;
<<<<<<< HEAD
use flume::Receiver;
=======
>>>>>>> 053a16a1
use futures::future::BoxFuture;
#[cfg(feature = "protocol-http")]
use reqwest::ClientBuilder;
use std::collections::HashSet;
use std::sync::atomic::AtomicI64;
use std::sync::Arc;
use std::sync::OnceLock;
use tokio::sync::watch;
#[cfg(feature = "protocol-ws")]
use tokio_tungstenite::tungstenite::protocol::WebSocketConfig;
#[cfg(feature = "protocol-ws")]
#[cfg(any(feature = "native-tls", feature = "rustls"))]
use tokio_tungstenite::Connector;

impl crate::api::Connection for Any {}

impl Connection for Any {
	#[allow(unused_variables, unreachable_code, unused_mut)] // these are all used depending on feature
	fn connect(address: Endpoint, capacity: usize) -> BoxFuture<'static, Result<Surreal<Self>>> {
		Box::pin(async move {
			let (route_tx, route_rx) = match capacity {
				0 => channel::unbounded(),
				capacity => channel::bounded(capacity),
			};

			let (conn_tx, conn_rx) = channel::bounded::<Result<()>>(1);
			let mut features = HashSet::new();

			match EndpointKind::from(address.url.scheme()) {
				EndpointKind::FoundationDb => {
					#[cfg(feature = "kv-fdb")]
					{
						features.insert(ExtraFeatures::Backup);
						features.insert(ExtraFeatures::LiveQueries);
						tokio::spawn(engine::local::native::run_router(address, conn_tx, route_rx));
						conn_rx.recv().await??
					}

					#[cfg(not(feature = "kv-fdb"))]
					return Err(
						DbError::Ds("Cannot connect to the `foundationdb` storage engine as it is not enabled in this build of SurrealDB".to_owned()).into()
					);
				}

				EndpointKind::Memory => {
					#[cfg(feature = "kv-mem")]
					{
						features.insert(ExtraFeatures::Backup);
						features.insert(ExtraFeatures::LiveQueries);
						tokio::spawn(engine::local::native::run_router(address, conn_tx, route_rx));
						conn_rx.recv().await??
					}

					#[cfg(not(feature = "kv-mem"))]
					return Err(
						DbError::Ds("Cannot connect to the `memory` storage engine as it is not enabled in this build of SurrealDB".to_owned()).into()
					);
				}

				EndpointKind::File | EndpointKind::RocksDb => {
					#[cfg(feature = "kv-rocksdb")]
					{
						features.insert(ExtraFeatures::Backup);
						features.insert(ExtraFeatures::LiveQueries);
						tokio::spawn(engine::local::native::run_router(address, conn_tx, route_rx));
						conn_rx.recv().await??
					}

					#[cfg(not(feature = "kv-rocksdb"))]
					return Err(DbError::Ds(
						"Cannot connect to the `rocksdb` storage engine as it is not enabled in this build of SurrealDB".to_owned(),
					)
					.into());
				}

				EndpointKind::TiKv => {
					#[cfg(feature = "kv-tikv")]
					{
						features.insert(ExtraFeatures::Backup);
						features.insert(ExtraFeatures::LiveQueries);
						tokio::spawn(engine::local::native::run_router(address, conn_tx, route_rx));
						conn_rx.recv().await??
					}

					#[cfg(not(feature = "kv-tikv"))]
					return Err(
						DbError::Ds("Cannot connect to the `tikv` storage engine as it is not enabled in this build of SurrealDB".to_owned()).into()
					);
				}

				EndpointKind::SurrealKV => {
					#[cfg(feature = "kv-surrealkv")]
					{
						features.insert(ExtraFeatures::Backup);
						features.insert(ExtraFeatures::LiveQueries);
						tokio::spawn(engine::local::native::run_router(address, conn_tx, route_rx));
						conn_rx.recv().await??
					}

					#[cfg(not(feature = "kv-surrealkv"))]
					return Err(DbError::Ds(
						"Cannot connect to the `surrealkv` storage engine as it is not enabled in this build of SurrealDB".to_owned(),
					)
					.into());
				}

				EndpointKind::Http | EndpointKind::Https => {
					#[cfg(feature = "protocol-http")]
					{
						features.insert(ExtraFeatures::Backup);
						let headers = http::default_headers();
						#[allow(unused_mut)]
						let mut builder = ClientBuilder::new().default_headers(headers);
						#[cfg(any(feature = "native-tls", feature = "rustls"))]
						if let Some(tls) = address.config.tls_config {
							builder = match tls {
								#[cfg(feature = "native-tls")]
								Tls::Native(config) => builder.use_preconfigured_tls(config),
								#[cfg(feature = "rustls")]
								Tls::Rust(config) => builder.use_preconfigured_tls(config),
							};
						}
						let client = builder.build()?;
						let base_url = address.url;
						engine::remote::http::health(
							client.get(base_url.join(crate::api::conn::Method::Health.as_str())?),
						)
						.await?;
						tokio::spawn(engine::remote::http::native::run_router(
							base_url, client, route_rx,
						));
					}

					#[cfg(not(feature = "protocol-http"))]
					return Err(DbError::Ds(
						"Cannot connect to the `HTTP` remote engine as it is not enabled in this build of SurrealDB".to_owned(),
					)
					.into());
				}

				EndpointKind::Ws | EndpointKind::Wss => {
					#[cfg(feature = "protocol-ws")]
					{
						features.insert(ExtraFeatures::LiveQueries);
						let mut endpoint = address;
						endpoint.url = endpoint.url.join(engine::remote::ws::PATH)?;
						#[cfg(any(feature = "native-tls", feature = "rustls"))]
						let maybe_connector = endpoint.config.tls_config.clone().map(Connector::from);
						#[cfg(not(any(feature = "native-tls", feature = "rustls")))]
						let maybe_connector = None;

						let config = WebSocketConfig {
							max_message_size: Some(engine::remote::ws::native::MAX_MESSAGE_SIZE),
							max_frame_size: Some(engine::remote::ws::native::MAX_FRAME_SIZE),
							max_write_buffer_size: engine::remote::ws::native::MAX_MESSAGE_SIZE,
							..Default::default()
						};
						let socket = engine::remote::ws::native::connect(
							&endpoint,
							Some(config),
							maybe_connector.clone(),
						)
						.await?;
						tokio::spawn(engine::remote::ws::native::run_router(
							endpoint,
							maybe_connector,
							capacity,
							config,
							socket,
							route_rx,
						));
					}

					#[cfg(not(feature = "protocol-ws"))]
					return Err(DbError::Ds(
						"Cannot connect to the `WebSocket` remote engine as it is not enabled in this build of SurrealDB".to_owned(),
					)
					.into());
				}
				EndpointKind::Unsupported(v) => return Err(Error::Scheme(v).into()),
			}

			Ok(Surreal::new_from_router_waiter(
				Arc::new(OnceLock::with_value(Router {
					features,
					sender: route_tx,
					last_id: AtomicI64::new(0),
				})),
				Arc::new(watch::channel(Some(WaitFor::Connection))),
			))
		})
	}
<<<<<<< HEAD

	fn send<'r>(
		&'r mut self,
		router: &'r Router,
		request: RequestData,
	) -> BoxFuture<'r, Result<Receiver<Result<DbResponse>>>> {
		Box::pin(async move {
			let (sender, receiver) = flume::bounded(1);
			self.id = router.next_id();
			let route = Route {
				request,
				response: sender,
			};
			router.sender.send_async(route).await?;
			Ok(receiver)
		})
	}
=======
>>>>>>> 053a16a1
}<|MERGE_RESOLUTION|>--- conflicted
+++ resolved
@@ -1,10 +1,4 @@
 use crate::api::conn::Connection;
-<<<<<<< HEAD
-use crate::api::conn::Method;
-use crate::api::conn::RequestData;
-use crate::api::conn::Route;
-=======
->>>>>>> 053a16a1
 use crate::api::conn::Router;
 #[allow(unused_imports)] // used by the DB engines
 use crate::api::engine;
@@ -24,10 +18,6 @@
 #[allow(unused_imports)]
 use crate::error::Db as DbError;
 use crate::opt::WaitFor;
-<<<<<<< HEAD
-use flume::Receiver;
-=======
->>>>>>> 053a16a1
 use futures::future::BoxFuture;
 #[cfg(feature = "protocol-http")]
 use reqwest::ClientBuilder;
@@ -220,24 +210,4 @@
 			))
 		})
 	}
-<<<<<<< HEAD
-
-	fn send<'r>(
-		&'r mut self,
-		router: &'r Router,
-		request: RequestData,
-	) -> BoxFuture<'r, Result<Receiver<Result<DbResponse>>>> {
-		Box::pin(async move {
-			let (sender, receiver) = flume::bounded(1);
-			self.id = router.next_id();
-			let route = Route {
-				request,
-				response: sender,
-			};
-			router.sender.send_async(route).await?;
-			Ok(receiver)
-		})
-	}
-=======
->>>>>>> 053a16a1
 }