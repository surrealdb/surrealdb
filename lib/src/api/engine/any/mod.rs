--- conflicted
+++ resolved
@@ -389,6 +389,42 @@
 		feature = "kv-mem",
 		feature = "kv-tikv",
 		feature = "kv-rocksdb",
+		feature = "kv-fdb",
+		feature = "kv-indxdb",
+	),
+	feature = "native-tls",
+))]
+#[cfg_attr(
+	docsrs,
+	doc(cfg(all(
+		any(
+			feature = "kv-mem",
+			feature = "kv-tikv",
+			feature = "kv-rocksdb",
+			feature = "kv-fdb",
+			feature = "kv-indxdb",
+		),
+		feature = "native-tls",
+	)))
+)]
+impl<T> IntoEndpoint for (T, Config, native_tls::TlsConnector)
+where
+	T: Into<String>,
+{
+	fn into_endpoint(self) -> Result<Endpoint> {
+		let (address, opt_config, config) = self;
+		let mut endpoint = address.into().into_endpoint()?;
+		endpoint.tls_config = Some(Tls::Native(config));
+		endpoint.config = opt_config;
+		Ok(endpoint)
+	}
+}
+
+#[cfg(all(
+	any(
+		feature = "kv-mem",
+		feature = "kv-tikv",
+		feature = "kv-rocksdb",
 		feature = "kv-speedb",
 		feature = "kv-fdb",
 		feature = "kv-indxdb",
@@ -409,44 +445,6 @@
 		feature = "native-tls",
 	)))
 )]
-impl<T> IntoEndpoint for (T, Config, native_tls::TlsConnector)
-where
-	T: Into<String>,
-{
-	fn into_endpoint(self) -> Result<Endpoint> {
-		let (address, opt_config, config) = self;
-		let mut endpoint = address.into().into_endpoint()?;
-		endpoint.tls_config = Some(Tls::Native(config));
-		endpoint.config = opt_config;
-		Ok(endpoint)
-	}
-}
-
-#[cfg(all(
-	any(
-		feature = "kv-mem",
-		feature = "kv-tikv",
-		feature = "kv-rocksdb",
-		feature = "kv-speedb",
-		feature = "kv-fdb",
-		feature = "kv-indxdb",
-	),
-	feature = "native-tls",
-))]
-#[cfg_attr(
-	docsrs,
-	doc(cfg(all(
-		any(
-			feature = "kv-mem",
-			feature = "kv-tikv",
-			feature = "kv-rocksdb",
-			feature = "kv-speedb",
-			feature = "kv-fdb",
-			feature = "kv-indxdb",
-		),
-		feature = "native-tls",
-	)))
-)]
 impl<T> IntoEndpoint for (T, native_tls::TlsConnector, Root<'_>)
 where
 	T: Into<String>,
@@ -516,8 +514,6 @@
 			feature = "kv-tikv",
 			feature = "kv-rocksdb",
 			feature = "kv-speedb",
-<<<<<<< HEAD
-=======
 			feature = "kv-fdb",
 			feature = "kv-indxdb",
 		),
@@ -556,7 +552,6 @@
 			feature = "kv-tikv",
 			feature = "kv-rocksdb",
 			feature = "kv-speedb",
->>>>>>> abbf9819
 			feature = "kv-fdb",
 			feature = "kv-indxdb",
 		),
