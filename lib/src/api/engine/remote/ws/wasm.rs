use super::{deserialize, serialize, PendingRequest, RequestEffect};
use super::{HandleResult, PATH};
use crate::api::conn::DbResponse;
use crate::api::conn::Method;
use crate::api::conn::Route;
use crate::api::conn::Router;
use crate::api::conn::{Command, Connection, RequestData};
use crate::api::engine::remote::ws::Client;
use crate::api::engine::remote::ws::Response;
use crate::api::engine::remote::ws::PING_INTERVAL;
use crate::api::engine::remote::ws::PING_METHOD;
use crate::api::err::Error;
use crate::api::opt::Endpoint;
use crate::api::ExtraFeatures;
use crate::api::OnceLockExt;
use crate::api::Result;
use crate::api::Surreal;
use crate::engine::remote::ws::{Data, RouterRequest};
use crate::engine::IntervalStream;
use crate::opt::WaitFor;
use crate::sql::Value;
use channel::{Receiver, Sender};
use futures::future::BoxFuture;
use futures::stream::{SplitSink, SplitStream};
use futures::FutureExt;
use futures::SinkExt;
use futures::StreamExt;
use pharos::Channel;
use pharos::Events;
use pharos::Observable;
use pharos::ObserveConfig;
use revision::revisioned;
use serde::Deserialize;
use std::collections::hash_map::Entry;
use std::collections::BTreeMap;
use std::collections::HashSet;
use std::mem;
use std::sync::atomic::AtomicI64;
use std::sync::Arc;
use std::sync::OnceLock;
use std::time::Duration;
use tokio::sync::watch;
use trice::Instant;
use wasm_bindgen_futures::spawn_local;
use wasmtimer::tokio as time;
use wasmtimer::tokio::MissedTickBehavior;
use ws_stream_wasm::WsMessage as Message;
use ws_stream_wasm::WsMeta;
use ws_stream_wasm::{WsEvent, WsStream};

type MessageStream = SplitStream<WsStream>;
type MessageSink = SplitSink<WsStream, Message>;
type RouterState = super::RouterState<MessageSink, MessageStream>;

impl crate::api::Connection for Client {}

impl Connection for Client {
	fn connect(
		mut address: Endpoint,
		capacity: usize,
	) -> BoxFuture<'static, Result<Surreal<Self>>> {
		Box::pin(async move {
			address.url = address.url.join(PATH)?;

			let (route_tx, route_rx) = match capacity {
				0 => channel::unbounded(),
				capacity => channel::bounded(capacity),
			};

			let (conn_tx, conn_rx) = channel::bounded(1);

			spawn_local(run_router(address, capacity, conn_tx, route_rx));

			conn_rx.recv().await??;

			let mut features = HashSet::new();
			features.insert(ExtraFeatures::LiveQueries);

			Ok(Surreal::new_from_router_waiter(
				Arc::new(OnceLock::with_value(Router {
					features,
					sender: route_tx,
					last_id: AtomicI64::new(0),
				})),
				Arc::new(watch::channel(Some(WaitFor::Connection))),
			))
		})
	}
}

async fn router_handle_request(
	Route {
		request,
		response,
	}: Route,
	state: &mut RouterState,
	endpoint: &Endpoint,
) -> HandleResult {
	let RequestData {
		id,
		command,
	} = request;

	let entry = state.pending_requests.entry(id);
	// We probably shouldn't be sending duplicate id requests.
	let Entry::Vacant(entry) = entry else {
		let error = Error::DuplicateRequestId(id);
		if response.into_send_async(Err(error.into())).await.is_err() {
			trace!("Receiver dropped");
		}
		return HandleResult::Ok;
	};

	let mut effect = RequestEffect::None;

	match command {
		Command::Set {
			ref key,
			ref value,
		} => {
			effect = RequestEffect::Set {
				key: key.clone(),
				value: value.clone(),
			};
		}
		Command::Unset {
			ref key,
		} => {
			effect = RequestEffect::Clear {
				key: key.clone(),
			};
		}
<<<<<<< HEAD
		Command::Live {
			ref uuid,
			ref notification_sender,
			..
		} => {
			state.live_queries.insert(id.0, notification_sender.clone());
			if response.clone().into_send_async(Ok(DbResponse::Other(Value::None))).await.is_err() {
=======
		Method::Live => {
			if let Some(sender) = param.notification_sender {
				if let [Value::Uuid(id)] = &params[..1] {
					state.live_queries.insert(id.0, sender);
				}
			}
			if response.send(Ok(DbResponse::Other(Value::None))).await.is_err() {
>>>>>>> 053a16a1
				trace!("Receiver dropped");
			}
			// There is nothing to send to the server here
			return HandleResult::Ok;
		}
		Command::Kill {
			ref uuid,
		} => {
			state.live_queries.remove(id);
		}
		x @ Command::Use {
			..
		} => state.replay.insert(Method::Use, x.clone()),
		x @ Command::Signup {
			..
		} => state.replay.insert(Method::Signup, x.clone()),
		x @ Command::Signin {
			..
		} => state.replay.insert(Method::Signin, x.clone()),
		x @ Command::Invalidate {
			..
		} => state.replay.insert(Method::Invalidate, x.clone()),
		x @ Command::Authenticate {
			..
		} => state.replay.insert(Method::Authenticate, x.clone()),
		_ => {}
	}

	let message = {
		let req = command.into_router_request(Some(id)).ok_or(Error::BackupsNotSupported)?;
		trace!("Request {:?}", request);
		let payload = serialize(&request, endpoint.supports_revision).unwrap();
		Message::Binary(payload)
	};

	match state.sink.send(message).await {
		Ok(..) => {
			state.last_activity = Instant::now();
<<<<<<< HEAD
			entry.insert(PendingRequest {
				effect,
				response_channel: response,
			});
=======
			match state.routes.entry(id) {
				Entry::Vacant(entry) => {
					entry.insert((method, response));
				}
				Entry::Occupied(..) => {
					let error = Error::DuplicateRequestId(id);
					if response.send(Err(error.into())).await.is_err() {
						trace!("Receiver dropped");
					}
				}
			}
>>>>>>> 053a16a1
		}
		Err(error) => {
			let error = Error::Ws(error.to_string());
			if response.send(Err(error.into())).await.is_err() {
				trace!("Receiver dropped");
			}
			return HandleResult::Disconnected;
		}
	}
	HandleResult::Ok
}

async fn router_handle_response(
	response: Message,
	state: &mut RouterState,
	endpoint: &Endpoint,
) -> HandleResult {
	match Response::try_from(&response, endpoint.supports_revision) {
		Ok(option) => {
			// We are only interested in responses that are not empty
			if let Some(response) = option {
				trace!("{response:?}");
				match response.id {
					// If `id` is set this is a normal response
					Some(id) => {
						if let Ok(id) = id.coerce_to_i64() {
							// We can only route responses with IDs
							if let Some(pending) = state.pending_requests.remove(&id) {
								match pending.effect {
									RequestEffect::None => {}
									RequestEffect::Insert => {
										// For insert, we need to flatten single responses in an array
										if let Ok(Data::Other(Value::Array(value))) = &mut response
										{
											if let [value] = &mut value.0[..] {
												response = Ok(Data::Other(mem::take(value)));
											}
										}
									}
									RequestEffect::Set {
										key,
										value,
									} => {
										state.vars.insert(key, value);
									}
									RequestEffect::Clear {
										key,
									} => {
										state.vars.remove(&key);
									}
								}
<<<<<<< HEAD
								let _res = pending
									.response_channel
									.into_send_async(DbResponse::from(response))
									.await;
							} else {
								warn!("got response for request with id '{id}', which was not in pending requests")
=======
								let _res = sender.send(DbResponse::from(response)).await;
>>>>>>> 053a16a1
							}
						}
					}
					// If `id` is not set, this may be a live query notification
					None => match response.result {
						Ok(Data::Live(notification)) => {
							let live_query_id = notification.id;
							// Check if this live query is registered
							if let Some(sender) = state.live_queries.get(&live_query_id) {
								// Send the notification back to the caller or kill live query if the receiver is already dropped
								if sender.send(notification).await.is_err() {
									state.live_queries.remove(&live_query_id);
									let kill = {
										let request = RouterRequest {
											id: None,
											method: Method::Kill.as_str().into(),
											params: Some(vec![Value::from(live_query_id)].into()),
										};
										let value = serialize(&request, endpoint.supports_revision)
											.unwrap();
										Message::Binary(value)
									};
									if let Err(error) = state.sink.send(kill).await {
										trace!(
											"failed to send kill query to the server; {error:?}"
										);
										return HandleResult::Disconnected;
									}
								}
							}
						}
						Ok(..) => { /* Ignored responses like pings */ }
						Err(error) => error!("{error:?}"),
					},
				}
			}
		}
		Err(error) => {
			#[derive(Deserialize)]
			#[revisioned(revision = 1)]
			struct Response {
				id: Option<Value>,
			}

			// Let's try to find out the ID of the response that failed to deserialise
			if let Message::Binary(binary) = response {
				if let Ok(Response {
					id,
				}) = deserialize(&mut &binary[..], endpoint.supports_revision)
				{
					// Return an error if an ID was returned
					if let Some(Ok(id)) = id.map(Value::coerce_to_i64) {
<<<<<<< HEAD
						if let Some(pending) = state.pending_requests.remove(&id) {
							let _res = pending.response_channel.into_send_async(Err(error)).await;
						} else {
							warn!("got response for request with id '{id}', which was not in pending requests")
=======
						if let Some((_method, sender)) = state.routes.remove(&id) {
							let _res = sender.send(Err(error)).await;
>>>>>>> 053a16a1
						}
					}
				} else {
					// Unfortunately, we don't know which response failed to deserialize
					warn!("Failed to deserialise message; {error:?}");
				}
			}
		}
	}
	HandleResult::Ok
}

async fn router_reconnect(
	state: &mut RouterState,
	events: &mut Events<WsEvent>,
	endpoint: &Endpoint,
	capacity: usize,
) {
	loop {
		trace!("Reconnecting...");
		let connect = match endpoint.supports_revision {
			true => WsMeta::connect(&endpoint.url, vec![super::REVISION_HEADER]).await,
			false => WsMeta::connect(&endpoint.url, None).await,
		};
		match connect {
			Ok((mut meta, stream)) => {
				let (new_sink, new_stream) = stream.split();
				state.sink = new_sink;
				state.stream = new_stream;
				*events = {
					let result = match capacity {
						0 => meta.observe(ObserveConfig::default()).await,
						capacity => meta.observe(Channel::Bounded(capacity).into()).await,
					};
					match result {
						Ok(events) => events,
						Err(error) => {
							trace!("{error}");
							time::sleep(Duration::from_secs(1)).await;
							continue;
						}
					}
				};
				for (_, message) in &state.replay {
					if let Err(error) = state.sink.send(message.clone()).await {
						trace!("{error}");
						time::sleep(Duration::from_secs(1)).await;
						continue;
					}
				}
				for (key, value) in &state.vars {
					let request = RouterRequest {
						id: None,
						method: Method::Set.as_str().into(),
						params: Some(vec![key.as_str().into(), value.clone()].into()),
					};
					trace!("Request {:?}", request);
					let serialize = serialize(&request, false).unwrap();
					if let Err(error) = state.sink.send(Message::Binary(serialize)).await {
						trace!("{error}");
						time::sleep(Duration::from_secs(1)).await;
						continue;
					}
				}
				trace!("Reconnected successfully");
				break;
			}
			Err(error) => {
				trace!("Failed to reconnect; {error}");
				time::sleep(Duration::from_secs(1)).await;
			}
		}
	}
}

pub(crate) async fn run_router(
	endpoint: Endpoint,
	capacity: usize,
	conn_tx: Sender<Result<()>>,
	route_rx: Receiver<Route>,
) {
	let connect = match endpoint.supports_revision {
		true => WsMeta::connect(&endpoint.url, vec![super::REVISION_HEADER]).await,
		false => WsMeta::connect(&endpoint.url, None).await,
	};
	let (mut ws, socket) = match connect {
		Ok(pair) => pair,
		Err(error) => {
			let _ = conn_tx.send(Err(error.into())).await;
			return;
		}
	};

	let mut events = {
		let result = match capacity {
			0 => ws.observe(ObserveConfig::default()).await,
			capacity => ws.observe(Channel::Bounded(capacity).into()).await,
		};
		match result {
			Ok(events) => events,
			Err(error) => {
				let _ = conn_tx.send(Err(error.into())).await;
				return;
			}
		}
	};

	let _ = conn_tx.send(Ok(())).await;

	let ping = {
		let mut request = BTreeMap::new();
		request.insert("method".to_owned(), PING_METHOD.into());
		let value = Value::from(request);
		let value = serialize(&value, endpoint.supports_revision).unwrap();
		Message::Binary(value)
	};

	let (socket_sink, socket_stream) = socket.split();

	let mut state = RouterState::new(socket_sink, socket_stream);

	'router: loop {
		let mut interval = time::interval(PING_INTERVAL);
		// don't bombard the server with pings if we miss some ticks
		interval.set_missed_tick_behavior(MissedTickBehavior::Delay);

		let mut pinger = IntervalStream::new(interval);

		state.last_activity = Instant::now();
		state.live_queries.clear();
		state.routes.clear();

		loop {
			futures::select! {
				route = route_rx.recv().fuse() => {
					let Ok(route) = route else {
						match ws.close().await {
							Ok(..) => trace!("Connection closed successfully"),
							Err(error) => {
								warn!("Failed to close database connection; {error}")
							}
						}
						break 'router;
					};

					match router_handle_request(route, &mut state,&endpoint).await {
						HandleResult::Ok => {},
						HandleResult::Disconnected => {
							router_reconnect(&mut state, &mut events, &endpoint, capacity).await;
							break
						}
					}
				}
				message = state.stream.next().fuse() => {
					let Some(message) = message else {
						// socket disconnected,
							router_reconnect(&mut state, &mut events, &endpoint, capacity).await;
							break
					};

					state.last_activity = Instant::now();
					match router_handle_response(message, &mut state,&endpoint).await {
						HandleResult::Ok => {},
						HandleResult::Disconnected => {
							router_reconnect(&mut state, &mut events, &endpoint, capacity).await;
							break
						}
					}
				}
				event = events.next().fuse() => {
					let Some(event) = event else {
						continue;
					};
					match event {
						WsEvent::Error => {
							trace!("connection errored");
							break;
						}
						WsEvent::WsErr(error) => {
							trace!("{error}");
						}
						WsEvent::Closed(..) => {
							trace!("connection closed");
							router_reconnect(&mut state, &mut events, &endpoint, capacity).await;
							break;
						}
						_ => {}
					}
				}
				_ = pinger.next().fuse() => {
					if state.last_activity.elapsed() >= PING_INTERVAL {
						trace!("Pinging the server");
						if let Err(error) = state.sink.send(ping.clone()).await {
							trace!("failed to ping the server; {error:?}");
							router_reconnect(&mut state, &mut events, &endpoint, capacity).await;
							break;
						}
					}
				}
			}
		}
	}
}

impl Response {
	fn try_from(message: &Message, supports_revision: bool) -> Result<Option<Self>> {
		match message {
			Message::Text(text) => {
				trace!("Received an unexpected text message; {text}");
				Ok(None)
			}
			Message::Binary(binary) => {
				deserialize(&mut &binary[..], supports_revision).map(Some).map_err(|error| {
					Error::ResponseFromBinary {
						binary: binary.clone(),
						error: bincode::ErrorKind::Custom(error.to_string()).into(),
					}
					.into()
				})
			}
		}
	}
}<|MERGE_RESOLUTION|>--- conflicted
+++ resolved
@@ -130,23 +130,13 @@
 				key: key.clone(),
 			};
 		}
-<<<<<<< HEAD
 		Command::Live {
 			ref uuid,
 			ref notification_sender,
 			..
 		} => {
 			state.live_queries.insert(id.0, notification_sender.clone());
-			if response.clone().into_send_async(Ok(DbResponse::Other(Value::None))).await.is_err() {
-=======
-		Method::Live => {
-			if let Some(sender) = param.notification_sender {
-				if let [Value::Uuid(id)] = &params[..1] {
-					state.live_queries.insert(id.0, sender);
-				}
-			}
 			if response.send(Ok(DbResponse::Other(Value::None))).await.is_err() {
->>>>>>> 053a16a1
 				trace!("Receiver dropped");
 			}
 			// There is nothing to send to the server here
@@ -185,24 +175,10 @@
 	match state.sink.send(message).await {
 		Ok(..) => {
 			state.last_activity = Instant::now();
-<<<<<<< HEAD
 			entry.insert(PendingRequest {
 				effect,
 				response_channel: response,
 			});
-=======
-			match state.routes.entry(id) {
-				Entry::Vacant(entry) => {
-					entry.insert((method, response));
-				}
-				Entry::Occupied(..) => {
-					let error = Error::DuplicateRequestId(id);
-					if response.send(Err(error.into())).await.is_err() {
-						trace!("Receiver dropped");
-					}
-				}
-			}
->>>>>>> 053a16a1
 		}
 		Err(error) => {
 			let error = Error::Ws(error.to_string());
@@ -254,16 +230,10 @@
 										state.vars.remove(&key);
 									}
 								}
-<<<<<<< HEAD
-								let _res = pending
-									.response_channel
-									.into_send_async(DbResponse::from(response))
-									.await;
+								let _res =
+									pending.response_channel.send(DbResponse::from(response)).await;
 							} else {
 								warn!("got response for request with id '{id}', which was not in pending requests")
-=======
-								let _res = sender.send(DbResponse::from(response)).await;
->>>>>>> 053a16a1
 							}
 						}
 					}
@@ -316,15 +286,10 @@
 				{
 					// Return an error if an ID was returned
 					if let Some(Ok(id)) = id.map(Value::coerce_to_i64) {
-<<<<<<< HEAD
-						if let Some(pending) = state.pending_requests.remove(&id) {
-							let _res = pending.response_channel.into_send_async(Err(error)).await;
+						if let Some(req) = state.pending_requests.remove(&id) {
+							let _res = req.response_channel.send(Err(error)).await;
 						} else {
 							warn!("got response for request with id '{id}', which was not in pending requests")
-=======
-						if let Some((_method, sender)) = state.routes.remove(&id) {
-							let _res = sender.send(Err(error)).await;
->>>>>>> 053a16a1
 						}
 					}
 				} else {
