--- conflicted
+++ resolved
@@ -30,12 +30,6 @@
 use serde::Deserialize;
 use std::collections::hash_map::Entry;
 use std::collections::HashSet;
-<<<<<<< HEAD
-use std::future::Future;
-use std::pin::Pin;
-=======
-use std::mem;
->>>>>>> 053a16a1
 use std::sync::atomic::AtomicI64;
 use std::sync::Arc;
 use std::sync::OnceLock;
@@ -147,26 +141,6 @@
 			))
 		})
 	}
-<<<<<<< HEAD
-
-	fn send<'r>(
-		&'r mut self,
-		router: &'r Router,
-		request: RequestData,
-	) -> BoxFuture<'r, Result<Receiver<Result<DbResponse>>>> {
-		Box::pin(async move {
-			self.id = router.next_id();
-			let (sender, receiver) = flume::bounded(1);
-			let route = Route {
-				request,
-				response: sender,
-			};
-			router.sender.send_async(route).await?;
-			Ok(receiver)
-		})
-	}
-=======
->>>>>>> 053a16a1
 }
 
 async fn router_handle_route(
@@ -211,7 +185,6 @@
 				key: key.clone(),
 			};
 		}
-<<<<<<< HEAD
 		Command::Live {
 			ref uuid,
 			ref notification_sender,
@@ -219,15 +192,6 @@
 		} => {
 			state.live_queries.insert(*uuid, notification_sender.clone());
 			if response.clone().into_send_async(Ok(DbResponse::Other(Value::None))).await.is_err() {
-=======
-		Method::Live => {
-			if let Some(sender) = param.notification_sender {
-				if let [Value::Uuid(id)] = &params[..1] {
-					state.live_queries.insert(id.0, sender);
-				}
-			}
-			if response.clone().send(Ok(DbResponse::Other(Value::None))).await.is_err() {
->>>>>>> 053a16a1
 				trace!("Receiver dropped");
 			}
 			// There is nothing to send to the server here
@@ -279,25 +243,10 @@
 	match state.sink.send(message).await {
 		Ok(_) => {
 			state.last_activity = Instant::now();
-<<<<<<< HEAD
 			entry.insert(PendingRequest {
 				effect,
 				response_channel: response,
 			});
-=======
-			match state.routes.entry(id) {
-				Entry::Vacant(entry) => {
-					// Register query route
-					entry.insert((method, response));
-				}
-				Entry::Occupied(..) => {
-					let error = Error::DuplicateRequestId(id);
-					if response.send(Err(error.into())).await.is_err() {
-						trace!("Receiver dropped");
-					}
-				}
-			}
->>>>>>> 053a16a1
 		}
 		Err(error) => {
 			let error = Error::Ws(error.to_string());
@@ -356,16 +305,12 @@
 										state.vars.remove(&key);
 									}
 								}
-<<<<<<< HEAD
 								let _res = pending
 									.response_channel
 									.into_send_async(DbResponse::from(response.result))
 									.await;
 							} else {
 								warn!("got response for request with id '{id}', which was not in pending requests")
-=======
-								let _res = sender.send(DbResponse::from(response)).await;
->>>>>>> 053a16a1
 							}
 						}
 					}
@@ -419,15 +364,10 @@
 				{
 					// Return an error if an ID was returned
 					if let Some(Ok(id)) = id.map(Value::coerce_to_i64) {
-<<<<<<< HEAD
 						if let Some(pending) = state.pending_requests.remove(&id) {
-							let _res = pending.response_channel.into_send_async(Err(error)).await;
+							let _res = sender.send(Err(error)).await;
 						} else {
 							warn!("got response for request with id '{id}', which was not in pending requests")
-=======
-						if let Some((_method, sender)) = state.routes.remove(&id) {
-							let _res = sender.send(Err(error)).await;
->>>>>>> 053a16a1
 						}
 					}
 				} else {
