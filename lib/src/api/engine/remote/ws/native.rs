use super::{
	deserialize, serialize, HandleResult, PendingRequest, ReplayMethod, RequestEffect, PATH,
};
<<<<<<< HEAD
use crate::api::conn::Command;
use crate::api::conn::Connection;
use crate::api::conn::DbResponse;
use crate::api::conn::RequestData;
=======
>>>>>>> 2d524d84
use crate::api::conn::Route;
use crate::api::conn::Router;
use crate::api::conn::{Command, DbResponse};
use crate::api::conn::{Connection, RequestData};
use crate::api::engine::remote::ws::Client;
use crate::api::engine::remote::ws::Response;
use crate::api::engine::remote::ws::PING_INTERVAL;
use crate::api::err::Error;
use crate::api::method::BoxFuture;
use crate::api::opt::Endpoint;
#[cfg(any(feature = "native-tls", feature = "rustls"))]
use crate::api::opt::Tls;
use crate::api::ExtraFeatures;
use crate::api::OnceLockExt;
use crate::api::Result;
use crate::api::Surreal;
use crate::engine::proto::Data;
use crate::engine::IntervalStream;
use crate::opt::WaitFor;
use crate::Notification;
use crate::Number;
use crate::Value;
use channel::Receiver;
use futures::stream::{SplitSink, SplitStream};
use futures::SinkExt;
use futures::StreamExt;
use revision::revisioned;
use serde::Deserialize;
use std::collections::hash_map::Entry;
use std::collections::HashSet;
use std::sync::atomic::AtomicI64;
use std::sync::Arc;
use std::sync::OnceLock;
use tokio::net::TcpStream;
use tokio::sync::watch;
use tokio::time;
use tokio::time::MissedTickBehavior;
use tokio_tungstenite::tungstenite::client::IntoClientRequest;
use tokio_tungstenite::tungstenite::error::Error as WsError;
use tokio_tungstenite::tungstenite::http::header::SEC_WEBSOCKET_PROTOCOL;
use tokio_tungstenite::tungstenite::http::HeaderValue;
use tokio_tungstenite::tungstenite::protocol::WebSocketConfig;
use tokio_tungstenite::tungstenite::Message;
use tokio_tungstenite::Connector;
use tokio_tungstenite::MaybeTlsStream;
use tokio_tungstenite::WebSocketStream;
use trice::Instant;

pub(crate) const MAX_MESSAGE_SIZE: usize = 64 << 20; // 64 MiB
pub(crate) const MAX_FRAME_SIZE: usize = 16 << 20; // 16 MiB
pub(crate) const WRITE_BUFFER_SIZE: usize = 128000; // tungstenite default
pub(crate) const MAX_WRITE_BUFFER_SIZE: usize = WRITE_BUFFER_SIZE + MAX_MESSAGE_SIZE; // Recommended max according to tungstenite docs
pub(crate) const NAGLE_ALG: bool = false;

type MessageSink = SplitSink<WebSocketStream<MaybeTlsStream<TcpStream>>, Message>;
type MessageStream = SplitStream<WebSocketStream<MaybeTlsStream<TcpStream>>>;
type RouterState = super::RouterState<MessageSink, MessageStream>;

#[cfg(any(feature = "native-tls", feature = "rustls"))]
impl From<Tls> for Connector {
	fn from(tls: Tls) -> Self {
		match tls {
			#[cfg(feature = "native-tls")]
			Tls::Native(config) => Self::NativeTls(config),
			#[cfg(feature = "rustls")]
			Tls::Rust(config) => Self::Rustls(Arc::new(config)),
		}
	}
}

pub(crate) async fn connect(
	endpoint: &Endpoint,
	config: Option<WebSocketConfig>,
	#[allow(unused_variables)] maybe_connector: Option<Connector>,
) -> Result<WebSocketStream<MaybeTlsStream<TcpStream>>> {
	let mut request = (&endpoint.url).into_client_request()?;

	if endpoint.supports_revision {
		request
			.headers_mut()
			.insert(SEC_WEBSOCKET_PROTOCOL, HeaderValue::from_static(super::REVISION_HEADER));
	}

	#[cfg(any(feature = "native-tls", feature = "rustls"))]
	let (socket, _) = tokio_tungstenite::connect_async_tls_with_config(
		request,
		config,
		NAGLE_ALG,
		maybe_connector,
	)
	.await?;

	#[cfg(not(any(feature = "native-tls", feature = "rustls")))]
	let (socket, _) = tokio_tungstenite::connect_async_with_config(request, config, NAGLE_ALG).await?;

	Ok(socket)
}

impl crate::api::Connection for Client {}

impl Connection for Client {
	fn connect(
		mut address: Endpoint,
		capacity: usize,
	) -> BoxFuture<'static, Result<Surreal<Self>>> {
		Box::pin(async move {
			address.url = address.url.join(PATH)?;
			#[cfg(any(feature = "native-tls", feature = "rustls"))]
			let maybe_connector = address.config.tls_config.clone().map(Connector::from);
			#[cfg(not(any(feature = "native-tls", feature = "rustls")))]
			let maybe_connector = None;

			let config = WebSocketConfig {
				max_message_size: Some(MAX_MESSAGE_SIZE),
				max_frame_size: Some(MAX_FRAME_SIZE),
				max_write_buffer_size: MAX_WRITE_BUFFER_SIZE,
				..Default::default()
			};

			let socket = connect(&address, Some(config), maybe_connector.clone()).await?;

			let (route_tx, route_rx) = match capacity {
				0 => channel::unbounded(),
				capacity => channel::bounded(capacity),
			};

			tokio::spawn(run_router(address, maybe_connector, capacity, config, socket, route_rx));

			let mut features = HashSet::new();
			features.insert(ExtraFeatures::LiveQueries);

			Ok(Surreal::new_from_router_waiter(
				Arc::new(OnceLock::with_value(Router {
					features,
					sender: route_tx,
					last_id: AtomicI64::new(0),
				})),
				Arc::new(watch::channel(Some(WaitFor::Connection))),
			))
		})
	}
}

async fn router_handle_route(
	Route {
		request,
		response,
	}: Route,
	state: &mut RouterState,
	endpoint: &Endpoint,
) -> HandleResult {
	let RequestData {
		id,
		command,
	} = request;

	// We probably shouldn't be sending duplicate id requests.
	let entry = state.pending_requests.entry(id);
	let Entry::Vacant(entry) = entry else {
		let error = Error::DuplicateRequestId(id);
		if response.send(Err(error.into())).await.is_err() {
			trace!("Receiver dropped");
		}
		return HandleResult::Ok;
	};

	let mut effect = RequestEffect::None;

	match command {
		Command::Set {
			ref key,
			ref value,
		} => {
			effect = RequestEffect::Set {
				key: key.clone(),
				value: value.clone(),
			};
		}
		Command::Unset {
			ref key,
		} => {
			effect = RequestEffect::Clear {
				key: key.clone(),
			};
		}
		Command::Insert {
			..
		} => {
			effect = RequestEffect::Insert;
		}
		Command::SubscribeLive {
			ref uuid,
			ref notification_sender,
		} => {
			state.live_queries.insert(*uuid, notification_sender.clone());
			if response.clone().send(Ok(DbResponse::Other(Value::None))).await.is_err() {
				trace!("Receiver dropped");
			}
			// There is nothing to send to the server here
			return HandleResult::Ok;
		}
		Command::Kill {
			ref uuid,
		} => {
			state.live_queries.remove(uuid);
		}
		Command::Use {
			..
		} => {
			state.replay.insert(ReplayMethod::Use, command.clone());
		}
		Command::Signup {
			..
		} => {
			state.replay.insert(ReplayMethod::Signup, command.clone());
		}
		Command::Signin {
			..
		} => {
			state.replay.insert(ReplayMethod::Signin, command.clone());
		}
		Command::Invalidate {
			..
		} => {
			state.replay.insert(ReplayMethod::Invalidate, command.clone());
		}
		Command::Authenticate {
			..
		} => {
			state.replay.insert(ReplayMethod::Authenticate, command.clone());
		}
		_ => {}
	}

	let message = {
		let Some(request) = command.into_router_request(Some(id)) else {
			let _ = response.send(Err(Error::BackupsNotSupported.into())).await;
			return HandleResult::Ok;
		};
		trace!("Request {:?}", request);
		let payload = serialize(&request, endpoint.supports_revision).unwrap();
		Message::Binary(payload)
	};

	match state.sink.send(message).await {
		Ok(_) => {
			state.last_activity = Instant::now();
			entry.insert(PendingRequest {
				effect,
				response_channel: response,
			});
		}
		Err(error) => {
			let error = Error::Ws(error.to_string());
			if response.send(Err(error.into())).await.is_err() {
				trace!("Receiver dropped");
			}
			return HandleResult::Disconnected;
		}
	}
	HandleResult::Ok
}

async fn router_handle_response(
	response: Message,
	state: &mut RouterState,
	endpoint: &Endpoint,
) -> HandleResult {
	match Response::try_from(&response, endpoint.supports_revision) {
		Ok(option) => {
			// We are only interested in responses that are not empty
			if let Some(response) = option {
				trace!("{response:?}");
				match response.id {
					// If `id` is set this is a normal response
					Some(id) => {
						if let Some(id) = id.into_number().and_then(|x| x.cource_into_i64()) {
							// We can only route responses with IDs
							if let Some(pending) = state.pending_requests.remove(&id) {
								match pending.effect {
									RequestEffect::None => {}
									RequestEffect::Insert => {
										// For insert, we need to flatten single responses in an array
<<<<<<< HEAD
										if let Ok(Data::Other(Value::Array(array))) =
											response.result
										{
											if array.len() == 1 {
												let _ = pending
													.response_channel
													.send(DbResponse::from(Ok(Data::Other(
														array.into_iter().next().unwrap(),
=======
										if let Ok(Data::Other(Value::Array(value))) =
											response.result
										{
											if value.len() == 1 {
												let _ = pending
													.response_channel
													.send(DbResponse::from(Ok(Data::Other(
														value.into_iter().next().unwrap(),
>>>>>>> 2d524d84
													))))
													.await;
											} else {
												let _ = pending
													.response_channel
													.send(DbResponse::from(Ok(Data::Other(
														Value::Array(value),
													))))
													.await;
											}
											return HandleResult::Ok;
										}
									}
									RequestEffect::Set {
										key,
										value,
									} => {
										state.vars.insert(key, value);
									}
									RequestEffect::Clear {
										key,
									} => {
										state.vars.shift_remove(&key);
									}
								}
								let _res = pending
									.response_channel
									.send(DbResponse::from(response.result))
									.await;
							} else {
								warn!("got response for request with id '{id}', which was not in pending requests")
							}
						}
					}
					// If `id` is not set, this may be a live query notification
					None => {
						match response.result {
							Ok(Data::Live(notification)) => {
								let live_query_id = notification.id;
								// Check if this live query is registered
								if let Some(sender) = state.live_queries.get(&live_query_id) {
									// Send the notification back to the caller or kill live query if the receiver is already dropped

									let notification = Notification {
										query_id: notification.query_id,
										action: notification.action,
										data: notification.result,
									};

									if sender.send(notification).await.is_err() {
										state.live_queries.remove(&live_query_id);
										let kill = {
											let request = Command::Kill {
												uuid: *live_query_id,
											}
											.into_router_request(None)
											.unwrap();
											let value =
												serialize(&request, endpoint.supports_revision)
													.unwrap();
											Message::Binary(value)
										};
										if let Err(error) = state.sink.send(kill).await {
											trace!("failed to send kill query to the server; {error:?}");
											return HandleResult::Disconnected;
										}
									}
								}
							}
							Ok(..) => { /* Ignored responses like pings */ }
							Err(error) => error!("{error:?}"),
						}
					}
				}
			}
		}
		Err(error) => {
			#[revisioned(revision = 1)]
			#[derive(Deserialize)]
			struct Response {
				id: Option<Value>,
			}

			// Let's try to find out the ID of the response that failed to deserialise
			if let Message::Binary(binary) = response {
				if let Ok(Response {
					id,
				}) = deserialize(&mut &binary[..], endpoint.supports_revision)
				{
					// Return an error if an ID was returned
<<<<<<< HEAD
					if let Some(id) =
						id.and_then(Value::into_number).and_then(Number::cource_into_i64)
					{
=======
					if let Some(Ok(id)) = id.map(Value::coerce_to_i64) {
>>>>>>> 2d524d84
						if let Some(pending) = state.pending_requests.remove(&id) {
							let _res = pending.response_channel.send(Err(error)).await;
						} else {
							warn!("got response for request with id '{id}', which was not in pending requests")
						}
					}
				} else {
					// Unfortunately, we don't know which response failed to deserialize
					warn!("Failed to deserialise message; {error:?}");
				}
			}
		}
	}
	HandleResult::Ok
}

async fn router_reconnect(
	maybe_connector: &Option<Connector>,
	config: &WebSocketConfig,
	state: &mut RouterState,
	endpoint: &Endpoint,
) {
	loop {
		trace!("Reconnecting...");
		match connect(endpoint, Some(*config), maybe_connector.clone()).await {
			Ok(s) => {
				let (new_sink, new_stream) = s.split();
				state.sink = new_sink;
				state.stream = new_stream;
				for commands in state.replay.values() {
					let request = commands
						.clone()
						.into_router_request(None)
						.expect("replay commands should always convert to route requests");

					let message = serialize(&request, endpoint.supports_revision).unwrap();

					if let Err(error) = state.sink.send(Message::Binary(message)).await {
						trace!("{error}");
						time::sleep(time::Duration::from_secs(1)).await;
						continue;
					}
				}
				for (key, value) in &state.vars {
					let request = Command::Set {
						key: key.as_str().into(),
						value: value.clone(),
					}
					.into_router_request(None)
					.unwrap();
					trace!("Request {:?}", request);
					let payload = serialize(&request, endpoint.supports_revision).unwrap();
					if let Err(error) = state.sink.send(Message::Binary(payload)).await {
						trace!("{error}");
						time::sleep(time::Duration::from_secs(1)).await;
						continue;
					}
				}
				trace!("Reconnected successfully");
				break;
			}
			Err(error) => {
				trace!("Failed to reconnect; {error}");
				time::sleep(time::Duration::from_secs(1)).await;
			}
		}
	}
}

pub(crate) async fn run_router(
	endpoint: Endpoint,
	maybe_connector: Option<Connector>,
	_capacity: usize,
	config: WebSocketConfig,
	socket: WebSocketStream<MaybeTlsStream<TcpStream>>,
	route_rx: Receiver<Route>,
) {
	let ping = {
		let request = Command::Health.into_router_request(None).unwrap();
		let value = serialize(&request, endpoint.supports_revision).unwrap();
		Message::Binary(value)
	};

	let (socket_sink, socket_stream) = socket.split();
	let mut state = RouterState::new(socket_sink, socket_stream);

	'router: loop {
		let mut interval = time::interval(PING_INTERVAL);
		// don't bombard the server with pings if we miss some ticks
		interval.set_missed_tick_behavior(MissedTickBehavior::Delay);

		let mut pinger = IntervalStream::new(interval);
		// Turn into a stream instead of calling recv_async
		// The stream seems to be able to keep some state which would otherwise need to be
		// recreated with each next.

		state.last_activity = Instant::now();
		state.live_queries.clear();
		state.pending_requests.clear();

		loop {
			tokio::select! {
				route = route_rx.recv() => {
					// handle incoming route

					let Ok(response) = route else {
						// route returned Err, frontend dropped the channel, meaning the router
						// should quit.
						match state.sink.send(Message::Close(None)).await {
							Ok(..) => trace!("Connection closed successfully"),
							Err(error) => {
								warn!("Failed to close database connection; {error}")
							}
						}
						break 'router;
					};

					match router_handle_route(response, &mut state, &endpoint).await {
						HandleResult::Ok => {},
						HandleResult::Disconnected => {
							router_reconnect(
								&maybe_connector,
								&config,
								&mut state,
								&endpoint,
							)
							.await;
							continue 'router;
						}
					}
				}
				result = state.stream.next() => {
					// Handle result from database.

					let Some(result) = result else {
						// stream returned none meaning the connection dropped, try to reconnect.
						router_reconnect(
							&maybe_connector,
							&config,
							&mut state,
							&endpoint,
						)
						.await;
						continue 'router;
					};

					state.last_activity = Instant::now();
					match result {
						Ok(message) => {
							match router_handle_response(message, &mut state, &endpoint).await {
								HandleResult::Ok => continue,
								HandleResult::Disconnected => {
									router_reconnect(
										&maybe_connector,
										&config,
										&mut state,
										&endpoint,
									)
									.await;
									continue 'router;
								}
							}
						}
						Err(error) => {
							match error {
								WsError::ConnectionClosed => {
									trace!("Connection successfully closed on the server");
								}
								error => {
									trace!("{error}");
								}
							}
							router_reconnect(
								&maybe_connector,
								&config,
								&mut state,
								&endpoint,
							)
							.await;
							continue 'router;
						}
					}
				}
				_ = pinger.next() => {
					// only ping if we haven't talked to the server recently
					if state.last_activity.elapsed() >= PING_INTERVAL {
						trace!("Pinging the server");
						if let Err(error) = state.sink.send(ping.clone()).await {
							trace!("failed to ping the server; {error:?}");
							router_reconnect(
								&maybe_connector,
								&config,
								&mut state,
								&endpoint,
							)
							.await;
							continue 'router;
						}
					}

				}
			}
		}
	}
}

impl Response {
	fn try_from(message: &Message, supports_revision: bool) -> Result<Option<Self>> {
		match message {
			Message::Text(text) => {
				trace!("Received an unexpected text message; {text}");
				Ok(None)
			}
			Message::Binary(binary) => {
				deserialize(&mut &binary[..], supports_revision).map(Some).map_err(|error| {
					Error::ResponseFromBinary {
						binary: binary.clone(),
						error: bincode::ErrorKind::Custom(error.to_string()).into(),
					}
					.into()
				})
			}
			Message::Ping(..) => {
				trace!("Received a ping from the server");
				Ok(None)
			}
			Message::Pong(..) => {
				trace!("Received a pong from the server");
				Ok(None)
			}
			Message::Frame(..) => {
				trace!("Received an unexpected raw frame");
				Ok(None)
			}
			Message::Close(..) => {
				trace!("Received an unexpected close message");
				Ok(None)
			}
		}
	}
}

#[cfg(test)]
mod tests {
	use super::serialize;
	use bincode::Options;
	use flate2::write::GzEncoder;
	use flate2::Compression;
	use rand::{thread_rng, Rng};
	use std::io::Write;
	use std::time::SystemTime;
	use surrealdb_core::rpc::format::cbor::Cbor;
	use surrealdb_core::sql::{Array, Value};

	#[test_log::test]
	fn large_vector_serialisation_bench() {
		//
		let timed = |func: &dyn Fn() -> Vec<u8>| {
			let start = SystemTime::now();
			let r = func();
			(start.elapsed().unwrap(), r)
		};
		//
		let compress = |v: &Vec<u8>| {
			let mut encoder = GzEncoder::new(Vec::new(), Compression::default());
			encoder.write_all(v).unwrap();
			encoder.finish().unwrap()
		};
		// Generate a random vector
		let vector_size = if cfg!(debug_assertions) {
			200_000 // Debug is slow
		} else {
			2_000_000 // Release is fast
		};
		let mut vector: Vec<i32> = Vec::new();
		let mut rng = thread_rng();
		for _ in 0..vector_size {
			vector.push(rng.gen());
		}
		//	Store the results
		let mut results = vec![];
		// Calculate the reference
		let ref_payload;
		let ref_compressed;
		//
		const BINCODE_REF: &str = "Bincode Vec<i32>";
		const COMPRESSED_BINCODE_REF: &str = "Compressed Bincode Vec<i32>";
		{
			// Bincode Vec<i32>
			let (duration, payload) = timed(&|| {
				let mut payload = Vec::new();
				bincode::options()
					.with_fixint_encoding()
					.serialize_into(&mut payload, &vector)
					.unwrap();
				payload
			});
			ref_payload = payload.len() as f32;
			results.push((payload.len(), BINCODE_REF, duration, 1.0));

			// Compressed bincode
			let (compression_duration, payload) = timed(&|| compress(&payload));
			let duration = duration + compression_duration;
			ref_compressed = payload.len() as f32;
			results.push((payload.len(), COMPRESSED_BINCODE_REF, duration, 1.0));
		}
		// Build the Value
		let vector = Value::Array(Array::from(vector));
		//
		const BINCODE: &str = "Bincode Vec<Value>";
		const COMPRESSED_BINCODE: &str = "Compressed Bincode Vec<Value>";
		{
			// Bincode Vec<i32>
			let (duration, payload) = timed(&|| {
				let mut payload = Vec::new();
				bincode::options()
					.with_varint_encoding()
					.serialize_into(&mut payload, &vector)
					.unwrap();
				payload
			});
			results.push((payload.len(), BINCODE, duration, payload.len() as f32 / ref_payload));

			// Compressed bincode
			let (compression_duration, payload) = timed(&|| compress(&payload));
			let duration = duration + compression_duration;
			results.push((
				payload.len(),
				COMPRESSED_BINCODE,
				duration,
				payload.len() as f32 / ref_compressed,
			));
		}
		const UNVERSIONED: &str = "Unversioned Vec<Value>";
		const COMPRESSED_UNVERSIONED: &str = "Compressed Unversioned Vec<Value>";
		{
			// Unversioned
			let (duration, payload) = timed(&|| serialize(&vector, false).unwrap());
			results.push((
				payload.len(),
				UNVERSIONED,
				duration,
				payload.len() as f32 / ref_payload,
			));

			// Compressed Versioned
			let (compression_duration, payload) = timed(&|| compress(&payload));
			let duration = duration + compression_duration;
			results.push((
				payload.len(),
				COMPRESSED_UNVERSIONED,
				duration,
				payload.len() as f32 / ref_compressed,
			));
		}
		//
		const VERSIONED: &str = "Versioned Vec<Value>";
		const COMPRESSED_VERSIONED: &str = "Compressed Versioned Vec<Value>";
		{
			// Versioned
			let (duration, payload) = timed(&|| serialize(&vector, true).unwrap());
			results.push((payload.len(), VERSIONED, duration, payload.len() as f32 / ref_payload));

			// Compressed Versioned
			let (compression_duration, payload) = timed(&|| compress(&payload));
			let duration = duration + compression_duration;
			results.push((
				payload.len(),
				COMPRESSED_VERSIONED,
				duration,
				payload.len() as f32 / ref_compressed,
			));
		}
		//
		const CBOR: &str = "CBor Vec<Value>";
		const COMPRESSED_CBOR: &str = "Compressed CBor Vec<Value>";
		{
			// CBor
			let (duration, payload) = timed(&|| {
				let cbor: Cbor = vector.clone().try_into().unwrap();
				let mut res = Vec::new();
				ciborium::into_writer(&cbor.0, &mut res).unwrap();
				res
			});
			results.push((payload.len(), CBOR, duration, payload.len() as f32 / ref_payload));

			// Compressed Cbor
			let (compression_duration, payload) = timed(&|| compress(&payload));
			let duration = duration + compression_duration;
			results.push((
				payload.len(),
				COMPRESSED_CBOR,
				duration,
				payload.len() as f32 / ref_compressed,
			));
		}
		// Sort the results by ascending size
		results.sort_by(|(a, _, _, _), (b, _, _, _)| a.cmp(b));
		for (size, name, duration, factor) in &results {
			info!("{name} - Size: {size} - Duration: {duration:?} - Factor: {factor}");
		}
		// Check the expected sorted results
		let results: Vec<&str> = results.into_iter().map(|(_, name, _, _)| name).collect();
		assert_eq!(
			results,
			vec![
				BINCODE_REF,
				COMPRESSED_BINCODE_REF,
				COMPRESSED_CBOR,
				COMPRESSED_BINCODE,
				COMPRESSED_UNVERSIONED,
				CBOR,
				COMPRESSED_VERSIONED,
				BINCODE,
				UNVERSIONED,
				VERSIONED,
			]
		)
	}
}<|MERGE_RESOLUTION|>--- conflicted
+++ resolved
@@ -1,13 +1,10 @@
 use super::{
 	deserialize, serialize, HandleResult, PendingRequest, ReplayMethod, RequestEffect, PATH,
 };
-<<<<<<< HEAD
 use crate::api::conn::Command;
 use crate::api::conn::Connection;
 use crate::api::conn::DbResponse;
 use crate::api::conn::RequestData;
-=======
->>>>>>> 2d524d84
 use crate::api::conn::Route;
 use crate::api::conn::Router;
 use crate::api::conn::{Command, DbResponse};
@@ -291,7 +288,6 @@
 									RequestEffect::None => {}
 									RequestEffect::Insert => {
 										// For insert, we need to flatten single responses in an array
-<<<<<<< HEAD
 										if let Ok(Data::Other(Value::Array(array))) =
 											response.result
 										{
@@ -300,16 +296,6 @@
 													.response_channel
 													.send(DbResponse::from(Ok(Data::Other(
 														array.into_iter().next().unwrap(),
-=======
-										if let Ok(Data::Other(Value::Array(value))) =
-											response.result
-										{
-											if value.len() == 1 {
-												let _ = pending
-													.response_channel
-													.send(DbResponse::from(Ok(Data::Other(
-														value.into_iter().next().unwrap(),
->>>>>>> 2d524d84
 													))))
 													.await;
 											} else {
@@ -400,13 +386,9 @@
 				}) = deserialize(&mut &binary[..], endpoint.supports_revision)
 				{
 					// Return an error if an ID was returned
-<<<<<<< HEAD
 					if let Some(id) =
 						id.and_then(Value::into_number).and_then(Number::cource_into_i64)
 					{
-=======
-					if let Some(Ok(id)) = id.map(Value::coerce_to_i64) {
->>>>>>> 2d524d84
 						if let Some(pending) = state.pending_requests.remove(&id) {
 							let _res = pending.response_channel.send(Err(error)).await;
 						} else {
