use super::{
	deserialize, serialize, HandleResult, PendingRequest, ReplayMethod, RequestEffect, PATH,
};
use crate::api::conn::Route;
use crate::api::conn::Router;
use crate::api::conn::{Command, DbResponse};
use crate::api::conn::{Connection, RequestData};
use crate::api::engine::remote::ws::Client;
use crate::api::engine::remote::ws::Response;
use crate::api::engine::remote::ws::PING_INTERVAL;
use crate::api::err::Error;
use crate::api::method::BoxFuture;
use crate::api::opt::Endpoint;
#[cfg(any(feature = "native-tls", feature = "rustls"))]
use crate::api::opt::Tls;
use crate::api::ExtraFeatures;
use crate::api::OnceLockExt;
use crate::api::Result;
use crate::api::Surreal;
use crate::engine::remote::ws::Data;
use crate::engine::IntervalStream;
use crate::opt::WaitFor;
<<<<<<< HEAD
use crate::{Object, Value};
use flume::Receiver;
=======
use crate::sql::Value;
use channel::Receiver;
>>>>>>> 779c6c28
use futures::stream::{SplitSink, SplitStream};
use futures::SinkExt;
use futures::StreamExt;
use revision::revisioned;
use serde::Deserialize;
use std::collections::hash_map::Entry;
use std::collections::HashSet;
use std::sync::atomic::AtomicI64;
use std::sync::Arc;
use std::sync::OnceLock;
use tokio::net::TcpStream;
use tokio::sync::watch;
use tokio::time;
use tokio::time::MissedTickBehavior;
use tokio_tungstenite::tungstenite::client::IntoClientRequest;
use tokio_tungstenite::tungstenite::error::Error as WsError;
use tokio_tungstenite::tungstenite::http::header::SEC_WEBSOCKET_PROTOCOL;
use tokio_tungstenite::tungstenite::http::HeaderValue;
use tokio_tungstenite::tungstenite::protocol::WebSocketConfig;
use tokio_tungstenite::tungstenite::Message;
use tokio_tungstenite::Connector;
use tokio_tungstenite::MaybeTlsStream;
use tokio_tungstenite::WebSocketStream;
use trice::Instant;

pub(crate) const MAX_MESSAGE_SIZE: usize = 64 << 20; // 64 MiB
pub(crate) const MAX_FRAME_SIZE: usize = 16 << 20; // 16 MiB
pub(crate) const WRITE_BUFFER_SIZE: usize = 128000; // tungstenite default
pub(crate) const MAX_WRITE_BUFFER_SIZE: usize = WRITE_BUFFER_SIZE + MAX_MESSAGE_SIZE; // Recommended max according to tungstenite docs
pub(crate) const NAGLE_ALG: bool = false;

type MessageSink = SplitSink<WebSocketStream<MaybeTlsStream<TcpStream>>, Message>;
type MessageStream = SplitStream<WebSocketStream<MaybeTlsStream<TcpStream>>>;
type RouterState = super::RouterState<MessageSink, MessageStream>;

#[cfg(any(feature = "native-tls", feature = "rustls"))]
impl From<Tls> for Connector {
	fn from(tls: Tls) -> Self {
		match tls {
			#[cfg(feature = "native-tls")]
			Tls::Native(config) => Self::NativeTls(config),
			#[cfg(feature = "rustls")]
			Tls::Rust(config) => Self::Rustls(Arc::new(config)),
		}
	}
}

pub(crate) async fn connect(
	endpoint: &Endpoint,
	config: Option<WebSocketConfig>,
	#[allow(unused_variables)] maybe_connector: Option<Connector>,
) -> Result<WebSocketStream<MaybeTlsStream<TcpStream>>> {
	let mut request = (&endpoint.url).into_client_request()?;

	if endpoint.supports_revision {
		request
			.headers_mut()
			.insert(SEC_WEBSOCKET_PROTOCOL, HeaderValue::from_static(super::REVISION_HEADER));
	}

	#[cfg(any(feature = "native-tls", feature = "rustls"))]
	let (socket, _) = tokio_tungstenite::connect_async_tls_with_config(
		request,
		config,
		NAGLE_ALG,
		maybe_connector,
	)
	.await?;

	#[cfg(not(any(feature = "native-tls", feature = "rustls")))]
	let (socket, _) = tokio_tungstenite::connect_async_with_config(request, config, NAGLE_ALG).await?;

	Ok(socket)
}

impl crate::api::Connection for Client {}

impl Connection for Client {
	fn connect(
		mut address: Endpoint,
		capacity: usize,
	) -> BoxFuture<'static, Result<Surreal<Self>>> {
		Box::pin(async move {
			address.url = address.url.join(PATH)?;
			#[cfg(any(feature = "native-tls", feature = "rustls"))]
			let maybe_connector = address.config.tls_config.clone().map(Connector::from);
			#[cfg(not(any(feature = "native-tls", feature = "rustls")))]
			let maybe_connector = None;

			let config = WebSocketConfig {
				max_message_size: Some(MAX_MESSAGE_SIZE),
				max_frame_size: Some(MAX_FRAME_SIZE),
				max_write_buffer_size: MAX_WRITE_BUFFER_SIZE,
				..Default::default()
			};

			let socket = connect(&address, Some(config), maybe_connector.clone()).await?;

			let (route_tx, route_rx) = match capacity {
				0 => channel::unbounded(),
				capacity => channel::bounded(capacity),
			};

			tokio::spawn(run_router(address, maybe_connector, capacity, config, socket, route_rx));

			let mut features = HashSet::new();
			features.insert(ExtraFeatures::LiveQueries);

			Ok(Surreal::new_from_router_waiter(
				Arc::new(OnceLock::with_value(Router {
					features,
					sender: route_tx,
					last_id: AtomicI64::new(0),
				})),
				Arc::new(watch::channel(Some(WaitFor::Connection))),
			))
		})
	}
}

async fn router_handle_route(
	Route {
		request,
		response,
	}: Route,
	state: &mut RouterState,
	endpoint: &Endpoint,
) -> HandleResult {
	let RequestData {
		id,
		command,
	} = request;

	// We probably shouldn't be sending duplicate id requests.
	let entry = state.pending_requests.entry(id);
	let Entry::Vacant(entry) = entry else {
		let error = Error::DuplicateRequestId(id);
		if response.send(Err(error.into())).await.is_err() {
			trace!("Receiver dropped");
		}
		return HandleResult::Ok;
	};
<<<<<<< HEAD
	match method {
		Method::Set => {
			if let [Value::String(key), value] = &params[..2] {
				state.var_stash.insert(id, (key.0.clone(), value.clone()));
			}
		}
		Method::Unset => {
			if let [Value::String(key)] = &params[..1] {
				state.vars.swap_remove(&key.0);
			}
		}
		Method::Live => {
			if let Some(sender) = param.notification_sender {
				if let [Value::Uuid(id)] = &params[..1] {
					state.live_queries.insert(id, sender);
				}
			}
			if response.clone().into_send_async(Ok(DbResponse::Other(Value::None))).await.is_err() {
=======

	let mut effect = RequestEffect::None;

	match command {
		Command::Set {
			ref key,
			ref value,
		} => {
			effect = RequestEffect::Set {
				key: key.clone(),
				value: value.clone(),
			};
		}
		Command::Unset {
			ref key,
		} => {
			effect = RequestEffect::Clear {
				key: key.clone(),
			};
		}
		Command::Insert {
			..
		} => {
			effect = RequestEffect::Insert;
		}
		Command::SubscribeLive {
			ref uuid,
			ref notification_sender,
		} => {
			state.live_queries.insert(*uuid, notification_sender.clone());
			if response.clone().send(Ok(DbResponse::Other(Value::None))).await.is_err() {
>>>>>>> 779c6c28
				trace!("Receiver dropped");
			}
			// There is nothing to send to the server here
			return HandleResult::Ok;
		}
		Command::Kill {
			ref uuid,
		} => {
			state.live_queries.remove(uuid);
		}
		Command::Use {
			..
		} => {
			state.replay.insert(ReplayMethod::Use, command.clone());
		}
		Command::Signup {
			..
		} => {
			state.replay.insert(ReplayMethod::Signup, command.clone());
		}
		Command::Signin {
			..
		} => {
			state.replay.insert(ReplayMethod::Signin, command.clone());
		}
		Command::Invalidate {
			..
		} => {
			state.replay.insert(ReplayMethod::Invalidate, command.clone());
		}
		Command::Authenticate {
			..
		} => {
			state.replay.insert(ReplayMethod::Authenticate, command.clone());
		}
		_ => {}
	}

	let message = {
		let Some(request) = command.into_router_request(Some(id)) else {
			let _ = response.send(Err(Error::BackupsNotSupported.into())).await;
			return HandleResult::Ok;
		};
		trace!("Request {:?}", request);
		let payload = serialize(&request, endpoint.supports_revision).unwrap();
		Message::Binary(payload)
	};

	match state.sink.send(message).await {
		Ok(_) => {
			state.last_activity = Instant::now();
			entry.insert(PendingRequest {
				effect,
				response_channel: response,
			});
		}
		Err(error) => {
			let error = Error::Ws(error.to_string());
			if response.send(Err(error.into())).await.is_err() {
				trace!("Receiver dropped");
			}
			return HandleResult::Disconnected;
		}
	}
	HandleResult::Ok
}

async fn router_handle_response(
	response: Message,
	state: &mut RouterState,
	endpoint: &Endpoint,
) -> HandleResult {
	match Response::try_from(&response, endpoint.supports_revision) {
		Ok(option) => {
			// We are only interested in responses that are not empty
			if let Some(response) = option {
				trace!("{response:?}");
				match response.id {
					// If `id` is set this is a normal response
					Some(id) => {
						if let Ok(id) = id.coerce_to_i64() {
							// We can only route responses with IDs
							if let Some(pending) = state.pending_requests.remove(&id) {
								match pending.effect {
									RequestEffect::None => {}
									RequestEffect::Insert => {
										// For insert, we need to flatten single responses in an array
										if let Ok(Data::Other(Value::Array(value))) =
											response.result
										{
											if value.len() == 1 {
												let _ = pending
													.response_channel
													.send(DbResponse::from(Ok(Data::Other(
														value.into_iter().next().unwrap(),
													))))
													.await;
											} else {
												let _ = pending
													.response_channel
													.send(DbResponse::from(Ok(Data::Other(
														Value::Array(value),
													))))
													.await;
											}
											return HandleResult::Ok;
										}
									}
									RequestEffect::Set {
										key,
										value,
									} => {
										state.vars.insert(key, value);
									}
									RequestEffect::Clear {
										key,
									} => {
										state.vars.shift_remove(&key);
									}
								}
								let _res = pending
									.response_channel
									.send(DbResponse::from(response.result))
									.await;
							} else {
								warn!("got response for request with id '{id}', which was not in pending requests")
							}
						}
					}
					// If `id` is not set, this may be a live query notification
					None => {
						match response.result {
							Ok(Data::Live(notification)) => {
								let live_query_id = notification.id;
								// Check if this live query is registered
								if let Some(sender) = state.live_queries.get(&live_query_id) {
									// Send the notification back to the caller or kill live query if the receiver is already dropped
									if sender.send(notification).await.is_err() {
										state.live_queries.remove(&live_query_id);
										let kill = {
											let request = Command::Kill {
												uuid: *live_query_id,
											}
											.into_router_request(None)
											.unwrap();
											let value =
												serialize(&request, endpoint.supports_revision)
													.unwrap();
											Message::Binary(value)
										};
										if let Err(error) = state.sink.send(kill).await {
											trace!("failed to send kill query to the server; {error:?}");
											return HandleResult::Disconnected;
										}
									}
								}
							}
							Ok(..) => { /* Ignored responses like pings */ }
							Err(error) => error!("{error:?}"),
						}
					}
				}
			}
		}
		Err(error) => {
			#[revisioned(revision = 1)]
			#[derive(Deserialize)]
			struct Response {
				id: Option<Value>,
			}

			// Let's try to find out the ID of the response that failed to deserialise
			if let Message::Binary(binary) = response {
				if let Ok(Response {
					id,
				}) = deserialize(&mut &binary[..], endpoint.supports_revision)
				{
					// Return an error if an ID was returned
					if let Some(Ok(id)) = id.map(Value::coerce_to_i64) {
						if let Some(pending) = state.pending_requests.remove(&id) {
							let _res = pending.response_channel.send(Err(error)).await;
						} else {
							warn!("got response for request with id '{id}', which was not in pending requests")
						}
					}
				} else {
					// Unfortunately, we don't know which response failed to deserialize
					warn!("Failed to deserialise message; {error:?}");
				}
			}
		}
	}
	HandleResult::Ok
}

async fn router_reconnect(
	maybe_connector: &Option<Connector>,
	config: &WebSocketConfig,
	state: &mut RouterState,
	endpoint: &Endpoint,
) {
	loop {
		trace!("Reconnecting...");
		match connect(endpoint, Some(*config), maybe_connector.clone()).await {
			Ok(s) => {
				let (new_sink, new_stream) = s.split();
				state.sink = new_sink;
				state.stream = new_stream;
				for commands in state.replay.values() {
					let request = commands
						.clone()
						.into_router_request(None)
						.expect("replay commands should always convert to route requests");

					let message = serialize(&request, endpoint.supports_revision).unwrap();

					if let Err(error) = state.sink.send(Message::Binary(message)).await {
						trace!("{error}");
						time::sleep(time::Duration::from_secs(1)).await;
						continue;
					}
				}
				for (key, value) in &state.vars {
					let request = Command::Set {
						key: key.as_str().into(),
						value: value.clone(),
					}
					.into_router_request(None)
					.unwrap();
					trace!("Request {:?}", request);
					let payload = serialize(&request, endpoint.supports_revision).unwrap();
					if let Err(error) = state.sink.send(Message::Binary(payload)).await {
						trace!("{error}");
						time::sleep(time::Duration::from_secs(1)).await;
						continue;
					}
				}
				trace!("Reconnected successfully");
				break;
			}
			Err(error) => {
				trace!("Failed to reconnect; {error}");
				time::sleep(time::Duration::from_secs(1)).await;
			}
		}
	}
}

pub(crate) async fn run_router(
	endpoint: Endpoint,
	maybe_connector: Option<Connector>,
	_capacity: usize,
	config: WebSocketConfig,
	socket: WebSocketStream<MaybeTlsStream<TcpStream>>,
	route_rx: Receiver<Route>,
) {
	let ping = {
		let request = Command::Health.into_router_request(None).unwrap();
		let value = serialize(&request, endpoint.supports_revision).unwrap();
		Message::Binary(value)
	};

	let (socket_sink, socket_stream) = socket.split();
	let mut state = RouterState::new(socket_sink, socket_stream);

	'router: loop {
		let mut interval = time::interval(PING_INTERVAL);
		// don't bombard the server with pings if we miss some ticks
		interval.set_missed_tick_behavior(MissedTickBehavior::Delay);

		let mut pinger = IntervalStream::new(interval);
		// Turn into a stream instead of calling recv_async
		// The stream seems to be able to keep some state which would otherwise need to be
		// recreated with each next.

		state.last_activity = Instant::now();
		state.live_queries.clear();
		state.pending_requests.clear();

		loop {
			tokio::select! {
				route = route_rx.recv() => {
					// handle incoming route

					let Ok(response) = route else {
						// route returned Err, frontend dropped the channel, meaning the router
						// should quit.
						match state.sink.send(Message::Close(None)).await {
							Ok(..) => trace!("Connection closed successfully"),
							Err(error) => {
								warn!("Failed to close database connection; {error}")
							}
						}
						break 'router;
					};

					match router_handle_route(response, &mut state, &endpoint).await {
						HandleResult::Ok => {},
						HandleResult::Disconnected => {
							router_reconnect(
								&maybe_connector,
								&config,
								&mut state,
								&endpoint,
							)
							.await;
							continue 'router;
						}
					}
				}
				result = state.stream.next() => {
					// Handle result from database.

					let Some(result) = result else {
						// stream returned none meaning the connection dropped, try to reconnect.
						router_reconnect(
							&maybe_connector,
							&config,
							&mut state,
							&endpoint,
						)
						.await;
						continue 'router;
					};

					state.last_activity = Instant::now();
					match result {
						Ok(message) => {
							match router_handle_response(message, &mut state, &endpoint).await {
								HandleResult::Ok => continue,
								HandleResult::Disconnected => {
									router_reconnect(
										&maybe_connector,
										&config,
										&mut state,
										&endpoint,
									)
									.await;
									continue 'router;
								}
							}
						}
						Err(error) => {
							match error {
								WsError::ConnectionClosed => {
									trace!("Connection successfully closed on the server");
								}
								error => {
									trace!("{error}");
								}
							}
							router_reconnect(
								&maybe_connector,
								&config,
								&mut state,
								&endpoint,
							)
							.await;
							continue 'router;
						}
					}
				}
				_ = pinger.next() => {
					// only ping if we haven't talked to the server recently
					if state.last_activity.elapsed() >= PING_INTERVAL {
						trace!("Pinging the server");
						if let Err(error) = state.sink.send(ping.clone()).await {
							trace!("failed to ping the server; {error:?}");
							router_reconnect(
								&maybe_connector,
								&config,
								&mut state,
								&endpoint,
							)
							.await;
							continue 'router;
						}
					}

				}
			}
		}
	}
}

impl Response {
	fn try_from(message: &Message, supports_revision: bool) -> Result<Option<Self>> {
		match message {
			Message::Text(text) => {
				trace!("Received an unexpected text message; {text}");
				Ok(None)
			}
			Message::Binary(binary) => {
				deserialize(&mut &binary[..], supports_revision).map(Some).map_err(|error| {
					Error::ResponseFromBinary {
						binary: binary.clone(),
						error: bincode::ErrorKind::Custom(error.to_string()).into(),
					}
					.into()
				})
			}
			Message::Ping(..) => {
				trace!("Received a ping from the server");
				Ok(None)
			}
			Message::Pong(..) => {
				trace!("Received a pong from the server");
				Ok(None)
			}
			Message::Frame(..) => {
				trace!("Received an unexpected raw frame");
				Ok(None)
			}
			Message::Close(..) => {
				trace!("Received an unexpected close message");
				Ok(None)
			}
		}
	}
}

#[cfg(test)]
mod tests {
	use super::serialize;
	use bincode::Options;
	use flate2::write::GzEncoder;
	use flate2::Compression;
	use rand::{thread_rng, Rng};
	use std::io::Write;
	use std::time::SystemTime;
	use surrealdb_core::rpc::format::cbor::Cbor;
	use surrealdb_core::sql::{Array, Value};

	#[test_log::test]
	fn large_vector_serialisation_bench() {
		//
		let timed = |func: &dyn Fn() -> Vec<u8>| {
			let start = SystemTime::now();
			let r = func();
			(start.elapsed().unwrap(), r)
		};
		//
		let compress = |v: &Vec<u8>| {
			let mut encoder = GzEncoder::new(Vec::new(), Compression::default());
			encoder.write_all(v).unwrap();
			encoder.finish().unwrap()
		};
		// Generate a random vector
		let vector_size = if cfg!(debug_assertions) {
			200_000 // Debug is slow
		} else {
			2_000_000 // Release is fast
		};
		let mut vector: Vec<i32> = Vec::new();
		let mut rng = thread_rng();
		for _ in 0..vector_size {
			vector.push(rng.gen());
		}
		//	Store the results
		let mut results = vec![];
		// Calculate the reference
		let ref_payload;
		let ref_compressed;
		//
		const BINCODE_REF: &str = "Bincode Vec<i32>";
		const COMPRESSED_BINCODE_REF: &str = "Compressed Bincode Vec<i32>";
		{
			// Bincode Vec<i32>
			let (duration, payload) = timed(&|| {
				let mut payload = Vec::new();
				bincode::options()
					.with_fixint_encoding()
					.serialize_into(&mut payload, &vector)
					.unwrap();
				payload
			});
			ref_payload = payload.len() as f32;
			results.push((payload.len(), BINCODE_REF, duration, 1.0));

			// Compressed bincode
			let (compression_duration, payload) = timed(&|| compress(&payload));
			let duration = duration + compression_duration;
			ref_compressed = payload.len() as f32;
			results.push((payload.len(), COMPRESSED_BINCODE_REF, duration, 1.0));
		}
		// Build the Value
		let vector = Value::Array(Array::from(vector));
		//
		const BINCODE: &str = "Bincode Vec<Value>";
		const COMPRESSED_BINCODE: &str = "Compressed Bincode Vec<Value>";
		{
			// Bincode Vec<i32>
			let (duration, payload) = timed(&|| {
				let mut payload = Vec::new();
				bincode::options()
					.with_varint_encoding()
					.serialize_into(&mut payload, &vector)
					.unwrap();
				payload
			});
			results.push((payload.len(), BINCODE, duration, payload.len() as f32 / ref_payload));

			// Compressed bincode
			let (compression_duration, payload) = timed(&|| compress(&payload));
			let duration = duration + compression_duration;
			results.push((
				payload.len(),
				COMPRESSED_BINCODE,
				duration,
				payload.len() as f32 / ref_compressed,
			));
		}
		const UNVERSIONED: &str = "Unversioned Vec<Value>";
		const COMPRESSED_UNVERSIONED: &str = "Compressed Unversioned Vec<Value>";
		{
			// Unversioned
			let (duration, payload) = timed(&|| serialize(&vector, false).unwrap());
			results.push((
				payload.len(),
				UNVERSIONED,
				duration,
				payload.len() as f32 / ref_payload,
			));

			// Compressed Versioned
			let (compression_duration, payload) = timed(&|| compress(&payload));
			let duration = duration + compression_duration;
			results.push((
				payload.len(),
				COMPRESSED_UNVERSIONED,
				duration,
				payload.len() as f32 / ref_compressed,
			));
		}
		//
		const VERSIONED: &str = "Versioned Vec<Value>";
		const COMPRESSED_VERSIONED: &str = "Compressed Versioned Vec<Value>";
		{
			// Versioned
			let (duration, payload) = timed(&|| serialize(&vector, true).unwrap());
			results.push((payload.len(), VERSIONED, duration, payload.len() as f32 / ref_payload));

			// Compressed Versioned
			let (compression_duration, payload) = timed(&|| compress(&payload));
			let duration = duration + compression_duration;
			results.push((
				payload.len(),
				COMPRESSED_VERSIONED,
				duration,
				payload.len() as f32 / ref_compressed,
			));
		}
		//
		const CBOR: &str = "CBor Vec<Value>";
		const COMPRESSED_CBOR: &str = "Compressed CBor Vec<Value>";
		{
			// CBor
			let (duration, payload) = timed(&|| {
				let cbor: Cbor = vector.clone().try_into().unwrap();
				let mut res = Vec::new();
				ciborium::into_writer(&cbor.0, &mut res).unwrap();
				res
			});
			results.push((payload.len(), CBOR, duration, payload.len() as f32 / ref_payload));

			// Compressed Cbor
			let (compression_duration, payload) = timed(&|| compress(&payload));
			let duration = duration + compression_duration;
			results.push((
				payload.len(),
				COMPRESSED_CBOR,
				duration,
				payload.len() as f32 / ref_compressed,
			));
		}
		// Sort the results by ascending size
		results.sort_by(|(a, _, _, _), (b, _, _, _)| a.cmp(b));
		for (size, name, duration, factor) in &results {
			info!("{name} - Size: {size} - Duration: {duration:?} - Factor: {factor}");
		}
		// Check the expected sorted results
		let results: Vec<&str> = results.into_iter().map(|(_, name, _, _)| name).collect();
		assert_eq!(
			results,
			vec![
				BINCODE_REF,
				COMPRESSED_BINCODE_REF,
				COMPRESSED_CBOR,
				COMPRESSED_BINCODE,
				COMPRESSED_UNVERSIONED,
				CBOR,
				COMPRESSED_VERSIONED,
				BINCODE,
				UNVERSIONED,
				VERSIONED,
			]
		)
	}
}<|MERGE_RESOLUTION|>--- conflicted
+++ resolved
@@ -20,13 +20,6 @@
 use crate::engine::remote::ws::Data;
 use crate::engine::IntervalStream;
 use crate::opt::WaitFor;
-<<<<<<< HEAD
-use crate::{Object, Value};
-use flume::Receiver;
-=======
-use crate::sql::Value;
-use channel::Receiver;
->>>>>>> 779c6c28
 use futures::stream::{SplitSink, SplitStream};
 use futures::SinkExt;
 use futures::StreamExt;
@@ -169,26 +162,6 @@
 		}
 		return HandleResult::Ok;
 	};
-<<<<<<< HEAD
-	match method {
-		Method::Set => {
-			if let [Value::String(key), value] = &params[..2] {
-				state.var_stash.insert(id, (key.0.clone(), value.clone()));
-			}
-		}
-		Method::Unset => {
-			if let [Value::String(key)] = &params[..1] {
-				state.vars.swap_remove(&key.0);
-			}
-		}
-		Method::Live => {
-			if let Some(sender) = param.notification_sender {
-				if let [Value::Uuid(id)] = &params[..1] {
-					state.live_queries.insert(id, sender);
-				}
-			}
-			if response.clone().into_send_async(Ok(DbResponse::Other(Value::None))).await.is_err() {
-=======
 
 	let mut effect = RequestEffect::None;
 
@@ -220,7 +193,6 @@
 		} => {
 			state.live_queries.insert(*uuid, notification_sender.clone());
 			if response.clone().send(Ok(DbResponse::Other(Value::None))).await.is_err() {
->>>>>>> 779c6c28
 				trace!("Receiver dropped");
 			}
 			// There is nothing to send to the server here
