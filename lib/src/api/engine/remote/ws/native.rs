--- conflicted
+++ resolved
@@ -84,11 +84,7 @@
 ) -> Result<WebSocketStream<MaybeTlsStream<TcpStream>>> {
 	#[cfg(any(feature = "native-tls", feature = "rustls"))]
 	let (socket, _) =
-<<<<<<< HEAD
-		tokio_tungstenite::connect_async_tls_with_config(url, config, false, maybe_connector)
-=======
 		tokio_tungstenite::connect_async_tls_with_config(url, config, NAGLE_ALG, maybe_connector)
->>>>>>> ab6726fa
 			.await?;
 
 	#[cfg(not(any(feature = "native-tls", feature = "rustls")))]
@@ -119,19 +115,9 @@
 			let maybe_connector = None;
 
 			let config = WebSocketConfig {
-<<<<<<< HEAD
-				max_write_buffer_size: match capacity {
-					0 => usize::MAX,
-					capacity => MAX_MESSAGE_SIZE * capacity,
-				},
-				max_message_size: Some(MAX_MESSAGE_SIZE),
-				max_frame_size: Some(MAX_FRAME_SIZE),
-				accept_unmasked_frames: false,
-=======
 				max_message_size: Some(MAX_MESSAGE_SIZE),
 				max_frame_size: Some(MAX_FRAME_SIZE),
 				max_write_buffer_size: MAX_WRITE_BUFFER_SIZE,
->>>>>>> ab6726fa
 				..Default::default()
 			};
 
