use super::PATH;
use super::{deserialize, serialize};
use super::{HandleResult, RouterRequest};
use crate::api::conn::Connection;
use crate::api::conn::DbResponse;
use crate::api::conn::Method;
use crate::api::conn::Param;
use crate::api::conn::Route;
use crate::api::conn::Router;
use crate::api::engine::remote::ws::Client;
use crate::api::engine::remote::ws::Response;
use crate::api::engine::remote::ws::PING_INTERVAL;
use crate::api::engine::remote::ws::PING_METHOD;
use crate::api::err::Error;
use crate::api::opt::Endpoint;
#[cfg(any(feature = "native-tls", feature = "rustls"))]
use crate::api::opt::Tls;
use crate::api::ExtraFeatures;
use crate::api::OnceLockExt;
use crate::api::Result;
use crate::api::Surreal;
use crate::engine::remote::ws::Data;
use crate::engine::IntervalStream;
use crate::opt::WaitFor;
use crate::{Object, Value};
use flume::Receiver;
use futures::stream::{SplitSink, SplitStream};
use futures::SinkExt;
use futures::StreamExt;
use revision::revisioned;
use serde::Deserialize;
use std::collections::hash_map::Entry;
use std::collections::HashSet;
use std::future::Future;
use std::mem;
use std::pin::Pin;
use std::sync::atomic::AtomicI64;
use std::sync::Arc;
use std::sync::OnceLock;
use tokio::net::TcpStream;
use tokio::sync::watch;
use tokio::time;
use tokio::time::MissedTickBehavior;
use tokio_tungstenite::tungstenite::client::IntoClientRequest;
use tokio_tungstenite::tungstenite::error::Error as WsError;
use tokio_tungstenite::tungstenite::http::header::SEC_WEBSOCKET_PROTOCOL;
use tokio_tungstenite::tungstenite::http::HeaderValue;
use tokio_tungstenite::tungstenite::protocol::WebSocketConfig;
use tokio_tungstenite::tungstenite::Message;
use tokio_tungstenite::Connector;
use tokio_tungstenite::MaybeTlsStream;
use tokio_tungstenite::WebSocketStream;
use trice::Instant;

pub(crate) const MAX_MESSAGE_SIZE: usize = 64 << 20; // 64 MiB
pub(crate) const MAX_FRAME_SIZE: usize = 16 << 20; // 16 MiB
pub(crate) const WRITE_BUFFER_SIZE: usize = 128000; // tungstenite default
pub(crate) const MAX_WRITE_BUFFER_SIZE: usize = WRITE_BUFFER_SIZE + MAX_MESSAGE_SIZE; // Recommended max according to tungstenite docs
pub(crate) const NAGLE_ALG: bool = false;

type MessageSink = SplitSink<WebSocketStream<MaybeTlsStream<TcpStream>>, Message>;
type MessageStream = SplitStream<WebSocketStream<MaybeTlsStream<TcpStream>>>;
type RouterState = super::RouterState<MessageSink, MessageStream, Message>;

#[cfg(any(feature = "native-tls", feature = "rustls"))]
impl From<Tls> for Connector {
	fn from(tls: Tls) -> Self {
		match tls {
			#[cfg(feature = "native-tls")]
			Tls::Native(config) => Self::NativeTls(config),
			#[cfg(feature = "rustls")]
			Tls::Rust(config) => Self::Rustls(Arc::new(config)),
		}
	}
}

pub(crate) async fn connect(
	endpoint: &Endpoint,
	config: Option<WebSocketConfig>,
	#[allow(unused_variables)] maybe_connector: Option<Connector>,
) -> Result<WebSocketStream<MaybeTlsStream<TcpStream>>> {
	let mut request = (&endpoint.url).into_client_request()?;

	if endpoint.supports_revision {
		request
			.headers_mut()
			.insert(SEC_WEBSOCKET_PROTOCOL, HeaderValue::from_static(super::REVISION_HEADER));
	}

	#[cfg(any(feature = "native-tls", feature = "rustls"))]
	let (socket, _) = tokio_tungstenite::connect_async_tls_with_config(
		request,
		config,
		NAGLE_ALG,
		maybe_connector,
	)
	.await?;

	#[cfg(not(any(feature = "native-tls", feature = "rustls")))]
	let (socket, _) = tokio_tungstenite::connect_async_with_config(request, config, NAGLE_ALG).await?;

	Ok(socket)
}

impl crate::api::Connection for Client {}

impl Connection for Client {
	fn new(method: Method) -> Self {
		Self {
			id: 0,
			method,
		}
	}

	fn connect(
		mut address: Endpoint,
		capacity: usize,
	) -> Pin<Box<dyn Future<Output = Result<Surreal<Self>>> + Send + Sync + 'static>> {
		Box::pin(async move {
			address.url = address.url.join(PATH)?;
			#[cfg(any(feature = "native-tls", feature = "rustls"))]
			let maybe_connector = address.config.tls_config.clone().map(Connector::from);
			#[cfg(not(any(feature = "native-tls", feature = "rustls")))]
			let maybe_connector = None;

			let config = WebSocketConfig {
				max_message_size: Some(MAX_MESSAGE_SIZE),
				max_frame_size: Some(MAX_FRAME_SIZE),
				max_write_buffer_size: MAX_WRITE_BUFFER_SIZE,
				..Default::default()
			};

			let socket = connect(&address, Some(config), maybe_connector.clone()).await?;

			let (route_tx, route_rx) = match capacity {
				0 => flume::unbounded(),
				capacity => flume::bounded(capacity),
			};

			tokio::spawn(run_router(address, maybe_connector, capacity, config, socket, route_rx));

			let mut features = HashSet::new();
			features.insert(ExtraFeatures::LiveQueries);

			Ok(Surreal::new_from_router_waiter(
				Arc::new(OnceLock::with_value(Router {
					features,
					sender: route_tx,
					last_id: AtomicI64::new(0),
				})),
				Arc::new(watch::channel(Some(WaitFor::Connection))),
			))
		})
	}

	fn send<'r>(
		&'r mut self,
		router: &'r Router,
		param: Param,
	) -> Pin<Box<dyn Future<Output = Result<Receiver<Result<DbResponse>>>> + Send + Sync + 'r>> {
		Box::pin(async move {
			self.id = router.next_id();
			let (sender, receiver) = flume::bounded(1);
			let route = Route {
				request: (self.id, self.method, param),
				response: sender,
			};
			router.sender.send_async(route).await?;
			Ok(receiver)
		})
	}
}

<<<<<<< HEAD
#[allow(clippy::too_many_lines)]
pub(crate) fn router(
	endpoint: Endpoint,
	maybe_connector: Option<Connector>,
	capacity: usize,
	config: WebSocketConfig,
	mut socket: WebSocketStream<MaybeTlsStream<TcpStream>>,
	route_rx: Receiver<Option<Route>>,
) {
	tokio::spawn(async move {
		let ping = {
			let mut request = Object::new();
			request.insert("method".to_owned(), PING_METHOD.to_owned());
			let value = request.into();
			let value = serialize(&value, endpoint.supports_revision).unwrap();
			Message::Binary(value)
=======
async fn router_handle_route(
	Route {
		request,
		response,
	}: Route,
	state: &mut RouterState,
	endpoint: &Endpoint,
) -> HandleResult {
	let (id, method, param) = request;
	let params = match param.query {
		Some((query, bindings)) => {
			vec![query.into(), bindings.into()]
		}
		None => param.other,
	};
	match method {
		Method::Set => {
			if let [Value::Strand(key), value] = &params[..2] {
				state.var_stash.insert(id, (key.0.clone(), value.clone()));
			}
		}
		Method::Unset => {
			if let [Value::Strand(key)] = &params[..1] {
				state.vars.swap_remove(&key.0);
			}
		}
		Method::Live => {
			if let Some(sender) = param.notification_sender {
				if let [Value::Uuid(id)] = &params[..1] {
					state.live_queries.insert(id.0, sender);
				}
			}
			if response.clone().into_send_async(Ok(DbResponse::Other(Value::None))).await.is_err() {
				trace!("Receiver dropped");
			}
			// There is nothing to send to the server here
		}
		Method::Kill => {
			if let [Value::Uuid(id)] = &params[..1] {
				state.live_queries.remove(id);
			}
		}
		_ => {}
	}
	let method_str = match method {
		Method::Health => PING_METHOD,
		_ => method.as_str(),
	};
	let message = {
		let request = RouterRequest {
			id: Some(Value::from(id)),
			method: method_str.into(),
			params: (!params.is_empty()).then(|| params.into()),
>>>>>>> 5706c9b3
		};

		trace!("Request {:?}", request);
		let payload = serialize(&request, endpoint.supports_revision).unwrap();
		Message::Binary(payload)
	};
	if let Method::Authenticate
	| Method::Invalidate
	| Method::Signin
	| Method::Signup
	| Method::Use = method
	{
		state.replay.insert(method, message.clone());
	}
	match state.sink.send(message).await {
		Ok(_) => {
			state.last_activity = Instant::now();
			match state.routes.entry(id) {
				Entry::Vacant(entry) => {
					// Register query route
					entry.insert((method, response));
				}
				Entry::Occupied(..) => {
					let error = Error::DuplicateRequestId(id);
					if response.into_send_async(Err(error.into())).await.is_err() {
						trace!("Receiver dropped");
					}
				}
			}
		}
		Err(error) => {
			let error = Error::Ws(error.to_string());
			if response.into_send_async(Err(error.into())).await.is_err() {
				trace!("Receiver dropped");
			}
			return HandleResult::Disconnected;
		}
	}
	HandleResult::Ok
}

async fn router_handle_response(
	response: Message,
	state: &mut RouterState,
	endpoint: &Endpoint,
) -> HandleResult {
	match Response::try_from(&response, endpoint.supports_revision) {
		Ok(option) => {
			// We are only interested in responses that are not empty
			if let Some(response) = option {
				trace!("{response:?}");
				match response.id {
					// If `id` is set this is a normal response
					Some(id) => {
						if let Ok(id) = id.coerce_to_i64() {
							// We can only route responses with IDs
							if let Some((method, sender)) = state.routes.remove(&id) {
								if matches!(method, Method::Set) {
									if let Some((key, value)) = state.var_stash.swap_remove(&id) {
										state.vars.insert(key, value);
									}
								}
								// Send the response back to the caller
								let mut response = response.result;
								if matches!(method, Method::Insert) {
									// For insert, we need to flatten single responses in an array
									if let Ok(Data::Other(Value::Array(value))) = &mut response {
										if let [value] = &mut value.0[..] {
											response = Ok(Data::Other(mem::take(value)));
										}
									}
								}
								let _res = sender.into_send_async(DbResponse::from(response)).await;
							}
						}
					}
					// If `id` is not set, this may be a live query notification
					None => {
						match response.result {
							Ok(Data::Live(notification)) => {
								let live_query_id = notification.id;
								// Check if this live query is registered
								if let Some(sender) = state.live_queries.get(&live_query_id) {
									// Send the notification back to the caller or kill live query if the receiver is already dropped
									if sender.send(notification).await.is_err() {
										state.live_queries.remove(&live_query_id);
										let kill = {
											let request = RouterRequest {
												id: None,
												method: Method::Kill.as_str().into(),
												params: Some(
													vec![Value::from(live_query_id)].into(),
												),
											};
											let value =
												serialize(&request, endpoint.supports_revision)
													.unwrap();
											Message::Binary(value)
										};
										if let Err(error) = state.sink.send(kill).await {
											trace!("failed to send kill query to the server; {error:?}");
											return HandleResult::Disconnected;
										}
									}
								}
							}
							Ok(..) => { /* Ignored responses like pings */ }
							Err(error) => error!("{error:?}"),
						}
					}
				}
			}
		}
		Err(error) => {
			#[revisioned(revision = 1)]
			#[derive(Deserialize)]
			struct Response {
				id: Option<Value>,
			}

			// Let's try to find out the ID of the response that failed to deserialise
			if let Message::Binary(binary) = response {
				if let Ok(Response {
					id,
				}) = deserialize(&mut &binary[..], endpoint.supports_revision)
				{
					// Return an error if an ID was returned
					if let Some(Ok(id)) = id.map(Value::coerce_to_i64) {
						if let Some((_method, sender)) = state.routes.remove(&id) {
							let _res = sender.into_send_async(Err(error)).await;
						}
					}
				} else {
					// Unfortunately, we don't know which response failed to deserialize
					warn!("Failed to deserialise message; {error:?}");
				}
			}
		}
	}
	HandleResult::Ok
}

async fn router_reconnect(
	maybe_connector: &Option<Connector>,
	config: &WebSocketConfig,
	state: &mut RouterState,
	endpoint: &Endpoint,
) {
	loop {
		trace!("Reconnecting...");
		match connect(endpoint, Some(*config), maybe_connector.clone()).await {
			Ok(s) => {
				let (new_sink, new_stream) = s.split();
				state.sink = new_sink;
				state.stream = new_stream;
				for (_, message) in &state.replay {
					if let Err(error) = state.sink.send(message.clone()).await {
						trace!("{error}");
						time::sleep(time::Duration::from_secs(1)).await;
						continue;
					}
				}
				for (key, value) in &state.vars {
					let request = RouterRequest {
						id: None,
						method: Method::Set.as_str().into(),
						params: Some(vec![key.as_str().into(), value.clone()].into()),
					};
					trace!("Request {:?}", request);
					let payload = serialize(&request, endpoint.supports_revision).unwrap();
					if let Err(error) = state.sink.send(Message::Binary(payload)).await {
						trace!("{error}");
						time::sleep(time::Duration::from_secs(1)).await;
						continue;
					}
				}
				trace!("Reconnected successfully");
				break;
			}
			Err(error) => {
				trace!("Failed to reconnect; {error}");
				time::sleep(time::Duration::from_secs(1)).await;
			}
		}
	}
}

pub(crate) async fn run_router(
	endpoint: Endpoint,
	maybe_connector: Option<Connector>,
	_capacity: usize,
	config: WebSocketConfig,
	socket: WebSocketStream<MaybeTlsStream<TcpStream>>,
	route_rx: Receiver<Route>,
) {
	let ping = {
		let request = RouterRequest {
			id: None,
			method: PING_METHOD.into(),
			params: None,
		};
		let value = serialize(&request, endpoint.supports_revision).unwrap();
		Message::Binary(value)
	};

	let (socket_sink, socket_stream) = socket.split();
	let mut state = RouterState::new(socket_sink, socket_stream);
	let mut route_stream = route_rx.into_stream();

	'router: loop {
		let mut interval = time::interval(PING_INTERVAL);
		// don't bombard the server with pings if we miss some ticks
		interval.set_missed_tick_behavior(MissedTickBehavior::Delay);

		let mut pinger = IntervalStream::new(interval);
		// Turn into a stream instead of calling recv_async
		// The stream seems to be able to keep some state which would otherwise need to be
		// recreated with each next.

		state.last_activity = Instant::now();
		state.live_queries.clear();
		state.routes.clear();

		loop {
			tokio::select! {
				route = route_stream.next() => {
					// handle incoming route

					let Some(response) = route else {
						// route returned none, frontend dropped the channel, meaning the router
						// should quit.
						match state.sink.send(Message::Close(None)).await {
							Ok(..) => trace!("Connection closed successfully"),
							Err(error) => {
								warn!("Failed to close database connection; {error}")
							}
						}
						break 'router;
					};

					match router_handle_route(response, &mut state, &endpoint).await {
						HandleResult::Ok => {},
						HandleResult::Disconnected => {
							router_reconnect(
								&maybe_connector,
								&config,
								&mut state,
								&endpoint,
							)
							.await;
							continue 'router;
						}
					}
				}
				result = state.stream.next() => {
					// Handle result from database.

					let Some(result) = result else {
						// stream returned none meaning the connection dropped, try to reconnect.
						router_reconnect(
							&maybe_connector,
							&config,
							&mut state,
							&endpoint,
						)
						.await;
						continue 'router;
					};

					state.last_activity = Instant::now();
					match result {
						Ok(message) => {
							match router_handle_response(message, &mut state, &endpoint).await {
								HandleResult::Ok => continue,
								HandleResult::Disconnected => {
									router_reconnect(
										&maybe_connector,
										&config,
										&mut state,
										&endpoint,
									)
									.await;
									continue 'router;
								}
							}
						}
						Err(error) => {
							match error {
								WsError::ConnectionClosed => {
									trace!("Connection successfully closed on the server");
								}
								error => {
									trace!("{error}");
								}
							}
							router_reconnect(
								&maybe_connector,
								&config,
								&mut state,
								&endpoint,
							)
							.await;
							continue 'router;
						}
					}
				}
				_ = pinger.next() => {
					// only ping if we haven't talked to the server recently
					if state.last_activity.elapsed() >= PING_INTERVAL {
						trace!("Pinging the server");
						if let Err(error) = state.sink.send(ping.clone()).await {
							trace!("failed to ping the server; {error:?}");
							router_reconnect(
								&maybe_connector,
								&config,
								&mut state,
								&endpoint,
							)
							.await;
							continue 'router;
						}
					}

				}
			}
		}
	}
}

impl Response {
	fn try_from(message: &Message, supports_revision: bool) -> Result<Option<Self>> {
		match message {
			Message::Text(text) => {
				trace!("Received an unexpected text message; {text}");
				Ok(None)
			}
			Message::Binary(binary) => {
				deserialize(&mut &binary[..], supports_revision).map(Some).map_err(|error| {
					Error::ResponseFromBinary {
						binary: binary.clone(),
						error: bincode::ErrorKind::Custom(error.to_string()).into(),
					}
					.into()
				})
			}
			Message::Ping(..) => {
				trace!("Received a ping from the server");
				Ok(None)
			}
			Message::Pong(..) => {
				trace!("Received a pong from the server");
				Ok(None)
			}
			Message::Frame(..) => {
				trace!("Received an unexpected raw frame");
				Ok(None)
			}
			Message::Close(..) => {
				trace!("Received an unexpected close message");
				Ok(None)
			}
		}
	}
}

#[cfg(test)]
mod tests {
	use super::serialize;
	use bincode::Options;
	use flate2::write::GzEncoder;
	use flate2::Compression;
	use rand::{thread_rng, Rng};
	use std::io::Write;
	use std::time::SystemTime;
	use surrealdb_core::rpc::format::cbor::Cbor;
	use surrealdb_core::sql::{Array, Value};

	#[test_log::test]
	fn large_vector_serialisation_bench() {
		//
		let timed = |func: &dyn Fn() -> Vec<u8>| {
			let start = SystemTime::now();
			let r = func();
			(start.elapsed().unwrap(), r)
		};
		//
		let compress = |v: &Vec<u8>| {
			let mut encoder = GzEncoder::new(Vec::new(), Compression::default());
			encoder.write_all(v).unwrap();
			encoder.finish().unwrap()
		};
		// Generate a random vector
		let vector_size = if cfg!(debug_assertions) {
			200_000 // Debug is slow
		} else {
			2_000_000 // Release is fast
		};
		let mut vector: Vec<i32> = Vec::new();
		let mut rng = thread_rng();
		for _ in 0..vector_size {
			vector.push(rng.gen());
		}
		//	Store the results
		let mut results = vec![];
		// Calculate the reference
		let ref_payload;
		let ref_compressed;
		//
		const BINCODE_REF: &str = "Bincode Vec<i32>";
		const COMPRESSED_BINCODE_REF: &str = "Compressed Bincode Vec<i32>";
		{
			// Bincode Vec<i32>
			let (duration, payload) = timed(&|| {
				let mut payload = Vec::new();
				bincode::options()
					.with_fixint_encoding()
					.serialize_into(&mut payload, &vector)
					.unwrap();
				payload
			});
			ref_payload = payload.len() as f32;
			results.push((payload.len(), BINCODE_REF, duration, 1.0));

			// Compressed bincode
			let (compression_duration, payload) = timed(&|| compress(&payload));
			let duration = duration + compression_duration;
			ref_compressed = payload.len() as f32;
			results.push((payload.len(), COMPRESSED_BINCODE_REF, duration, 1.0));
		}
		// Build the Value
		let vector = Value::Array(Array::from(vector));
		//
		const BINCODE: &str = "Bincode Vec<Value>";
		const COMPRESSED_BINCODE: &str = "Compressed Bincode Vec<Value>";
		{
			// Bincode Vec<i32>
			let (duration, payload) = timed(&|| {
				let mut payload = Vec::new();
				bincode::options()
					.with_varint_encoding()
					.serialize_into(&mut payload, &vector)
					.unwrap();
				payload
			});
			results.push((payload.len(), BINCODE, duration, payload.len() as f32 / ref_payload));

			// Compressed bincode
			let (compression_duration, payload) = timed(&|| compress(&payload));
			let duration = duration + compression_duration;
			results.push((
				payload.len(),
				COMPRESSED_BINCODE,
				duration,
				payload.len() as f32 / ref_compressed,
			));
		}
		const UNVERSIONED: &str = "Unversioned Vec<Value>";
		const COMPRESSED_UNVERSIONED: &str = "Compressed Unversioned Vec<Value>";
		{
			// Unversioned
			let (duration, payload) = timed(&|| serialize(&vector, false).unwrap());
			results.push((
				payload.len(),
				UNVERSIONED,
				duration,
				payload.len() as f32 / ref_payload,
			));

			// Compressed Versioned
			let (compression_duration, payload) = timed(&|| compress(&payload));
			let duration = duration + compression_duration;
			results.push((
				payload.len(),
				COMPRESSED_UNVERSIONED,
				duration,
				payload.len() as f32 / ref_compressed,
			));
		}
		//
		const VERSIONED: &str = "Versioned Vec<Value>";
		const COMPRESSED_VERSIONED: &str = "Compressed Versioned Vec<Value>";
		{
			// Versioned
			let (duration, payload) = timed(&|| serialize(&vector, true).unwrap());
			results.push((payload.len(), VERSIONED, duration, payload.len() as f32 / ref_payload));

			// Compressed Versioned
			let (compression_duration, payload) = timed(&|| compress(&payload));
			let duration = duration + compression_duration;
			results.push((
				payload.len(),
				COMPRESSED_VERSIONED,
				duration,
				payload.len() as f32 / ref_compressed,
			));
		}
		//
		const CBOR: &str = "CBor Vec<Value>";
		const COMPRESSED_CBOR: &str = "Compressed CBor Vec<Value>";
		{
			// CBor
			let (duration, payload) = timed(&|| {
				let cbor: Cbor = vector.clone().try_into().unwrap();
				let mut res = Vec::new();
				ciborium::into_writer(&cbor.0, &mut res).unwrap();
				res
			});
			results.push((payload.len(), CBOR, duration, payload.len() as f32 / ref_payload));

			// Compressed Cbor
			let (compression_duration, payload) = timed(&|| compress(&payload));
			let duration = duration + compression_duration;
			results.push((
				payload.len(),
				COMPRESSED_CBOR,
				duration,
				payload.len() as f32 / ref_compressed,
			));
		}
		// Sort the results by ascending size
		results.sort_by(|(a, _, _, _), (b, _, _, _)| a.cmp(b));
		for (size, name, duration, factor) in &results {
			info!("{name} - Size: {size} - Duration: {duration:?} - Factor: {factor}");
		}
		// Check the expected sorted results
		let results: Vec<&str> = results.into_iter().map(|(_, name, _, _)| name).collect();
		assert_eq!(
			results,
			vec![
				BINCODE_REF,
				COMPRESSED_BINCODE_REF,
				COMPRESSED_CBOR,
				COMPRESSED_BINCODE,
				COMPRESSED_UNVERSIONED,
				CBOR,
				COMPRESSED_VERSIONED,
				BINCODE,
				UNVERSIONED,
				VERSIONED,
			]
		)
	}
}<|MERGE_RESOLUTION|>--- conflicted
+++ resolved
@@ -171,24 +171,6 @@
 	}
 }
 
-<<<<<<< HEAD
-#[allow(clippy::too_many_lines)]
-pub(crate) fn router(
-	endpoint: Endpoint,
-	maybe_connector: Option<Connector>,
-	capacity: usize,
-	config: WebSocketConfig,
-	mut socket: WebSocketStream<MaybeTlsStream<TcpStream>>,
-	route_rx: Receiver<Option<Route>>,
-) {
-	tokio::spawn(async move {
-		let ping = {
-			let mut request = Object::new();
-			request.insert("method".to_owned(), PING_METHOD.to_owned());
-			let value = request.into();
-			let value = serialize(&value, endpoint.supports_revision).unwrap();
-			Message::Binary(value)
-=======
 async fn router_handle_route(
 	Route {
 		request,
@@ -206,19 +188,19 @@
 	};
 	match method {
 		Method::Set => {
-			if let [Value::Strand(key), value] = &params[..2] {
+			if let [Value::String(key), value] = &params[..2] {
 				state.var_stash.insert(id, (key.0.clone(), value.clone()));
 			}
 		}
 		Method::Unset => {
-			if let [Value::Strand(key)] = &params[..1] {
+			if let [Value::String(key)] = &params[..1] {
 				state.vars.swap_remove(&key.0);
 			}
 		}
 		Method::Live => {
 			if let Some(sender) = param.notification_sender {
 				if let [Value::Uuid(id)] = &params[..1] {
-					state.live_queries.insert(id.0, sender);
+					state.live_queries.insert(id, sender);
 				}
 			}
 			if response.clone().into_send_async(Ok(DbResponse::Other(Value::None))).await.is_err() {
@@ -242,7 +224,6 @@
 			id: Some(Value::from(id)),
 			method: method_str.into(),
 			params: (!params.is_empty()).then(|| params.into()),
->>>>>>> 5706c9b3
 		};
 
 		trace!("Request {:?}", request);
