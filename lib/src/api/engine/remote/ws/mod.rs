//! WebSocket engine

#[cfg(not(target_arch = "wasm32"))]
pub(crate) mod native;
#[cfg(target_arch = "wasm32")]
pub(crate) mod wasm;

use crate::api::conn::Command;
use crate::api::conn::DbResponse;
use crate::api::Connect;
use crate::api::Result;
use crate::api::Surreal;
<<<<<<< HEAD
use crate::method::Stats;
=======
>>>>>>> e18cd17c
use crate::opt::IntoEndpoint;
use crate::value::Notification;
use channel::Sender;
use indexmap::IndexMap;
use std::collections::HashMap;
use std::marker::PhantomData;
use std::time::Duration;
use surrealdb_core::{
	dbs::{self, Status},
	sql::Value as CoreValue,
};
use trice::Instant;
use uuid::Uuid;

pub(crate) const PATH: &str = "rpc";
const PING_INTERVAL: Duration = Duration::from_secs(5);
const REVISION_HEADER: &str = "revision";

enum RequestEffect {
	/// Completing this request sets a variable to a give value.
	Set {
		key: String,
		value: CoreValue,
	},
	/// Completing this request sets a variable to a give value.
	Clear {
		key: String,
	},
	/// Insert requests repsonses need to be flattened in an array.
	Insert,
	/// No effect
	None,
}

#[derive(Clone, Copy, Eq, PartialEq, Hash)]
enum ReplayMethod {
	Use,
	Signup,
	Signin,
	Invalidate,
	Authenticate,
}

struct PendingRequest {
	// Does resolving this request has some effects.
	effect: RequestEffect,
	// The channel to send the result of the request into.
	response_channel: Sender<Result<DbResponse>>,
}

struct RouterState<Sink, Stream> {
	/// Vars currently set by the set method,
	vars: IndexMap<String, CoreValue>,
	/// Messages which aught to be replayed on a reconnect.
	replay: IndexMap<ReplayMethod, Command>,
	/// Pending live queries
	live_queries: HashMap<Uuid, channel::Sender<Notification<CoreValue>>>,
	/// Send requests which are still awaiting an awnser.
	pending_requests: HashMap<i64, PendingRequest>,
	/// The last time a message was recieved from the server.
	last_activity: Instant,
	/// The sink into which messages are send to surrealdb
	sink: Sink,
	/// The stream from which messages are recieved from surrealdb
	stream: Stream,
}

impl<Sink, Stream> RouterState<Sink, Stream> {
	pub fn new(sink: Sink, stream: Stream) -> Self {
		RouterState {
			vars: IndexMap::new(),
			replay: IndexMap::new(),
			live_queries: HashMap::new(),
			pending_requests: HashMap::new(),
			last_activity: Instant::now(),
			sink,
			stream,
		}
	}
}

enum HandleResult {
	/// Socket disconnected, should continue to reconnect
	Disconnected,
	/// Nothing wrong continue as normal.
	Ok,
}

/// The WS scheme used to connect to `ws://` endpoints
#[derive(Debug)]
pub struct Ws;

/// The WSS scheme used to connect to `wss://` endpoints
#[derive(Debug)]
pub struct Wss;

/// A WebSocket client for communicating with the server via WebSockets
#[derive(Debug, Clone)]
pub struct Client(());

impl Surreal<Client> {
	/// Connects to a specific database endpoint, saving the connection on the static client
	///
	/// # Examples
	///
	/// ```no_run
	/// use once_cell::sync::Lazy;
	/// use surrealdb::Surreal;
	/// use surrealdb::engine::remote::ws::Client;
	/// use surrealdb::engine::remote::ws::Ws;
	///
	/// static DB: Lazy<Surreal<Client>> = Lazy::new(Surreal::init);
	///
	/// # #[tokio::main]
	/// # async fn main() -> surrealdb::Result<()> {
	/// DB.connect::<Ws>("localhost:8000").await?;
	/// # Ok(())
	/// # }
	/// ```
	pub fn connect<P>(
		&self,
		address: impl IntoEndpoint<P, Client = Client>,
	) -> Connect<Client, ()> {
		Connect {
			router: self.router.clone(),
			engine: PhantomData,
			address: address.into_endpoint(),
			capacity: 0,
			waiter: self.waiter.clone(),
			response_type: PhantomData,
		}
	}
<<<<<<< HEAD
}

#[revisioned(revision = 1)]
#[derive(Clone, Debug, PartialEq, Deserialize)]
#[serde(rename_all = "UPPERCASE")]
#[non_exhaustive]
pub enum ResponseAction {
	Create,
	Update,
	Delete,
}

#[revisioned(revision = 1)]
#[derive(Clone, Debug, PartialEq, Deserialize)]
pub struct ResponseNotification {
	id: Uuid,
	action: ResponseAction,
	result: CoreValue,
}

#[revisioned(revision = 1)]
#[derive(Clone, Debug, Deserialize)]
pub(crate) struct Failure {
	pub(crate) code: i64,
	pub(crate) message: String,
}

#[revisioned(revision = 1)]
#[derive(Debug, Deserialize)]
pub(crate) enum Data {
	Other(CoreValue),
	Query(Vec<dbs::QueryMethodResponse>),
	Live(dbs::Notification),
}

type ServerResult = std::result::Result<Data, Failure>;

impl From<Failure> for Error {
	fn from(failure: Failure) -> Self {
		match failure.code {
			-32600 => Self::InvalidRequest(failure.message),
			-32602 => Self::InvalidParams(failure.message),
			-32603 => Self::InternalError(failure.message),
			-32700 => Self::ParseError(failure.message),
			_ => Self::Query(failure.message),
		}
	}
}

impl DbResponse {
	fn from_server_result(result: ServerResult) -> Result<Self> {
		match result.map_err(Error::from)? {
			Data::Other(value) => Ok(DbResponse::Other(value)),
			Data::Query(responses) => {
				let mut map =
					IndexMap::<usize, (Stats, QueryResult)>::with_capacity(responses.len());

				for (index, response) in responses.into_iter().enumerate() {
					let stats = Stats {
						execution_time: duration_from_str(&response.time),
					};
					match response.status {
						Status::Ok => {
							let result = Ok(response.result);
							map.insert(index, (stats, result));
						}
						Status::Err => {
							map.insert(
								index,
								(stats, Err(Error::Query(response.result.as_raw_string()).into())),
							);
						}
						_ => unreachable!(),
					}
				}

				Ok(DbResponse::Query(api::Response {
					results: map,
					..api::Response::new()
				}))
			}
			// Live notifications don't call this method
			Data::Live(..) => unreachable!(),
		}
	}
}

#[revisioned(revision = 1)]
#[derive(Debug, Deserialize)]
pub(crate) struct Response {
	id: Option<CoreValue>,
	pub(crate) result: ServerResult,
}

fn serialize<V>(value: &V, revisioned: bool) -> Result<Vec<u8>>
where
	V: serde::Serialize + Revisioned,
{
	if revisioned {
		let mut buf = Vec::new();
		value.serialize_revisioned(&mut buf).map_err(|error| crate::Error::Db(error.into()))?;
		return Ok(buf);
	}
	surrealdb_core::sql::serde::serialize(value).map_err(|error| crate::Error::Db(error.into()))
}

fn deserialize<A, T>(bytes: &mut A, revisioned: bool) -> Result<T>
where
	A: Read,
	T: Revisioned + DeserializeOwned,
{
	if revisioned {
		return T::deserialize_revisioned(bytes).map_err(|x| crate::Error::Db(x.into()));
	}
	let mut buf = Vec::new();
	bytes.read_to_end(&mut buf).map_err(surrealdb_core::err::Error::Io)?;
	surrealdb_core::sql::serde::deserialize(&buf).map_err(|error| crate::Error::Db(error.into()))
=======
>>>>>>> e18cd17c
}<|MERGE_RESOLUTION|>--- conflicted
+++ resolved
@@ -10,10 +10,6 @@
 use crate::api::Connect;
 use crate::api::Result;
 use crate::api::Surreal;
-<<<<<<< HEAD
-use crate::method::Stats;
-=======
->>>>>>> e18cd17c
 use crate::opt::IntoEndpoint;
 use crate::value::Notification;
 use channel::Sender;
@@ -146,124 +142,4 @@
 			response_type: PhantomData,
 		}
 	}
-<<<<<<< HEAD
-}
-
-#[revisioned(revision = 1)]
-#[derive(Clone, Debug, PartialEq, Deserialize)]
-#[serde(rename_all = "UPPERCASE")]
-#[non_exhaustive]
-pub enum ResponseAction {
-	Create,
-	Update,
-	Delete,
-}
-
-#[revisioned(revision = 1)]
-#[derive(Clone, Debug, PartialEq, Deserialize)]
-pub struct ResponseNotification {
-	id: Uuid,
-	action: ResponseAction,
-	result: CoreValue,
-}
-
-#[revisioned(revision = 1)]
-#[derive(Clone, Debug, Deserialize)]
-pub(crate) struct Failure {
-	pub(crate) code: i64,
-	pub(crate) message: String,
-}
-
-#[revisioned(revision = 1)]
-#[derive(Debug, Deserialize)]
-pub(crate) enum Data {
-	Other(CoreValue),
-	Query(Vec<dbs::QueryMethodResponse>),
-	Live(dbs::Notification),
-}
-
-type ServerResult = std::result::Result<Data, Failure>;
-
-impl From<Failure> for Error {
-	fn from(failure: Failure) -> Self {
-		match failure.code {
-			-32600 => Self::InvalidRequest(failure.message),
-			-32602 => Self::InvalidParams(failure.message),
-			-32603 => Self::InternalError(failure.message),
-			-32700 => Self::ParseError(failure.message),
-			_ => Self::Query(failure.message),
-		}
-	}
-}
-
-impl DbResponse {
-	fn from_server_result(result: ServerResult) -> Result<Self> {
-		match result.map_err(Error::from)? {
-			Data::Other(value) => Ok(DbResponse::Other(value)),
-			Data::Query(responses) => {
-				let mut map =
-					IndexMap::<usize, (Stats, QueryResult)>::with_capacity(responses.len());
-
-				for (index, response) in responses.into_iter().enumerate() {
-					let stats = Stats {
-						execution_time: duration_from_str(&response.time),
-					};
-					match response.status {
-						Status::Ok => {
-							let result = Ok(response.result);
-							map.insert(index, (stats, result));
-						}
-						Status::Err => {
-							map.insert(
-								index,
-								(stats, Err(Error::Query(response.result.as_raw_string()).into())),
-							);
-						}
-						_ => unreachable!(),
-					}
-				}
-
-				Ok(DbResponse::Query(api::Response {
-					results: map,
-					..api::Response::new()
-				}))
-			}
-			// Live notifications don't call this method
-			Data::Live(..) => unreachable!(),
-		}
-	}
-}
-
-#[revisioned(revision = 1)]
-#[derive(Debug, Deserialize)]
-pub(crate) struct Response {
-	id: Option<CoreValue>,
-	pub(crate) result: ServerResult,
-}
-
-fn serialize<V>(value: &V, revisioned: bool) -> Result<Vec<u8>>
-where
-	V: serde::Serialize + Revisioned,
-{
-	if revisioned {
-		let mut buf = Vec::new();
-		value.serialize_revisioned(&mut buf).map_err(|error| crate::Error::Db(error.into()))?;
-		return Ok(buf);
-	}
-	surrealdb_core::sql::serde::serialize(value).map_err(|error| crate::Error::Db(error.into()))
-}
-
-fn deserialize<A, T>(bytes: &mut A, revisioned: bool) -> Result<T>
-where
-	A: Read,
-	T: Revisioned + DeserializeOwned,
-{
-	if revisioned {
-		return T::deserialize_revisioned(bytes).map_err(|x| crate::Error::Db(x.into()));
-	}
-	let mut buf = Vec::new();
-	bytes.read_to_end(&mut buf).map_err(surrealdb_core::err::Error::Io)?;
-	surrealdb_core::sql::serde::deserialize(&buf).map_err(|error| crate::Error::Db(error.into()))
-=======
->>>>>>> e18cd17c
 }