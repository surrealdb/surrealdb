//! HTTP engine

#[cfg(not(target_arch = "wasm32"))]
pub(crate) mod native;
#[cfg(target_arch = "wasm32")]
pub(crate) mod wasm;

use crate::api::conn::DbResponse;
use crate::api::conn::Method;
#[cfg(feature = "ml")]
#[cfg(not(target_arch = "wasm32"))]
use crate::api::conn::MlConfig;
use crate::api::conn::Param;
use crate::api::engine::create_statement;
use crate::api::engine::delete_statement;
use crate::api::engine::merge_statement;
use crate::api::engine::patch_statement;
use crate::api::engine::remote::duration_from_str;
use crate::api::engine::select_statement;
use crate::api::engine::update_statement;
use crate::api::err::Error;
use crate::api::method::query::QueryResult;
use crate::api::opt::from_value;
use crate::api::Connect;
use crate::api::Response as QueryResponse;
use crate::api::Result;
use crate::api::Surreal;
use crate::dbs::Status;
<<<<<<< HEAD
use crate::http::header::HeaderMap;
use crate::http::header::HeaderValue;
use crate::http::header::ACCEPT;
#[cfg(not(target_arch = "wasm32"))]
use crate::http::header::CONTENT_TYPE;
use crate::http::Request;
=======
use crate::headers::AUTH_DB;
use crate::headers::AUTH_NS;
use crate::headers::DB_LEGACY;
use crate::headers::NS_LEGACY;
use crate::method::Stats;
>>>>>>> ab6726fa
use crate::opt::IntoEndpoint;
use crate::sql::serde::deserialize;
use crate::sql::Array;
use crate::sql::Strand;
use crate::sql::Value;
#[cfg(not(target_arch = "wasm32"))]
use futures::TryStreamExt;
use indexmap::IndexMap;
use serde::Deserialize;
use serde::Serialize;
use std::marker::PhantomData;
use std::mem;
#[cfg(not(target_arch = "wasm32"))]
use std::path::PathBuf;
#[cfg(not(target_arch = "wasm32"))]
use tokio::fs::OpenOptions;
#[cfg(not(target_arch = "wasm32"))]
use tokio::io;
#[cfg(not(target_arch = "wasm32"))]
use tokio_util::compat::FuturesAsyncReadCompatExt;
use url::Url;

const SQL_PATH: &str = "sql";

/// The HTTP scheme used to connect to `http://` endpoints
#[derive(Debug)]
pub struct Http;

/// The HTTPS scheme used to connect to `https://` endpoints
#[derive(Debug)]
pub struct Https;

/// An HTTP client for communicating with the server via HTTP
#[derive(Debug, Clone)]
pub struct Client {
	method: Method,
}

impl Surreal<Client> {
	/// Connects to a specific database endpoint, saving the connection on the static client
	///
	/// # Examples
	///
	/// ```no_run
	/// use once_cell::sync::Lazy;
	/// use surrealdb::Surreal;
	/// use surrealdb::engine::remote::http::Client;
	/// use surrealdb::engine::remote::http::Http;
	///
	/// static DB: Lazy<Surreal<Client>> = Lazy::new(Surreal::init);
	///
	/// # #[tokio::main]
	/// # async fn main() -> surrealdb::Result<()> {
	/// DB.connect::<Http>("localhost:8000").await?;
	/// # Ok(())
	/// # }
	/// ```
	pub fn connect<P>(
		&self,
		address: impl IntoEndpoint<P, Client = Client>,
	) -> Connect<Client, ()> {
		Connect {
			router: self.router.clone(),
			address: address.into_endpoint(),
			capacity: 0,
			client: PhantomData,
			response_type: PhantomData,
		}
	}
}

pub(crate) fn default_headers() -> HeaderMap {
	let mut headers = HeaderMap::new();
	headers.insert(ACCEPT, HeaderValue::from_static("application/surrealdb"));
	headers
}

#[derive(Debug)]
enum Auth {
	Basic {
		user: String,
		pass: String,
		ns: Option<String>,
		db: Option<String>,
	},
	Bearer {
		token: String,
	},
}

trait Authenticate: Sized {
	fn auth(self, auth: &Option<Auth>) -> Result<Self>;
}

impl Authenticate for Request {
	fn auth(self, auth: &Option<Auth>) -> Result<Self> {
		match auth {
			Some(Auth::Basic {
				user,
				pass,
<<<<<<< HEAD
			}) => Ok(self.basic_auth(user, Some(pass))),
=======
				ns,
				db,
			}) => {
				let mut req = self.basic_auth(user, Some(pass));
				if let Some(ns) = ns {
					req = req.header(&AUTH_NS, ns);
				}
				if let Some(db) = db {
					req = req.header(&AUTH_DB, db);
				}
				req
			}
>>>>>>> ab6726fa
			Some(Auth::Bearer {
				token,
			}) => Ok(self.bearer_auth(token)?),
			None => Ok(self),
		}
	}
}

type HttpQueryResponse = (String, Status, Value);

#[derive(Debug, Serialize, Deserialize)]
struct Credentials {
	user: String,
	pass: String,
	ns: Option<String>,
	db: Option<String>,
}

#[derive(Debug, Deserialize)]
#[allow(dead_code)]
struct AuthResponse {
	code: u16,
	details: String,
	token: Option<String>,
}

async fn submit_auth(request: Request) -> Result<Value> {
	let response = request.send().await?.error_for_status()?;
	let bytes = response.bytes().await?;
	let response: AuthResponse =
		deserialize(&bytes).map_err(|error| Error::ResponseFromBinary {
			binary: bytes.to_vec(),
			error,
		})?;
	Ok(response.token.into())
}

async fn query(request: Request) -> Result<QueryResponse> {
	let response = request.send().await?.error_for_status()?;
	let bytes = response.bytes().await?;
	let responses = deserialize::<Vec<HttpQueryResponse>>(&bytes).map_err(|error| {
		Error::ResponseFromBinary {
			binary: bytes.to_vec(),
			error,
		}
	})?;
	let mut map = IndexMap::<usize, (Stats, QueryResult)>::with_capacity(responses.len());
	for (index, (execution_time, status, value)) in responses.into_iter().enumerate() {
		let stats = Stats {
			execution_time: duration_from_str(&execution_time),
		};
		match status {
			Status::Ok => {
				map.insert(index, (stats, Ok(value)));
			}
			Status::Err => {
				map.insert(index, (stats, Err(Error::Query(value.as_raw_string()).into())));
			}
		}
	}

	Ok(QueryResponse(map))
}

<<<<<<< HEAD
async fn take(one: bool, request: Request) -> Result<Value> {
	if let Some(result) = query(request).await?.0.remove(&0) {
		let mut vec = result?;
=======
async fn take(one: bool, request: RequestBuilder) -> Result<Value> {
	if let Some((_stats, result)) = query(request).await?.0.remove(&0) {
		let value = result?;
>>>>>>> ab6726fa
		match one {
			true => match value {
				Value::Array(Array(mut vec)) => {
					if let [value] = &mut vec[..] {
						return Ok(mem::take(value));
					}
				}
				Value::None | Value::Null => {}
				value => return Ok(value),
			},
			false => return Ok(value),
		}
	}
	match one {
		true => Ok(Value::None),
		false => Ok(Value::Array(Array(vec![]))),
	}
}

#[cfg(not(target_arch = "wasm32"))]
type BackupSender = channel::Sender<Result<Vec<u8>>>;

#[cfg(not(target_arch = "wasm32"))]
async fn export(
	request: Request,
	(file, sender): (Option<PathBuf>, Option<BackupSender>),
) -> Result<Value> {
	match (file, sender) {
		(Some(path), None) => {
			let mut response = request
				.send()
				.await?
				.error_for_status()?
				.bytes_stream()
				.map_err(|e| futures::io::Error::new(futures::io::ErrorKind::Other, e))
				.into_async_read()
				.compat();
			let mut file = match OpenOptions::new()
				.write(true)
				.create(true)
				.truncate(true)
				.open(&path)
				.await
			{
				Ok(path) => path,
				Err(error) => {
					return Err(Error::FileOpen {
						path,
						error,
					}
					.into());
				}
			};
			if let Err(error) = io::copy(&mut response, &mut file).await {
				return Err(Error::FileRead {
					path,
					error,
				}
				.into());
			}
		}
		(None, Some(tx)) => {
			let mut response = request.send().await?.error_for_status()?.bytes_stream();

			tokio::spawn(async move {
				while let Ok(Some(bytes)) = response.try_next().await {
					if tx.send(Ok(bytes.to_vec())).await.is_err() {
						break;
					}
				}
			});
		}
		_ => unreachable!(),
	}

	Ok(Value::None)
}

#[cfg(not(target_arch = "wasm32"))]
async fn import(request: Request, path: PathBuf) -> Result<Value> {
	let file = match OpenOptions::new().read(true).open(&path).await {
		Ok(path) => path,
		Err(error) => {
			return Err(Error::FileOpen {
				path,
				error,
			}
			.into());
		}
	};

	let res = request.header(ACCEPT, "application/octet-stream")?.body(file).send().await?;

	if res.error_for_status_ref().is_err() {
		let res = res.text().await?;

		match res.parse::<serde_json::Value>() {
			Ok(body) => {
				let error_msg = format!(
					"\n{}",
					serde_json::to_string_pretty(&body).unwrap_or_else(|_| "{}".into())
				);
				return Err(Error::Http(error_msg).into());
			}
			Err(_) => {
				return Err(Error::Http(res).into());
			}
		}
	}
	Ok(Value::None)
}

async fn version(request: Request) -> Result<Value> {
	let response = request.send().await?.error_for_status()?;
	let version = response.text().await?;
	Ok(version.into())
}

pub(crate) async fn health(request: Request) -> Result<Value> {
	request.send().await?.error_for_status()?;
	Ok(Value::None)
}

async fn router(
	(_, method, param): (i64, Method, Param),
	base_url: &Url,
	client: &crate::http::Client,
	headers: &mut HeaderMap,
	vars: &mut IndexMap<String, String>,
	auth: &mut Option<Auth>,
) -> Result<DbResponse> {
	let mut params = param.other;

	match method {
		Method::Use => {
			let path = base_url.join(SQL_PATH)?;
			let mut request = client.post(path)?.headers(headers.clone());
			let (ns, db) = match &mut params[..] {
				[Value::Strand(Strand(ns)), Value::Strand(Strand(db))] => {
					(Some(mem::take(ns)), Some(mem::take(db)))
				}
				[Value::Strand(Strand(ns)), Value::None] => (Some(mem::take(ns)), None),
				[Value::None, Value::Strand(Strand(db))] => (None, Some(mem::take(db))),
				_ => unreachable!(),
			};
			let ns = match ns {
				Some(ns) => match HeaderValue::try_from(&ns) {
					Ok(ns) => {
<<<<<<< HEAD
						// This is a correct header value so the unwrap should be fine.
						request = request.header("NS", &ns).unwrap();
=======
						request = request.header(&NS_LEGACY, &ns);
>>>>>>> ab6726fa
						Some(ns)
					}
					Err(_) => {
						return Err(Error::InvalidNsName(ns).into());
					}
				},
				None => None,
			};
			let db = match db {
				Some(db) => match HeaderValue::try_from(&db) {
					Ok(db) => {
<<<<<<< HEAD
						// This is a correct header value so the unwrap should be fine.
						request = request.header("DB", &db).unwrap();
=======
						request = request.header(&DB_LEGACY, &db);
>>>>>>> ab6726fa
						Some(db)
					}
					Err(_) => {
						return Err(Error::InvalidDbName(db).into());
					}
				},
				None => None,
			};
			request = request.auth(auth)?.body("RETURN true");
			take(true, request).await?;
			if let Some(ns) = ns {
				headers.insert(&NS_LEGACY, ns);
			}
			if let Some(db) = db {
				headers.insert(&DB_LEGACY, db);
			}
			Ok(DbResponse::Other(Value::None))
		}
		Method::Signin => {
			let path = base_url.join(Method::Signin.as_str())?;
			let credentials = match &mut params[..] {
				[credentials] => credentials.to_string(),
				_ => unreachable!(),
			};
			let request = client.post(path)?.headers(headers.clone()).auth(auth)?.body(credentials);
			let value = submit_auth(request).await?;
			if let [credentials] = &mut params[..] {
				if let Ok(Credentials {
					user,
					pass,
					ns,
					db,
				}) = from_value(mem::take(credentials))
				{
					*auth = Some(Auth::Basic {
						user,
						pass,
						ns,
						db,
					});
				} else {
					*auth = Some(Auth::Bearer {
						token: value.to_raw_string(),
					});
				}
			}
			Ok(DbResponse::Other(value))
		}
		Method::Signup => {
			let path = base_url.join(Method::Signup.as_str())?;
			let credentials = match &mut params[..] {
				[credentials] => credentials.to_string(),
				_ => unreachable!(),
			};
			let request = client.post(path)?.headers(headers.clone()).auth(auth)?.body(credentials);
			let value = submit_auth(request).await?;
			Ok(DbResponse::Other(value))
		}
		Method::Authenticate => {
			let path = base_url.join(SQL_PATH)?;
			let token = match &mut params[..1] {
				[Value::Strand(Strand(token))] => mem::take(token),
				_ => unreachable!(),
			};
			let request = client
				.post(path)?
				.headers(headers.clone())
				.bearer_auth(&token)?
				.body("RETURN true");
			take(true, request).await?;
			*auth = Some(Auth::Bearer {
				token,
			});
			Ok(DbResponse::Other(Value::None))
		}
		Method::Invalidate => {
			*auth = None;
			Ok(DbResponse::Other(Value::None))
		}
		Method::Create => {
			let path = base_url.join(SQL_PATH)?;
			let statement = create_statement(&mut params);
			let request =
				client.post(path)?.headers(headers.clone()).auth(auth)?.body(statement.to_string());
			let value = take(true, request).await?;
			Ok(DbResponse::Other(value))
		}
		Method::Update => {
			let path = base_url.join(SQL_PATH)?;
			let (one, statement) = update_statement(&mut params);
			let request =
				client.post(path)?.headers(headers.clone()).auth(auth)?.body(statement.to_string());
			let value = take(one, request).await?;
			Ok(DbResponse::Other(value))
		}
		Method::Patch => {
			let path = base_url.join(SQL_PATH)?;
			let (one, statement) = patch_statement(&mut params);
			let request =
				client.post(path)?.headers(headers.clone()).auth(auth)?.body(statement.to_string());
			let value = take(one, request).await?;
			Ok(DbResponse::Other(value))
		}
		Method::Merge => {
			let path = base_url.join(SQL_PATH)?;
			let (one, statement) = merge_statement(&mut params);
			let request =
				client.post(path)?.headers(headers.clone()).auth(auth)?.body(statement.to_string());
			let value = take(one, request).await?;
			Ok(DbResponse::Other(value))
		}
		Method::Select => {
			let path = base_url.join(SQL_PATH)?;
			let (one, statement) = select_statement(&mut params);
			let request =
				client.post(path)?.headers(headers.clone()).auth(auth)?.body(statement.to_string());
			let value = take(one, request).await?;
			Ok(DbResponse::Other(value))
		}
		Method::Delete => {
			let path = base_url.join(SQL_PATH)?;
			let (one, statement) = delete_statement(&mut params);
			let request =
				client.post(path)?.headers(headers.clone()).auth(auth)?.body(statement.to_string());
			let value = take(one, request).await?;
			Ok(DbResponse::Other(value))
		}
		Method::Query => {
			let path = base_url.join(SQL_PATH)?;
			let mut request =
				client.post(path)?.headers(headers.clone()).query(&vars)?.auth(auth)?;
			match param.query {
				Some((query, bindings)) => {
					let bindings: Vec<_> =
						bindings.iter().map(|(key, value)| (key, value.to_string())).collect();
					request = request.query(&bindings)?.body(query.to_string());
				}
				None => unreachable!(),
			}
			let values = query(request).await?;
			Ok(DbResponse::Query(values))
		}
		#[cfg(target_arch = "wasm32")]
		Method::Export | Method::Import => unreachable!(),
		#[cfg(not(target_arch = "wasm32"))]
		Method::Export => {
			let path = match param.ml_config {
				#[cfg(feature = "ml")]
				Some(MlConfig::Export {
					name,
					version,
				}) => base_url.join(&format!("ml/export/{name}/{version}"))?,
				_ => base_url.join(Method::Export.as_str())?,
			};
			let request = client
				.get(path)?
				.headers(headers.clone())
<<<<<<< HEAD
				.auth(auth)?
				.header(ACCEPT, "application/octet-stream")?;
			let value = export(request, (param.file, param.sender)).await?;
=======
				.auth(auth)
				.header(ACCEPT, "application/octet-stream");
			let value = export(request, (param.file, param.bytes_sender)).await?;
>>>>>>> ab6726fa
			Ok(DbResponse::Other(value))
		}
		#[cfg(not(target_arch = "wasm32"))]
		Method::Import => {
			let path = match param.ml_config {
				#[cfg(feature = "ml")]
				Some(MlConfig::Import) => base_url.join("ml/import")?,
				_ => base_url.join(Method::Import.as_str())?,
			};
			let file = param.file.expect("file to import from");
			let request = client
				.post(path)?
				.headers(headers.clone())
				.auth(auth)?
				.header(CONTENT_TYPE, "application/octet-stream")?;
			let value = import(request, file).await?;
			Ok(DbResponse::Other(value))
		}
		Method::Health => {
			let path = base_url.join(Method::Health.as_str())?;
			let request = client.get(path)?;
			let value = health(request).await?;
			Ok(DbResponse::Other(value))
		}
		Method::Version => {
			let path = base_url.join(method.as_str())?;
			let request = client.get(path)?;
			let value = version(request).await?;
			Ok(DbResponse::Other(value))
		}
		Method::Set => {
			let path = base_url.join(SQL_PATH)?;
			let (key, value) = match &mut params[..2] {
				[Value::Strand(Strand(key)), value] => (mem::take(key), value.to_string()),
				_ => unreachable!(),
			};
			let request = client
				.post(path)?
				.headers(headers.clone())
				.auth(auth)?
				.query(&[(key.as_str(), value.as_str())])?
				.body(format!("RETURN ${key}"));
			take(true, request).await?;
			vars.insert(key, value);
			Ok(DbResponse::Other(Value::None))
		}
		Method::Unset => {
			if let [Value::Strand(Strand(key))] = &params[..1] {
				vars.remove(key);
			}
			Ok(DbResponse::Other(Value::None))
		}
		Method::Live => {
			let path = base_url.join(SQL_PATH)?;
			let table = match &params[..] {
				[table] => table.to_string(),
				_ => unreachable!(),
			};
			let request = client
				.post(path)?
				.headers(headers.clone())
				.auth(auth)?
				.query(&[("table", table)])?
				.body("LIVE SELECT * FROM type::table($table)");
			let value = take(true, request).await?;
			Ok(DbResponse::Other(value))
		}
		Method::Kill => {
			let path = base_url.join(SQL_PATH)?;
			let id = match &params[..] {
				[id] => id.to_string(),
				_ => unreachable!(),
			};
			let request = client
				.post(path)?
				.headers(headers.clone())
				.auth(auth)?
				.query(&[("id", id)])?
				.body("KILL type::string($id)");
			let value = take(true, request).await?;
			Ok(DbResponse::Other(value))
		}
	}
}<|MERGE_RESOLUTION|>--- conflicted
+++ resolved
@@ -26,20 +26,12 @@
 use crate::api::Result;
 use crate::api::Surreal;
 use crate::dbs::Status;
-<<<<<<< HEAD
 use crate::http::header::HeaderMap;
 use crate::http::header::HeaderValue;
 use crate::http::header::ACCEPT;
 #[cfg(not(target_arch = "wasm32"))]
 use crate::http::header::CONTENT_TYPE;
 use crate::http::Request;
-=======
-use crate::headers::AUTH_DB;
-use crate::headers::AUTH_NS;
-use crate::headers::DB_LEGACY;
-use crate::headers::NS_LEGACY;
-use crate::method::Stats;
->>>>>>> ab6726fa
 use crate::opt::IntoEndpoint;
 use crate::sql::serde::deserialize;
 use crate::sql::Array;
@@ -130,19 +122,16 @@
 	},
 }
 
-trait Authenticate: Sized {
-	fn auth(self, auth: &Option<Auth>) -> Result<Self>;
-}
-
-impl Authenticate for Request {
-	fn auth(self, auth: &Option<Auth>) -> Result<Self> {
+trait Authenticate {
+	fn auth(self, auth: &Option<Auth>) -> Self;
+}
+
+impl Authenticate for RequestBuilder {
+	fn auth(self, auth: &Option<Auth>) -> Self {
 		match auth {
 			Some(Auth::Basic {
 				user,
 				pass,
-<<<<<<< HEAD
-			}) => Ok(self.basic_auth(user, Some(pass))),
-=======
 				ns,
 				db,
 			}) => {
@@ -155,11 +144,10 @@
 				}
 				req
 			}
->>>>>>> ab6726fa
 			Some(Auth::Bearer {
 				token,
-			}) => Ok(self.bearer_auth(token)?),
-			None => Ok(self),
+			}) => self.bearer_auth(token),
+			None => self,
 		}
 	}
 }
@@ -182,7 +170,7 @@
 	token: Option<String>,
 }
 
-async fn submit_auth(request: Request) -> Result<Value> {
+async fn submit_auth(request: RequestBuilder) -> Result<Value> {
 	let response = request.send().await?.error_for_status()?;
 	let bytes = response.bytes().await?;
 	let response: AuthResponse =
@@ -193,7 +181,7 @@
 	Ok(response.token.into())
 }
 
-async fn query(request: Request) -> Result<QueryResponse> {
+async fn query(request: RequestBuilder) -> Result<QueryResponse> {
 	let response = request.send().await?.error_for_status()?;
 	let bytes = response.bytes().await?;
 	let responses = deserialize::<Vec<HttpQueryResponse>>(&bytes).map_err(|error| {
@@ -220,15 +208,9 @@
 	Ok(QueryResponse(map))
 }
 
-<<<<<<< HEAD
 async fn take(one: bool, request: Request) -> Result<Value> {
-	if let Some(result) = query(request).await?.0.remove(&0) {
-		let mut vec = result?;
-=======
-async fn take(one: bool, request: RequestBuilder) -> Result<Value> {
 	if let Some((_stats, result)) = query(request).await?.0.remove(&0) {
 		let value = result?;
->>>>>>> ab6726fa
 		match one {
 			true => match value {
 				Value::Array(Array(mut vec)) => {
@@ -377,12 +359,8 @@
 			let ns = match ns {
 				Some(ns) => match HeaderValue::try_from(&ns) {
 					Ok(ns) => {
-<<<<<<< HEAD
 						// This is a correct header value so the unwrap should be fine.
 						request = request.header("NS", &ns).unwrap();
-=======
-						request = request.header(&NS_LEGACY, &ns);
->>>>>>> ab6726fa
 						Some(ns)
 					}
 					Err(_) => {
@@ -394,12 +372,8 @@
 			let db = match db {
 				Some(db) => match HeaderValue::try_from(&db) {
 					Ok(db) => {
-<<<<<<< HEAD
 						// This is a correct header value so the unwrap should be fine.
 						request = request.header("DB", &db).unwrap();
-=======
-						request = request.header(&DB_LEGACY, &db);
->>>>>>> ab6726fa
 						Some(db)
 					}
 					Err(_) => {
@@ -557,15 +531,9 @@
 			let request = client
 				.get(path)?
 				.headers(headers.clone())
-<<<<<<< HEAD
 				.auth(auth)?
 				.header(ACCEPT, "application/octet-stream")?;
 			let value = export(request, (param.file, param.sender)).await?;
-=======
-				.auth(auth)
-				.header(ACCEPT, "application/octet-stream");
-			let value = export(request, (param.file, param.bytes_sender)).await?;
->>>>>>> ab6726fa
 			Ok(DbResponse::Other(value))
 		}
 		#[cfg(not(target_arch = "wasm32"))]
