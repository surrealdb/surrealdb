//! HTTP engine
use crate::api::conn::Command;
use crate::api::conn::DbResponse;
use crate::api::conn::RequestData;
use crate::api::conn::RouterRequest;
use crate::api::engine::remote::{deserialize, serialize};
use crate::api::err::Error;
use crate::api::Connect;
use crate::api::Result;
use crate::api::Surreal;
<<<<<<< HEAD
use crate::engine::resource_to_values;
=======
use crate::engine::remote::Response;
>>>>>>> e18cd17c
use crate::headers::AUTH_DB;
use crate::headers::AUTH_NS;
use crate::headers::DB;
use crate::headers::NS;
use crate::opt::IntoEndpoint;
<<<<<<< HEAD
use crate::opt::Resource;
use crate::opt::Table;
=======
use crate::sql::from_value;
use crate::sql::Value;
>>>>>>> e18cd17c
use futures::TryStreamExt;
use indexmap::IndexMap;
use reqwest::header::HeaderMap;
use reqwest::header::HeaderValue;
use reqwest::header::ACCEPT;
use reqwest::header::CONTENT_TYPE;
use reqwest::RequestBuilder;
use serde::Deserialize;
use serde::Serialize;
use std::marker::PhantomData;
<<<<<<< HEAD
use std::mem;
use surrealdb_core::{
	dbs::Status,
	sql::{
		from_value as from_core_value,
		serde::deserialize,
		statements::{
			CreateStatement, DeleteStatement, InsertStatement, SelectStatement, UpdateStatement,
			UpsertStatement,
		},
		Data, Field, Output, Value as CoreValue,
	},
};
=======
use surrealdb_core::sql::Query;
>>>>>>> e18cd17c
use url::Url;

#[cfg(not(target_arch = "wasm32"))]
use std::path::PathBuf;
#[cfg(not(target_arch = "wasm32"))]
use tokio::fs::OpenOptions;
#[cfg(not(target_arch = "wasm32"))]
use tokio::io;
#[cfg(not(target_arch = "wasm32"))]
use tokio_util::compat::FuturesAsyncReadCompatExt;
#[cfg(target_arch = "wasm32")]
use wasm_bindgen_futures::spawn_local;

<<<<<<< HEAD
#[cfg(not(target_arch = "wasm32"))]
pub(crate) mod native;
#[cfg(target_arch = "wasm32")]
pub(crate) mod wasm;

const SQL_PATH: &str = "sql";
=======
// const SQL_PATH: &str = "sql";
const RPC_PATH: &str = "rpc";
>>>>>>> e18cd17c

// The HTTP scheme used to connect to `http://` endpoints
#[derive(Debug)]
pub struct Http;

/// The HTTPS scheme used to connect to `https://` endpoints
#[derive(Debug)]
pub struct Https;

/// An HTTP client for communicating with the server via HTTP
#[derive(Debug, Clone)]
pub struct Client(());

impl Surreal<Client> {
	/// Connects to a specific database endpoint, saving the connection on the static client
	///
	/// # Examples
	///
	/// ```no_run
	/// use once_cell::sync::Lazy;
	/// use surrealdb::Surreal;
	/// use surrealdb::engine::remote::http::Client;
	/// use surrealdb::engine::remote::http::Http;
	///
	/// static DB: Lazy<Surreal<Client>> = Lazy::new(Surreal::init);
	///
	/// # #[tokio::main]
	/// # async fn main() -> surrealdb::Result<()> {
	/// DB.connect::<Http>("localhost:8000").await?;
	/// # Ok(())
	/// # }
	/// ```
	pub fn connect<P>(
		&self,
		address: impl IntoEndpoint<P, Client = Client>,
	) -> Connect<Client, ()> {
		Connect {
			router: self.router.clone(),
			engine: PhantomData,
			address: address.into_endpoint(),
			capacity: 0,
			waiter: self.waiter.clone(),
			response_type: PhantomData,
		}
	}
}

pub(crate) fn default_headers() -> HeaderMap {
	let mut headers = HeaderMap::new();
	headers.insert(ACCEPT, HeaderValue::from_static("application/surrealdb"));
	headers.insert(CONTENT_TYPE, HeaderValue::from_static("application/surrealdb"));
	headers
}

#[allow(dead_code)]
#[derive(Debug)]
enum Auth {
	Basic {
		user: String,
		pass: String,
		ns: Option<String>,
		db: Option<String>,
	},
	Bearer {
		token: String,
	},
}

trait Authenticate {
	fn auth(self, auth: &Option<Auth>) -> Self;
}

impl Authenticate for RequestBuilder {
	fn auth(self, auth: &Option<Auth>) -> Self {
		match auth {
			Some(Auth::Basic {
				user,
				pass,
				ns,
				db,
			}) => {
				let mut req = self.basic_auth(user, Some(pass));
				if let Some(ns) = ns {
					req = req.header(&AUTH_NS, ns);
				}
				if let Some(db) = db {
					req = req.header(&AUTH_DB, db);
				}
				req
			}
			Some(Auth::Bearer {
				token,
			}) => self.bearer_auth(token),
			None => self,
		}
	}
}

<<<<<<< HEAD
type HttpQueryResponse = (String, Status, CoreValue);

=======
>>>>>>> e18cd17c
#[derive(Debug, Serialize, Deserialize)]
struct Credentials {
	user: String,
	pass: String,
	ns: Option<String>,
	db: Option<String>,
}

#[derive(Debug, Deserialize)]
#[allow(dead_code)]
struct AuthResponse {
	code: u16,
	details: String,
	token: Option<String>,
}

<<<<<<< HEAD
async fn submit_auth(request: RequestBuilder) -> Result<CoreValue> {
	let response = request.send().await?.error_for_status()?;
	let bytes = response.bytes().await?;
	let response: AuthResponse =
		deserialize(&bytes).map_err(|error| Error::ResponseFromBinary {
			binary: bytes.to_vec(),
			error,
		})?;
	Ok(response.token.into())
}

async fn query(request: RequestBuilder) -> Result<QueryResponse> {
	let response = request.send().await?.error_for_status()?;
	let bytes = response.bytes().await?;
	let responses = deserialize::<Vec<HttpQueryResponse>>(&bytes).map_err(|error| {
		Error::ResponseFromBinary {
			binary: bytes.to_vec(),
			error,
		}
	})?;
	let mut map = IndexMap::<usize, (Stats, QueryResult)>::with_capacity(responses.len());
	for (index, (execution_time, status, value)) in responses.into_iter().enumerate() {
		let stats = Stats {
			execution_time: duration_from_str(&execution_time),
		};

		match status {
			Status::Ok => {
				map.insert(index, (stats, Ok(value)));
			}
			Status::Err => {
				map.insert(index, (stats, Err(Error::Query(value.as_raw_string()).into())));
			}
			_ => unreachable!(),
		}
	}

	Ok(QueryResponse {
		results: map,
		..QueryResponse::new()
	})
}

async fn take(one: bool, request: RequestBuilder) -> Result<CoreValue> {
	if let Some((_stats, result)) = query(request).await?.results.swap_remove(&0) {
		let value = result?;
		match one {
			true => match value {
				CoreValue::Array(mut vec) => {
					if let [value] = &mut vec[..] {
						return Ok(mem::take(value));
					}
				}
				CoreValue::None | CoreValue::Null => {}
				value => return Ok(value),
			},
			false => return Ok(value),
		}
	}
	match one {
		true => Ok(CoreValue::None),
		false => Ok(CoreValue::Array(Default::default())),
	}
}

=======
>>>>>>> e18cd17c
type BackupSender = channel::Sender<Result<Vec<u8>>>;

#[cfg(not(target_arch = "wasm32"))]
async fn export_file(request: RequestBuilder, path: PathBuf) -> Result<()> {
	let mut response = request
		.send()
		.await?
		.error_for_status()?
		.bytes_stream()
		.map_err(|e| futures::io::Error::new(futures::io::ErrorKind::Other, e))
		.into_async_read()
		.compat();
	let mut file =
		match OpenOptions::new().write(true).create(true).truncate(true).open(&path).await {
			Ok(path) => path,
			Err(error) => {
				return Err(Error::FileOpen {
					path,
					error,
				}
				.into());
			}
		};
	if let Err(error) = io::copy(&mut response, &mut file).await {
		return Err(Error::FileRead {
			path,
			error,
		}
		.into());
	}

	Ok(())
}

async fn export_bytes(request: RequestBuilder, bytes: BackupSender) -> Result<()> {
	let response = request.send().await?.error_for_status()?;

	let future = async move {
		let mut response = response.bytes_stream();
		while let Ok(Some(b)) = response.try_next().await {
			if bytes.send(Ok(b.to_vec())).await.is_err() {
				break;
			}
		}
	};

	#[cfg(not(target_arch = "wasm32"))]
	tokio::spawn(future);

	#[cfg(target_arch = "wasm32")]
	spawn_local(future);

	Ok(())
}

#[cfg(not(target_arch = "wasm32"))]
async fn import(request: RequestBuilder, path: PathBuf) -> Result<()> {
	let file = match OpenOptions::new().read(true).open(&path).await {
		Ok(path) => path,
		Err(error) => {
			return Err(Error::FileOpen {
				path,
				error,
			}
			.into());
		}
	};

	let res = request.header(ACCEPT, "application/octet-stream").body(file).send().await?;

	if res.error_for_status_ref().is_err() {
		let res = res.text().await?;

		match res.parse::<serde_json::Value>() {
			Ok(body) => {
				let error_msg = format!(
					"\n{}",
					serde_json::to_string_pretty(&body).unwrap_or_else(|_| "{}".into())
				);
				return Err(Error::Http(error_msg).into());
			}
			Err(_) => {
				return Err(Error::Http(res).into());
			}
		}
	}
	Ok(())
}

<<<<<<< HEAD
async fn version(request: RequestBuilder) -> Result<CoreValue> {
	let response = request.send().await?.error_for_status()?;
	let version = response.text().await?;
	Ok(version.into())
}

pub(crate) async fn health(request: RequestBuilder) -> Result<()> {
=======
pub(crate) async fn health(request: RequestBuilder) -> Result<Value> {
>>>>>>> e18cd17c
	request.send().await?.error_for_status()?;
	Ok(())
}

async fn process_req(
	req: RouterRequest,
	base_url: &Url,
	client: &reqwest::Client,
	headers: &HeaderMap,
	auth: &Option<Auth>,
) -> Result<DbResponse> {
	let url = base_url.join(RPC_PATH).unwrap();
	let http_req =
		client.post(url).headers(headers.clone()).auth(auth).body(serialize(&req, false)?);
	let response = http_req.send().await?.error_for_status()?;
	let bytes = response.bytes().await?;

	let response: Response = deserialize(&mut &bytes[..], false)?;
	DbResponse::from(response.result)
}

fn try_one(res: DbResponse, needed: bool) -> DbResponse {
	if !needed {
		return res;
	}
	match res {
		DbResponse::Other(Value::Array(arr)) if arr.len() == 1 => {
			DbResponse::Other(arr.into_iter().next().unwrap())
		}
		r => r,
	}
}

async fn router(
	req: RequestData,
	base_url: &Url,
	client: &reqwest::Client,
	headers: &mut HeaderMap,
	vars: &mut IndexMap<String, Value>,
	auth: &mut Option<Auth>,
) -> Result<DbResponse> {
<<<<<<< HEAD
	match req.command {
		Command::Use {
			namespace,
			database,
=======
	match command {
		Command::Query {
			query,
			mut variables,
>>>>>>> e18cd17c
		} => {
			variables.extend(vars.clone());
			let req = Command::Query {
				query,
				variables,
			}
			.into_router_request(None)
			.expect("query should be valid request");
			process_req(req, base_url, client, headers, auth).await
		}
		ref cmd @ Command::Use {
			ref namespace,
			ref database,
		} => {
			let req = cmd
				.clone()
				.into_router_request(None)
				.expect("use should be a valid router request");
			// process request to check permissions
			let out = process_req(req, base_url, client, headers, auth).await?;
			match namespace {
				Some(ns) => match HeaderValue::try_from(ns) {
					Ok(ns) => {
						headers.insert(&NS, ns);
					}
					Err(_) => {
						return Err(Error::InvalidNsName(ns.to_owned()).into());
					}
				},
				None => {}
			};

			match database {
				Some(db) => match HeaderValue::try_from(db) {
					Ok(db) => {
						headers.insert(&DB, db);
					}
					Err(_) => {
						return Err(Error::InvalidDbName(db.to_owned()).into());
					}
				},
				None => {}
			};
<<<<<<< HEAD
			request = request.auth(auth).body("RETURN true");
			take(true, request).await?;
			if let Some(ns) = ns {
				headers.insert(&NS, ns);
			}
			if let Some(db) = db {
				headers.insert(&DB, db);
			}
			Ok(DbResponse::Other(CoreValue::None))
=======

			Ok(out)
>>>>>>> e18cd17c
		}
		Command::Signin {
			credentials,
		} => {
			let req = Command::Signin {
				credentials: credentials.clone(),
			}
			.into_router_request(None)
			.expect("signin should be a valid router request");

			let DbResponse::Other(value) =
				process_req(req, base_url, client, headers, auth).await?
			else {
				unreachable!("didn't make query")
			};

			if let Ok(Credentials {
				user,
				pass,
				ns,
				db,
			}) = from_core_value(credentials.into())
			{
				*auth = Some(Auth::Basic {
					user,
					pass,
					ns,
					db,
				});
			} else {
				*auth = Some(Auth::Bearer {
					token: value.to_raw_string(),
				});
			}

			Ok(DbResponse::Other(value))
		}
		Command::Authenticate {
			token,
		} => {
			let req = Command::Authenticate {
				token: token.clone(),
			}
			.into_router_request(None)
			.expect("authenticate should be a valid router request");
			process_req(req, base_url, client, headers, auth).await?;

			*auth = Some(Auth::Bearer {
				token,
			});
			Ok(DbResponse::Other(CoreValue::None))
		}
		Command::Invalidate => {
			*auth = None;
			Ok(DbResponse::Other(CoreValue::None))
		}
<<<<<<< HEAD
		Command::Create {
			what,
			data,
		} => {
			let path = base_url.join(SQL_PATH)?;
			let statement = {
				let mut stmt = CreateStatement::default();
				stmt.what = resource_to_values(what);
				stmt.data = data.map(Data::ContentExpression);
				stmt.output = Some(Output::After);
				stmt
			};
			let request =
				client.post(path).headers(headers.clone()).auth(auth).body(statement.to_string());
			let value = take(true, request).await?;
			Ok(DbResponse::Other(value))
		}
		Command::Upsert {
			what,
			data,
		} => {
			let path = base_url.join(SQL_PATH)?;
			let one = matches!(what, Resource::RecordId(_));
			let statement = {
				let mut stmt = UpsertStatement::default();
				stmt.what = resource_to_values(what);
				stmt.data = data.map(Data::ContentExpression);
				stmt.output = Some(Output::After);
				stmt
			};
			let request =
				client.post(path).headers(headers.clone()).auth(auth).body(statement.to_string());
			let value = take(one, request).await?;
			Ok(DbResponse::Other(value))
		}
		Command::Update {
			what,
			data,
		} => {
			let path = base_url.join(SQL_PATH)?;
			let one = matches!(what, Resource::RecordId(_));
			let statement = {
				let mut stmt = UpdateStatement::default();
				stmt.what = resource_to_values(what);
				stmt.data = data.map(Data::ContentExpression);
				stmt.output = Some(Output::After);
				stmt
			};
			let request =
				client.post(path).headers(headers.clone()).auth(auth).body(statement.to_string());
			let value = take(one, request).await?;
			Ok(DbResponse::Other(value))
		}
		Command::Insert {
			what,
			data,
		} => {
			let path = base_url.join(SQL_PATH)?;
			let one = !data.is_array();
			let statement = {
				let mut stmt = InsertStatement::default();
				stmt.into = Some(Table(what).into_core().into());
				stmt.data = Data::SingleExpression(data);
				stmt.output = Some(Output::After);
				stmt
			};
			let request =
				client.post(path).headers(headers.clone()).auth(auth).body(statement.to_string());
			let value = take(one, request).await?;
			Ok(DbResponse::Other(value))
		}
		Command::Patch {
			what,
			data,
		} => {
			let path = base_url.join(SQL_PATH)?;
			let one = matches!(what, Resource::RecordId(_));
			let statement = {
				let mut stmt = UpdateStatement::default();
				stmt.what = resource_to_values(what);
				stmt.data = data.map(Data::PatchExpression);
				stmt.output = Some(Output::After);
				stmt
			};
			let request =
				client.post(path).headers(headers.clone()).auth(auth).body(statement.to_string());
			let value = take(one, request).await?;
			Ok(DbResponse::Other(value))
		}
		Command::Merge {
			what,
			data,
		} => {
			let path = base_url.join(SQL_PATH)?;
			let one = matches!(what, Resource::RecordId(_));
			let statement = {
				let mut stmt = UpdateStatement::default();
				stmt.what = resource_to_values(what);
				stmt.data = data.map(Data::MergeExpression);
				stmt.output = Some(Output::After);
				stmt
			};
			let request =
				client.post(path).headers(headers.clone()).auth(auth).body(statement.to_string());
			let value = take(one, request).await?;
			Ok(DbResponse::Other(value))
		}
		Command::Select {
			what,
		} => {
			let path = base_url.join(SQL_PATH)?;
			let one = matches!(what, Resource::RecordId(_));
			let statement = {
				let mut stmt = SelectStatement::default();
				stmt.what = resource_to_values(what);
				stmt.expr.0 = vec![Field::All];
				stmt
			};
			let request =
				client.post(path).headers(headers.clone()).auth(auth).body(statement.to_string());
			let value = take(one, request).await?;
			Ok(DbResponse::Other(value))
		}
		Command::Delete {
			what,
		} => {
			let one = matches!(what, Resource::RecordId(_));
			let path = base_url.join(SQL_PATH)?;
			let (one, statement) = {
				let mut stmt = DeleteStatement::default();
				stmt.what = resource_to_values(what);
				stmt.output = Some(Output::Before);
				(one, stmt)
=======
		Command::Set {
			key,
			value,
		} => {
			let query: Query = surrealdb_core::sql::parse(&format!("RETURN ${key};"))?;
			let req = Command::Query {
				query,
				variables: [(key.clone(), value)].into(),
			}
			.into_router_request(None)
			.expect("query is valid request");
			let DbResponse::Query(mut res) =
				process_req(req, base_url, client, headers, auth).await?
			else {
				unreachable!("made query request so response must be query")
>>>>>>> e18cd17c
			};

			let val: Value = res.take(0)?;

			vars.insert(key, val);
			Ok(DbResponse::Other(Value::None))
		}
		Command::Unset {
			key,
		} => {
<<<<<<< HEAD
			let path = base_url.join(SQL_PATH)?;
			let mut request = client.post(path).headers(headers.clone()).query(&vars).auth(auth);
			let bindings: Vec<_> = variables.iter().map(|(k, v)| (k, v.to_string())).collect();
			request = request.query(&bindings).body(q.to_string());
			let values = query(request).await?;
			Ok(DbResponse::Query(values))
=======
			vars.shift_remove(&key);
			Ok(DbResponse::Other(Value::None))
>>>>>>> e18cd17c
		}
		#[cfg(target_arch = "wasm32")]
		Command::ExportFile {
			..
		}
		| Command::ExportMl {
			..
		}
		| Command::ImportFile {
			..
		}
		| Command::ImportMl {
			..
		} => {
			// TODO: Better error message here, some backups are supported
			Err(Error::BackupsNotSupported.into())
		}

		#[cfg(not(target_arch = "wasm32"))]
		Command::ExportFile {
			path,
		} => {
			let req_path = base_url.join("export")?;
			let request = client
				.get(req_path)
				.headers(headers.clone())
				.auth(auth)
				.header(ACCEPT, "application/octet-stream");
			export_file(request, path).await?;
			Ok(DbResponse::Other(CoreValue::None))
		}
		Command::ExportBytes {
			bytes,
		} => {
			let req_path = base_url.join("export")?;
			let request = client
				.get(req_path)
				.headers(headers.clone())
				.auth(auth)
				.header(ACCEPT, "application/octet-stream");
			export_bytes(request, bytes).await?;
			Ok(DbResponse::Other(CoreValue::None))
		}
		#[cfg(not(target_arch = "wasm32"))]
		Command::ExportMl {
			path,
			config,
		} => {
			let req_path =
				base_url.join("ml")?.join("export")?.join(&config.name)?.join(&config.version)?;
			let request = client
				.get(req_path)
				.headers(headers.clone())
				.auth(auth)
				.header(ACCEPT, "application/octet-stream");
			export_file(request, path).await?;
			Ok(DbResponse::Other(CoreValue::None))
		}
		Command::ExportBytesMl {
			bytes,
			config,
		} => {
			let req_path =
				base_url.join("ml")?.join("export")?.join(&config.name)?.join(&config.version)?;
			let request = client
				.get(req_path)
				.headers(headers.clone())
				.auth(auth)
				.header(ACCEPT, "application/octet-stream");
			export_bytes(request, bytes).await?;
			Ok(DbResponse::Other(CoreValue::None))
		}
		#[cfg(not(target_arch = "wasm32"))]
		Command::ImportFile {
			path,
		} => {
			let req_path = base_url.join("import")?;
			let request = client
				.post(req_path)
				.headers(headers.clone())
				.auth(auth)
				.header(CONTENT_TYPE, "application/octet-stream");
			import(request, path).await?;
			Ok(DbResponse::Other(CoreValue::None))
		}
		#[cfg(not(target_arch = "wasm32"))]
		Command::ImportMl {
			path,
		} => {
			let req_path = base_url.join("ml")?.join("import")?;
			let request = client
				.post(req_path)
				.headers(headers.clone())
				.auth(auth)
				.header(CONTENT_TYPE, "application/octet-stream");
			import(request, path).await?;
			Ok(DbResponse::Other(CoreValue::None))
		}
<<<<<<< HEAD
		Command::Health => {
			let path = base_url.join("health")?;
			let request = client.get(path);
			health(request).await?;
			Ok(DbResponse::Other(CoreValue::None))
		}
		Command::Version => {
			let path = base_url.join("version")?;
			let request = client.get(path);
			let value = version(request).await?;
			Ok(DbResponse::Other(value))
		}
		Command::Set {
			key,
			value,
		} => {
			let path = base_url.join(SQL_PATH)?;
			let value = value.to_string();
			let request = client
				.post(path)
				.headers(headers.clone())
				.auth(auth)
				.query(&[(key.as_str(), value.as_str())])
				.body(format!("RETURN ${key}"));
			take(true, request).await?;
			vars.insert(key, value);
			Ok(DbResponse::Other(CoreValue::None))
		}
		Command::Unset {
			key,
		} => {
			vars.shift_remove(&key);
			Ok(DbResponse::Other(CoreValue::None))
		}
=======
>>>>>>> e18cd17c
		Command::SubscribeLive {
			..
		} => Err(Error::LiveQueriesNotSupported.into()),

		cmd => {
			let one = cmd.needs_one();
			let req = cmd
				.into_router_request(None)
				.expect("all invalid variants should have been caught");
			process_req(req, base_url, client, headers, auth).await.map(|r| try_one(r, one))
		}
	}
}<|MERGE_RESOLUTION|>--- conflicted
+++ resolved
@@ -8,23 +8,13 @@
 use crate::api::Connect;
 use crate::api::Result;
 use crate::api::Surreal;
-<<<<<<< HEAD
-use crate::engine::resource_to_values;
-=======
 use crate::engine::remote::Response;
->>>>>>> e18cd17c
 use crate::headers::AUTH_DB;
 use crate::headers::AUTH_NS;
 use crate::headers::DB;
 use crate::headers::NS;
+use crate::method::Query;
 use crate::opt::IntoEndpoint;
-<<<<<<< HEAD
-use crate::opt::Resource;
-use crate::opt::Table;
-=======
-use crate::sql::from_value;
-use crate::sql::Value;
->>>>>>> e18cd17c
 use futures::TryStreamExt;
 use indexmap::IndexMap;
 use reqwest::header::HeaderMap;
@@ -35,23 +25,10 @@
 use serde::Deserialize;
 use serde::Serialize;
 use std::marker::PhantomData;
-<<<<<<< HEAD
-use std::mem;
-use surrealdb_core::{
-	dbs::Status,
-	sql::{
-		from_value as from_core_value,
-		serde::deserialize,
-		statements::{
-			CreateStatement, DeleteStatement, InsertStatement, SelectStatement, UpdateStatement,
-			UpsertStatement,
-		},
-		Data, Field, Output, Value as CoreValue,
-	},
+use surrealdb_core::sql::{
+	from_value as from_core_value, statements::OutputStatement, Param, Query, Statement,
+	Value as CoreValue,
 };
-=======
-use surrealdb_core::sql::Query;
->>>>>>> e18cd17c
 use url::Url;
 
 #[cfg(not(target_arch = "wasm32"))]
@@ -65,17 +42,8 @@
 #[cfg(target_arch = "wasm32")]
 use wasm_bindgen_futures::spawn_local;
 
-<<<<<<< HEAD
-#[cfg(not(target_arch = "wasm32"))]
-pub(crate) mod native;
-#[cfg(target_arch = "wasm32")]
-pub(crate) mod wasm;
-
-const SQL_PATH: &str = "sql";
-=======
 // const SQL_PATH: &str = "sql";
 const RPC_PATH: &str = "rpc";
->>>>>>> e18cd17c
 
 // The HTTP scheme used to connect to `http://` endpoints
 #[derive(Debug)]
@@ -174,11 +142,6 @@
 	}
 }
 
-<<<<<<< HEAD
-type HttpQueryResponse = (String, Status, CoreValue);
-
-=======
->>>>>>> e18cd17c
 #[derive(Debug, Serialize, Deserialize)]
 struct Credentials {
 	user: String,
@@ -195,74 +158,6 @@
 	token: Option<String>,
 }
 
-<<<<<<< HEAD
-async fn submit_auth(request: RequestBuilder) -> Result<CoreValue> {
-	let response = request.send().await?.error_for_status()?;
-	let bytes = response.bytes().await?;
-	let response: AuthResponse =
-		deserialize(&bytes).map_err(|error| Error::ResponseFromBinary {
-			binary: bytes.to_vec(),
-			error,
-		})?;
-	Ok(response.token.into())
-}
-
-async fn query(request: RequestBuilder) -> Result<QueryResponse> {
-	let response = request.send().await?.error_for_status()?;
-	let bytes = response.bytes().await?;
-	let responses = deserialize::<Vec<HttpQueryResponse>>(&bytes).map_err(|error| {
-		Error::ResponseFromBinary {
-			binary: bytes.to_vec(),
-			error,
-		}
-	})?;
-	let mut map = IndexMap::<usize, (Stats, QueryResult)>::with_capacity(responses.len());
-	for (index, (execution_time, status, value)) in responses.into_iter().enumerate() {
-		let stats = Stats {
-			execution_time: duration_from_str(&execution_time),
-		};
-
-		match status {
-			Status::Ok => {
-				map.insert(index, (stats, Ok(value)));
-			}
-			Status::Err => {
-				map.insert(index, (stats, Err(Error::Query(value.as_raw_string()).into())));
-			}
-			_ => unreachable!(),
-		}
-	}
-
-	Ok(QueryResponse {
-		results: map,
-		..QueryResponse::new()
-	})
-}
-
-async fn take(one: bool, request: RequestBuilder) -> Result<CoreValue> {
-	if let Some((_stats, result)) = query(request).await?.results.swap_remove(&0) {
-		let value = result?;
-		match one {
-			true => match value {
-				CoreValue::Array(mut vec) => {
-					if let [value] = &mut vec[..] {
-						return Ok(mem::take(value));
-					}
-				}
-				CoreValue::None | CoreValue::Null => {}
-				value => return Ok(value),
-			},
-			false => return Ok(value),
-		}
-	}
-	match one {
-		true => Ok(CoreValue::None),
-		false => Ok(CoreValue::Array(Default::default())),
-	}
-}
-
-=======
->>>>>>> e18cd17c
 type BackupSender = channel::Sender<Result<Vec<u8>>>;
 
 #[cfg(not(target_arch = "wasm32"))]
@@ -352,22 +247,12 @@
 	Ok(())
 }
 
-<<<<<<< HEAD
-async fn version(request: RequestBuilder) -> Result<CoreValue> {
-	let response = request.send().await?.error_for_status()?;
-	let version = response.text().await?;
-	Ok(version.into())
-}
-
-pub(crate) async fn health(request: RequestBuilder) -> Result<()> {
-=======
 pub(crate) async fn health(request: RequestBuilder) -> Result<Value> {
->>>>>>> e18cd17c
 	request.send().await?.error_for_status()?;
 	Ok(())
 }
 
-async fn process_req(
+async fn send_request(
 	req: RouterRequest,
 	base_url: &Url,
 	client: &reqwest::Client,
@@ -380,19 +265,17 @@
 	let response = http_req.send().await?.error_for_status()?;
 	let bytes = response.bytes().await?;
 
-	let response: Response = deserialize(&mut &bytes[..], false)?;
+	let response: Response = deserialize(&bytes, false)?;
 	DbResponse::from(response.result)
 }
 
-fn try_one(res: DbResponse, needed: bool) -> DbResponse {
-	if !needed {
-		return res;
-	}
+fn flatten_dbresponse_array(res: DbResponse) -> DbResponse {
 	match res {
-		DbResponse::Other(Value::Array(arr)) if arr.len() == 1 => {
-			DbResponse::Other(arr.into_iter().next().unwrap())
-		}
-		r => r,
+		DbResponse::Other(CoreValue::Array(array)) if array.len() == 1 => {
+			let v = array.into_iter().next().unwrap();
+			DbResponse::Other(v)
+		}
+		x => x,
 	}
 }
 
@@ -401,20 +284,13 @@
 	base_url: &Url,
 	client: &reqwest::Client,
 	headers: &mut HeaderMap,
-	vars: &mut IndexMap<String, Value>,
+	vars: &mut IndexMap<String, CoreValue>,
 	auth: &mut Option<Auth>,
 ) -> Result<DbResponse> {
-<<<<<<< HEAD
 	match req.command {
-		Command::Use {
-			namespace,
-			database,
-=======
-	match command {
 		Command::Query {
 			query,
 			mut variables,
->>>>>>> e18cd17c
 		} => {
 			variables.extend(vars.clone());
 			let req = Command::Query {
@@ -423,55 +299,32 @@
 			}
 			.into_router_request(None)
 			.expect("query should be valid request");
-			process_req(req, base_url, client, headers, auth).await
-		}
-		ref cmd @ Command::Use {
-			ref namespace,
-			ref database,
-		} => {
-			let req = cmd
-				.clone()
-				.into_router_request(None)
-				.expect("use should be a valid router request");
+			send_request(req, base_url, client, headers, auth).await
+		}
+		Command::Use {
+			namespace,
+			database,
+		} => {
+			let req = Command::Use {
+				namespace: namespace.clone(),
+				database: database.clone(),
+			}
+			.into_router_request(None)
+			.unwrap();
 			// process request to check permissions
-			let out = process_req(req, base_url, client, headers, auth).await?;
-			match namespace {
-				Some(ns) => match HeaderValue::try_from(ns) {
-					Ok(ns) => {
-						headers.insert(&NS, ns);
-					}
-					Err(_) => {
-						return Err(Error::InvalidNsName(ns.to_owned()).into());
-					}
-				},
-				None => {}
+			let out = send_request(req, base_url, client, headers, auth).await?;
+			if let Some(ns) = namespace {
+				let value =
+					HeaderValue::try_from(ns).map_err(|_| Error::InvalidNsName(ns.to_owned()))?;
+				headers.insert(&NS, value)
 			};
-
-			match database {
-				Some(db) => match HeaderValue::try_from(db) {
-					Ok(db) => {
-						headers.insert(&DB, db);
-					}
-					Err(_) => {
-						return Err(Error::InvalidDbName(db.to_owned()).into());
-					}
-				},
-				None => {}
+			if let Some(db) = database {
+				let value =
+					HeaderValue::try_from(db).map_err(|_| Error::InvalidDbName(db.to_owned()))?;
+				headers.insert(&DB, value)
 			};
-<<<<<<< HEAD
-			request = request.auth(auth).body("RETURN true");
-			take(true, request).await?;
-			if let Some(ns) = ns {
-				headers.insert(&NS, ns);
-			}
-			if let Some(db) = db {
-				headers.insert(&DB, db);
-			}
-			Ok(DbResponse::Other(CoreValue::None))
-=======
 
 			Ok(out)
->>>>>>> e18cd17c
 		}
 		Command::Signin {
 			credentials,
@@ -483,9 +336,11 @@
 			.expect("signin should be a valid router request");
 
 			let DbResponse::Other(value) =
-				process_req(req, base_url, client, headers, auth).await?
+				send_request(req, base_url, client, headers, auth).await?
 			else {
-				unreachable!("didn't make query")
+				return Err(Error::InternalError(
+					"recieved invalid result from server".to_string(),
+				));
 			};
 
 			if let Ok(Credentials {
@@ -517,7 +372,7 @@
 			}
 			.into_router_request(None)
 			.expect("authenticate should be a valid router request");
-			process_req(req, base_url, client, headers, auth).await?;
+			send_request(req, base_url, client, headers, auth).await?;
 
 			*auth = Some(Auth::Bearer {
 				token,
@@ -528,146 +383,14 @@
 			*auth = None;
 			Ok(DbResponse::Other(CoreValue::None))
 		}
-<<<<<<< HEAD
-		Command::Create {
-			what,
-			data,
-		} => {
-			let path = base_url.join(SQL_PATH)?;
-			let statement = {
-				let mut stmt = CreateStatement::default();
-				stmt.what = resource_to_values(what);
-				stmt.data = data.map(Data::ContentExpression);
-				stmt.output = Some(Output::After);
-				stmt
-			};
-			let request =
-				client.post(path).headers(headers.clone()).auth(auth).body(statement.to_string());
-			let value = take(true, request).await?;
-			Ok(DbResponse::Other(value))
-		}
-		Command::Upsert {
-			what,
-			data,
-		} => {
-			let path = base_url.join(SQL_PATH)?;
-			let one = matches!(what, Resource::RecordId(_));
-			let statement = {
-				let mut stmt = UpsertStatement::default();
-				stmt.what = resource_to_values(what);
-				stmt.data = data.map(Data::ContentExpression);
-				stmt.output = Some(Output::After);
-				stmt
-			};
-			let request =
-				client.post(path).headers(headers.clone()).auth(auth).body(statement.to_string());
-			let value = take(one, request).await?;
-			Ok(DbResponse::Other(value))
-		}
-		Command::Update {
-			what,
-			data,
-		} => {
-			let path = base_url.join(SQL_PATH)?;
-			let one = matches!(what, Resource::RecordId(_));
-			let statement = {
-				let mut stmt = UpdateStatement::default();
-				stmt.what = resource_to_values(what);
-				stmt.data = data.map(Data::ContentExpression);
-				stmt.output = Some(Output::After);
-				stmt
-			};
-			let request =
-				client.post(path).headers(headers.clone()).auth(auth).body(statement.to_string());
-			let value = take(one, request).await?;
-			Ok(DbResponse::Other(value))
-		}
-		Command::Insert {
-			what,
-			data,
-		} => {
-			let path = base_url.join(SQL_PATH)?;
-			let one = !data.is_array();
-			let statement = {
-				let mut stmt = InsertStatement::default();
-				stmt.into = Some(Table(what).into_core().into());
-				stmt.data = Data::SingleExpression(data);
-				stmt.output = Some(Output::After);
-				stmt
-			};
-			let request =
-				client.post(path).headers(headers.clone()).auth(auth).body(statement.to_string());
-			let value = take(one, request).await?;
-			Ok(DbResponse::Other(value))
-		}
-		Command::Patch {
-			what,
-			data,
-		} => {
-			let path = base_url.join(SQL_PATH)?;
-			let one = matches!(what, Resource::RecordId(_));
-			let statement = {
-				let mut stmt = UpdateStatement::default();
-				stmt.what = resource_to_values(what);
-				stmt.data = data.map(Data::PatchExpression);
-				stmt.output = Some(Output::After);
-				stmt
-			};
-			let request =
-				client.post(path).headers(headers.clone()).auth(auth).body(statement.to_string());
-			let value = take(one, request).await?;
-			Ok(DbResponse::Other(value))
-		}
-		Command::Merge {
-			what,
-			data,
-		} => {
-			let path = base_url.join(SQL_PATH)?;
-			let one = matches!(what, Resource::RecordId(_));
-			let statement = {
-				let mut stmt = UpdateStatement::default();
-				stmt.what = resource_to_values(what);
-				stmt.data = data.map(Data::MergeExpression);
-				stmt.output = Some(Output::After);
-				stmt
-			};
-			let request =
-				client.post(path).headers(headers.clone()).auth(auth).body(statement.to_string());
-			let value = take(one, request).await?;
-			Ok(DbResponse::Other(value))
-		}
-		Command::Select {
-			what,
-		} => {
-			let path = base_url.join(SQL_PATH)?;
-			let one = matches!(what, Resource::RecordId(_));
-			let statement = {
-				let mut stmt = SelectStatement::default();
-				stmt.what = resource_to_values(what);
-				stmt.expr.0 = vec![Field::All];
-				stmt
-			};
-			let request =
-				client.post(path).headers(headers.clone()).auth(auth).body(statement.to_string());
-			let value = take(one, request).await?;
-			Ok(DbResponse::Other(value))
-		}
-		Command::Delete {
-			what,
-		} => {
-			let one = matches!(what, Resource::RecordId(_));
-			let path = base_url.join(SQL_PATH)?;
-			let (one, statement) = {
-				let mut stmt = DeleteStatement::default();
-				stmt.what = resource_to_values(what);
-				stmt.output = Some(Output::Before);
-				(one, stmt)
-=======
 		Command::Set {
 			key,
 			value,
 		} => {
-			let query: Query = surrealdb_core::sql::parse(&format!("RETURN ${key};"))?;
+			let mut output_stmt = OutputStatement::default();
+			output_stmt.what = CoreValue::Param(Param::from(key));
+			let query = Query::from(Statement::Output(output_stmt));
+
 			let req = Command::Query {
 				query,
 				variables: [(key.clone(), value)].into(),
@@ -675,31 +398,23 @@
 			.into_router_request(None)
 			.expect("query is valid request");
 			let DbResponse::Query(mut res) =
-				process_req(req, base_url, client, headers, auth).await?
+				send_request(req, base_url, client, headers, auth).await?
 			else {
-				unreachable!("made query request so response must be query")
->>>>>>> e18cd17c
+				return Err(Error::InternalError(
+					"recieved invalid result from server".to_string(),
+				));
 			};
 
-			let val: Value = res.take(0)?;
+			let val: CoreValue = res.take(0)?;
 
 			vars.insert(key, val);
-			Ok(DbResponse::Other(Value::None))
+			Ok(DbResponse::Other(CoreValue::None))
 		}
 		Command::Unset {
 			key,
 		} => {
-<<<<<<< HEAD
-			let path = base_url.join(SQL_PATH)?;
-			let mut request = client.post(path).headers(headers.clone()).query(&vars).auth(auth);
-			let bindings: Vec<_> = variables.iter().map(|(k, v)| (k, v.to_string())).collect();
-			request = request.query(&bindings).body(q.to_string());
-			let values = query(request).await?;
-			Ok(DbResponse::Query(values))
-=======
 			vars.shift_remove(&key);
-			Ok(DbResponse::Other(Value::None))
->>>>>>> e18cd17c
+			Ok(DbResponse::Other(CoreValue::None))
 		}
 		#[cfg(target_arch = "wasm32")]
 		Command::ExportFile {
@@ -798,53 +513,17 @@
 			import(request, path).await?;
 			Ok(DbResponse::Other(CoreValue::None))
 		}
-<<<<<<< HEAD
-		Command::Health => {
-			let path = base_url.join("health")?;
-			let request = client.get(path);
-			health(request).await?;
-			Ok(DbResponse::Other(CoreValue::None))
-		}
-		Command::Version => {
-			let path = base_url.join("version")?;
-			let request = client.get(path);
-			let value = version(request).await?;
-			Ok(DbResponse::Other(value))
-		}
-		Command::Set {
-			key,
-			value,
-		} => {
-			let path = base_url.join(SQL_PATH)?;
-			let value = value.to_string();
-			let request = client
-				.post(path)
-				.headers(headers.clone())
-				.auth(auth)
-				.query(&[(key.as_str(), value.as_str())])
-				.body(format!("RETURN ${key}"));
-			take(true, request).await?;
-			vars.insert(key, value);
-			Ok(DbResponse::Other(CoreValue::None))
-		}
-		Command::Unset {
-			key,
-		} => {
-			vars.shift_remove(&key);
-			Ok(DbResponse::Other(CoreValue::None))
-		}
-=======
->>>>>>> e18cd17c
 		Command::SubscribeLive {
 			..
 		} => Err(Error::LiveQueriesNotSupported.into()),
-
 		cmd => {
-			let one = cmd.needs_one();
-			let req = cmd
-				.into_router_request(None)
-				.expect("all invalid variants should have been caught");
-			process_req(req, base_url, client, headers, auth).await.map(|r| try_one(r, one))
+			let needs_flatten = cmd.needs_flatten();
+			let req = cmd.into_router_request(None).unwrap();
+			let mut res = send_request(req, base_url, client, headers, auth).await?;
+			if needs_flatten {
+				res = flatten_dbresponse_array(res);
+			}
+			Ok(res)
 		}
 	}
 }