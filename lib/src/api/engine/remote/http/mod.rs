//! HTTP engine

#[cfg(not(target_arch = "wasm32"))]
pub(crate) mod native;
#[cfg(target_arch = "wasm32")]
pub(crate) mod wasm;

use crate::api::conn::Command;
use crate::api::conn::DbResponse;
use crate::api::conn::RequestData;
use crate::api::engine::remote::duration_from_str;
use crate::api::err::Error;
use crate::api::method::query::QueryResult;
use crate::api::Connect;
use crate::api::Response as QueryResponse;
use crate::api::Result;
use crate::api::Surreal;
use crate::dbs::Status;
use crate::engine::value_to_values;
use crate::headers::AUTH_DB;
use crate::headers::AUTH_NS;
use crate::headers::DB;
use crate::headers::NS;
use crate::method::Stats;
use crate::opt::IntoEndpoint;
use crate::sql::from_value;
use crate::sql::serde::deserialize;
<<<<<<< HEAD
use crate::Value;
#[cfg(not(target_arch = "wasm32"))]
=======
use crate::sql::Value;
>>>>>>> 779c6c28
use futures::TryStreamExt;
use indexmap::IndexMap;
use reqwest::header::HeaderMap;
use reqwest::header::HeaderValue;
use reqwest::header::ACCEPT;
use reqwest::RequestBuilder;
use serde::Deserialize;
use serde::Serialize;
use std::marker::PhantomData;
use std::mem;
use surrealdb_core::sql::statements::CreateStatement;
use surrealdb_core::sql::statements::DeleteStatement;
use surrealdb_core::sql::statements::InsertStatement;
use surrealdb_core::sql::statements::SelectStatement;
use surrealdb_core::sql::statements::UpdateStatement;
use surrealdb_core::sql::statements::UpsertStatement;
use surrealdb_core::sql::Data;
use surrealdb_core::sql::Field;
use surrealdb_core::sql::Output;
use url::Url;

#[cfg(not(target_arch = "wasm32"))]
use reqwest::header::CONTENT_TYPE;
#[cfg(not(target_arch = "wasm32"))]
use std::path::PathBuf;
#[cfg(not(target_arch = "wasm32"))]
use tokio::fs::OpenOptions;
#[cfg(not(target_arch = "wasm32"))]
use tokio::io;
#[cfg(not(target_arch = "wasm32"))]
use tokio_util::compat::FuturesAsyncReadCompatExt;
#[cfg(target_arch = "wasm32")]
use wasm_bindgen_futures::spawn_local;

const SQL_PATH: &str = "sql";

/// The HTTP scheme used to connect to `http://` endpoints
#[derive(Debug)]
pub struct Http;

/// The HTTPS scheme used to connect to `https://` endpoints
#[derive(Debug)]
pub struct Https;

/// An HTTP client for communicating with the server via HTTP
#[derive(Debug, Clone)]
pub struct Client(());

impl Surreal<Client> {
	/// Connects to a specific database endpoint, saving the connection on the static client
	///
	/// # Examples
	///
	/// ```no_run
	/// use once_cell::sync::Lazy;
	/// use surrealdb::Surreal;
	/// use surrealdb::engine::remote::http::Client;
	/// use surrealdb::engine::remote::http::Http;
	///
	/// static DB: Lazy<Surreal<Client>> = Lazy::new(Surreal::init);
	///
	/// # #[tokio::main]
	/// # async fn main() -> surrealdb::Result<()> {
	/// DB.connect::<Http>("localhost:8000").await?;
	/// # Ok(())
	/// # }
	/// ```
	pub fn connect<P>(
		&self,
		address: impl IntoEndpoint<P, Client = Client>,
	) -> Connect<Client, ()> {
		Connect {
			router: self.router.clone(),
			engine: PhantomData,
			address: address.into_endpoint(),
			capacity: 0,
			waiter: self.waiter.clone(),
			response_type: PhantomData,
		}
	}
}

pub(crate) fn default_headers() -> HeaderMap {
	let mut headers = HeaderMap::new();
	headers.insert(ACCEPT, HeaderValue::from_static("application/surrealdb"));
	headers
}

#[derive(Debug)]
enum Auth {
	Basic {
		user: String,
		pass: String,
		ns: Option<String>,
		db: Option<String>,
	},
	Bearer {
		token: String,
	},
}

trait Authenticate {
	fn auth(self, auth: &Option<Auth>) -> Self;
}

impl Authenticate for RequestBuilder {
	fn auth(self, auth: &Option<Auth>) -> Self {
		match auth {
			Some(Auth::Basic {
				user,
				pass,
				ns,
				db,
			}) => {
				let mut req = self.basic_auth(user, Some(pass));
				if let Some(ns) = ns {
					req = req.header(&AUTH_NS, ns);
				}
				if let Some(db) = db {
					req = req.header(&AUTH_DB, db);
				}
				req
			}
			Some(Auth::Bearer {
				token,
			}) => self.bearer_auth(token),
			None => self,
		}
	}
}

type HttpQueryResponse = (String, Status, Value);

#[derive(Debug, Serialize, Deserialize)]
struct Credentials {
	user: String,
	pass: String,
	ns: Option<String>,
	db: Option<String>,
}

#[derive(Debug, Deserialize)]
#[allow(dead_code)]
struct AuthResponse {
	code: u16,
	details: String,
	token: Option<String>,
}

async fn submit_auth(request: RequestBuilder) -> Result<Value> {
	let response = request.send().await?.error_for_status()?;
	let bytes = response.bytes().await?;
	let response: AuthResponse =
		deserialize(&bytes).map_err(|error| Error::ResponseFromBinary {
			binary: bytes.to_vec(),
			error,
		})?;
	Ok(response.token.into())
}

async fn query(request: RequestBuilder) -> Result<QueryResponse> {
	let response = request.send().await?.error_for_status()?;
	let bytes = response.bytes().await?;
	let responses = deserialize::<Vec<HttpQueryResponse>>(&bytes).map_err(|error| {
		Error::ResponseFromBinary {
			binary: bytes.to_vec(),
			error,
		}
	})?;
	let mut map = IndexMap::<usize, (Stats, QueryResult)>::with_capacity(responses.len());
	for (index, (execution_time, status, value)) in responses.into_iter().enumerate() {
		let stats = Stats {
			execution_time: duration_from_str(&execution_time),
		};
		match status {
			Status::Ok => {
				map.insert(index, (stats, Ok(value)));
			}
			Status::Err => {
				map.insert(index, (stats, Err(Error::Query(value.as_raw_string()).into())));
			}
			_ => unreachable!(),
		}
	}

	Ok(QueryResponse {
		results: map,
		..QueryResponse::new()
	})
}

async fn take(one: bool, request: RequestBuilder) -> Result<Value> {
	if let Some((_stats, result)) = query(request).await?.results.swap_remove(&0) {
		let value = result?;
		match one {
			true => match value {
				Value::Array(mut vec) => {
					if let [value] = &mut vec.0[..] {
						return Ok(mem::take(value));
					}
				}
				Value::None | Value::None => {}
				value => return Ok(value),
			},
			false => return Ok(value),
		}
	}
	match one {
		true => Ok(Value::None),
		false => Ok(Value::Array(Default::default())),
	}
}

type BackupSender = channel::Sender<Result<Vec<u8>>>;

#[cfg(not(target_arch = "wasm32"))]
async fn export_file(request: RequestBuilder, path: PathBuf) -> Result<Value> {
	let mut response = request
		.send()
		.await?
		.error_for_status()?
		.bytes_stream()
		.map_err(|e| futures::io::Error::new(futures::io::ErrorKind::Other, e))
		.into_async_read()
		.compat();
	let mut file =
		match OpenOptions::new().write(true).create(true).truncate(true).open(&path).await {
			Ok(path) => path,
			Err(error) => {
				return Err(Error::FileOpen {
					path,
					error,
				}
				.into());
			}
		};
	if let Err(error) = io::copy(&mut response, &mut file).await {
		return Err(Error::FileRead {
			path,
			error,
		}
		.into());
	}

	Ok(Value::None)
}

async fn export_bytes(request: RequestBuilder, bytes: BackupSender) -> Result<Value> {
	let response = request.send().await?.error_for_status()?;

	let future = async move {
		let mut response = response.bytes_stream();
		while let Ok(Some(b)) = response.try_next().await {
			if bytes.send(Ok(b.to_vec())).await.is_err() {
				break;
			}
		}
	};

	#[cfg(not(target_arch = "wasm32"))]
	tokio::spawn(future);

	#[cfg(target_arch = "wasm32")]
	spawn_local(future);

	Ok(Value::None)
}

#[cfg(not(target_arch = "wasm32"))]
async fn import(request: RequestBuilder, path: PathBuf) -> Result<Value> {
	let file = match OpenOptions::new().read(true).open(&path).await {
		Ok(path) => path,
		Err(error) => {
			return Err(Error::FileOpen {
				path,
				error,
			}
			.into());
		}
	};

	let res = request.header(ACCEPT, "application/octet-stream").body(file).send().await?;

	if res.error_for_status_ref().is_err() {
		let res = res.text().await?;

		match res.parse::<serde_json::Value>() {
			Ok(body) => {
				let error_msg = format!(
					"\n{}",
					serde_json::to_string_pretty(&body).unwrap_or_else(|_| "{}".into())
				);
				return Err(Error::Http(error_msg).into());
			}
			Err(_) => {
				return Err(Error::Http(res).into());
			}
		}
	}
	Ok(Value::None)
}

async fn version(request: RequestBuilder) -> Result<Value> {
	let response = request.send().await?.error_for_status()?;
	let version = response.text().await?;
	Ok(version.into())
}

pub(crate) async fn health(request: RequestBuilder) -> Result<Value> {
	request.send().await?.error_for_status()?;
	Ok(Value::None)
}

async fn router(
	RequestData {
		command,
		..
	}: RequestData,
	base_url: &Url,
	client: &reqwest::Client,
	headers: &mut HeaderMap,
	vars: &mut IndexMap<String, String>,
	auth: &mut Option<Auth>,
) -> Result<DbResponse> {
	match command {
		Command::Use {
			namespace,
			database,
		} => {
			let path = base_url.join(SQL_PATH)?;
			let mut request = client.post(path).headers(headers.clone());
<<<<<<< HEAD
			let (ns, db) = match &mut params[..] {
				[Value::String(ns), Value::String(db)] => {
					(Some(mem::take(ns)), Some(mem::take(db)))
				}
				[Value::String(ns), Value::None] => (Some(mem::take(ns)), None),
				[Value::None, Value::String(db)] => (None, Some(mem::take(db))),
				_ => unreachable!(),
			};
			let ns = match ns {
=======
			let ns = match namespace {
>>>>>>> 779c6c28
				Some(ns) => match HeaderValue::try_from(&ns) {
					Ok(ns) => {
						request = request.header(&NS, &ns);
						Some(ns)
					}
					Err(_) => {
						return Err(Error::InvalidNsName(ns).into());
					}
				},
				None => None,
			};
			let db = match database {
				Some(db) => match HeaderValue::try_from(&db) {
					Ok(db) => {
						request = request.header(&DB, &db);
						Some(db)
					}
					Err(_) => {
						return Err(Error::InvalidDbName(db).into());
					}
				},
				None => None,
			};
			request = request.auth(auth).body("RETURN true");
			take(true, request).await?;
			if let Some(ns) = ns {
				headers.insert(&NS, ns);
			}
			if let Some(db) = db {
				headers.insert(&DB, db);
			}
			Ok(DbResponse::Other(Value::None))
		}
		Command::Signin {
			credentials,
		} => {
			let path = base_url.join("signin")?;
			let request =
				client.post(path).headers(headers.clone()).auth(auth).body(credentials.to_string());
			let value = submit_auth(request).await?;
			if let Ok(Credentials {
				user,
				pass,
				ns,
				db,
			}) = from_value(credentials.into())
			{
				*auth = Some(Auth::Basic {
					user,
					pass,
					ns,
					db,
				});
			} else {
				*auth = Some(Auth::Bearer {
					token: value.to_raw_string(),
				});
			}
			Ok(DbResponse::Other(value))
		}
		Command::Signup {
			credentials,
		} => {
			let path = base_url.join("signup")?;
			let request =
				client.post(path).headers(headers.clone()).auth(auth).body(credentials.to_string());
			let value = submit_auth(request).await?;
			Ok(DbResponse::Other(value))
		}
		Command::Authenticate {
			token,
		} => {
			let path = base_url.join(SQL_PATH)?;
			let request =
				client.post(path).headers(headers.clone()).bearer_auth(&token).body("RETURN true");
			take(true, request).await?;
			*auth = Some(Auth::Bearer {
				token,
			});
			Ok(DbResponse::Other(Value::None))
		}
		Command::Invalidate => {
			*auth = None;
			Ok(DbResponse::Other(Value::None))
		}
		Command::Create {
			what,
			data,
		} => {
			let path = base_url.join(SQL_PATH)?;
			let statement = {
				let mut stmt = CreateStatement::default();
				stmt.what = value_to_values(what);
				stmt.data = data.map(Data::ContentExpression);
				stmt.output = Some(Output::After);
				stmt
			};
			let request =
				client.post(path).headers(headers.clone()).auth(auth).body(statement.to_string());
			let value = take(true, request).await?;
			Ok(DbResponse::Other(value))
		}
		Command::Upsert {
			what,
			data,
		} => {
			let path = base_url.join(SQL_PATH)?;
			let one = what.is_thing();
			let statement = {
				let mut stmt = UpsertStatement::default();
				stmt.what = value_to_values(what);
				stmt.data = data.map(Data::ContentExpression);
				stmt.output = Some(Output::After);
				stmt
			};
			let request =
				client.post(path).headers(headers.clone()).auth(auth).body(statement.to_string());
			let value = take(one, request).await?;
			Ok(DbResponse::Other(value))
		}
		Command::Update {
			what,
			data,
		} => {
			let path = base_url.join(SQL_PATH)?;
			let one = what.is_thing();
			let statement = {
				let mut stmt = UpdateStatement::default();
				stmt.what = value_to_values(what);
				stmt.data = data.map(Data::ContentExpression);
				stmt.output = Some(Output::After);
				stmt
			};
			let request =
				client.post(path).headers(headers.clone()).auth(auth).body(statement.to_string());
			let value = take(one, request).await?;
			Ok(DbResponse::Other(value))
		}
		Command::Insert {
			what,
			data,
		} => {
			let path = base_url.join(SQL_PATH)?;
			let one = !data.is_array();
			let statement = {
				let mut stmt = InsertStatement::default();
				stmt.into = what;
				stmt.data = Data::SingleExpression(data);
				stmt.output = Some(Output::After);
				stmt
			};
			let request =
				client.post(path).headers(headers.clone()).auth(auth).body(statement.to_string());
			let value = take(one, request).await?;
			Ok(DbResponse::Other(value))
		}
		Command::Patch {
			what,
			data,
		} => {
			let path = base_url.join(SQL_PATH)?;
			let one = what.is_thing();
			let statement = {
				let mut stmt = UpdateStatement::default();
				stmt.what = value_to_values(what);
				stmt.data = data.map(Data::PatchExpression);
				stmt.output = Some(Output::After);
				stmt
			};
			let request =
				client.post(path).headers(headers.clone()).auth(auth).body(statement.to_string());
			let value = take(one, request).await?;
			Ok(DbResponse::Other(value))
		}
		Command::Merge {
			what,
			data,
		} => {
			let path = base_url.join(SQL_PATH)?;
			let one = what.is_thing();
			let statement = {
				let mut stmt = UpdateStatement::default();
				stmt.what = value_to_values(what);
				stmt.data = data.map(Data::MergeExpression);
				stmt.output = Some(Output::After);
				stmt
			};
			let request =
				client.post(path).headers(headers.clone()).auth(auth).body(statement.to_string());
			let value = take(one, request).await?;
			Ok(DbResponse::Other(value))
		}
		Command::Select {
			what,
		} => {
			let path = base_url.join(SQL_PATH)?;
			let one = what.is_thing();
			let statement = {
				let mut stmt = SelectStatement::default();
				stmt.what = value_to_values(what);
				stmt.expr.0 = vec![Field::All];
				stmt
			};
			let request =
				client.post(path).headers(headers.clone()).auth(auth).body(statement.to_string());
			let value = take(one, request).await?;
			Ok(DbResponse::Other(value))
		}
		Command::Delete {
			what,
		} => {
			let one = what.is_thing();
			let path = base_url.join(SQL_PATH)?;
			let (one, statement) = {
				let mut stmt = DeleteStatement::default();
				stmt.what = value_to_values(what);
				stmt.output = Some(Output::Before);
				(one, stmt)
			};
			let request =
				client.post(path).headers(headers.clone()).auth(auth).body(statement.to_string());
			let value = take(one, request).await?;
			Ok(DbResponse::Other(value))
		}
		Command::Query {
			query: q,
			variables,
		} => {
			let path = base_url.join(SQL_PATH)?;
			let mut request = client.post(path).headers(headers.clone()).query(&vars).auth(auth);
			let bindings: Vec<_> =
				variables.iter().map(|(key, value)| (key, value.to_string())).collect();
			request = request.query(&bindings).body(q.to_string());
			let values = query(request).await?;
			Ok(DbResponse::Query(values))
		}
		#[cfg(target_arch = "wasm32")]
		Command::ExportFile {
			..
		}
		| Command::ExportMl {
			..
		}
		| Command::ImportFile {
			..
		}
		| Command::ImportMl {
			..
		} => {
			// TODO: Better error message here, some backups are supported
			Err(Error::BackupsNotSupported.into())
		}

		#[cfg(not(target_arch = "wasm32"))]
		Command::ExportFile {
			path,
		} => {
			let req_path = base_url.join("export")?;
			let request = client
				.get(req_path)
				.headers(headers.clone())
				.auth(auth)
				.header(ACCEPT, "application/octet-stream");
			let value = export_file(request, path).await?;
			Ok(DbResponse::Other(value))
		}
		Command::ExportBytes {
			bytes,
		} => {
			let req_path = base_url.join("export")?;
			let request = client
				.get(req_path)
				.headers(headers.clone())
				.auth(auth)
				.header(ACCEPT, "application/octet-stream");
			let value = export_bytes(request, bytes).await?;
			Ok(DbResponse::Other(value))
		}
		#[cfg(not(target_arch = "wasm32"))]
		Command::ExportMl {
			path,
			config,
		} => {
			let req_path =
				base_url.join("ml")?.join("export")?.join(&config.name)?.join(&config.version)?;
			let request = client
				.get(req_path)
				.headers(headers.clone())
				.auth(auth)
				.header(ACCEPT, "application/octet-stream");
			let value = export_file(request, path).await?;
			Ok(DbResponse::Other(value))
		}
		Command::ExportBytesMl {
			bytes,
			config,
		} => {
			let req_path =
				base_url.join("ml")?.join("export")?.join(&config.name)?.join(&config.version)?;
			let request = client
				.get(req_path)
				.headers(headers.clone())
				.auth(auth)
				.header(ACCEPT, "application/octet-stream");
			let value = export_bytes(request, bytes).await?;
			Ok(DbResponse::Other(value))
		}
		#[cfg(not(target_arch = "wasm32"))]
		Command::ImportFile {
			path,
		} => {
			let req_path = base_url.join("import")?;
			let request = client
				.post(req_path)
				.headers(headers.clone())
				.auth(auth)
				.header(CONTENT_TYPE, "application/octet-stream");
			let value = import(request, path).await?;
			Ok(DbResponse::Other(value))
		}
		#[cfg(not(target_arch = "wasm32"))]
		Command::ImportMl {
			path,
		} => {
			let req_path = base_url.join("ml")?.join("import")?;
			let request = client
				.post(req_path)
				.headers(headers.clone())
				.auth(auth)
				.header(CONTENT_TYPE, "application/octet-stream");
			let value = import(request, path).await?;
			Ok(DbResponse::Other(value))
		}
		Command::Health => {
			let path = base_url.join("health")?;
			let request = client.get(path);
			let value = health(request).await?;
			Ok(DbResponse::Other(value))
		}
		Command::Version => {
			let path = base_url.join("version")?;
			let request = client.get(path);
			let value = version(request).await?;
			Ok(DbResponse::Other(value))
		}
		Command::Set {
			key,
			value,
		} => {
			let path = base_url.join(SQL_PATH)?;
			let value = value.to_string();
			let request = client
				.post(path)
				.headers(headers.clone())
				.auth(auth)
				.query(&[(key.as_str(), value.as_str())])
				.body(format!("RETURN ${key}"));
			take(true, request).await?;
			vars.insert(key, value);
			Ok(DbResponse::Other(Value::None))
		}
		Command::Unset {
			key,
		} => {
			vars.shift_remove(&key);
			Ok(DbResponse::Other(Value::None))
		}
		Command::SubscribeLive {
			..
		} => Err(Error::LiveQueriesNotSupported.into()),
		Command::Kill {
			uuid,
		} => {
			let path = base_url.join(SQL_PATH)?;
			let request = client
				.post(path)
				.headers(headers.clone())
				.auth(auth)
				.query(&[("id", uuid)])
				.body("KILL type::string($id)");
			let value = take(true, request).await?;
			Ok(DbResponse::Other(value))
		}
	}
}<|MERGE_RESOLUTION|>--- conflicted
+++ resolved
@@ -25,12 +25,8 @@
 use crate::opt::IntoEndpoint;
 use crate::sql::from_value;
 use crate::sql::serde::deserialize;
-<<<<<<< HEAD
 use crate::Value;
 #[cfg(not(target_arch = "wasm32"))]
-=======
-use crate::sql::Value;
->>>>>>> 779c6c28
 use futures::TryStreamExt;
 use indexmap::IndexMap;
 use reqwest::header::HeaderMap;
@@ -362,19 +358,7 @@
 		} => {
 			let path = base_url.join(SQL_PATH)?;
 			let mut request = client.post(path).headers(headers.clone());
-<<<<<<< HEAD
-			let (ns, db) = match &mut params[..] {
-				[Value::String(ns), Value::String(db)] => {
-					(Some(mem::take(ns)), Some(mem::take(db)))
-				}
-				[Value::String(ns), Value::None] => (Some(mem::take(ns)), None),
-				[Value::None, Value::String(db)] => (None, Some(mem::take(db))),
-				_ => unreachable!(),
-			};
-			let ns = match ns {
-=======
 			let ns = match namespace {
->>>>>>> 779c6c28
 				Some(ns) => match HeaderValue::try_from(&ns) {
 					Ok(ns) => {
 						request = request.header(&NS, &ns);
