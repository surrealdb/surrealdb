--- conflicted
+++ resolved
@@ -358,17 +358,10 @@
 			true => duration.to_raw().into(),
 			false => json!(duration.0),
 		},
-<<<<<<< HEAD
-		Value::Datetime(d) => d.to_raw().into(),
-		Value::Uuid(uuid) => json!(uuid.0),
-		Value::Array(arr) => JsonValue::Array(Array::from((arr, simplify)).0),
-		Value::Object(obj) => JsonValue::Object(Object::from((obj, simplify)).0),
-=======
 		Value::Datetime(datetime) => json!(datetime.0),
 		Value::Uuid(uuid) => json!(uuid.0),
 		Value::Array(array) => JsonValue::Array(Array::from((array, simplify)).0),
 		Value::Object(object) => JsonValue::Object(Object::from((object, simplify)).0),
->>>>>>> 769ed5ab
 		Value::Geometry(geo) => match simplify {
 			true => Geometry::from(geo).0,
 			false => match geo {
