--- conflicted
+++ resolved
@@ -15,15 +15,6 @@
 mod resource;
 mod tls;
 
-<<<<<<< HEAD
-use crate::sql::to_value;
-use crate::sql::Thing;
-use crate::Value;
-use dmp::Diff;
-use serde::Serialize;
-
-=======
->>>>>>> 779c6c28
 pub use config::*;
 pub use endpoint::*;
 pub use export::*;
