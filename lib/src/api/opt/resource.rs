--- conflicted
+++ resolved
@@ -71,39 +71,24 @@
 	/// An array
 	Array(Vec<Value>),
 	/// Edges
-<<<<<<< HEAD
-	Edges(Edges),
-	/// Unspecified
-	Unspecified,
-=======
 	Edge(Edge),
 	/// A range of id's on a table.
 	Range(QueryRange),
->>>>>>> f2ccedb8
+	/// Unspecified
+	Unspecified,
 }
 
 impl Resource {
 	/// Add a range to the resource, this only works if the resource is a table.
 	pub fn with_range(self, range: KeyRange) -> Result<Self> {
 		match self {
-<<<<<<< HEAD
-			Resource::Table(table) => Ok(sql::Thing::from((
-				table.0,
-				sql::Id::Range(Box::new(sql::IdRange::try_from((range.start, range.end))?)),
-			))),
-			Resource::RecordId(record_id) => Err(Error::RangeOnRecordId(record_id).into()),
-			Resource::Object(object) => Err(Error::RangeOnObject(object).into()),
-			Resource::Array(array) => Err(Error::RangeOnArray(array).into()),
-			Resource::Edges(edges) => Err(Error::RangeOnEdges(edges).into()),
-			Resource::Unspecified => Err(Error::RangeOnUnspecified.into()),
-=======
 			Resource::Table(table) => Ok(Resource::Range(Table(table).with_range(range))),
 			Resource::RecordId(_) => Err(Error::RangeOnRecordId.into()),
 			Resource::Object(_) => Err(Error::RangeOnObject.into()),
 			Resource::Array(_) => Err(Error::RangeOnArray.into()),
 			Resource::Edge(_) => Err(Error::RangeOnEdges.into()),
 			Resource::Range(_) => Err(Error::RangeOnRange.into()),
->>>>>>> f2ccedb8
+			Resource::Unspecified => Err(Error::RangeOnUnspecified.into()),
 		}
 	}
 
@@ -170,20 +155,30 @@
 
 impl From<String> for Resource {
 	fn from(s: String) -> Self {
-<<<<<<< HEAD
-		match syn::thing(s.as_str()) {
-			Ok(thing) => Self::RecordId(thing),
-			Err(_) => Self::Table(s.into()),
-		}
+		Resource::Table(s)
+	}
+}
+
+impl From<Edge> for Resource {
+	fn from(value: Edge) -> Self {
+		Resource::Edge(value)
+	}
+}
+
+impl From<QueryRange> for Resource {
+	fn from(value: QueryRange) -> Self {
+		Resource::Range(value)
 	}
 }
 
 impl<T, I> From<(T, I)> for Resource
 where
 	T: Into<String>,
-	I: Into<Id>,
+	I: Into<RecordIdKey>,
 {
 	fn from((table, id): (T, I)) -> Self {
+		let record_id = RecordId::from_table_key(table, id);
+		Self::RecordId(record_id)
 		let record_id = (table.into(), id.into());
 		Self::RecordId(record_id.into())
 	}
@@ -224,25 +219,21 @@
 impl<R> IntoResource<Option<R>> for Object {
 	fn into_resource(self) -> Result<Resource> {
 		Ok(Resource::Object(self))
-=======
-		Resource::Table(s)
->>>>>>> f2ccedb8
-	}
-}
-
-impl From<Edge> for Resource {
-	fn from(value: Edge) -> Self {
-		Resource::Edge(value)
-	}
-}
-
-impl From<QueryRange> for Resource {
-	fn from(value: QueryRange) -> Self {
-		Resource::Range(value)
-	}
-}
-
-<<<<<<< HEAD
+	}
+}
+
+impl<R> IntoResource<Option<R>> for Thing {
+	fn into_resource(self) -> Result<Resource> {
+		Ok(Resource::RecordId(self))
+	}
+}
+
+impl<R> IntoResource<Option<R>> for &Thing {
+	fn into_resource(self) -> Result<Resource> {
+		Ok(Resource::RecordId(self.clone()))
+	}
+}
+
 impl<R> IntoResource<Vec<R>> for () {
 	fn into_resource(self) -> Result<Resource> {
 		Ok(Resource::Unspecified)
@@ -250,16 +241,72 @@
 }
 
 impl<R, T, I> IntoResource<Option<R>> for (T, I)
-=======
-impl<T, I> From<(T, I)> for Resource
->>>>>>> f2ccedb8
 where
 	T: Into<String>,
-	I: Into<RecordIdKey>,
-{
-	fn from((table, id): (T, I)) -> Self {
-		let record_id = RecordId::from_table_key(table, id);
-		Self::RecordId(record_id)
+	I: Into<Id>,
+{
+	fn into_resource(self) -> Result<Resource> {
+		let (table, id) = self;
+		let record_id = (table.into(), id.into());
+		Ok(Resource::RecordId(record_id.into()))
+	}
+}
+
+impl<R> IntoResource<Vec<R>> for Array {
+	fn into_resource(self) -> Result<Resource> {
+		Ok(Resource::Array(self))
+	}
+}
+
+impl<R> IntoResource<Vec<R>> for Edges {
+	fn into_resource(self) -> Result<Resource> {
+		Ok(Resource::Edges(self))
+	}
+}
+
+impl<R> IntoResource<Vec<R>> for Table {
+	fn into_resource(self) -> Result<Resource> {
+		Ok(Resource::Table(self))
+	}
+}
+
+fn blacklist_colon(input: &str) -> Result<()> {
+	match input.contains(':') {
+		true => {
+			// We already know this string contains a colon
+			let (table, id) = input.split_once(':').unwrap();
+			Err(Error::TableColonId {
+				table: table.to_owned(),
+				id: id.to_owned(),
+			}
+			.into())
+		}
+		false => Ok(()),
+	}
+}
+
+impl<R> IntoResource<Vec<R>> for &str {
+	fn into_resource(self) -> Result<Resource> {
+		blacklist_colon(self)?;
+		let mut table = Table::default();
+		self.clone_into(&mut table.0);
+		Ok(Resource::Table(table))
+	}
+}
+
+impl<R> IntoResource<Vec<R>> for &String {
+	fn into_resource(self) -> Result<Resource> {
+		blacklist_colon(self)?;
+		IntoResource::<Vec<R>>::into_resource(self.as_str())
+	}
+}
+
+impl<R> IntoResource<Vec<R>> for String {
+	fn into_resource(self) -> Result<Resource> {
+		blacklist_colon(&self)?;
+		let mut table = Table::default();
+		table.0 = self;
+		Ok(Resource::Table(table))
 	}
 }
 
