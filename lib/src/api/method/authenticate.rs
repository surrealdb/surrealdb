--- conflicted
+++ resolved
@@ -1,15 +1,11 @@
-<<<<<<< HEAD
 use crate::api::conn::Command;
-=======
-use futures::future::BoxFuture;
-
->>>>>>> 053a16a1
 use crate::api::conn::Method;
 use crate::api::method::OnceLockExt;
 use crate::api::opt::auth::Jwt;
 use crate::api::Connection;
 use crate::api::Result;
 use crate::Surreal;
+use futures::future::BoxFuture;
 use futures::future::BoxFuture;
 use std::borrow::Cow;
 use std::future::IntoFuture;
@@ -32,18 +28,11 @@
 	fn into_future(self) -> Self::IntoFuture {
 		Box::pin(async move {
 			let router = self.client.router.extract()?;
-<<<<<<< HEAD
-			let mut conn = Client::new(Method::Authenticate);
-			conn.execute_unit(
-				router,
-				Command::Authenticate {
+			router
+				.execute_unit(Command::Authenticate {
 					token: self.token.0,
-				},
-			)
-			.await
-=======
-			router.execute_unit(Method::Authenticate, Param::new(vec![self.token.0.into()])).await
->>>>>>> 053a16a1
+				})
+				.await
 		})
 	}
 }