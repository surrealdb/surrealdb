--- conflicted
+++ resolved
@@ -11,10 +11,6 @@
 use crate::api::Surreal;
 use crate::opt::IntoExportDestination;
 use crate::opt::WaitFor;
-<<<<<<< HEAD
-=======
-use crate::sql::to_value;
->>>>>>> a8b96936
 use serde::Serialize;
 use std::borrow::Cow;
 use std::marker::PhantomData;
@@ -23,7 +19,7 @@
 use std::sync::Arc;
 use std::sync::OnceLock;
 use std::time::Duration;
-use surrealdb_core::sql::{to_value as to_core_value, Value as CoreValue};
+use surrealdb_core::sql::to_value as to_core_value;
 
 pub(crate) mod live;
 pub(crate) mod query;
@@ -429,20 +425,7 @@
 	pub fn signup<R>(&self, credentials: impl Credentials<auth::Signup, R>) -> Signup<C, R> {
 		Signup {
 			client: Cow::Borrowed(self),
-<<<<<<< HEAD
-			credentials: to_core_value(credentials).map_err(Into::into).and_then(|x| {
-				if let CoreValue::Object(x) = x {
-					Ok(x)
-				} else {
-					Err(Error::InternalError(
-						"credentials did not serialize to an object".to_string(),
-					)
-					.into())
-				}
-			}),
-=======
 			credentials: Serializer::new().serialize(credentials),
->>>>>>> a8b96936
 			response_type: PhantomData,
 		}
 	}
@@ -561,20 +544,7 @@
 	pub fn signin<R>(&self, credentials: impl Credentials<auth::Signin, R>) -> Signin<C, R> {
 		Signin {
 			client: Cow::Borrowed(self),
-<<<<<<< HEAD
-			credentials: to_core_value(credentials).map_err(Into::into).and_then(|x| {
-				if let CoreValue::Object(x) = x {
-					Ok(x)
-				} else {
-					Err(Error::InternalError(
-						"credentials did not serialize to an object".to_string(),
-					)
-					.into())
-				}
-			}),
-=======
 			credentials: Serializer::new().serialize(credentials),
->>>>>>> a8b96936
 			response_type: PhantomData,
 		}
 	}
