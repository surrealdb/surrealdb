--- conflicted
+++ resolved
@@ -91,7 +91,8 @@
 pub use use_ns::UseNs;
 pub use version::Version;
 
-<<<<<<< HEAD
+/// A alias for an often used type of future returned by async methods in this library.
+pub(crate) type BoxFuture<'a, T> = Pin<Box<dyn Future<Output = T> + Send + Sync + 'a>>;
 use crate::api::conn::Method;
 use crate::api::opt;
 use crate::api::opt::auth;
@@ -116,10 +117,6 @@
 use std::time::Duration;
 
 use self::query::ValidQuery;
-=======
-/// A alias for an often used type of future returned by async methods in this library.
-pub(crate) type BoxFuture<'a, T> = Pin<Box<dyn Future<Output = T> + Send + Sync + 'a>>;
->>>>>>> c7c0249d
 
 /// Query statistics
 #[derive(Debug, Clone, Copy, PartialEq, Eq, PartialOrd, Ord, Hash)]
@@ -137,8 +134,7 @@
 
 /// Responses returned with statistics
 #[derive(Debug)]
-<<<<<<< HEAD
-pub struct WithStats<T>(T);
+pub struct WithStats<T>(pub T);
 
 impl Method {
 	#[allow(dead_code)] // used by `ws` and `http`
@@ -170,9 +166,6 @@
 		}
 	}
 }
-=======
-pub struct WithStats<T>(pub T);
->>>>>>> c7c0249d
 
 impl<C> Surreal<C>
 where
