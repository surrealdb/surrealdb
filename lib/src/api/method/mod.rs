//! Methods to use when interacting with a SurrealDB instance
use self::query::ValidQuery;
use crate::api::err::Error;
use crate::api::opt;
use crate::api::opt::auth;
use crate::api::opt::auth::Credentials;
use crate::api::opt::auth::Jwt;
use crate::api::opt::IntoEndpoint;
use crate::api::Connect;
use crate::api::Connection;
use crate::api::OnceLockExt;
use crate::api::Surreal;
use crate::opt::IntoExportDestination;
use crate::opt::WaitFor;
use crate::sql::to_value;
use crate::sql::Value;
use serde::Serialize;
use std::borrow::Cow;
use std::marker::PhantomData;
use std::path::Path;
use std::pin::Pin;
use std::sync::Arc;
use std::sync::OnceLock;
use std::time::Duration;

pub(crate) mod live;
pub(crate) mod query;

mod authenticate;
mod begin;
mod cancel;
mod commit;
mod content;
mod create;
mod delete;
mod export;
mod health;
mod import;
mod insert;
mod invalidate;
mod merge;
mod patch;
mod select;
mod set;
mod signin;
mod signup;
mod unset;
mod update;
mod upsert;
mod use_db;
mod use_ns;
mod version;

#[cfg(test)]
mod tests;

pub use authenticate::Authenticate;
#[doc(hidden)] // Not supported yet
pub use begin::Begin;
#[doc(hidden)] // Not supported yet
pub use begin::Transaction;
#[doc(hidden)] // Not supported yet
pub use cancel::Cancel;
#[doc(hidden)] // Not supported yet
pub use commit::Commit;
pub use content::Content;
pub use create::Create;
pub use delete::Delete;
pub use export::{Backup, Export};
use futures::Future;
pub use health::Health;
pub use import::Import;
pub use insert::Insert;
pub use invalidate::Invalidate;
pub use live::Stream;
pub use merge::Merge;
pub use patch::Patch;
pub use query::Query;
pub use query::QueryStream;
pub use select::Select;
pub use set::Set;
pub use signin::Signin;
pub use signup::Signup;
use tokio::sync::watch;
pub use unset::Unset;
pub use update::Update;
pub use upsert::Upsert;
pub use use_db::UseDb;
pub use use_ns::UseNs;
pub use version::Version;

<<<<<<< HEAD
use crate::api::conn::Method;
use crate::api::opt;
use crate::api::opt::auth;
use crate::api::opt::auth::Credentials;
use crate::api::opt::auth::Jwt;
use crate::api::opt::IntoEndpoint;
use crate::api::Connect;
use crate::api::Connection;
use crate::api::OnceLockExt;
use crate::api::Surreal;
use crate::opt::IntoExportDestination;
use crate::opt::WaitFor;
use crate::sql::to_value;
use crate::Value;
use serde::Serialize;
use std::borrow::Cow;
use std::marker::PhantomData;
use std::path::Path;
use std::sync::Arc;
use std::sync::OnceLock;
use std::time::Duration;

use self::query::ValidQuery;
=======
/// A alias for an often used type of future returned by async methods in this library.
pub(crate) type BoxFuture<'a, T> = Pin<Box<dyn Future<Output = T> + Send + Sync + 'a>>;
>>>>>>> 779c6c28

/// Query statistics
#[derive(Debug, Clone, Copy, PartialEq, Eq, PartialOrd, Ord, Hash)]
#[non_exhaustive]
pub struct Stats {
	/// The time taken to execute the query
	pub execution_time: Option<Duration>,
}

/// Machine learning model marker type for import and export types
pub struct Model;

/// Live query marker type
pub struct Live;

/// Responses returned with statistics
#[derive(Debug)]
pub struct WithStats<T>(T);

impl<C> Surreal<C>
where
	C: Connection,
{
	/// Initialises a new unconnected instance of the client
	///
	/// This makes it easy to create a static singleton of the client. The static singleton
	/// pattern in the example below ensures that a single database instance is available
	/// across very large or complicated applications. With the singleton, only one connection
	/// to the database is instantiated, and the database connection does not have to be shared
	/// across components or controllers.
	///
	/// # Examples
	///
	/// Using a static, compile-time scheme
	///
	/// ```no_run
	/// use once_cell::sync::Lazy;
	/// use serde::{Serialize, Deserialize};
	/// use surrealdb::Surreal;
	/// use surrealdb::opt::auth::Root;
	/// use surrealdb::engine::remote::ws::Ws;
	/// use surrealdb::engine::remote::ws::Client;
	///
	/// // Creates a new static instance of the client
	/// static DB: Lazy<Surreal<Client>> = Lazy::new(Surreal::init);
	///
	/// #[derive(Serialize, Deserialize)]
	/// struct Person {
	///     name: String,
	/// }
	///
	/// #[tokio::main]
	/// async fn main() -> surrealdb::Result<()> {
	///     // Connect to the database
	///     DB.connect::<Ws>("localhost:8000").await?;
	///
	///     // Log into the database
	///     DB.signin(Root {
	///         username: "root",
	///         password: "root",
	///     }).await?;
	///
	///     // Select a namespace/database
	///     DB.use_ns("namespace").use_db("database").await?;
	///
	///     // Create or update a specific record
	///     let tobie: Option<Person> = DB.update(("person", "tobie"))
	///         .content(Person {
	///             name: "Tobie".into(),
	///         }).await?;
	///
	///     Ok(())
	/// }
	/// ```
	///
	/// Using a dynamic, run-time scheme
	///
	/// ```no_run
	/// use once_cell::sync::Lazy;
	/// use serde::{Serialize, Deserialize};
	/// use surrealdb::Surreal;
	/// use surrealdb::engine::any::Any;
	/// use surrealdb::opt::auth::Root;
	///
	/// // Creates a new static instance of the client
	/// static DB: Lazy<Surreal<Any>> = Lazy::new(Surreal::init);
	///
	/// #[derive(Serialize, Deserialize)]
	/// struct Person {
	///     name: String,
	/// }
	///
	/// #[tokio::main]
	/// async fn main() -> surrealdb::Result<()> {
	///     // Connect to the database
	///     DB.connect("ws://localhost:8000").await?;
	///
	///     // Log into the database
	///     DB.signin(Root {
	///         username: "root",
	///         password: "root",
	///     }).await?;
	///
	///     // Select a namespace/database
	///     DB.use_ns("namespace").use_db("database").await?;
	///
	///     // Create or update a specific record
	///     let tobie: Option<Person> = DB.update(("person", "tobie"))
	///         .content(Person {
	///             name: "Tobie".into(),
	///         }).await?;
	///
	///     Ok(())
	/// }
	/// ```
	pub fn init() -> Self {
		Self {
			router: Arc::new(OnceLock::new()),
			waiter: Arc::new(watch::channel(None)),
			engine: PhantomData,
		}
	}

	/// Connects to a local or remote database endpoint
	///
	/// # Examples
	///
	/// ```no_run
	/// use surrealdb::Surreal;
	/// use surrealdb::engine::remote::ws::{Ws, Wss};
	///
	/// # #[tokio::main]
	/// # async fn main() -> surrealdb::Result<()> {
	/// // Connect to a local endpoint
	/// let db = Surreal::new::<Ws>("localhost:8000").await?;
	///
	/// // Connect to a remote endpoint
	/// let db = Surreal::new::<Wss>("cloud.surrealdb.com").await?;
	/// #
	/// # Ok(())
	/// # }
	/// ```
	pub fn new<P>(address: impl IntoEndpoint<P, Client = C>) -> Connect<C, Self> {
		Connect {
			router: Arc::new(OnceLock::new()),
			engine: PhantomData,
			address: address.into_endpoint(),
			capacity: 0,
			waiter: Arc::new(watch::channel(None)),
			response_type: PhantomData,
		}
	}

	#[doc(hidden)] // Not supported yet
	pub fn transaction(self) -> Begin<C> {
		Begin {
			client: self,
		}
	}

	/// Switch to a specific namespace
	///
	/// # Examples
	///
	/// ```no_run
	/// # #[tokio::main]
	/// # async fn main() -> surrealdb::Result<()> {
	/// # let db = surrealdb::engine::any::connect("mem://").await?;
	/// db.use_ns("namespace").await?;
	/// # Ok(())
	/// # }
	/// ```
	pub fn use_ns(&self, ns: impl Into<String>) -> UseNs<C> {
		UseNs {
			client: Cow::Borrowed(self),
			ns: ns.into(),
		}
	}

	/// Switch to a specific database
	///
	/// # Examples
	///
	/// ```no_run
	/// # #[tokio::main]
	/// # async fn main() -> surrealdb::Result<()> {
	/// # let db = surrealdb::engine::any::connect("mem://").await?;
	/// db.use_db("database").await?;
	/// # Ok(())
	/// # }
	/// ```
	pub fn use_db(&self, db: impl Into<String>) -> UseDb<C> {
		UseDb {
			client: Cow::Borrowed(self),
			ns: None,
			db: db.into(),
		}
	}

	/// Assigns a value as a parameter for this connection
	///
	/// # Examples
	///
	/// ```no_run
	/// use serde::Serialize;
	///
	/// #[derive(Serialize)]
	/// struct Name {
	///     first: String,
	///     last: String,
	/// }
	///
	/// # #[tokio::main]
	/// # async fn main() -> surrealdb::Result<()> {
	/// # let db = surrealdb::engine::any::connect("mem://").await?;
	/// #
	/// // Assign the variable on the connection
	/// db.set("name", Name {
	///     first: "Tobie".into(),
	///     last: "Morgan Hitchcock".into(),
	/// }).await?;
	///
	/// // Use the variable in a subsequent query
	/// db.query("CREATE person SET name = $name").await?;
	///
	/// // Use the variable in a subsequent query
	/// db.query("SELECT * FROM person WHERE name.first = $name.first").await?;
	/// #
	/// # Ok(())
	/// # }
	/// ```
	pub fn set(&self, key: impl Into<String>, value: impl Serialize) -> Set<C> {
		Set {
			client: Cow::Borrowed(self),
			key: key.into(),
			value: to_value(value).map_err(Into::into),
		}
	}

	/// Removes a parameter from this connection
	///
	/// # Examples
	///
	/// ```no_run
	/// use serde::Serialize;
	///
	/// #[derive(Serialize)]
	/// struct Name {
	///     first: String,
	///     last: String,
	/// }
	///
	/// # #[tokio::main]
	/// # async fn main() -> surrealdb::Result<()> {
	/// # let db = surrealdb::engine::any::connect("mem://").await?;
	/// #
	/// // Assign the variable on the connection
	/// db.set("name", Name {
	///     first: "Tobie".into(),
	///     last: "Morgan Hitchcock".into(),
	/// }).await?;
	///
	/// // Use the variable in a subsequent query
	/// db.query("CREATE person SET name = $name").await?;
	///
	/// // Remove the variable from the connection
	/// db.unset("name").await?;
	/// #
	/// # Ok(())
	/// # }
	/// ```
	pub fn unset(&self, key: impl Into<String>) -> Unset<C> {
		Unset {
			client: Cow::Borrowed(self),
			key: key.into(),
		}
	}

	/// Signs up a user with a specific record access method
	///
	/// # Examples
	///
	/// ```no_run
	/// use serde::Serialize;
	/// use surrealdb::sql;
	/// use surrealdb::opt::auth::Root;
	/// use surrealdb::opt::auth::Record;
	///
	/// #[derive(Debug, Serialize)]
	/// struct AuthParams {
	///     email: String,
	///     password: String,
	/// }
	///
	/// # #[tokio::main]
	/// # async fn main() -> surrealdb::Result<()> {
	/// # let db = surrealdb::engine::any::connect("mem://").await?;
	/// #
	/// // Sign in as root
	/// db.signin(Root {
	///     username: "root",
	///     password: "root",
	/// })
	/// .await?;
	///
	/// // Select the namespace/database to use
	/// db.use_ns("namespace").use_db("database").await?;
	///
	/// // Define the user record access
	/// let sql = r#"
	///     DEFINE ACCESS user_access ON DATABASE TYPE RECORD DURATION 24h
	///     SIGNUP ( CREATE user SET email = $email, password = crypto::argon2::generate($password) )
	///     SIGNIN ( SELECT * FROM user WHERE email = $email AND crypto::argon2::compare(password, $password) )
	/// "#;
	/// db.query(sql).await?.check()?;
	///
	/// // Sign a user up
	/// db.signup(Record {
	///     namespace: "namespace",
	///     database: "database",
	///     access: "user_access",
	///     params: AuthParams {
	///         email: "john.doe@example.com".into(),
	///         password: "password123".into(),
	///     },
	/// }).await?;
	/// #
	/// # Ok(())
	/// # }
	/// ```
	pub fn signup<R>(&self, credentials: impl Credentials<auth::Signup, R>) -> Signup<C, R> {
		Signup {
			client: Cow::Borrowed(self),
			credentials: to_value(credentials).map_err(Into::into).and_then(|x| {
				if let Value::Object(x) = x {
					Ok(x)
				} else {
					Err(Error::InternalError(
						"credentials did not serialize to an object".to_string(),
					)
					.into())
				}
			}),
			response_type: PhantomData,
		}
	}

	/// Signs this connection in to a specific authentication level
	///
	/// # Examples
	///
	/// Namespace signin
	///
	/// ```no_run
	/// use surrealdb::sql;
	/// use surrealdb::opt::auth::Root;
	/// use surrealdb::opt::auth::Namespace;
	///
	/// # #[tokio::main]
	/// # async fn main() -> surrealdb::Result<()> {
	/// # let db = surrealdb::engine::any::connect("mem://").await?;
	/// #
	/// // Sign in as root
	/// db.signin(Root {
	///     username: "root",
	///     password: "root",
	/// })
	/// .await?;
	///
	/// // Select the namespace/database to use
	/// db.use_ns("namespace").use_db("database").await?;
	///
	/// // Define the user
	/// let sql = "DEFINE USER johndoe ON NAMESPACE PASSWORD 'password123'";
	/// db.query(sql).await?.check()?;
	///
	/// // Sign a user in
	/// db.signin(Namespace {
	///     namespace: "namespace",
	///     username: "johndoe",
	///     password: "password123",
	/// }).await?;
	/// #
	/// # Ok(())
	/// # }
	/// ```
	///
	/// Database signin
	///
	/// ```no_run
	/// use surrealdb::sql;
	/// use surrealdb::opt::auth::Root;
	/// use surrealdb::opt::auth::Database;
	///
	/// # #[tokio::main]
	/// # async fn main() -> surrealdb::Result<()> {
	/// # let db = surrealdb::engine::any::connect("mem://").await?;
	/// #
	/// // Sign in as root
	/// db.signin(Root {
	///     username: "root",
	///     password: "root",
	/// })
	/// .await?;
	///
	/// // Select the namespace/database to use
	/// db.use_ns("namespace").use_db("database").await?;
	///
	/// // Define the user
	/// let sql = "DEFINE USER johndoe ON DATABASE PASSWORD 'password123'";
	/// db.query(sql).await?.check()?;
	///
	/// // Sign a user in
	/// db.signin(Database {
	///     namespace: "namespace",
	///     database: "database",
	///     username: "johndoe",
	///     password: "password123",
	/// }).await?;
	/// #
	/// # Ok(())
	/// # }
	/// ```
	///
	/// Record signin
	///
	/// ```no_run
	/// use serde::Serialize;
	/// use surrealdb::opt::auth::Root;
	/// use surrealdb::opt::auth::Record;
	///
	/// #[derive(Debug, Serialize)]
	/// struct AuthParams {
	///     email: String,
	///     password: String,
	/// }
	///
	/// # #[tokio::main]
	/// # async fn main() -> surrealdb::Result<()> {
	/// # let db = surrealdb::engine::any::connect("mem://").await?;
	/// #
	/// // Select the namespace/database to use
	/// db.use_ns("namespace").use_db("database").await?;
	///
	/// // Sign a user in
	/// db.signin(Record {
	///     namespace: "namespace",
	///     database: "database",
	///     access: "user_access",
	///     params: AuthParams {
	///         email: "john.doe@example.com".into(),
	///         password: "password123".into(),
	///     },
	/// }).await?;
	/// #
	/// # Ok(())
	/// # }
	/// ```
	pub fn signin<R>(&self, credentials: impl Credentials<auth::Signin, R>) -> Signin<C, R> {
		Signin {
			client: Cow::Borrowed(self),
			credentials: to_value(credentials).map_err(Into::into).and_then(|x| {
				if let Value::Object(x) = x {
					Ok(x)
				} else {
					Err(Error::InternalError(
						"credentials did not serialize to an object".to_string(),
					)
					.into())
				}
			}),
			response_type: PhantomData,
		}
	}

	/// Invalidates the authentication for the current connection
	///
	/// # Examples
	///
	/// ```no_run
	/// # #[tokio::main]
	/// # async fn main() -> surrealdb::Result<()> {
	/// # let db = surrealdb::engine::any::connect("mem://").await?;
	/// db.invalidate().await?;
	/// # Ok(())
	/// # }
	/// ```
	pub fn invalidate(&self) -> Invalidate<C> {
		Invalidate {
			client: Cow::Borrowed(self),
		}
	}

	/// Authenticates the current connection with a JWT token
	///
	/// # Examples
	///
	/// ```no_run
	/// # #[tokio::main]
	/// # async fn main() -> surrealdb::Result<()> {
	/// # let db = surrealdb::engine::any::connect("mem://").await?;
	/// # let token = String::new();
	/// db.authenticate(token).await?;
	/// # Ok(())
	/// # }
	/// ```
	pub fn authenticate(&self, token: impl Into<Jwt>) -> Authenticate<C> {
		Authenticate {
			client: Cow::Borrowed(self),
			token: token.into(),
		}
	}

	/// Runs a set of SurrealQL statements against the database
	///
	/// # Examples
	///
	/// ```no_run
	/// use surrealdb::sql;
	///
	/// # #[derive(serde::Deserialize)]
	/// # struct Person;
	/// # #[tokio::main]
	/// # async fn main() -> surrealdb::Result<()> {
	/// # let db = surrealdb::engine::any::connect("mem://").await?;
	/// #
	/// // Select the namespace/database to use
	/// db.use_ns("namespace").use_db("database").await?;
	///
	/// // Run queries
	/// let mut result = db
	///     .query("CREATE person")
	///     .query("SELECT * FROM type::table($table)")
	///     .bind(("table", "person"))
	///     .await?;
	///
	/// // Get the first result from the first query
	/// let created: Option<Person> = result.take(0)?;
	///
	/// // Get all of the results from the second query
	/// let people: Vec<Person> = result.take(1)?;
	///
	/// #[derive(serde::Deserialize)]
	/// struct Country {
	///     name: String
	/// }
	///
	/// // The .take() method can be used for error handling
	///
	/// // If the table has no defined schema, this query will
	/// // create a `country` on the SurrealDB side, but...
	/// let mut result = db
	///     .query("CREATE country")
	///     .await?;
	///
	/// // It won't deserialize into a Country struct
	/// if let Err(e) = result.take::<Option<Country>>(0) {
	///     println!("Failed to make a country: {e:#?}");
	///     assert!(e.to_string().contains("missing field `name`"));
	/// }
	/// #
	/// # Ok(())
	/// # }
	/// ```
	pub fn query(&self, query: impl opt::IntoQuery) -> Query<C> {
		let inner = query.into_query().map(|x| ValidQuery {
			client: Cow::Borrowed(self),
			query: x,
			bindings: Default::default(),
			register_live_queries: true,
		});

		Query {
			inner,
		}
	}

	/// Selects all records in a table, or a specific record
	///
	/// # Examples
	///
	/// ```no_run
	/// # use futures::StreamExt;
	/// # use surrealdb::opt::Resource;
	/// # #[derive(serde::Deserialize)]
	/// # struct Person;
	/// #
	/// # #[tokio::main]
	/// # async fn main() -> surrealdb::Result<()> {
	/// # let db = surrealdb::engine::any::connect("mem://").await?;
	/// #
	/// // Select the namespace/database to use
	/// db.use_ns("namespace").use_db("database").await?;
	///
	/// // Select all records from a table
	/// let people: Vec<Person> = db.select("person").await?;
	///
	/// // Select a range of records from a table
	/// let people: Vec<Person> = db.select("person").range("jane".."john").await?;
	///
	/// // Select a specific record from a table
	/// let person: Option<Person> = db.select(("person", "h5wxrf2ewk8xjxosxtyc")).await?;
	///
	/// // To listen for updates as they happen on a record, a range of records
	/// // or entire table use a live query. This is done by simply calling `.live()`
	/// // after this method. That gives you a stream of notifications you can listen on.
	/// # let resource = Resource::from("person");
	/// let mut stream = db.select(resource).live().await?;
	///
	/// while let Some(notification) = stream.next().await {
	///     // Use the notification
	/// }
	/// #
	/// # Ok(())
	/// # }
	/// ```
	pub fn select<R>(&self, resource: impl opt::IntoResource<R>) -> Select<C, R> {
		Select {
			client: Cow::Borrowed(self),
			resource: resource.into_resource(),
			range: None,
			response_type: PhantomData,
			query_type: PhantomData,
		}
	}

	/// Creates a record in the database
	///
	/// # Examples
	///
	/// ```no_run
	/// use serde::Serialize;
	///
	/// # #[derive(serde::Deserialize)]
	/// # struct Person;
	/// #
	/// #[derive(Serialize)]
	/// struct Settings {
	///     active: bool,
	///     marketing: bool,
	/// }
	///
	/// #[derive(Serialize)]
	/// struct User {
	///     name: &'static str,
	///     settings: Settings,
	/// }
	///
	/// # #[tokio::main]
	/// # async fn main() -> surrealdb::Result<()> {
	/// # let db = surrealdb::engine::any::connect("mem://").await?;
	/// #
	/// // Select the namespace/database to use
	/// db.use_ns("namespace").use_db("database").await?;
	///
	/// // Create a record with a random ID
	/// let person: Vec<Person> = db.create("person").await?;
	///
	/// // Create a record with a specific ID
	/// let record: Option<Person> = db.create(("person", "tobie"))
	///     .content(User {
	///         name: "Tobie",
	///         settings: Settings {
	///             active: true,
	///             marketing: true,
	///         },
	///     })
	///     .await?;
	/// #
	/// # Ok(())
	/// # }
	/// ```
	pub fn create<R>(&self, resource: impl opt::IntoResource<R>) -> Create<C, R> {
		Create {
			client: Cow::Borrowed(self),
			resource: resource.into_resource(),
			response_type: PhantomData,
		}
	}

	/// Insert a record or records into a table
	///
	/// # Examples
	///
	/// ```no_run
	/// use serde::Serialize;
	/// use surrealdb::sql;
	///
	/// # #[derive(serde::Deserialize)]
	/// # struct Person;
	/// #
	/// #[derive(Serialize)]
	/// struct Settings {
	///     active: bool,
	///     marketing: bool,
	/// }
	///
	/// #[derive(Serialize)]
	/// struct User<'a> {
	///     name: &'a str,
	///     settings: Settings,
	/// }
	///
	/// # #[tokio::main]
	/// # async fn main() -> surrealdb::Result<()> {
	/// # let db = surrealdb::engine::any::connect("mem://").await?;
	/// #
	/// // Select the namespace/database to use
	/// db.use_ns("namespace").use_db("database").await?;
	///
	/// // Insert a record with a specific ID
	/// let person: Option<Person> = db.insert(("person", "tobie"))
	///     .content(User {
	///         name: "Tobie",
	///         settings: Settings {
	///             active: true,
	///             marketing: true,
	///         },
	///     })
	///     .await?;
	///
	/// // Insert multiple records into the table
	/// let people: Vec<Person> = db.insert("person")
	///     .content(vec![
	///         User {
	///             name: "Tobie",
	///             settings: Settings {
	///                 active: true,
	///                 marketing: false,
	///             },
	///         },
	///         User {
	///             name: "Jaime",
	///             settings: Settings {
	///                 active: true,
	///                 marketing: true,
	///             },
	///         },
	///     ])
	///     .await?;
	///
	/// // Insert multiple records with pre-defined IDs
	/// #[derive(Serialize)]
	/// struct UserWithId<'a> {
	///     id: sql::Thing,
	///     name: &'a str,
	///     settings: Settings,
	/// }
	///
	/// let people: Vec<Person> = db.insert("person")
	///     .content(vec![
	///         UserWithId {
	///             id: sql::thing("person:tobie")?,
	///             name: "Tobie",
	///             settings: Settings {
	///                 active: true,
	///                 marketing: false,
	///             },
	///         },
	///         UserWithId {
	///             id: sql::thing("person:jaime")?,
	///             name: "Jaime",
	///             settings: Settings {
	///                 active: true,
	///                 marketing: true,
	///             },
	///         },
	///     ])
	///     .await?;
	/// #
	/// # Ok(())
	/// # }
	/// ```
	pub fn insert<R>(&self, resource: impl opt::IntoResource<R>) -> Insert<C, R> {
		Insert {
			client: Cow::Borrowed(self),
			resource: resource.into_resource(),
			response_type: PhantomData,
		}
	}

	/// Updates all records in a table, or a specific record
	///
	/// # Examples
	///
	/// Replace the current document / record data with the specified data.
	///
	/// ```no_run
	/// use serde::Serialize;
	///
	/// # #[derive(serde::Deserialize)]
	/// # struct Person;
	/// #
	/// #[derive(Serialize)]
	/// struct Settings {
	///     active: bool,
	///     marketing: bool,
	/// }
	///
	/// #[derive(Serialize)]
	/// struct User {
	///     name: &'static str,
	///     settings: Settings,
	/// }
	///
	/// # #[tokio::main]
	/// # async fn main() -> surrealdb::Result<()> {
	/// # let db = surrealdb::engine::any::connect("mem://").await?;
	/// #
	/// // Select the namespace/database to use
	/// db.use_ns("namespace").use_db("database").await?;
	///
	/// // Update all records in a table
	/// let people: Vec<Person> = db.upsert("person").await?;
	///
	/// // Update a record with a specific ID
	/// let person: Option<Person> = db.upsert(("person", "tobie"))
	///     .content(User {
	///         name: "Tobie",
	///         settings: Settings {
	///             active: true,
	///             marketing: true,
	///         },
	///     })
	///     .await?;
	/// #
	/// # Ok(())
	/// # }
	/// ```
	///
	/// Merge the current document / record data with the specified data.
	///
	/// ```no_run
	/// use serde::Serialize;
	/// use time::OffsetDateTime;
	///
	/// # #[derive(serde::Deserialize)]
	/// # struct Person;
	/// #
	/// #[derive(Serialize)]
	/// struct UpdatedAt {
	///     updated_at: OffsetDateTime,
	/// }
	///
	/// #[derive(Serialize)]
	/// struct Settings {
	///     active: bool,
	/// }
	///
	/// #[derive(Serialize)]
	/// struct User {
	///     updated_at: OffsetDateTime,
	///     settings: Settings,
	/// }
	///
	/// # #[tokio::main]
	/// # async fn main() -> surrealdb::Result<()> {
	/// # let db = surrealdb::engine::any::connect("mem://").await?;
	/// #
	/// // Select the namespace/database to use
	/// db.use_ns("namespace").use_db("database").await?;
	///
	/// // Update all records in a table
	/// let people: Vec<Person> = db.upsert("person")
	///     .merge(UpdatedAt {
	///         updated_at: OffsetDateTime::now_utc(),
	///     })
	///     .await?;
	///
	/// // Update a record with a specific ID
	/// let person: Option<Person> = db.upsert(("person", "tobie"))
	///     .merge(User {
	///         updated_at: OffsetDateTime::now_utc(),
	///         settings: Settings {
	///             active: true,
	///         },
	///     })
	///     .await?;
	/// #
	/// # Ok(())
	/// # }
	/// ```
	///
	/// Apply [JSON Patch](https://jsonpatch.com) changes to all records, or a specific record, in the database.
	///
	/// ```no_run
	/// use serde::Serialize;
	/// use surrealdb::opt::PatchOp;
	/// use time::OffsetDateTime;
	///
	/// # #[derive(serde::Deserialize)]
	/// # struct Person;
	/// #
	/// #[derive(Serialize)]
	/// struct UpdatedAt {
	///     updated_at: OffsetDateTime,
	/// }
	///
	/// #[derive(Serialize)]
	/// struct Settings {
	///     active: bool,
	/// }
	///
	/// #[derive(Serialize)]
	/// struct User {
	///     updated_at: OffsetDateTime,
	///     settings: Settings,
	/// }
	///
	/// # #[tokio::main]
	/// # async fn main() -> surrealdb::Result<()> {
	/// # let db = surrealdb::engine::any::connect("mem://").await?;
	/// #
	/// // Select the namespace/database to use
	/// db.use_ns("namespace").use_db("database").await?;
	///
	/// // Update all records in a table
	/// let people: Vec<Person> = db.upsert("person")
	///     .patch(PatchOp::replace("/created_at", OffsetDateTime::now_utc()))
	///     .await?;
	///
	/// // Update a record with a specific ID
	/// let person: Option<Person> = db.upsert(("person", "tobie"))
	///     .patch(PatchOp::replace("/settings/active", false))
	///     .patch(PatchOp::add("/tags", ["developer", "engineer"]))
	///     .patch(PatchOp::remove("/temp"))
	///     .await?;
	/// #
	/// # Ok(())
	/// # }
	/// ```
	pub fn upsert<R>(&self, resource: impl opt::IntoResource<R>) -> Upsert<C, R> {
		Upsert {
			client: Cow::Borrowed(self),
			resource: resource.into_resource(),
			range: None,
			response_type: PhantomData,
		}
	}

	/// Updates all records in a table, or a specific record
	///
	/// # Examples
	///
	/// Replace the current document / record data with the specified data.
	///
	/// ```no_run
	/// use serde::Serialize;
	///
	/// # #[derive(serde::Deserialize)]
	/// # struct Person;
	/// #
	/// #[derive(Serialize)]
	/// struct Settings {
	///     active: bool,
	///     marketing: bool,
	/// }
	///
	/// #[derive(Serialize)]
	/// struct User {
	///     name: &'static str,
	///     settings: Settings,
	/// }
	///
	/// # #[tokio::main]
	/// # async fn main() -> surrealdb::Result<()> {
	/// # let db = surrealdb::engine::any::connect("mem://").await?;
	/// #
	/// // Select the namespace/database to use
	/// db.use_ns("namespace").use_db("database").await?;
	///
	/// // Update all records in a table
	/// let people: Vec<Person> = db.update("person").await?;
	///
	/// // Update a record with a specific ID
	/// let person: Option<Person> = db.update(("person", "tobie"))
	///     .content(User {
	///         name: "Tobie",
	///         settings: Settings {
	///             active: true,
	///             marketing: true,
	///         },
	///     })
	///     .await?;
	/// #
	/// # Ok(())
	/// # }
	/// ```
	///
	/// Merge the current document / record data with the specified data.
	///
	/// ```no_run
	/// use serde::Serialize;
	/// use time::OffsetDateTime;
	///
	/// # #[derive(serde::Deserialize)]
	/// # struct Person;
	/// #
	/// #[derive(Serialize)]
	/// struct UpdatedAt {
	///     updated_at: OffsetDateTime,
	/// }
	///
	/// #[derive(Serialize)]
	/// struct Settings {
	///     active: bool,
	/// }
	///
	/// #[derive(Serialize)]
	/// struct User {
	///     updated_at: OffsetDateTime,
	///     settings: Settings,
	/// }
	///
	/// # #[tokio::main]
	/// # async fn main() -> surrealdb::Result<()> {
	/// # let db = surrealdb::engine::any::connect("mem://").await?;
	/// #
	/// // Select the namespace/database to use
	/// db.use_ns("namespace").use_db("database").await?;
	///
	/// // Update all records in a table
	/// let people: Vec<Person> = db.update("person")
	///     .merge(UpdatedAt {
	///         updated_at: OffsetDateTime::now_utc(),
	///     })
	///     .await?;
	///
	/// // Update a record with a specific ID
	/// let person: Option<Person> = db.update(("person", "tobie"))
	///     .merge(User {
	///         updated_at: OffsetDateTime::now_utc(),
	///         settings: Settings {
	///             active: true,
	///         },
	///     })
	///     .await?;
	/// #
	/// # Ok(())
	/// # }
	/// ```
	///
	/// Apply [JSON Patch](https://jsonpatch.com) changes to all records, or a specific record, in the database.
	///
	/// ```no_run
	/// use serde::Serialize;
	/// use surrealdb::opt::PatchOp;
	/// use time::OffsetDateTime;
	///
	/// # #[derive(serde::Deserialize)]
	/// # struct Person;
	/// #
	/// #[derive(Serialize)]
	/// struct UpdatedAt {
	///     updated_at: OffsetDateTime,
	/// }
	///
	/// #[derive(Serialize)]
	/// struct Settings {
	///     active: bool,
	/// }
	///
	/// #[derive(Serialize)]
	/// struct User {
	///     updated_at: OffsetDateTime,
	///     settings: Settings,
	/// }
	///
	/// # #[tokio::main]
	/// # async fn main() -> surrealdb::Result<()> {
	/// # let db = surrealdb::engine::any::connect("mem://").await?;
	/// #
	/// // Select the namespace/database to use
	/// db.use_ns("namespace").use_db("database").await?;
	///
	/// // Update all records in a table
	/// let people: Vec<Person> = db.update("person")
	///     .patch(PatchOp::replace("/created_at", OffsetDateTime::now_utc()))
	///     .await?;
	///
	/// // Update a record with a specific ID
	/// let person: Option<Person> = db.update(("person", "tobie"))
	///     .patch(PatchOp::replace("/settings/active", false))
	///     .patch(PatchOp::add("/tags", ["developer", "engineer"]))
	///     .patch(PatchOp::remove("/temp"))
	///     .await?;
	/// #
	/// # Ok(())
	/// # }
	/// ```
	pub fn update<R>(&self, resource: impl opt::IntoResource<R>) -> Update<C, R> {
		Update {
			client: Cow::Borrowed(self),
			resource: resource.into_resource(),
			range: None,
			response_type: PhantomData,
		}
	}

	/// Deletes all records, or a specific record
	///
	/// # Examples
	///
	/// ```no_run
	/// # #[derive(serde::Deserialize)]
	/// # struct Person;
	/// #
	/// # #[tokio::main]
	/// # async fn main() -> surrealdb::Result<()> {
	/// # let db = surrealdb::engine::any::connect("mem://").await?;
	/// #
	/// // Select the namespace/database to use
	/// db.use_ns("namespace").use_db("database").await?;
	///
	/// // Delete all records from a table
	/// let people: Vec<Person> = db.delete("person").await?;
	///
	/// // Delete a specific record from a table
	/// let person: Option<Person> = db.delete(("person", "h5wxrf2ewk8xjxosxtyc")).await?;
	/// #
	/// # Ok(())
	/// # }
	/// ```
	pub fn delete<R>(&self, resource: impl opt::IntoResource<R>) -> Delete<C, R> {
		Delete {
			client: Cow::Borrowed(self),
			resource: resource.into_resource(),
			range: None,
			response_type: PhantomData,
		}
	}

	/// Returns the version of the server
	///
	/// # Examples
	///
	/// ```no_run
	/// # #[tokio::main]
	/// # async fn main() -> surrealdb::Result<()> {
	/// # let db = surrealdb::engine::any::connect("mem://").await?;
	/// let version = db.version().await?;
	/// # Ok(())
	/// # }
	/// ```
	pub fn version(&self) -> Version<C> {
		Version {
			client: Cow::Borrowed(self),
		}
	}

	/// Checks whether the server is healthy or not
	///
	/// # Examples
	///
	/// ```no_run
	/// # #[tokio::main]
	/// # async fn main() -> surrealdb::Result<()> {
	/// # let db = surrealdb::engine::any::connect("mem://").await?;
	/// db.health().await?;
	/// # Ok(())
	/// # }
	/// ```
	pub fn health(&self) -> Health<C> {
		Health {
			client: Cow::Borrowed(self),
		}
	}

	/// Wait for the selected event to happen before proceeding
	pub async fn wait_for(&self, event: WaitFor) {
		let mut rx = self.waiter.0.subscribe();
		rx.wait_for(|current| match current {
			// The connection hasn't been initialised yet.
			None => false,
			// The connection has been initialised. Only the connection even matches.
			Some(WaitFor::Connection) => matches!(event, WaitFor::Connection),
			// The database has been selected. Connection and database events both match.
			Some(WaitFor::Database) => matches!(event, WaitFor::Connection | WaitFor::Database),
		})
		.await
		.ok();
	}

	/// Dumps the database contents to a file
	///
	/// # Support
	///
	/// Currently only supported by HTTP and the local engines. *Not* supported on WebAssembly.
	///
	/// # Examples
	///
	/// ```no_run
	/// # use futures::StreamExt;
	/// # #[tokio::main]
	/// # async fn main() -> surrealdb::Result<()> {
	/// # let db = surrealdb::engine::any::connect("mem://").await?;
	/// // Select the namespace/database to use
	/// db.use_ns("namespace").use_db("database").await?;
	///
	/// // Export to a file
	/// db.export("backup.sql").await?;
	///
	/// // Export to a stream of bytes
	/// let mut backup = db.export(()).await?;
	/// while let Some(result) = backup.next().await {
	///     match result {
	///         Ok(bytes) => {
	///             // Do something with the bytes received...
	///         }
	///         Err(error) => {
	///             // Handle the export error
	///         }
	///     }
	/// }
	/// # Ok(())
	/// # }
	/// ```
	pub fn export<R>(&self, target: impl IntoExportDestination<R>) -> Export<C, R> {
		Export {
			client: Cow::Borrowed(self),
			target: target.into_export_destination(),
			ml_config: None,
			response: PhantomData,
			export_type: PhantomData,
		}
	}

	/// Restores the database from a file
	///
	/// # Support
	///
	/// Currently only supported by HTTP and the local engines. *Not* supported on WebAssembly.
	///
	/// # Examples
	///
	/// ```no_run
	/// # #[tokio::main]
	/// # async fn main() -> surrealdb::Result<()> {
	/// # let db = surrealdb::engine::any::connect("mem://").await?;
	/// // Select the namespace/database to use
	/// db.use_ns("namespace").use_db("database").await?;
	///
	/// db.import("backup.sql").await?;
	/// # Ok(())
	/// # }
	/// ```
	pub fn import<P>(&self, file: P) -> Import<C>
	where
		P: AsRef<Path>,
	{
		Import {
			client: Cow::Borrowed(self),
			file: file.as_ref().to_owned(),
			is_ml: false,
			import_type: PhantomData,
		}
	}
}<|MERGE_RESOLUTION|>--- conflicted
+++ resolved
@@ -89,34 +89,8 @@
 pub use use_ns::UseNs;
 pub use version::Version;
 
-<<<<<<< HEAD
-use crate::api::conn::Method;
-use crate::api::opt;
-use crate::api::opt::auth;
-use crate::api::opt::auth::Credentials;
-use crate::api::opt::auth::Jwt;
-use crate::api::opt::IntoEndpoint;
-use crate::api::Connect;
-use crate::api::Connection;
-use crate::api::OnceLockExt;
-use crate::api::Surreal;
-use crate::opt::IntoExportDestination;
-use crate::opt::WaitFor;
-use crate::sql::to_value;
-use crate::Value;
-use serde::Serialize;
-use std::borrow::Cow;
-use std::marker::PhantomData;
-use std::path::Path;
-use std::sync::Arc;
-use std::sync::OnceLock;
-use std::time::Duration;
-
-use self::query::ValidQuery;
-=======
 /// A alias for an often used type of future returned by async methods in this library.
 pub(crate) type BoxFuture<'a, T> = Pin<Box<dyn Future<Output = T> + Send + Sync + 'a>>;
->>>>>>> 779c6c28
 
 /// Query statistics
 #[derive(Debug, Clone, Copy, PartialEq, Eq, PartialOrd, Ord, Hash)]
