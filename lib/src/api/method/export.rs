use crate::api::conn::Method;
use crate::api::conn::MlConfig;
use crate::api::conn::Param;
use crate::api::Connection;
use crate::api::Error;
use crate::api::ExtraFeatures;
use crate::api::Result;
use crate::method::Model;
use crate::method::OnceLockExt;
use crate::opt::ExportDestination;
use crate::Surreal;
use channel::Receiver;
use futures::Stream;
use futures::StreamExt;
use semver::Version;
use std::borrow::Cow;
use std::future::Future;
use std::future::IntoFuture;
use std::marker::PhantomData;
use std::path::PathBuf;
use std::pin::Pin;
use std::task::Context;
use std::task::Poll;

/// A database export future
#[derive(Debug)]
#[must_use = "futures do nothing unless you `.await` or poll them"]
pub struct Export<'r, C: Connection, R, T = ()> {
	pub(super) client: Cow<'r, Surreal<C>>,
	pub(super) target: ExportDestination,
	pub(super) ml_config: Option<MlConfig>,
	pub(super) response: PhantomData<R>,
	pub(super) export_type: PhantomData<T>,
}

impl<'r, C, R> Export<'r, C, R>
where
	C: Connection,
{
	/// Export machine learning model
	pub fn ml(self, name: &str, version: Version) -> Export<'r, C, R, Model> {
		Export {
			client: self.client,
			target: self.target,
			ml_config: Some(MlConfig::Export {
				name: name.to_owned(),
				version: version.to_string(),
			}),
			response: self.response,
			export_type: PhantomData,
		}
	}
}

impl<C, R, T> Export<'_, C, R, T>
where
	C: Connection,
{
	/// Converts to an owned type which can easily be moved to a different thread
	pub fn into_owned(self) -> Export<'static, C, R, T> {
		Export {
			client: Cow::Owned(self.client.into_owned()),
			..self
		}
	}
}

impl<'r, Client, T> IntoFuture for Export<'r, Client, PathBuf, T>
where
	Client: Connection,
{
	type Output = Result<()>;
	type IntoFuture = Pin<Box<dyn Future<Output = Self::Output> + Send + Sync + 'r>>;

	fn into_future(self) -> Self::IntoFuture {
		Box::pin(async move {
			let router = self.client.router.extract()?;
			if !router.features.contains(&ExtraFeatures::Backup) {
				return Err(Error::BackupsNotSupported.into());
			}
			let mut conn = Client::new(Method::Export);
			let mut param = match self.target {
				ExportDestination::File(path) => Param::file(path),
				ExportDestination::Memory => unreachable!(),
			};
			param.ml_config = self.ml_config;
			conn.execute_unit(router, param).await
		})
	}
}

impl<'r, Client, T> IntoFuture for Export<'r, Client, (), T>
where
	Client: Connection,
{
	type Output = Result<Backup>;
	type IntoFuture = Pin<Box<dyn Future<Output = Self::Output> + Send + Sync + 'r>>;

	fn into_future(self) -> Self::IntoFuture {
		Box::pin(async move {
			let router = self.client.router.extract()?;
			if !router.features.contains(&ExtraFeatures::Backup) {
				return Err(Error::BackupsNotSupported.into());
			}
			let (tx, rx) = crate::channel::bounded(1);
			let mut conn = Client::new(Method::Export);
			let ExportDestination::Memory = self.target else {
				unreachable!();
			};
<<<<<<< HEAD
			conn.execute_unit(router, Param::bytes_sender(tx)).await?;
=======
			let mut param = Param::bytes_sender(tx);
			param.ml_config = self.ml_config;
			conn.execute_unit(router, param).await?;
>>>>>>> 8a4e2a34
			Ok(Backup {
				rx,
			})
		})
	}
}

/// A stream of exported data
#[derive(Debug, Clone)]
#[must_use = "streams do nothing unless you poll them"]
pub struct Backup {
	rx: Receiver<Result<Vec<u8>>>,
}

impl Stream for Backup {
	type Item = Result<Vec<u8>>;

	fn poll_next(mut self: Pin<&mut Self>, cx: &mut Context<'_>) -> Poll<Option<Self::Item>> {
		self.as_mut().rx.poll_next_unpin(cx)
	}
}<|MERGE_RESOLUTION|>--- conflicted
+++ resolved
@@ -107,13 +107,9 @@
 			let ExportDestination::Memory = self.target else {
 				unreachable!();
 			};
-<<<<<<< HEAD
-			conn.execute_unit(router, Param::bytes_sender(tx)).await?;
-=======
 			let mut param = Param::bytes_sender(tx);
 			param.ml_config = self.ml_config;
 			conn.execute_unit(router, param).await?;
->>>>>>> 8a4e2a34
 			Ok(Backup {
 				rx,
 			})
