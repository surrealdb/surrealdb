--- conflicted
+++ resolved
@@ -33,11 +33,7 @@
 
 #[cfg(not(target_arch = "wasm32"))]
 use tokio::spawn;
-<<<<<<< HEAD
-
-=======
-use uuid::Uuid;
->>>>>>> 2d524d84
+
 #[cfg(target_arch = "wasm32")]
 use wasm_bindgen_futures::spawn_local as spawn;
 
@@ -102,11 +98,7 @@
 					)
 					.into());
 				};
-<<<<<<< HEAD
 				let rx = register(router, id).await?;
-=======
-				let rx = register(router, id.0).await?;
->>>>>>> 2d524d84
 				Ok(Stream::new(
 					Surreal::new_from_router_waiter(client.router.clone(), client.waiter.clone()),
 					id.0,
@@ -117,11 +109,7 @@
 	};
 }
 
-<<<<<<< HEAD
 pub(crate) async fn register(router: &Router, id: Uuid) -> Result<Receiver<Notification<Value>>> {
-=======
-pub(crate) async fn register(router: &Router, id: Uuid) -> Result<Receiver<dbs::Notification>> {
->>>>>>> 2d524d84
 	let (tx, rx) = channel::unbounded();
 	router
 		.execute_unit(Command::SubscribeLive {
@@ -172,11 +160,7 @@
 	// We no longer need the lifetime and the type parameter
 	// Leaving them in for backwards compatibility
 	pub(crate) id: Uuid,
-<<<<<<< HEAD
 	pub(crate) rx: Option<Receiver<Notification<Value>>>,
-=======
-	pub(crate) rx: Option<Receiver<dbs::Notification>>,
->>>>>>> 2d524d84
 	pub(crate) response_type: PhantomData<R>,
 }
 
@@ -184,11 +168,7 @@
 	pub(crate) fn new(
 		client: Surreal<Any>,
 		id: Uuid,
-<<<<<<< HEAD
 		rx: Option<Receiver<Notification<Value>>>,
-=======
-		rx: Option<Receiver<dbs::Notification>>,
->>>>>>> 2d524d84
 	) -> Self {
 		Self {
 			id,
