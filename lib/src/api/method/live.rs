use crate::api::conn::Command;
use crate::api::conn::Router;
use crate::api::err::Error;
use crate::api::method::BoxFuture;
use crate::api::Connection;
use crate::api::ExtraFeatures;
use crate::api::Result;
use crate::engine::any::Any;
use crate::method::Live;
use crate::method::OnceLockExt;
use crate::method::Query;
use crate::method::Select;
use crate::opt::Resource;
use crate::value::Notification;
use crate::Surreal;
use crate::Value;
use channel::Receiver;
use futures::StreamExt;
use serde::de::DeserializeOwned;
use std::future::IntoFuture;
use std::marker::PhantomData;
use std::pin::Pin;
use std::task::Context;
use std::task::Poll;
use surrealdb_core::sql::{
	statements::LiveStatement, Cond, Expression, Field, Fields, Ident, Idiom, Operator, Part,
	Statement, Table, Value as CoreValue,
};
use uuid::Uuid;

#[cfg(not(target_arch = "wasm32"))]
use tokio::spawn;

#[cfg(target_arch = "wasm32")]
use wasm_bindgen_futures::spawn_local as spawn;

const ID: &str = "id";

<<<<<<< HEAD
macro_rules! into_future {
	() => {
		fn into_future(self) -> Self::IntoFuture {
			let Select {
				client,
				resource,
				range,
				..
			} = self;
			Box::pin(async move {
				let router = client.router.extract()?;
				if !router.features.contains(&ExtraFeatures::LiveQueries) {
					return Err(Error::LiveQueriesNotSupported.into());
				}
				let mut fields = Fields::default();
				fields.0 = vec![Field::All];
				let mut stmt = LiveStatement::new(fields);
				let mut table = Table::default();
				match range {
					Some(range) => {
						let record = resource?.with_range(range)?;
						table.0 = record.tb.clone();
						stmt.what = table.into();
						stmt.cond = record.to_cond();
					}
					None => match resource? {
						Resource::Table(table) => {
							stmt.what = table.into();
						}
						Resource::RecordId(record) => {
							table.0 = record.tb.clone();
							stmt.what = table.into();
							let mut ident = Ident::default();
							ident.0 = ID.to_owned();
							let mut idiom = Idiom::default();
							idiom.0 = vec![Part::from(ident)];
							stmt.cond = record.to_cond();
						}
						Resource::Object(object) => return Err(Error::LiveOnObject(object).into()),
						Resource::Array(array) => return Err(Error::LiveOnArray(array).into()),
						Resource::Edges(edges) => return Err(Error::LiveOnEdges(edges).into()),
						Resource::Unspecified => return Err(Error::LiveOnUnspecified.into()),
					},
				}
				let query = Query::new(
					client.clone(),
					vec![Statement::Live(stmt)],
					Default::default(),
					false,
				);
				let Value::Uuid(id) = query.await?.take(0)? else {
					return Err(Error::InternalError(
						"successufull live query didn't return a uuid".to_string(),
					)
					.into());
				};
				let rx = register(router, id.0).await?;
				Ok(Stream::new(
					Surreal::new_from_router_waiter(client.router.clone(), client.waiter.clone()),
					id.0,
					Some(rx),
				))
			})
=======
fn into_future<C, O>(this: Select<C, O, Live>) -> BoxFuture<Result<Stream<O>>>
where
	C: Connection,
{
	let Select {
		client,
		resource,
		..
	} = this;
	Box::pin(async move {
		let router = client.router.extract()?;
		if !router.features.contains(&ExtraFeatures::LiveQueries) {
			return Err(Error::LiveQueriesNotSupported.into());
>>>>>>> f2ccedb8
		}
		let mut fields = Fields::default();
		fields.0 = vec![Field::All];
		let mut stmt = LiveStatement::new(fields);
		let mut table = Table::default();
		match resource? {
			Resource::Table(table) => {
				let mut core_table = Table::default();
				core_table.0 = table;
				stmt.what = core_table.into()
			}
			Resource::RecordId(record) => {
				let record = record.into_inner();
				table.0 = record.tb.clone();
				stmt.what = table.into();
				let mut ident = Ident::default();
				ident.0 = ID.to_owned();
				let mut idiom = Idiom::default();
				idiom.0 = vec![Part::from(ident)];
				let mut cond = Cond::default();
				cond.0 = surrealdb_core::sql::Value::Expression(Box::new(Expression::new(
					idiom.into(),
					Operator::Equal,
					record.into(),
				)));
				stmt.cond = Some(cond);
			}
			Resource::Object(_) => return Err(Error::LiveOnObject.into()),
			Resource::Array(_) => return Err(Error::LiveOnArray.into()),
			Resource::Edge(_) => return Err(Error::LiveOnEdges.into()),
			Resource::Range(range) => {
				let range = range.into_inner();
				table.0 = range.tb.clone();
				stmt.what = table.into();
				stmt.cond = range.to_cond();
			}
		}
		let query =
			Query::new(client.clone(), vec![Statement::Live(stmt)], Default::default(), false);
		let CoreValue::Uuid(id) = query.await?.take::<Value>(0)?.into_inner() else {
			return Err(Error::InternalError(
				"successufull live query didn't return a uuid".to_string(),
			)
			.into());
		};
		let rx = register(router, *id).await?;
		Ok(Stream::new(
			Surreal::new_from_router_waiter(client.router.clone(), client.waiter.clone()),
			*id,
			Some(rx),
		))
	})
}

pub(crate) async fn register(
	router: &Router,
	id: Uuid,
) -> Result<Receiver<Notification<CoreValue>>> {
	let (tx, rx) = channel::unbounded();
	router
		.execute_unit(Command::SubscribeLive {
			uuid: id,
			notification_sender: tx,
		})
		.await?;
	Ok(rx)
}

impl<'r, Client> IntoFuture for Select<'r, Client, Value, Live>
where
	Client: Connection,
{
	type Output = Result<Stream<Value>>;
	type IntoFuture = BoxFuture<'r, Self::Output>;

	fn into_future(self) -> Self::IntoFuture {
		into_future(self)
	}
}

impl<'r, Client, R> IntoFuture for Select<'r, Client, Option<R>, Live>
where
	Client: Connection,
	R: DeserializeOwned,
{
	type Output = Result<Stream<Option<R>>>;
	type IntoFuture = BoxFuture<'r, Self::Output>;

	fn into_future(self) -> Self::IntoFuture {
		into_future(self)
	}
}

impl<'r, Client, R> IntoFuture for Select<'r, Client, Vec<R>, Live>
where
	Client: Connection,
	R: DeserializeOwned,
{
	type Output = Result<Stream<Vec<R>>>;
	type IntoFuture = BoxFuture<'r, Self::Output>;

	fn into_future(self) -> Self::IntoFuture {
		into_future(self)
	}
}

/// A stream of live query notifications
#[derive(Debug)]
#[must_use = "streams do nothing unless you poll them"]
pub struct Stream<R> {
	pub(crate) client: Surreal<Any>,
	// We no longer need the lifetime and the type parameter
	// Leaving them in for backwards compatibility
	pub(crate) id: Uuid,
	pub(crate) rx: Option<Receiver<Notification<CoreValue>>>,
	pub(crate) response_type: PhantomData<R>,
}

impl<R> Stream<R> {
	pub(crate) fn new(
		client: Surreal<Any>,
		id: Uuid,
		rx: Option<Receiver<Notification<CoreValue>>>,
	) -> Self {
		Self {
			id,
			rx,
			client,
			response_type: PhantomData,
		}
	}
}

macro_rules! poll_next {
	($notification:ident => $body:expr) => {
		fn poll_next(mut self: Pin<&mut Self>, cx: &mut Context<'_>) -> Poll<Option<Self::Item>> {
			let Some(ref mut rx) = self.as_mut().rx else {
				return Poll::Ready(None);
			};
			match rx.poll_next_unpin(cx) {
				Poll::Ready(Some($notification)) => $body,
				Poll::Ready(None) => Poll::Ready(None),
				Poll::Pending => Poll::Pending,
			}
		}
	};
}

impl futures::Stream for Stream<Value> {
	type Item = Notification<Value>;

	poll_next! {
		notification => {
			let r = Notification{
				query_id: notification.query_id,
				action: notification.action,
				data: Value::from_inner(notification.data),
			};
			Poll::Ready(Some(r))
		}
	}
}

macro_rules! poll_next_and_convert {
	() => {
		poll_next! {
			notification => match notification.map_deserialize(){
				Ok(data) => Poll::Ready(Some(Ok(data))),
				Err(error) => Poll::Ready(Some(Err(error.into()))),
			}
		}
	};
}

impl<R> futures::Stream for Stream<Option<R>>
where
	R: DeserializeOwned + Unpin,
{
	type Item = Result<Notification<R>>;

	poll_next_and_convert! {}
}

impl<R> futures::Stream for Stream<Vec<R>>
where
	R: DeserializeOwned + Unpin,
{
	type Item = Result<Notification<R>>;

	poll_next_and_convert! {}
}

impl<R> futures::Stream for Stream<Notification<R>>
where
	R: DeserializeOwned + Unpin,
{
	type Item = Result<Notification<R>>;

	poll_next_and_convert! {}
}

pub(crate) fn kill<Client>(client: &Surreal<Client>, uuid: Uuid)
where
	Client: Connection,
{
	let client = client.clone();
	spawn(async move {
		if let Ok(router) = client.router.extract() {
			router
				.execute_unit(Command::Kill {
					uuid,
				})
				.await
				.ok();
		}
	});
}

impl<R> Drop for Stream<R> {
	/// Close the live query stream
	///
	/// This kills the live query process responsible for this stream.
	fn drop(&mut self) {
		if self.rx.is_some() {
			kill(&self.client, self.id);
		}
	}
}<|MERGE_RESOLUTION|>--- conflicted
+++ resolved
@@ -36,71 +36,6 @@
 
 const ID: &str = "id";
 
-<<<<<<< HEAD
-macro_rules! into_future {
-	() => {
-		fn into_future(self) -> Self::IntoFuture {
-			let Select {
-				client,
-				resource,
-				range,
-				..
-			} = self;
-			Box::pin(async move {
-				let router = client.router.extract()?;
-				if !router.features.contains(&ExtraFeatures::LiveQueries) {
-					return Err(Error::LiveQueriesNotSupported.into());
-				}
-				let mut fields = Fields::default();
-				fields.0 = vec![Field::All];
-				let mut stmt = LiveStatement::new(fields);
-				let mut table = Table::default();
-				match range {
-					Some(range) => {
-						let record = resource?.with_range(range)?;
-						table.0 = record.tb.clone();
-						stmt.what = table.into();
-						stmt.cond = record.to_cond();
-					}
-					None => match resource? {
-						Resource::Table(table) => {
-							stmt.what = table.into();
-						}
-						Resource::RecordId(record) => {
-							table.0 = record.tb.clone();
-							stmt.what = table.into();
-							let mut ident = Ident::default();
-							ident.0 = ID.to_owned();
-							let mut idiom = Idiom::default();
-							idiom.0 = vec![Part::from(ident)];
-							stmt.cond = record.to_cond();
-						}
-						Resource::Object(object) => return Err(Error::LiveOnObject(object).into()),
-						Resource::Array(array) => return Err(Error::LiveOnArray(array).into()),
-						Resource::Edges(edges) => return Err(Error::LiveOnEdges(edges).into()),
-						Resource::Unspecified => return Err(Error::LiveOnUnspecified.into()),
-					},
-				}
-				let query = Query::new(
-					client.clone(),
-					vec![Statement::Live(stmt)],
-					Default::default(),
-					false,
-				);
-				let Value::Uuid(id) = query.await?.take(0)? else {
-					return Err(Error::InternalError(
-						"successufull live query didn't return a uuid".to_string(),
-					)
-					.into());
-				};
-				let rx = register(router, id.0).await?;
-				Ok(Stream::new(
-					Surreal::new_from_router_waiter(client.router.clone(), client.waiter.clone()),
-					id.0,
-					Some(rx),
-				))
-			})
-=======
 fn into_future<C, O>(this: Select<C, O, Live>) -> BoxFuture<Result<Stream<O>>>
 where
 	C: Connection,
@@ -114,7 +49,6 @@
 		let router = client.router.extract()?;
 		if !router.features.contains(&ExtraFeatures::LiveQueries) {
 			return Err(Error::LiveQueriesNotSupported.into());
->>>>>>> f2ccedb8
 		}
 		let mut fields = Fields::default();
 		fields.0 = vec![Field::All];
