use crate::api::conn::Command;
use crate::api::method::BoxFuture;
use crate::api::opt::PatchOp;
use crate::api::opt::Resource;
use crate::api::Connection;
use crate::api::Result;
use crate::method::OnceLockExt;
<<<<<<< HEAD
=======
use crate::sql::to_value;
use crate::sql::Id;
use crate::sql::Value;
>>>>>>> a8b96936
use crate::Surreal;
use crate::Value;
use serde::de::DeserializeOwned;
use serde_content::Value as Content;
use std::borrow::Cow;
use std::future::IntoFuture;
use std::marker::PhantomData;
<<<<<<< HEAD
use std::result::Result as StdResult;
use surrealdb_core::sql::Value as CoreValue;
=======
>>>>>>> a8b96936

/// A patch future
#[derive(Debug)]
#[must_use = "futures do nothing unless you `.await` or poll them"]
pub struct Patch<'r, C: Connection, R> {
	pub(super) client: Cow<'r, Surreal<C>>,
	pub(super) resource: Result<Resource>,
<<<<<<< HEAD
	pub(super) patches: Vec<StdResult<CoreValue, crate::err::Error>>,
=======
	pub(super) range: Option<Range<Id>>,
	pub(super) patches: Vec<serde_content::Result<Content<'static>>>,
>>>>>>> a8b96936
	pub(super) response_type: PhantomData<R>,
}

impl<C, R> Patch<'_, C, R>
where
	C: Connection,
{
	/// Converts to an owned type which can easily be moved to a different thread
	pub fn into_owned(self) -> Patch<'static, C, R> {
		Patch {
			client: Cow::Owned(self.client.into_owned()),
			..self
		}
	}
}

macro_rules! into_future {
	($method:ident) => {
		fn into_future(self) -> Self::IntoFuture {
			let Patch {
				client,
				resource,
				patches,
				..
			} = self;
			Box::pin(async move {
				let mut vec = Vec::with_capacity(patches.len());
				for result in patches {
					let content = result.map_err(crate::error::Db::from)?;
					let value = to_value(content)?;
					vec.push(value);
				}
				let patches = CoreValue::from(vec);
				let router = client.router.extract()?;
				let cmd = Command::Patch {
					what: resource?,
					data: Some(patches),
				};

				router.$method(cmd).await
			})
		}
	};
}

impl<'r, Client> IntoFuture for Patch<'r, Client, Value>
where
	Client: Connection,
{
	type Output = Result<Value>;
	type IntoFuture = BoxFuture<'r, Self::Output>;

	into_future! {execute_value}
}

impl<'r, Client, R> IntoFuture for Patch<'r, Client, Option<R>>
where
	Client: Connection,
	R: DeserializeOwned,
{
	type Output = Result<Option<R>>;
	type IntoFuture = BoxFuture<'r, Self::Output>;

	into_future! {execute_opt}
}

impl<'r, Client, R> IntoFuture for Patch<'r, Client, Vec<R>>
where
	Client: Connection,
	R: DeserializeOwned,
{
	type Output = Result<Vec<R>>;
	type IntoFuture = BoxFuture<'r, Self::Output>;

	into_future! {execute_vec}
}

impl<'r, C, R> Patch<'r, C, R>
where
	C: Connection,
{
	/// Applies JSON Patch changes to all records, or a specific record, in the database.
	pub fn patch(mut self, PatchOp(patch): PatchOp) -> Patch<'r, C, R> {
		self.patches.push(patch);
		self
	}
}<|MERGE_RESOLUTION|>--- conflicted
+++ resolved
@@ -5,12 +5,6 @@
 use crate::api::Connection;
 use crate::api::Result;
 use crate::method::OnceLockExt;
-<<<<<<< HEAD
-=======
-use crate::sql::to_value;
-use crate::sql::Id;
-use crate::sql::Value;
->>>>>>> a8b96936
 use crate::Surreal;
 use crate::Value;
 use serde::de::DeserializeOwned;
@@ -18,11 +12,7 @@
 use std::borrow::Cow;
 use std::future::IntoFuture;
 use std::marker::PhantomData;
-<<<<<<< HEAD
-use std::result::Result as StdResult;
-use surrealdb_core::sql::Value as CoreValue;
-=======
->>>>>>> a8b96936
+use surrealdb_core::sql::{to_value as to_core_value, Value as CoreValue};
 
 /// A patch future
 #[derive(Debug)]
@@ -30,12 +20,7 @@
 pub struct Patch<'r, C: Connection, R> {
 	pub(super) client: Cow<'r, Surreal<C>>,
 	pub(super) resource: Result<Resource>,
-<<<<<<< HEAD
-	pub(super) patches: Vec<StdResult<CoreValue, crate::err::Error>>,
-=======
-	pub(super) range: Option<Range<Id>>,
 	pub(super) patches: Vec<serde_content::Result<Content<'static>>>,
->>>>>>> a8b96936
 	pub(super) response_type: PhantomData<R>,
 }
 
@@ -65,7 +50,7 @@
 				let mut vec = Vec::with_capacity(patches.len());
 				for result in patches {
 					let content = result.map_err(crate::error::Db::from)?;
-					let value = to_value(content)?;
+					let value = to_core_value(content)?;
 					vec.push(value);
 				}
 				let patches = CoreValue::from(vec);
