--- conflicted
+++ resolved
@@ -101,7 +101,6 @@
 					}
 					_ => unreachable!(),
 				},
-<<<<<<< HEAD
 				Method::Run => match &params[..] {
 					[Value::Strand(..), Value::Strand(..), Value::Array(..)] => {
 						Ok(DbResponse::Other(Value::None))
@@ -111,11 +110,6 @@
 					}
 					_ => unreachable!(),
 				},
-				Method::Export | Method::Import => match param.file {
-					Some(_) => Ok(DbResponse::Other(Value::None)),
-					_ => unreachable!(),
-				},
-=======
 				Command::ExportMl {
 					..
 				}
@@ -134,7 +128,6 @@
 				| Command::ImportFile {
 					..
 				} => Ok(DbResponse::Other(Value::None)),
->>>>>>> c7c0249d
 			};
 
 			if let Err(message) = response.send(result).await {
