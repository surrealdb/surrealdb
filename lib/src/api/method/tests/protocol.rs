use super::server;
use crate::api::conn::Connection;
use crate::api::conn::Router;
use crate::api::opt::Endpoint;
use crate::api::opt::IntoEndpoint;
use crate::api::Connect;
use crate::api::ExtraFeatures;
use crate::api::OnceLockExt;
use crate::api::Result;
use crate::api::Surreal;
use futures::future::BoxFuture;
use std::collections::HashSet;
use std::marker::PhantomData;
use std::sync::atomic::AtomicI64;
use std::sync::Arc;
use std::sync::OnceLock;
use tokio::sync::watch;
use url::Url;

#[derive(Debug)]
pub struct Test;

impl IntoEndpoint<Test> for () {
	type Client = Client;

	fn into_endpoint(self) -> Result<Endpoint> {
		Ok(Endpoint::new(Url::parse("test://")?))
	}
}

#[derive(Debug, Clone)]
pub struct Client(());

impl Surreal<Client> {
	pub fn connect<P>(
		&self,
		address: impl IntoEndpoint<P, Client = Client>,
	) -> Connect<Client, ()> {
		Connect {
			router: self.router.clone(),
			engine: PhantomData,
			address: address.into_endpoint(),
			capacity: 0,
			waiter: self.waiter.clone(),
			response_type: PhantomData,
		}
	}
}

impl crate::api::Connection for Client {}

impl Connection for Client {
<<<<<<< HEAD
	fn new(method: Method) -> Self {
		Self {
			method,
		}
	}

=======
>>>>>>> 053a16a1
	fn connect(_address: Endpoint, capacity: usize) -> BoxFuture<'static, Result<Surreal<Self>>> {
		Box::pin(async move {
			let (route_tx, route_rx) = channel::bounded(capacity);
			let mut features = HashSet::new();
			features.insert(ExtraFeatures::Backup);
			let router = Router {
				features,
				sender: route_tx,
				last_id: AtomicI64::new(0),
			};
			server::mock(route_rx);
			Ok(Surreal::new_from_router_waiter(
				Arc::new(OnceLock::with_value(router)),
				Arc::new(watch::channel(None)),
			))
		})
	}
<<<<<<< HEAD

	fn send<'r>(
		&'r mut self,
		router: &'r Router,
		param: Param,
	) -> BoxFuture<'r, Result<Receiver<Result<DbResponse>>>> {
		Box::pin(async move {
			let (sender, receiver) = flume::bounded(1);
			let route = Route {
				request: (0, self.method, param),
				response: sender,
			};
			router.sender.send_async(route).await.as_ref().map_err(ToString::to_string).unwrap();
			Ok(receiver)
		})
	}
=======
>>>>>>> 053a16a1
}<|MERGE_RESOLUTION|>--- conflicted
+++ resolved
@@ -50,15 +50,6 @@
 impl crate::api::Connection for Client {}
 
 impl Connection for Client {
-<<<<<<< HEAD
-	fn new(method: Method) -> Self {
-		Self {
-			method,
-		}
-	}
-
-=======
->>>>>>> 053a16a1
 	fn connect(_address: Endpoint, capacity: usize) -> BoxFuture<'static, Result<Surreal<Self>>> {
 		Box::pin(async move {
 			let (route_tx, route_rx) = channel::bounded(capacity);
@@ -76,23 +67,4 @@
 			))
 		})
 	}
-<<<<<<< HEAD
-
-	fn send<'r>(
-		&'r mut self,
-		router: &'r Router,
-		param: Param,
-	) -> BoxFuture<'r, Result<Receiver<Result<DbResponse>>>> {
-		Box::pin(async move {
-			let (sender, receiver) = flume::bounded(1);
-			let route = Route {
-				request: (0, self.method, param),
-				response: sender,
-			};
-			router.sender.send_async(route).await.as_ref().map_err(ToString::to_string).unwrap();
-			Ok(receiver)
-		})
-	}
-=======
->>>>>>> 053a16a1
 }