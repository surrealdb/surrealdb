use crate::cf::{TableMutation, TableMutations};
use crate::kvs::Key;
use crate::sql::statements::DefineTableStatement;
use crate::sql::thing::Thing;
use crate::sql::value::Value;
use std::borrow::Cow;
use std::collections::HashMap;

// PreparedWrite is a tuple of (versionstamp key, key prefix, key suffix, serialized table mutations).
// The versionstamp key is the key that contains the current versionstamp and might be used by the
// specific transaction implementation to make the versionstamp unique and monotonic.
// The key prefix and key suffix are used to construct the key for the table mutations.
// The consumer of this library should write KV pairs with the following format:
// key = key_prefix + versionstamp + key_suffix
// value = serialized table mutations
type PreparedWrite = (Vec<u8>, Vec<u8>, Vec<u8>, crate::kvs::Val);

pub struct Writer {
	buf: Buffer,
}

pub struct Buffer {
	pub b: HashMap<ChangeKey, TableMutations>,
}

#[derive(Hash, Eq, PartialEq, Debug)]
pub struct ChangeKey {
	pub ns: String,
	pub db: String,
	pub tb: String,
}

impl Buffer {
	pub fn new() -> Self {
		Self {
			b: HashMap::new(),
		}
	}

	pub fn push(&mut self, ns: String, db: String, tb: String, m: TableMutation) {
		let tb2 = tb.clone();
		let ms = self
			.b
			.entry(ChangeKey {
				ns,
				db,
				tb,
			})
			.or_insert(TableMutations::new(tb2));
		ms.1.push(m);
	}
}

// Writer is a helper for writing table mutations to a transaction.
impl Writer {
	pub(crate) fn new() -> Self {
		Self {
			buf: Buffer::new(),
		}
	}

	pub(crate) fn update(&mut self, ns: &str, db: &str, tb: &str, id: Thing, v: Cow<'_, Value>) {
		if v.is_some() {
			self.buf.push(
				ns.to_string(),
				db.to_string(),
				tb.to_string(),
				TableMutation::Set(id, v.into_owned()),
			);
		} else {
			self.buf.push(ns.to_string(), db.to_string(), tb.to_string(), TableMutation::Del(id));
		}
	}

	pub(crate) fn define_table(&mut self, ns: &str, db: &str, tb: &str, dt: &DefineTableStatement) {
		self.buf.push(
			ns.to_string(),
			db.to_string(),
			tb.to_string(),
			TableMutation::Def(dt.to_owned()),
		)
	}

	// get returns all the mutations buffered for this transaction,
	// that are to be written onto the key composed of the specified prefix + the current timestamp + the specified suffix.
	pub(crate) fn get(&self) -> Vec<PreparedWrite> {
		let mut r = Vec::<(Vec<u8>, Vec<u8>, Vec<u8>, crate::kvs::Val)>::new();
		// Get the current timestamp
		for (
			ChangeKey {
				ns,
				db,
				tb,
			},
			mutations,
		) in self.buf.b.iter()
		{
			let ts_key: Key = crate::key::database::vs::new(ns, db).into();
			let tc_key_prefix: Key = crate::key::change::versionstamped_key_prefix(ns, db);
			let tc_key_suffix: Key = crate::key::change::versionstamped_key_suffix(tb.as_str());

			r.push((ts_key, tc_key_prefix, tc_key_suffix, mutations.into()))
		}
		r
	}
}

#[cfg(test)]
mod tests {
	use std::borrow::Cow;
	use std::time::Duration;

	use crate::cf::{ChangeSet, DatabaseMutation, TableMutation, TableMutations};
<<<<<<< HEAD
	use crate::key::key_req::KeyRequirements;
	use crate::kvs::Datastore;
=======
	use crate::kvs::{Datastore, LockType::*, TransactionType::*};
>>>>>>> db5fb6df
	use crate::sql::changefeed::ChangeFeed;
	use crate::sql::id::Id;
	use crate::sql::statements::show::ShowSince;
	use crate::sql::statements::{
		DefineDatabaseStatement, DefineNamespaceStatement, DefineTableStatement,
	};
	use crate::sql::thing::Thing;
	use crate::sql::value::Value;
	use crate::vs;

	#[tokio::test]
	async fn test_changefeed_read_write() {
		let ts = crate::sql::Datetime::default();
		let ns = "myns";
		let db = "mydb";
		let tb = "mytb";
		let mut dns = DefineNamespaceStatement::default();
		dns.name = crate::sql::Ident(ns.to_string());
		let mut ddb = DefineDatabaseStatement::default();
		ddb.name = crate::sql::Ident(db.to_string());
		ddb.changefeed = Some(ChangeFeed {
			expiry: Duration::from_secs(10),
		});
		let mut dtb = DefineTableStatement::default();
		dtb.name = tb.into();
		dtb.changefeed = Some(ChangeFeed {
			expiry: Duration::from_secs(10),
		});

		let ds = Datastore::new("memory").await.unwrap();

		//
		// Create the ns, db, and tb to let the GC and the timestamp-to-versionstamp conversion
		// work.
		//

<<<<<<< HEAD
		let mut tx0 = ds.transaction(true, false).await.unwrap();
		let ns_root = crate::key::root::ns::new(ns);
		tx0.put(ns_root.key_category(), &ns_root, dns).await.unwrap();
		let db_root = crate::key::namespace::db::new(ns, db);
		tx0.put(db_root.key_category(), &db_root, ddb).await.unwrap();
		let tb_root = crate::key::database::tb::new(ns, db, tb);
		tx0.put(tb_root.key_category(), &tb_root, dtb.clone()).await.unwrap();
=======
		let mut tx0 = ds.transaction(Write, Optimistic).await.unwrap();
		tx0.put(&crate::key::root::ns::new(ns), dns).await.unwrap();
		tx0.put(&crate::key::namespace::db::new(ns, db), ddb).await.unwrap();
		tx0.put(&crate::key::database::tb::new(ns, db, tb), dtb.clone()).await.unwrap();
>>>>>>> db5fb6df
		tx0.commit().await.unwrap();

		// Let the db remember the timestamp for the current versionstamp
		// so that we can replay change feeds from the timestamp later.
		ds.tick_at(ts.0.timestamp().try_into().unwrap()).await.unwrap();

		//
		// Write things to the table.
		//

		let mut tx1 = ds.transaction(Write, Optimistic).await.unwrap();
		let thing_a = Thing {
			tb: tb.to_owned(),
			id: Id::String("A".to_string()),
		};
		let value_a: super::Value = "a".into();
		tx1.record_change(ns, db, tb, &thing_a, Cow::Borrowed(&value_a));
		tx1.complete_changes(true).await.unwrap();
		let _r1 = tx1.commit().await.unwrap();

		let mut tx2 = ds.transaction(Write, Optimistic).await.unwrap();
		let thing_c = Thing {
			tb: tb.to_owned(),
			id: Id::String("C".to_string()),
		};
		let value_c: Value = "c".into();
		tx2.record_change(ns, db, tb, &thing_c, Cow::Borrowed(&value_c));
		tx2.complete_changes(true).await.unwrap();
		let _r2 = tx2.commit().await.unwrap();

		let x = ds.transaction(Write, Optimistic).await;
		let mut tx3 = x.unwrap();
		let thing_b = Thing {
			tb: tb.to_owned(),
			id: Id::String("B".to_string()),
		};
		let value_b: Value = "b".into();
		tx3.record_change(ns, db, tb, &thing_b, Cow::Borrowed(&value_b));
		let thing_c2 = Thing {
			tb: tb.to_owned(),
			id: Id::String("C".to_string()),
		};
		let value_c2: Value = "c2".into();
		tx3.record_change(ns, db, tb, &thing_c2, Cow::Borrowed(&value_c2));
		tx3.complete_changes(true).await.unwrap();
		tx3.commit().await.unwrap();

		// Note that we committed tx1, tx2, and tx3 in this order so far.
		// Therfore, the change feeds should give us
		// the mutations in the commit order, which is tx1, tx3, then tx2.

		let start: u64 = 0;

		let mut tx4 = ds.transaction(Write, Optimistic).await.unwrap();
		let r =
			crate::cf::read(&mut tx4, ns, db, Some(tb), ShowSince::Versionstamp(start), Some(10))
				.await
				.unwrap();
		tx4.commit().await.unwrap();

		let mut want: Vec<ChangeSet> = Vec::new();
		want.push(ChangeSet(
			vs::u64_to_versionstamp(2),
			DatabaseMutation(vec![TableMutations(
				"mytb".to_string(),
				vec![TableMutation::Set(
					Thing::from(("mytb".to_string(), "A".to_string())),
					Value::from("a"),
				)],
			)]),
		));
		want.push(ChangeSet(
			vs::u64_to_versionstamp(3),
			DatabaseMutation(vec![TableMutations(
				"mytb".to_string(),
				vec![TableMutation::Set(
					Thing::from(("mytb".to_string(), "C".to_string())),
					Value::from("c"),
				)],
			)]),
		));
		want.push(ChangeSet(
			vs::u64_to_versionstamp(4),
			DatabaseMutation(vec![TableMutations(
				"mytb".to_string(),
				vec![
					TableMutation::Set(
						Thing::from(("mytb".to_string(), "B".to_string())),
						Value::from("b"),
					),
					TableMutation::Set(
						Thing::from(("mytb".to_string(), "C".to_string())),
						Value::from("c2"),
					),
				],
			)]),
		));

		assert_eq!(r, want);

		let mut tx5 = ds.transaction(Write, Optimistic).await.unwrap();
		// gc_all needs to be committed before we can read the changes
		crate::cf::gc_db(&mut tx5, ns, db, vs::u64_to_versionstamp(4), Some(10)).await.unwrap();
		// We now commit tx5, which should persist the gc_all resullts
		tx5.commit().await.unwrap();

		// Now we should see the gc_all results
		let mut tx6 = ds.transaction(Write, Optimistic).await.unwrap();
		let r =
			crate::cf::read(&mut tx6, ns, db, Some(tb), ShowSince::Versionstamp(start), Some(10))
				.await
				.unwrap();
		tx6.commit().await.unwrap();

		let mut want: Vec<ChangeSet> = Vec::new();
		want.push(ChangeSet(
			vs::u64_to_versionstamp(4),
			DatabaseMutation(vec![TableMutations(
				"mytb".to_string(),
				vec![
					TableMutation::Set(
						Thing::from(("mytb".to_string(), "B".to_string())),
						Value::from("b"),
					),
					TableMutation::Set(
						Thing::from(("mytb".to_string(), "C".to_string())),
						Value::from("c2"),
					),
				],
			)]),
		));
		assert_eq!(r, want);

		// Now we should see the gc_all results
		ds.tick_at((ts.0.timestamp() + 5).try_into().unwrap()).await.unwrap();

		let mut tx7 = ds.transaction(Write, Optimistic).await.unwrap();
		let r = crate::cf::read(&mut tx7, ns, db, Some(tb), ShowSince::Timestamp(ts), Some(10))
			.await
			.unwrap();
		tx7.commit().await.unwrap();
		assert_eq!(r, want);
	}
}<|MERGE_RESOLUTION|>--- conflicted
+++ resolved
@@ -111,12 +111,8 @@
 	use std::time::Duration;
 
 	use crate::cf::{ChangeSet, DatabaseMutation, TableMutation, TableMutations};
-<<<<<<< HEAD
 	use crate::key::key_req::KeyRequirements;
-	use crate::kvs::Datastore;
-=======
 	use crate::kvs::{Datastore, LockType::*, TransactionType::*};
->>>>>>> db5fb6df
 	use crate::sql::changefeed::ChangeFeed;
 	use crate::sql::id::Id;
 	use crate::sql::statements::show::ShowSince;
@@ -153,20 +149,13 @@
 		// work.
 		//
 
-<<<<<<< HEAD
-		let mut tx0 = ds.transaction(true, false).await.unwrap();
+		let mut tx0 = ds.transaction(Write, Optimistic).await.unwrap();
 		let ns_root = crate::key::root::ns::new(ns);
 		tx0.put(ns_root.key_category(), &ns_root, dns).await.unwrap();
 		let db_root = crate::key::namespace::db::new(ns, db);
 		tx0.put(db_root.key_category(), &db_root, ddb).await.unwrap();
 		let tb_root = crate::key::database::tb::new(ns, db, tb);
 		tx0.put(tb_root.key_category(), &tb_root, dtb.clone()).await.unwrap();
-=======
-		let mut tx0 = ds.transaction(Write, Optimistic).await.unwrap();
-		tx0.put(&crate::key::root::ns::new(ns), dns).await.unwrap();
-		tx0.put(&crate::key::namespace::db::new(ns, db), ddb).await.unwrap();
-		tx0.put(&crate::key::database::tb::new(ns, db, tb), dtb.clone()).await.unwrap();
->>>>>>> db5fb6df
 		tx0.commit().await.unwrap();
 
 		// Let the db remember the timestamp for the current versionstamp
