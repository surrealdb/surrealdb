--- conflicted
+++ resolved
@@ -12,7 +12,13 @@
     }};
 }
 
-<<<<<<< HEAD
+
+macro_rules! get_cfg {
+	($i:ident : $($s:expr),+) => (
+		let $i = || { $( if cfg!($i=$s) { return $s; } );+ "unknown"};
+	)
+}
+
 #[cfg(feature = "scripting")]
 macro_rules! throw_js_exception {
 	($e:ident) => {
@@ -31,10 +37,4 @@
 			stack: "".to_owned(),
 		}
 	};
-=======
-macro_rules! get_cfg {
-	($i:ident : $($s:expr),+) => (
-		let $i = || { $( if cfg!($i=$s) { return $s; } );+ "unknown"};
-	)
->>>>>>> 12ded8b0
-}+ }