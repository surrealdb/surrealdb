--- conflicted
+++ resolved
@@ -48,7 +48,6 @@
 
 	/// The database encountered unreachable logic
 	#[error("The database encountered unreachable logic: {0}")]
-	// #[deprecated(note = "Use UnreachableCause instead")]
 	Unreachable(&'static str),
 
 	/// Statement has been deprecated
@@ -682,8 +681,7 @@
 	/// This should be used extremely sporadically, since we lose the type of error as a consequence
 	/// There will be times when it is useful, such as with unusual type conversion errors
 	#[error("Internal database error: {0}")]
-	// #[deprecated(note = "Use InternalCause instead")]
-	Internal(String),
+	Internal(&'static str),
 
 	/// Unimplemented functionality
 	#[error("Unimplemented functionality: {0}")]
@@ -764,31 +762,9 @@
 	#[error("The key being inserted already exists: {0}")]
 	TxKeyAlreadyExistsCategory(KeyCategory),
 
-<<<<<<< HEAD
-	/// The database encountered unreachable logic
-	#[error("The database encountered unreachable logic: {0}")]
-	UnreachableCause(UnreachableCause),
-
-	/// Internal server error
-	/// This should be used extremely sporadically, since we lose the type of error as a consequence
-	/// There will be times when it is useful, such as with unusual type conversion errors
-	/// If you are able to categorically classify the error (ex its part of a collection of errors
-	/// in a part of the code) then you should create a new enum - also with cause.
-	#[error("Internal database error: {0}")]
-	InternalCause(InternalCause),
-
-	/// Internal server error related to context
-	/// A classification of internal error, related directly to context
-	#[error("Internal database error due to context: {0}")]
-	InternalContextError(ContextCause),
-
-	/// Internal server error related to live query state
-	#[error("Internal live query error: {0}")]
-	InternalLiveQueryError(LiveQueryCause),
-
-	/// When a transaction rollback fails, the error will be captured here
-	#[error("Transaction rollback failed: {0}")]
-	TxRollbackFailed(String),
+	/// The db is running without an avilable storage engine
+	#[error("The db is running without an avilable storage engine")]
+	MissingStorageEngine,
 
 	/// Error that can happen at any point during bootstrap
 	/// TODO change this to heartbeat? cleanup? cluster lifecycle?
@@ -796,9 +772,6 @@
 	/// arent bootstrap (definitely) or heartbeat (maybe)
 	#[error("Bootstrap failure: {0}")]
 	BootstrapError(BootstrapCause),
-	/// The db is running without an avilable storage engine
-	#[error("The db is running without an avilable storage engine")]
-	MissingStorageEngine,
 }
 
 #[derive(Error, Debug)]
@@ -840,82 +813,9 @@
 
 #[derive(Error, Debug)]
 #[non_exhaustive]
-pub enum UnreachableCause {
-	#[error("The node id should always be set in the options")]
-	NodeIdAlwaysSet,
-
-	#[error("unreachable index while getting vector in mtree internal node")]
-	UnreachableNodeIndex,
-
-	#[error("leaf while retrieving internal in mtree")]
-	UnexpectedLeaf,
-
-	#[error("The root node was different that what was expected")]
-	UnexpectedIndexRootNode,
-
-	#[error("This will always be a write type")]
-	TreeNodeAlwaysWrite,
-
-	#[error("This key will never exist in the tree")]
-	TreeNeverHasNode,
-
-	#[error("The tree out set will never be empty")]
-	TreeOutSetNeverEmpty,
-
-	#[error("The iterable should have a next item")]
-	ShouldHaveNextItem,
-
-	#[error("The struct should have an inner set")]
-	ShouldHaveInner,
-
-	#[error("All logical enums evaluated")]
-	AllLogicalEnumsEvaluated,
-
-	#[error("The value operated on will always be set")]
-	AlwaysSet,
-
-	#[error("All logical enums evaluated")]
-	CatchAll,
-}
-
-#[derive(Error, Debug)]
-#[non_exhaustive]
-pub enum LiveQueryCause {
-	#[error("The timestamps in the key and the value do not match")]
-	TimestampMismatch,
-	#[error("The live query ID in the key and the value do not match")]
-	LiveQueryIDMismatch,
-	#[error("The notification ID in the key and the value do not match")]
-	NotificationIDMismatch,
-	#[error("Failed to decode a value while reading LQ")]
-	FailedToDecodeNodeLiveQueryValue,
-}
-
-#[derive(Error, Debug)]
-#[non_exhaustive]
 pub enum ContextCause {
 	#[error("Expected the context to include 'session'")]
 	MissingSession,
-}
-
-#[derive(Error, Debug)]
-#[non_exhaustive]
-pub enum InternalCause {
-	#[error("no versionstamp associated to this timestamp exists yet")]
-	NoVersionstamp,
-	#[error("ts is less than or equal to the latest ts")]
-	TimestampSkew,
-	#[error("Clock may have gone backwards")]
-	ClockMayHaveGoneBackwards,
-	#[error("versionstamp is not 10 bytes")]
-	InvalidVersionstamp,
-	#[error("unable to acquire lock: {0}")]
-	UnableToAcquireLock(&'static str),
-=======
-	/// The db is running without an avilable storage engine
-	#[error("The db is running without an avilable storage engine")]
-	MissingStorageEngine,
->>>>>>> c50a08a4
 }
 
 impl From<Error> for String {
