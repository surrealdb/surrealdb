--- conflicted
+++ resolved
@@ -197,7 +197,10 @@
 		message: String,
 	},
 
-<<<<<<< HEAD
+	/// The URL is invalid
+	#[error("The URL `{0}` is invalid")]
+	InvalidUrl(String),
+
 	/// The size of the vector is incorrect
 	#[error("Incorrect vector dimension ({current}). Expected a vector of {expected} dimension.")]
 	InvalidVectorDimension {
@@ -217,11 +220,6 @@
 	InvalidVectorValue {
 		current: String,
 	},
-=======
-	/// The URL is invalid
-	#[error("The URL `{0}` is invalid")]
-	InvalidUrl(String),
->>>>>>> 6cfc270d
 
 	/// The query timedout
 	#[error("The query was not executed because it exceeded the timeout")]
