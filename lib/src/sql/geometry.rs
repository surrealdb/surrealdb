#![allow(clippy::derived_hash_with_manual_eq)]

use crate::sql::array::Array;
use crate::sql::fmt::Fmt;
use crate::sql::value::Value;
use geo::algorithm::contains::Contains;
use geo::algorithm::intersects::Intersects;
use geo::{Coord, LineString, Point, Polygon};
use geo::{MultiLineString, MultiPoint, MultiPolygon};
use revision::revisioned;
use serde::{Deserialize, Serialize};
use std::cmp::Ordering;
use std::iter::{once, FromIterator};
use std::{fmt, hash};

pub(crate) const TOKEN: &str = "$surrealdb::private::sql::Geometry";

#[derive(Clone, Debug, PartialEq, Serialize, Deserialize)]
#[serde(rename = "$surrealdb::private::sql::Geometry")]
#[revisioned(revision = 1)]
pub enum Geometry {
	Point(Point<f64>),
	Line(LineString<f64>),
	Polygon(Polygon<f64>),
	MultiPoint(MultiPoint<f64>),
	MultiLine(MultiLineString<f64>),
	MultiPolygon(MultiPolygon<f64>),
	Collection(Vec<Geometry>),
	// Add new variants here
}

impl Geometry {
	/// Check if this is a Point
	pub fn is_point(&self) -> bool {
		matches!(self, Self::Point(_))
	}
	/// Check if this is a Line
	pub fn is_line(&self) -> bool {
		matches!(self, Self::Line(_))
	}
	/// Check if this is a Polygon
	pub fn is_polygon(&self) -> bool {
		matches!(self, Self::Polygon(_))
	}
	/// Check if this is a MultiPoint
	pub fn is_multipoint(&self) -> bool {
		matches!(self, Self::MultiPoint(_))
	}
	/// Check if this is a MultiLine
	pub fn is_multiline(&self) -> bool {
		matches!(self, Self::MultiLine(_))
	}
	/// Check if this is a MultiPolygon
	pub fn is_multipolygon(&self) -> bool {
		matches!(self, Self::MultiPolygon(_))
	}
	/// Check if this is not a Collection
	pub fn is_geometry(&self) -> bool {
		!matches!(self, Self::Collection(_))
	}
	/// Check if this is a Collection
	pub fn is_collection(&self) -> bool {
		matches!(self, Self::Collection(_))
	}
	/// Get the type of this Geometry as text
	pub fn as_type(&self) -> &'static str {
		match self {
			Self::Point(_) => "Point",
			Self::Line(_) => "LineString",
			Self::Polygon(_) => "Polygon",
			Self::MultiPoint(_) => "MultiPoint",
			Self::MultiLine(_) => "MultiLineString",
			Self::MultiPolygon(_) => "MultiPolygon",
			Self::Collection(_) => "GeometryCollection",
		}
	}
	/// Get the raw coordinates of this Geometry as an Array
	pub fn as_coordinates(&self) -> Value {
		fn point(v: &Point) -> Value {
			Array::from(vec![v.x(), v.y()]).into()
		}

		fn line(v: &LineString) -> Value {
			v.points().map(|v| point(&v)).collect::<Vec<Value>>().into()
		}

		fn polygon(v: &Polygon) -> Value {
			once(v.exterior()).chain(v.interiors()).map(line).collect::<Vec<Value>>().into()
		}

		fn multipoint(v: &MultiPoint) -> Value {
			v.iter().map(point).collect::<Vec<Value>>().into()
		}

		fn multiline(v: &MultiLineString) -> Value {
			v.iter().map(line).collect::<Vec<Value>>().into()
		}

		fn multipolygon(v: &MultiPolygon) -> Value {
			v.iter().map(polygon).collect::<Vec<Value>>().into()
		}

		fn collection(v: &[Geometry]) -> Value {
			v.iter().map(Geometry::as_coordinates).collect::<Vec<Value>>().into()
		}

		match self {
			Self::Point(v) => point(v),
			Self::Line(v) => line(v),
			Self::Polygon(v) => polygon(v),
			Self::MultiPoint(v) => multipoint(v),
			Self::MultiLine(v) => multiline(v),
			Self::MultiPolygon(v) => multipolygon(v),
			Self::Collection(v) => collection(v),
		}
	}
}

impl PartialOrd for Geometry {
	#[rustfmt::skip]
	fn partial_cmp(&self, other: &Self) -> Option<Ordering> {
		fn coord(v: &Coord) -> (f64, f64) {
			v.x_y()
		}

		fn point(v: &Point) -> (f64, f64) {
			coord(&v.0)
		}

		fn line(v: &LineString) -> impl Iterator<Item = (f64, f64)> + '_ {
			v.into_iter().map(coord)
		}

		fn polygon(v: &Polygon) -> impl Iterator<Item = (f64, f64)> + '_ {
			v.interiors().iter().chain(once(v.exterior())).flat_map(line)
		}

		fn multipoint(v: &MultiPoint) -> impl Iterator<Item = (f64, f64)> + '_ {
			v.iter().map(point)
		}

		fn multiline(v: &MultiLineString) -> impl Iterator<Item = (f64, f64)> + '_ {
			v.iter().flat_map(line)
		}

		fn multipolygon(v: &MultiPolygon) -> impl Iterator<Item = (f64, f64)> + '_ {
			v.iter().flat_map(polygon)
		}

		match (self, other) {
			//
			(Self::Point(_), Self::Line(_)) => Some(Ordering::Less),
			(Self::Point(_), Self::Polygon(_)) => Some(Ordering::Less),
			(Self::Point(_), Self::MultiPoint(_)) => Some(Ordering::Less),
			(Self::Point(_), Self::MultiLine(_)) => Some(Ordering::Less),
			(Self::Point(_), Self::MultiPolygon(_)) => Some(Ordering::Less),
			(Self::Point(_), Self::Collection(_)) => Some(Ordering::Less),
			//
			(Self::Line(_), Self::Point(_)) => Some(Ordering::Greater),
			(Self::Line(_), Self::Polygon(_)) => Some(Ordering::Less),
			(Self::Line(_), Self::MultiPoint(_)) => Some(Ordering::Less),
			(Self::Line(_), Self::MultiLine(_)) => Some(Ordering::Less),
			(Self::Line(_), Self::MultiPolygon(_)) => Some(Ordering::Less),
			(Self::Line(_), Self::Collection(_)) => Some(Ordering::Less),
			//
			(Self::Polygon(_), Self::Point(_)) => Some(Ordering::Greater),
			(Self::Polygon(_), Self::Line(_)) => Some(Ordering::Greater),
			(Self::Polygon(_), Self::MultiPoint(_)) => Some(Ordering::Less),
			(Self::Polygon(_), Self::MultiLine(_)) => Some(Ordering::Less),
			(Self::Polygon(_), Self::MultiPolygon(_)) => Some(Ordering::Less),
			(Self::Polygon(_), Self::Collection(_)) => Some(Ordering::Less),
			//
			(Self::MultiPoint(_), Self::Point(_)) => Some(Ordering::Greater),
			(Self::MultiPoint(_), Self::Line(_)) => Some(Ordering::Greater),
			(Self::MultiPoint(_), Self::Polygon(_)) => Some(Ordering::Greater),
			(Self::MultiPoint(_), Self::MultiLine(_)) => Some(Ordering::Less),
			(Self::MultiPoint(_), Self::MultiPolygon(_)) => Some(Ordering::Less),
			(Self::MultiPoint(_), Self::Collection(_)) => Some(Ordering::Less),
			//
			(Self::MultiLine(_), Self::Point(_)) => Some(Ordering::Greater),
			(Self::MultiLine(_), Self::Line(_)) => Some(Ordering::Greater),
			(Self::MultiLine(_), Self::Polygon(_)) => Some(Ordering::Greater),
			(Self::MultiLine(_), Self::MultiPoint(_)) => Some(Ordering::Greater),
			(Self::MultiLine(_), Self::MultiPolygon(_)) => Some(Ordering::Less),
			(Self::MultiLine(_), Self::Collection(_)) => Some(Ordering::Less),
			//
			(Self::MultiPolygon(_), Self::Point(_)) => Some(Ordering::Greater),
			(Self::MultiPolygon(_), Self::Line(_)) => Some(Ordering::Greater),
			(Self::MultiPolygon(_), Self::Polygon(_)) => Some(Ordering::Greater),
			(Self::MultiPolygon(_), Self::MultiPoint(_)) => Some(Ordering::Greater),
			(Self::MultiPolygon(_), Self::MultiLine(_)) => Some(Ordering::Greater),
			(Self::MultiPolygon(_), Self::Collection(_)) => Some(Ordering::Less),
			//
			(Self::Collection(_), Self::Point(_)) => Some(Ordering::Greater),
			(Self::Collection(_), Self::Line(_)) => Some(Ordering::Greater),
			(Self::Collection(_), Self::Polygon(_)) => Some(Ordering::Greater),
			(Self::Collection(_), Self::MultiPoint(_)) => Some(Ordering::Greater),
			(Self::Collection(_), Self::MultiLine(_)) => Some(Ordering::Greater),
			(Self::Collection(_), Self::MultiPolygon(_)) => Some(Ordering::Greater),
			//
			(Self::Point(a), Self::Point(b)) => point(a).partial_cmp(&point(b)),
			(Self::Line(a), Self::Line(b)) => line(a).partial_cmp(line(b)),
			(Self::Polygon(a), Self::Polygon(b)) => polygon(a).partial_cmp(polygon(b)),
			(Self::MultiPoint(a), Self::MultiPoint(b)) => multipoint(a).partial_cmp(multipoint(b)),
			(Self::MultiLine(a), Self::MultiLine(b)) => multiline(a).partial_cmp(multiline(b)),
			(Self::MultiPolygon(a), Self::MultiPolygon(b)) => multipolygon(a).partial_cmp(multipolygon(b)),
			(Self::Collection(a), Self::Collection(b)) => a.partial_cmp(b),
		}
	}
}

impl From<(f64, f64)> for Geometry {
	fn from(v: (f64, f64)) -> Self {
		Self::Point(v.into())
	}
}

impl From<[f64; 2]> for Geometry {
	fn from(v: [f64; 2]) -> Self {
		Self::Point(v.into())
	}
}

impl From<Point<f64>> for Geometry {
	fn from(v: Point<f64>) -> Self {
		Self::Point(v)
	}
}

impl From<LineString<f64>> for Geometry {
	fn from(v: LineString<f64>) -> Self {
		Self::Line(v)
	}
}

impl From<Polygon<f64>> for Geometry {
	fn from(v: Polygon<f64>) -> Self {
		Self::Polygon(v)
	}
}

impl From<MultiPoint<f64>> for Geometry {
	fn from(v: MultiPoint<f64>) -> Self {
		Self::MultiPoint(v)
	}
}

impl From<MultiLineString<f64>> for Geometry {
	fn from(v: MultiLineString<f64>) -> Self {
		Self::MultiLine(v)
	}
}

impl From<MultiPolygon<f64>> for Geometry {
	fn from(v: MultiPolygon<f64>) -> Self {
		Self::MultiPolygon(v)
	}
}

impl From<Vec<Geometry>> for Geometry {
	fn from(v: Vec<Geometry>) -> Self {
		Self::Collection(v)
	}
}

impl From<Vec<Point<f64>>> for Geometry {
	fn from(v: Vec<Point<f64>>) -> Self {
		Self::MultiPoint(MultiPoint(v))
	}
}

impl From<Vec<LineString<f64>>> for Geometry {
	fn from(v: Vec<LineString<f64>>) -> Self {
		Self::MultiLine(MultiLineString(v))
	}
}

impl From<Vec<Polygon<f64>>> for Geometry {
	fn from(v: Vec<Polygon<f64>>) -> Self {
		Self::MultiPolygon(MultiPolygon(v))
	}
}

impl From<Geometry> for geo::Geometry<f64> {
	fn from(v: Geometry) -> Self {
		match v {
			Geometry::Point(v) => v.into(),
			Geometry::Line(v) => v.into(),
			Geometry::Polygon(v) => v.into(),
			Geometry::MultiPoint(v) => v.into(),
			Geometry::MultiLine(v) => v.into(),
			Geometry::MultiPolygon(v) => v.into(),
			Geometry::Collection(v) => v.into_iter().collect::<geo::Geometry<f64>>(),
		}
	}
}

impl FromIterator<Geometry> for geo::Geometry<f64> {
	fn from_iter<I: IntoIterator<Item = Geometry>>(iter: I) -> Self {
		let mut c: Vec<geo::Geometry<f64>> = vec![];
		for i in iter {
			c.push(i.into())
		}
		geo::Geometry::GeometryCollection(geo::GeometryCollection(c))
	}
}

impl Geometry {
	// -----------------------------------
	// Value operations
	// -----------------------------------

	pub fn contains(&self, other: &Self) -> bool {
		match self {
			Self::Point(v) => match other {
				Self::Point(w) => v.contains(w),
				Self::MultiPoint(w) => w.iter().all(|x| v.contains(x)),
				Self::Collection(w) => w.iter().all(|x| self.contains(x)),
				_ => false,
			},
			Self::Line(v) => match other {
				Self::Point(w) => v.contains(w),
				Self::Line(w) => v.contains(w),
				Self::MultiLine(w) => w.iter().all(|x| w.contains(x)),
				Self::Collection(w) => w.iter().all(|x| self.contains(x)),
				_ => false,
			},
			Self::Polygon(v) => match other {
				Self::Point(w) => v.contains(w),
				Self::Line(w) => v.contains(w),
				Self::Polygon(w) => v.contains(w),
				Self::MultiPolygon(w) => w.iter().all(|x| w.contains(x)),
				Self::Collection(w) => w.iter().all(|x| self.contains(x)),
				_ => false,
			},
			Self::MultiPoint(v) => match other {
				Self::Point(w) => v.contains(w),
				Self::MultiPoint(w) => w.iter().all(|x| w.contains(x)),
				Self::Collection(w) => w.iter().all(|x| self.contains(x)),
				_ => false,
			},
			Self::MultiLine(v) => match other {
				Self::Point(w) => v.contains(w),
				Self::Line(w) => v.contains(w),
				Self::MultiLine(w) => w.iter().all(|x| w.contains(x)),
				Self::Collection(w) => w.iter().all(|x| self.contains(x)),
				_ => false,
			},
			Self::MultiPolygon(v) => match other {
				Self::Point(w) => v.contains(w),
				Self::Line(w) => v.contains(w),
				Self::Polygon(w) => v.contains(w),
				Self::MultiPoint(w) => v.contains(w),
				Self::MultiLine(w) => v.contains(w),
				Self::MultiPolygon(w) => v.contains(w),
				Self::Collection(w) => w.iter().all(|x| self.contains(x)),
			},
			Self::Collection(v) => v.iter().all(|x| x.contains(other)),
		}
	}

	pub fn intersects(&self, other: &Self) -> bool {
		match self {
			Self::Point(v) => match other {
				Self::Point(w) => v.intersects(w),
				Self::Line(w) => v.intersects(w),
				Self::Polygon(w) => v.intersects(w),
				Self::MultiPoint(w) => v.intersects(w),
				Self::MultiLine(w) => w.iter().any(|x| v.intersects(x)),
				Self::MultiPolygon(w) => v.intersects(w),
				Self::Collection(w) => w.iter().all(|x| self.intersects(x)),
			},
			Self::Line(v) => match other {
				Self::Point(w) => v.intersects(w),
				Self::Line(w) => v.intersects(w),
				Self::Polygon(w) => v.intersects(w),
				Self::MultiPoint(w) => v.intersects(w),
				Self::MultiLine(w) => w.iter().any(|x| v.intersects(x)),
				Self::MultiPolygon(w) => v.intersects(w),
				Self::Collection(w) => w.iter().all(|x| self.intersects(x)),
			},
			Self::Polygon(v) => match other {
				Self::Point(w) => v.intersects(w),
				Self::Line(w) => v.intersects(w),
				Self::Polygon(w) => v.intersects(w),
				Self::MultiPoint(w) => v.intersects(w),
				Self::MultiLine(w) => v.intersects(w),
				Self::MultiPolygon(w) => v.intersects(w),
				Self::Collection(w) => w.iter().all(|x| self.intersects(x)),
			},
			Self::MultiPoint(v) => match other {
				Self::Point(w) => v.intersects(w),
				Self::Line(w) => v.intersects(w),
				Self::Polygon(w) => v.intersects(w),
				Self::MultiPoint(w) => v.intersects(w),
				Self::MultiLine(w) => w.iter().any(|x| v.intersects(x)),
				Self::MultiPolygon(w) => v.intersects(w),
				Self::Collection(w) => w.iter().all(|x| self.intersects(x)),
			},
			Self::MultiLine(v) => match other {
				Self::Point(w) => v.intersects(w),
				Self::Line(w) => v.intersects(w),
				Self::Polygon(w) => v.intersects(w),
				Self::MultiPoint(w) => v.intersects(w),
				Self::MultiLine(w) => w.iter().any(|x| v.intersects(x)),
				Self::MultiPolygon(w) => v.intersects(w),
				Self::Collection(w) => w.iter().all(|x| self.intersects(x)),
			},
			Self::MultiPolygon(v) => match other {
				Self::Point(w) => v.intersects(w),
				Self::Line(w) => v.intersects(w),
				Self::Polygon(w) => v.intersects(w),
				Self::MultiPoint(w) => v.intersects(w),
				Self::MultiLine(w) => v.intersects(w),
				Self::MultiPolygon(w) => v.intersects(w),
				Self::Collection(w) => w.iter().all(|x| self.intersects(x)),
			},
			Self::Collection(v) => v.iter().all(|x| x.intersects(other)),
		}
	}
}

impl fmt::Display for Geometry {
	fn fmt(&self, f: &mut fmt::Formatter) -> fmt::Result {
		match self {
			Self::Point(v) => {
				write!(f, "({}, {})", v.x(), v.y())
			}
			Self::Line(v) => write!(
				f,
				"{{ type: 'LineString', coordinates: [{}] }}",
				Fmt::comma_separated(v.points().map(|v| Fmt::new(v, |v, f| write!(
					f,
					"[{}, {}]",
					v.x(),
					v.y()
				))))
			),
			Self::Polygon(v) => write!(
				f,
				"{{ type: 'Polygon', coordinates: [[{}]{}] }}",
				Fmt::comma_separated(v.exterior().points().map(|v| Fmt::new(v, |v, f| write!(
					f,
					"[{}, {}]",
					v.x(),
					v.y()
				)))),
				Fmt::new(v.interiors(), |interiors, f| {
					match interiors.len() {
						0 => Ok(()),
						_ => write!(
							f,
							", [{}]",
							Fmt::comma_separated(interiors.iter().map(|i| Fmt::new(i, |i, f| {
								write!(
									f,
									"[{}]",
									Fmt::comma_separated(i.points().map(|v| Fmt::new(
										v,
										|v, f| write!(f, "[{}, {}]", v.x(), v.y())
									)))
								)
							})))
						),
					}
				})
			),
			Self::MultiPoint(v) => {
				write!(
					f,
					"{{ type: 'MultiPoint', coordinates: [{}] }}",
					Fmt::comma_separated(v.iter().map(|v| Fmt::new(v, |v, f| write!(
						f,
						"[{}, {}]",
						v.x(),
						v.y()
					))))
				)
			}
			Self::MultiLine(v) => write!(
				f,
				"{{ type: 'MultiLineString', coordinates: [{}] }}",
				Fmt::comma_separated(v.iter().map(|v| Fmt::new(v, |v, f| write!(
					f,
					"[{}]",
					Fmt::comma_separated(v.points().map(|v| Fmt::new(v, |v, f| write!(
						f,
						"[{}, {}]",
						v.x(),
						v.y()
					))))
				))))
			),
			Self::MultiPolygon(v) => write!(
				f,
				"{{ type: 'MultiPolygon', coordinates: [{}] }}",
				Fmt::comma_separated(v.iter().map(|v| Fmt::new(v, |v, f| {
					write!(
						f,
						"[[{}]{}]",
						Fmt::comma_separated(
							v.exterior().points().map(|v| Fmt::new(v, |v, f| write!(
								f,
								"[{}, {}]",
								v.x(),
								v.y()
							)))
						),
						Fmt::new(v.interiors(), |interiors, f| {
							match interiors.len() {
								0 => Ok(()),
								_ => write!(
									f,
									", [{}]",
									Fmt::comma_separated(interiors.iter().map(|i| Fmt::new(
										i,
										|i, f| {
											write!(
												f,
												"[{}]",
												Fmt::comma_separated(i.points().map(|v| Fmt::new(
													v,
													|v, f| write!(f, "[{}, {}]", v.x(), v.y())
												)))
											)
										}
									)))
								),
							}
						})
					)
				}))),
			),
			Self::Collection(v) => {
				write!(
					f,
					"{{ type: 'GeometryCollection', geometries: [{}] }}",
					Fmt::comma_separated(v)
				)
			}
		}
	}
}

impl hash::Hash for Geometry {
	fn hash<H: hash::Hasher>(&self, state: &mut H) {
		match self {
			Geometry::Point(p) => {
				"Point".hash(state);
				p.x().to_bits().hash(state);
				p.y().to_bits().hash(state);
			}
			Geometry::Line(l) => {
				"Line".hash(state);
				l.points().for_each(|v| {
					v.x().to_bits().hash(state);
					v.y().to_bits().hash(state);
				});
			}
			Geometry::Polygon(p) => {
				"Polygon".hash(state);
				p.exterior().points().for_each(|ext| {
					ext.x().to_bits().hash(state);
					ext.y().to_bits().hash(state);
				});
				p.interiors().iter().for_each(|int| {
					int.points().for_each(|v| {
						v.x().to_bits().hash(state);
						v.y().to_bits().hash(state);
					});
				});
			}
			Geometry::MultiPoint(v) => {
				"MultiPoint".hash(state);
				v.0.iter().for_each(|v| {
					v.x().to_bits().hash(state);
					v.y().to_bits().hash(state);
				});
			}
			Geometry::MultiLine(ml) => {
				"MultiLine".hash(state);
				ml.0.iter().for_each(|ls| {
					ls.points().for_each(|p| {
						p.x().to_bits().hash(state);
						p.y().to_bits().hash(state);
					});
				});
			}
			Geometry::MultiPolygon(mp) => {
				"MultiPolygon".hash(state);
				mp.0.iter().for_each(|p| {
					p.exterior().points().for_each(|ext| {
						ext.x().to_bits().hash(state);
						ext.y().to_bits().hash(state);
					});
					p.interiors().iter().for_each(|int| {
						int.points().for_each(|v| {
							v.x().to_bits().hash(state);
							v.y().to_bits().hash(state);
						});
					});
				});
			}
			Geometry::Collection(v) => {
				"GeometryCollection".hash(state);
				v.iter().for_each(|v| v.hash(state));
			}
		}
	}
<<<<<<< HEAD
}

pub fn geometry(i: &str) -> IResult<&str, Geometry> {
	let _diving = crate::sql::depth::dive(i)?;
	alt((simple, normal))(i)
}

fn simple(i: &str) -> IResult<&str, Geometry> {
	let (i, _) = openparentheses(i)?;
	let (i, x) = double(i)?;
	let (i, _) = commas(i)?;
	let (i, y) = double(i)?;
	let (i, _) = closeparentheses(i)?;
	Ok((i, Geometry::Point((x, y).into())))
}

fn normal(i: &str) -> IResult<&str, Geometry> {
	let (i, _) = openbraces(i)?;
	let (i, v) = alt((point, line, polygon, multipoint, multiline, multipolygon, collection))(i)?;
	let (i, _) = mightbespace(i)?;
	let (i, _) = opt(char(','))(i)?;
	let (i, _) = closebraces(i)?;
	Ok((i, v))
}

fn point(i: &str) -> IResult<&str, Geometry> {
	let (i, v) = alt((
		|i| {
			let (i, _) = preceded(key_type, point_type)(i)?;
			let (i, _) = commas(i)?;
			let (i, v) = preceded(key_vals, point_vals)(i)?;
			Ok((i, v))
		},
		|i| {
			let (i, v) = preceded(key_vals, point_vals)(i)?;
			let (i, _) = commas(i)?;
			let (i, _) = preceded(key_type, point_type)(i)?;
			Ok((i, v))
		},
	))(i)?;
	Ok((i, v.into()))
}

fn line(i: &str) -> IResult<&str, Geometry> {
	let (i, v) = alt((
		|i| {
			let (i, _) = preceded(key_type, line_type)(i)?;
			let (i, _) = commas(i)?;
			let (i, v) = preceded(key_vals, line_vals)(i)?;
			Ok((i, v))
		},
		|i| {
			let (i, v) = preceded(key_vals, line_vals)(i)?;
			let (i, _) = commas(i)?;
			let (i, _) = preceded(key_type, line_type)(i)?;
			Ok((i, v))
		},
	))(i)?;
	Ok((i, v.into()))
}

fn polygon(i: &str) -> IResult<&str, Geometry> {
	let (i, v) = alt((
		|i| {
			let (i, _) = preceded(key_type, polygon_type)(i)?;
			let (i, _) = commas(i)?;
			let (i, v) = preceded(key_vals, polygon_vals)(i)?;
			Ok((i, v))
		},
		|i| {
			let (i, v) = preceded(key_vals, polygon_vals)(i)?;
			let (i, _) = commas(i)?;
			let (i, _) = preceded(key_type, polygon_type)(i)?;
			Ok((i, v))
		},
	))(i)?;
	Ok((i, v.into()))
}

fn multipoint(i: &str) -> IResult<&str, Geometry> {
	let (i, v) = alt((
		|i| {
			let (i, _) = preceded(key_type, multipoint_type)(i)?;
			let (i, _) = commas(i)?;
			let (i, v) = preceded(key_vals, multipoint_vals)(i)?;
			Ok((i, v))
		},
		|i| {
			let (i, v) = preceded(key_vals, multipoint_vals)(i)?;
			let (i, _) = commas(i)?;
			let (i, _) = preceded(key_type, multipoint_type)(i)?;
			Ok((i, v))
		},
	))(i)?;
	Ok((i, v.into()))
}

fn multiline(i: &str) -> IResult<&str, Geometry> {
	let (i, v) = alt((
		|i| {
			let (i, _) = preceded(key_type, multiline_type)(i)?;
			let (i, _) = commas(i)?;
			let (i, v) = preceded(key_vals, multiline_vals)(i)?;
			Ok((i, v))
		},
		|i| {
			let (i, v) = preceded(key_vals, multiline_vals)(i)?;
			let (i, _) = commas(i)?;
			let (i, _) = preceded(key_type, multiline_type)(i)?;
			Ok((i, v))
		},
	))(i)?;
	Ok((i, v.into()))
}

fn multipolygon(i: &str) -> IResult<&str, Geometry> {
	let (i, v) = alt((
		|i| {
			let (i, _) = preceded(key_type, multipolygon_type)(i)?;
			let (i, _) = commas(i)?;
			let (i, v) = preceded(key_vals, multipolygon_vals)(i)?;
			Ok((i, v))
		},
		|i| {
			let (i, v) = preceded(key_vals, multipolygon_vals)(i)?;
			let (i, _) = commas(i)?;
			let (i, _) = preceded(key_type, multipolygon_type)(i)?;
			Ok((i, v))
		},
	))(i)?;
	Ok((i, v.into()))
}

fn collection(i: &str) -> IResult<&str, Geometry> {
	let (i, v) = alt((
		|i| {
			let (i, _) = preceded(key_type, collection_type)(i)?;
			let (i, _) = commas(i)?;
			let (i, v) = preceded(key_geom, collection_vals)(i)?;
			Ok((i, v))
		},
		|i| {
			let (i, v) = preceded(key_geom, collection_vals)(i)?;
			let (i, _) = commas(i)?;
			let (i, _) = preceded(key_type, collection_type)(i)?;
			Ok((i, v))
		},
	))(i)?;
	Ok((i, v.into()))
}

//
//
//

fn point_vals(i: &str) -> IResult<&str, Point<f64>> {
	let (i, v) = coordinate(i)?;
	Ok((i, v.into()))
}

fn line_vals(i: &str) -> IResult<&str, LineString<f64>> {
	let (i, v) =
		delimited_list0(openbracket, commas, terminated(coordinate, mightbespace), char(']'))(i)?;
	Ok((i, v.into()))
}

fn polygon_vals(i: &str) -> IResult<&str, Polygon<f64>> {
	let (i, mut e) =
		delimited_list1(openbracket, commas, terminated(line_vals, mightbespace), char(']'))(i)?;
	let v = e.split_off(1);
	// delimited_list1 guarantees there is atleast one value.
	let e = e.into_iter().next().unwrap();
	Ok((i, Polygon::new(e, v)))
}

fn multipoint_vals(i: &str) -> IResult<&str, Vec<Point<f64>>> {
	let (i, v) =
		delimited_list0(openbracket, commas, terminated(point_vals, mightbespace), char(']'))(i)?;
	Ok((i, v))
}

fn multiline_vals(i: &str) -> IResult<&str, Vec<LineString<f64>>> {
	let (i, v) =
		delimited_list0(openbracket, commas, terminated(line_vals, mightbespace), char(']'))(i)?;
	Ok((i, v))
}

fn multipolygon_vals(i: &str) -> IResult<&str, Vec<Polygon<f64>>> {
	let (i, v) =
		delimited_list0(openbracket, commas, terminated(polygon_vals, mightbespace), char(']'))(i)?;
	Ok((i, v))
}

fn collection_vals(i: &str) -> IResult<&str, Vec<Geometry>> {
	let (i, v) =
		delimited_list0(openbracket, commas, terminated(geometry, mightbespace), char(']'))(i)?;
	Ok((i, v))
}

//
//
//

fn coordinate(i: &str) -> IResult<&str, (f64, f64)> {
	let (i, _) = openbracket(i)?;
	let (i, x) = double(i)?;
	let (i, _) = mightbespace(i)?;
	let (i, _) = char(',')(i)?;
	let (i, _) = mightbespace(i)?;
	let (i, y) = double(i)?;
	let (i, _) = closebracket(i)?;
	Ok((i, (x, y)))
}

//
//
//

fn point_type(i: &str) -> IResult<&str, &str> {
	let (i, v) = alt((
		delimited(char(SINGLE), tag("Point"), char(SINGLE)),
		delimited(char(DOUBLE), tag("Point"), char(DOUBLE)),
	))(i)?;
	Ok((i, v))
}

fn line_type(i: &str) -> IResult<&str, &str> {
	let (i, v) = alt((
		delimited(char(SINGLE), tag("LineString"), char(SINGLE)),
		delimited(char(DOUBLE), tag("LineString"), char(DOUBLE)),
	))(i)?;
	Ok((i, v))
}

fn polygon_type(i: &str) -> IResult<&str, &str> {
	let (i, v) = alt((
		delimited(char(SINGLE), tag("Polygon"), char(SINGLE)),
		delimited(char(DOUBLE), tag("Polygon"), char(DOUBLE)),
	))(i)?;
	Ok((i, v))
}

fn multipoint_type(i: &str) -> IResult<&str, &str> {
	let (i, v) = alt((
		delimited(char(SINGLE), tag("MultiPoint"), char(SINGLE)),
		delimited(char(DOUBLE), tag("MultiPoint"), char(DOUBLE)),
	))(i)?;
	Ok((i, v))
}

fn multiline_type(i: &str) -> IResult<&str, &str> {
	let (i, v) = alt((
		delimited(char(SINGLE), tag("MultiLineString"), char(SINGLE)),
		delimited(char(DOUBLE), tag("MultiLineString"), char(DOUBLE)),
	))(i)?;
	Ok((i, v))
}

fn multipolygon_type(i: &str) -> IResult<&str, &str> {
	let (i, v) = alt((
		delimited(char(SINGLE), tag("MultiPolygon"), char(SINGLE)),
		delimited(char(DOUBLE), tag("MultiPolygon"), char(DOUBLE)),
	))(i)?;
	Ok((i, v))
}

fn collection_type(i: &str) -> IResult<&str, &str> {
	let (i, v) = alt((
		delimited(char(SINGLE), tag("GeometryCollection"), char(SINGLE)),
		delimited(char(DOUBLE), tag("GeometryCollection"), char(DOUBLE)),
	))(i)?;
	Ok((i, v))
}

//
//
//

fn key_type(i: &str) -> IResult<&str, &str> {
	let (i, v) = alt((
		tag("type"),
		delimited(char(SINGLE), tag("type"), char(SINGLE)),
		delimited(char(DOUBLE), tag("type"), char(DOUBLE)),
	))(i)?;
	let (i, _) = mightbespace(i)?;
	let (i, _) = char(':')(i)?;
	let (i, _) = mightbespace(i)?;
	Ok((i, v))
}

fn key_vals(i: &str) -> IResult<&str, &str> {
	let (i, v) = alt((
		tag("coordinates"),
		delimited(char(SINGLE), tag("coordinates"), char(SINGLE)),
		delimited(char(DOUBLE), tag("coordinates"), char(DOUBLE)),
	))(i)?;
	let (i, _) = mightbespace(i)?;
	let (i, _) = char(':')(i)?;
	let (i, _) = mightbespace(i)?;
	Ok((i, v))
}

fn key_geom(i: &str) -> IResult<&str, &str> {
	let (i, v) = alt((
		tag("geometries"),
		delimited(char(SINGLE), tag("geometries"), char(SINGLE)),
		delimited(char(DOUBLE), tag("geometries"), char(DOUBLE)),
	))(i)?;
	let (i, _) = mightbespace(i)?;
	let (i, _) = char(':')(i)?;
	let (i, _) = mightbespace(i)?;
	Ok((i, v))
}

#[cfg(test)]
mod tests {

	use super::*;

	#[test]
	fn simple() {
		let sql = "(-0.118092, 51.509865)";
		let res = geometry(sql);
		let out = res.unwrap().1;
		assert_eq!("(-0.118092, 51.509865)", format!("{}", out));
	}

	#[test]
	fn point() {
		let sql = r#"{
			type: 'Point',
			coordinates: [-0.118092, 51.509865]
		}"#;
		let res = geometry(sql);
		let out = res.unwrap().1;
		assert_eq!("(-0.118092, 51.509865)", format!("{}", out));
	}

	#[test]
	fn polygon_exterior() {
		let sql = r#"{
			type: 'Polygon',
			coordinates: [
				[
					[-0.38314819, 51.37692386], [0.1785278, 51.37692386],
					[0.1785278, 51.61460570], [-0.38314819, 51.61460570],
					[-0.38314819, 51.37692386]
				]
			]
		}"#;
		let res = geometry(sql);
		let out = res.unwrap().1;
		assert_eq!("{ type: 'Polygon', coordinates: [[[-0.38314819, 51.37692386], [0.1785278, 51.37692386], [0.1785278, 51.6146057], [-0.38314819, 51.6146057], [-0.38314819, 51.37692386]]] }", format!("{}", out));
	}

	#[test]
	fn polygon_interior() {
		let sql = r#"{
			type: 'Polygon',
			coordinates: [
				[
					[-0.38314819, 51.37692386], [0.1785278, 51.37692386],
					[0.1785278, 51.61460570], [-0.38314819, 51.61460570],
					[-0.38314819, 51.37692386]
				],
				[
					[-0.38314819, 51.37692386], [0.1785278, 51.37692386],
					[0.1785278, 51.61460570], [-0.38314819, 51.61460570],
					[-0.38314819, 51.37692386]
				]
			]
		}"#;
		let res = geometry(sql);
		let out = res.unwrap().1;
		assert_eq!("{ type: 'Polygon', coordinates: [[[-0.38314819, 51.37692386], [0.1785278, 51.37692386], [0.1785278, 51.6146057], [-0.38314819, 51.6146057], [-0.38314819, 51.37692386]], [[[-0.38314819, 51.37692386], [0.1785278, 51.37692386], [0.1785278, 51.6146057], [-0.38314819, 51.6146057], [-0.38314819, 51.37692386]]]] }", format!("{}", out));
	}
=======
>>>>>>> fc540a83
}<|MERGE_RESOLUTION|>--- conflicted
+++ resolved
@@ -607,383 +607,4 @@
 			}
 		}
 	}
-<<<<<<< HEAD
-}
-
-pub fn geometry(i: &str) -> IResult<&str, Geometry> {
-	let _diving = crate::sql::depth::dive(i)?;
-	alt((simple, normal))(i)
-}
-
-fn simple(i: &str) -> IResult<&str, Geometry> {
-	let (i, _) = openparentheses(i)?;
-	let (i, x) = double(i)?;
-	let (i, _) = commas(i)?;
-	let (i, y) = double(i)?;
-	let (i, _) = closeparentheses(i)?;
-	Ok((i, Geometry::Point((x, y).into())))
-}
-
-fn normal(i: &str) -> IResult<&str, Geometry> {
-	let (i, _) = openbraces(i)?;
-	let (i, v) = alt((point, line, polygon, multipoint, multiline, multipolygon, collection))(i)?;
-	let (i, _) = mightbespace(i)?;
-	let (i, _) = opt(char(','))(i)?;
-	let (i, _) = closebraces(i)?;
-	Ok((i, v))
-}
-
-fn point(i: &str) -> IResult<&str, Geometry> {
-	let (i, v) = alt((
-		|i| {
-			let (i, _) = preceded(key_type, point_type)(i)?;
-			let (i, _) = commas(i)?;
-			let (i, v) = preceded(key_vals, point_vals)(i)?;
-			Ok((i, v))
-		},
-		|i| {
-			let (i, v) = preceded(key_vals, point_vals)(i)?;
-			let (i, _) = commas(i)?;
-			let (i, _) = preceded(key_type, point_type)(i)?;
-			Ok((i, v))
-		},
-	))(i)?;
-	Ok((i, v.into()))
-}
-
-fn line(i: &str) -> IResult<&str, Geometry> {
-	let (i, v) = alt((
-		|i| {
-			let (i, _) = preceded(key_type, line_type)(i)?;
-			let (i, _) = commas(i)?;
-			let (i, v) = preceded(key_vals, line_vals)(i)?;
-			Ok((i, v))
-		},
-		|i| {
-			let (i, v) = preceded(key_vals, line_vals)(i)?;
-			let (i, _) = commas(i)?;
-			let (i, _) = preceded(key_type, line_type)(i)?;
-			Ok((i, v))
-		},
-	))(i)?;
-	Ok((i, v.into()))
-}
-
-fn polygon(i: &str) -> IResult<&str, Geometry> {
-	let (i, v) = alt((
-		|i| {
-			let (i, _) = preceded(key_type, polygon_type)(i)?;
-			let (i, _) = commas(i)?;
-			let (i, v) = preceded(key_vals, polygon_vals)(i)?;
-			Ok((i, v))
-		},
-		|i| {
-			let (i, v) = preceded(key_vals, polygon_vals)(i)?;
-			let (i, _) = commas(i)?;
-			let (i, _) = preceded(key_type, polygon_type)(i)?;
-			Ok((i, v))
-		},
-	))(i)?;
-	Ok((i, v.into()))
-}
-
-fn multipoint(i: &str) -> IResult<&str, Geometry> {
-	let (i, v) = alt((
-		|i| {
-			let (i, _) = preceded(key_type, multipoint_type)(i)?;
-			let (i, _) = commas(i)?;
-			let (i, v) = preceded(key_vals, multipoint_vals)(i)?;
-			Ok((i, v))
-		},
-		|i| {
-			let (i, v) = preceded(key_vals, multipoint_vals)(i)?;
-			let (i, _) = commas(i)?;
-			let (i, _) = preceded(key_type, multipoint_type)(i)?;
-			Ok((i, v))
-		},
-	))(i)?;
-	Ok((i, v.into()))
-}
-
-fn multiline(i: &str) -> IResult<&str, Geometry> {
-	let (i, v) = alt((
-		|i| {
-			let (i, _) = preceded(key_type, multiline_type)(i)?;
-			let (i, _) = commas(i)?;
-			let (i, v) = preceded(key_vals, multiline_vals)(i)?;
-			Ok((i, v))
-		},
-		|i| {
-			let (i, v) = preceded(key_vals, multiline_vals)(i)?;
-			let (i, _) = commas(i)?;
-			let (i, _) = preceded(key_type, multiline_type)(i)?;
-			Ok((i, v))
-		},
-	))(i)?;
-	Ok((i, v.into()))
-}
-
-fn multipolygon(i: &str) -> IResult<&str, Geometry> {
-	let (i, v) = alt((
-		|i| {
-			let (i, _) = preceded(key_type, multipolygon_type)(i)?;
-			let (i, _) = commas(i)?;
-			let (i, v) = preceded(key_vals, multipolygon_vals)(i)?;
-			Ok((i, v))
-		},
-		|i| {
-			let (i, v) = preceded(key_vals, multipolygon_vals)(i)?;
-			let (i, _) = commas(i)?;
-			let (i, _) = preceded(key_type, multipolygon_type)(i)?;
-			Ok((i, v))
-		},
-	))(i)?;
-	Ok((i, v.into()))
-}
-
-fn collection(i: &str) -> IResult<&str, Geometry> {
-	let (i, v) = alt((
-		|i| {
-			let (i, _) = preceded(key_type, collection_type)(i)?;
-			let (i, _) = commas(i)?;
-			let (i, v) = preceded(key_geom, collection_vals)(i)?;
-			Ok((i, v))
-		},
-		|i| {
-			let (i, v) = preceded(key_geom, collection_vals)(i)?;
-			let (i, _) = commas(i)?;
-			let (i, _) = preceded(key_type, collection_type)(i)?;
-			Ok((i, v))
-		},
-	))(i)?;
-	Ok((i, v.into()))
-}
-
-//
-//
-//
-
-fn point_vals(i: &str) -> IResult<&str, Point<f64>> {
-	let (i, v) = coordinate(i)?;
-	Ok((i, v.into()))
-}
-
-fn line_vals(i: &str) -> IResult<&str, LineString<f64>> {
-	let (i, v) =
-		delimited_list0(openbracket, commas, terminated(coordinate, mightbespace), char(']'))(i)?;
-	Ok((i, v.into()))
-}
-
-fn polygon_vals(i: &str) -> IResult<&str, Polygon<f64>> {
-	let (i, mut e) =
-		delimited_list1(openbracket, commas, terminated(line_vals, mightbespace), char(']'))(i)?;
-	let v = e.split_off(1);
-	// delimited_list1 guarantees there is atleast one value.
-	let e = e.into_iter().next().unwrap();
-	Ok((i, Polygon::new(e, v)))
-}
-
-fn multipoint_vals(i: &str) -> IResult<&str, Vec<Point<f64>>> {
-	let (i, v) =
-		delimited_list0(openbracket, commas, terminated(point_vals, mightbespace), char(']'))(i)?;
-	Ok((i, v))
-}
-
-fn multiline_vals(i: &str) -> IResult<&str, Vec<LineString<f64>>> {
-	let (i, v) =
-		delimited_list0(openbracket, commas, terminated(line_vals, mightbespace), char(']'))(i)?;
-	Ok((i, v))
-}
-
-fn multipolygon_vals(i: &str) -> IResult<&str, Vec<Polygon<f64>>> {
-	let (i, v) =
-		delimited_list0(openbracket, commas, terminated(polygon_vals, mightbespace), char(']'))(i)?;
-	Ok((i, v))
-}
-
-fn collection_vals(i: &str) -> IResult<&str, Vec<Geometry>> {
-	let (i, v) =
-		delimited_list0(openbracket, commas, terminated(geometry, mightbespace), char(']'))(i)?;
-	Ok((i, v))
-}
-
-//
-//
-//
-
-fn coordinate(i: &str) -> IResult<&str, (f64, f64)> {
-	let (i, _) = openbracket(i)?;
-	let (i, x) = double(i)?;
-	let (i, _) = mightbespace(i)?;
-	let (i, _) = char(',')(i)?;
-	let (i, _) = mightbespace(i)?;
-	let (i, y) = double(i)?;
-	let (i, _) = closebracket(i)?;
-	Ok((i, (x, y)))
-}
-
-//
-//
-//
-
-fn point_type(i: &str) -> IResult<&str, &str> {
-	let (i, v) = alt((
-		delimited(char(SINGLE), tag("Point"), char(SINGLE)),
-		delimited(char(DOUBLE), tag("Point"), char(DOUBLE)),
-	))(i)?;
-	Ok((i, v))
-}
-
-fn line_type(i: &str) -> IResult<&str, &str> {
-	let (i, v) = alt((
-		delimited(char(SINGLE), tag("LineString"), char(SINGLE)),
-		delimited(char(DOUBLE), tag("LineString"), char(DOUBLE)),
-	))(i)?;
-	Ok((i, v))
-}
-
-fn polygon_type(i: &str) -> IResult<&str, &str> {
-	let (i, v) = alt((
-		delimited(char(SINGLE), tag("Polygon"), char(SINGLE)),
-		delimited(char(DOUBLE), tag("Polygon"), char(DOUBLE)),
-	))(i)?;
-	Ok((i, v))
-}
-
-fn multipoint_type(i: &str) -> IResult<&str, &str> {
-	let (i, v) = alt((
-		delimited(char(SINGLE), tag("MultiPoint"), char(SINGLE)),
-		delimited(char(DOUBLE), tag("MultiPoint"), char(DOUBLE)),
-	))(i)?;
-	Ok((i, v))
-}
-
-fn multiline_type(i: &str) -> IResult<&str, &str> {
-	let (i, v) = alt((
-		delimited(char(SINGLE), tag("MultiLineString"), char(SINGLE)),
-		delimited(char(DOUBLE), tag("MultiLineString"), char(DOUBLE)),
-	))(i)?;
-	Ok((i, v))
-}
-
-fn multipolygon_type(i: &str) -> IResult<&str, &str> {
-	let (i, v) = alt((
-		delimited(char(SINGLE), tag("MultiPolygon"), char(SINGLE)),
-		delimited(char(DOUBLE), tag("MultiPolygon"), char(DOUBLE)),
-	))(i)?;
-	Ok((i, v))
-}
-
-fn collection_type(i: &str) -> IResult<&str, &str> {
-	let (i, v) = alt((
-		delimited(char(SINGLE), tag("GeometryCollection"), char(SINGLE)),
-		delimited(char(DOUBLE), tag("GeometryCollection"), char(DOUBLE)),
-	))(i)?;
-	Ok((i, v))
-}
-
-//
-//
-//
-
-fn key_type(i: &str) -> IResult<&str, &str> {
-	let (i, v) = alt((
-		tag("type"),
-		delimited(char(SINGLE), tag("type"), char(SINGLE)),
-		delimited(char(DOUBLE), tag("type"), char(DOUBLE)),
-	))(i)?;
-	let (i, _) = mightbespace(i)?;
-	let (i, _) = char(':')(i)?;
-	let (i, _) = mightbespace(i)?;
-	Ok((i, v))
-}
-
-fn key_vals(i: &str) -> IResult<&str, &str> {
-	let (i, v) = alt((
-		tag("coordinates"),
-		delimited(char(SINGLE), tag("coordinates"), char(SINGLE)),
-		delimited(char(DOUBLE), tag("coordinates"), char(DOUBLE)),
-	))(i)?;
-	let (i, _) = mightbespace(i)?;
-	let (i, _) = char(':')(i)?;
-	let (i, _) = mightbespace(i)?;
-	Ok((i, v))
-}
-
-fn key_geom(i: &str) -> IResult<&str, &str> {
-	let (i, v) = alt((
-		tag("geometries"),
-		delimited(char(SINGLE), tag("geometries"), char(SINGLE)),
-		delimited(char(DOUBLE), tag("geometries"), char(DOUBLE)),
-	))(i)?;
-	let (i, _) = mightbespace(i)?;
-	let (i, _) = char(':')(i)?;
-	let (i, _) = mightbespace(i)?;
-	Ok((i, v))
-}
-
-#[cfg(test)]
-mod tests {
-
-	use super::*;
-
-	#[test]
-	fn simple() {
-		let sql = "(-0.118092, 51.509865)";
-		let res = geometry(sql);
-		let out = res.unwrap().1;
-		assert_eq!("(-0.118092, 51.509865)", format!("{}", out));
-	}
-
-	#[test]
-	fn point() {
-		let sql = r#"{
-			type: 'Point',
-			coordinates: [-0.118092, 51.509865]
-		}"#;
-		let res = geometry(sql);
-		let out = res.unwrap().1;
-		assert_eq!("(-0.118092, 51.509865)", format!("{}", out));
-	}
-
-	#[test]
-	fn polygon_exterior() {
-		let sql = r#"{
-			type: 'Polygon',
-			coordinates: [
-				[
-					[-0.38314819, 51.37692386], [0.1785278, 51.37692386],
-					[0.1785278, 51.61460570], [-0.38314819, 51.61460570],
-					[-0.38314819, 51.37692386]
-				]
-			]
-		}"#;
-		let res = geometry(sql);
-		let out = res.unwrap().1;
-		assert_eq!("{ type: 'Polygon', coordinates: [[[-0.38314819, 51.37692386], [0.1785278, 51.37692386], [0.1785278, 51.6146057], [-0.38314819, 51.6146057], [-0.38314819, 51.37692386]]] }", format!("{}", out));
-	}
-
-	#[test]
-	fn polygon_interior() {
-		let sql = r#"{
-			type: 'Polygon',
-			coordinates: [
-				[
-					[-0.38314819, 51.37692386], [0.1785278, 51.37692386],
-					[0.1785278, 51.61460570], [-0.38314819, 51.61460570],
-					[-0.38314819, 51.37692386]
-				],
-				[
-					[-0.38314819, 51.37692386], [0.1785278, 51.37692386],
-					[0.1785278, 51.61460570], [-0.38314819, 51.61460570],
-					[-0.38314819, 51.37692386]
-				]
-			]
-		}"#;
-		let res = geometry(sql);
-		let out = res.unwrap().1;
-		assert_eq!("{ type: 'Polygon', coordinates: [[[-0.38314819, 51.37692386], [0.1785278, 51.37692386], [0.1785278, 51.6146057], [-0.38314819, 51.6146057], [-0.38314819, 51.37692386]], [[[-0.38314819, 51.37692386], [0.1785278, 51.37692386], [0.1785278, 51.6146057], [-0.38314819, 51.6146057], [-0.38314819, 51.37692386]]]] }", format!("{}", out));
-	}
-=======
->>>>>>> fc540a83
 }