use crate::ctx::Context;
use crate::dbs::{Options, Transaction};
use crate::doc::CursorDoc;
use crate::err::Error;
use crate::sql::fmt::{fmt_separated_by, Fmt};
use crate::sql::part::Next;
use crate::sql::part::Part;
use crate::sql::paths::{ID, IN, META, OUT};
use crate::sql::value::Value;
use md5::Digest;
use md5::Md5;
use revision::revisioned;
use serde::{Deserialize, Serialize};
use std::fmt::{self, Display, Formatter};
use std::ops::Deref;
use std::str;

pub(crate) const TOKEN: &str = "$surrealdb::private::sql::Idiom";

#[derive(Clone, Debug, Default, Eq, PartialEq, PartialOrd, Serialize, Deserialize, Hash)]
#[revisioned(revision = 1)]
pub struct Idioms(pub Vec<Idiom>);

impl Deref for Idioms {
	type Target = Vec<Idiom>;
	fn deref(&self) -> &Self::Target {
		&self.0
	}
}

impl IntoIterator for Idioms {
	type Item = Idiom;
	type IntoIter = std::vec::IntoIter<Self::Item>;
	fn into_iter(self) -> Self::IntoIter {
		self.0.into_iter()
	}
}

impl Display for Idioms {
	fn fmt(&self, f: &mut Formatter) -> fmt::Result {
		Display::fmt(&Fmt::comma_separated(&self.0), f)
	}
}

#[derive(Clone, Debug, Default, Eq, PartialEq, PartialOrd, Serialize, Deserialize, Hash)]
#[serde(rename = "$surrealdb::private::sql::Idiom")]
#[revisioned(revision = 1)]
pub struct Idiom(pub Vec<Part>);

impl Deref for Idiom {
	type Target = [Part];
	fn deref(&self) -> &Self::Target {
		self.0.as_slice()
	}
}

impl From<String> for Idiom {
	fn from(v: String) -> Self {
		Self(vec![Part::from(v)])
	}
}

impl From<Vec<Part>> for Idiom {
	fn from(v: Vec<Part>) -> Self {
		Self(v)
	}
}

impl From<&[Part]> for Idiom {
	fn from(v: &[Part]) -> Self {
		Self(v.to_vec())
	}
}
impl From<Part> for Idiom {
	fn from(v: Part) -> Self {
		Self(vec![v])
	}
}

impl Idiom {
	/// Appends a part to the end of this Idiom
	pub(crate) fn push(mut self, n: Part) -> Idiom {
		self.0.push(n);
		self
	}
	/// Convert this Idiom to a unique hash
	pub(crate) fn to_hash(&self) -> String {
		let mut hasher = Md5::new();
		hasher.update(self.to_string().as_str());
		format!("{:x}", hasher.finalize())
	}
	/// Convert this Idiom to a JSON Path string
	pub(crate) fn to_path(&self) -> String {
		format!("/{self}").replace(']', "").replace(&['.', '['][..], "/")
	}
	/// Simplifies this Idiom for use in object keys
	pub(crate) fn simplify(&self) -> Idiom {
		self.0
			.iter()
			.filter(|&p| {
				matches!(p, Part::Field(_) | Part::Start(_) | Part::Value(_) | Part::Graph(_))
			})
			.cloned()
			.collect::<Vec<_>>()
			.into()
	}
	/// Check if this Idiom is an 'id' field
	pub(crate) fn is_id(&self) -> bool {
		self.0.len() == 1 && self.0[0].eq(&ID[0])
	}
	/// Check if this Idiom is an 'in' field
	pub(crate) fn is_in(&self) -> bool {
		self.0.len() == 1 && self.0[0].eq(&IN[0])
	}
	/// Check if this Idiom is an 'out' field
	pub(crate) fn is_out(&self) -> bool {
		self.0.len() == 1 && self.0[0].eq(&OUT[0])
	}
	/// Check if this Idiom is a 'meta' field
	pub(crate) fn is_meta(&self) -> bool {
		self.0.len() == 1 && self.0[0].eq(&META[0])
	}
	/// Check if this is an expression with multiple yields
	pub(crate) fn is_multi_yield(&self) -> bool {
		self.iter().any(Self::split_multi_yield)
	}
	/// Check if the path part is a yield in a multi-yield expression
	pub(crate) fn split_multi_yield(v: &Part) -> bool {
		matches!(v, Part::Graph(g) if g.alias.is_some())
	}
}

impl Idiom {
	/// Check if we require a writeable transaction
	pub(crate) fn writeable(&self) -> bool {
		self.0.iter().any(|v| v.writeable())
	}
	/// Process this type returning a computed simple Value
	pub(crate) async fn compute(
		&self,
		ctx: &Context<'_>,
		opt: &Options,
		txn: &Transaction,
		doc: Option<&CursorDoc<'_>>,
	) -> Result<Value, Error> {
		match self.first() {
			// The starting part is a value
			Some(Part::Start(v)) => {
				v.compute(ctx, opt, txn, doc)
					.await?
					.get(ctx, opt, txn, doc, self.as_ref().next())
					.await?
					.compute(ctx, opt, txn, doc)
					.await
			}
			// Otherwise use the current document
			_ => match doc {
				// There is a current document
				Some(v) => {
					v.doc.get(ctx, opt, txn, doc, self).await?.compute(ctx, opt, txn, doc).await
				}
				// There isn't any document
				None => Ok(Value::None),
			},
		}
	}
}

impl Display for Idiom {
	fn fmt(&self, f: &mut fmt::Formatter) -> fmt::Result {
		Display::fmt(
			&Fmt::new(
				self.0.iter().enumerate().map(|args| {
					Fmt::new(args, |(i, p), f| match (i, p) {
						(0, Part::Field(v)) => Display::fmt(v, f),
						_ => Display::fmt(p, f),
					})
				}),
				fmt_separated_by(""),
			),
			f,
		)
	}
<<<<<<< HEAD
}

/// Used in DEFINE FIELD and DEFINE INDEX clauses
pub fn local(i: &str) -> IResult<&str, Idiom> {
	expected("a local idiom", |i| {
		let (i, p) = first(i).explain("graphs are not allowed in a local idioms.", dir)?;
		let (i, mut v) = many0(local_part)(i)?;
		// Flatten is only allowed at the end
		let (i, flat) = opt(flatten)(i)?;
		if let Some(p) = flat {
			v.push(p);
		}
		v.insert(0, p);
		Ok((i, Idiom::from(v)))
	})(i)
}

/// Used in a SPLIT, ORDER, and GROUP clauses
///
/// Doesnt allow flatten, computed values or where selectors.
pub fn basic(i: &str) -> IResult<&str, Idiom> {
	expected("a basic idiom", |i| {
		let (i, p) = first(i).explain("graphs are not allowed in a basic idioms.", dir)?;
		let (i, mut v) = many0(basic_part)(i)?;
		v.insert(0, p);
		Ok((i, Idiom::from(v)))
	})(i)
}

/// A simple idiom with one or more parts
pub fn plain(i: &str) -> IResult<&str, Idiom> {
	expected("a idiom", |i| {
		let (i, p) = alt((first, graph))(i)?;
		let (i, mut v) = many0(part)(i)?;
		v.insert(0, p);
		Ok((i, Idiom::from(v)))
	})(i)
}

/// Reparse a value which might part of an idiom.
pub fn reparse_idiom_start(start: Value, i: &str) -> IResult<&str, Value> {
	if start.can_start_idiom() {
		if let (i, Some(mut parts)) = opt(many1(part))(i)? {
			let start = Part::Start(start);
			parts.insert(0, start);
			let v = Value::from(Idiom::from(parts));
			return Ok((i, v));
		}
	}
	Ok((i, start))
}

/// A complex idiom with graph or many parts excluding idioms which start with a value.
pub fn multi_without_start(i: &str) -> IResult<&str, Idiom> {
	alt((
		|i| {
			let (i, p) = graph(i)?;
			let (i, mut v) = many0(part)(i)?;
			v.insert(0, p);
			Ok((i, Idiom::from(v)))
		},
		|i| {
			let (i, p) = first(i)?;
			let (i, mut v) = many1(part)(i)?;
			v.insert(0, p);
			Ok((i, Idiom::from(v)))
		},
	))(i)
}

/// A simple field based idiom
pub fn path(i: &str) -> IResult<&str, Idiom> {
	let (i, p) = first(i)?;
	let (i, mut v) = many0(part)(i)?;
	v.insert(0, p);
	Ok((i, Idiom::from(v)))
}

/// A full complex idiom with any number of parts
#[cfg(test)]
pub fn idiom(i: &str) -> IResult<&str, Idiom> {
	use nom::combinator::fail;

	use crate::sql::value::value;

	alt((
		plain,
		alt((multi_without_start, |i| {
			let (i, v) = value(i)?;
			let (i, v) = reparse_idiom_start(v, i)?;
			if let Value::Idiom(x) = v {
				return Ok((i, x));
			}
			fail(i)
		})),
	))(i)
}

#[cfg(test)]
mod tests {

	use super::*;
	use crate::sql::dir::Dir;
	use crate::sql::expression::Expression;
	use crate::sql::field::Fields;
	use crate::sql::graph::Graph;
	use crate::sql::number::Number;
	use crate::sql::param::Param;
	use crate::sql::table::Table;
	use crate::sql::test::Parse;
	use crate::sql::thing::Thing;

	#[test]
	fn idiom_number() {
		let sql = "13.495";
		let res = idiom(sql);
		assert!(res.is_err());
	}

	#[test]
	fn idiom_normal() {
		let sql = "test";
		let res = idiom(sql);
		let out = res.unwrap().1;
		assert_eq!("test", format!("{}", out));
		assert_eq!(out, Idiom(vec![Part::from("test")]));
	}

	#[test]
	fn idiom_quoted_backtick() {
		let sql = "`test`";
		let res = idiom(sql);
		let out = res.unwrap().1;
		assert_eq!("test", format!("{}", out));
		assert_eq!(out, Idiom(vec![Part::from("test")]));
	}

	#[test]
	fn idiom_quoted_brackets() {
		let sql = "⟨test⟩";
		let res = idiom(sql);
		let out = res.unwrap().1;
		assert_eq!("test", format!("{}", out));
		assert_eq!(out, Idiom(vec![Part::from("test")]));
	}

	#[test]
	fn idiom_nested() {
		let sql = "test.temp";
		let res = idiom(sql);
		let out = res.unwrap().1;
		assert_eq!("test.temp", format!("{}", out));
		assert_eq!(out, Idiom(vec![Part::from("test"), Part::from("temp")]));
	}

	#[test]
	fn idiom_nested_quoted() {
		let sql = "test.`some key`";
		let res = idiom(sql);
		let out = res.unwrap().1;
		assert_eq!("test.`some key`", format!("{}", out));
		assert_eq!(out, Idiom(vec![Part::from("test"), Part::from("some key")]));
	}

	#[test]
	fn idiom_nested_array_all() {
		let sql = "test.temp[*]";
		let res = idiom(sql);
		let out = res.unwrap().1;
		assert_eq!("test.temp[*]", format!("{}", out));
		assert_eq!(out, Idiom(vec![Part::from("test"), Part::from("temp"), Part::All]));
	}

	#[test]
	fn idiom_nested_array_last() {
		let sql = "test.temp[$]";
		let res = idiom(sql);
		let out = res.unwrap().1;
		assert_eq!("test.temp[$]", format!("{}", out));
		assert_eq!(out, Idiom(vec![Part::from("test"), Part::from("temp"), Part::Last]));
	}

	#[test]
	fn idiom_nested_array_value() {
		let sql = "test.temp[*].text";
		let res = idiom(sql);
		let out = res.unwrap().1;
		assert_eq!("test.temp[*].text", format!("{}", out));
		assert_eq!(
			out,
			Idiom(vec![Part::from("test"), Part::from("temp"), Part::All, Part::from("text")])
		);
	}

	#[test]
	fn idiom_nested_array_question() {
		let sql = "test.temp[? test = true].text";
		let res = idiom(sql);
		let out = res.unwrap().1;
		assert_eq!("test.temp[WHERE test = true].text", format!("{}", out));
		assert_eq!(
			out,
			Idiom(vec![
				Part::from("test"),
				Part::from("temp"),
				Part::Where(Value::from(Expression::parse("test = true"))),
				Part::from("text")
			])
		);
	}

	#[test]
	fn idiom_nested_array_condition() {
		let sql = "test.temp[WHERE test = true].text";
		let res = idiom(sql);
		let out = res.unwrap().1;
		assert_eq!("test.temp[WHERE test = true].text", format!("{}", out));
		assert_eq!(
			out,
			Idiom(vec![
				Part::from("test"),
				Part::from("temp"),
				Part::Where(Value::from(Expression::parse("test = true"))),
				Part::from("text")
			])
		);
	}

	#[test]
	fn idiom_start_param_local_field() {
		let sql = "$test.temporary[0].embedded…";
		let res = idiom(sql);
		let out = res.unwrap().1;
		assert_eq!("$test.temporary[0].embedded…", format!("{}", out));
		assert_eq!(
			out,
			Idiom(vec![
				Part::Start(Param::from("test").into()),
				Part::from("temporary"),
				Part::Index(Number::Int(0)),
				Part::from("embedded"),
				Part::Flatten,
			])
		);
	}

	#[test]
	fn idiom_start_thing_remote_traversal() {
		let sql = "person:test.friend->like->person";
		let res = idiom(sql);
		let out = res.unwrap().1;
		assert_eq!("person:test.friend->like->person", format!("{}", out));
		assert_eq!(
			out,
			Idiom(vec![
				Part::Start(Thing::from(("person", "test")).into()),
				Part::from("friend"),
				Part::Graph(Graph {
					dir: Dir::Out,
					expr: Fields::all(),
					what: Table::from("like").into(),
					cond: None,
					alias: None,
					split: None,
					group: None,
					order: None,
					limit: None,
					start: None,
				}),
				Part::Graph(Graph {
					dir: Dir::Out,
					expr: Fields::all(),
					what: Table::from("person").into(),
					cond: None,
					alias: None,
					split: None,
					group: None,
					order: None,
					limit: None,
					start: None,
				}),
			])
		);
	}
=======
>>>>>>> fc540a83
}<|MERGE_RESOLUTION|>--- conflicted
+++ resolved
@@ -2,13 +2,13 @@
 use crate::dbs::{Options, Transaction};
 use crate::doc::CursorDoc;
 use crate::err::Error;
-use crate::sql::fmt::{fmt_separated_by, Fmt};
-use crate::sql::part::Next;
-use crate::sql::part::Part;
-use crate::sql::paths::{ID, IN, META, OUT};
-use crate::sql::value::Value;
-use md5::Digest;
-use md5::Md5;
+use crate::sql::{
+	fmt::{fmt_separated_by, Fmt},
+	part::Next,
+	paths::{ID, IN, META, OUT},
+	Part, Value,
+};
+use md5::{Digest, Md5};
 use revision::revisioned;
 use serde::{Deserialize, Serialize};
 use std::fmt::{self, Display, Formatter};
@@ -181,291 +181,4 @@
 			f,
 		)
 	}
-<<<<<<< HEAD
-}
-
-/// Used in DEFINE FIELD and DEFINE INDEX clauses
-pub fn local(i: &str) -> IResult<&str, Idiom> {
-	expected("a local idiom", |i| {
-		let (i, p) = first(i).explain("graphs are not allowed in a local idioms.", dir)?;
-		let (i, mut v) = many0(local_part)(i)?;
-		// Flatten is only allowed at the end
-		let (i, flat) = opt(flatten)(i)?;
-		if let Some(p) = flat {
-			v.push(p);
-		}
-		v.insert(0, p);
-		Ok((i, Idiom::from(v)))
-	})(i)
-}
-
-/// Used in a SPLIT, ORDER, and GROUP clauses
-///
-/// Doesnt allow flatten, computed values or where selectors.
-pub fn basic(i: &str) -> IResult<&str, Idiom> {
-	expected("a basic idiom", |i| {
-		let (i, p) = first(i).explain("graphs are not allowed in a basic idioms.", dir)?;
-		let (i, mut v) = many0(basic_part)(i)?;
-		v.insert(0, p);
-		Ok((i, Idiom::from(v)))
-	})(i)
-}
-
-/// A simple idiom with one or more parts
-pub fn plain(i: &str) -> IResult<&str, Idiom> {
-	expected("a idiom", |i| {
-		let (i, p) = alt((first, graph))(i)?;
-		let (i, mut v) = many0(part)(i)?;
-		v.insert(0, p);
-		Ok((i, Idiom::from(v)))
-	})(i)
-}
-
-/// Reparse a value which might part of an idiom.
-pub fn reparse_idiom_start(start: Value, i: &str) -> IResult<&str, Value> {
-	if start.can_start_idiom() {
-		if let (i, Some(mut parts)) = opt(many1(part))(i)? {
-			let start = Part::Start(start);
-			parts.insert(0, start);
-			let v = Value::from(Idiom::from(parts));
-			return Ok((i, v));
-		}
-	}
-	Ok((i, start))
-}
-
-/// A complex idiom with graph or many parts excluding idioms which start with a value.
-pub fn multi_without_start(i: &str) -> IResult<&str, Idiom> {
-	alt((
-		|i| {
-			let (i, p) = graph(i)?;
-			let (i, mut v) = many0(part)(i)?;
-			v.insert(0, p);
-			Ok((i, Idiom::from(v)))
-		},
-		|i| {
-			let (i, p) = first(i)?;
-			let (i, mut v) = many1(part)(i)?;
-			v.insert(0, p);
-			Ok((i, Idiom::from(v)))
-		},
-	))(i)
-}
-
-/// A simple field based idiom
-pub fn path(i: &str) -> IResult<&str, Idiom> {
-	let (i, p) = first(i)?;
-	let (i, mut v) = many0(part)(i)?;
-	v.insert(0, p);
-	Ok((i, Idiom::from(v)))
-}
-
-/// A full complex idiom with any number of parts
-#[cfg(test)]
-pub fn idiom(i: &str) -> IResult<&str, Idiom> {
-	use nom::combinator::fail;
-
-	use crate::sql::value::value;
-
-	alt((
-		plain,
-		alt((multi_without_start, |i| {
-			let (i, v) = value(i)?;
-			let (i, v) = reparse_idiom_start(v, i)?;
-			if let Value::Idiom(x) = v {
-				return Ok((i, x));
-			}
-			fail(i)
-		})),
-	))(i)
-}
-
-#[cfg(test)]
-mod tests {
-
-	use super::*;
-	use crate::sql::dir::Dir;
-	use crate::sql::expression::Expression;
-	use crate::sql::field::Fields;
-	use crate::sql::graph::Graph;
-	use crate::sql::number::Number;
-	use crate::sql::param::Param;
-	use crate::sql::table::Table;
-	use crate::sql::test::Parse;
-	use crate::sql::thing::Thing;
-
-	#[test]
-	fn idiom_number() {
-		let sql = "13.495";
-		let res = idiom(sql);
-		assert!(res.is_err());
-	}
-
-	#[test]
-	fn idiom_normal() {
-		let sql = "test";
-		let res = idiom(sql);
-		let out = res.unwrap().1;
-		assert_eq!("test", format!("{}", out));
-		assert_eq!(out, Idiom(vec![Part::from("test")]));
-	}
-
-	#[test]
-	fn idiom_quoted_backtick() {
-		let sql = "`test`";
-		let res = idiom(sql);
-		let out = res.unwrap().1;
-		assert_eq!("test", format!("{}", out));
-		assert_eq!(out, Idiom(vec![Part::from("test")]));
-	}
-
-	#[test]
-	fn idiom_quoted_brackets() {
-		let sql = "⟨test⟩";
-		let res = idiom(sql);
-		let out = res.unwrap().1;
-		assert_eq!("test", format!("{}", out));
-		assert_eq!(out, Idiom(vec![Part::from("test")]));
-	}
-
-	#[test]
-	fn idiom_nested() {
-		let sql = "test.temp";
-		let res = idiom(sql);
-		let out = res.unwrap().1;
-		assert_eq!("test.temp", format!("{}", out));
-		assert_eq!(out, Idiom(vec![Part::from("test"), Part::from("temp")]));
-	}
-
-	#[test]
-	fn idiom_nested_quoted() {
-		let sql = "test.`some key`";
-		let res = idiom(sql);
-		let out = res.unwrap().1;
-		assert_eq!("test.`some key`", format!("{}", out));
-		assert_eq!(out, Idiom(vec![Part::from("test"), Part::from("some key")]));
-	}
-
-	#[test]
-	fn idiom_nested_array_all() {
-		let sql = "test.temp[*]";
-		let res = idiom(sql);
-		let out = res.unwrap().1;
-		assert_eq!("test.temp[*]", format!("{}", out));
-		assert_eq!(out, Idiom(vec![Part::from("test"), Part::from("temp"), Part::All]));
-	}
-
-	#[test]
-	fn idiom_nested_array_last() {
-		let sql = "test.temp[$]";
-		let res = idiom(sql);
-		let out = res.unwrap().1;
-		assert_eq!("test.temp[$]", format!("{}", out));
-		assert_eq!(out, Idiom(vec![Part::from("test"), Part::from("temp"), Part::Last]));
-	}
-
-	#[test]
-	fn idiom_nested_array_value() {
-		let sql = "test.temp[*].text";
-		let res = idiom(sql);
-		let out = res.unwrap().1;
-		assert_eq!("test.temp[*].text", format!("{}", out));
-		assert_eq!(
-			out,
-			Idiom(vec![Part::from("test"), Part::from("temp"), Part::All, Part::from("text")])
-		);
-	}
-
-	#[test]
-	fn idiom_nested_array_question() {
-		let sql = "test.temp[? test = true].text";
-		let res = idiom(sql);
-		let out = res.unwrap().1;
-		assert_eq!("test.temp[WHERE test = true].text", format!("{}", out));
-		assert_eq!(
-			out,
-			Idiom(vec![
-				Part::from("test"),
-				Part::from("temp"),
-				Part::Where(Value::from(Expression::parse("test = true"))),
-				Part::from("text")
-			])
-		);
-	}
-
-	#[test]
-	fn idiom_nested_array_condition() {
-		let sql = "test.temp[WHERE test = true].text";
-		let res = idiom(sql);
-		let out = res.unwrap().1;
-		assert_eq!("test.temp[WHERE test = true].text", format!("{}", out));
-		assert_eq!(
-			out,
-			Idiom(vec![
-				Part::from("test"),
-				Part::from("temp"),
-				Part::Where(Value::from(Expression::parse("test = true"))),
-				Part::from("text")
-			])
-		);
-	}
-
-	#[test]
-	fn idiom_start_param_local_field() {
-		let sql = "$test.temporary[0].embedded…";
-		let res = idiom(sql);
-		let out = res.unwrap().1;
-		assert_eq!("$test.temporary[0].embedded…", format!("{}", out));
-		assert_eq!(
-			out,
-			Idiom(vec![
-				Part::Start(Param::from("test").into()),
-				Part::from("temporary"),
-				Part::Index(Number::Int(0)),
-				Part::from("embedded"),
-				Part::Flatten,
-			])
-		);
-	}
-
-	#[test]
-	fn idiom_start_thing_remote_traversal() {
-		let sql = "person:test.friend->like->person";
-		let res = idiom(sql);
-		let out = res.unwrap().1;
-		assert_eq!("person:test.friend->like->person", format!("{}", out));
-		assert_eq!(
-			out,
-			Idiom(vec![
-				Part::Start(Thing::from(("person", "test")).into()),
-				Part::from("friend"),
-				Part::Graph(Graph {
-					dir: Dir::Out,
-					expr: Fields::all(),
-					what: Table::from("like").into(),
-					cond: None,
-					alias: None,
-					split: None,
-					group: None,
-					order: None,
-					limit: None,
-					start: None,
-				}),
-				Part::Graph(Graph {
-					dir: Dir::Out,
-					expr: Fields::all(),
-					what: Table::from("person").into(),
-					cond: None,
-					alias: None,
-					split: None,
-					group: None,
-					order: None,
-					limit: None,
-					start: None,
-				}),
-			])
-		);
-	}
-=======
->>>>>>> fc540a83
 }