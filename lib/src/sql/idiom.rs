use crate::ctx::Context;
use crate::dbs::Options;
use crate::err::Error;
use crate::sql::common::commas;
use crate::sql::error::IResult;
use crate::sql::fmt::{fmt_separated_by, Fmt};
use crate::sql::part::Next;
use crate::sql::part::{all, field, first, graph, index, last, part, value, Part};
use crate::sql::paths::{ID, IN, META, OUT};
use crate::sql::value::Value;
use md5::Digest;
use md5::Md5;
use nom::branch::alt;
use nom::multi::separated_list1;
use nom::multi::{many0, many1};
use serde::{Deserialize, Serialize};
use std::fmt::{self, Display, Formatter};
use std::ops::Deref;
use std::str;

pub(crate) const TOKEN: &str = "$surrealdb::private::sql::Idiom";

#[derive(Clone, Debug, Default, Eq, PartialEq, PartialOrd, Serialize, Deserialize, Hash)]
pub struct Idioms(pub Vec<Idiom>);

impl Deref for Idioms {
	type Target = Vec<Idiom>;
	fn deref(&self) -> &Self::Target {
		&self.0
	}
}

impl Display for Idioms {
	fn fmt(&self, f: &mut Formatter) -> fmt::Result {
		Display::fmt(&Fmt::comma_separated(&self.0), f)
	}
}

pub fn locals(i: &str) -> IResult<&str, Idioms> {
	let (i, v) = separated_list1(commas, local)(i)?;
	Ok((i, Idioms(v)))
}

#[derive(Clone, Debug, Default, Eq, PartialEq, PartialOrd, Serialize, Deserialize, Hash)]
#[serde(rename = "$surrealdb::private::sql::Idiom")]
pub struct Idiom(pub Vec<Part>);

impl Deref for Idiom {
	type Target = [Part];
	fn deref(&self) -> &Self::Target {
		self.0.as_slice()
	}
}

impl From<String> for Idiom {
	fn from(v: String) -> Self {
		Self(vec![Part::from(v)])
	}
}

impl From<Vec<Part>> for Idiom {
	fn from(v: Vec<Part>) -> Self {
		Self(v)
	}
}

impl From<&[Part]> for Idiom {
	fn from(v: &[Part]) -> Self {
		Self(v.to_vec())
	}
}

impl Idiom {
	/// Appends a part to the end of this Idiom
	pub(crate) fn push(mut self, n: Part) -> Idiom {
		self.0.push(n);
		self
	}
	/// Convert this Idiom to a unique hash
	pub(crate) fn to_hash(&self) -> String {
		let mut hasher = Md5::new();
		hasher.update(self.to_string().as_str());
		format!("{:x}", hasher.finalize())
	}
	/// Convert this Idiom to a JSON Path string
	pub(crate) fn to_path(&self) -> String {
		format!("/{self}").replace(']', "").replace(&['.', '['][..], "/")
	}
	/// Simplifies this Idiom for use in object keys
	pub(crate) fn simplify(&self) -> Idiom {
		self.0
			.iter()
			.cloned()
			.filter(|p| matches!(p, Part::Field(_) | Part::Value(_) | Part::Graph(_)))
			.collect::<Vec<_>>()
			.into()
	}
	/// Check if this expression is an 'id' field
	pub(crate) fn is_id(&self) -> bool {
		self.0.len() == 1 && self.0[0].eq(&ID[0])
	}
	/// Check if this expression is an 'in' field
	pub(crate) fn is_in(&self) -> bool {
		self.0.len() == 1 && self.0[0].eq(&IN[0])
	}
	/// Check if this expression is an 'out' field
	pub(crate) fn is_out(&self) -> bool {
		self.0.len() == 1 && self.0[0].eq(&OUT[0])
	}
	/// Check if this expression is an 'out' field
	pub(crate) fn is_meta(&self) -> bool {
		self.0.len() == 1 && self.0[0].eq(&META[0])
	}
	/// Check if this is an expression with multiple yields
	pub(crate) fn is_multi_yield(&self) -> bool {
		self.iter().any(Self::split_multi_yield)
	}
	/// Check if the path part is a yield in a multi-yield expression
	pub(crate) fn split_multi_yield(v: &Part) -> bool {
		matches!(v, Part::Graph(g) if g.alias.is_some())
	}
}

impl Idiom {
	/// Check if we require a writeable transaction
	pub(crate) fn writeable(&self) -> bool {
		self.0.iter().any(|v| v.writeable())
	}
	/// Process this type returning a computed simple Value
	pub(crate) async fn compute(&self, ctx: &Context<'_>, opt: &Options) -> Result<Value, Error> {
		match self.first() {
			// The starting part is a value
			Some(Part::Value(v)) => {
<<<<<<< HEAD
				v.compute(ctx, opt, txn, None, None, doc)
=======
				v.compute(ctx, opt)
>>>>>>> 5ae48ae4
					.await?
					.get(ctx, opt, self.as_ref().next())
					.await?
<<<<<<< HEAD
					.compute(ctx, opt, txn, None, None, doc)
=======
					.compute(ctx, opt)
>>>>>>> 5ae48ae4
					.await
			}
			// Otherwise use the current document
			_ => match ctx.doc() {
				// There is a current document
<<<<<<< HEAD
				Some(v) => {
					v.get(ctx, opt, txn, doc, self)
						.await?
						.compute(ctx, opt, txn, None, None, doc)
						.await
				}
=======
				Some(v) => v.get(ctx, opt, self).await?.compute(ctx, opt).await,
>>>>>>> 5ae48ae4
				// There isn't any document
				None => Ok(Value::None),
			},
		}
	}
}

impl Display for Idiom {
	fn fmt(&self, f: &mut fmt::Formatter) -> fmt::Result {
		Display::fmt(
			&Fmt::new(
				self.0.iter().enumerate().map(|args| {
					Fmt::new(args, |(i, p), f| match (i, p) {
						(0, Part::Field(v)) => Display::fmt(v, f),
						_ => Display::fmt(p, f),
					})
				}),
				fmt_separated_by(""),
			),
			f,
		)
	}
}

/// Used in DEFINE FIELD and DEFINE INDEX clauses
pub fn local(i: &str) -> IResult<&str, Idiom> {
	let (i, p) = first(i)?;
	let (i, mut v) = many0(alt((all, index, field)))(i)?;
	v.insert(0, p);
	Ok((i, Idiom::from(v)))
}

/// Used in a SPLIT, ORDER, and GROUP clauses
pub fn basic(i: &str) -> IResult<&str, Idiom> {
	let (i, p) = first(i)?;
	let (i, mut v) = many0(alt((all, last, index, field)))(i)?;
	v.insert(0, p);
	Ok((i, Idiom::from(v)))
}

/// A simple idiom with one or more parts
pub fn plain(i: &str) -> IResult<&str, Idiom> {
	let (i, p) = alt((first, graph))(i)?;
	let (i, mut v) = many0(part)(i)?;
	v.insert(0, p);
	Ok((i, Idiom::from(v)))
}

/// A complex idiom with graph or many parts
pub fn multi(i: &str) -> IResult<&str, Idiom> {
	alt((
		|i| {
			let (i, p) = graph(i)?;
			let (i, mut v) = many0(part)(i)?;
			v.insert(0, p);
			Ok((i, Idiom::from(v)))
		},
		|i| {
			let (i, p) = alt((first, value))(i)?;
			let (i, mut v) = many1(part)(i)?;
			v.insert(0, p);
			Ok((i, Idiom::from(v)))
		},
	))(i)
}

/// A simple field based idiom
pub fn path(i: &str) -> IResult<&str, Idiom> {
	let (i, p) = first(i)?;
	let (i, mut v) = many0(part)(i)?;
	v.insert(0, p);
	Ok((i, Idiom::from(v)))
}

/// A full complex idiom with any number of parts
#[cfg(test)]
pub fn idiom(i: &str) -> IResult<&str, Idiom> {
	alt((plain, multi))(i)
}

#[cfg(test)]
mod tests {

	use super::*;
	use crate::sql::dir::Dir;
	use crate::sql::expression::Expression;
	use crate::sql::field::Fields;
	use crate::sql::graph::Graph;
	use crate::sql::number::Number;
	use crate::sql::param::Param;
	use crate::sql::table::Table;
	use crate::sql::test::Parse;
	use crate::sql::thing::Thing;

	#[test]
	fn idiom_number() {
		let sql = "13.495";
		let res = idiom(sql);
		assert!(res.is_err());
	}

	#[test]
	fn idiom_normal() {
		let sql = "test";
		let res = idiom(sql);
		assert!(res.is_ok());
		let out = res.unwrap().1;
		assert_eq!("test", format!("{}", out));
		assert_eq!(out, Idiom(vec![Part::from("test")]));
	}

	#[test]
	fn idiom_quoted_backtick() {
		let sql = "`test`";
		let res = idiom(sql);
		assert!(res.is_ok());
		let out = res.unwrap().1;
		assert_eq!("test", format!("{}", out));
		assert_eq!(out, Idiom(vec![Part::from("test")]));
	}

	#[test]
	fn idiom_quoted_brackets() {
		let sql = "⟨test⟩";
		let res = idiom(sql);
		assert!(res.is_ok());
		let out = res.unwrap().1;
		assert_eq!("test", format!("{}", out));
		assert_eq!(out, Idiom(vec![Part::from("test")]));
	}

	#[test]
	fn idiom_nested() {
		let sql = "test.temp";
		let res = idiom(sql);
		assert!(res.is_ok());
		let out = res.unwrap().1;
		assert_eq!("test.temp", format!("{}", out));
		assert_eq!(out, Idiom(vec![Part::from("test"), Part::from("temp")]));
	}

	#[test]
	fn idiom_nested_quoted() {
		let sql = "test.`some key`";
		let res = idiom(sql);
		assert!(res.is_ok());
		let out = res.unwrap().1;
		assert_eq!("test.`some key`", format!("{}", out));
		assert_eq!(out, Idiom(vec![Part::from("test"), Part::from("some key")]));
	}

	#[test]
	fn idiom_nested_array_all() {
		let sql = "test.temp[*]";
		let res = idiom(sql);
		assert!(res.is_ok());
		let out = res.unwrap().1;
		assert_eq!("test.temp[*]", format!("{}", out));
		assert_eq!(out, Idiom(vec![Part::from("test"), Part::from("temp"), Part::All]));
	}

	#[test]
	fn idiom_nested_array_last() {
		let sql = "test.temp[$]";
		let res = idiom(sql);
		assert!(res.is_ok());
		let out = res.unwrap().1;
		assert_eq!("test.temp[$]", format!("{}", out));
		assert_eq!(out, Idiom(vec![Part::from("test"), Part::from("temp"), Part::Last]));
	}

	#[test]
	fn idiom_nested_array_value() {
		let sql = "test.temp[*].text";
		let res = idiom(sql);
		assert!(res.is_ok());
		let out = res.unwrap().1;
		assert_eq!("test.temp[*].text", format!("{}", out));
		assert_eq!(
			out,
			Idiom(vec![Part::from("test"), Part::from("temp"), Part::All, Part::from("text")])
		);
	}

	#[test]
	fn idiom_nested_array_question() {
		let sql = "test.temp[? test = true].text";
		let res = idiom(sql);
		assert!(res.is_ok());
		let out = res.unwrap().1;
		assert_eq!("test.temp[WHERE test = true].text", format!("{}", out));
		assert_eq!(
			out,
			Idiom(vec![
				Part::from("test"),
				Part::from("temp"),
				Part::Where(Value::from(Expression::parse("test = true"))),
				Part::from("text")
			])
		);
	}

	#[test]
	fn idiom_nested_array_condition() {
		let sql = "test.temp[WHERE test = true].text";
		let res = idiom(sql);
		assert!(res.is_ok());
		let out = res.unwrap().1;
		assert_eq!("test.temp[WHERE test = true].text", format!("{}", out));
		assert_eq!(
			out,
			Idiom(vec![
				Part::from("test"),
				Part::from("temp"),
				Part::Where(Value::from(Expression::parse("test = true"))),
				Part::from("text")
			])
		);
	}

	#[test]
	fn idiom_start_param_local_field() {
		let sql = "$test.temporary[0].embedded";
		let res = idiom(sql);
		assert!(res.is_ok());
		let out = res.unwrap().1;
		assert_eq!("$test.temporary[0].embedded", format!("{}", out));
		assert_eq!(
			out,
			Idiom(vec![
				Part::Value(Param::from("test").into()),
				Part::from("temporary"),
				Part::Index(Number::Int(0)),
				Part::from("embedded"),
			])
		);
	}

	#[test]
	fn idiom_start_thing_remote_traversal() {
		let sql = "person:test.friend->like->person";
		let res = idiom(sql);
		assert!(res.is_ok());
		let out = res.unwrap().1;
		assert_eq!("person:test.friend->like->person", format!("{}", out));
		assert_eq!(
			out,
			Idiom(vec![
				Part::Value(Thing::from(("person", "test")).into()),
				Part::from("friend"),
				Part::Graph(Graph {
					dir: Dir::Out,
					expr: Fields::all(),
					what: Table::from("like").into(),
					cond: None,
					alias: None,
					split: None,
					group: None,
					order: None,
					limit: None,
					start: None,
				}),
				Part::Graph(Graph {
					dir: Dir::Out,
					expr: Fields::all(),
					what: Table::from("person").into(),
					cond: None,
					alias: None,
					split: None,
					group: None,
					order: None,
					limit: None,
					start: None,
				}),
			])
		);
	}
}<|MERGE_RESOLUTION|>--- conflicted
+++ resolved
@@ -131,34 +131,17 @@
 		match self.first() {
 			// The starting part is a value
 			Some(Part::Value(v)) => {
-<<<<<<< HEAD
-				v.compute(ctx, opt, txn, None, None, doc)
-=======
 				v.compute(ctx, opt)
->>>>>>> 5ae48ae4
 					.await?
 					.get(ctx, opt, self.as_ref().next())
 					.await?
-<<<<<<< HEAD
-					.compute(ctx, opt, txn, None, None, doc)
-=======
 					.compute(ctx, opt)
->>>>>>> 5ae48ae4
 					.await
 			}
 			// Otherwise use the current document
 			_ => match ctx.doc() {
 				// There is a current document
-<<<<<<< HEAD
-				Some(v) => {
-					v.get(ctx, opt, txn, doc, self)
-						.await?
-						.compute(ctx, opt, txn, None, None, doc)
-						.await
-				}
-=======
 				Some(v) => v.get(ctx, opt, self).await?.compute(ctx, opt).await,
->>>>>>> 5ae48ae4
 				// There isn't any document
 				None => Ok(Value::None),
 			},
