use crate::ctx::Context;
use crate::dbs::Options;
use crate::err::Error;
use crate::exe::try_join_all_buffered;
use crate::sql::part::Next;
use crate::sql::part::Part;
use crate::sql::value::Value;
use async_recursion::async_recursion;

impl Value {
	/// Asynchronous method for setting a field on a `Value`
	#[cfg_attr(not(target_arch = "wasm32"), async_recursion)]
	#[cfg_attr(target_arch = "wasm32", async_recursion(?Send))]
	pub(crate) async fn set(
		&mut self,
		ctx: &Context<'_>,
		opt: &Options,
		path: &[Part],
		val: Value,
	) -> Result<(), Error> {
		match path.first() {
			// Get the current path part
			Some(p) => match self {
				// Current path part is an object
				Value::Object(v) => match p {
					Part::Graph(g) => match v.get_mut(g.to_raw().as_str()) {
						Some(v) if v.is_some() => v.set(ctx, opt, path.next(), val).await,
						_ => {
							let mut obj = Value::base();
							obj.set(ctx, opt, path.next(), val).await?;
							v.insert(g.to_raw(), obj);
							Ok(())
						}
					},
					Part::Field(f) => match v.get_mut(f as &str) {
						Some(v) if v.is_some() => v.set(ctx, opt, path.next(), val).await,
						_ => {
							let mut obj = Value::base();
							obj.set(ctx, opt, path.next(), val).await?;
							v.insert(f.to_raw(), obj);
							Ok(())
						}
					},
					Part::Index(i) => match v.get_mut(&i.to_string()) {
						Some(v) if v.is_some() => v.set(ctx, opt, path.next(), val).await,
						_ => {
							let mut obj = Value::base();
							obj.set(ctx, opt, path.next(), val).await?;
							v.insert(i.to_string(), obj);
							Ok(())
						}
					},
					_ => Ok(()),
				},
				// Current path part is an array
				Value::Array(v) => match p {
					Part::All => {
						let path = path.next();
						let futs = v.iter_mut().map(|v| v.set(ctx, opt, path, val.clone()));
						try_join_all_buffered(futs).await?;
						Ok(())
					}
					Part::First => match v.first_mut() {
						Some(v) => v.set(ctx, opt, path.next(), val).await,
						None => Ok(()),
					},
					Part::Last => match v.last_mut() {
						Some(v) => v.set(ctx, opt, path.next(), val).await,
						None => Ok(()),
					},
					Part::Index(i) => match v.get_mut(i.to_usize()) {
						Some(v) => v.set(ctx, opt, path.next(), val).await,
						None => Ok(()),
					},
					Part::Where(w) => {
						let path = path.next();
						for v in v.iter_mut() {
<<<<<<< HEAD
							if w.compute(ctx, opt, txn, None, None, Some(v)).await?.is_truthy() {
								v.set(ctx, opt, txn, path, val.clone()).await?;
=======
							let mut child_ctx = Context::new(ctx);
							child_ctx.add_doc(v);
							if w.compute(&child_ctx, opt).await?.is_truthy() {
								v.set(ctx, opt, path, val.clone()).await?;
>>>>>>> 5ae48ae4
							}
						}
						Ok(())
					}
					_ => {
						let futs = v.iter_mut().map(|v| v.set(ctx, opt, path, val.clone()));
						try_join_all_buffered(futs).await?;
						Ok(())
					}
				},
				// Current path part is empty
				Value::Null => {
					*self = Value::base();
					self.set(ctx, opt, path, val).await
				}
				// Current path part is empty
				Value::None => {
					*self = Value::base();
					self.set(ctx, opt, path, val).await
				}
				// Ignore everything else
				_ => Ok(()),
			},
			// No more parts so set the value
			None => {
				*self = val;
				Ok(())
			}
		}
	}
}

#[cfg(test)]
mod tests {

	use super::*;
	use crate::dbs::test::mock;
	use crate::sql::idiom::Idiom;
	use crate::sql::test::Parse;

	#[tokio::test]
	async fn set_none() {
		let (ctx, opt) = mock().await;
		let idi = Idiom::default();
		let mut val = Value::parse("{ test: { other: null, something: 123 } }");
		let res = Value::parse("999");
		val.set(&ctx, &opt, &idi, Value::from(999)).await.unwrap();
		assert_eq!(res, val);
	}

	#[tokio::test]
	async fn set_empty() {
		let (ctx, opt) = mock().await;
		let idi = Idiom::parse("test");
		let mut val = Value::None;
		let res = Value::parse("{ test: 999 }");
		val.set(&ctx, &opt, &idi, Value::from(999)).await.unwrap();
		assert_eq!(res, val);
	}

	#[tokio::test]
	async fn set_blank() {
		let (ctx, opt) = mock().await;
		let idi = Idiom::parse("test.something");
		let mut val = Value::None;
		let res = Value::parse("{ test: { something: 999 } }");
		val.set(&ctx, &opt, &idi, Value::from(999)).await.unwrap();
		assert_eq!(res, val);
	}

	#[tokio::test]
	async fn set_reset() {
		let (ctx, opt) = mock().await;
		let idi = Idiom::parse("test");
		let mut val = Value::parse("{ test: { other: null, something: 123 } }");
		let res = Value::parse("{ test: 999 }");
		val.set(&ctx, &opt, &idi, Value::from(999)).await.unwrap();
		assert_eq!(res, val);
	}

	#[tokio::test]
	async fn set_basic() {
		let (ctx, opt) = mock().await;
		let idi = Idiom::parse("test.something");
		let mut val = Value::parse("{ test: { other: null, something: 123 } }");
		let res = Value::parse("{ test: { other: null, something: 999 } }");
		val.set(&ctx, &opt, &idi, Value::from(999)).await.unwrap();
		assert_eq!(res, val);
	}

	#[tokio::test]
	async fn set_allow() {
		let (ctx, opt) = mock().await;
		let idi = Idiom::parse("test.something.allow");
		let mut val = Value::parse("{ test: { other: null } }");
		let res = Value::parse("{ test: { other: null, something: { allow: 999 } } }");
		val.set(&ctx, &opt, &idi, Value::from(999)).await.unwrap();
		assert_eq!(res, val);
	}

	#[tokio::test]
	async fn set_wrong() {
		let (ctx, opt) = mock().await;
		let idi = Idiom::parse("test.something.wrong");
		let mut val = Value::parse("{ test: { other: null, something: 123 } }");
		let res = Value::parse("{ test: { other: null, something: 123 } }");
		val.set(&ctx, &opt, &idi, Value::from(999)).await.unwrap();
		assert_eq!(res, val);
	}

	#[tokio::test]
	async fn set_other() {
		let (ctx, opt) = mock().await;
		let idi = Idiom::parse("test.other.something");
		let mut val = Value::parse("{ test: { other: null, something: 123 } }");
		let res = Value::parse("{ test: { other: { something: 999 }, something: 123 } }");
		val.set(&ctx, &opt, &idi, Value::from(999)).await.unwrap();
		assert_eq!(res, val);
	}

	#[tokio::test]
	async fn set_array() {
		let (ctx, opt) = mock().await;
		let idi = Idiom::parse("test.something[1]");
		let mut val = Value::parse("{ test: { something: [123, 456, 789] } }");
		let res = Value::parse("{ test: { something: [123, 999, 789] } }");
		val.set(&ctx, &opt, &idi, Value::from(999)).await.unwrap();
		assert_eq!(res, val);
	}

	#[tokio::test]
	async fn set_array_field() {
		let (ctx, opt) = mock().await;
		let idi = Idiom::parse("test.something[1].age");
		let mut val = Value::parse("{ test: { something: [{ age: 34 }, { age: 36 }] } }");
		let res = Value::parse("{ test: { something: [{ age: 34 }, { age: 21 }] } }");
		val.set(&ctx, &opt, &idi, Value::from(21)).await.unwrap();
		assert_eq!(res, val);
	}

	#[tokio::test]
	async fn set_array_fields() {
		let (ctx, opt) = mock().await;
		let idi = Idiom::parse("test.something[*].age");
		let mut val = Value::parse("{ test: { something: [{ age: 34 }, { age: 36 }] } }");
		let res = Value::parse("{ test: { something: [{ age: 21 }, { age: 21 }] } }");
		val.set(&ctx, &opt, &idi, Value::from(21)).await.unwrap();
		assert_eq!(res, val);
	}

	#[tokio::test]
	async fn set_array_fields_flat() {
		let (ctx, opt) = mock().await;
		let idi = Idiom::parse("test.something.age");
		let mut val = Value::parse("{ test: { something: [{ age: 34 }, { age: 36 }] } }");
		let res = Value::parse("{ test: { something: [{ age: 21 }, { age: 21 }] } }");
		val.set(&ctx, &opt, &idi, Value::from(21)).await.unwrap();
		assert_eq!(res, val);
	}

	#[tokio::test]
	async fn set_array_where_field() {
		let (ctx, opt) = mock().await;
		let idi = Idiom::parse("test.something[WHERE age > 35].age");
		let mut val = Value::parse("{ test: { something: [{ age: 34 }, { age: 36 }] } }");
		let res = Value::parse("{ test: { something: [{ age: 34 }, { age: 21 }] } }");
		val.set(&ctx, &opt, &idi, Value::from(21)).await.unwrap();
		assert_eq!(res, val);
	}

	#[tokio::test]
	async fn set_array_where_fields() {
		let (ctx, opt) = mock().await;
		let idi = Idiom::parse("test.something[WHERE age > 35]");
		let mut val = Value::parse("{ test: { something: [{ age: 34 }, { age: 36 }] } }");
		let res = Value::parse("{ test: { something: [{ age: 34 }, 21] } }");
		val.set(&ctx, &opt, &idi, Value::from(21)).await.unwrap();
		assert_eq!(res, val);
	}
}<|MERGE_RESOLUTION|>--- conflicted
+++ resolved
@@ -75,15 +75,10 @@
 					Part::Where(w) => {
 						let path = path.next();
 						for v in v.iter_mut() {
-<<<<<<< HEAD
-							if w.compute(ctx, opt, txn, None, None, Some(v)).await?.is_truthy() {
-								v.set(ctx, opt, txn, path, val.clone()).await?;
-=======
 							let mut child_ctx = Context::new(ctx);
 							child_ctx.add_doc(v);
 							if w.compute(&child_ctx, opt).await?.is_truthy() {
 								v.set(ctx, opt, path, val.clone()).await?;
->>>>>>> 5ae48ae4
 							}
 						}
 						Ok(())
