--- conflicted
+++ resolved
@@ -2458,14 +2458,9 @@
 			Value::Regex(v) => write!(f, "{v}"),
 			Value::Strand(v) => write!(f, "{v}"),
 			Value::Subquery(v) => write!(f, "{v}"),
-<<<<<<< HEAD
-			Value::Expression(v) => write!(f, "{v}"),
-			Value::Bytes(v) => write!(f, "{v}"),
-=======
 			Value::Table(v) => write!(f, "{v}"),
 			Value::Thing(v) => write!(f, "{v}"),
 			Value::Uuid(v) => write!(f, "{v}"),
->>>>>>> 5c07a7b2
 		}
 	}
 }
@@ -2528,8 +2523,6 @@
 				(Number::Int(v), Number::Int(w)) if v.checked_add(w).is_none() => {
 					Err(Error::TryAdd(v.to_string(), w.to_string()))
 				}
-<<<<<<< HEAD
-=======
 				(Number::Decimal(v), Number::Decimal(w)) if v.checked_add(w).is_none() => {
 					Err(Error::TryAdd(v.to_string(), w.to_string()))
 				}
@@ -2539,7 +2532,6 @@
 				(v, Number::Decimal(w)) if v.to_decimal().checked_add(w).is_none() => {
 					Err(Error::TryAdd(v.to_string(), w.to_string()))
 				}
->>>>>>> 5c07a7b2
 				(v, w) => Ok(Value::Number(v + w)),
 			},
 			(Value::Strand(v), Value::Strand(w)) => Ok(Value::Strand(v + w)),
@@ -2566,8 +2558,6 @@
 				(Number::Int(v), Number::Int(w)) if v.checked_sub(w).is_none() => {
 					Err(Error::TrySub(v.to_string(), w.to_string()))
 				}
-<<<<<<< HEAD
-=======
 				(Number::Decimal(v), Number::Decimal(w)) if v.checked_sub(w).is_none() => {
 					Err(Error::TrySub(v.to_string(), w.to_string()))
 				}
@@ -2577,7 +2567,6 @@
 				(v, Number::Decimal(w)) if v.to_decimal().checked_sub(w).is_none() => {
 					Err(Error::TrySub(v.to_string(), w.to_string()))
 				}
->>>>>>> 5c07a7b2
 				(v, w) => Ok(Value::Number(v - w)),
 			},
 			(Value::Datetime(v), Value::Datetime(w)) => Ok(Value::Duration(v - w)),
@@ -2604,8 +2593,6 @@
 				(Number::Int(v), Number::Int(w)) if v.checked_mul(w).is_none() => {
 					Err(Error::TryMul(v.to_string(), w.to_string()))
 				}
-<<<<<<< HEAD
-=======
 				(Number::Decimal(v), Number::Decimal(w)) if v.checked_mul(w).is_none() => {
 					Err(Error::TryMul(v.to_string(), w.to_string()))
 				}
@@ -2615,7 +2602,6 @@
 				(v, Number::Decimal(w)) if v.to_decimal().checked_mul(w).is_none() => {
 					Err(Error::TryMul(v.to_string(), w.to_string()))
 				}
->>>>>>> 5c07a7b2
 				(v, w) => Ok(Value::Number(v * w)),
 			},
 			(v, w) => Err(Error::TryMul(v.to_raw_string(), w.to_raw_string())),
@@ -2664,12 +2650,9 @@
 				{
 					Err(Error::TryPow(v.to_string(), w.to_string()))
 				}
-<<<<<<< HEAD
-=======
 				(Number::Decimal(v), Number::Int(w)) if v.checked_powi(w).is_none() => {
 					Err(Error::TryPow(v.to_string(), w.to_string()))
 				}
->>>>>>> 5c07a7b2
 				(v, w) => Ok(Value::Number(v.pow(w))),
 			},
 			(v, w) => Err(Error::TryPow(v.to_raw_string(), w.to_raw_string())),
