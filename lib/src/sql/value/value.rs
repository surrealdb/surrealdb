#![allow(clippy::derive_ord_xor_partial_ord)]

use crate::ctx::Context;
use crate::dbs::Options;
use crate::dbs::Transaction;
use crate::err::Error;
use crate::sql::array::{array, Array};
use crate::sql::common::commas;
use crate::sql::constant::{constant, Constant};
use crate::sql::datetime::{datetime, Datetime};
use crate::sql::duration::{duration, Duration};
use crate::sql::edges::{edges, Edges};
use crate::sql::error::IResult;
use crate::sql::expression::{expression, Expression};
use crate::sql::fmt::Fmt;
use crate::sql::function::{function, Function};
use crate::sql::future::{future, Future};
use crate::sql::geometry::{geometry, Geometry};
use crate::sql::id::Id;
use crate::sql::idiom::{idiom, Idiom};
use crate::sql::kind::Kind;
use crate::sql::model::{model, Model};
use crate::sql::number::{number, Number};
use crate::sql::object::{object, Object};
use crate::sql::operation::Operation;
use crate::sql::param::{param, Param};
use crate::sql::part::Part;
use crate::sql::range::{range, Range};
use crate::sql::regex::{regex, Regex};
use crate::sql::serde::is_internal_serialization;
use crate::sql::strand::{strand, Strand};
use crate::sql::subquery::{subquery, Subquery};
use crate::sql::table::{table, Table};
use crate::sql::thing::{thing, Thing};
use crate::sql::uuid::{uuid as unique, Uuid};
use async_recursion::async_recursion;
use bigdecimal::BigDecimal;
use chrono::{DateTime, Utc};
use derive::Store;
use fuzzy_matcher::skim::SkimMatcherV2;
use fuzzy_matcher::FuzzyMatcher;
use geo::Point;
use nom::branch::alt;
use nom::bytes::complete::tag_no_case;
use nom::combinator::map;
use nom::multi::separated_list1;
use once_cell::sync::Lazy;
use serde::{Deserialize, Serialize};
use std::cmp::Ordering;
use std::collections::BTreeMap;
use std::collections::HashMap;
use std::fmt::{self, Display, Formatter};
use std::ops;
use std::ops::Deref;
use std::str::FromStr;

static MATCHER: Lazy<SkimMatcherV2> = Lazy::new(|| SkimMatcherV2::default().ignore_case());

#[derive(Clone, Debug, Default, Eq, PartialEq, Serialize, Deserialize, Hash)]
pub struct Values(pub Vec<Value>);

impl Deref for Values {
	type Target = Vec<Value>;
	fn deref(&self) -> &Self::Target {
		&self.0
	}
}

impl IntoIterator for Values {
	type Item = Value;
	type IntoIter = std::vec::IntoIter<Self::Item>;
	fn into_iter(self) -> Self::IntoIter {
		self.0.into_iter()
	}
}

impl Display for Values {
	fn fmt(&self, f: &mut Formatter) -> fmt::Result {
		Display::fmt(&Fmt::comma_separated(&self.0), f)
	}
}

pub fn values(i: &str) -> IResult<&str, Values> {
	let (i, v) = separated_list1(commas, value)(i)?;
	Ok((i, Values(v)))
}

pub fn selects(i: &str) -> IResult<&str, Values> {
	let (i, v) = separated_list1(commas, select)(i)?;
	Ok((i, Values(v)))
}

pub fn whats(i: &str) -> IResult<&str, Values> {
	let (i, v) = separated_list1(commas, what)(i)?;
	Ok((i, Values(v)))
}

#[derive(Clone, Debug, PartialEq, PartialOrd, Deserialize, Store, Hash)]
pub enum Value {
	None,
	Null,
	False,
	True,
	/// Invariant: Never contains `Number::Float(f64::NAN)`.
	Number(Number),
	Strand(Strand),
	Duration(Duration),
	Datetime(Datetime),
	Uuid(Uuid),
	Array(Array),
	Object(Object),
	/// Invariant: Never contains `f64::NAN`.
	Geometry(Geometry),
	// ---
	Param(Param),
	Idiom(Idiom),
	Table(Table),
	Thing(Thing),
	Model(Model),
	Regex(Regex),
	Range(Box<Range>),
	Edges(Box<Edges>),
	Future(Box<Future>),
	Constant(Constant),
	Function(Box<Function>),
	Subquery(Box<Subquery>),
	Expression(Box<Expression>),
}

impl Eq for Value {}

impl Ord for Value {
	fn cmp(&self, other: &Self) -> Ordering {
		self.partial_cmp(other).unwrap_or(Ordering::Equal)
	}
}

impl Default for Value {
	fn default() -> Value {
		Value::None
	}
}

impl From<bool> for Value {
	#[inline]
	fn from(v: bool) -> Self {
		match v {
			true => Value::True,
			false => Value::False,
		}
	}
}

impl From<Uuid> for Value {
	fn from(v: Uuid) -> Self {
		Value::Uuid(v)
	}
}

impl From<uuid::Uuid> for Value {
	fn from(v: uuid::Uuid) -> Self {
		Value::Uuid(Uuid(v))
	}
}

impl From<Param> for Value {
	fn from(v: Param) -> Self {
		Value::Param(v)
	}
}

impl From<Idiom> for Value {
	fn from(v: Idiom) -> Self {
		Value::Idiom(v)
	}
}

impl From<Model> for Value {
	fn from(v: Model) -> Self {
		Value::Model(v)
	}
}

impl From<Table> for Value {
	fn from(v: Table) -> Self {
		Value::Table(v)
	}
}

impl From<Thing> for Value {
	fn from(v: Thing) -> Self {
		Value::Thing(v)
	}
}

impl From<Regex> for Value {
	fn from(v: Regex) -> Self {
		Value::Regex(v)
	}
}

impl From<Array> for Value {
	fn from(v: Array) -> Self {
		Value::Array(v)
	}
}

impl From<Object> for Value {
	fn from(v: Object) -> Self {
		Value::Object(v)
	}
}

impl From<Number> for Value {
	fn from(v: Number) -> Self {
		match v {
			Number::Float(f) if f.is_nan() => Self::None,
			_ => Self::Number(v),
		}
	}
}

impl From<Strand> for Value {
	fn from(v: Strand) -> Self {
		Value::Strand(v)
	}
}

impl From<Geometry> for Value {
	fn from(v: Geometry) -> Self {
		if v.is_nan() {
			Value::None
		} else {
			Value::Geometry(v)
		}
	}
}

impl From<Datetime> for Value {
	fn from(v: Datetime) -> Self {
		Value::Datetime(v)
	}
}

impl From<Duration> for Value {
	fn from(v: Duration) -> Self {
		Value::Duration(v)
	}
}

impl From<Constant> for Value {
	fn from(v: Constant) -> Self {
		Value::Constant(v)
	}
}

impl From<Range> for Value {
	fn from(v: Range) -> Self {
		Value::Range(Box::new(v))
	}
}

impl From<Edges> for Value {
	fn from(v: Edges) -> Self {
		Value::Edges(Box::new(v))
	}
}

impl From<Future> for Value {
	fn from(v: Future) -> Self {
		Value::Future(Box::new(v))
	}
}

impl From<Function> for Value {
	fn from(v: Function) -> Self {
		Value::Function(Box::new(v))
	}
}

impl From<Subquery> for Value {
	fn from(v: Subquery) -> Self {
		Value::Subquery(Box::new(v))
	}
}

impl From<Expression> for Value {
	fn from(v: Expression) -> Self {
		Value::Expression(Box::new(v))
	}
}

impl From<i8> for Value {
	fn from(v: i8) -> Self {
		Value::Number(Number::from(v))
	}
}

impl From<i16> for Value {
	fn from(v: i16) -> Self {
		Value::Number(Number::from(v))
	}
}

impl From<i32> for Value {
	fn from(v: i32) -> Self {
		Value::Number(Number::from(v))
	}
}

impl From<i64> for Value {
	fn from(v: i64) -> Self {
		Value::Number(Number::from(v))
	}
}

impl From<isize> for Value {
	fn from(v: isize) -> Self {
		Value::Number(Number::from(v))
	}
}

impl From<u8> for Value {
	fn from(v: u8) -> Self {
		Value::Number(Number::from(v))
	}
}

impl From<u16> for Value {
	fn from(v: u16) -> Self {
		Value::Number(Number::from(v))
	}
}

impl From<u32> for Value {
	fn from(v: u32) -> Self {
		Value::Number(Number::from(v))
	}
}

impl From<u64> for Value {
	fn from(v: u64) -> Self {
		Value::Number(Number::from(v))
	}
}

impl From<usize> for Value {
	fn from(v: usize) -> Self {
		Value::Number(Number::from(v))
	}
}

impl From<f32> for Value {
	fn from(v: f32) -> Self {
		Self::from(Number::from(v))
	}
}

impl From<f64> for Value {
	fn from(v: f64) -> Self {
		Self::from(Number::from(v))
	}
}

impl From<BigDecimal> for Value {
	fn from(v: BigDecimal) -> Self {
		Value::Number(Number::from(v))
	}
}

impl From<String> for Value {
	fn from(v: String) -> Self {
		Value::Strand(Strand::from(v))
	}
}

impl From<&str> for Value {
	fn from(v: &str) -> Self {
		Value::Strand(Strand::from(v))
	}
}

impl From<DateTime<Utc>> for Value {
	fn from(v: DateTime<Utc>) -> Self {
		Value::Datetime(Datetime::from(v))
	}
}

impl From<(f64, f64)> for Value {
	fn from(v: (f64, f64)) -> Self {
		if v.0.is_nan() || v.1.is_nan() {
			Value::None
		} else {
			Value::Geometry(Geometry::from(v))
		}
	}
}

impl From<[f64; 2]> for Value {
	fn from(v: [f64; 2]) -> Self {
		if v.iter().any(|f| f.is_nan()) {
			Value::None
		} else {
			Value::Geometry(Geometry::from(v))
		}
	}
}

impl From<Point<f64>> for Value {
	fn from(v: Point<f64>) -> Self {
		if v.x().is_nan() || v.y().is_nan() {
			Value::None
		} else {
			Value::Geometry(Geometry::from(v))
		}
	}
}

impl From<Operation> for Value {
	fn from(v: Operation) -> Self {
		Value::Object(Object::from(v))
	}
}

impl From<Vec<&str>> for Value {
	fn from(v: Vec<&str>) -> Self {
		Value::Array(Array::from(v))
	}
}

impl From<Vec<i32>> for Value {
	fn from(v: Vec<i32>) -> Self {
		Value::Array(Array::from(v))
	}
}

impl From<Vec<Value>> for Value {
	fn from(v: Vec<Value>) -> Self {
		Value::Array(Array::from(v))
	}
}

impl From<Vec<Number>> for Value {
	fn from(v: Vec<Number>) -> Self {
		Value::Array(Array::from(v))
	}
}

impl From<Vec<Operation>> for Value {
	fn from(v: Vec<Operation>) -> Self {
		Value::Array(Array::from(v))
	}
}

impl From<HashMap<String, Value>> for Value {
	fn from(v: HashMap<String, Value>) -> Self {
		Value::Object(Object::from(v))
	}
}

impl From<BTreeMap<String, Value>> for Value {
	fn from(v: BTreeMap<String, Value>) -> Self {
		Value::Object(Object::from(v))
	}
}

impl From<Option<Value>> for Value {
	fn from(v: Option<Value>) -> Self {
		match v {
			Some(v) => v,
			None => Value::None,
		}
	}
}

impl From<Option<String>> for Value {
	fn from(v: Option<String>) -> Self {
		match v {
			Some(v) => Value::from(v),
			None => Value::None,
		}
	}
}

impl From<Id> for Value {
	fn from(v: Id) -> Self {
		match v {
			Id::Number(v) => v.into(),
			Id::String(v) => v.into(),
			Id::Object(v) => v.into(),
			Id::Array(v) => v.into(),
		}
	}
}

impl TryFrom<Value> for i64 {
	type Error = Error;
	fn try_from(value: Value) -> Result<Self, Self::Error> {
		match value {
			Value::Number(x) => x.try_into(),
			_ => Err(Error::TryFromError(value.to_string(), "i64")),
		}
	}
}

impl TryFrom<Value> for f64 {
	type Error = Error;
	fn try_from(value: Value) -> Result<Self, Self::Error> {
		match value {
			Value::Number(x) => x.try_into(),
			_ => Err(Error::TryFromError(value.to_string(), "f64")),
		}
	}
}

impl TryFrom<Value> for BigDecimal {
	type Error = Error;
	fn try_from(value: Value) -> Result<Self, Self::Error> {
		match value {
			Value::Number(x) => x.try_into(),
			_ => Err(Error::TryFromError(value.to_string(), "BigDecimal")),
		}
	}
}

impl TryFrom<Value> for String {
	type Error = Error;
	fn try_from(value: Value) -> Result<Self, Self::Error> {
		match value {
			Value::Strand(x) => Ok(x.into()),
			_ => Err(Error::TryFromError(value.to_string(), "String")),
		}
	}
}

impl TryFrom<Value> for bool {
	type Error = Error;
	fn try_from(value: Value) -> Result<Self, Self::Error> {
		match value {
			Value::True => Ok(true),
			Value::False => Ok(false),
			_ => Err(Error::TryFromError(value.to_string(), "bool")),
		}
	}
}

impl TryFrom<Value> for std::time::Duration {
	type Error = Error;
	fn try_from(value: Value) -> Result<Self, Self::Error> {
		match value {
			Value::Duration(x) => Ok(x.into()),
			_ => Err(Error::TryFromError(value.to_string(), "time::Duration")),
		}
	}
}

impl TryFrom<Value> for DateTime<Utc> {
	type Error = Error;
	fn try_from(value: Value) -> Result<Self, Self::Error> {
		match value {
			Value::Datetime(x) => Ok(x.into()),
			_ => Err(Error::TryFromError(value.to_string(), "chrono::DateTime<Utc>")),
		}
	}
}

impl TryFrom<Value> for uuid::Uuid {
	type Error = Error;
	fn try_from(value: Value) -> Result<Self, Self::Error> {
		match value {
			Value::Uuid(x) => Ok(x.into()),
			_ => Err(Error::TryFromError(value.to_string(), "uuid::Uuid")),
		}
	}
}

impl TryFrom<Value> for Vec<Value> {
	type Error = Error;
	fn try_from(value: Value) -> Result<Self, Self::Error> {
		match value {
			Value::Array(x) => Ok(x.into()),
			_ => Err(Error::TryFromError(value.to_string(), "Vec<Value>")),
		}
	}
}

impl TryFrom<Value> for Object {
	type Error = Error;
	fn try_from(value: Value) -> Result<Self, Self::Error> {
		match value {
			Value::Object(x) => Ok(x),
			_ => Err(Error::TryFromError(value.to_string(), "Object")),
		}
	}
}

impl Value {
	// -----------------------------------
	// Initial record value
	// -----------------------------------

	pub fn base() -> Self {
		Value::Object(Object::default())
	}

	// -----------------------------------
	// Builtin types
	// -----------------------------------

	pub fn ok(self) -> Result<Value, Error> {
		Ok(self)
	}

	pub fn output(self) -> Option<Value> {
		match self {
			Value::None => None,
			_ => Some(self),
		}
	}

	// -----------------------------------
	// Simple value detection
	// -----------------------------------

	pub fn is_none(&self) -> bool {
		matches!(self, Value::None | Value::Null)
	}

	pub fn is_null(&self) -> bool {
		matches!(self, Value::None | Value::Null)
	}

	pub fn is_some(&self) -> bool {
		!self.is_none() && !self.is_null()
	}

	pub fn is_true(&self) -> bool {
		match self {
			Value::True => true,
			Value::Strand(v) => v.eq_ignore_ascii_case("true"),
			_ => false,
		}
	}

	pub fn is_false(&self) -> bool {
		match self {
			Value::False => true,
			Value::Strand(v) => v.eq_ignore_ascii_case("false"),
			_ => false,
		}
	}

	pub fn is_truthy(&self) -> bool {
		match self {
			Value::True => true,
			Value::False => false,
			Value::Uuid(_) => true,
			Value::Thing(_) => true,
			Value::Geometry(_) => true,
			Value::Array(v) => !v.is_empty(),
			Value::Object(v) => !v.is_empty(),
			Value::Strand(v) => !v.is_empty() && !v.eq_ignore_ascii_case("false"),
			Value::Number(v) => v.is_truthy(),
			Value::Duration(v) => v.as_nanos() > 0,
			Value::Datetime(v) => v.timestamp() > 0,
			_ => false,
		}
	}

	pub fn is_uuid(&self) -> bool {
		matches!(self, Value::Uuid(_))
	}

	pub fn is_thing(&self) -> bool {
		matches!(self, Value::Thing(_))
	}

	pub fn is_model(&self) -> bool {
		matches!(self, Value::Model(_))
	}

	pub fn is_range(&self) -> bool {
		matches!(self, Value::Range(_))
	}

	pub fn is_strand(&self) -> bool {
		matches!(self, Value::Strand(_))
	}

	pub fn is_array(&self) -> bool {
		matches!(self, Value::Array(_))
	}

	pub fn is_object(&self) -> bool {
		matches!(self, Value::Object(_))
	}

	pub fn is_number(&self) -> bool {
		matches!(self, Value::Number(_))
	}

	pub fn is_int(&self) -> bool {
		matches!(self, Value::Number(Number::Int(_)))
	}

	pub fn is_float(&self) -> bool {
		matches!(self, Value::Number(Number::Float(_)))
	}

	pub fn is_decimal(&self) -> bool {
		matches!(self, Value::Number(Number::Decimal(_)))
	}

	pub fn is_integer(&self) -> bool {
		matches!(self, Value::Number(v) if v.is_integer())
	}

	pub fn is_positive(&self) -> bool {
		matches!(self, Value::Number(v) if v.is_positive())
	}

	pub fn is_negative(&self) -> bool {
		matches!(self, Value::Number(v) if v.is_negative())
	}

	pub fn is_zero_or_positive(&self) -> bool {
		matches!(self, Value::Number(v) if v.is_zero_or_positive())
	}

	pub fn is_zero_or_negative(&self) -> bool {
		matches!(self, Value::Number(v) if v.is_zero_or_negative())
	}

	pub fn is_datetime(&self) -> bool {
		matches!(self, Value::Datetime(_))
	}

	pub fn is_type_record(&self, types: &[Table]) -> bool {
		match self {
			Value::Thing(v) => types.iter().any(|tb| tb.0 == v.tb),
			_ => false,
		}
	}

	pub fn is_type_geometry(&self, types: &[String]) -> bool {
		match self {
			Value::Geometry(Geometry::Point(_)) => {
				types.iter().any(|t| matches!(t.as_str(), "feature" | "point"))
			}
			Value::Geometry(Geometry::Line(_)) => {
				types.iter().any(|t| matches!(t.as_str(), "feature" | "line"))
			}
			Value::Geometry(Geometry::Polygon(_)) => {
				types.iter().any(|t| matches!(t.as_str(), "feature" | "polygon"))
			}
			Value::Geometry(Geometry::MultiPoint(_)) => {
				types.iter().any(|t| matches!(t.as_str(), "feature" | "multipoint"))
			}
			Value::Geometry(Geometry::MultiLine(_)) => {
				types.iter().any(|t| matches!(t.as_str(), "feature" | "multiline"))
			}
			Value::Geometry(Geometry::MultiPolygon(_)) => {
				types.iter().any(|t| matches!(t.as_str(), "feature" | "multipolygon"))
			}
			Value::Geometry(Geometry::Collection(_)) => {
				types.iter().any(|t| matches!(t.as_str(), "feature" | "collection"))
			}
			_ => false,
		}
	}

	// -----------------------------------
	// Simple conversion of value
	// -----------------------------------

	pub fn as_int(self) -> i64 {
		match self {
			Value::True => 1,
			Value::Strand(v) => v.parse::<i64>().unwrap_or(0),
			Value::Number(v) => v.as_int(),
			Value::Duration(v) => v.as_secs() as i64,
			Value::Datetime(v) => v.timestamp(),
			_ => 0,
		}
	}

	pub fn as_float(self) -> f64 {
		match self {
			Value::True => 1.0,
			Value::Strand(v) => v.parse::<f64>().unwrap_or(0.0),
			Value::Number(v) => v.as_float(),
			Value::Duration(v) => v.as_secs() as f64,
			Value::Datetime(v) => v.timestamp() as f64,
			_ => 0.0,
		}
	}

	pub fn as_decimal(self) -> BigDecimal {
		match self {
			Value::True => BigDecimal::from(1),
			Value::Number(v) => v.as_decimal(),
			Value::Strand(v) => BigDecimal::from_str(v.as_str()).unwrap_or_default(),
			Value::Duration(v) => v.as_secs().into(),
			Value::Datetime(v) => v.timestamp().into(),
			_ => BigDecimal::default(),
		}
	}

	pub fn as_number(self) -> Number {
		match self {
			Value::True => Number::from(1),
			Value::Number(v) => v,
			Value::Strand(v) => Number::from(v.as_str()),
			Value::Duration(v) => v.as_secs().into(),
			Value::Datetime(v) => v.timestamp().into(),
			_ => Number::default(),
		}
	}

	pub fn as_strand(self) -> Strand {
		match self {
			Value::Strand(v) => v,
			Value::Uuid(v) => v.to_raw().into(),
			Value::Datetime(v) => v.to_raw().into(),
			_ => self.to_string().into(),
		}
	}

	pub fn as_datetime(self) -> Datetime {
		match self {
			Value::Strand(v) => Datetime::from(v.as_str()),
			Value::Datetime(v) => v,
			_ => Datetime::default(),
		}
	}

	pub fn as_duration(self) -> Duration {
		match self {
			Value::Strand(v) => Duration::from(v.as_str()),
			Value::Duration(v) => v,
			_ => Duration::default(),
		}
	}

	pub fn as_string(self) -> String {
		match self {
			Value::Strand(v) => v.as_string(),
			_ => self.to_string(),
		}
	}

	pub fn as_usize(self) -> usize {
		match self {
			Value::Number(v) => v.as_usize(),
			_ => 0,
		}
	}

	// -----------------------------------
	// Expensive conversion of value
	// -----------------------------------

	pub fn to_number(&self) -> Number {
		match self {
			Value::True => Number::from(1),
			Value::Number(v) => v.clone(),
			Value::Strand(v) => Number::from(v.as_str()),
			Value::Duration(v) => v.as_secs().into(),
			Value::Datetime(v) => v.timestamp().into(),
			_ => Number::default(),
		}
	}

	pub fn to_strand(&self) -> Strand {
		match self {
			Value::Strand(v) => v.clone(),
			Value::Uuid(v) => v.to_raw().into(),
			Value::Datetime(v) => v.to_raw().into(),
			_ => self.to_string().into(),
		}
	}

	pub fn to_datetime(&self) -> Datetime {
		match self {
			Value::Strand(v) => Datetime::from(v.as_str()),
			Value::Datetime(v) => v.clone(),
			_ => Datetime::default(),
		}
	}

	pub fn to_duration(&self) -> Duration {
		match self {
			Value::Strand(v) => Duration::from(v.as_str()),
			Value::Duration(v) => v.clone(),
			_ => Duration::default(),
		}
	}

	pub fn to_idiom(&self) -> Idiom {
		match self {
			Value::Param(v) => v.simplify(),
			Value::Idiom(v) => v.simplify(),
			Value::Strand(v) => v.0.to_string().into(),
			Value::Datetime(v) => v.0.to_string().into(),
			Value::Future(_) => "fn::future".to_string().into(),
			Value::Function(v) => match v.as_ref() {
				Function::Script(_, _) => "fn::script".to_string().into(),
				Function::Normal(f, _) => f.to_string().into(),
				Function::Cast(_, v) => v.to_idiom(),
			},
			_ => self.to_string().into(),
		}
	}

	pub fn to_operations(&self) -> Result<Vec<Operation>, Error> {
		match self {
			Value::Array(v) => v
				.iter()
				.map(|v| match v {
					Value::Object(v) => v.to_operation(),
					_ => Err(Error::InvalidPatch {
						message: String::from("Operation must be an object"),
					}),
				})
				.collect::<Result<Vec<_>, Error>>(),
			_ => Err(Error::InvalidPatch {
				message: String::from("Operations must be an array"),
			}),
		}
	}

	// -----------------------------------
	// Simple conversion of value
	// -----------------------------------

	pub fn make_bool(self) -> Value {
		match self {
			Value::True | Value::False => self,
			_ => self.is_truthy().into(),
		}
	}

	pub fn make_int(self) -> Value {
		match self {
			Value::Number(Number::Int(_)) => self,
			_ => self.as_int().into(),
		}
	}

	pub fn make_float(self) -> Value {
		match self {
			Value::Number(Number::Float(_)) => self,
			_ => self.as_float().into(),
		}
	}

	pub fn make_decimal(self) -> Value {
		match self {
			Value::Number(Number::Decimal(_)) => self,
			_ => self.as_decimal().into(),
		}
	}

	pub fn make_number(self) -> Value {
		match self {
			Value::Number(_) => self,
			_ => self.as_number().into(),
		}
	}

	pub fn make_strand(self) -> Value {
		match self {
			Value::Strand(_) => self,
			_ => self.as_strand().into(),
		}
	}

	pub fn make_datetime(self) -> Value {
		match self {
			Value::Datetime(_) => self,
			_ => self.as_datetime().into(),
		}
	}

	pub fn make_duration(self) -> Value {
		match self {
			Value::Duration(_) => self,
			_ => self.as_duration().into(),
		}
	}

	pub fn could_be_table(self) -> Value {
		match self {
			Value::Strand(v) => Table::from(v.0).into(),
			_ => self,
		}
	}

	pub fn convert_to(self, kind: &Kind) -> Value {
		match kind {
			Kind::Any => self,
			Kind::Bool => self.make_bool(),
			Kind::Int => self.make_int(),
			Kind::Float => self.make_float(),
			Kind::Decimal => self.make_decimal(),
			Kind::Number => self.make_number(),
			Kind::String => self.make_strand(),
			Kind::Datetime => self.make_datetime(),
			Kind::Duration => self.make_duration(),
			Kind::Array => match self {
				Value::Array(_) => self,
				_ => Value::None,
			},
			Kind::Object => match self {
				Value::Object(_) => self,
				_ => Value::None,
			},
			Kind::Record(t) => match self.is_type_record(t) {
				true => self,
				_ => Value::None,
			},
			Kind::Geometry(t) => match self.is_type_geometry(t) {
				true => self,
				_ => Value::None,
			},
		}
	}

	// -----------------------------------
	// Record ID extraction
	// -----------------------------------

	/// Fetch the record id if there is one
	pub fn record(self) -> Option<Thing> {
		match self {
			Value::Object(mut v) => match v.remove("id") {
				Some(Value::Thing(v)) => Some(v),
				_ => None,
			},
			Value::Array(mut v) => match v.len() {
				1 => v.remove(0).record(),
				_ => None,
			},
			Value::Thing(v) => Some(v),
			_ => None,
		}
	}

	// -----------------------------------
	// JSON Path conversion
	// -----------------------------------

	pub fn jsonpath(&self) -> Idiom {
		self.to_strand()
			.as_str()
			.trim_start_matches('/')
			.split(&['.', '/'][..])
			.map(Part::from)
			.collect::<Vec<Part>>()
			.into()
	}

	// -----------------------------------
	// Value operations
	// -----------------------------------

	pub fn equal(&self, other: &Value) -> bool {
		match self {
			Value::None => other.is_none(),
			Value::Null => other.is_null(),
			Value::True => other.is_true(),
			Value::False => other.is_false(),
			Value::Thing(v) => match other {
				Value::Thing(w) => v == w,
				Value::Regex(w) => match w.regex() {
					Some(ref r) => r.is_match(v.to_string().as_str()),
					None => false,
				},
				_ => false,
			},
			Value::Regex(v) => match other {
				Value::Regex(w) => v == w,
				Value::Number(w) => match v.regex() {
					Some(ref r) => r.is_match(w.to_string().as_str()),
					None => false,
				},
				Value::Strand(w) => match v.regex() {
					Some(ref r) => r.is_match(w.as_str()),
					None => false,
				},
				_ => false,
			},
			Value::Uuid(v) => match other {
				Value::Uuid(w) => v == w,
				_ => false,
			},
			Value::Array(v) => match other {
				Value::Array(w) => v == w,
				_ => false,
			},
			Value::Object(v) => match other {
				Value::Object(w) => v == w,
				_ => false,
			},
			Value::Strand(v) => match other {
				Value::Strand(w) => v == w,
				Value::Regex(w) => match w.regex() {
					Some(ref r) => r.is_match(v.as_str()),
					None => false,
				},
				_ => v == &other.to_strand(),
			},
			Value::Number(v) => match other {
				Value::Number(w) => v == w,
				Value::Strand(_) => v == &other.to_number(),
				Value::Regex(w) => match w.regex() {
					Some(ref r) => r.is_match(v.to_string().as_str()),
					None => false,
				},
				_ => false,
			},
			Value::Geometry(v) => match other {
				Value::Geometry(w) => v == w,
				_ => false,
			},
			Value::Duration(v) => match other {
				Value::Duration(w) => v == w,
				Value::Strand(_) => v == &other.to_duration(),
				_ => false,
			},
			Value::Datetime(v) => match other {
				Value::Datetime(w) => v == w,
				Value::Strand(_) => v == &other.to_datetime(),
				_ => false,
			},
			_ => self == other,
		}
	}

	pub fn all_equal(&self, other: &Value) -> bool {
		match self {
			Value::Array(v) => v.iter().all(|v| v.equal(other)),
			_ => self.equal(other),
		}
	}

	pub fn any_equal(&self, other: &Value) -> bool {
		match self {
			Value::Array(v) => v.iter().any(|v| v.equal(other)),
			_ => self.equal(other),
		}
	}

	pub fn fuzzy(&self, other: &Value) -> bool {
		match self {
			Value::Strand(v) => match other {
				Value::Strand(w) => MATCHER.fuzzy_match(v.as_str(), w.as_str()).is_some(),
				_ => MATCHER.fuzzy_match(v.as_str(), other.to_string().as_str()).is_some(),
			},
			_ => self.equal(other),
		}
	}

	pub fn all_fuzzy(&self, other: &Value) -> bool {
		match self {
			Value::Array(v) => v.iter().all(|v| v.fuzzy(other)),
			_ => self.fuzzy(other),
		}
	}

	pub fn any_fuzzy(&self, other: &Value) -> bool {
		match self {
			Value::Array(v) => v.iter().any(|v| v.fuzzy(other)),
			_ => self.fuzzy(other),
		}
	}

	pub fn contains(&self, other: &Value) -> bool {
		match self {
			Value::Array(v) => v.iter().any(|v| v.equal(other)),
			Value::Thing(v) => match other {
				Value::Strand(w) => v.to_string().contains(w.as_str()),
				_ => v.to_string().contains(other.to_string().as_str()),
			},
			Value::Strand(v) => match other {
				Value::Strand(w) => v.contains(w.as_str()),
				_ => v.contains(other.to_string().as_str()),
			},
			Value::Geometry(v) => match other {
				Value::Geometry(w) => v.contains(w),
				_ => false,
			},
			_ => false,
		}
	}

	pub fn contains_all(&self, other: &Value) -> bool {
		match other {
			Value::Array(v) => v.iter().all(|v| match self {
				Value::Array(w) => w.iter().any(|w| v.equal(w)),
				Value::Geometry(_) => self.contains(v),
				_ => false,
			}),
			_ => false,
		}
	}

	pub fn contains_any(&self, other: &Value) -> bool {
		match other {
			Value::Array(v) => v.iter().any(|v| match self {
				Value::Array(w) => w.iter().any(|w| v.equal(w)),
				Value::Geometry(_) => self.contains(v),
				_ => false,
			}),
			_ => false,
		}
	}

	pub fn intersects(&self, other: &Value) -> bool {
		match self {
			Value::Geometry(v) => match other {
				Value::Geometry(w) => v.intersects(w),
				_ => false,
			},
			_ => false,
		}
	}

	// -----------------------------------
	// Sorting operations
	// -----------------------------------

	pub fn lexical_cmp(&self, other: &Value) -> Option<Ordering> {
		match (self, other) {
			(Value::Strand(a), Value::Strand(b)) => Some(lexical_sort::lexical_cmp(a, b)),
			_ => self.partial_cmp(other),
		}
	}

	pub fn natural_cmp(&self, other: &Value) -> Option<Ordering> {
		match (self, other) {
			(Value::Strand(a), Value::Strand(b)) => Some(lexical_sort::natural_cmp(a, b)),
			_ => self.partial_cmp(other),
		}
	}

	pub fn natural_lexical_cmp(&self, other: &Value) -> Option<Ordering> {
		match (self, other) {
			(Value::Strand(a), Value::Strand(b)) => Some(lexical_sort::natural_lexical_cmp(a, b)),
			_ => self.partial_cmp(other),
		}
	}

	// -----------------------------------
<<<<<<< HEAD
	// Invariant checks.
	// -----------------------------------

	#[cfg(debug_assertions)]
	pub fn check_invariants(&self) {
		match self {
			Self::Number(Number::Float(f)) => {
				assert!(!f.is_nan(), "invariant violated by Value::Number(Number::Float(f64::NAN))")
			}
			Self::Geometry(geo) => assert!(
				!geo.is_nan(),
				"invariant violated by Value::Geometry(Geometry::_(f64::NAN))"
			),
			_ => {}
		}
	}

	#[cfg(not(debug_assertions))]
	pub fn check_invariants(&self) {}
=======
	// Mathematical operations
	// -----------------------------------

	pub fn pow(self, other: Value) -> Value {
		self.as_number().pow(other.as_number()).into()
	}
>>>>>>> 1ce6c4ba
}

impl fmt::Display for Value {
	fn fmt(&self, f: &mut fmt::Formatter) -> fmt::Result {
		self.check_invariants();
		match self {
			Value::None => write!(f, "NONE"),
			Value::Null => write!(f, "NULL"),
			Value::True => write!(f, "true"),
			Value::False => write!(f, "false"),
			Value::Number(v) => write!(f, "{}", v),
			Value::Strand(v) => write!(f, "{}", v),
			Value::Duration(v) => write!(f, "{}", v),
			Value::Datetime(v) => write!(f, "{}", v),
			Value::Uuid(v) => write!(f, "{}", v),
			Value::Array(v) => write!(f, "{}", v),
			Value::Object(v) => write!(f, "{}", v),
			Value::Geometry(v) => write!(f, "{}", v),
			Value::Param(v) => write!(f, "{}", v),
			Value::Idiom(v) => write!(f, "{}", v),
			Value::Table(v) => write!(f, "{}", v),
			Value::Thing(v) => write!(f, "{}", v),
			Value::Model(v) => write!(f, "{}", v),
			Value::Regex(v) => write!(f, "{}", v),
			Value::Range(v) => write!(f, "{}", v),
			Value::Edges(v) => write!(f, "{}", v),
			Value::Future(v) => write!(f, "{}", v),
			Value::Constant(v) => write!(f, "{}", v),
			Value::Function(v) => write!(f, "{}", v),
			Value::Subquery(v) => write!(f, "{}", v),
			Value::Expression(v) => write!(f, "{}", v),
		}
	}
}

impl Value {
	pub(crate) fn writeable(&self) -> bool {
		match self {
			Value::Array(v) => v.iter().any(|v| v.writeable()),
			Value::Object(v) => v.iter().any(|(_, v)| v.writeable()),
			Value::Function(v) => v.args().iter().any(|v| v.writeable()),
			Value::Subquery(v) => v.writeable(),
			Value::Expression(v) => v.l.writeable() || v.r.writeable(),
			_ => false,
		}
	}

	#[cfg_attr(feature = "parallel", async_recursion)]
	#[cfg_attr(not(feature = "parallel"), async_recursion(?Send))]
	pub(crate) async fn compute(
		&self,
		ctx: &Context<'_>,
		opt: &Options,
		txn: &Transaction,
		doc: Option<&'async_recursion Value>,
	) -> Result<Value, Error> {
		match self {
			Value::None => Ok(Value::None),
			Value::Null => Ok(Value::Null),
			Value::True => Ok(Value::True),
			Value::False => Ok(Value::False),
			Value::Thing(v) => v.compute(ctx, opt, txn, doc).await,
			Value::Range(v) => v.compute(ctx, opt, txn, doc).await,
			Value::Param(v) => v.compute(ctx, opt, txn, doc).await,
			Value::Idiom(v) => v.compute(ctx, opt, txn, doc).await,
			Value::Array(v) => v.compute(ctx, opt, txn, doc).await,
			Value::Object(v) => v.compute(ctx, opt, txn, doc).await,
			Value::Future(v) => v.compute(ctx, opt, txn, doc).await,
			Value::Constant(v) => v.compute(ctx, opt, txn, doc).await,
			Value::Function(v) => v.compute(ctx, opt, txn, doc).await,
			Value::Subquery(v) => v.compute(ctx, opt, txn, doc).await,
			Value::Expression(v) => v.compute(ctx, opt, txn, doc).await,
			_ => Ok(self.to_owned()),
		}
	}
}

impl Serialize for Value {
	fn serialize<S>(&self, s: S) -> Result<S::Ok, S::Error>
	where
		S: serde::Serializer,
	{
		self.check_invariants();
		if is_internal_serialization() {
			match self {
				Value::None => s.serialize_unit_variant("Value", 0, "None"),
				Value::Null => s.serialize_unit_variant("Value", 1, "Null"),
				Value::False => s.serialize_unit_variant("Value", 2, "False"),
				Value::True => s.serialize_unit_variant("Value", 3, "True"),
				Value::Number(v) => s.serialize_newtype_variant("Value", 4, "Number", v),
				Value::Strand(v) => s.serialize_newtype_variant("Value", 5, "Strand", v),
				Value::Duration(v) => s.serialize_newtype_variant("Value", 6, "Duration", v),
				Value::Datetime(v) => s.serialize_newtype_variant("Value", 7, "Datetime", v),
				Value::Uuid(v) => s.serialize_newtype_variant("Value", 8, "Uuid", v),
				Value::Array(v) => s.serialize_newtype_variant("Value", 9, "Array", v),
				Value::Object(v) => s.serialize_newtype_variant("Value", 10, "Object", v),
				Value::Geometry(v) => s.serialize_newtype_variant("Value", 11, "Geometry", v),
				Value::Param(v) => s.serialize_newtype_variant("Value", 12, "Param", v),
				Value::Idiom(v) => s.serialize_newtype_variant("Value", 13, "Idiom", v),
				Value::Table(v) => s.serialize_newtype_variant("Value", 14, "Table", v),
				Value::Thing(v) => s.serialize_newtype_variant("Value", 15, "Thing", v),
				Value::Model(v) => s.serialize_newtype_variant("Value", 16, "Model", v),
				Value::Regex(v) => s.serialize_newtype_variant("Value", 17, "Regex", v),
				Value::Range(v) => s.serialize_newtype_variant("Value", 18, "Range", v),
				Value::Edges(v) => s.serialize_newtype_variant("Value", 19, "Edges", v),
				Value::Future(v) => s.serialize_newtype_variant("Value", 20, "Future", v),
				Value::Constant(v) => s.serialize_newtype_variant("Value", 21, "Constant", v),
				Value::Function(v) => s.serialize_newtype_variant("Value", 22, "Function", v),
				Value::Subquery(v) => s.serialize_newtype_variant("Value", 23, "Subquery", v),
				Value::Expression(v) => s.serialize_newtype_variant("Value", 24, "Expression", v),
			}
		} else {
			match self {
				Value::None => s.serialize_none(),
				Value::Null => s.serialize_none(),
				Value::True => s.serialize_bool(true),
				Value::False => s.serialize_bool(false),
				Value::Thing(v) => s.serialize_some(v),
				Value::Uuid(v) => s.serialize_some(v),
				Value::Array(v) => s.serialize_some(v),
				Value::Object(v) => s.serialize_some(v),
				Value::Number(v) => s.serialize_some(v),
				Value::Strand(v) => s.serialize_some(v),
				Value::Geometry(v) => s.serialize_some(v),
				Value::Duration(v) => s.serialize_some(v),
				Value::Datetime(v) => s.serialize_some(v),
				Value::Constant(v) => s.serialize_some(v),
				_ => s.serialize_none(),
			}
		}
	}
}

impl ops::Add for Value {
	type Output = Self;
	fn add(self, other: Self) -> Self {
		match (self, other) {
			(Value::Number(v), Value::Number(w)) => Value::from(v + w),
			(Value::Strand(v), Value::Strand(w)) => Value::Strand(v + w),
			(Value::Datetime(v), Value::Duration(w)) => Value::Datetime(w + v),
			(Value::Duration(v), Value::Datetime(w)) => Value::Datetime(v + w),
			(Value::Duration(v), Value::Duration(w)) => Value::Duration(v + w),
			(v, w) => Value::from(v.as_number() + w.as_number()),
		}
	}
}

impl ops::Sub for Value {
	type Output = Self;
	fn sub(self, other: Self) -> Self {
		match (self, other) {
			(Value::Number(v), Value::Number(w)) => Value::from(v - w),
			(Value::Datetime(v), Value::Datetime(w)) => Value::Duration(v - w),
			(Value::Datetime(v), Value::Duration(w)) => Value::Datetime(w - v),
			(Value::Duration(v), Value::Datetime(w)) => Value::Datetime(v - w),
			(Value::Duration(v), Value::Duration(w)) => Value::Duration(v - w),
			(v, w) => Self::from(v.as_number() - w.as_number()),
		}
	}
}

impl ops::Mul for Value {
	type Output = Self;
	fn mul(self, other: Self) -> Self {
		match (self, other) {
			(Value::Number(v), Value::Number(w)) => Value::Number(v * w),
			(v, w) => Self::from(v.as_number() * w.as_number()),
		}
	}
}

impl ops::Div for Value {
	type Output = Self;
	fn div(self, other: Self) -> Self {
		match (self.as_number(), other.as_number()) {
			(_, w) if w == Number::Int(0) => Value::None,
			(v, w) => Self::from(v / w),
		}
	}
}

pub fn value(i: &str) -> IResult<&str, Value> {
	alt((double, single))(i)
}

pub fn double(i: &str) -> IResult<&str, Value> {
	map(expression, Value::from)(i)
}

pub fn single(i: &str) -> IResult<&str, Value> {
	alt((
		alt((
			map(tag_no_case("NONE"), |_| Value::None),
			map(tag_no_case("NULL"), |_| Value::Null),
			map(tag_no_case("true"), |_| Value::True),
			map(tag_no_case("false"), |_| Value::False),
		)),
		alt((
			map(subquery, Value::from),
			map(function, Value::from),
			map(constant, Value::from),
			map(datetime, Value::from),
			map(duration, Value::from),
			map(geometry, Value::from),
			map(future, Value::from),
			map(unique, Value::from),
			map(number, Value::from),
			map(object, Value::from),
			map(array, Value::from),
			map(param, Value::from),
			map(regex, Value::from),
			map(model, Value::from),
			map(idiom, Value::from),
			map(range, Value::from),
			map(thing, Value::from),
			map(strand, Value::from),
		)),
	))(i)
}

pub fn select(i: &str) -> IResult<&str, Value> {
	alt((
		alt((
			map(tag_no_case("NONE"), |_| Value::None),
			map(tag_no_case("NULL"), |_| Value::Null),
			map(tag_no_case("true"), |_| Value::True),
			map(tag_no_case("false"), |_| Value::False),
		)),
		alt((
			map(expression, Value::from),
			map(subquery, Value::from),
			map(function, Value::from),
			map(constant, Value::from),
			map(datetime, Value::from),
			map(duration, Value::from),
			map(geometry, Value::from),
			map(future, Value::from),
			map(unique, Value::from),
			map(number, Value::from),
			map(object, Value::from),
			map(array, Value::from),
			map(param, Value::from),
			map(regex, Value::from),
			map(model, Value::from),
			map(edges, Value::from),
			map(range, Value::from),
			map(thing, Value::from),
			map(table, Value::from),
			map(strand, Value::from),
		)),
	))(i)
}

pub fn what(i: &str) -> IResult<&str, Value> {
	alt((
		map(subquery, Value::from),
		map(function, Value::from),
		map(constant, Value::from),
		map(future, Value::from),
		map(param, Value::from),
		map(model, Value::from),
		map(edges, Value::from),
		map(range, Value::from),
		map(thing, Value::from),
		map(table, Value::from),
	))(i)
}

pub fn json(i: &str) -> IResult<&str, Value> {
	alt((
		map(tag_no_case("NULL"), |_| Value::Null),
		map(tag_no_case("true"), |_| Value::True),
		map(tag_no_case("false"), |_| Value::False),
		map(datetime, Value::from),
		map(duration, Value::from),
		map(geometry, Value::from),
		map(unique, Value::from),
		map(number, Value::from),
		map(object, Value::from),
		map(array, Value::from),
		map(thing, Value::from),
		map(strand, Value::from),
	))(i)
}

#[cfg(test)]
mod tests {

	use super::*;
	use crate::sql::test::Parse;
	use crate::sql::uuid::Uuid;

	#[test]
	fn check_none() {
		assert_eq!(true, Value::None.is_none());
		assert_eq!(true, Value::Null.is_none());
		assert_eq!(false, Value::from(1).is_none());
	}

	#[test]
	fn check_null() {
		assert_eq!(true, Value::None.is_null());
		assert_eq!(true, Value::Null.is_null());
		assert_eq!(false, Value::from(1).is_null());
	}

	#[test]
	fn check_true() {
		assert_eq!(false, Value::None.is_true());
		assert_eq!(true, Value::True.is_true());
		assert_eq!(false, Value::False.is_true());
		assert_eq!(false, Value::from(1).is_true());
		assert_eq!(true, Value::from("true").is_true());
		assert_eq!(false, Value::from("false").is_true());
		assert_eq!(false, Value::from("something").is_true());
	}

	#[test]
	fn check_false() {
		assert_eq!(false, Value::None.is_false());
		assert_eq!(false, Value::True.is_false());
		assert_eq!(true, Value::False.is_false());
		assert_eq!(false, Value::from(1).is_false());
		assert_eq!(false, Value::from("true").is_false());
		assert_eq!(true, Value::from("false").is_false());
		assert_eq!(false, Value::from("something").is_false());
	}

	#[test]
	fn convert_bool() {
		assert_eq!(false, Value::None.is_truthy());
		assert_eq!(false, Value::Null.is_truthy());
		assert_eq!(true, Value::True.is_truthy());
		assert_eq!(false, Value::False.is_truthy());
		assert_eq!(false, Value::from(0).is_truthy());
		assert_eq!(true, Value::from(1).is_truthy());
		assert_eq!(true, Value::from(-1).is_truthy());
		assert_eq!(true, Value::from(1.1).is_truthy());
		assert_eq!(true, Value::from(-1.1).is_truthy());
		assert_eq!(true, Value::from("true").is_truthy());
		assert_eq!(false, Value::from("false").is_truthy());
		assert_eq!(true, Value::from("falsey").is_truthy());
		assert_eq!(true, Value::from("something").is_truthy());
		assert_eq!(true, Value::from(Uuid::new()).is_truthy());
	}

	#[test]
	fn convert_int() {
		assert_eq!(0, Value::None.as_int());
		assert_eq!(0, Value::Null.as_int());
		assert_eq!(1, Value::True.as_int());
		assert_eq!(0, Value::False.as_int());
		assert_eq!(0, Value::from(0).as_int());
		assert_eq!(1, Value::from(1).as_int());
		assert_eq!(-1, Value::from(-1).as_int());
		assert_eq!(1, Value::from(1.1).as_int());
		assert_eq!(-1, Value::from(-1.1).as_int());
		assert_eq!(3, Value::from("3").as_int());
		assert_eq!(0, Value::from("true").as_int());
		assert_eq!(0, Value::from("false").as_int());
		assert_eq!(0, Value::from("something").as_int());
	}

	#[test]
	fn convert_float() {
		assert_eq!(0.0, Value::None.as_float());
		assert_eq!(0.0, Value::Null.as_float());
		assert_eq!(1.0, Value::True.as_float());
		assert_eq!(0.0, Value::False.as_float());
		assert_eq!(0.0, Value::from(0).as_float());
		assert_eq!(1.0, Value::from(1).as_float());
		assert_eq!(-1.0, Value::from(-1).as_float());
		assert_eq!(1.1, Value::from(1.1).as_float());
		assert_eq!(-1.1, Value::from(-1.1).as_float());
		assert_eq!(3.0, Value::from("3").as_float());
		assert_eq!(0.0, Value::from("true").as_float());
		assert_eq!(0.0, Value::from("false").as_float());
		assert_eq!(0.0, Value::from("something").as_float());
	}

	#[test]
	fn convert_number() {
		assert_eq!(Number::from(0), Value::None.as_number());
		assert_eq!(Number::from(0), Value::Null.as_number());
		assert_eq!(Number::from(1), Value::True.as_number());
		assert_eq!(Number::from(0), Value::False.as_number());
		assert_eq!(Number::from(0), Value::from(0).as_number());
		assert_eq!(Number::from(1), Value::from(1).as_number());
		assert_eq!(Number::from(-1), Value::from(-1).as_number());
		assert_eq!(Number::from(1.1), Value::from(1.1).as_number());
		assert_eq!(Number::from(-1.1), Value::from(-1.1).as_number());
		assert_eq!(Number::from(3), Value::from("3").as_number());
		assert_eq!(Number::from(0), Value::from("true").as_number());
		assert_eq!(Number::from(0), Value::from("false").as_number());
		assert_eq!(Number::from(0), Value::from("something").as_number());
	}

	#[test]
	fn convert_strand() {
		assert_eq!(Strand::from("NONE"), Value::None.as_strand());
		assert_eq!(Strand::from("NULL"), Value::Null.as_strand());
		assert_eq!(Strand::from("true"), Value::True.as_strand());
		assert_eq!(Strand::from("false"), Value::False.as_strand());
		assert_eq!(Strand::from("0"), Value::from(0).as_strand());
		assert_eq!(Strand::from("1"), Value::from(1).as_strand());
		assert_eq!(Strand::from("-1"), Value::from(-1).as_strand());
		assert_eq!(Strand::from("1.1"), Value::from(1.1).as_strand());
		assert_eq!(Strand::from("-1.1"), Value::from(-1.1).as_strand());
		assert_eq!(Strand::from("3"), Value::from("3").as_strand());
		assert_eq!(Strand::from("true"), Value::from("true").as_strand());
		assert_eq!(Strand::from("false"), Value::from("false").as_strand());
		assert_eq!(Strand::from("something"), Value::from("something").as_strand());
	}

	#[test]
	fn convert_string() {
		assert_eq!(String::from("NONE"), Value::None.as_string());
		assert_eq!(String::from("NULL"), Value::Null.as_string());
		assert_eq!(String::from("true"), Value::True.as_string());
		assert_eq!(String::from("false"), Value::False.as_string());
		assert_eq!(String::from("0"), Value::from(0).as_string());
		assert_eq!(String::from("1"), Value::from(1).as_string());
		assert_eq!(String::from("-1"), Value::from(-1).as_string());
		assert_eq!(String::from("1.1"), Value::from(1.1).as_string());
		assert_eq!(String::from("-1.1"), Value::from(-1.1).as_string());
		assert_eq!(String::from("3"), Value::from("3").as_string());
		assert_eq!(String::from("true"), Value::from("true").as_string());
		assert_eq!(String::from("false"), Value::from("false").as_string());
		assert_eq!(String::from("something"), Value::from("something").as_string());
	}

	#[test]
	fn check_size() {
		assert_eq!(64, std::mem::size_of::<Value>());
		assert_eq!(104, std::mem::size_of::<Result<Value, Error>>());
		assert_eq!(40, std::mem::size_of::<crate::sql::number::Number>());
		assert_eq!(24, std::mem::size_of::<crate::sql::strand::Strand>());
		assert_eq!(16, std::mem::size_of::<crate::sql::duration::Duration>());
		assert_eq!(12, std::mem::size_of::<crate::sql::datetime::Datetime>());
		assert_eq!(24, std::mem::size_of::<crate::sql::array::Array>());
		assert_eq!(24, std::mem::size_of::<crate::sql::object::Object>());
		assert_eq!(56, std::mem::size_of::<crate::sql::geometry::Geometry>());
		assert_eq!(24, std::mem::size_of::<crate::sql::param::Param>());
		assert_eq!(24, std::mem::size_of::<crate::sql::idiom::Idiom>());
		assert_eq!(24, std::mem::size_of::<crate::sql::table::Table>());
		assert_eq!(56, std::mem::size_of::<crate::sql::thing::Thing>());
		assert_eq!(40, std::mem::size_of::<crate::sql::model::Model>());
		assert_eq!(24, std::mem::size_of::<crate::sql::regex::Regex>());
		assert_eq!(8, std::mem::size_of::<Box<crate::sql::range::Range>>());
		assert_eq!(8, std::mem::size_of::<Box<crate::sql::edges::Edges>>());
		assert_eq!(8, std::mem::size_of::<Box<crate::sql::function::Function>>());
		assert_eq!(8, std::mem::size_of::<Box<crate::sql::subquery::Subquery>>());
		assert_eq!(8, std::mem::size_of::<Box<crate::sql::expression::Expression>>());
	}

	#[test]
	fn serialize_deserialize() {
		let val = Value::parse(
			"{ test: { something: [1, 'two', null, test:tobie, { something: false }] } }",
		);
		let res = Value::parse(
			"{ test: { something: [1, 'two', null, test:tobie, { something: false }] } }",
		);
		let enc: Vec<u8> = val.into();
		let dec: Value = enc.into();
		assert_eq!(res, dec);
	}
}<|MERGE_RESOLUTION|>--- conflicted
+++ resolved
@@ -1251,8 +1251,14 @@
 		}
 	}
 
-	// -----------------------------------
-<<<<<<< HEAD
+	// Mathematical operations
+	// -----------------------------------
+
+	pub fn pow(self, other: Value) -> Value {
+		self.as_number().pow(other.as_number()).into()
+	}
+
+	// -----------------------------------
 	// Invariant checks.
 	// -----------------------------------
 
@@ -1272,14 +1278,6 @@
 
 	#[cfg(not(debug_assertions))]
 	pub fn check_invariants(&self) {}
-=======
-	// Mathematical operations
-	// -----------------------------------
-
-	pub fn pow(self, other: Value) -> Value {
-		self.as_number().pow(other.as_number()).into()
-	}
->>>>>>> 1ce6c4ba
 }
 
 impl fmt::Display for Value {
