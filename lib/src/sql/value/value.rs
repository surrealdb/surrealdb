#![allow(clippy::derive_ord_xor_partial_ord)]

use crate::ctx::Context;
use crate::dbs::Options;
use crate::dbs::Transaction;
use crate::err::Error;
use crate::sql::array::Uniq;
use crate::sql::array::{array, Array};
use crate::sql::block::{block, Block};
use crate::sql::bytes::Bytes;
use crate::sql::cast::{cast, Cast};
use crate::sql::comment::mightbespace;
use crate::sql::common::commas;
use crate::sql::constant::{constant, Constant};
use crate::sql::datetime::{datetime, Datetime};
use crate::sql::duration::{duration, Duration};
use crate::sql::edges::{edges, Edges};
use crate::sql::error::IResult;
use crate::sql::expression::{expression, Expression};
use crate::sql::fmt::{Fmt, Pretty};
use crate::sql::function::{self, function, Function};
use crate::sql::future::{future, Future};
use crate::sql::geometry::{geometry, Geometry};
use crate::sql::id::Id;
use crate::sql::idiom::{self, Idiom};
use crate::sql::kind::Kind;
use crate::sql::model::{model, Model};
use crate::sql::number::{number, Number};
use crate::sql::object::{key, object, Object};
use crate::sql::operation::Operation;
use crate::sql::param::{param, Param};
use crate::sql::part::Part;
use crate::sql::range::{range, Range};
use crate::sql::regex::{regex, Regex};
use crate::sql::strand::{strand, Strand};
use crate::sql::subquery::{subquery, Subquery};
use crate::sql::table::{table, Table};
use crate::sql::thing::{thing, Thing};
use crate::sql::uuid::{uuid as unique, Uuid};
use async_recursion::async_recursion;
use chrono::{DateTime, Utc};
use derive::Store;
use fuzzy_matcher::skim::SkimMatcherV2;
use fuzzy_matcher::FuzzyMatcher;
use geo::Point;
use nom::branch::alt;
use nom::bytes::complete::tag_no_case;
use nom::character::complete::char;
use nom::combinator::{map, opt};
use nom::multi::separated_list0;
use nom::multi::separated_list1;
use once_cell::sync::Lazy;
use rust_decimal::prelude::*;
use serde::{Deserialize, Serialize};
use serde_json::Value as Json;
use std::cmp::Ordering;
use std::collections::BTreeMap;
use std::collections::HashMap;
use std::fmt::{self, Display, Formatter, Write};
use std::ops::Deref;
use std::str::FromStr;

static MATCHER: Lazy<SkimMatcherV2> = Lazy::new(|| SkimMatcherV2::default().ignore_case());

pub(crate) const TOKEN: &str = "$surrealdb::private::sql::Value";

#[derive(Clone, Debug, Default, Eq, PartialEq, Serialize, Deserialize, Hash)]
pub struct Values(pub Vec<Value>);

impl Deref for Values {
	type Target = Vec<Value>;
	fn deref(&self) -> &Self::Target {
		&self.0
	}
}

impl IntoIterator for Values {
	type Item = Value;
	type IntoIter = std::vec::IntoIter<Self::Item>;
	fn into_iter(self) -> Self::IntoIter {
		self.0.into_iter()
	}
}

impl Display for Values {
	fn fmt(&self, f: &mut Formatter) -> fmt::Result {
		Display::fmt(&Fmt::comma_separated(&self.0), f)
	}
}

pub fn values(i: &str) -> IResult<&str, Values> {
	let (i, v) = separated_list1(commas, value)(i)?;
	Ok((i, Values(v)))
}

pub fn selects(i: &str) -> IResult<&str, Values> {
	let (i, v) = separated_list1(commas, select)(i)?;
	Ok((i, Values(v)))
}

pub fn whats(i: &str) -> IResult<&str, Values> {
	let (i, v) = separated_list1(commas, what)(i)?;
	Ok((i, Values(v)))
}

#[derive(Clone, Debug, Default, PartialEq, PartialOrd, Serialize, Deserialize, Store, Hash)]
#[serde(rename = "$surrealdb::private::sql::Value")]
#[format(Named)]
pub enum Value {
	// These value types are simple values which
	// can be used in query responses sent to
	// the client. They typically do not need to
	// be computed, unless an un-computed value
	// is present inside an Array or Object type.
	// These types can also be used within indexes
	// and sort according to their order below.
	#[default]
	None,
	Null,
	Bool(bool),
	Number(Number),
	Strand(Strand),
	Duration(Duration),
	Datetime(Datetime),
	Uuid(Uuid),
	Array(Array),
	Object(Object),
	Geometry(Geometry),
	Bytes(Bytes),
	Thing(Thing),
	// These Value types are un-computed values
	// and are not used in query responses sent
	// to the client. These types need to be
	// computed, in order to convert them into
	// one of the simple types listed above.
	// These types are first computed into a
	// simple type before being used in indexes.
	Param(Param),
	Idiom(Idiom),
	Table(Table),
	Model(Model),
	Regex(Regex),
	Cast(Box<Cast>),
	Block(Box<Block>),
	Range(Box<Range>),
	Edges(Box<Edges>),
	Future(Box<Future>),
	Constant(Constant),
	Function(Box<Function>),
	Subquery(Box<Subquery>),
	Expression(Box<Expression>),
	// Add new variants here
}

impl Eq for Value {}

impl Ord for Value {
	fn cmp(&self, other: &Self) -> Ordering {
		self.partial_cmp(other).unwrap_or(Ordering::Equal)
	}
}

impl From<bool> for Value {
	#[inline]
	fn from(v: bool) -> Self {
		Value::Bool(v)
	}
}

impl From<Uuid> for Value {
	fn from(v: Uuid) -> Self {
		Value::Uuid(v)
	}
}

impl From<Param> for Value {
	fn from(v: Param) -> Self {
		Value::Param(v)
	}
}

impl From<Idiom> for Value {
	fn from(v: Idiom) -> Self {
		Value::Idiom(v)
	}
}

impl From<Model> for Value {
	fn from(v: Model) -> Self {
		Value::Model(v)
	}
}

impl From<Table> for Value {
	fn from(v: Table) -> Self {
		Value::Table(v)
	}
}

impl From<Thing> for Value {
	fn from(v: Thing) -> Self {
		Value::Thing(v)
	}
}

impl From<Regex> for Value {
	fn from(v: Regex) -> Self {
		Value::Regex(v)
	}
}

impl From<Bytes> for Value {
	fn from(v: Bytes) -> Self {
		Value::Bytes(v)
	}
}

impl From<Array> for Value {
	fn from(v: Array) -> Self {
		Value::Array(v)
	}
}

impl From<Object> for Value {
	fn from(v: Object) -> Self {
		Value::Object(v)
	}
}

impl From<Number> for Value {
	fn from(v: Number) -> Self {
		Value::Number(v)
	}
}

impl From<Strand> for Value {
	fn from(v: Strand) -> Self {
		Value::Strand(v)
	}
}

impl From<Geometry> for Value {
	fn from(v: Geometry) -> Self {
		Value::Geometry(v)
	}
}

impl From<Datetime> for Value {
	fn from(v: Datetime) -> Self {
		Value::Datetime(v)
	}
}

impl From<Duration> for Value {
	fn from(v: Duration) -> Self {
		Value::Duration(v)
	}
}

impl From<Constant> for Value {
	fn from(v: Constant) -> Self {
		Value::Constant(v)
	}
}

impl From<Block> for Value {
	fn from(v: Block) -> Self {
		Value::Block(Box::new(v))
	}
}

impl From<Range> for Value {
	fn from(v: Range) -> Self {
		Value::Range(Box::new(v))
	}
}

impl From<Edges> for Value {
	fn from(v: Edges) -> Self {
		Value::Edges(Box::new(v))
	}
}

impl From<Future> for Value {
	fn from(v: Future) -> Self {
		Value::Future(Box::new(v))
	}
}

impl From<Cast> for Value {
	fn from(v: Cast) -> Self {
		Value::Cast(Box::new(v))
	}
}

impl From<Function> for Value {
	fn from(v: Function) -> Self {
		Value::Function(Box::new(v))
	}
}

impl From<Subquery> for Value {
	fn from(v: Subquery) -> Self {
		Value::Subquery(Box::new(v))
	}
}

impl From<Expression> for Value {
	fn from(v: Expression) -> Self {
		Value::Expression(Box::new(v))
	}
}

impl From<Box<Edges>> for Value {
	fn from(v: Box<Edges>) -> Self {
		Value::Edges(v)
	}
}

impl From<i8> for Value {
	fn from(v: i8) -> Self {
		Value::Number(Number::from(v))
	}
}

impl From<i16> for Value {
	fn from(v: i16) -> Self {
		Value::Number(Number::from(v))
	}
}

impl From<i32> for Value {
	fn from(v: i32) -> Self {
		Value::Number(Number::from(v))
	}
}

impl From<i64> for Value {
	fn from(v: i64) -> Self {
		Value::Number(Number::from(v))
	}
}

impl From<i128> for Value {
	fn from(v: i128) -> Self {
		Value::Number(Number::from(v))
	}
}

impl From<isize> for Value {
	fn from(v: isize) -> Self {
		Value::Number(Number::from(v))
	}
}

impl From<u8> for Value {
	fn from(v: u8) -> Self {
		Value::Number(Number::from(v))
	}
}

impl From<u16> for Value {
	fn from(v: u16) -> Self {
		Value::Number(Number::from(v))
	}
}

impl From<u32> for Value {
	fn from(v: u32) -> Self {
		Value::Number(Number::from(v))
	}
}

impl From<u64> for Value {
	fn from(v: u64) -> Self {
		Value::Number(Number::from(v))
	}
}

impl From<u128> for Value {
	fn from(v: u128) -> Self {
		Value::Number(Number::from(v))
	}
}

impl From<usize> for Value {
	fn from(v: usize) -> Self {
		Value::Number(Number::from(v))
	}
}

impl From<f32> for Value {
	fn from(v: f32) -> Self {
		Value::Number(Number::from(v))
	}
}

impl From<f64> for Value {
	fn from(v: f64) -> Self {
		Value::Number(Number::from(v))
	}
}

impl From<Decimal> for Value {
	fn from(v: Decimal) -> Self {
		Value::Number(Number::from(v))
	}
}

impl From<String> for Value {
	fn from(v: String) -> Self {
		Self::Strand(Strand::from(v))
	}
}

impl From<&str> for Value {
	fn from(v: &str) -> Self {
		Self::Strand(Strand::from(v))
	}
}

impl From<DateTime<Utc>> for Value {
	fn from(v: DateTime<Utc>) -> Self {
		Value::Datetime(Datetime::from(v))
	}
}

impl From<(f64, f64)> for Value {
	fn from(v: (f64, f64)) -> Self {
		Value::Geometry(Geometry::from(v))
	}
}

impl From<[f64; 2]> for Value {
	fn from(v: [f64; 2]) -> Self {
		Value::Geometry(Geometry::from(v))
	}
}

impl From<Point<f64>> for Value {
	fn from(v: Point<f64>) -> Self {
		Value::Geometry(Geometry::from(v))
	}
}

impl From<Operation> for Value {
	fn from(v: Operation) -> Self {
		Value::Object(Object::from(v))
	}
}

impl From<uuid::Uuid> for Value {
	fn from(v: uuid::Uuid) -> Self {
		Value::Uuid(Uuid(v))
	}
}

impl From<Vec<&str>> for Value {
	fn from(v: Vec<&str>) -> Self {
		Value::Array(Array::from(v))
	}
}

impl From<Vec<String>> for Value {
	fn from(v: Vec<String>) -> Self {
		Value::Array(Array::from(v))
	}
}

impl From<Vec<i32>> for Value {
	fn from(v: Vec<i32>) -> Self {
		Value::Array(Array::from(v))
	}
}

impl From<Vec<Value>> for Value {
	fn from(v: Vec<Value>) -> Self {
		Value::Array(Array::from(v))
	}
}

impl From<Vec<Number>> for Value {
	fn from(v: Vec<Number>) -> Self {
		Value::Array(Array::from(v))
	}
}

impl From<Vec<Operation>> for Value {
	fn from(v: Vec<Operation>) -> Self {
		Value::Array(Array::from(v))
	}
}

impl From<HashMap<String, Value>> for Value {
	fn from(v: HashMap<String, Value>) -> Self {
		Value::Object(Object::from(v))
	}
}

impl From<BTreeMap<String, Value>> for Value {
	fn from(v: BTreeMap<String, Value>) -> Self {
		Value::Object(Object::from(v))
	}
}

impl From<Option<Value>> for Value {
	fn from(v: Option<Value>) -> Self {
		match v {
			Some(v) => v,
			None => Value::None,
		}
	}
}

impl From<Option<String>> for Value {
	fn from(v: Option<String>) -> Self {
		match v {
			Some(v) => Value::from(v),
			None => Value::None,
		}
	}
}

impl From<Id> for Value {
	fn from(v: Id) -> Self {
		match v {
			Id::Number(v) => v.into(),
			Id::String(v) => v.into(),
			Id::Object(v) => v.into(),
			Id::Array(v) => v.into(),
		}
	}
}

impl TryFrom<Value> for i8 {
	type Error = Error;
	fn try_from(value: Value) -> Result<Self, Self::Error> {
		match value {
			Value::Number(x) => x.try_into(),
			_ => Err(Error::TryFrom(value.to_string(), "i8")),
		}
	}
}

impl TryFrom<Value> for i16 {
	type Error = Error;
	fn try_from(value: Value) -> Result<Self, Self::Error> {
		match value {
			Value::Number(x) => x.try_into(),
			_ => Err(Error::TryFrom(value.to_string(), "i16")),
		}
	}
}

impl TryFrom<Value> for i32 {
	type Error = Error;
	fn try_from(value: Value) -> Result<Self, Self::Error> {
		match value {
			Value::Number(x) => x.try_into(),
			_ => Err(Error::TryFrom(value.to_string(), "i32")),
		}
	}
}

impl TryFrom<Value> for i64 {
	type Error = Error;
	fn try_from(value: Value) -> Result<Self, Self::Error> {
		match value {
			Value::Number(x) => x.try_into(),
			_ => Err(Error::TryFrom(value.to_string(), "i64")),
		}
	}
}

impl TryFrom<Value> for i128 {
	type Error = Error;
	fn try_from(value: Value) -> Result<Self, Self::Error> {
		match value {
			Value::Number(x) => x.try_into(),
			_ => Err(Error::TryFrom(value.to_string(), "i128")),
		}
	}
}

impl TryFrom<Value> for u8 {
	type Error = Error;
	fn try_from(value: Value) -> Result<Self, Self::Error> {
		match value {
			Value::Number(x) => x.try_into(),
			_ => Err(Error::TryFrom(value.to_string(), "u8")),
		}
	}
}

impl TryFrom<Value> for u16 {
	type Error = Error;
	fn try_from(value: Value) -> Result<Self, Self::Error> {
		match value {
			Value::Number(x) => x.try_into(),
			_ => Err(Error::TryFrom(value.to_string(), "u16")),
		}
	}
}

impl TryFrom<Value> for u32 {
	type Error = Error;
	fn try_from(value: Value) -> Result<Self, Self::Error> {
		match value {
			Value::Number(x) => x.try_into(),
			_ => Err(Error::TryFrom(value.to_string(), "u32")),
		}
	}
}

impl TryFrom<Value> for u64 {
	type Error = Error;
	fn try_from(value: Value) -> Result<Self, Self::Error> {
		match value {
			Value::Number(x) => x.try_into(),
			_ => Err(Error::TryFrom(value.to_string(), "u64")),
		}
	}
}

impl TryFrom<Value> for u128 {
	type Error = Error;
	fn try_from(value: Value) -> Result<Self, Self::Error> {
		match value {
			Value::Number(x) => x.try_into(),
			_ => Err(Error::TryFrom(value.to_string(), "u128")),
		}
	}
}

impl TryFrom<Value> for f32 {
	type Error = Error;
	fn try_from(value: Value) -> Result<Self, Self::Error> {
		match value {
			Value::Number(x) => x.try_into(),
			_ => Err(Error::TryFrom(value.to_string(), "f32")),
		}
	}
}

impl TryFrom<Value> for f64 {
	type Error = Error;
	fn try_from(value: Value) -> Result<Self, Self::Error> {
		match value {
			Value::Number(x) => x.try_into(),
			_ => Err(Error::TryFrom(value.to_string(), "f64")),
		}
	}
}

impl TryFrom<Value> for Decimal {
	type Error = Error;
	fn try_from(value: Value) -> Result<Self, Self::Error> {
		match value {
			Value::Number(x) => x.try_into(),
			_ => Err(Error::TryFrom(value.to_string(), "Decimal")),
		}
	}
}

impl TryFrom<Value> for String {
	type Error = Error;
	fn try_from(value: Value) -> Result<Self, Self::Error> {
		match value {
			Value::Strand(x) => Ok(x.into()),
			_ => Err(Error::TryFrom(value.to_string(), "String")),
		}
	}
}

impl TryFrom<Value> for bool {
	type Error = Error;
	fn try_from(value: Value) -> Result<Self, Self::Error> {
		match value {
			Value::Bool(v) => Ok(v),
			_ => Err(Error::TryFrom(value.to_string(), "bool")),
		}
	}
}

impl TryFrom<Value> for std::time::Duration {
	type Error = Error;
	fn try_from(value: Value) -> Result<Self, Self::Error> {
		match value {
			Value::Duration(x) => Ok(x.into()),
			_ => Err(Error::TryFrom(value.to_string(), "time::Duration")),
		}
	}
}

impl TryFrom<Value> for DateTime<Utc> {
	type Error = Error;
	fn try_from(value: Value) -> Result<Self, Self::Error> {
		match value {
			Value::Datetime(x) => Ok(x.into()),
			_ => Err(Error::TryFrom(value.to_string(), "chrono::DateTime<Utc>")),
		}
	}
}

impl TryFrom<Value> for uuid::Uuid {
	type Error = Error;
	fn try_from(value: Value) -> Result<Self, Self::Error> {
		match value {
			Value::Uuid(x) => Ok(x.into()),
			_ => Err(Error::TryFrom(value.to_string(), "uuid::Uuid")),
		}
	}
}

impl TryFrom<Value> for Vec<Value> {
	type Error = Error;
	fn try_from(value: Value) -> Result<Self, Self::Error> {
		match value {
			Value::Array(x) => Ok(x.into()),
			_ => Err(Error::TryFrom(value.to_string(), "Vec<Value>")),
		}
	}
}

impl TryFrom<Value> for Number {
	type Error = Error;
	fn try_from(value: Value) -> Result<Self, Self::Error> {
		match value {
			Value::Number(x) => Ok(x),
			_ => Err(Error::TryFrom(value.to_string(), "Number")),
		}
	}
}

impl TryFrom<Value> for Object {
	type Error = Error;
	fn try_from(value: Value) -> Result<Self, Self::Error> {
		match value {
			Value::Object(x) => Ok(x),
			_ => Err(Error::TryFrom(value.to_string(), "Object")),
		}
	}
}

impl Value {
	// -----------------------------------
	// Initial record value
	// -----------------------------------

	/// Create an empty Object Value
	pub fn base() -> Self {
		Value::Object(Object::default())
	}

	// -----------------------------------
	// Builtin types
	// -----------------------------------

	/// Convert this Value to a Result
	pub fn ok(self) -> Result<Value, Error> {
		Ok(self)
	}

	// -----------------------------------
	// Simple value detection
	// -----------------------------------

	/// Check if this Value is NONE or NULL
	pub fn is_none_or_null(&self) -> bool {
		matches!(self, Value::None | Value::Null)
	}

	/// Check if this Value is NONE
	pub fn is_none(&self) -> bool {
		matches!(self, Value::None)
	}

	/// Check if this Value is NULL
	pub fn is_null(&self) -> bool {
		matches!(self, Value::Null)
	}

	/// Check if this Value not NONE or NULL
	pub fn is_some(&self) -> bool {
		!self.is_none() && !self.is_null()
	}

	/// Check if this Value is a boolean value
	pub fn is_bool(&self) -> bool {
		self.is_true() || self.is_false()
	}

	/// Check if this Value is TRUE or 'true'
	pub fn is_true(&self) -> bool {
		matches!(self, Value::Bool(true))
	}

	/// Check if this Value is FALSE or 'false'
	pub fn is_false(&self) -> bool {
		matches!(self, Value::Bool(false))
	}

	/// Check if this Value is truthy
	pub fn is_truthy(&self) -> bool {
		match self {
			Value::Bool(v) => *v,
			Value::Uuid(_) => true,
			Value::Thing(_) => true,
			Value::Geometry(_) => true,
			Value::Array(v) => !v.is_empty(),
			Value::Object(v) => !v.is_empty(),
			Value::Strand(v) => !v.is_empty() && !v.eq_ignore_ascii_case("false"),
			Value::Number(v) => v.is_truthy(),
			Value::Duration(v) => v.as_nanos() > 0,
			Value::Datetime(v) => v.timestamp() > 0,
			_ => false,
		}
	}

	/// Check if this Value is a UUID
	pub fn is_uuid(&self) -> bool {
		matches!(self, Value::Uuid(_))
	}

	/// Check if this Value is a Thing
	pub fn is_thing(&self) -> bool {
		matches!(self, Value::Thing(_))
	}

	/// Check if this Value is a Model
	pub fn is_model(&self) -> bool {
		matches!(self, Value::Model(_))
	}

	/// Check if this Value is a Range
	pub fn is_range(&self) -> bool {
		matches!(self, Value::Range(_))
	}

	/// Check if this Value is a Table
	pub fn is_table(&self) -> bool {
		matches!(self, Value::Table(_))
	}

	/// Check if this Value is a Strand
	pub fn is_strand(&self) -> bool {
		matches!(self, Value::Strand(_))
	}

	/// Check if this Value is a float Number
	pub fn is_bytes(&self) -> bool {
		matches!(self, Value::Bytes(_))
	}

	/// Check if this Value is an Array
	pub fn is_array(&self) -> bool {
		matches!(self, Value::Array(_))
	}

	/// Check if this Value is an Object
	pub fn is_object(&self) -> bool {
		matches!(self, Value::Object(_))
	}

	/// Check if this Value is a Number
	pub fn is_number(&self) -> bool {
		matches!(self, Value::Number(_))
	}

	/// Check if this Value is a Datetime
	pub fn is_datetime(&self) -> bool {
		matches!(self, Value::Datetime(_))
	}

	/// Check if this Value is a Duration
	pub fn is_duration(&self) -> bool {
		matches!(self, Value::Duration(_))
	}

	/// Check if this Value is a Thing
	pub fn is_record(&self) -> bool {
		matches!(self, Value::Thing(_))
	}

	/// Check if this Value is a Geometry
	pub fn is_geometry(&self) -> bool {
		matches!(self, Value::Geometry(_))
	}

	/// Check if this Value is an int Number
	pub fn is_int(&self) -> bool {
		matches!(self, Value::Number(Number::Int(_)))
	}

	/// Check if this Value is a float Number
	pub fn is_float(&self) -> bool {
		matches!(self, Value::Number(Number::Float(_)))
	}

	/// Check if this Value is a decimal Number
	pub fn is_decimal(&self) -> bool {
		matches!(self, Value::Number(Number::Decimal(_)))
	}

	/// Check if this Value is a Number but is a NAN
	pub fn is_nan(&self) -> bool {
		matches!(self, Value::Number(v) if v.is_nan())
	}

	/// Check if this Value is a Number and is an integer
	pub fn is_integer(&self) -> bool {
		matches!(self, Value::Number(v) if v.is_integer())
	}

	/// Check if this Value is a Number and is positive
	pub fn is_positive(&self) -> bool {
		matches!(self, Value::Number(v) if v.is_positive())
	}

	/// Check if this Value is a Number and is negative
	pub fn is_negative(&self) -> bool {
		matches!(self, Value::Number(v) if v.is_negative())
	}

	/// Check if this Value is a Number and is zero or positive
	pub fn is_zero_or_positive(&self) -> bool {
		matches!(self, Value::Number(v) if v.is_zero_or_positive())
	}

	/// Check if this Value is a Number and is zero or negative
	pub fn is_zero_or_negative(&self) -> bool {
		matches!(self, Value::Number(v) if v.is_zero_or_negative())
	}

	/// Check if this Value is a Thing of a specific type
	pub fn is_record_type(&self, types: &[Table]) -> bool {
		match self {
			Value::Thing(v) => types.is_empty() || types.iter().any(|tb| tb.0 == v.tb),
			_ => false,
		}
	}

	/// Check if this Value is a Geometry of a specific type
	pub fn is_geometry_type(&self, types: &[String]) -> bool {
		match self {
			Value::Geometry(Geometry::Point(_)) => {
				types.iter().any(|t| matches!(t.as_str(), "feature" | "point"))
			}
			Value::Geometry(Geometry::Line(_)) => {
				types.iter().any(|t| matches!(t.as_str(), "feature" | "line"))
			}
			Value::Geometry(Geometry::Polygon(_)) => {
				types.iter().any(|t| matches!(t.as_str(), "feature" | "polygon"))
			}
			Value::Geometry(Geometry::MultiPoint(_)) => {
				types.iter().any(|t| matches!(t.as_str(), "feature" | "multipoint"))
			}
			Value::Geometry(Geometry::MultiLine(_)) => {
				types.iter().any(|t| matches!(t.as_str(), "feature" | "multiline"))
			}
			Value::Geometry(Geometry::MultiPolygon(_)) => {
				types.iter().any(|t| matches!(t.as_str(), "feature" | "multipolygon"))
			}
			Value::Geometry(Geometry::Collection(_)) => {
				types.iter().any(|t| matches!(t.as_str(), "feature" | "collection"))
			}
			_ => false,
		}
	}

	// -----------------------------------
	// Simple conversion of value
	// -----------------------------------

	/// Convert this Value into a String
	pub fn as_string(self) -> String {
		match self {
			Value::Strand(v) => v.0,
			Value::Uuid(v) => v.to_raw(),
			Value::Datetime(v) => v.to_raw(),
			_ => self.to_string(),
		}
	}

	/// Converts this Value into an unquoted String
	pub fn as_raw_string(self) -> String {
		match self {
			Value::Strand(v) => v.0,
			Value::Uuid(v) => v.to_raw(),
			Value::Datetime(v) => v.to_raw(),
			_ => self.to_string(),
		}
	}

	// -----------------------------------
	// Expensive conversion of value
	// -----------------------------------

	/// Converts this Value into an unquoted String
	pub fn to_raw_string(&self) -> String {
		match self {
			Value::Strand(v) => v.0.to_owned(),
			Value::Uuid(v) => v.to_raw(),
			Value::Datetime(v) => v.to_raw(),
			_ => self.to_string(),
		}
	}

	/// Converts this Value into a field name
	pub fn to_idiom(&self) -> Idiom {
		match self {
			Value::Idiom(v) => v.simplify(),
			Value::Param(v) => v.to_raw().into(),
			Value::Strand(v) => v.0.to_string().into(),
			Value::Datetime(v) => v.0.to_string().into(),
			Value::Future(_) => "future".to_string().into(),
			Value::Function(v) => v.to_idiom(),
			_ => self.to_string().into(),
		}
	}

	/// Try to convert this Value into a set of JSONPatch operations
	pub fn to_operations(&self) -> Result<Vec<Operation>, Error> {
		match self {
			Value::Array(v) => v
				.iter()
				.map(|v| match v {
					Value::Object(v) => v.to_operation(),
					_ => Err(Error::InvalidPatch {
						message: String::from("Operation must be an object"),
					}),
				})
				.collect::<Result<Vec<_>, Error>>(),
			_ => Err(Error::InvalidPatch {
				message: String::from("Operations must be an array"),
			}),
		}
	}

	/// Converts a `surrealdb::sq::Value` into a `serde_json::Value`
	///
	/// This converts certain types like `Thing` into their simpler formats
	/// instead of the format used internally by SurrealDB.
	pub fn into_json(self) -> Json {
		self.into()
	}

	// -----------------------------------
	// Simple conversion of value
	// -----------------------------------

	/// Treat a string as a table name
	pub fn could_be_table(self) -> Value {
		match self {
			Value::Strand(v) => Table::from(v.0).into(),
			_ => self,
		}
	}

	// -----------------------------------
	// Simple output of value type
	// -----------------------------------

	/// Treat a string as a table name
	pub fn kindof(&self) -> &'static str {
		match self {
			Self::None => "none",
			Self::Null => "null",
			Self::Bool(_) => "bool",
			Self::Uuid(_) => "uuid",
			Self::Array(_) => "array",
			Self::Object(_) => "object",
			Self::Strand(_) => "string",
			Self::Duration(_) => "duration",
			Self::Datetime(_) => "datetime",
			Self::Number(Number::Int(_)) => "int",
			Self::Number(Number::Float(_)) => "float",
			Self::Number(Number::Decimal(_)) => "decimal",
			Self::Geometry(Geometry::Point(_)) => "geometry<point>",
			Self::Geometry(Geometry::Line(_)) => "geometry<line>",
			Self::Geometry(Geometry::Polygon(_)) => "geometry<polygon>",
			Self::Geometry(Geometry::MultiPoint(_)) => "geometry<multipoint>",
			Self::Geometry(Geometry::MultiLine(_)) => "geometry<multiline>",
			Self::Geometry(Geometry::MultiPolygon(_)) => "geometry<multipolygon>",
			Self::Geometry(Geometry::Collection(_)) => "geometry<collection>",
			Self::Bytes(_) => "bytes",
			_ => "incorrect type",
		}
	}

	// -----------------------------------
	// Simple type coercion of values
	// -----------------------------------

	/// Try to coerce this value to the specified `Kind`
	pub(crate) fn coerce_to(self, kind: &Kind) -> Result<Value, Error> {
		// Attempt to convert to the desired type
		let res = match kind {
			Kind::Any => Ok(self),
			Kind::Bool => self.coerce_to_bool().map(Value::from),
			Kind::Int => self.coerce_to_int().map(Value::from),
			Kind::Float => self.coerce_to_float().map(Value::from),
			Kind::Decimal => self.coerce_to_decimal().map(Value::from),
			Kind::Number => self.coerce_to_number().map(Value::from),
			Kind::String => self.coerce_to_strand().map(Value::from),
			Kind::Datetime => self.coerce_to_datetime().map(Value::from),
			Kind::Duration => self.coerce_to_duration().map(Value::from),
			Kind::Object => self.coerce_to_object().map(Value::from),
			Kind::Point => self.coerce_to_point().map(Value::from),
			Kind::Bytes => self.coerce_to_bytes().map(Value::from),
			Kind::Uuid => self.coerce_to_uuid().map(Value::from),
			Kind::Set(t, l) => match l {
				Some(l) => self.coerce_to_set_type_len(t, l).map(Value::from),
				None => self.coerce_to_set_type(t).map(Value::from),
			},
			Kind::Array(t, l) => match l {
				Some(l) => self.coerce_to_array_type_len(t, l).map(Value::from),
				None => self.coerce_to_array_type(t).map(Value::from),
			},
			Kind::Record(t) => match t.is_empty() {
				true => self.coerce_to_record().map(Value::from),
				false => self.coerce_to_record_type(t).map(Value::from),
			},
			Kind::Geometry(t) => match t.is_empty() {
				true => self.coerce_to_geometry().map(Value::from),
				false => self.coerce_to_geometry_type(t).map(Value::from),
			},
			Kind::Option(k) => match self {
				Self::None => Ok(Self::None),
				Self::Null => Ok(Self::None),
				v => v.coerce_to(k),
			},
			Kind::Either(k) => {
				let mut val = self;
				for k in k {
					match val.coerce_to(k) {
						Err(Error::CoerceTo {
							from,
							..
						}) => val = from,
						Err(e) => return Err(e),
						Ok(v) => return Ok(v),
					}
				}
				Err(Error::CoerceTo {
					from: val,
					into: kind.to_string().into(),
				})
			}
		};
		// Check for any conversion errors
		match res {
			// There was a conversion error
			Err(Error::CoerceTo {
				from,
				..
			}) => Err(Error::CoerceTo {
				from,
				into: kind.to_string().into(),
			}),
			// There was a different error
			Err(e) => Err(e),
			// Everything converted ok
			Ok(v) => Ok(v),
		}
	}

	/// Try to coerce this value to an `i64`
	pub(crate) fn coerce_to_i64(self) -> Result<i64, Error> {
		match self {
			// Allow any int number
			Value::Number(Number::Int(v)) => Ok(v),
			// Attempt to convert an float number
			Value::Number(Number::Float(v)) if v.fract() == 0.0 => Ok(v as i64),
			// Attempt to convert a decimal number
			Value::Number(Number::Decimal(v)) if v.scale() == 0 => match v.try_into() {
				// The Decimal can be represented as an i64
				Ok(v) => Ok(v),
				// The Decimal is out of bounds
				_ => Err(Error::CoerceTo {
					from: self,
					into: "i64".into(),
				}),
			},
			// Anything else raises an error
			_ => Err(Error::CoerceTo {
				from: self,
				into: "i64".into(),
			}),
		}
	}

	/// Try to coerce this value to an `u64`
	pub(crate) fn coerce_to_u64(self) -> Result<u64, Error> {
		match self {
			// Allow any int number
			Value::Number(Number::Int(v)) => Ok(v as u64),
			// Attempt to convert an float number
			Value::Number(Number::Float(v)) if v.fract() == 0.0 => Ok(v as u64),
			// Attempt to convert a decimal number
			Value::Number(Number::Decimal(v)) if v.scale() == 0 => match v.try_into() {
				// The Decimal can be represented as an u64
				Ok(v) => Ok(v),
				// The Decimal is out of bounds
				_ => Err(Error::CoerceTo {
					from: self,
					into: "u64".into(),
				}),
			},
			// Anything else raises an error
			_ => Err(Error::CoerceTo {
				from: self,
				into: "u64".into(),
			}),
		}
	}

	/// Try to coerce this value to an `f64`
	pub(crate) fn coerce_to_f64(self) -> Result<f64, Error> {
		match self {
			// Allow any float number
			Value::Number(Number::Float(v)) => Ok(v),
			// Attempt to convert an int number
			Value::Number(Number::Int(v)) => Ok(v as f64),
			// Attempt to convert a decimal number
			Value::Number(Number::Decimal(v)) => match v.try_into() {
				// The Decimal can be represented as a f64
				Ok(v) => Ok(v),
				// Ths Decimal loses precision
<<<<<<< HEAD
				_ => Err(Error::ConvertTo {
=======
				None => Err(Error::CoerceTo {
>>>>>>> f000e923
					from: self,
					into: "f64".into(),
				}),
			},
			// Anything else raises an error
			_ => Err(Error::CoerceTo {
				from: self,
				into: "f64".into(),
			}),
		}
	}

	/// Try to coerce this value to a `bool`
	pub(crate) fn coerce_to_bool(self) -> Result<bool, Error> {
		match self {
			// Allow any boolean value
			Value::Bool(v) => Ok(v),
			// Anything else raises an error
			_ => Err(Error::CoerceTo {
				from: self,
				into: "bool".into(),
			}),
		}
	}

	/// Try to coerce this value to an integer `Number`
	pub(crate) fn coerce_to_int(self) -> Result<Number, Error> {
		match self {
			// Allow any int number
			Value::Number(v) if v.is_int() => Ok(v),
			// Attempt to convert an float number
			Value::Number(Number::Float(v)) if v.fract() == 0.0 => Ok(Number::Int(v as i64)),
			// Attempt to convert a decimal number
			Value::Number(Number::Decimal(ref v)) if v.is_integer() => match v.to_i64() {
				// The Decimal can be represented as an Int
				Some(v) => Ok(Number::Int(v)),
				// The Decimal is out of bounds
				_ => Err(Error::CoerceTo {
					from: self,
					into: "int".into(),
				}),
			},
			// Anything else raises an error
			_ => Err(Error::CoerceTo {
				from: self,
				into: "int".into(),
			}),
		}
	}

	/// Try to coerce this value to a float `Number`
	pub(crate) fn coerce_to_float(self) -> Result<Number, Error> {
		match self {
			// Allow any float number
			Value::Number(v) if v.is_float() => Ok(v),
			// Attempt to convert an int number
			Value::Number(Number::Int(v)) => Ok(Number::Float(v as f64)),
			// Attempt to convert a decimal number
			Value::Number(Number::Decimal(ref v)) => match v.to_f64() {
				// The Decimal can be represented as a Float
				Some(v) => Ok(Number::Float(v)),
				// Ths BigDecimal loses precision
				None => Err(Error::CoerceTo {
					from: self,
					into: "float".into(),
				}),
			},
			// Anything else raises an error
			_ => Err(Error::CoerceTo {
				from: self,
				into: "float".into(),
			}),
		}
	}

	/// Try to coerce this value to a decimal `Number`
	pub(crate) fn coerce_to_decimal(self) -> Result<Number, Error> {
		match self {
			// Allow any decimal number
			Value::Number(v) if v.is_decimal() => Ok(v),
			// Attempt to convert an int number
			Value::Number(Number::Int(ref v)) => match BigDecimal::from_i64(*v) {
				// The Int can be represented as a Decimal
				Some(v) => Ok(Number::Decimal(v)),
				// Ths Int does not convert to a Decimal
				None => Err(Error::CoerceTo {
					from: self,
					into: "decimal".into(),
				}),
			},
			// Attempt to convert an float number
			Value::Number(Number::Float(ref v)) => match BigDecimal::from_f64(*v) {
				// The Float can be represented as a Decimal
				Some(v) => Ok(Number::Decimal(v)),
				// Ths Float does not convert to a Decimal
				None => Err(Error::CoerceTo {
					from: self,
					into: "decimal".into(),
				}),
			},
			// Anything else raises an error
			_ => Err(Error::CoerceTo {
				from: self,
				into: "decimal".into(),
			}),
		}
	}

	/// Try to coerce this value to a `Number`
	pub(crate) fn coerce_to_number(self) -> Result<Number, Error> {
		match self {
			// Allow any number
			Value::Number(v) => Ok(v),
			// Anything else raises an error
			_ => Err(Error::CoerceTo {
				from: self,
				into: "number".into(),
			}),
		}
	}

	/// Try to coerce this value to a `String`
	pub(crate) fn coerce_to_string(self) -> Result<String, Error> {
		match self {
			// Allow any uuid value
			Value::Uuid(v) => Ok(v.to_raw()),
			// Allow any datetime value
			Value::Datetime(v) => Ok(v.to_raw()),
			// Allow any string value
			Value::Strand(v) => Ok(v.as_string()),
			// Anything else raises an error
			_ => Err(Error::CoerceTo {
				from: self,
				into: "string".into(),
			}),
		}
	}

	/// Try to coerce this value to a `Strand`
	pub(crate) fn coerce_to_strand(self) -> Result<Strand, Error> {
		match self {
			// Allow any uuid value
			Value::Uuid(v) => Ok(v.to_raw().into()),
			// Allow any datetime value
			Value::Datetime(v) => Ok(v.to_raw().into()),
			// Allow any string value
			Value::Strand(v) => Ok(v),
			// Anything else raises an error
			_ => Err(Error::CoerceTo {
				from: self,
				into: "string".into(),
			}),
		}
	}

	/// Try to coerce this value to a `Uuid`
	pub(crate) fn coerce_to_uuid(self) -> Result<Uuid, Error> {
		match self {
			// Uuids are allowed
			Value::Uuid(v) => Ok(v),
			// Anything else raises an error
			_ => Err(Error::CoerceTo {
				from: self,
				into: "uuid".into(),
			}),
		}
	}

	/// Try to coerce this value to a `Datetime`
	pub(crate) fn coerce_to_datetime(self) -> Result<Datetime, Error> {
		match self {
			// Datetimes are allowed
			Value::Datetime(v) => Ok(v),
			// Anything else raises an error
			_ => Err(Error::CoerceTo {
				from: self,
				into: "datetime".into(),
			}),
		}
	}

	/// Try to coerce this value to a `Duration`
	pub(crate) fn coerce_to_duration(self) -> Result<Duration, Error> {
		match self {
			// Durations are allowed
			Value::Duration(v) => Ok(v),
			// Anything else raises an error
			_ => Err(Error::CoerceTo {
				from: self,
				into: "duration".into(),
			}),
		}
	}

	/// Try to coerce this value to a `Bytes`
	pub(crate) fn coerce_to_bytes(self) -> Result<Bytes, Error> {
		match self {
			// Bytes are allowed
			Value::Bytes(v) => Ok(v),
			// Anything else raises an error
			_ => Err(Error::CoerceTo {
				from: self,
				into: "bytes".into(),
			}),
		}
	}

	/// Try to coerce this value to an `Object`
	pub(crate) fn coerce_to_object(self) -> Result<Object, Error> {
		match self {
			// Objects are allowed
			Value::Object(v) => Ok(v),
			// Anything else raises an error
			_ => Err(Error::CoerceTo {
				from: self,
				into: "object".into(),
			}),
		}
	}

	/// Try to coerce this value to an `Array`
	pub(crate) fn coerce_to_array(self) -> Result<Array, Error> {
		match self {
			// Arrays are allowed
			Value::Array(v) => Ok(v),
			// Anything else raises an error
			_ => Err(Error::CoerceTo {
				from: self,
				into: "array".into(),
			}),
		}
	}

	/// Try to coerce this value to an `Geometry` point
	pub(crate) fn coerce_to_point(self) -> Result<Geometry, Error> {
		match self {
			// Geometry points are allowed
			Value::Geometry(Geometry::Point(v)) => Ok(v.into()),
			// Anything else raises an error
			_ => Err(Error::CoerceTo {
				from: self,
				into: "point".into(),
			}),
		}
	}

	/// Try to coerce this value to a Record or `Thing`
	pub(crate) fn coerce_to_record(self) -> Result<Thing, Error> {
		match self {
			// Records are allowed
			Value::Thing(v) => Ok(v),
			// Anything else raises an error
			_ => Err(Error::CoerceTo {
				from: self,
				into: "record".into(),
			}),
		}
	}

	/// Try to coerce this value to an `Geometry` type
	pub(crate) fn coerce_to_geometry(self) -> Result<Geometry, Error> {
		match self {
			// Geometries are allowed
			Value::Geometry(v) => Ok(v),
			// Anything else raises an error
			_ => Err(Error::CoerceTo {
				from: self,
				into: "geometry".into(),
			}),
		}
	}

	/// Try to coerce this value to a Record of a certain type
	pub(crate) fn coerce_to_record_type(self, val: &[Table]) -> Result<Thing, Error> {
		match self {
			// Records are allowed if correct type
			Value::Thing(v) if self.is_record_type(val) => Ok(v),
			// Anything else raises an error
			_ => Err(Error::CoerceTo {
				from: self,
				into: "record".into(),
			}),
		}
	}

	/// Try to coerce this value to a `Geometry` of a certain type
	pub(crate) fn coerce_to_geometry_type(self, val: &[String]) -> Result<Geometry, Error> {
		match self {
			// Geometries are allowed if correct type
			Value::Geometry(v) if self.is_geometry_type(val) => Ok(v),
			// Anything else raises an error
			_ => Err(Error::CoerceTo {
				from: self,
				into: "geometry".into(),
			}),
		}
	}

	/// Try to coerce this value to an `Array` of a certain type
	pub(crate) fn coerce_to_array_type(self, kind: &Kind) -> Result<Array, Error> {
		self.coerce_to_array()?
			.into_iter()
			.map(|value| value.coerce_to(kind))
			.collect::<Result<Array, Error>>()
			.map_err(|e| match e {
				Error::CoerceTo {
					from,
					..
				} => Error::CoerceTo {
					from,
					into: format!("array<{kind}>").into(),
				},
				e => e,
			})
	}

	/// Try to coerce this value to an `Array` of a certain type, and length
	pub(crate) fn coerce_to_array_type_len(self, kind: &Kind, len: &u64) -> Result<Array, Error> {
		self.coerce_to_array()?
			.into_iter()
			.map(|value| value.coerce_to(kind))
			.collect::<Result<Array, Error>>()
			.map_err(|e| match e {
				Error::CoerceTo {
					from,
					..
				} => Error::CoerceTo {
					from,
					into: format!("array<{kind}, {len}>").into(),
				},
				e => e,
			})
			.and_then(|v| match v.len() {
				v if v > *len as usize => Err(Error::LengthInvalid {
					kind: format!("array<{kind}, {len}>").into(),
					size: v,
				}),
				_ => Ok(v),
			})
	}

	/// Try to coerce this value to an `Array` of a certain type, unique values
	pub(crate) fn coerce_to_set_type(self, kind: &Kind) -> Result<Array, Error> {
		self.coerce_to_array()?
			.uniq()
			.into_iter()
			.map(|value| value.coerce_to(kind))
			.collect::<Result<Array, Error>>()
			.map_err(|e| match e {
				Error::CoerceTo {
					from,
					..
				} => Error::CoerceTo {
					from,
					into: format!("set<{kind}>").into(),
				},
				e => e,
			})
	}

	/// Try to coerce this value to an `Array` of a certain type, unique values, and length
	pub(crate) fn coerce_to_set_type_len(self, kind: &Kind, len: &u64) -> Result<Array, Error> {
		self.coerce_to_array()?
			.uniq()
			.into_iter()
			.map(|value| value.coerce_to(kind))
			.collect::<Result<Array, Error>>()
			.map_err(|e| match e {
				Error::CoerceTo {
					from,
					..
				} => Error::CoerceTo {
					from,
					into: format!("set<{kind}, {len}>").into(),
				},
				e => e,
			})
			.and_then(|v| match v.len() {
				v if v > *len as usize => Err(Error::LengthInvalid {
					kind: format!("set<{kind}, {len}>").into(),
					size: v,
				}),
				_ => Ok(v),
			})
	}

	// -----------------------------------
	// Advanced type conversion of values
	// -----------------------------------

	/// Try to convert this value to the specified `Kind`
	pub(crate) fn convert_to(self, kind: &Kind) -> Result<Value, Error> {
		// Attempt to convert to the desired type
		let res = match kind {
			Kind::Any => Ok(self),
			Kind::Bool => self.convert_to_bool().map(Value::from),
			Kind::Int => self.convert_to_int().map(Value::from),
			Kind::Float => self.convert_to_float().map(Value::from),
			Kind::Decimal => self.convert_to_decimal().map(Value::from),
			Kind::Number => self.convert_to_number().map(Value::from),
			Kind::String => self.convert_to_strand().map(Value::from),
			Kind::Datetime => self.convert_to_datetime().map(Value::from),
			Kind::Duration => self.convert_to_duration().map(Value::from),
			Kind::Object => self.convert_to_object().map(Value::from),
			Kind::Point => self.convert_to_point().map(Value::from),
			Kind::Bytes => self.convert_to_bytes().map(Value::from),
			Kind::Uuid => self.convert_to_uuid().map(Value::from),
			Kind::Set(t, l) => match l {
				Some(l) => self.convert_to_set_type_len(t, l).map(Value::from),
				None => self.convert_to_set_type(t).map(Value::from),
			},
			Kind::Array(t, l) => match l {
				Some(l) => self.convert_to_array_type_len(t, l).map(Value::from),
				None => self.convert_to_array_type(t).map(Value::from),
			},
			Kind::Record(t) => match t.is_empty() {
				true => self.convert_to_record().map(Value::from),
				false => self.convert_to_record_type(t).map(Value::from),
			},
			Kind::Geometry(t) => match t.is_empty() {
				true => self.convert_to_geometry().map(Value::from),
				false => self.convert_to_geometry_type(t).map(Value::from),
			},
			Kind::Option(k) => match self {
				Self::None => Ok(Self::None),
				Self::Null => Ok(Self::None),
				v => v.convert_to(k),
			},
			Kind::Either(k) => {
				let mut val = self;
				for k in k {
					match val.convert_to(k) {
						Err(Error::ConvertTo {
							from,
							..
						}) => val = from,
						Err(e) => return Err(e),
						Ok(v) => return Ok(v),
					}
				}
				Err(Error::ConvertTo {
					from: val,
					into: kind.to_string().into(),
				})
			}
		};
		// Check for any conversion errors
		match res {
			// There was a conversion error
			Err(Error::ConvertTo {
				from,
				..
			}) => Err(Error::ConvertTo {
				from,
				into: kind.to_string().into(),
			}),
			// There was a different error
			Err(e) => Err(e),
			// Everything converted ok
			Ok(v) => Ok(v),
		}
	}

	/// Try to convert this value to a `bool`
	pub(crate) fn convert_to_bool(self) -> Result<bool, Error> {
		match self {
			// Allow any boolean value
			Value::Bool(v) => Ok(v),
			// Attempt to convert a string value
			Value::Strand(ref v) => match v.parse::<bool>() {
				// The string can be represented as a Float
				Ok(v) => Ok(v),
				// Ths string is not a float
				_ => Err(Error::ConvertTo {
					from: self,
					into: "bool".into(),
				}),
			},
			// Anything else raises an error
			_ => Err(Error::ConvertTo {
				from: self,
				into: "bool".into(),
			}),
		}
	}

	/// Try to convert this value to an integer `Number`
	pub(crate) fn convert_to_int(self) -> Result<Number, Error> {
		match self {
			// Allow any int number
			Value::Number(v) if v.is_int() => Ok(v),
			// Attempt to convert an float number
			Value::Number(Number::Float(v)) if v.fract() == 0.0 => Ok(Number::Int(v as i64)),
			// Attempt to convert a decimal number
			Value::Number(Number::Decimal(v)) if v.scale() == 0 => match v.try_into() {
				// The Decimal can be represented as an Int
				Ok(v) => Ok(Number::Int(v)),
				// The Decimal is out of bounds
				_ => Err(Error::ConvertTo {
					from: self,
					into: "int".into(),
				}),
			},
			// Attempt to convert a string value
			Value::Strand(ref v) => match v.parse::<i64>() {
				// The string can be represented as a Float
				Ok(v) => Ok(Number::Int(v)),
				// Ths string is not a float
				_ => Err(Error::ConvertTo {
					from: self,
					into: "int".into(),
				}),
			},
			// Anything else raises an error
			_ => Err(Error::ConvertTo {
				from: self,
				into: "int".into(),
			}),
		}
	}

	/// Try to convert this value to a float `Number`
	pub(crate) fn convert_to_float(self) -> Result<Number, Error> {
		match self {
			// Allow any float number
			Value::Number(v) if v.is_float() => Ok(v),
			// Attempt to convert an int number
			Value::Number(Number::Int(v)) => Ok(Number::Float(v as f64)),
			// Attempt to convert a decimal number
			Value::Number(Number::Decimal(v)) => match v.try_into() {
				// The Decimal can be represented as a Float
				Ok(v) => Ok(Number::Float(v)),
				// The Decimal loses precision
				_ => Err(Error::ConvertTo {
					from: self,
					into: "float".into(),
				}),
			},
			// Attempt to convert a string value
			Value::Strand(ref v) => match v.parse::<f64>() {
				// The string can be represented as a Float
				Ok(v) => Ok(Number::Float(v)),
				// Ths string is not a float
				_ => Err(Error::ConvertTo {
					from: self,
					into: "float".into(),
				}),
			},
			// Anything else raises an error
			_ => Err(Error::ConvertTo {
				from: self,
				into: "float".into(),
			}),
		}
	}

	/// Try to convert this value to a decimal `Number`
	pub(crate) fn convert_to_decimal(self) -> Result<Number, Error> {
		match self {
			// Allow any decimal number
			Value::Number(v) if v.is_decimal() => Ok(v),
			// Attempt to convert an int number
			Value::Number(Number::Int(ref v)) => match Decimal::try_from(*v) {
				// The Int can be represented as a Decimal
				Ok(v) => Ok(Number::Decimal(v)),
				// Ths Int does not convert to a Decimal
				_ => Err(Error::ConvertTo {
					from: self,
					into: "decimal".into(),
				}),
			},
			// Attempt to convert an float number
			Value::Number(Number::Float(ref v)) => match Decimal::try_from(*v) {
				// The Float can be represented as a Decimal
				Ok(v) => Ok(Number::Decimal(v)),
				// Ths Float does not convert to a Decimal
				_ => Err(Error::ConvertTo {
					from: self,
					into: "decimal".into(),
				}),
			},
			// Attempt to convert a string value
			Value::Strand(ref v) => match Decimal::from_str(v) {
				// The string can be represented as a Decimal
				Ok(v) => Ok(Number::Decimal(v)),
				// Ths string is not a Decimal
				_ => Err(Error::ConvertTo {
					from: self,
					into: "decimal".into(),
				}),
			},
			// Anything else raises an error
			_ => Err(Error::ConvertTo {
				from: self,
				into: "decimal".into(),
			}),
		}
	}

	/// Try to convert this value to a `Number`
	pub(crate) fn convert_to_number(self) -> Result<Number, Error> {
		match self {
			// Allow any number
			Value::Number(v) => Ok(v),
			// Attempt to convert a string value
			Value::Strand(ref v) => match Number::from_str(v) {
				// The string can be represented as a Float
				Ok(v) => Ok(v),
				// Ths string is not a float
				_ => Err(Error::ConvertTo {
					from: self,
					into: "number".into(),
				}),
			},
			// Anything else raises an error
			_ => Err(Error::ConvertTo {
				from: self,
				into: "number".into(),
			}),
		}
	}

	/// Try to convert this value to a `String`
	pub(crate) fn convert_to_string(self) -> Result<String, Error> {
		match self {
			// Bytes can't convert to strings
			Value::Bytes(_) => Err(Error::ConvertTo {
				from: self,
				into: "string".into(),
			}),
			// None can't convert to a string
			Value::None => Err(Error::ConvertTo {
				from: self,
				into: "string".into(),
			}),
			// Null can't convert to a string
			Value::Null => Err(Error::ConvertTo {
				from: self,
				into: "string".into(),
			}),
			// Stringify anything else
			_ => Ok(self.as_string()),
		}
	}

	/// Try to convert this value to a `Strand`
	pub(crate) fn convert_to_strand(self) -> Result<Strand, Error> {
		match self {
			// Bytes can't convert to strings
			Value::Bytes(_) => Err(Error::ConvertTo {
				from: self,
				into: "string".into(),
			}),
			// None can't convert to a string
			Value::None => Err(Error::ConvertTo {
				from: self,
				into: "string".into(),
			}),
			// Null can't convert to a string
			Value::Null => Err(Error::ConvertTo {
				from: self,
				into: "string".into(),
			}),
			// Allow any string value
			Value::Strand(v) => Ok(v),
			// Stringify anything else
			Value::Uuid(v) => Ok(v.to_raw().into()),
			// Stringify anything else
			Value::Datetime(v) => Ok(v.to_raw().into()),
			// Stringify anything else
			_ => Ok(self.to_string().into()),
		}
	}

	/// Try to convert this value to a `Uuid`
	pub(crate) fn convert_to_uuid(self) -> Result<Uuid, Error> {
		match self {
			// Uuids are allowed
			Value::Uuid(v) => Ok(v),
			// Attempt to parse a string
			Value::Strand(ref v) => match Uuid::try_from(v.as_str()) {
				// The string can be represented as a uuid
				Ok(v) => Ok(v),
				// Ths string is not a uuid
				Err(_) => Err(Error::ConvertTo {
					from: self,
					into: "uuid".into(),
				}),
			},
			// Anything else raises an error
			_ => Err(Error::ConvertTo {
				from: self,
				into: "uuid".into(),
			}),
		}
	}

	/// Try to convert this value to a `Datetime`
	pub(crate) fn convert_to_datetime(self) -> Result<Datetime, Error> {
		match self {
			// Datetimes are allowed
			Value::Datetime(v) => Ok(v),
			// Attempt to parse a string
			Value::Strand(ref v) => match Datetime::try_from(v.as_str()) {
				// The string can be represented as a datetime
				Ok(v) => Ok(v),
				// Ths string is not a datetime
				Err(_) => Err(Error::ConvertTo {
					from: self,
					into: "datetime".into(),
				}),
			},
			// Anything else raises an error
			_ => Err(Error::ConvertTo {
				from: self,
				into: "datetime".into(),
			}),
		}
	}

	/// Try to convert this value to a `Duration`
	pub(crate) fn convert_to_duration(self) -> Result<Duration, Error> {
		match self {
			// Durations are allowed
			Value::Duration(v) => Ok(v),
			// Attempt to parse a string
			Value::Strand(ref v) => match Duration::try_from(v.as_str()) {
				// The string can be represented as a duration
				Ok(v) => Ok(v),
				// Ths string is not a duration
				Err(_) => Err(Error::ConvertTo {
					from: self,
					into: "duration".into(),
				}),
			},
			// Anything else raises an error
			_ => Err(Error::ConvertTo {
				from: self,
				into: "duration".into(),
			}),
		}
	}

	/// Try to convert this value to a `Bytes`
	pub(crate) fn convert_to_bytes(self) -> Result<Bytes, Error> {
		match self {
			// Bytes are allowed
			Value::Bytes(v) => Ok(v),
			// Strings can be converted to bytes
			Value::Strand(s) => Ok(Bytes(s.0.into_bytes())),
			// Anything else raises an error
			_ => Err(Error::ConvertTo {
				from: self,
				into: "bytes".into(),
			}),
		}
	}

	/// Try to convert this value to an `Object`
	pub(crate) fn convert_to_object(self) -> Result<Object, Error> {
		match self {
			// Objects are allowed
			Value::Object(v) => Ok(v),
			// Anything else raises an error
			_ => Err(Error::ConvertTo {
				from: self,
				into: "object".into(),
			}),
		}
	}

	/// Try to convert this value to an `Array`
	pub(crate) fn convert_to_array(self) -> Result<Array, Error> {
		match self {
			// Arrays are allowed
			Value::Array(v) => Ok(v),
			// Anything else raises an error
			_ => Err(Error::ConvertTo {
				from: self,
				into: "array".into(),
			}),
		}
	}

	/// Try to convert this value to an `Geometry` point
	pub(crate) fn convert_to_point(self) -> Result<Geometry, Error> {
		match self {
			// Geometry points are allowed
			Value::Geometry(Geometry::Point(v)) => Ok(v.into()),
			// An array of two floats are allowed
			Value::Array(ref v) if v.len() == 2 => match v.as_slice() {
				// The array can be represented as a point
				[Value::Number(v), Value::Number(w)] => Ok((v.to_float(), w.to_float()).into()),
				// The array is not a geometry point
				_ => Err(Error::ConvertTo {
					from: self,
					into: "point".into(),
				}),
			},
			// Anything else raises an error
			_ => Err(Error::ConvertTo {
				from: self,
				into: "point".into(),
			}),
		}
	}

	/// Try to convert this value to a Record or `Thing`
	pub(crate) fn convert_to_record(self) -> Result<Thing, Error> {
		match self {
			// Records are allowed
			Value::Thing(v) => Ok(v),
			// Anything else raises an error
			_ => Err(Error::ConvertTo {
				from: self,
				into: "record".into(),
			}),
		}
	}

	/// Try to convert this value to an `Geometry` type
	pub(crate) fn convert_to_geometry(self) -> Result<Geometry, Error> {
		match self {
			// Geometries are allowed
			Value::Geometry(v) => Ok(v),
			// Anything else raises an error
			_ => Err(Error::ConvertTo {
				from: self,
				into: "geometry".into(),
			}),
		}
	}

	/// Try to convert this value to a Record of a certain type
	pub(crate) fn convert_to_record_type(self, val: &[Table]) -> Result<Thing, Error> {
		match self {
			// Records are allowed if correct type
			Value::Thing(v) if self.is_record_type(val) => Ok(v),
			// Anything else raises an error
			_ => Err(Error::ConvertTo {
				from: self,
				into: "record".into(),
			}),
		}
	}

	/// Try to convert this value to a `Geometry` of a certain type
	pub(crate) fn convert_to_geometry_type(self, val: &[String]) -> Result<Geometry, Error> {
		match self {
			// Geometries are allowed if correct type
			Value::Geometry(v) if self.is_geometry_type(val) => Ok(v),
			// Anything else raises an error
			_ => Err(Error::ConvertTo {
				from: self,
				into: "geometry".into(),
			}),
		}
	}

	/// Try to convert this value to ab `Array` of a certain type
	pub(crate) fn convert_to_array_type(self, kind: &Kind) -> Result<Array, Error> {
		self.convert_to_array()?
			.into_iter()
			.map(|value| value.convert_to(kind))
			.collect::<Result<Array, Error>>()
			.map_err(|e| match e {
				Error::ConvertTo {
					from,
					..
				} => Error::ConvertTo {
					from,
					into: format!("array<{kind}>").into(),
				},
				e => e,
			})
	}

	/// Try to convert this value to ab `Array` of a certain type and length
	pub(crate) fn convert_to_array_type_len(self, kind: &Kind, len: &u64) -> Result<Array, Error> {
		self.convert_to_array()?
			.into_iter()
			.map(|value| value.convert_to(kind))
			.collect::<Result<Array, Error>>()
			.map_err(|e| match e {
				Error::ConvertTo {
					from,
					..
				} => Error::ConvertTo {
					from,
					into: format!("array<{kind}, {len}>").into(),
				},
				e => e,
			})
			.and_then(|v| match v.len() {
				v if v > *len as usize => Err(Error::LengthInvalid {
					kind: format!("array<{kind}, {len}>").into(),
					size: v,
				}),
				_ => Ok(v),
			})
	}

	/// Try to convert this value to an `Array` of a certain type, unique values
	pub(crate) fn convert_to_set_type(self, kind: &Kind) -> Result<Array, Error> {
		self.convert_to_array()?
			.uniq()
			.into_iter()
			.map(|value| value.convert_to(kind))
			.collect::<Result<Array, Error>>()
			.map_err(|e| match e {
				Error::ConvertTo {
					from,
					..
				} => Error::ConvertTo {
					from,
					into: format!("set<{kind}>").into(),
				},
				e => e,
			})
	}

	/// Try to convert this value to an `Array` of a certain type, unique values, and length
	pub(crate) fn convert_to_set_type_len(self, kind: &Kind, len: &u64) -> Result<Array, Error> {
		self.convert_to_array()?
			.uniq()
			.into_iter()
			.map(|value| value.convert_to(kind))
			.collect::<Result<Array, Error>>()
			.map_err(|e| match e {
				Error::ConvertTo {
					from,
					..
				} => Error::ConvertTo {
					from,
					into: format!("set<{kind}, {len}>").into(),
				},
				e => e,
			})
			.and_then(|v| match v.len() {
				v if v > *len as usize => Err(Error::LengthInvalid {
					kind: format!("set<{kind}, {len}>").into(),
					size: v,
				}),
				_ => Ok(v),
			})
	}

	// -----------------------------------
	// Record ID extraction
	// -----------------------------------

	/// Fetch the record id if there is one
	pub fn record(self) -> Option<Thing> {
		match self {
			// This is an object so look for the id field
			Value::Object(mut v) => match v.remove("id") {
				Some(Value::Thing(v)) => Some(v),
				_ => None,
			},
			// This is an array so take the first item
			Value::Array(mut v) => match v.len() {
				1 => v.remove(0).record(),
				_ => None,
			},
			// This is a record id already
			Value::Thing(v) => Some(v),
			// There is no valid record id
			_ => None,
		}
	}

	// -----------------------------------
	// JSON Path conversion
	// -----------------------------------

	/// Converts this Value into a JSONPatch path
	pub(crate) fn jsonpath(&self) -> Idiom {
		self.to_raw_string()
			.as_str()
			.trim_start_matches('/')
			.split(&['.', '/'][..])
			.map(Part::from)
			.collect::<Vec<Part>>()
			.into()
	}

	// -----------------------------------
	// JSON Path conversion
	// -----------------------------------

	/// Checks whether this value is a static value
	pub(crate) fn is_static(&self) -> bool {
		match self {
			Value::None => true,
			Value::Null => true,
			Value::Bool(_) => true,
			Value::Uuid(_) => true,
			Value::Number(_) => true,
			Value::Strand(_) => true,
			Value::Duration(_) => true,
			Value::Datetime(_) => true,
			Value::Geometry(_) => true,
			Value::Array(v) => v.iter().all(Value::is_static),
			Value::Object(v) => v.values().all(Value::is_static),
			Value::Constant(_) => true,
			_ => false,
		}
	}

	// -----------------------------------
	// Value operations
	// -----------------------------------

	/// Check if this Value is equal to another Value
	pub fn equal(&self, other: &Value) -> bool {
		match self {
			Value::None => other.is_none(),
			Value::Null => other.is_null(),
			Value::Bool(v) => *v,
			Value::Uuid(v) => match other {
				Value::Uuid(w) => v == w,
				Value::Regex(w) => w.regex().is_match(v.to_raw().as_str()),
				_ => false,
			},
			Value::Thing(v) => match other {
				Value::Thing(w) => v == w,
				Value::Regex(w) => w.regex().is_match(v.to_raw().as_str()),
				_ => false,
			},
			Value::Strand(v) => match other {
				Value::Strand(w) => v == w,
				Value::Regex(w) => w.regex().is_match(v.as_str()),
				_ => false,
			},
			Value::Regex(v) => match other {
				Value::Regex(w) => v == w,
				Value::Uuid(w) => v.regex().is_match(w.to_raw().as_str()),
				Value::Thing(w) => v.regex().is_match(w.to_raw().as_str()),
				Value::Strand(w) => v.regex().is_match(w.as_str()),
				_ => false,
			},
			Value::Array(v) => match other {
				Value::Array(w) => v == w,
				_ => false,
			},
			Value::Object(v) => match other {
				Value::Object(w) => v == w,
				_ => false,
			},
			Value::Number(v) => match other {
				Value::Number(w) => v == w,
				_ => false,
			},
			Value::Geometry(v) => match other {
				Value::Geometry(w) => v == w,
				_ => false,
			},
			Value::Duration(v) => match other {
				Value::Duration(w) => v == w,
				_ => false,
			},
			Value::Datetime(v) => match other {
				Value::Datetime(w) => v == w,
				_ => false,
			},
			_ => self == other,
		}
	}

	/// Check if all Values in an Array are equal to another Value
	pub fn all_equal(&self, other: &Value) -> bool {
		match self {
			Value::Array(v) => v.iter().all(|v| v.equal(other)),
			_ => self.equal(other),
		}
	}

	/// Check if any Values in an Array are equal to another Value
	pub fn any_equal(&self, other: &Value) -> bool {
		match self {
			Value::Array(v) => v.iter().any(|v| v.equal(other)),
			_ => self.equal(other),
		}
	}

	/// Fuzzy check if this Value is equal to another Value
	pub fn fuzzy(&self, other: &Value) -> bool {
		match self {
			Value::Uuid(v) => match other {
				Value::Strand(w) => MATCHER.fuzzy_match(v.to_raw().as_str(), w.as_str()).is_some(),
				_ => false,
			},
			Value::Strand(v) => match other {
				Value::Strand(w) => MATCHER.fuzzy_match(v.as_str(), w.as_str()).is_some(),
				_ => false,
			},
			_ => self.equal(other),
		}
	}

	/// Fuzzy check if all Values in an Array are equal to another Value
	pub fn all_fuzzy(&self, other: &Value) -> bool {
		match self {
			Value::Array(v) => v.iter().all(|v| v.fuzzy(other)),
			_ => self.fuzzy(other),
		}
	}

	/// Fuzzy check if any Values in an Array are equal to another Value
	pub fn any_fuzzy(&self, other: &Value) -> bool {
		match self {
			Value::Array(v) => v.iter().any(|v| v.fuzzy(other)),
			_ => self.fuzzy(other),
		}
	}

	/// Check if this Value contains another Value
	pub fn contains(&self, other: &Value) -> bool {
		match self {
			Value::Array(v) => v.iter().any(|v| v.equal(other)),
			Value::Uuid(v) => match other {
				Value::Strand(w) => v.to_raw().contains(w.as_str()),
				_ => false,
			},
			Value::Strand(v) => match other {
				Value::Strand(w) => v.contains(w.as_str()),
				_ => false,
			},
			Value::Geometry(v) => match other {
				Value::Geometry(w) => v.contains(w),
				_ => false,
			},
			_ => false,
		}
	}

	/// Check if all Values in an Array contain another Value
	pub fn contains_all(&self, other: &Value) -> bool {
		match other {
			Value::Array(v) => v.iter().all(|v| match self {
				Value::Array(w) => w.iter().any(|w| v.equal(w)),
				Value::Geometry(_) => self.contains(v),
				_ => false,
			}),
			_ => false,
		}
	}

	/// Check if any Values in an Array contain another Value
	pub fn contains_any(&self, other: &Value) -> bool {
		match other {
			Value::Array(v) => v.iter().any(|v| match self {
				Value::Array(w) => w.iter().any(|w| v.equal(w)),
				Value::Geometry(_) => self.contains(v),
				_ => false,
			}),
			_ => false,
		}
	}

	/// Check if this Value intersects another Value
	pub fn intersects(&self, other: &Value) -> bool {
		match self {
			Value::Geometry(v) => match other {
				Value::Geometry(w) => v.intersects(w),
				_ => false,
			},
			_ => false,
		}
	}

	// -----------------------------------
	// Sorting operations
	// -----------------------------------

	/// Compare this Value to another Value lexicographically
	pub fn lexical_cmp(&self, other: &Value) -> Option<Ordering> {
		match (self, other) {
			(Value::Strand(a), Value::Strand(b)) => Some(lexicmp::lexical_cmp(a, b)),
			_ => self.partial_cmp(other),
		}
	}

	/// Compare this Value to another Value using natrual numerical comparison
	pub fn natural_cmp(&self, other: &Value) -> Option<Ordering> {
		match (self, other) {
			(Value::Strand(a), Value::Strand(b)) => Some(lexicmp::natural_cmp(a, b)),
			_ => self.partial_cmp(other),
		}
	}

	/// Compare this Value to another Value lexicographically and using natrual numerical comparison
	pub fn natural_lexical_cmp(&self, other: &Value) -> Option<Ordering> {
		match (self, other) {
			(Value::Strand(a), Value::Strand(b)) => Some(lexicmp::natural_lexical_cmp(a, b)),
			_ => self.partial_cmp(other),
		}
	}
}

impl fmt::Display for Value {
	fn fmt(&self, f: &mut fmt::Formatter) -> fmt::Result {
		let mut f = Pretty::from(f);
		match self {
			Value::None => write!(f, "NONE"),
			Value::Null => write!(f, "NULL"),
			Value::Array(v) => write!(f, "{v}"),
			Value::Block(v) => write!(f, "{v}"),
			Value::Bool(v) => write!(f, "{v}"),
			Value::Bytes(v) => write!(f, "{v}"),
			Value::Cast(v) => write!(f, "{v}"),
			Value::Constant(v) => write!(f, "{v}"),
			Value::Datetime(v) => write!(f, "{v}"),
			Value::Duration(v) => write!(f, "{v}"),
			Value::Edges(v) => write!(f, "{v}"),
			Value::Expression(v) => write!(f, "{v}"),
			Value::Function(v) => write!(f, "{v}"),
			Value::Future(v) => write!(f, "{v}"),
			Value::Geometry(v) => write!(f, "{v}"),
			Value::Idiom(v) => write!(f, "{v}"),
			Value::Model(v) => write!(f, "{v}"),
			Value::Number(v) => write!(f, "{v}"),
			Value::Object(v) => write!(f, "{v}"),
			Value::Param(v) => write!(f, "{v}"),
			Value::Range(v) => write!(f, "{v}"),
			Value::Regex(v) => write!(f, "{v}"),
			Value::Strand(v) => write!(f, "{v}"),
			Value::Subquery(v) => write!(f, "{v}"),
			Value::Table(v) => write!(f, "{v}"),
			Value::Thing(v) => write!(f, "{v}"),
			Value::Uuid(v) => write!(f, "{v}"),
		}
	}
}

impl Value {
	/// Check if we require a writeable transaction
	pub(crate) fn writeable(&self) -> bool {
		match self {
			Value::Block(v) => v.writeable(),
			Value::Idiom(v) => v.writeable(),
			Value::Array(v) => v.iter().any(Value::writeable),
			Value::Object(v) => v.iter().any(|(_, v)| v.writeable()),
			Value::Function(v) => v.is_custom() || v.args().iter().any(Value::writeable),
			Value::Subquery(v) => v.writeable(),
			Value::Expression(v) => v.l.writeable() || v.r.writeable(),
			_ => false,
		}
	}
	/// Process this type returning a computed simple Value
	#[cfg_attr(not(target_arch = "wasm32"), async_recursion)]
	#[cfg_attr(target_arch = "wasm32", async_recursion(?Send))]
	pub(crate) async fn compute(
		&self,
		ctx: &Context<'_>,
		opt: &Options,
		txn: &Transaction,
		doc: Option<&'async_recursion Value>,
	) -> Result<Value, Error> {
		match self {
			Value::Cast(v) => v.compute(ctx, opt, txn, doc).await,
			Value::Thing(v) => v.compute(ctx, opt, txn, doc).await,
			Value::Block(v) => v.compute(ctx, opt, txn, doc).await,
			Value::Range(v) => v.compute(ctx, opt, txn, doc).await,
			Value::Param(v) => v.compute(ctx, opt, txn, doc).await,
			Value::Idiom(v) => v.compute(ctx, opt, txn, doc).await,
			Value::Array(v) => v.compute(ctx, opt, txn, doc).await,
			Value::Object(v) => v.compute(ctx, opt, txn, doc).await,
			Value::Future(v) => v.compute(ctx, opt, txn, doc).await,
			Value::Constant(v) => v.compute(ctx, opt, txn, doc).await,
			Value::Function(v) => v.compute(ctx, opt, txn, doc).await,
			Value::Subquery(v) => v.compute(ctx, opt, txn, doc).await,
			Value::Expression(v) => v.compute(ctx, opt, txn, doc).await,
			_ => Ok(self.to_owned()),
		}
	}
}

// ------------------------------

pub(crate) trait TryAdd<Rhs = Self> {
	type Output;
	fn try_add(self, rhs: Rhs) -> Result<Self::Output, Error>;
}

impl TryAdd for Value {
	type Output = Self;
	fn try_add(self, other: Self) -> Result<Self, Error> {
		match (self, other) {
			(Value::Number(v), Value::Number(w)) => match (v, w) {
				(Number::Int(v), Number::Int(w)) if v.checked_add(w).is_none() => {
					Err(Error::TryAdd(v.to_string(), w.to_string()))
				}
				(Number::Decimal(v), Number::Decimal(w)) if v.checked_add(w).is_none() => {
					Err(Error::TryAdd(v.to_string(), w.to_string()))
				}
				(Number::Decimal(v), w) if v.checked_add(w.to_decimal()).is_none() => {
					Err(Error::TryAdd(v.to_string(), w.to_string()))
				}
				(v, Number::Decimal(w)) if v.to_decimal().checked_add(w).is_none() => {
					Err(Error::TryAdd(v.to_string(), w.to_string()))
				}
				(v, w) => Ok(Value::Number(v + w)),
			},
			(Value::Strand(v), Value::Strand(w)) => Ok(Value::Strand(v + w)),
			(Value::Datetime(v), Value::Duration(w)) => Ok(Value::Datetime(w + v)),
			(Value::Duration(v), Value::Datetime(w)) => Ok(Value::Datetime(v + w)),
			(Value::Duration(v), Value::Duration(w)) => Ok(Value::Duration(v + w)),
			(v, w) => Err(Error::TryAdd(v.to_raw_string(), w.to_raw_string())),
		}
	}
}

// ------------------------------

pub(crate) trait TrySub<Rhs = Self> {
	type Output;
	fn try_sub(self, v: Self) -> Result<Self::Output, Error>;
}

impl TrySub for Value {
	type Output = Self;
	fn try_sub(self, other: Self) -> Result<Self, Error> {
		match (self, other) {
			(Value::Number(v), Value::Number(w)) => match (v, w) {
				(Number::Int(v), Number::Int(w)) if v.checked_sub(w).is_none() => {
					Err(Error::TrySub(v.to_string(), w.to_string()))
				}
				(Number::Decimal(v), Number::Decimal(w)) if v.checked_sub(w).is_none() => {
					Err(Error::TrySub(v.to_string(), w.to_string()))
				}
				(Number::Decimal(v), w) if v.checked_sub(w.to_decimal()).is_none() => {
					Err(Error::TrySub(v.to_string(), w.to_string()))
				}
				(v, Number::Decimal(w)) if v.to_decimal().checked_sub(w).is_none() => {
					Err(Error::TrySub(v.to_string(), w.to_string()))
				}
				(v, w) => Ok(Value::Number(v - w)),
			},
			(Value::Datetime(v), Value::Datetime(w)) => Ok(Value::Duration(v - w)),
			(Value::Datetime(v), Value::Duration(w)) => Ok(Value::Datetime(w - v)),
			(Value::Duration(v), Value::Datetime(w)) => Ok(Value::Datetime(v - w)),
			(Value::Duration(v), Value::Duration(w)) => Ok(Value::Duration(v - w)),
			(v, w) => Err(Error::TrySub(v.to_raw_string(), w.to_raw_string())),
		}
	}
}

// ------------------------------

pub(crate) trait TryMul<Rhs = Self> {
	type Output;
	fn try_mul(self, v: Self) -> Result<Self::Output, Error>;
}

impl TryMul for Value {
	type Output = Self;
	fn try_mul(self, other: Self) -> Result<Self, Error> {
		match (self, other) {
			(Value::Number(v), Value::Number(w)) => match (v, w) {
				(Number::Int(v), Number::Int(w)) if v.checked_mul(w).is_none() => {
					Err(Error::TryMul(v.to_string(), w.to_string()))
				}
				(Number::Decimal(v), Number::Decimal(w)) if v.checked_mul(w).is_none() => {
					Err(Error::TryMul(v.to_string(), w.to_string()))
				}
				(Number::Decimal(v), w) if v.checked_mul(w.to_decimal()).is_none() => {
					Err(Error::TryMul(v.to_string(), w.to_string()))
				}
				(v, Number::Decimal(w)) if v.to_decimal().checked_mul(w).is_none() => {
					Err(Error::TryMul(v.to_string(), w.to_string()))
				}
				(v, w) => Ok(Value::Number(v * w)),
			},
			(v, w) => Err(Error::TryMul(v.to_raw_string(), w.to_raw_string())),
		}
	}
}

// ------------------------------

pub(crate) trait TryDiv<Rhs = Self> {
	type Output;
	fn try_div(self, v: Self) -> Result<Self::Output, Error>;
}

impl TryDiv for Value {
	type Output = Self;
	fn try_div(self, other: Self) -> Result<Self, Error> {
		match (self, other) {
			(Value::Number(v), Value::Number(w)) => match (v, w) {
				(_, w) if w == Number::Int(0) => Ok(Value::None),
				(Number::Decimal(v), Number::Decimal(w)) if v.checked_div(w).is_none() => {
					// Divided a large number by a small number, got an overflowing number
					Err(Error::TryDiv(v.to_string(), w.to_string()))
				}
				(v, w) => Ok(Value::Number(v / w)),
			},
			(v, w) => Err(Error::TryDiv(v.to_raw_string(), w.to_raw_string())),
		}
	}
}

// ------------------------------

pub(crate) trait TryPow<Rhs = Self> {
	type Output;
	fn try_pow(self, v: Self) -> Result<Self::Output, Error>;
}

impl TryPow for Value {
	type Output = Self;
	fn try_pow(self, other: Self) -> Result<Self, Error> {
		match (self, other) {
			(Value::Number(v), Value::Number(w)) => match (v, w) {
				(Number::Int(v), Number::Int(w))
					if w.try_into().ok().and_then(|w| v.checked_pow(w)).is_none() =>
				{
					Err(Error::TryPow(v.to_string(), w.to_string()))
				}
				(Number::Decimal(v), Number::Int(w)) if v.checked_powi(w).is_none() => {
					Err(Error::TryPow(v.to_string(), w.to_string()))
				}
				(v, w) => Ok(Value::Number(v.pow(w))),
			},
			(v, w) => Err(Error::TryPow(v.to_raw_string(), w.to_raw_string())),
		}
	}
}

// ------------------------------

/// Parse any `Value` including binary expressions
pub fn value(i: &str) -> IResult<&str, Value> {
	alt((map(expression, Value::from), single))(i)
}

/// Parse any `Value` excluding binary expressions
pub fn single(i: &str) -> IResult<&str, Value> {
	alt((
		alt((
			map(tag_no_case("NONE"), |_| Value::None),
			map(tag_no_case("NULL"), |_| Value::Null),
			map(tag_no_case("true"), |_| Value::Bool(true)),
			map(tag_no_case("false"), |_| Value::Bool(false)),
			map(idiom::multi, Value::from),
		)),
		alt((
			map(cast, Value::from),
			map(function, Value::from),
			map(subquery, Value::from),
			map(constant, Value::from),
			map(datetime, Value::from),
			map(duration, Value::from),
			map(geometry, Value::from),
			map(future, Value::from),
			map(unique, Value::from),
			map(number, Value::from),
			map(object, Value::from),
			map(array, Value::from),
			map(block, Value::from),
			map(param, Value::from),
			map(regex, Value::from),
			map(model, Value::from),
			map(edges, Value::from),
			map(range, Value::from),
			map(thing, Value::from),
			map(strand, Value::from),
			map(idiom::path, Value::from),
		)),
	))(i)
}

pub fn select(i: &str) -> IResult<&str, Value> {
	alt((
		alt((
			map(expression, Value::from),
			map(tag_no_case("NONE"), |_| Value::None),
			map(tag_no_case("NULL"), |_| Value::Null),
			map(tag_no_case("true"), |_| Value::Bool(true)),
			map(tag_no_case("false"), |_| Value::Bool(false)),
			map(idiom::multi, Value::from),
		)),
		alt((
			map(cast, Value::from),
			map(function, Value::from),
			map(subquery, Value::from),
			map(constant, Value::from),
			map(datetime, Value::from),
			map(duration, Value::from),
			map(geometry, Value::from),
			map(future, Value::from),
			map(unique, Value::from),
			map(number, Value::from),
			map(object, Value::from),
			map(array, Value::from),
			map(block, Value::from),
			map(param, Value::from),
			map(regex, Value::from),
			map(model, Value::from),
			map(edges, Value::from),
			map(range, Value::from),
			map(thing, Value::from),
			map(table, Value::from),
			map(strand, Value::from),
		)),
	))(i)
}

/// Used as the starting part of a complex Idiom
pub fn start(i: &str) -> IResult<&str, Value> {
	alt((
		map(function::normal, Value::from),
		map(function::custom, Value::from),
		map(subquery, Value::from),
		map(constant, Value::from),
		map(datetime, Value::from),
		map(duration, Value::from),
		map(unique, Value::from),
		map(number, Value::from),
		map(strand, Value::from),
		map(object, Value::from),
		map(array, Value::from),
		map(param, Value::from),
		map(edges, Value::from),
		map(thing, Value::from),
	))(i)
}

/// Used in CREATE, UPDATE, and DELETE clauses
pub fn what(i: &str) -> IResult<&str, Value> {
	alt((
		map(function, Value::from),
		map(subquery, Value::from),
		map(constant, Value::from),
		map(datetime, Value::from),
		map(duration, Value::from),
		map(future, Value::from),
		map(block, Value::from),
		map(param, Value::from),
		map(model, Value::from),
		map(edges, Value::from),
		map(range, Value::from),
		map(thing, Value::from),
		map(table, Value::from),
	))(i)
}

/// Used to parse any simple JSON-like value
pub fn json(i: &str) -> IResult<&str, Value> {
	// Use a specific parser for JSON objects
	pub fn object(i: &str) -> IResult<&str, Object> {
		let (i, _) = char('{')(i)?;
		let (i, _) = mightbespace(i)?;
		let (i, v) = separated_list0(commas, |i| {
			let (i, k) = key(i)?;
			let (i, _) = mightbespace(i)?;
			let (i, _) = char(':')(i)?;
			let (i, _) = mightbespace(i)?;
			let (i, v) = json(i)?;
			Ok((i, (String::from(k), v)))
		})(i)?;
		let (i, _) = mightbespace(i)?;
		let (i, _) = opt(char(','))(i)?;
		let (i, _) = mightbespace(i)?;
		let (i, _) = char('}')(i)?;
		Ok((i, Object(v.into_iter().collect())))
	}
	// Use a specific parser for JSON arrays
	pub fn array(i: &str) -> IResult<&str, Array> {
		let (i, _) = char('[')(i)?;
		let (i, _) = mightbespace(i)?;
		let (i, v) = separated_list0(commas, json)(i)?;
		let (i, _) = mightbespace(i)?;
		let (i, _) = opt(char(','))(i)?;
		let (i, _) = mightbespace(i)?;
		let (i, _) = char(']')(i)?;
		Ok((i, Array(v)))
	}
	// Parse any simple JSON-like value
	alt((
		map(tag_no_case("null".as_bytes()), |_| Value::Null),
		map(tag_no_case("true".as_bytes()), |_| Value::Bool(true)),
		map(tag_no_case("false".as_bytes()), |_| Value::Bool(false)),
		map(datetime, Value::from),
		map(geometry, Value::from),
		map(unique, Value::from),
		map(number, Value::from),
		map(object, Value::from),
		map(array, Value::from),
		map(thing, Value::from),
		map(strand, Value::from),
	))(i)
}

#[cfg(test)]
mod tests {

	use super::*;
	use crate::sql::test::Parse;
	use crate::sql::uuid::Uuid;

	#[test]
	fn check_none() {
		assert_eq!(true, Value::None.is_none());
		assert_eq!(false, Value::Null.is_none());
		assert_eq!(false, Value::from(1).is_none());
	}

	#[test]
	fn check_null() {
		assert_eq!(true, Value::Null.is_null());
		assert_eq!(false, Value::None.is_null());
		assert_eq!(false, Value::from(1).is_null());
	}

	#[test]
	fn check_true() {
		assert_eq!(false, Value::None.is_true());
		assert_eq!(true, Value::Bool(true).is_true());
		assert_eq!(false, Value::Bool(false).is_true());
		assert_eq!(false, Value::from(1).is_true());
		assert_eq!(false, Value::from("something").is_true());
	}

	#[test]
	fn check_false() {
		assert_eq!(false, Value::None.is_false());
		assert_eq!(false, Value::Bool(true).is_false());
		assert_eq!(true, Value::Bool(false).is_false());
		assert_eq!(false, Value::from(1).is_false());
		assert_eq!(false, Value::from("something").is_false());
	}

	#[test]
	fn convert_truthy() {
		assert_eq!(false, Value::None.is_truthy());
		assert_eq!(false, Value::Null.is_truthy());
		assert_eq!(true, Value::Bool(true).is_truthy());
		assert_eq!(false, Value::Bool(false).is_truthy());
		assert_eq!(false, Value::from(0).is_truthy());
		assert_eq!(true, Value::from(1).is_truthy());
		assert_eq!(true, Value::from(-1).is_truthy());
		assert_eq!(true, Value::from(1.1).is_truthy());
		assert_eq!(true, Value::from(-1.1).is_truthy());
		assert_eq!(true, Value::from("true").is_truthy());
		assert_eq!(false, Value::from("false").is_truthy());
		assert_eq!(true, Value::from("falsey").is_truthy());
		assert_eq!(true, Value::from("something").is_truthy());
		assert_eq!(true, Value::from(Uuid::new()).is_truthy());
	}

	#[test]
	fn convert_string() {
		assert_eq!(String::from("NONE"), Value::None.as_string());
		assert_eq!(String::from("NULL"), Value::Null.as_string());
		assert_eq!(String::from("true"), Value::Bool(true).as_string());
		assert_eq!(String::from("false"), Value::Bool(false).as_string());
		assert_eq!(String::from("0"), Value::from(0).as_string());
		assert_eq!(String::from("1"), Value::from(1).as_string());
		assert_eq!(String::from("-1"), Value::from(-1).as_string());
		assert_eq!(String::from("1.1"), Value::from(1.1).as_string());
		assert_eq!(String::from("-1.1"), Value::from(-1.1).as_string());
		assert_eq!(String::from("3"), Value::from("3").as_string());
		assert_eq!(String::from("true"), Value::from("true").as_string());
		assert_eq!(String::from("false"), Value::from("false").as_string());
		assert_eq!(String::from("something"), Value::from("something").as_string());
	}

	#[test]
	fn check_size() {
		assert_eq!(64, std::mem::size_of::<Value>());
		assert_eq!(104, std::mem::size_of::<Error>());
		assert_eq!(104, std::mem::size_of::<Result<Value, Error>>());
		assert_eq!(24, std::mem::size_of::<crate::sql::number::Number>());
		assert_eq!(24, std::mem::size_of::<crate::sql::strand::Strand>());
		assert_eq!(16, std::mem::size_of::<crate::sql::duration::Duration>());
		assert_eq!(12, std::mem::size_of::<crate::sql::datetime::Datetime>());
		assert_eq!(24, std::mem::size_of::<crate::sql::array::Array>());
		assert_eq!(24, std::mem::size_of::<crate::sql::object::Object>());
		assert_eq!(56, std::mem::size_of::<crate::sql::geometry::Geometry>());
		assert_eq!(24, std::mem::size_of::<crate::sql::param::Param>());
		assert_eq!(24, std::mem::size_of::<crate::sql::idiom::Idiom>());
		assert_eq!(24, std::mem::size_of::<crate::sql::table::Table>());
		assert_eq!(56, std::mem::size_of::<crate::sql::thing::Thing>());
		assert_eq!(48, std::mem::size_of::<crate::sql::model::Model>());
		assert_eq!(16, std::mem::size_of::<crate::sql::regex::Regex>());
		assert_eq!(8, std::mem::size_of::<Box<crate::sql::range::Range>>());
		assert_eq!(8, std::mem::size_of::<Box<crate::sql::edges::Edges>>());
		assert_eq!(8, std::mem::size_of::<Box<crate::sql::function::Function>>());
		assert_eq!(8, std::mem::size_of::<Box<crate::sql::subquery::Subquery>>());
		assert_eq!(8, std::mem::size_of::<Box<crate::sql::expression::Expression>>());
	}

	#[test]
	fn check_serialize() {
		assert_eq!(5, Value::None.to_vec().len());
		assert_eq!(5, Value::Null.to_vec().len());
		assert_eq!(7, Value::Bool(true).to_vec().len());
		assert_eq!(7, Value::Bool(false).to_vec().len());
		assert_eq!(13, Value::from("test").to_vec().len());
		assert_eq!(29, Value::parse("{ hello: 'world' }").to_vec().len());
		assert_eq!(45, Value::parse("{ compact: true, schema: 0 }").to_vec().len());
	}

	#[test]
	fn serialize_deserialize() {
		let val = Value::parse(
			"{ test: { something: [1, 'two', null, test:tobie, { something: false }] } }",
		);
		let res = Value::parse(
			"{ test: { something: [1, 'two', null, test:tobie, { something: false }] } }",
		);
		let enc: Vec<u8> = val.into();
		let dec: Value = enc.into();
		assert_eq!(res, dec);
	}
}<|MERGE_RESOLUTION|>--- conflicted
+++ resolved
@@ -1173,7 +1173,7 @@
 			// Attempt to convert an float number
 			Value::Number(Number::Float(v)) if v.fract() == 0.0 => Ok(v as i64),
 			// Attempt to convert a decimal number
-			Value::Number(Number::Decimal(v)) if v.scale() == 0 => match v.try_into() {
+			Value::Number(Number::Decimal(v)) if v.is_integer() => match v.try_into() {
 				// The Decimal can be represented as an i64
 				Ok(v) => Ok(v),
 				// The Decimal is out of bounds
@@ -1198,7 +1198,7 @@
 			// Attempt to convert an float number
 			Value::Number(Number::Float(v)) if v.fract() == 0.0 => Ok(v as u64),
 			// Attempt to convert a decimal number
-			Value::Number(Number::Decimal(v)) if v.scale() == 0 => match v.try_into() {
+			Value::Number(Number::Decimal(v)) if v.is_integer() => match v.try_into() {
 				// The Decimal can be represented as an u64
 				Ok(v) => Ok(v),
 				// The Decimal is out of bounds
@@ -1227,11 +1227,7 @@
 				// The Decimal can be represented as a f64
 				Ok(v) => Ok(v),
 				// Ths Decimal loses precision
-<<<<<<< HEAD
-				_ => Err(Error::ConvertTo {
-=======
-				None => Err(Error::CoerceTo {
->>>>>>> f000e923
+				_ => Err(Error::CoerceTo {
 					from: self,
 					into: "f64".into(),
 				}),
@@ -1313,7 +1309,7 @@
 			// Allow any decimal number
 			Value::Number(v) if v.is_decimal() => Ok(v),
 			// Attempt to convert an int number
-			Value::Number(Number::Int(ref v)) => match BigDecimal::from_i64(*v) {
+			Value::Number(Number::Int(v)) => match Decimal::from_i64(v) {
 				// The Int can be represented as a Decimal
 				Some(v) => Ok(Number::Decimal(v)),
 				// Ths Int does not convert to a Decimal
@@ -1323,7 +1319,7 @@
 				}),
 			},
 			// Attempt to convert an float number
-			Value::Number(Number::Float(ref v)) => match BigDecimal::from_f64(*v) {
+			Value::Number(Number::Float(v)) => match Decimal::from_f64(v) {
 				// The Float can be represented as a Decimal
 				Some(v) => Ok(Number::Decimal(v)),
 				// Ths Float does not convert to a Decimal
@@ -1726,7 +1722,7 @@
 			// Attempt to convert an float number
 			Value::Number(Number::Float(v)) if v.fract() == 0.0 => Ok(Number::Int(v as i64)),
 			// Attempt to convert a decimal number
-			Value::Number(Number::Decimal(v)) if v.scale() == 0 => match v.try_into() {
+			Value::Number(Number::Decimal(v)) if v.is_integer() => match v.try_into() {
 				// The Decimal can be represented as an Int
 				Ok(v) => Ok(Number::Int(v)),
 				// The Decimal is out of bounds
