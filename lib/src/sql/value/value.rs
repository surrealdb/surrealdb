#![allow(clippy::derive_ord_xor_partial_ord)]

use crate::ctx::Context;
use crate::dbs::Options;
use crate::dbs::Response;
use crate::dbs::Transaction;
use crate::err::Error;
use crate::sql::array::{array, Array};
use crate::sql::common::commas;
use crate::sql::constant::{constant, Constant};
use crate::sql::datetime::{datetime, Datetime};
use crate::sql::duration::{duration, Duration};
use crate::sql::edges::{edges, Edges};
use crate::sql::error::IResult;
use crate::sql::expression::{expression, Expression};
use crate::sql::fmt::Fmt;
use crate::sql::function::{function, Function};
use crate::sql::geometry::{geometry, Geometry};
use crate::sql::id::Id;
use crate::sql::idiom::{idiom, Idiom};
use crate::sql::kind::Kind;
use crate::sql::model::{model, Model};
use crate::sql::number::{number, Number};
use crate::sql::object::{object, Object};
use crate::sql::operation::Operation;
use crate::sql::param::{param, Param};
use crate::sql::part::Part;
use crate::sql::range::{range, Range};
use crate::sql::regex::{regex, Regex};
use crate::sql::serde::is_internal_serialization;
use crate::sql::strand::{strand, Strand};
use crate::sql::subquery::{subquery, Subquery};
use crate::sql::table::{table, Table};
use crate::sql::thing::{thing, Thing};
use crate::sql::uuid::{uuid as unique, Uuid};
use async_recursion::async_recursion;
use bigdecimal::BigDecimal;
use chrono::{DateTime, Utc};
use derive::Store;
use fuzzy_matcher::skim::SkimMatcherV2;
use fuzzy_matcher::FuzzyMatcher;
use geo::Point;
use nom::branch::alt;
use nom::bytes::complete::tag_no_case;
use nom::combinator::map;
use nom::multi::separated_list1;
use once_cell::sync::Lazy;
use serde::{Deserialize, Serialize};
use std::cmp::Ordering;
use std::collections::BTreeMap;
use std::collections::HashMap;
use std::fmt::{self, Display, Formatter};
use std::iter::FromIterator;
use std::ops;
use std::ops::Deref;
use std::str::FromStr;

static MATCHER: Lazy<SkimMatcherV2> = Lazy::new(|| SkimMatcherV2::default().ignore_case());

#[derive(Clone, Debug, Default, Eq, PartialEq, Serialize, Deserialize)]
pub struct Values(pub Vec<Value>);

impl Deref for Values {
	type Target = Vec<Value>;
	fn deref(&self) -> &Self::Target {
		&self.0
	}
}

impl IntoIterator for Values {
	type Item = Value;
	type IntoIter = std::vec::IntoIter<Self::Item>;
	fn into_iter(self) -> Self::IntoIter {
		self.0.into_iter()
	}
}

impl Display for Values {
	fn fmt(&self, f: &mut Formatter) -> fmt::Result {
		Display::fmt(&Fmt::comma_separated(&self.0), f)
	}
}

pub fn values(i: &str) -> IResult<&str, Values> {
	let (i, v) = separated_list1(commas, value)(i)?;
	Ok((i, Values(v)))
}

pub fn selects(i: &str) -> IResult<&str, Values> {
	let (i, v) = separated_list1(commas, select)(i)?;
	Ok((i, Values(v)))
}

pub fn whats(i: &str) -> IResult<&str, Values> {
	let (i, v) = separated_list1(commas, what)(i)?;
	Ok((i, Values(v)))
}

#[derive(Clone, Debug, PartialEq, PartialOrd, Deserialize, Store)]
pub enum Value {
	None,
	Null,
	False,
	True,
	Number(Number),
	Strand(Strand),
	Duration(Duration),
	Datetime(Datetime),
	Uuid(Uuid),
	Array(Array),
	Object(Object),
	Geometry(Geometry),
	// ---
	Param(Param),
	Idiom(Idiom),
	Table(Table),
	Thing(Thing),
	Model(Model),
	Regex(Regex),
	Range(Box<Range>),
	Edges(Box<Edges>),
	Constant(Constant),
	Function(Box<Function>),
	Subquery(Box<Subquery>),
	Expression(Box<Expression>),
}

impl Eq for Value {}

impl Ord for Value {
	fn cmp(&self, other: &Self) -> Ordering {
		self.partial_cmp(other).unwrap_or(Ordering::Equal)
	}
}

impl Default for Value {
	fn default() -> Value {
		Self::None
	}
}

impl From<bool> for Value {
	#[inline]
	fn from(v: bool) -> Self {
		match v {
			true => Self::True,
			false => Self::False,
		}
	}
}

impl From<Uuid> for Value {
	fn from(v: Uuid) -> Self {
		Self::Uuid(v)
	}
}

impl From<uuid::Uuid> for Value{
    fn from(v: uuid::Uuid) -> Self {
        Value::Uuid(Uuid(v)) 
    }
}

impl From<Param> for Value {
	fn from(v: Param) -> Self {
		Self::Param(v)
	}
}

impl From<Idiom> for Value {
	fn from(v: Idiom) -> Self {
		Self::Idiom(v)
	}
}

impl From<Model> for Value {
	fn from(v: Model) -> Self {
		Self::Model(v)
	}
}

impl From<Table> for Value {
	fn from(v: Table) -> Self {
		Self::Table(v)
	}
}

impl From<Thing> for Value {
	fn from(v: Thing) -> Self {
		Self::Thing(v)
	}
}

impl From<Regex> for Value {
	fn from(v: Regex) -> Self {
		Self::Regex(v)
	}
}

impl From<Array> for Value {
	fn from(v: Array) -> Self {
		Self::Array(v)
	}
}

impl From<Object> for Value {
	fn from(v: Object) -> Self {
		Self::Object(v)
	}
}

impl From<Number> for Value {
	fn from(v: Number) -> Self {
		Self::Number(v)
	}
}

impl From<Strand> for Value {
	fn from(v: Strand) -> Self {
		Self::Strand(v)
	}
}

impl From<Geometry> for Value {
	fn from(v: Geometry) -> Self {
		Self::Geometry(v)
	}
}

impl From<Datetime> for Value {
	fn from(v: Datetime) -> Self {
		Self::Datetime(v)
	}
}

impl From<Duration> for Value {
	fn from(v: Duration) -> Self {
		Self::Duration(v)
	}
}

impl From<Constant> for Value {
	fn from(v: Constant) -> Self {
		Self::Constant(v)
	}
}

impl From<Range> for Value {
	fn from(v: Range) -> Self {
		Self::Range(Box::new(v))
	}
}

impl From<Edges> for Value {
	fn from(v: Edges) -> Self {
		Self::Edges(Box::new(v))
	}
}

impl From<Function> for Value {
	fn from(v: Function) -> Self {
		Self::Function(Box::new(v))
	}
}

impl From<Subquery> for Value {
	fn from(v: Subquery) -> Self {
		Self::Subquery(Box::new(v))
	}
}

impl From<Expression> for Value {
	fn from(v: Expression) -> Self {
		Self::Expression(Box::new(v))
	}
}

impl From<i8> for Value {
	fn from(v: i8) -> Self {
		Self::Number(Number::from(v))
	}
}

impl From<i16> for Value {
	fn from(v: i16) -> Self {
		Self::Number(Number::from(v))
	}
}

impl From<i32> for Value {
	fn from(v: i32) -> Self {
		Self::Number(Number::from(v))
	}
}

impl From<i64> for Value {
	fn from(v: i64) -> Self {
		Self::Number(Number::from(v))
	}
}

impl From<isize> for Value {
	fn from(v: isize) -> Self {
		Self::Number(Number::from(v))
	}
}

impl From<u8> for Value {
	fn from(v: u8) -> Self {
		Self::Number(Number::from(v))
	}
}

impl From<u16> for Value {
	fn from(v: u16) -> Self {
		Self::Number(Number::from(v))
	}
}

impl From<u32> for Value {
	fn from(v: u32) -> Self {
		Self::Number(Number::from(v))
	}
}

impl From<u64> for Value {
	fn from(v: u64) -> Self {
		Self::Number(Number::from(v))
	}
}

impl From<usize> for Value {
	fn from(v: usize) -> Self {
		Self::Number(Number::from(v))
	}
}

impl From<f32> for Value {
	fn from(v: f32) -> Self {
		Self::Number(Number::from(v))
	}
}

impl From<f64> for Value {
	fn from(v: f64) -> Self {
		Self::Number(Number::from(v))
	}
}

impl From<BigDecimal> for Value {
	fn from(v: BigDecimal) -> Self {
		Self::Number(Number::from(v))
	}
}

impl From<String> for Value {
	fn from(v: String) -> Self {
		Self::Strand(Strand::from(v))
	}
}

impl From<&str> for Value {
	fn from(v: &str) -> Self {
		Self::Strand(Strand::from(v))
	}
}

impl From<DateTime<Utc>> for Value {
	fn from(v: DateTime<Utc>) -> Self {
		Self::Datetime(Datetime::from(v))
	}
}

impl From<(f64, f64)> for Value {
	fn from(v: (f64, f64)) -> Self {
		Self::Geometry(Geometry::from(v))
	}
}

impl From<[f64; 2]> for Value {
	fn from(v: [f64; 2]) -> Self {
		Self::Geometry(Geometry::from(v))
	}
}

impl From<Point<f64>> for Value {
	fn from(v: Point<f64>) -> Self {
		Self::Geometry(Geometry::from(v))
	}
}

impl From<Operation> for Value {
	fn from(v: Operation) -> Self {
		Self::Object(Object::from(v))
	}
}

impl From<Vec<&str>> for Value {
	fn from(v: Vec<&str>) -> Self {
		Self::Array(Array::from(v))
	}
}

impl From<Vec<i32>> for Value {
	fn from(v: Vec<i32>) -> Self {
		Self::Array(Array::from(v))
	}
}

impl From<Vec<Self>> for Value {
	fn from(v: Vec<Self>) -> Self {
		Self::Array(Array::from(v))
	}
}

impl From<Vec<Number>> for Value {
	fn from(v: Vec<Number>) -> Self {
		Self::Array(Array::from(v))
	}
}

impl From<Vec<Operation>> for Value {
	fn from(v: Vec<Operation>) -> Self {
		Self::Array(Array::from(v))
	}
}

impl From<HashMap<String, Self>> for Value {
	fn from(v: HashMap<String, Self>) -> Self {
		Self::Object(Object::from(v))
	}
}

impl From<BTreeMap<String, Self>> for Value {
	fn from(v: BTreeMap<String, Self>) -> Self {
		Self::Object(Object::from(v))
	}
}

impl From<Option<Self>> for Value {
	fn from(v: Option<Self>) -> Self {
		v.unwrap_or(Self::None)
	}
}

impl From<Option<String>> for Value {
	fn from(v: Option<String>) -> Self {
		v.map(Self::from).unwrap_or(Self::None)
	}
}

impl From<Id> for Value {
	fn from(v: Id) -> Self {
		match v {
			Id::Number(v) => v.into(),
			Id::String(v) => Strand::from(v).into(),
			Id::Object(v) => v.into(),
			Id::Array(v) => v.into(),
		}
	}
}

impl FromIterator<Response> for Vec<Value> {
	fn from_iter<I: IntoIterator<Item = Response>>(iter: I) -> Self {
		iter.into_iter().map(Into::<Value>::into).collect::<Self>()
	}
}

impl Value {
	// -----------------------------------
	// Initial record value
	// -----------------------------------

	pub fn base() -> Self {
		Self::Object(Object::default())
	}

	// -----------------------------------
	// Builtin types
	// -----------------------------------

	pub fn ok(self) -> Result<Value, Error> {
		Ok(self)
	}

	pub fn output(self) -> Option<Value> {
		match self {
			Self::None => None,
			_ => Some(self),
		}
	}

	// -----------------------------------
	// Simple value detection
	// -----------------------------------

	pub fn is_none(&self) -> bool {
		matches!(self, Self::None | Self::Null)
	}

	pub fn is_null(&self) -> bool {
		matches!(self, Self::None | Self::Null)
	}

	pub fn is_some(&self) -> bool {
		!self.is_none()
	}

	pub fn is_true(&self) -> bool {
		match self {
			Self::True => true,
			Self::Strand(v) => v.eq_ignore_ascii_case("true"),
			_ => false,
		}
	}

	pub fn is_false(&self) -> bool {
		match self {
			Self::False => true,
			Self::Strand(v) => v.eq_ignore_ascii_case("false"),
			_ => false,
		}
	}

	pub fn is_truthy(&self) -> bool {
		match self {
			Self::True => true,
			Self::False => false,
			Self::Uuid(_) => true,
			Self::Thing(_) => true,
			Self::Geometry(_) => true,
			Self::Array(v) => !v.is_empty(),
			Self::Object(v) => !v.is_empty(),
			Self::Strand(v) => !v.is_empty() && !v.eq_ignore_ascii_case("false"),
			Self::Number(v) => v.is_truthy(),
			Self::Duration(v) => !v.is_zero(),
			Self::Datetime(v) => v.timestamp() > 0,
			_ => false,
		}
	}

	pub fn is_uuid(&self) -> bool {
		matches!(self, Self::Uuid(_))
	}

	pub fn is_thing(&self) -> bool {
		matches!(self, Self::Thing(_))
	}

	pub fn is_model(&self) -> bool {
		matches!(self, Self::Model(_))
	}

	pub fn is_range(&self) -> bool {
		matches!(self, Self::Range(_))
	}

	pub fn is_strand(&self) -> bool {
		matches!(self, Self::Strand(_))
	}

	pub fn is_array(&self) -> bool {
		matches!(self, Self::Array(_))
	}

	pub fn is_object(&self) -> bool {
		matches!(self, Self::Object(_))
	}

	pub fn is_number(&self) -> bool {
		matches!(self, Value::Number(_))
	}

	pub fn is_int(&self) -> bool {
		matches!(self, Value::Number(Number::Int(_)))
	}

	pub fn is_float(&self) -> bool {
		matches!(self, Value::Number(Number::Float(_)))
	}

	pub fn is_decimal(&self) -> bool {
		matches!(self, Value::Number(Number::Decimal(_)))
	}

	pub fn is_integer(&self) -> bool {
		matches!(self, Value::Number(v) if v.is_integer())
	}

	pub fn is_positive(&self) -> bool {
		matches!(self, Value::Number(v) if v.is_positive())
	}

	pub fn is_type_record(&self, types: &[Table]) -> bool {
		match self {
			Self::Thing(v) => types.iter().any(|tb| tb.0 == v.tb),
			_ => false,
		}
	}

	pub fn is_type_geometry(&self, types: &[String]) -> bool {
		match self {
			Self::Geometry(Geometry::Point(_)) => {
				types.iter().any(|t| matches!(t.as_str(), "feature" | "point"))
			}
			Self::Geometry(Geometry::Line(_)) => {
				types.iter().any(|t| matches!(t.as_str(), "feature" | "line"))
			}
			Self::Geometry(Geometry::Polygon(_)) => {
				types.iter().any(|t| matches!(t.as_str(), "feature" | "polygon"))
			}
			Self::Geometry(Geometry::MultiPoint(_)) => {
				types.iter().any(|t| matches!(t.as_str(), "feature" | "multipoint"))
			}
			Self::Geometry(Geometry::MultiLine(_)) => {
				types.iter().any(|t| matches!(t.as_str(), "feature" | "multiline"))
			}
			Self::Geometry(Geometry::MultiPolygon(_)) => {
				types.iter().any(|t| matches!(t.as_str(), "feature" | "multipolygon"))
			}
			Self::Geometry(Geometry::Collection(_)) => {
				types.iter().any(|t| matches!(t.as_str(), "feature" | "collection"))
			}
			_ => false,
		}
	}

	// -----------------------------------
	// Simple conversion of value
	// -----------------------------------

	pub fn as_int(self) -> i64 {
		match self {
			Self::True => 1,
			Self::Strand(v) => v.parse::<i64>().unwrap_or(0),
			Self::Number(v) => v.as_int(),
			Self::Duration(v) => v.as_secs() as i64,
			Self::Datetime(v) => v.timestamp(),
			_ => 0,
		}
	}

	pub fn as_float(self) -> f64 {
		match self {
			Self::True => 1.0,
			Self::Strand(v) => v.parse::<f64>().unwrap_or(0.0),
			Self::Number(v) => v.as_float(),
			Self::Duration(v) => v.as_secs() as f64,
			Self::Datetime(v) => v.timestamp() as f64,
			_ => 0.0,
		}
	}

	pub fn as_decimal(self) -> BigDecimal {
		match self {
			Self::True => BigDecimal::from(1),
			Self::Number(v) => v.as_decimal(),
			Self::Strand(v) => BigDecimal::from_str(v.as_str()).unwrap_or_default(),
			Self::Duration(v) => v.as_secs().into(),
			Self::Datetime(v) => v.timestamp().into(),
			_ => BigDecimal::default(),
		}
	}

	pub fn as_number(self) -> Number {
		match self {
			Self::True => Number::from(1),
			Self::Number(v) => v,
			Self::Strand(v) => Number::from(v.as_str()),
			Self::Duration(v) => v.as_secs().into(),
			Self::Datetime(v) => v.timestamp().into(),
			_ => Number::default(),
		}
	}

	pub fn as_strand(self) -> Strand {
		match self {
			Self::Strand(v) => v,
			Self::Uuid(v) => v.to_raw().into(),
			Self::Datetime(v) => v.to_raw().into(),
			_ => self.to_string().into(),
		}
	}

	pub fn as_datetime(self) -> Datetime {
		match self {
			Self::Strand(v) => Datetime::from(v.as_str()),
			Self::Datetime(v) => v,
			_ => Datetime::default(),
		}
	}

	pub fn as_duration(self) -> Duration {
		match self {
			Self::Strand(v) => Duration::from(v.as_str()),
			Self::Duration(v) => v,
			_ => Duration::default(),
		}
	}

	pub fn as_string(self) -> String {
		match self {
			Self::Strand(v) => v.as_string(),
			_ => self.to_string(),
		}
	}

	pub fn as_usize(self) -> usize {
		match self {
			Value::Number(v) => v.as_usize(),
			_ => 0,
		}
	}

	// -----------------------------------
	// Expensive conversion of value
	// -----------------------------------

	pub fn to_number(&self) -> Number {
		match self {
			Self::True => Number::from(1),
			Self::Number(v) => v.clone(),
			Self::Strand(v) => Number::from(v.as_str()),
			Self::Duration(v) => v.as_secs().into(),
			Self::Datetime(v) => v.timestamp().into(),
			_ => Number::default(),
		}
	}

	pub fn to_strand(&self) -> Strand {
		match self {
			Self::Strand(v) => v.clone(),
			Self::Uuid(v) => v.to_raw().into(),
			Self::Datetime(v) => v.to_raw().into(),
			_ => self.to_string().into(),
		}
	}

	pub fn to_datetime(&self) -> Datetime {
		match self {
			Self::Strand(v) => Datetime::from(v.as_str()),
			Self::Datetime(v) => v.clone(),
			_ => Datetime::default(),
		}
	}

	pub fn to_duration(&self) -> Duration {
		match self {
			Self::Strand(v) => Duration::from(v.as_str()),
			Self::Duration(v) => v.clone(),
			_ => Duration::default(),
		}
	}

	pub fn to_idiom(&self) -> Idiom {
		match self {
			Self::Param(v) => v.simplify(),
			Self::Idiom(v) => v.simplify(),
			Self::Strand(v) => v.0.to_string().into(),
			Self::Datetime(v) => v.0.to_string().into(),
			Self::Function(v) => match v.as_ref() {
				Function::Future(_) => "fn::future".to_string().into(),
				Function::Script(_, _) => "fn::script".to_string().into(),
				Function::Normal(f, _) => f.to_string().into(),
				Function::Cast(_, v) => v.to_idiom(),
			},
			_ => self.to_string().into(),
		}
	}

	pub fn to_operations(&self) -> Result<Vec<Operation>, Error> {
		match self {
			Self::Array(v) => v
				.iter()
				.map(|v| match v {
					Self::Object(v) => v.to_operation(),
					_ => Err(Error::InvalidPatch {
						message: String::from("Operation must be an object"),
					}),
				})
				.collect::<Result<Vec<_>, Error>>(),
			_ => Err(Error::InvalidPatch {
				message: String::from("Operations must be an array"),
			}),
		}
	}

	// -----------------------------------
	// Simple conversion of value
	// -----------------------------------

	pub fn make_bool(self) -> Value {
		match self {
			Self::True | Self::False => self,
			_ => self.is_truthy().into(),
		}
	}

	pub fn make_int(self) -> Value {
		match self {
			Self::Number(Number::Int(_)) => self,
			_ => self.as_int().into(),
		}
	}

	pub fn make_float(self) -> Value {
		match self {
			Self::Number(Number::Float(_)) => self,
			_ => self.as_float().into(),
		}
	}

	pub fn make_decimal(self) -> Value {
		match self {
			Self::Number(Number::Decimal(_)) => self,
			_ => self.as_decimal().into(),
		}
	}

	pub fn make_number(self) -> Value {
		match self {
			Self::Number(_) => self,
			_ => self.as_number().into(),
		}
	}

	pub fn make_strand(self) -> Value {
		match self {
			Self::Strand(_) => self,
			_ => self.as_strand().into(),
		}
	}

	pub fn make_datetime(self) -> Value {
		match self {
			Self::Datetime(_) => self,
			_ => self.as_datetime().into(),
		}
	}

	pub fn make_duration(self) -> Value {
		match self {
			Self::Duration(_) => self,
			_ => self.as_duration().into(),
		}
	}

	pub fn make_table(self) -> Value {
		match self {
			Self::Table(_) => self,
			Self::Strand(v) => Self::Table(Table(v.0)),
			_ => Self::Table(Table(self.as_strand().0)),
		}
	}

	pub fn make_table_or_thing(self) -> Value {
		match self {
			Self::Table(_) => self,
			Self::Thing(_) => self,
			Self::Strand(v) => Self::Table(Table(v.0)),
			_ => Self::Table(Table(self.as_strand().0)),
		}
	}

	pub fn convert_to(self, kind: &Kind) -> Value {
		match kind {
			Kind::Any => self,
			Kind::Bool => self.make_bool(),
			Kind::Int => self.make_int(),
			Kind::Float => self.make_float(),
			Kind::Decimal => self.make_decimal(),
			Kind::Number => self.make_number(),
			Kind::String => self.make_strand(),
			Kind::Datetime => self.make_datetime(),
			Kind::Duration => self.make_duration(),
			Kind::Array => match self {
				Self::Array(_) => self,
				_ => Self::None,
			},
			Kind::Object => match self {
				Self::Object(_) => self,
				_ => Self::None,
			},
			Kind::Record(t) => match self.is_type_record(t) {
				true => self,
				_ => Self::None,
			},
			Kind::Geometry(t) => match self.is_type_geometry(t) {
				true => self,
				_ => Self::None,
			},
		}
	}

	// -----------------------------------
	// Record ID extraction
	// -----------------------------------

	/// Fetch the record id if there is one
	pub fn record(self) -> Option<Thing> {
		match self {
			Self::Object(mut v) => match v.remove("id") {
				Some(Self::Thing(v)) => Some(v),
				_ => None,
			},
			Self::Array(mut v) => match v.len() {
				1 => v.remove(0).record(),
				_ => None,
			},
			Self::Thing(v) => Some(v),
			_ => None,
		}
	}

	// -----------------------------------
	// JSON Path conversion
	// -----------------------------------

	pub fn jsonpath(&self) -> Idiom {
		self.to_strand()
			.as_str()
			.trim_start_matches('/')
			.split(&['.', '/'][..])
			.map(Part::from)
			.collect::<Vec<Part>>()
			.into()
	}

	// -----------------------------------
	// Value operations
	// -----------------------------------

	pub fn equal(&self, other: &Value) -> bool {
		match self {
			Self::None => other.is_none(),
			Self::Null => other.is_null(),
			Self::True => other.is_true(),
			Self::False => other.is_false(),
			Self::Thing(v) => match other {
				Self::Thing(w) => v == w,
				Self::Regex(w) => match w.regex() {
					Some(ref r) => r.is_match(v.to_string().as_str()),
					None => false,
				},
				_ => false,
			},
			Self::Regex(v) => match other {
				Self::Regex(w) => v == w,
				Self::Number(w) => match v.regex() {
					Some(ref r) => r.is_match(w.to_string().as_str()),
					None => false,
				},
				Self::Strand(w) => match v.regex() {
					Some(ref r) => r.is_match(w.as_str()),
					None => false,
				},
				_ => false,
			},
			Self::Uuid(v) => match other {
				Self::Uuid(w) => v == w,
				_ => false,
			},
			Self::Array(v) => match other {
				Self::Array(w) => v == w,
				_ => false,
			},
			Self::Object(v) => match other {
				Self::Object(w) => v == w,
				_ => false,
			},
			Self::Strand(v) => match other {
				Self::Strand(w) => v == w,
				Self::Regex(w) => match w.regex() {
					Some(ref r) => r.is_match(v.as_str()),
					None => false,
				},
				_ => v == &other.to_strand(),
			},
			Self::Number(v) => match other {
				Self::Number(w) => v == w,
				Self::Strand(_) => v == &other.to_number(),
				Self::Regex(w) => match w.regex() {
					Some(ref r) => r.is_match(v.to_string().as_str()),
					None => false,
				},
				_ => false,
			},
			Self::Geometry(v) => match other {
				Self::Geometry(w) => v == w,
				_ => false,
			},
			Self::Duration(v) => match other {
				Self::Duration(w) => v == w,
				Self::Strand(_) => v == &other.to_duration(),
				_ => false,
			},
			Self::Datetime(v) => match other {
				Self::Datetime(w) => v == w,
				Self::Strand(_) => v == &other.to_datetime(),
				_ => false,
			},
			_ => self == other,
		}
	}

	pub fn all_equal(&self, other: &Value) -> bool {
		match self {
			Self::Array(v) => v.iter().all(|v| v.equal(other)),
			_ => self.equal(other),
		}
	}

	pub fn any_equal(&self, other: &Value) -> bool {
		match self {
			Self::Array(v) => v.iter().any(|v| v.equal(other)),
			_ => self.equal(other),
		}
	}

	pub fn fuzzy(&self, other: &Value) -> bool {
		match self {
			Self::Strand(v) => match other {
				Self::Strand(w) => MATCHER.fuzzy_match(v.as_str(), w.as_str()).is_some(),
				_ => MATCHER.fuzzy_match(v.as_str(), other.to_string().as_str()).is_some(),
			},
			_ => self.equal(other),
		}
	}

	pub fn all_fuzzy(&self, other: &Value) -> bool {
		match self {
			Self::Array(v) => v.iter().all(|v| v.fuzzy(other)),
			_ => self.fuzzy(other),
		}
	}

	pub fn any_fuzzy(&self, other: &Value) -> bool {
		match self {
			Self::Array(v) => v.iter().any(|v| v.fuzzy(other)),
			_ => self.fuzzy(other),
		}
	}

	pub fn contains(&self, other: &Value) -> bool {
		match self {
<<<<<<< HEAD
			Self::Array(v) => v.iter().any(|v| v.equal(other)),
			Self::Strand(v) => match other {
				Self::Strand(w) => v.contains(w.as_str()),
=======
			Value::Array(v) => v.iter().any(|v| v.equal(other)),
			Value::Thing(v) => match other {
				Value::Strand(w) => v.to_string().contains(w.as_str()),
				_ => v.to_string().contains(&other.to_string().as_str()),
			},
			Value::Strand(v) => match other {
				Value::Strand(w) => v.contains(w.as_str()),
>>>>>>> 01858bf4
				_ => v.contains(&other.to_string().as_str()),
			},
			Self::Geometry(v) => match other {
				Self::Geometry(w) => v.contains(w),
				_ => false,
			},
			_ => false,
		}
	}

	pub fn contains_all(&self, other: &Value) -> bool {
		match other {
			Self::Array(v) => v.iter().all(|v| match self {
				Self::Array(w) => w.iter().any(|w| v.equal(w)),
				Self::Geometry(_) => self.contains(v),
				_ => false,
			}),
			_ => false,
		}
	}

	pub fn contains_any(&self, other: &Value) -> bool {
		match other {
			Self::Array(v) => v.iter().any(|v| match self {
				Self::Array(w) => w.iter().any(|w| v.equal(w)),
				Self::Geometry(_) => self.contains(v),
				_ => false,
			}),
			_ => false,
		}
	}

	pub fn intersects(&self, other: &Value) -> bool {
		match self {
			Self::Geometry(v) => match other {
				Self::Geometry(w) => v.intersects(w),
				_ => false,
			},
			_ => false,
		}
	}

	// -----------------------------------
	// Sorting operations
	// -----------------------------------

	pub fn lexical_cmp(&self, other: &Value) -> Option<Ordering> {
		match (self, other) {
			(Self::Strand(a), Self::Strand(b)) => Some(lexical_sort::lexical_cmp(a, b)),
			_ => self.partial_cmp(other),
		}
	}

	pub fn natural_cmp(&self, other: &Value) -> Option<Ordering> {
		match (self, other) {
			(Self::Strand(a), Self::Strand(b)) => Some(lexical_sort::natural_cmp(a, b)),
			_ => self.partial_cmp(other),
		}
	}

	pub fn natural_lexical_cmp(&self, other: &Value) -> Option<Ordering> {
		match (self, other) {
			(Self::Strand(a), Self::Strand(b)) => Some(lexical_sort::natural_lexical_cmp(a, b)),
			_ => self.partial_cmp(other),
		}
	}
}

impl Display for Value {
	fn fmt(&self, f: &mut fmt::Formatter) -> fmt::Result {
		match self {
			Self::None => f.write_str("NONE"),
			Self::Null => f.write_str("NULL"),
			Self::True => f.write_str("true"),
			Self::False => f.write_str("false"),
			Self::Number(v) => Display::fmt(v, f),
			Self::Strand(v) => Display::fmt(v, f),
			Self::Duration(v) => Display::fmt(v, f),
			Self::Datetime(v) => Display::fmt(v, f),
			Self::Uuid(v) => Display::fmt(v, f),
			Self::Array(v) => Display::fmt(v, f),
			Self::Object(v) => Display::fmt(v, f),
			Self::Geometry(v) => Display::fmt(v, f),
			Self::Param(v) => Display::fmt(v, f),
			Self::Idiom(v) => Display::fmt(v, f),
			Self::Table(v) => Display::fmt(v, f),
			Self::Thing(v) => Display::fmt(v, f),
			Self::Model(v) => Display::fmt(v, f),
			Self::Regex(v) => Display::fmt(v, f),
			Self::Range(v) => Display::fmt(v, f),
			Self::Edges(v) => Display::fmt(v, f),
			Self::Constant(v) => Display::fmt(v, f),
			Self::Function(v) => Display::fmt(v, f),
			Self::Subquery(v) => Display::fmt(v, f),
			Self::Expression(v) => Display::fmt(v, f),
		}
	}
}

impl Value {
	pub(crate) fn writeable(&self) -> bool {
		match self {
			Self::Array(v) => v.iter().any(Self::writeable),
			Self::Object(v) => v.iter().any(|(_, v)| v.writeable()),
			Self::Function(v) => v.args().iter().any(Self::writeable),
			Self::Subquery(v) => v.writeable(),
			Self::Expression(v) => v.l.writeable() || v.r.writeable(),
			_ => false,
		}
	}

	#[cfg_attr(feature = "parallel", async_recursion)]
	#[cfg_attr(not(feature = "parallel"), async_recursion(?Send))]
	pub(crate) async fn compute(
		&self,
		ctx: &Context<'_>,
		opt: &Options,
		txn: &Transaction,
		doc: Option<&'async_recursion Value>,
	) -> Result<Value, Error> {
		match self {
			Self::None => Ok(Self::None),
			Self::Null => Ok(Self::Null),
			Self::True => Ok(Self::True),
			Self::False => Ok(Self::False),
			Self::Thing(v) => v.compute(ctx, opt, txn, doc).await,
			Self::Param(v) => v.compute(ctx, opt, txn, doc).await,
			Self::Idiom(v) => v.compute(ctx, opt, txn, doc).await,
			Self::Array(v) => v.compute(ctx, opt, txn, doc).await,
			Self::Object(v) => v.compute(ctx, opt, txn, doc).await,
			Self::Constant(v) => v.compute(ctx, opt, txn, doc).await,
			Self::Function(v) => v.compute(ctx, opt, txn, doc).await,
			Self::Subquery(v) => v.compute(ctx, opt, txn, doc).await,
			Self::Expression(v) => v.compute(ctx, opt, txn, doc).await,
			_ => Ok(self.to_owned()),
		}
	}
}

impl Serialize for Value {
	fn serialize<S>(&self, s: S) -> Result<S::Ok, S::Error>
	where
		S: serde::Serializer,
	{
		if is_internal_serialization() {
			match self {
				Self::None => s.serialize_unit_variant("Value", 0, "None"),
				Self::Null => s.serialize_unit_variant("Value", 1, "Null"),
				Self::False => s.serialize_unit_variant("Value", 2, "False"),
				Self::True => s.serialize_unit_variant("Value", 3, "True"),
				Self::Number(v) => s.serialize_newtype_variant("Value", 4, "Number", v),
				Self::Strand(v) => s.serialize_newtype_variant("Value", 5, "Strand", v),
				Self::Duration(v) => s.serialize_newtype_variant("Value", 6, "Duration", v),
				Self::Datetime(v) => s.serialize_newtype_variant("Value", 7, "Datetime", v),
				Self::Uuid(v) => s.serialize_newtype_variant("Value", 8, "Uuid", v),
				Self::Array(v) => s.serialize_newtype_variant("Value", 9, "Array", v),
				Self::Object(v) => s.serialize_newtype_variant("Value", 10, "Object", v),
				Self::Geometry(v) => s.serialize_newtype_variant("Value", 11, "Geometry", v),
				Self::Param(v) => s.serialize_newtype_variant("Value", 12, "Param", v),
				Self::Idiom(v) => s.serialize_newtype_variant("Value", 13, "Idiom", v),
				Self::Table(v) => s.serialize_newtype_variant("Value", 14, "Table", v),
				Self::Thing(v) => s.serialize_newtype_variant("Value", 15, "Thing", v),
				Self::Model(v) => s.serialize_newtype_variant("Value", 16, "Model", v),
				Self::Regex(v) => s.serialize_newtype_variant("Value", 17, "Regex", v),
				Self::Range(v) => s.serialize_newtype_variant("Value", 18, "Range", v),
				Self::Edges(v) => s.serialize_newtype_variant("Value", 19, "Edges", v),
				Self::Constant(v) => s.serialize_newtype_variant("Value", 20, "Constant", v),
				Self::Function(v) => s.serialize_newtype_variant("Value", 21, "Function", v),
				Self::Subquery(v) => s.serialize_newtype_variant("Value", 22, "Subquery", v),
				Self::Expression(v) => s.serialize_newtype_variant("Value", 23, "Expression", v),
			}
		} else {
			match self {
				Self::None => s.serialize_none(),
				Self::Null => s.serialize_none(),
				Self::True => s.serialize_bool(true),
				Self::False => s.serialize_bool(false),
				Self::Thing(v) => s.serialize_some(v),
				Self::Uuid(v) => s.serialize_some(v),
				Self::Array(v) => s.serialize_some(v),
				Self::Object(v) => s.serialize_some(v),
				Self::Number(v) => s.serialize_some(v),
				Self::Strand(v) => s.serialize_some(v),
				Self::Geometry(v) => s.serialize_some(v),
				Self::Duration(v) => s.serialize_some(v),
				Self::Datetime(v) => s.serialize_some(v),
				Self::Constant(v) => s.serialize_some(v),
				_ => s.serialize_none(),
			}
		}
	}
}

impl ops::Add for Value {
	type Output = Self;
	fn add(self, other: Self) -> Self {
		match (self, other) {
			(Self::Number(v), Self::Number(w)) => Self::Number(v + w),
			(Self::Strand(v), Self::Strand(w)) => Self::Strand(v + w),
			(Self::Datetime(v), Self::Duration(w)) => Self::Datetime(w + v),
			(Self::Duration(v), Self::Datetime(w)) => Self::Datetime(v + w),
			(Self::Duration(v), Self::Duration(w)) => Self::Duration(v + w),
			(v, w) => Self::from(v.as_number() + w.as_number()),
		}
	}
}

impl ops::Sub for Value {
	type Output = Self;
	fn sub(self, other: Self) -> Self {
		match (self, other) {
			(Self::Number(v), Self::Number(w)) => Self::Number(v - w),
			(Self::Datetime(v), Self::Datetime(w)) => Self::Duration(v - w),
			(Self::Datetime(v), Self::Duration(w)) => Self::Datetime(w - v),
			(Self::Duration(v), Self::Datetime(w)) => Self::Datetime(v - w),
			(Self::Duration(v), Self::Duration(w)) => Self::Duration(v - w),
			(v, w) => Self::from(v.as_number() - w.as_number()),
		}
	}
}

impl ops::Mul for Value {
	type Output = Self;
	fn mul(self, other: Self) -> Self {
		match (self, other) {
			(Self::Number(v), Self::Number(w)) => Self::Number(v * w),
			(v, w) => Self::from(v.as_number() * w.as_number()),
		}
	}
}

impl ops::Div for Value {
	type Output = Self;
	fn div(self, other: Self) -> Self {
		match (self.as_number(), other.as_number()) {
			(_, w) if w == Number::Int(0) => Self::None,
			(v, w) => Self::Number(v / w),
		}
	}
}

pub fn value(i: &str) -> IResult<&str, Value> {
	alt((double, single))(i)
}

pub fn double(i: &str) -> IResult<&str, Value> {
	map(expression, Value::from)(i)
}

pub fn single(i: &str) -> IResult<&str, Value> {
	alt((
		alt((
			map(tag_no_case("NONE"), |_| Value::None),
			map(tag_no_case("NULL"), |_| Value::Null),
			map(tag_no_case("true"), |_| Value::True),
			map(tag_no_case("false"), |_| Value::False),
		)),
		alt((
			map(subquery, Value::from),
			map(function, Value::from),
			map(constant, Value::from),
			map(datetime, Value::from),
			map(duration, Value::from),
			map(geometry, Value::from),
			map(unique, Value::from),
			map(number, Value::from),
			map(object, Value::from),
			map(array, Value::from),
			map(param, Value::from),
			map(regex, Value::from),
			map(model, Value::from),
			map(idiom, Value::from),
			map(thing, Value::from),
			map(strand, Value::from),
		)),
	))(i)
}

pub fn select(i: &str) -> IResult<&str, Value> {
	alt((
		alt((
			map(tag_no_case("NONE"), |_| Value::None),
			map(tag_no_case("NULL"), |_| Value::Null),
			map(tag_no_case("true"), |_| Value::True),
			map(tag_no_case("false"), |_| Value::False),
		)),
		alt((
			map(expression, Value::from),
			map(subquery, Value::from),
			map(function, Value::from),
			map(constant, Value::from),
			map(datetime, Value::from),
			map(duration, Value::from),
			map(geometry, Value::from),
			map(unique, Value::from),
			map(number, Value::from),
			map(object, Value::from),
			map(array, Value::from),
			map(param, Value::from),
			map(regex, Value::from),
			map(model, Value::from),
			map(edges, Value::from),
			map(range, Value::from),
			map(thing, Value::from),
			map(table, Value::from),
			map(strand, Value::from),
		)),
	))(i)
}

pub fn what(i: &str) -> IResult<&str, Value> {
	alt((
		map(subquery, Value::from),
		map(function, Value::from),
		map(constant, Value::from),
		map(param, Value::from),
		map(model, Value::from),
		map(edges, Value::from),
		map(range, Value::from),
		map(thing, Value::from),
		map(table, Value::from),
	))(i)
}

pub fn json(i: &str) -> IResult<&str, Value> {
	alt((
		map(tag_no_case("NULL"), |_| Value::Null),
		map(tag_no_case("true"), |_| Value::True),
		map(tag_no_case("false"), |_| Value::False),
		map(datetime, Value::from),
		map(duration, Value::from),
		map(geometry, Value::from),
		map(unique, Value::from),
		map(number, Value::from),
		map(object, Value::from),
		map(array, Value::from),
		map(thing, Value::from),
		map(strand, Value::from),
	))(i)
}

#[cfg(test)]
mod tests {

	use super::*;
	use crate::sql::test::Parse;
	use crate::sql::uuid::Uuid;

	#[test]
	fn check_none() {
		assert_eq!(true, Value::None.is_none());
		assert_eq!(true, Value::Null.is_none());
		assert_eq!(false, Value::from(1).is_none());
	}

	#[test]
	fn check_null() {
		assert_eq!(true, Value::None.is_null());
		assert_eq!(true, Value::Null.is_null());
		assert_eq!(false, Value::from(1).is_null());
	}

	#[test]
	fn check_true() {
		assert_eq!(false, Value::None.is_true());
		assert_eq!(true, Value::True.is_true());
		assert_eq!(false, Value::False.is_true());
		assert_eq!(false, Value::from(1).is_true());
		assert_eq!(true, Value::from("true").is_true());
		assert_eq!(true, Value::from("TrUe").is_true());
		assert_eq!(false, Value::from("false").is_true());
		assert_eq!(false, Value::from("something").is_true());
	}

	#[test]
	fn check_false() {
		assert_eq!(false, Value::None.is_false());
		assert_eq!(false, Value::True.is_false());
		assert_eq!(true, Value::False.is_false());
		assert_eq!(false, Value::from(1).is_false());
		assert_eq!(false, Value::from("true").is_false());
		assert_eq!(true, Value::from("false").is_false());
		assert_eq!(true, Value::from("FaLsE").is_false());
		assert_eq!(false, Value::from("something").is_false());
	}

	#[test]
	fn convert_bool() {
		assert_eq!(false, Value::None.is_truthy());
		assert_eq!(false, Value::Null.is_truthy());
		assert_eq!(true, Value::True.is_truthy());
		assert_eq!(false, Value::False.is_truthy());
		assert_eq!(false, Value::from(0).is_truthy());
		assert_eq!(true, Value::from(1).is_truthy());
		assert_eq!(true, Value::from(-1).is_truthy());
		assert_eq!(true, Value::from(1.1).is_truthy());
		assert_eq!(true, Value::from(-1.1).is_truthy());
		assert_eq!(true, Value::from("true").is_truthy());
		assert_eq!(false, Value::from("false").is_truthy());
		assert_eq!(true, Value::from("falsey").is_truthy());
		assert_eq!(true, Value::from("something").is_truthy());
		assert_eq!(true, Value::from(Uuid::new()).is_truthy());
	}

	#[test]
	fn convert_int() {
		assert_eq!(0, Value::None.as_int());
		assert_eq!(0, Value::Null.as_int());
		assert_eq!(1, Value::True.as_int());
		assert_eq!(0, Value::False.as_int());
		assert_eq!(0, Value::from(0).as_int());
		assert_eq!(1, Value::from(1).as_int());
		assert_eq!(-1, Value::from(-1).as_int());
		assert_eq!(1, Value::from(1.1).as_int());
		assert_eq!(-1, Value::from(-1.1).as_int());
		assert_eq!(3, Value::from("3").as_int());
		assert_eq!(0, Value::from("true").as_int());
		assert_eq!(0, Value::from("false").as_int());
		assert_eq!(0, Value::from("something").as_int());
	}

	#[test]
	fn convert_float() {
		assert_eq!(0.0, Value::None.as_float());
		assert_eq!(0.0, Value::Null.as_float());
		assert_eq!(1.0, Value::True.as_float());
		assert_eq!(0.0, Value::False.as_float());
		assert_eq!(0.0, Value::from(0).as_float());
		assert_eq!(1.0, Value::from(1).as_float());
		assert_eq!(-1.0, Value::from(-1).as_float());
		assert_eq!(1.1, Value::from(1.1).as_float());
		assert_eq!(-1.1, Value::from(-1.1).as_float());
		assert_eq!(3.0, Value::from("3").as_float());
		assert_eq!(0.0, Value::from("true").as_float());
		assert_eq!(0.0, Value::from("false").as_float());
		assert_eq!(0.0, Value::from("something").as_float());
	}

	#[test]
	fn convert_number() {
		assert_eq!(Number::from(0), Value::None.as_number());
		assert_eq!(Number::from(0), Value::Null.as_number());
		assert_eq!(Number::from(1), Value::True.as_number());
		assert_eq!(Number::from(0), Value::False.as_number());
		assert_eq!(Number::from(0), Value::from(0).as_number());
		assert_eq!(Number::from(1), Value::from(1).as_number());
		assert_eq!(Number::from(-1), Value::from(-1).as_number());
		assert_eq!(Number::from(1.1), Value::from(1.1).as_number());
		assert_eq!(Number::from(-1.1), Value::from(-1.1).as_number());
		assert_eq!(Number::from(3), Value::from("3").as_number());
		assert_eq!(Number::from(0), Value::from("true").as_number());
		assert_eq!(Number::from(0), Value::from("false").as_number());
		assert_eq!(Number::from(0), Value::from("something").as_number());
	}

	#[test]
	fn convert_strand() {
		assert_eq!(Strand::from("NONE"), Value::None.as_strand());
		assert_eq!(Strand::from("NULL"), Value::Null.as_strand());
		assert_eq!(Strand::from("true"), Value::True.as_strand());
		assert_eq!(Strand::from("false"), Value::False.as_strand());
		assert_eq!(Strand::from("0"), Value::from(0).as_strand());
		assert_eq!(Strand::from("1"), Value::from(1).as_strand());
		assert_eq!(Strand::from("-1"), Value::from(-1).as_strand());
		assert_eq!(Strand::from("1.1"), Value::from(1.1).as_strand());
		assert_eq!(Strand::from("-1.1"), Value::from(-1.1).as_strand());
		assert_eq!(Strand::from("3"), Value::from("3").as_strand());
		assert_eq!(Strand::from("true"), Value::from("true").as_strand());
		assert_eq!(Strand::from("false"), Value::from("false").as_strand());
		assert_eq!(Strand::from("something"), Value::from("something").as_strand());
	}

	#[test]
	fn convert_string() {
		assert_eq!(String::from("NONE"), Value::None.as_string());
		assert_eq!(String::from("NULL"), Value::Null.as_string());
		assert_eq!(String::from("true"), Value::True.as_string());
		assert_eq!(String::from("false"), Value::False.as_string());
		assert_eq!(String::from("0"), Value::from(0).as_string());
		assert_eq!(String::from("1"), Value::from(1).as_string());
		assert_eq!(String::from("-1"), Value::from(-1).as_string());
		assert_eq!(String::from("1.1"), Value::from(1.1).as_string());
		assert_eq!(String::from("-1.1"), Value::from(-1.1).as_string());
		assert_eq!(String::from("3"), Value::from("3").as_string());
		assert_eq!(String::from("true"), Value::from("true").as_string());
		assert_eq!(String::from("false"), Value::from("false").as_string());
		assert_eq!(String::from("something"), Value::from("something").as_string());
	}

	#[test]
	fn check_size() {
		assert_eq!(64, std::mem::size_of::<Value>());
		assert_eq!(112, std::mem::size_of::<Result<Value, Error>>());
		assert_eq!(48, std::mem::size_of::<crate::sql::number::Number>());
		assert_eq!(24, std::mem::size_of::<crate::sql::strand::Strand>());
		assert_eq!(16, std::mem::size_of::<crate::sql::duration::Duration>());
		assert_eq!(12, std::mem::size_of::<crate::sql::datetime::Datetime>());
		assert_eq!(24, std::mem::size_of::<crate::sql::array::Array>());
		assert_eq!(24, std::mem::size_of::<crate::sql::object::Object>());
		assert_eq!(56, std::mem::size_of::<crate::sql::geometry::Geometry>());
		assert_eq!(24, std::mem::size_of::<crate::sql::param::Param>());
		assert_eq!(24, std::mem::size_of::<crate::sql::idiom::Idiom>());
		assert_eq!(24, std::mem::size_of::<crate::sql::table::Table>());
		assert_eq!(56, std::mem::size_of::<crate::sql::thing::Thing>());
		assert_eq!(48, std::mem::size_of::<crate::sql::model::Model>());
		assert_eq!(24, std::mem::size_of::<crate::sql::regex::Regex>());
		assert_eq!(8, std::mem::size_of::<Box<crate::sql::range::Range>>());
		assert_eq!(8, std::mem::size_of::<Box<crate::sql::edges::Edges>>());
		assert_eq!(8, std::mem::size_of::<Box<crate::sql::function::Function>>());
		assert_eq!(8, std::mem::size_of::<Box<crate::sql::subquery::Subquery>>());
		assert_eq!(8, std::mem::size_of::<Box<crate::sql::expression::Expression>>());
	}

	#[test]
	fn serialize_deserialize() {
		let val = Value::parse(
			"{ test: { something: [1, 'two', null, test:tobie, { something: false }] } }",
		);
		let res = Value::parse(
			"{ test: { something: [1, 'two', null, test:tobie, { something: false }] } }",
		);
		let enc: Vec<u8> = val.into();
		let dec: Value = enc.into();
		assert_eq!(res, dec);
	}
}<|MERGE_RESOLUTION|>--- conflicted
+++ resolved
@@ -157,7 +157,7 @@
 
 impl From<uuid::Uuid> for Value{
     fn from(v: uuid::Uuid) -> Self {
-        Value::Uuid(Uuid(v)) 
+        Value::Uuid(Uuid(v))
     }
 }
 
@@ -1043,19 +1043,13 @@
 
 	pub fn contains(&self, other: &Value) -> bool {
 		match self {
-<<<<<<< HEAD
 			Self::Array(v) => v.iter().any(|v| v.equal(other)),
+			Self::Thing(v) => match other {
+				Self::Strand(w) => v.to_string().contains(w.as_str()),
+				_ => v.to_string().contains(&other.to_string().as_str()),
+			},
 			Self::Strand(v) => match other {
 				Self::Strand(w) => v.contains(w.as_str()),
-=======
-			Value::Array(v) => v.iter().any(|v| v.equal(other)),
-			Value::Thing(v) => match other {
-				Value::Strand(w) => v.to_string().contains(w.as_str()),
-				_ => v.to_string().contains(&other.to_string().as_str()),
-			},
-			Value::Strand(v) => match other {
-				Value::Strand(w) => v.contains(w.as_str()),
->>>>>>> 01858bf4
 				_ => v.contains(&other.to_string().as_str()),
 			},
 			Self::Geometry(v) => match other {
