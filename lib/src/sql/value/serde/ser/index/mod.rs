mod mtreeparams;
mod searchparams;

use crate::err::Error;
<<<<<<< HEAD
use crate::sql::index::{Index, SearchParams};
use crate::sql::scoring::Scoring;
=======
use crate::sql::index::Index;
>>>>>>> 0d43e7a1
use crate::sql::value::serde::ser;
use serde::ser::Error as _;
use serde::ser::Impossible;
use serde::ser::Serialize;

pub(super) struct Serializer;

impl ser::Serializer for Serializer {
	type Ok = Index;
	type Error = Error;

	type SerializeSeq = Impossible<Index, Error>;
	type SerializeTuple = Impossible<Index, Error>;
	type SerializeTupleStruct = Impossible<Index, Error>;
	type SerializeTupleVariant = Impossible<Index, Error>;
	type SerializeMap = Impossible<Index, Error>;
	type SerializeStruct = Impossible<Index, Error>;
	type SerializeStructVariant = Impossible<Index, Error>;

	const EXPECTED: &'static str = "an enum `Index`";

	#[inline]
	fn serialize_unit_variant(
		self,
		name: &'static str,
		_variant_index: u32,
		variant: &'static str,
	) -> Result<Self::Ok, Error> {
		match variant {
			"Idx" => Ok(Index::Idx),
			"Uniq" => Ok(Index::Uniq),
			variant => Err(Error::custom(format!("unexpected unit variant `{name}::{variant}`"))),
		}
	}

	#[inline]
	fn serialize_newtype_variant<T>(
		self,
		name: &'static str,
		_variant_index: u32,
		variant: &'static str,
		value: &T,
	) -> Result<Self::Ok, Error>
	where
		T: ?Sized + Serialize,
	{
<<<<<<< HEAD
		match self {
			Self::Search(search) => search.serialize_field(key, value),
		}
	}

	fn end(self) -> Result<Self::Ok, Error> {
		match self {
			Self::Search(search) => search.end(),
		}
	}
}

#[derive(Default)]
pub(super) struct SerializeSearch {
	az: Ident,
	hl: bool,
	sc: Option<Scoring>,
	doc_ids_order: u32,
	doc_lengths_order: u32,
	postings_order: u32,
	terms_order: u32,
}

impl serde::ser::SerializeStructVariant for SerializeSearch {
	type Ok = Index;
	type Error = Error;

	fn serialize_field<T>(&mut self, key: &'static str, value: &T) -> Result<(), Error>
	where
		T: ?Sized + Serialize,
	{
		match key {
			"az" => {
				self.az = Ident(value.serialize(ser::string::Serializer.wrap())?);
			}
			"hl" => {
				self.hl = value.serialize(ser::primitive::bool::Serializer.wrap())?;
			}
			"sc" => {
				self.sc = Some(value.serialize(ser::scoring::Serializer.wrap())?);
			}
			"doc_ids_order" => {
				self.doc_ids_order = value.serialize(ser::primitive::u32::Serializer.wrap())?;
			}
			"doc_lengths_order" => {
				self.doc_lengths_order = value.serialize(ser::primitive::u32::Serializer.wrap())?;
			}
			"postings_order" => {
				self.postings_order = value.serialize(ser::primitive::u32::Serializer.wrap())?;
			}
			"terms_order" => {
				self.terms_order = value.serialize(ser::primitive::u32::Serializer.wrap())?;
			}
			key => {
				return Err(Error::custom(format!("unexpected field `Index::Search {{ {key} }}`")));
			}
		}
		Ok(())
	}

	fn end(self) -> Result<Self::Ok, Error> {
		match self.sc {
			Some(sc) => Ok(Index::Search(SearchParams {
				az: self.az,
				hl: self.hl,
				sc,
				doc_ids_order: self.doc_ids_order,
				doc_lengths_order: self.doc_lengths_order,
				postings_order: self.postings_order,
				terms_order: self.terms_order,
			})),
			_ => Err(Error::custom("`Index::Search` missing required field(s)")),
		}
=======
		match variant {
			"Search" => Ok(Index::Search(value.serialize(searchparams::Serializer.wrap())?)),
			"MTree" => Ok(Index::MTree(value.serialize(mtreeparams::Serializer.wrap())?)),
			variant => {
				Err(Error::custom(format!("unexpected newtype variant `{name}::{variant}`")))
			}
		}
>>>>>>> 0d43e7a1
	}
}

#[cfg(test)]
mod tests {
	use super::*;
	use crate::sql::index::SearchParams;
	use crate::sql::value::serde::ser::Serializer;
	use crate::sql::Scoring;

	#[test]
	fn idx() {
		let idx = Index::Idx;
		let serialized = idx.serialize(Serializer.wrap()).unwrap();
		assert_eq!(idx, serialized);
	}

	#[test]
	fn uniq() {
		let idx = Index::Uniq;
		let serialized = idx.serialize(Serializer.wrap()).unwrap();
		assert_eq!(idx, serialized);
	}

	#[test]
	fn search() {
		let idx = Index::Search(SearchParams {
			az: Default::default(),
			hl: Default::default(),
			sc: Scoring::Bm {
				k1: Default::default(),
				b: Default::default(),
			},
			doc_ids_order: Default::default(),
			doc_lengths_order: Default::default(),
			postings_order: Default::default(),
			terms_order: Default::default(),
		});
		let serialized = idx.serialize(Serializer.wrap()).unwrap();
		assert_eq!(idx, serialized);
	}
}<|MERGE_RESOLUTION|>--- conflicted
+++ resolved
@@ -2,12 +2,7 @@
 mod searchparams;
 
 use crate::err::Error;
-<<<<<<< HEAD
-use crate::sql::index::{Index, SearchParams};
-use crate::sql::scoring::Scoring;
-=======
 use crate::sql::index::Index;
->>>>>>> 0d43e7a1
 use crate::sql::value::serde::ser;
 use serde::ser::Error as _;
 use serde::ser::Impossible;
@@ -54,81 +49,6 @@
 	where
 		T: ?Sized + Serialize,
 	{
-<<<<<<< HEAD
-		match self {
-			Self::Search(search) => search.serialize_field(key, value),
-		}
-	}
-
-	fn end(self) -> Result<Self::Ok, Error> {
-		match self {
-			Self::Search(search) => search.end(),
-		}
-	}
-}
-
-#[derive(Default)]
-pub(super) struct SerializeSearch {
-	az: Ident,
-	hl: bool,
-	sc: Option<Scoring>,
-	doc_ids_order: u32,
-	doc_lengths_order: u32,
-	postings_order: u32,
-	terms_order: u32,
-}
-
-impl serde::ser::SerializeStructVariant for SerializeSearch {
-	type Ok = Index;
-	type Error = Error;
-
-	fn serialize_field<T>(&mut self, key: &'static str, value: &T) -> Result<(), Error>
-	where
-		T: ?Sized + Serialize,
-	{
-		match key {
-			"az" => {
-				self.az = Ident(value.serialize(ser::string::Serializer.wrap())?);
-			}
-			"hl" => {
-				self.hl = value.serialize(ser::primitive::bool::Serializer.wrap())?;
-			}
-			"sc" => {
-				self.sc = Some(value.serialize(ser::scoring::Serializer.wrap())?);
-			}
-			"doc_ids_order" => {
-				self.doc_ids_order = value.serialize(ser::primitive::u32::Serializer.wrap())?;
-			}
-			"doc_lengths_order" => {
-				self.doc_lengths_order = value.serialize(ser::primitive::u32::Serializer.wrap())?;
-			}
-			"postings_order" => {
-				self.postings_order = value.serialize(ser::primitive::u32::Serializer.wrap())?;
-			}
-			"terms_order" => {
-				self.terms_order = value.serialize(ser::primitive::u32::Serializer.wrap())?;
-			}
-			key => {
-				return Err(Error::custom(format!("unexpected field `Index::Search {{ {key} }}`")));
-			}
-		}
-		Ok(())
-	}
-
-	fn end(self) -> Result<Self::Ok, Error> {
-		match self.sc {
-			Some(sc) => Ok(Index::Search(SearchParams {
-				az: self.az,
-				hl: self.hl,
-				sc,
-				doc_ids_order: self.doc_ids_order,
-				doc_lengths_order: self.doc_lengths_order,
-				postings_order: self.postings_order,
-				terms_order: self.terms_order,
-			})),
-			_ => Err(Error::custom("`Index::Search` missing required field(s)")),
-		}
-=======
 		match variant {
 			"Search" => Ok(Index::Search(value.serialize(searchparams::Serializer.wrap())?)),
 			"MTree" => Ok(Index::MTree(value.serialize(mtreeparams::Serializer.wrap())?)),
@@ -136,7 +56,6 @@
 				Err(Error::custom(format!("unexpected newtype variant `{name}::{variant}`")))
 			}
 		}
->>>>>>> 0d43e7a1
 	}
 }
 
