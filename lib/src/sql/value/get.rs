use crate::ctx::Context;
use crate::dbs::Options;
use crate::err::Error;
use crate::exe::try_join_all_buffered;
use crate::sql::edges::Edges;
use crate::sql::field::{Field, Fields};
use crate::sql::id::Id;
use crate::sql::part::Next;
use crate::sql::part::Part;
use crate::sql::paths::ID;
use crate::sql::statements::select::SelectStatement;
use crate::sql::thing::Thing;
use crate::sql::value::{Value, Values};
use async_recursion::async_recursion;

impl Value {
	/// Asynchronous method for getting a local or remote field from a `Value`
	#[cfg_attr(not(target_arch = "wasm32"), async_recursion)]
	#[cfg_attr(target_arch = "wasm32", async_recursion(?Send))]
	pub(crate) async fn get(
		&self,
		ctx: &Context<'_>,
		opt: &Options,
		path: &[Part],
	) -> Result<Self, Error> {
		match path.first() {
			// Get the current path part
			Some(p) => match self {
				// Current path part is a future
				Value::Future(v) => {
					// Check how many path parts are remaining
					match path.len() {
						// No further embedded fields, so just return this
						0 => Ok(Value::Future(v.clone())),
						// Process the future and fetch the embedded field
						_ => {
							// Ensure the future is processed
							let fut = &opt.futures(true);
							// Get the future return value
							let val = v.compute(ctx, fut).await?;
							// Fetch the embedded field
							val.get(ctx, opt, path).await
						}
					}
				}
				// Current path part is an object
				Value::Object(v) => match p {
					// If requesting an `id` field, check if it is a complex Record ID
					Part::Field(f) if f.is_id() && path.len() > 1 => match v.get(f as &str) {
						Some(Value::Thing(Thing {
							id: Id::Object(v),
							..
						})) => Value::Object(v.clone()).get(ctx, opt, path.next()).await,
						Some(Value::Thing(Thing {
							id: Id::Array(v),
							..
						})) => Value::Array(v.clone()).get(ctx, opt, path.next()).await,
						Some(v) => v.get(ctx, opt, path.next()).await,
						None => Ok(Value::None),
					},
					Part::Graph(_) => match v.rid() {
						Some(v) => Value::Thing(v).get(ctx, opt, path).await,
						None => Ok(Value::None),
					},
					Part::Field(f) => match v.get(f as &str) {
						Some(v) => v.get(ctx, opt, path.next()).await,
						None => Ok(Value::None),
					},
					Part::All => self.get(ctx, opt, path.next()).await,
					_ => Ok(Value::None),
				},
				// Current path part is an array
				Value::Array(v) => match p {
					Part::All => {
						let path = path.next();
						let futs = v.iter().map(|v| v.get(ctx, opt, path));
						try_join_all_buffered(futs).await.map(Into::into)
					}
					Part::First => match v.first() {
						Some(v) => v.get(ctx, opt, path.next()).await,
						None => Ok(Value::None),
					},
					Part::Last => match v.last() {
						Some(v) => v.get(ctx, opt, path.next()).await,
						None => Ok(Value::None),
					},
					Part::Index(i) => match v.get(i.to_usize()) {
						Some(v) => v.get(ctx, opt, path.next()).await,
						None => Ok(Value::None),
					},
					Part::Where(w) => {
						let path = path.next();
						let mut a = Vec::new();
						for v in v.iter() {
<<<<<<< HEAD
							if w.compute(ctx, opt, txn, None, None, Some(v)).await?.is_truthy() {
								a.push(v.get(ctx, opt, txn, doc, path).await?)
=======
							let mut child_ctx = Context::new(ctx);
							child_ctx.add_doc(v);
							if w.compute(&child_ctx, opt).await?.is_truthy() {
								a.push(v.get(&child_ctx, opt, path).await?)
>>>>>>> 5ae48ae4
							}
						}
						Ok(a.into())
					}
					_ => {
						let futs = v.iter().map(|v| v.get(ctx, opt, path));
						try_join_all_buffered(futs).await.map(Into::into)
					}
				},
				// Current path part is an edges
				Value::Edges(v) => {
					// Clone the thing
					let val = v.clone();
					// Check how many path parts are remaining
					match path.len() {
						// No remote embedded fields, so just return this
						0 => Ok(Value::Edges(val)),
						// Remote embedded field, so fetch the thing
						_ => {
							let stm = SelectStatement {
								expr: Fields(vec![Field::All], false),
								what: Values(vec![Value::from(val)]),
								..SelectStatement::default()
							};
							stm.compute(ctx, opt).await?.first().get(ctx, opt, path).await
						}
					}
				}
				// Current path part is a thing
				Value::Thing(v) => {
					// Clone the thing
					let val = v.clone();
					// Check how many path parts are remaining
					match path.len() {
						// No remote embedded fields, so just return this
						0 => Ok(Value::Thing(val)),
						// Remote embedded field, so fetch the thing
						_ => match p {
							// This is a graph traversal expression
							Part::Graph(g) => {
								let stm = SelectStatement {
									expr: Fields(vec![Field::All], false),
									what: Values(vec![Value::from(Edges {
										from: val,
										dir: g.dir.clone(),
										what: g.what.clone(),
									})]),
									cond: g.cond.clone(),
									..SelectStatement::default()
								};
								match path.len() {
									1 => stm
										.compute(ctx, opt)
										.await?
										.all()
										.get(ctx, opt, ID.as_ref())
										.await?
										.flatten()
										.ok(),
									_ => stm
										.compute(ctx, opt)
										.await?
										.all()
										.get(ctx, opt, path.next())
										.await?
										.flatten()
										.ok(),
								}
							}
							// This is a remote field expression
							_ => {
								let stm = SelectStatement {
									expr: Fields(vec![Field::All], false),
									what: Values(vec![Value::from(val)]),
									..SelectStatement::default()
								};
								stm.compute(ctx, opt).await?.first().get(ctx, opt, path).await
							}
						},
					}
				}
				// Ignore everything else
				_ => Ok(Value::None),
			},
			// No more parts so get the value
			None => Ok(self.clone()),
		}
	}
}

#[cfg(test)]
mod tests {

	use super::*;
	use crate::dbs::test::mock;
	use crate::sql::id::Id;
	use crate::sql::idiom::Idiom;
	use crate::sql::test::Parse;
	use crate::sql::thing::Thing;

	#[tokio::test]
	async fn get_none() {
		let (ctx, opt) = mock().await;
		let idi = Idiom::default();
		let val = Value::parse("{ test: { other: null, something: 123 } }");
		let res = val.get(&ctx, &opt, &idi).await.unwrap();
		assert_eq!(res, val);
	}

	#[tokio::test]
	async fn get_basic() {
		let (ctx, opt) = mock().await;
		let idi = Idiom::parse("test.something");
		let val = Value::parse("{ test: { other: null, something: 123 } }");
		let res = val.get(&ctx, &opt, &idi).await.unwrap();
		assert_eq!(res, Value::from(123));
	}

	#[tokio::test]
	async fn get_thing() {
		let (ctx, opt) = mock().await;
		let idi = Idiom::parse("test.other");
		let val = Value::parse("{ test: { other: test:tobie, something: 123 } }");
		let res = val.get(&ctx, &opt, &idi).await.unwrap();
		assert_eq!(
			res,
			Value::from(Thing {
				tb: String::from("test"),
				id: Id::from("tobie")
			})
		);
	}

	#[tokio::test]
	async fn get_array() {
		let (ctx, opt) = mock().await;
		let idi = Idiom::parse("test.something[1]");
		let val = Value::parse("{ test: { something: [123, 456, 789] } }");
		let res = val.get(&ctx, &opt, &idi).await.unwrap();
		assert_eq!(res, Value::from(456));
	}

	#[tokio::test]
	async fn get_array_thing() {
		let (ctx, opt) = mock().await;
		let idi = Idiom::parse("test.something[1]");
		let val = Value::parse("{ test: { something: [test:tobie, test:jaime] } }");
		let res = val.get(&ctx, &opt, &idi).await.unwrap();
		assert_eq!(
			res,
			Value::from(Thing {
				tb: String::from("test"),
				id: Id::from("jaime")
			})
		);
	}

	#[tokio::test]
	async fn get_array_field() {
		let (ctx, opt) = mock().await;
		let idi = Idiom::parse("test.something[1].age");
		let val = Value::parse("{ test: { something: [{ age: 34 }, { age: 36 }] } }");
		let res = val.get(&ctx, &opt, &idi).await.unwrap();
		assert_eq!(res, Value::from(36));
	}

	#[tokio::test]
	async fn get_array_fields() {
		let (ctx, opt) = mock().await;
		let idi = Idiom::parse("test.something[*].age");
		let val = Value::parse("{ test: { something: [{ age: 34 }, { age: 36 }] } }");
		let res = val.get(&ctx, &opt, &idi).await.unwrap();
		assert_eq!(res, Value::from(vec![34, 36]));
	}

	#[tokio::test]
	async fn get_array_fields_flat() {
		let (ctx, opt) = mock().await;
		let idi = Idiom::parse("test.something.age");
		let val = Value::parse("{ test: { something: [{ age: 34 }, { age: 36 }] } }");
		let res = val.get(&ctx, &opt, &idi).await.unwrap();
		assert_eq!(res, Value::from(vec![34, 36]));
	}

	#[tokio::test]
	async fn get_array_where_field() {
		let (ctx, opt) = mock().await;
		let idi = Idiom::parse("test.something[WHERE age > 35].age");
		let val = Value::parse("{ test: { something: [{ age: 34 }, { age: 36 }] } }");
		let res = val.get(&ctx, &opt, &idi).await.unwrap();
		assert_eq!(res, Value::from(vec![36]));
	}

	#[tokio::test]
	async fn get_array_where_fields() {
		let (ctx, opt) = mock().await;
		let idi = Idiom::parse("test.something[WHERE age > 35]");
		let val = Value::parse("{ test: { something: [{ age: 34 }, { age: 36 }] } }");
		let res = val.get(&ctx, &opt, &idi).await.unwrap();
		assert_eq!(
			res,
			Value::from(vec![Value::from(map! {
				"age".to_string() => Value::from(36),
			})])
		);
	}

	#[tokio::test]
	async fn get_future_embedded_field() {
		let (ctx, opt) = mock().await;
		let idi = Idiom::parse("test.something[WHERE age > 35]");
		let val = Value::parse("{ test: <future> { { something: [{ age: 34 }, { age: 36 }] } } }");
		let res = val.get(&ctx, &opt, &idi).await.unwrap();
		assert_eq!(
			res,
			Value::from(vec![Value::from(map! {
				"age".to_string() => Value::from(36),
			})])
		);
	}

	#[tokio::test]
	async fn get_future_embedded_field_with_reference() {
		let (mut ctx, opt) = mock().await;
		let doc = Value::parse("{ name: 'Tobie', something: [{ age: 34 }, { age: 36 }] }");
		let idi = Idiom::parse("test.something[WHERE age > 35]");
		let val = Value::parse("{ test: <future> { { something: something } } }");
		ctx.add_doc(&doc);
		let res = val.get(&ctx, &opt, &idi).await.unwrap();
		assert_eq!(
			res,
			Value::from(vec![Value::from(map! {
				"age".to_string() => Value::from(36),
			})])
		);
	}
}<|MERGE_RESOLUTION|>--- conflicted
+++ resolved
@@ -92,15 +92,10 @@
 						let path = path.next();
 						let mut a = Vec::new();
 						for v in v.iter() {
-<<<<<<< HEAD
-							if w.compute(ctx, opt, txn, None, None, Some(v)).await?.is_truthy() {
-								a.push(v.get(ctx, opt, txn, doc, path).await?)
-=======
 							let mut child_ctx = Context::new(ctx);
 							child_ctx.add_doc(v);
 							if w.compute(&child_ctx, opt).await?.is_truthy() {
 								a.push(v.get(&child_ctx, opt, path).await?)
->>>>>>> 5ae48ae4
 							}
 						}
 						Ok(a.into())
