use crate::err::Error;
use crate::sql::operation::Op;
use crate::sql::value::Value;

impl Value {
	pub(crate) fn patch(&mut self, val: Value) -> Result<(), Error> {
		for o in val.to_operations()?.into_iter() {
			match o.op {
				Op::Add => match self.pick(&o.path) {
					Value::Array(_) => self.inc(&o.path, o.value),
					_ => self.put(&o.path, o.value),
				},
				Op::Remove => self.cut(&o.path),
				Op::Replace => self.put(&o.path, o.value),
				Op::Change => {
					if let Value::Strand(p) = o.value {
						if let Value::Strand(v) = self.pick(&o.path) {
<<<<<<< HEAD
							let mut dmp = dmp::new();
							let mut pch = dmp.patch_from_text(p.as_string());
							let (txt, _) = dmp.patch_apply(&mut pch, v.as_str());
=======
							let dmp = dmp::new();
							let mut pch = dmp.patch_from_text(p.as_string()).map_err(|e| {
								Error::InvalidPatch {
									message: format!("{e:?}"),
								}
							})?;
							let (txt, _) = dmp.patch_apply(&mut pch, v.as_str()).map_err(|e| {
								Error::InvalidPatch {
									message: format!("{e:?}"),
								}
							})?;
>>>>>>> 33c35949
							let txt = txt.into_iter().collect::<String>();
							self.put(&o.path, Value::from(txt));
						}
					}
				}
				_ => (),
			}
		}
		Ok(())
	}
}

#[cfg(test)]
mod tests {

	use super::*;
	use crate::sql::test::Parse;

	#[tokio::test]
	async fn patch_add_simple() {
		let mut val = Value::parse("{ test: { other: null, something: 123 } }");
		let ops = Value::parse("[{ op: 'add', path: '/temp', value: true }]");
		let res = Value::parse("{ test: { other: null, something: 123 }, temp: true }");
		val.patch(ops).unwrap();
		assert_eq!(res, val);
	}

	#[tokio::test]
	async fn patch_remove_simple() {
		let mut val = Value::parse("{ test: { other: null, something: 123 }, temp: true }");
		let ops = Value::parse("[{ op: 'remove', path: '/temp' }]");
		let res = Value::parse("{ test: { other: null, something: 123 } }");
		val.patch(ops).unwrap();
		assert_eq!(res, val);
	}

	#[tokio::test]
	async fn patch_replace_simple() {
		let mut val = Value::parse("{ test: { other: null, something: 123 }, temp: true }");
		let ops = Value::parse("[{ op: 'replace', path: '/temp', value: 'text' }]");
		let res = Value::parse("{ test: { other: null, something: 123 }, temp: 'text' }");
		val.patch(ops).unwrap();
		assert_eq!(res, val);
	}

	#[tokio::test]
	async fn patch_change_simple() {
		let mut val = Value::parse("{ test: { other: null, something: 123 }, temp: 'test' }");
		let ops = Value::parse(
			"[{ op: 'change', path: '/temp', value: '@@ -1,4 +1,4 @@\n te\n-s\n+x\n t\n' }]",
		);
		let res = Value::parse("{ test: { other: null, something: 123 }, temp: 'text' }");
		val.patch(ops).unwrap();
		assert_eq!(res, val);
	}

	#[tokio::test]
	async fn patch_add_embedded() {
		let mut val = Value::parse("{ test: { other: null, something: 123 } }");
		let ops = Value::parse("[{ op: 'add', path: '/temp/test', value: true }]");
		let res = Value::parse("{ test: { other: null, something: 123 }, temp: { test: true } }");
		val.patch(ops).unwrap();
		assert_eq!(res, val);
	}

	#[tokio::test]
	async fn patch_remove_embedded() {
		let mut val = Value::parse("{ test: { other: null, something: 123 }, temp: true }");
		let ops = Value::parse("[{ op: 'remove', path: '/test/other' }]");
		let res = Value::parse("{ test: { something: 123 }, temp: true }");
		val.patch(ops).unwrap();
		assert_eq!(res, val);
	}

	#[tokio::test]
	async fn patch_replace_embedded() {
		let mut val = Value::parse("{ test: { other: null, something: 123 }, temp: true }");
		let ops = Value::parse("[{ op: 'replace', path: '/test/other', value: 'text' }]");
		let res = Value::parse("{ test: { other: 'text', something: 123 }, temp: true }");
		val.patch(ops).unwrap();
		assert_eq!(res, val);
	}

	#[tokio::test]
	async fn patch_change_embedded() {
		let mut val = Value::parse("{ test: { other: 'test', something: 123 }, temp: true }");
		let ops = Value::parse(
			"[{ op: 'change', path: '/test/other', value: '@@ -1,4 +1,4 @@\n te\n-s\n+x\n t\n' }]",
		);
		let res = Value::parse("{ test: { other: 'text', something: 123 }, temp: true }");
		val.patch(ops).unwrap();
		assert_eq!(res, val);
	}

	#[tokio::test]
	async fn patch_change_invalid() {
		// See https://github.com/surrealdb/surrealdb/issues/2001
		let mut val = Value::parse("{ test: { other: 'test', something: 123 }, temp: true }");
		let ops = Value::parse("[{ op: 'change', path: '/test/other', value: 'text' }]");
		assert!(val.patch(ops).is_err());
	}
}<|MERGE_RESOLUTION|>--- conflicted
+++ resolved
@@ -15,11 +15,6 @@
 				Op::Change => {
 					if let Value::Strand(p) = o.value {
 						if let Value::Strand(v) = self.pick(&o.path) {
-<<<<<<< HEAD
-							let mut dmp = dmp::new();
-							let mut pch = dmp.patch_from_text(p.as_string());
-							let (txt, _) = dmp.patch_apply(&mut pch, v.as_str());
-=======
 							let dmp = dmp::new();
 							let mut pch = dmp.patch_from_text(p.as_string()).map_err(|e| {
 								Error::InvalidPatch {
@@ -31,7 +26,6 @@
 									message: format!("{e:?}"),
 								}
 							})?;
->>>>>>> 33c35949
 							let txt = txt.into_iter().collect::<String>();
 							self.put(&o.path, Value::from(txt));
 						}
