--- conflicted
+++ resolved
@@ -32,157 +32,4 @@
 	fn fmt(&self, f: &mut Formatter) -> fmt::Result {
 		Display::fmt(&self.0, f)
 	}
-<<<<<<< HEAD
-}
-
-pub fn script(i: &str) -> IResult<&str, Script> {
-	let (i, v) = script_raw(i)?;
-	Ok((i, Script(String::from(v))))
-}
-
-fn script_raw(i: &str) -> IResult<&str, &str> {
-	let _diving = crate::sql::depth::dive(i)?;
-	recognize(many0(alt((
-		script_comment,
-		script_object,
-		script_string,
-		script_maths,
-		script_other,
-	))))(i)
-}
-
-fn script_maths(i: &str) -> IResult<&str, &str> {
-	recognize(tag("/"))(i)
-}
-
-fn script_other(i: &str) -> IResult<&str, &str> {
-	recognize(many1(is_not("/{}`'\"")))(i)
-}
-
-fn script_comment(i: &str) -> IResult<&str, &str> {
-	recognize(delimited(multispace0, many1(alt((block, slash))), multispace0))(i)
-}
-
-fn script_object(i: &str) -> IResult<&str, &str> {
-	recognize(delimited(char(OBJECT_BEG), script_raw, char(OBJECT_END)))(i)
-}
-
-fn script_string(i: &str) -> IResult<&str, &str> {
-	recognize(alt((
-		|i| {
-			let (i, _) = char(SINGLE)(i)?;
-			let (i, _) = char(SINGLE)(i)?;
-			Ok((i, ""))
-		},
-		|i| {
-			let (i, _) = char(DOUBLE)(i)?;
-			let (i, _) = char(DOUBLE)(i)?;
-			Ok((i, ""))
-		},
-		|i| {
-			let (i, _) = char(SINGLE)(i)?;
-			let (i, v) = escaped(is_not(SINGLE_ESC_NUL), '\\', anychar)(i)?;
-			let (i, _) = char(SINGLE)(i)?;
-			Ok((i, v))
-		},
-		|i| {
-			let (i, _) = char(DOUBLE)(i)?;
-			let (i, v) = escaped(is_not(DOUBLE_ESC_NUL), '\\', anychar)(i)?;
-			let (i, _) = char(DOUBLE)(i)?;
-			Ok((i, v))
-		},
-		|i| {
-			let (i, _) = char(BACKTICK)(i)?;
-			let (i, v) = escaped(is_not(BACKTICK_ESC_NUL), '\\', anychar)(i)?;
-			let (i, _) = char(BACKTICK)(i)?;
-			Ok((i, v))
-		},
-	)))(i)
-}
-
-#[cfg(test)]
-mod tests {
-
-	use super::*;
-
-	#[test]
-	fn script_basic() {
-		let sql = "return true;";
-		let res = script(sql);
-		let out = res.unwrap().1;
-		assert_eq!("return true;", format!("{}", out));
-		assert_eq!(out, Script::from("return true;"));
-	}
-
-	#[test]
-	fn script_object() {
-		let sql = "return { test: true, something: { other: true } };";
-		let res = script(sql);
-		let out = res.unwrap().1;
-		assert_eq!("return { test: true, something: { other: true } };", format!("{}", out));
-		assert_eq!(out, Script::from("return { test: true, something: { other: true } };"));
-	}
-
-	#[test]
-	fn script_closure() {
-		let sql = "return this.values.map(v => `This value is ${Number(v * 3)}`);";
-		let res = script(sql);
-		let out = res.unwrap().1;
-		assert_eq!(
-			"return this.values.map(v => `This value is ${Number(v * 3)}`);",
-			format!("{}", out)
-		);
-		assert_eq!(
-			out,
-			Script::from("return this.values.map(v => `This value is ${Number(v * 3)}`);")
-		);
-	}
-
-	#[test]
-	fn script_complex() {
-		let sql = r#"return { test: true, some: { object: "some text with uneven {{{ {} \" brackets", else: false } };"#;
-		let res = script(sql);
-		let out = res.unwrap().1;
-		assert_eq!(
-			r#"return { test: true, some: { object: "some text with uneven {{{ {} \" brackets", else: false } };"#,
-			format!("{}", out)
-		);
-		assert_eq!(
-			out,
-			Script::from(
-				r#"return { test: true, some: { object: "some text with uneven {{{ {} \" brackets", else: false } };"#
-			)
-		);
-	}
-
-	#[test]
-	fn script_advanced() {
-		let sql = r#"
-			// {
-			// }
-			// {}
-			// { }
-			/* { */
-			/* } */
-			/* {} */
-			/* { } */
-			/* {{{ $ }} */
-			/* /* /* /* */
-			let x = {};
-			let x = { };
-			let x = '{';
-			let x = "{";
-			let x = '}';
-			let x = "}";
-			let x = '} } { {';
-			let x = 3 / 4 * 2;
-			let x = /* something */ 45 + 2;
-		"#;
-		let res = script(sql);
-		let out = res.unwrap().1;
-		assert_eq!(sql, format!("{}", out));
-		assert_eq!(out, Script::from(sql));
-	}
-=======
->>>>>>> fc540a83
 }