--- conflicted
+++ resolved
@@ -1,5 +1,4 @@
-use crate::sql::fmt::Fmt;
-use crate::sql::table::Table;
+use crate::sql::{fmt::Fmt, Table};
 use revision::revisioned;
 use serde::{Deserialize, Serialize};
 use std::fmt::{self, Display, Formatter};
@@ -87,407 +86,4 @@
 			Kind::Either(k) => write!(f, "{}", Fmt::verbar_separated(k)),
 		}
 	}
-<<<<<<< HEAD
-}
-
-pub fn kind(i: &str) -> IResult<&str, Kind> {
-	alt((any, either, option))(i)
-}
-
-pub fn any(i: &str) -> IResult<&str, Kind> {
-	value(Kind::Any, tag("any"))(i)
-}
-
-pub fn simple(i: &str) -> IResult<&str, Kind> {
-	alt((
-		value(Kind::Bool, tag("bool")),
-		value(Kind::Null, tag("null")),
-		value(Kind::Bytes, tag("bytes")),
-		value(Kind::Datetime, tag("datetime")),
-		value(Kind::Decimal, tag("decimal")),
-		value(Kind::Duration, tag("duration")),
-		value(Kind::Float, tag("float")),
-		value(Kind::Int, tag("int")),
-		value(Kind::Number, tag("number")),
-		value(Kind::Object, tag("object")),
-		value(Kind::Point, tag("point")),
-		value(Kind::String, tag("string")),
-		value(Kind::Uuid, tag("uuid")),
-	))(i)
-}
-
-fn either(i: &str) -> IResult<&str, Kind> {
-	let (i, mut v) = separated_list1(verbar, alt((simple, geometry, record, array, set)))(i)?;
-	match v.len() {
-		1 => Ok((i, v.remove(0))),
-		_ => Ok((i, Kind::Either(v))),
-	}
-}
-
-fn option(i: &str) -> IResult<&str, Kind> {
-	let (i, _) = tag("option")(i)?;
-	let (i, _) = mightbespace(i)?;
-	cut(|i| {
-		let (i, s) = tag("<")(i)?;
-		let (i, v) = map(alt((either, simple, geometry, record, array, set)), Box::new)(i)?;
-		let (i, _) = expect_terminator(s, char('>'))(i)?;
-		Ok((i, Kind::Option(v)))
-	})(i)
-}
-
-fn record(i: &str) -> IResult<&str, Kind> {
-	let (i, _) = tag("record")(i)?;
-	let (i, _) = mightbespace(i)?;
-	let (i, v) =
-		opt(alt((delimited_list1(openparentheses, commas, cut(table), closeparentheses), |i| {
-			let (i, s) = tag("<")(i)?;
-			let (i, v) = separated_list1(verbar, table)(i)?;
-			let (i, _) = expect_terminator(s, char('>'))(i)?;
-			Ok((i, v))
-		})))(i)?;
-	Ok((i, Kind::Record(v.unwrap_or_default())))
-}
-
-fn geometry(i: &str) -> IResult<&str, Kind> {
-	let (i, _) = tag("geometry")(i)?;
-	let (i, v) =
-		opt(alt((delimited_list1(openparentheses, commas, cut(geo), closeparentheses), |i| {
-			let (i, _) = mightbespace(i)?;
-			let (i, s) = tag("<")(i)?;
-			let (i, v) = separated_list1(verbar, cut(geo))(i)?;
-			let (i, _) = expect_terminator(s, char('>'))(i)?;
-			Ok((i, v))
-		})))(i)?;
-	Ok((i, Kind::Geometry(v.unwrap_or_default())))
-}
-
-fn array(i: &str) -> IResult<&str, Kind> {
-	let (i, _) = tag("array")(i)?;
-	let (i, v) = opt(|i| {
-		let (i, s) = tag("<")(i)?;
-		let (i, _) = mightbespace(i)?;
-		let (i, k) = kind(i)?;
-		let (i, _) = mightbespace(i)?;
-		let (i, l) = opt(|i| {
-			let (i, _) = char(',')(i)?;
-			let (i, _) = mightbespace(i)?;
-			let (i, l) = u64(i)?;
-			let (i, _) = mightbespace(i)?;
-			Ok((i, l))
-		})(i)?;
-
-		let (i, _) = expect_terminator(s, char('>'))(i)?;
-		Ok((i, (k, l)))
-	})(i)?;
-	Ok((
-		i,
-		match v {
-			Some((k, l)) => Kind::Array(Box::new(k), l),
-			None => Kind::Array(Box::new(Kind::Any), None),
-		},
-	))
-}
-
-fn set(i: &str) -> IResult<&str, Kind> {
-	let (i, _) = tag("set")(i)?;
-	let (i, v) = opt(|i| {
-		let (i, s) = tag("<")(i)?;
-		let (i, _) = mightbespace(i)?;
-		let (i, k) = kind(i)?;
-		let (i, _) = mightbespace(i)?;
-		let (i, l) = opt(|i| {
-			let (i, _) = char(',')(i)?;
-			let (i, _) = mightbespace(i)?;
-			let (i, l) = u64(i)?;
-			let (i, _) = mightbespace(i)?;
-			Ok((i, l))
-		})(i)?;
-		let (i, _) = expect_terminator(s, char('>'))(i)?;
-		Ok((i, (k, l)))
-	})(i)?;
-	Ok((
-		i,
-		match v {
-			Some((k, l)) => Kind::Set(Box::new(k), l),
-			None => Kind::Set(Box::new(Kind::Any), None),
-		},
-	))
-}
-
-fn geo(i: &str) -> IResult<&str, String> {
-	map(
-		alt((
-			tag("feature"),
-			tag("point"),
-			tag("line"),
-			tag("polygon"),
-			tag("multipoint"),
-			tag("multiline"),
-			tag("multipolygon"),
-			tag("collection"),
-		)),
-		String::from,
-	)(i)
-}
-
-#[cfg(test)]
-mod tests {
-
-	use super::*;
-	use crate::sql::table::Table;
-
-	#[test]
-	fn kind_any() {
-		let sql = "any";
-		let res = kind(sql);
-		let out = res.unwrap().1;
-		assert_eq!("any", format!("{}", out));
-		assert_eq!(out, Kind::Any);
-	}
-
-	#[test]
-	fn kind_null() {
-		let sql = "null";
-		let res = kind(sql);
-		assert!(res.is_ok());
-		let out = res.unwrap().1;
-		assert_eq!("null", format!("{}", out));
-		assert_eq!(out, Kind::Null);
-	}
-
-	#[test]
-	fn kind_bool() {
-		let sql = "bool";
-		let res = kind(sql);
-		let out = res.unwrap().1;
-		assert_eq!("bool", format!("{}", out));
-		assert_eq!(out, Kind::Bool);
-	}
-
-	#[test]
-	fn kind_bytes() {
-		let sql = "bytes";
-		let res = kind(sql);
-		let out = res.unwrap().1;
-		assert_eq!("bytes", format!("{}", out));
-		assert_eq!(out, Kind::Bytes);
-	}
-
-	#[test]
-	fn kind_datetime() {
-		let sql = "datetime";
-		let res = kind(sql);
-		let out = res.unwrap().1;
-		assert_eq!("datetime", format!("{}", out));
-		assert_eq!(out, Kind::Datetime);
-	}
-
-	#[test]
-	fn kind_decimal() {
-		let sql = "decimal";
-		let res = kind(sql);
-		let out = res.unwrap().1;
-		assert_eq!("decimal", format!("{}", out));
-		assert_eq!(out, Kind::Decimal);
-	}
-
-	#[test]
-	fn kind_duration() {
-		let sql = "duration";
-		let res = kind(sql);
-		let out = res.unwrap().1;
-		assert_eq!("duration", format!("{}", out));
-		assert_eq!(out, Kind::Duration);
-	}
-
-	#[test]
-	fn kind_float() {
-		let sql = "float";
-		let res = kind(sql);
-		let out = res.unwrap().1;
-		assert_eq!("float", format!("{}", out));
-		assert_eq!(out, Kind::Float);
-	}
-
-	#[test]
-	fn kind_number() {
-		let sql = "number";
-		let res = kind(sql);
-		let out = res.unwrap().1;
-		assert_eq!("number", format!("{}", out));
-		assert_eq!(out, Kind::Number);
-	}
-
-	#[test]
-	fn kind_object() {
-		let sql = "object";
-		let res = kind(sql);
-		let out = res.unwrap().1;
-		assert_eq!("object", format!("{}", out));
-		assert_eq!(out, Kind::Object);
-	}
-
-	#[test]
-	fn kind_point() {
-		let sql = "point";
-		let res = kind(sql);
-		let out = res.unwrap().1;
-		assert_eq!("point", format!("{}", out));
-		assert_eq!(out, Kind::Point);
-	}
-
-	#[test]
-	fn kind_string() {
-		let sql = "string";
-		let res = kind(sql);
-		let out = res.unwrap().1;
-		assert_eq!("string", format!("{}", out));
-		assert_eq!(out, Kind::String);
-	}
-
-	#[test]
-	fn kind_uuid() {
-		let sql = "uuid";
-		let res = kind(sql);
-		let out = res.unwrap().1;
-		assert_eq!("uuid", format!("{}", out));
-		assert_eq!(out, Kind::Uuid);
-	}
-
-	#[test]
-	fn kind_either() {
-		let sql = "int | float";
-		let res = kind(sql);
-		let out = res.unwrap().1;
-		assert_eq!("int | float", format!("{}", out));
-		assert_eq!(out, Kind::Either(vec![Kind::Int, Kind::Float]));
-	}
-
-	#[test]
-	fn kind_record_any() {
-		let sql = "record";
-		let res = kind(sql);
-		let out = res.unwrap().1;
-		assert_eq!("record", format!("{}", out));
-		assert_eq!(out, Kind::Record(vec![]));
-	}
-
-	#[test]
-	fn kind_record_one() {
-		let sql = "record<person>";
-		let res = kind(sql);
-		let out = res.unwrap().1;
-		assert_eq!("record<person>", format!("{}", out));
-		assert_eq!(out, Kind::Record(vec![Table::from("person")]));
-	}
-
-	#[test]
-	fn kind_record_many() {
-		let sql = "record<person | animal>";
-		let res = kind(sql);
-		let out = res.unwrap().1;
-		assert_eq!("record<person | animal>", format!("{}", out));
-		assert_eq!(out, Kind::Record(vec![Table::from("person"), Table::from("animal")]));
-	}
-
-	#[test]
-	fn kind_geometry_any() {
-		let sql = "geometry";
-		let res = kind(sql);
-		let out = res.unwrap().1;
-		assert_eq!("geometry", format!("{}", out));
-		assert_eq!(out, Kind::Geometry(vec![]));
-	}
-
-	#[test]
-	fn kind_geometry_one() {
-		let sql = "geometry<point>";
-		let res = kind(sql);
-		let out = res.unwrap().1;
-		assert_eq!("geometry<point>", format!("{}", out));
-		assert_eq!(out, Kind::Geometry(vec![String::from("point")]));
-	}
-
-	#[test]
-	fn kind_geometry_many() {
-		let sql = "geometry<point | multipoint>";
-		let res = kind(sql);
-		let out = res.unwrap().1;
-		assert_eq!("geometry<point | multipoint>", format!("{}", out));
-		assert_eq!(out, Kind::Geometry(vec![String::from("point"), String::from("multipoint")]));
-	}
-
-	#[test]
-	fn kind_option_one() {
-		let sql = "option<int>";
-		let res = kind(sql);
-		let out = res.unwrap().1;
-		assert_eq!("option<int>", format!("{}", out));
-		assert_eq!(out, Kind::Option(Box::new(Kind::Int)));
-	}
-
-	#[test]
-	fn kind_option_many() {
-		let sql = "option<int | float>";
-		let res = kind(sql);
-		let out = res.unwrap().1;
-		assert_eq!("option<int | float>", format!("{}", out));
-		assert_eq!(out, Kind::Option(Box::new(Kind::Either(vec![Kind::Int, Kind::Float]))));
-	}
-
-	#[test]
-	fn kind_array_any() {
-		let sql = "array";
-		let res = kind(sql);
-		let out = res.unwrap().1;
-		assert_eq!("array", format!("{}", out));
-		assert_eq!(out, Kind::Array(Box::new(Kind::Any), None));
-	}
-
-	#[test]
-	fn kind_array_some() {
-		let sql = "array<float>";
-		let res = kind(sql);
-		let out = res.unwrap().1;
-		assert_eq!("array<float>", format!("{}", out));
-		assert_eq!(out, Kind::Array(Box::new(Kind::Float), None));
-	}
-
-	#[test]
-	fn kind_array_some_size() {
-		let sql = "array<float, 10>";
-		let res = kind(sql);
-		let out = res.unwrap().1;
-		assert_eq!("array<float, 10>", format!("{}", out));
-		assert_eq!(out, Kind::Array(Box::new(Kind::Float), Some(10)));
-	}
-
-	#[test]
-	fn kind_set_any() {
-		let sql = "set";
-		let res = kind(sql);
-		let out = res.unwrap().1;
-		assert_eq!("set", format!("{}", out));
-		assert_eq!(out, Kind::Set(Box::new(Kind::Any), None));
-	}
-
-	#[test]
-	fn kind_set_some() {
-		let sql = "set<float>";
-		let res = kind(sql);
-		let out = res.unwrap().1;
-		assert_eq!("set<float>", format!("{}", out));
-		assert_eq!(out, Kind::Set(Box::new(Kind::Float), None));
-	}
-
-	#[test]
-	fn kind_set_some_size() {
-		let sql = "set<float, 10>";
-		let res = kind(sql);
-		let out = res.unwrap().1;
-		assert_eq!("set<float, 10>", format!("{}", out));
-		assert_eq!(out, Kind::Set(Box::new(Kind::Float), Some(10)));
-	}
-=======
->>>>>>> fc540a83
 }