use crate::idx::ft::analyzer::Analyzers;
use crate::sql::comment::{mightbespace, shouldbespace};
use crate::sql::error::IResult;
use crate::sql::ident::{ident, Ident};
use crate::sql::scoring::{scoring, Scoring};
use crate::sql::Number;
use nom::branch::alt;
use nom::bytes::complete::{tag, tag_no_case};
use nom::character::complete::u16 as uint16;
use nom::character::complete::u32 as uint32;
use nom::combinator::{map, opt};
use revision::revisioned;
use serde::{Deserialize, Serialize};
use std::fmt;
use std::fmt::{Display, Formatter};

#[derive(Clone, Debug, Default, Eq, PartialEq, PartialOrd, Serialize, Deserialize, Hash)]
#[revisioned(revision = 1)]
pub enum Index {
	/// (Basic) non unique
	#[default]
	Idx,
	/// Unique index
	Uniq,
	/// Index with Full-Text search capabilities
	Search(SearchParams),
	/// M-Tree index for distance based metrics
	MTree(MTreeParams),
}

#[derive(Clone, Debug, Eq, PartialEq, Serialize, Deserialize, Hash)]
pub struct SearchParams {
	pub az: Ident,
	pub hl: bool,
	pub sc: Scoring,
	pub doc_ids_order: u32,
	pub doc_lengths_order: u32,
	pub postings_order: u32,
	pub terms_order: u32,
}

#[derive(Clone, Debug, Eq, PartialEq, Serialize, Deserialize, Hash)]
pub struct MTreeParams {
	pub dimension: u16,
	pub distance: Distance,
	pub capacity: u16,
	pub doc_ids_order: u32,
}

#[derive(Clone, Debug, Eq, PartialEq, Serialize, Deserialize, Hash)]
pub enum Distance {
	Euclidean,
	Manhattan,
	Cosine,
	Hamming,
	Mahalanobis,
	Minkowski(Number),
}

impl Display for Distance {
	fn fmt(&self, f: &mut Formatter<'_>) -> fmt::Result {
		match self {
			Self::Euclidean => f.write_str("EUCLIDEAN"),
			Self::Manhattan => f.write_str("MANHATTAN"),
			Self::Cosine => f.write_str("COSINE"),
			Self::Hamming => f.write_str("HAMMING"),
			Self::Mahalanobis => f.write_str("MAHALANOBIS"),
			Self::Minkowski(order) => write!(f, "MINKOWSKI {}", order),
		}
	}
}

<<<<<<< HEAD
impl Default for Index {
	fn default() -> Self {
		Self::Idx
	}
}

impl Display for Index {
	fn fmt(&self, f: &mut Formatter) -> fmt::Result {
=======
impl fmt::Display for Index {
	fn fmt(&self, f: &mut fmt::Formatter) -> fmt::Result {
>>>>>>> 6cfc270d
		match self {
			Self::Idx => Ok(()),
			Self::Uniq => f.write_str("UNIQUE"),
			Self::Search(p) => {
				write!(
					f,
					"SEARCH ANALYZER {} {} DOC_IDS_ORDER {} DOC_LENGTHS_ORDER {} POSTINGS_ORDER {} TERMS_ORDER {}",
					p.az,
					p.sc,
					p.doc_ids_order,
					p.doc_lengths_order,
					p.postings_order,
					p.terms_order
				)?;
				if p.hl {
					f.write_str(" HIGHLIGHTS")?
				}
				Ok(())
			}
			Self::MTree(p) => {
				write!(
					f,
					"MTREE DIMENSION {} DIST {} CAPACITY {} DOC_IDS_ORDER {}",
					p.dimension, p.distance, p.capacity, p.doc_ids_order
				)
			}
		}
	}
}

pub fn index(i: &str) -> IResult<&str, Index> {
<<<<<<< HEAD
	alt((unique, search, mtree, non_unique))(i)
}

pub fn non_unique(i: &str) -> IResult<&str, Index> {
	let (i, _) = tag("")(i)?;
	Ok((i, Index::Idx))
=======
	alt((unique, search))(i)
>>>>>>> 6cfc270d
}

pub fn unique(i: &str) -> IResult<&str, Index> {
	let (i, _) = tag_no_case("UNIQUE")(i)?;
	Ok((i, Index::Uniq))
}

pub fn analyzer(i: &str) -> IResult<&str, Ident> {
	let (i, _) = mightbespace(i)?;
	let (i, _) = tag_no_case("ANALYZER")(i)?;
	let (i, _) = shouldbespace(i)?;
	let (i, analyzer) = ident(i)?;
	Ok((i, analyzer))
}

fn order<'a>(label: &'static str, i: &'a str) -> IResult<&'a str, u32> {
	let (i, _) = mightbespace(i)?;
	let (i, _) = tag_no_case(label)(i)?;
	let (i, _) = shouldbespace(i)?;
	let (i, order) = uint32(i)?;
	Ok((i, order))
}

pub fn doc_ids_order(i: &str) -> IResult<&str, u32> {
	order("DOC_IDS_ORDER", i)
}

pub fn doc_lengths_order(i: &str) -> IResult<&str, u32> {
	order("DOC_LENGTHS_ORDER", i)
}

pub fn postings_order(i: &str) -> IResult<&str, u32> {
	order("POSTINGS_ORDER", i)
}

pub fn terms_order(i: &str) -> IResult<&str, u32> {
	order("TERMS_ORDER", i)
}

pub fn highlights(i: &str) -> IResult<&str, bool> {
	let (i, _) = mightbespace(i)?;
	alt((map(tag("HIGHLIGHTS"), |_| true), map(tag(""), |_| false)))(i)
}

pub fn search(i: &str) -> IResult<&str, Index> {
	let (i, _) = tag_no_case("SEARCH")(i)?;
	let (i, _) = shouldbespace(i)?;
	let (i, az) = opt(analyzer)(i)?;
	let (i, _) = shouldbespace(i)?;
	let (i, sc) = scoring(i)?;
	let (i, o1) = opt(doc_ids_order)(i)?;
	let (i, o2) = opt(doc_lengths_order)(i)?;
	let (i, o3) = opt(postings_order)(i)?;
	let (i, o4) = opt(terms_order)(i)?;
	let (i, hl) = highlights(i)?;
	Ok((
		i,
		Index::Search(SearchParams {
			az: az.unwrap_or_else(|| Ident::from(Analyzers::LIKE)),
			sc,
			hl,
			doc_ids_order: o1.unwrap_or(100),
			doc_lengths_order: o2.unwrap_or(100),
			postings_order: o3.unwrap_or(100),
			terms_order: o4.unwrap_or(100),
		}),
	))
}

pub fn distance(i: &str) -> IResult<&str, Distance> {
	let (i, _) = mightbespace(i)?;
	let (i, _) = tag_no_case("DIST")(i)?;
	alt((
		map(tag_no_case("EUCLIDEAN"), |_| Distance::Euclidean),
		map(tag_no_case("MANHATTAN"), |_| Distance::Manhattan),
		map(tag_no_case("COSINE"), |_| Distance::Manhattan),
		map(tag_no_case("HAMMING"), |_| Distance::Manhattan),
		map(tag_no_case("MAHALANOBIS"), |_| Distance::Manhattan),
		minkowski,
	))(i)
}

pub fn minkowski(i: &str) -> IResult<&str, Distance> {
	let (i, _) = tag_no_case("MINKOWSKI")(i)?;
	let (i, _) = shouldbespace(i)?;
	let (i, order) = uint32(i)?;
	Ok((i, Distance::Minkowski(order.into())))
}

pub fn dimension(i: &str) -> IResult<&str, u16> {
	let (i, _) = shouldbespace(i)?;
	let (i, _) = tag_no_case("DIMENSION")(i)?;
	let (i, _) = shouldbespace(i)?;
	let (i, dim) = uint16(i)?;
	Ok((i, dim))
}

pub fn capacity(i: &str) -> IResult<&str, u16> {
	let (i, _) = shouldbespace(i)?;
	let (i, _) = tag_no_case("CAPACITY")(i)?;
	let (i, _) = shouldbespace(i)?;
	let (i, capacity) = uint16(i)?;
	Ok((i, capacity))
}

pub fn mtree(i: &str) -> IResult<&str, Index> {
	let (i, _) = tag_no_case("MTREE")(i)?;
	let (i, dimension) = dimension(i)?;
	let (i, distance) = opt(distance)(i)?;
	let (i, capacity) = opt(capacity)(i)?;
	let (i, doc_ids_order) = opt(doc_ids_order)(i)?;
	Ok((
		i,
		Index::MTree(MTreeParams {
			dimension,
			distance: distance.unwrap_or(Distance::Euclidean),
			capacity: capacity.unwrap_or(40),
			doc_ids_order: doc_ids_order.unwrap_or(100),
		}),
	))
}<|MERGE_RESOLUTION|>--- conflicted
+++ resolved
@@ -70,19 +70,8 @@
 	}
 }
 
-<<<<<<< HEAD
-impl Default for Index {
-	fn default() -> Self {
-		Self::Idx
-	}
-}
-
 impl Display for Index {
 	fn fmt(&self, f: &mut Formatter) -> fmt::Result {
-=======
-impl fmt::Display for Index {
-	fn fmt(&self, f: &mut fmt::Formatter) -> fmt::Result {
->>>>>>> 6cfc270d
 		match self {
 			Self::Idx => Ok(()),
 			Self::Uniq => f.write_str("UNIQUE"),
@@ -114,16 +103,7 @@
 }
 
 pub fn index(i: &str) -> IResult<&str, Index> {
-<<<<<<< HEAD
-	alt((unique, search, mtree, non_unique))(i)
-}
-
-pub fn non_unique(i: &str) -> IResult<&str, Index> {
-	let (i, _) = tag("")(i)?;
-	Ok((i, Index::Idx))
-=======
-	alt((unique, search))(i)
->>>>>>> 6cfc270d
+	alt((unique, search, mtree))(i)
 }
 
 pub fn unique(i: &str) -> IResult<&str, Index> {
