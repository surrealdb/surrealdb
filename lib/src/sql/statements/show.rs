use crate::ctx::Context;
use crate::dbs::Options;
use crate::dbs::Transaction;
use crate::doc::CursorDoc;
use crate::err::Error;
use crate::iam::Action;
use crate::iam::ResourceKind;
use crate::sql::comment::shouldbespace;
use crate::sql::common::take_u64;
use crate::sql::datetime::datetime;
use crate::sql::error::IResult;
use crate::sql::table::{table, Table};
use crate::sql::value::Value;
use crate::sql::Base;
use crate::sql::Datetime;
use derive::Store;
use nom::branch::alt;
use nom::bytes::complete::tag_no_case;
use nom::character::complete::u32;
use nom::combinator::map;
use nom::combinator::opt;
use nom::sequence::preceded;
use revision::revisioned;
use serde::{Deserialize, Serialize};
use std::fmt;

#[derive(Clone, Debug, Eq, PartialEq, Serialize, Deserialize, Hash)]
pub enum ShowSince {
	Timestamp(Datetime),
	Versionstamp(u64),
}

// ShowStatement is used to show changes in a table or database via
// the SHOW CHANGES statement.
<<<<<<< HEAD
#[derive(Clone, Debug, Eq, PartialEq, Serialize, Deserialize, Store, Hash)]
=======
#[derive(Clone, Debug, Default, Eq, PartialEq, Serialize, Deserialize, Store, Hash)]
#[revisioned(revision = 1)]
>>>>>>> b2b51b54
pub struct ShowStatement {
	pub table: Option<Table>,
	pub since: ShowSince,
	pub limit: Option<u32>,
}

impl ShowStatement {
	/// Process this type returning a computed simple Value
	pub(crate) async fn compute(
		&self,
		_ctx: &Context<'_>,
		opt: &Options,
		txn: &Transaction,
		_doc: Option<&CursorDoc<'_>>,
	) -> Result<Value, Error> {
		// Selected DB?
		opt.is_allowed(Action::View, ResourceKind::Table, &Base::Db)?;
		// Clone transaction
		let txn = txn.clone();
		// Claim transaction
		let mut run = txn.lock().await;
		// Process the show query
		let tb = self.table.as_deref();
		let r = crate::cf::read(
			&mut run,
			opt.ns(),
			opt.db(),
			tb.map(|x| x.as_str()),
			self.since.clone(),
			self.limit,
		)
		.await?;
		// Return the changes
		let mut a = Vec::<Value>::new();
		for r in r.iter() {
			let v: Value = r.clone().into_value();
			a.push(v);
		}
		let v: Value = Value::Array(crate::sql::array::Array(a));
		Ok(v)
	}
}

impl fmt::Display for ShowStatement {
	fn fmt(&self, f: &mut fmt::Formatter) -> fmt::Result {
		write!(f, "SHOW CHANGES FOR")?;
		match self.table {
			Some(ref v) => write!(f, " TABLE {}", v)?,
			None => write!(f, " DATABASE")?,
		}
		match self.since {
			ShowSince::Timestamp(ref v) => write!(f, " SINCE {}", v)?,
			ShowSince::Versionstamp(ref v) => write!(f, " SINCE {}", v)?,
		}
		if let Some(ref v) = self.limit {
			write!(f, " LIMIT {}", v)?
		}
		Ok(())
	}
}

pub fn table_or_database(i: &str) -> IResult<&str, Option<Table>> {
	let (i, v) = alt((
		map(preceded(tag_no_case("table"), preceded(shouldbespace, table)), Some),
		map(tag_no_case("database"), |_| None),
	))(i)?;
	Ok((i, v))
}

pub fn since(i: &str) -> IResult<&str, ShowSince> {
	let (i, _) = tag_no_case("SINCE")(i)?;
	let (i, _) = shouldbespace(i)?;

	alt((map(take_u64, ShowSince::Versionstamp), map(datetime, ShowSince::Timestamp)))(i)
}

pub fn limit(i: &str) -> IResult<&str, u32> {
	let (i, _) = tag_no_case("LIMIT")(i)?;
	let (i, _) = shouldbespace(i)?;

	u32(i)
}

pub fn show(i: &str) -> IResult<&str, ShowStatement> {
	let (i, _) = tag_no_case("SHOW CHANGES")(i)?;
	let (i, _) = shouldbespace(i)?;
	let (i, _) = tag_no_case("FOR")(i)?;
	let (i, _) = shouldbespace(i)?;
	let (i, table) = table_or_database(i)?;
	let (i, since) = preceded(shouldbespace, since)(i)?;
	let (i, limit) = opt(preceded(shouldbespace, limit))(i)?;
	Ok((
		i,
		ShowStatement {
			table,
			since,
			limit,
		},
	))
}

#[cfg(test)]
mod tests {
	use super::*;

	#[test]
	fn tb() {
		let sql = "TABLE person";
		let res = table_or_database(sql);
		assert!(res.is_ok());
		let out = res.unwrap().1.unwrap();
		assert_eq!("person", format!("{}", out))
	}

	#[test]
	fn db() {
		let sql = "DATABASE";
		let res = table_or_database(sql);
		assert!(res.is_ok());
		assert!(res.unwrap().1.is_none())
	}

	#[test]
	fn show_table_changes() {
		let sql = "SHOW CHANGES FOR TABLE person";
		let res = show(sql);
		assert!(res.is_err());
	}

	#[test]
	fn show_table_changes_since() {
		let sql = "SHOW CHANGES FOR TABLE person SINCE 0";
		let res = show(sql);
		assert!(res.is_ok());
		let out = res.unwrap().1;
		assert_eq!(sql, format!("{}", out))
	}

	#[test]
	fn show_table_changes_since_ts() {
		let sql = "SHOW CHANGES FOR TABLE person SINCE '2022-07-03T07:18:52Z'";
		let res = show(sql);
		assert!(res.is_ok());
		let out = res.unwrap().1;
		assert_eq!(sql, format!("{}", out))
	}

	#[test]
	fn show_table_changes_limit() {
		let sql = "SHOW CHANGES FOR TABLE person LIMIT 10";
		let res = show(sql);
		assert!(res.is_err());
	}

	#[test]
	fn show_table_changes_since_limit() {
		let sql = "SHOW CHANGES FOR TABLE person SINCE 0 LIMIT 10";
		let res = show(sql);
		assert!(res.is_ok());
		let out = res.unwrap().1;
		assert_eq!(sql, format!("{}", out))
	}

	#[test]
	fn show_database_changes() {
		let sql = "SHOW CHANGES FOR DATABASE";
		let res = show(sql);
		assert!(res.is_err());
	}

	#[test]
	fn show_database_changes_since() {
		let sql = "SHOW CHANGES FOR DATABASE SINCE 0";
		let res = show(sql);
		assert!(res.is_ok());
		let out = res.unwrap().1;
		assert_eq!(sql, format!("{}", out))
	}

	#[test]
	fn show_database_changes_since_ts() {
		let sql = "SHOW CHANGES FOR DATABASE SINCE '2022-07-03T07:18:52Z'";
		let res = show(sql);
		assert!(res.is_ok());
		let out = res.unwrap().1;
		assert_eq!(sql, format!("{}", out))
	}

	#[test]
	fn show_database_changes_limit() {
		let sql = "SHOW CHANGES FOR DATABASE LIMIT 10";
		let res = show(sql);
		assert!(res.is_err());
	}

	#[test]
	fn show_database_changes_since_limit() {
		let sql = "SHOW CHANGES FOR DATABASE SINCE 0 LIMIT 10";
		let res = show(sql);
		assert!(res.is_ok());
		let out = res.unwrap().1;
		assert_eq!(sql, format!("{}", out))
	}
}<|MERGE_RESOLUTION|>--- conflicted
+++ resolved
@@ -32,12 +32,8 @@
 
 // ShowStatement is used to show changes in a table or database via
 // the SHOW CHANGES statement.
-<<<<<<< HEAD
 #[derive(Clone, Debug, Eq, PartialEq, Serialize, Deserialize, Store, Hash)]
-=======
-#[derive(Clone, Debug, Default, Eq, PartialEq, Serialize, Deserialize, Store, Hash)]
 #[revisioned(revision = 1)]
->>>>>>> b2b51b54
 pub struct ShowStatement {
 	pub table: Option<Table>,
 	pub since: ShowSince,
