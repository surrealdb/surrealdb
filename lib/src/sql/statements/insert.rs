use crate::ctx::Context;
use crate::dbs::Iterable;
use crate::dbs::Iterator;
use crate::dbs::Level;
use crate::dbs::Options;
use crate::dbs::Statement;
use crate::err::Error;
use crate::sql::comment::shouldbespace;
use crate::sql::data::{single, update, values, Data};
use crate::sql::error::IResult;
use crate::sql::output::{output, Output};
use crate::sql::table::{table, Table};
use crate::sql::timeout::{timeout, Timeout};
use crate::sql::value::Value;
use derive::Store;
use nom::branch::alt;
use nom::bytes::complete::tag_no_case;
use nom::combinator::opt;
use nom::sequence::preceded;
use serde::{Deserialize, Serialize};
use std::fmt;

#[derive(Clone, Debug, Default, Eq, PartialEq, Serialize, Deserialize, Store, Hash)]
pub struct InsertStatement {
	pub into: Table,
	pub data: Data,
	pub ignore: bool,
	pub update: Option<Data>,
	pub output: Option<Output>,
	pub timeout: Option<Timeout>,
	pub parallel: bool,
}

impl InsertStatement {
	/// Check if we require a writeable transaction
	pub(crate) fn writeable(&self) -> bool {
		true
	}
	/// Check if this statement is for a single record
	pub(crate) fn single(&self) -> bool {
		match &self.data {
			Data::SingleExpression(v) if v.is_object() => true,
			Data::ValuesExpression(v) if v.len() == 1 => true,
			_ => false,
		}
	}
	/// Process this type returning a computed simple Value
	pub(crate) async fn compute(&self, ctx: &Context<'_>, opt: &Options) -> Result<Value, Error> {
		// Selected DB?
		opt.needs(Level::Db)?;
		// Allowed to run?
		opt.check(Level::No)?;
		// Create a new iterator
		let mut i = Iterator::new();
		// Ensure futures are stored
		let opt = &opt.futures(false);
		// Parse the expression
		match &self.data {
			// Check if this is a traditional statement
			Data::ValuesExpression(v) => {
				for v in v {
					// Create a new empty base object
					let mut o = Value::base();
					// Set each field from the expression
					for (k, v) in v.iter() {
						let v = v.compute(ctx, opt).await?;
						o.set(ctx, opt, k, v).await?;
					}
					// Specify the new table record id
					let id = o.rid().generate(&self.into, true)?;
					// Pass the mergeable to the iterator
					i.ingest(Iterable::Mergeable(id, o));
				}
			}
			// Check if this is a modern statement
			Data::SingleExpression(v) => {
<<<<<<< HEAD
				let v = v.compute(ctx, opt, txn, None, None, doc).await?;
=======
				let v = v.compute(ctx, opt).await?;
>>>>>>> 5ae48ae4
				match v {
					Value::Array(v) => {
						for v in v {
							// Specify the new table record id
							let id = v.rid().generate(&self.into, true)?;
							// Pass the mergeable to the iterator
							i.ingest(Iterable::Mergeable(id, v));
						}
					}
					Value::Object(_) => {
						// Specify the new table record id
						let id = v.rid().generate(&self.into, true)?;
						// Pass the mergeable to the iterator
						i.ingest(Iterable::Mergeable(id, v));
					}
					v => {
						return Err(Error::InsertStatement {
							value: v.to_string(),
						})
					}
				}
			}
			_ => unreachable!(),
		}
		// Assign the statement
		let stm = Statement::from(self);
		// Output the results
		i.output(ctx, opt, &stm, None).await
	}
}

impl fmt::Display for InsertStatement {
	fn fmt(&self, f: &mut fmt::Formatter) -> fmt::Result {
		f.write_str("INSERT")?;
		if self.ignore {
			f.write_str(" IGNORE")?
		}
		write!(f, " INTO {} {}", self.into, self.data)?;
		if let Some(ref v) = self.output {
			write!(f, " {v}")?
		}
		if let Some(ref v) = self.timeout {
			write!(f, " {v}")?
		}
		if self.parallel {
			f.write_str(" PARALLEL")?
		}
		Ok(())
	}
}

pub fn insert(i: &str) -> IResult<&str, InsertStatement> {
	let (i, _) = tag_no_case("INSERT")(i)?;
	let (i, ignore) = opt(preceded(shouldbespace, tag_no_case("IGNORE")))(i)?;
	let (i, _) = preceded(shouldbespace, tag_no_case("INTO"))(i)?;
	let (i, into) = preceded(shouldbespace, table)(i)?;
	let (i, data) = preceded(shouldbespace, alt((values, single)))(i)?;
	let (i, update) = opt(preceded(shouldbespace, update))(i)?;
	let (i, output) = opt(preceded(shouldbespace, output))(i)?;
	let (i, timeout) = opt(preceded(shouldbespace, timeout))(i)?;
	let (i, parallel) = opt(preceded(shouldbespace, tag_no_case("PARALLEL")))(i)?;
	Ok((
		i,
		InsertStatement {
			into,
			data,
			ignore: ignore.is_some(),
			update,
			output,
			timeout,
			parallel: parallel.is_some(),
		},
	))
}

#[cfg(test)]
mod tests {

	use super::*;

	#[test]
	fn insert_statement_basic() {
		let sql = "INSERT INTO test (field) VALUES ($value)";
		let res = insert(sql);
		assert!(res.is_ok());
		let out = res.unwrap().1;
		assert_eq!("INSERT INTO test (field) VALUES ($value)", format!("{}", out))
	}

	#[test]
	fn insert_statement_ignore() {
		let sql = "INSERT IGNORE INTO test (field) VALUES ($value)";
		let res = insert(sql);
		assert!(res.is_ok());
		let out = res.unwrap().1;
		assert_eq!("INSERT IGNORE INTO test (field) VALUES ($value)", format!("{}", out))
	}
}<|MERGE_RESOLUTION|>--- conflicted
+++ resolved
@@ -74,11 +74,7 @@
 			}
 			// Check if this is a modern statement
 			Data::SingleExpression(v) => {
-<<<<<<< HEAD
-				let v = v.compute(ctx, opt, txn, None, None, doc).await?;
-=======
 				let v = v.compute(ctx, opt).await?;
->>>>>>> 5ae48ae4
 				match v {
 					Value::Array(v) => {
 						for v in v {
