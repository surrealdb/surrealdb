use crate::ctx::Context;
use crate::dbs::Options;
use crate::dbs::Transaction;
use crate::err::Error;
use crate::iam::{Action, ResourceKind};
use crate::sql::{Base, Ident, Value};
use derive::Store;
use revision::revisioned;
use serde::{Deserialize, Serialize};
use std::fmt::{self, Display, Formatter};

#[derive(Clone, Debug, Default, Eq, PartialEq, PartialOrd, Serialize, Deserialize, Store, Hash)]
<<<<<<< HEAD
#[revisioned(revision = 2)]
=======
#[revisioned(revision = 1)]
#[cfg_attr(feature = "arbitrary", derive(arbitrary::Arbitrary))]
>>>>>>> f7e6e028
pub struct RemoveTableStatement {
	pub name: Ident,
	#[revision(start = 2)]
	pub if_exists: bool,
}

impl RemoveTableStatement {
	/// Process this type returning a computed simple Value
	pub(crate) async fn compute(
		&self,
		ctx: &Context<'_>,
		opt: &Options,
		txn: &Transaction,
	) -> Result<Value, Error> {
		// Allowed to run?
		opt.is_allowed(Action::Edit, ResourceKind::Table, &Base::Db)?;
		// Claim transaction
		let mut run = txn.lock().await;
		// Remove the index stores
		ctx.get_index_stores().table_removed(opt, &mut run, &self.name).await?;
		// Clear the cache
		run.clear_cache();
		// Get the defined table
		match run.get_tb(opt.ns(), opt.db(), &self.name).await {
			Ok(tb) => {
				// Delete the definition
				let key = crate::key::database::tb::new(opt.ns(), opt.db(), &self.name);
				run.del(key).await?;
				// Remove the resource data
				let key = crate::key::table::all::new(opt.ns(), opt.db(), &self.name);
				run.delp(key, u32::MAX).await?;
				// Check if this is a foreign table
				if let Some(view) = &tb.view {
					// Process each foreign table
					for v in view.what.0.iter() {
						// Save the view config
						let key = crate::key::table::ft::new(opt.ns(), opt.db(), v, &self.name);
						run.del(key).await?;
					}
				}
				// Ok all good
				Ok(Value::None)
			}
			Err(err) => {
				if matches!(err, Error::TbNotFound { .. }) && self.if_exists {
					Ok(Value::None)
				} else {
					Err(err)
				}
			}
		}
	}
}

impl Display for RemoveTableStatement {
	fn fmt(&self, f: &mut Formatter) -> fmt::Result {
		let if_exists = if self.if_exists {
			" IF EXISTS"
		} else {
			""
		};
		write!(f, "REMOVE TABLE {}{}", self.name, if_exists)
	}
}<|MERGE_RESOLUTION|>--- conflicted
+++ resolved
@@ -10,12 +10,8 @@
 use std::fmt::{self, Display, Formatter};
 
 #[derive(Clone, Debug, Default, Eq, PartialEq, PartialOrd, Serialize, Deserialize, Store, Hash)]
-<<<<<<< HEAD
 #[revisioned(revision = 2)]
-=======
-#[revisioned(revision = 1)]
 #[cfg_attr(feature = "arbitrary", derive(arbitrary::Arbitrary))]
->>>>>>> f7e6e028
 pub struct RemoveTableStatement {
 	pub name: Ident,
 	#[revision(start = 2)]
