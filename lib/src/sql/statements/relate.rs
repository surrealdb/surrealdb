use crate::ctx::Context;
use crate::dbs::Iterable;
use crate::dbs::Iterator;
use crate::dbs::Level;
use crate::dbs::Options;
use crate::dbs::Statement;
use crate::err::Error;
use crate::sql::array::array;
use crate::sql::comment::mightbespace;
use crate::sql::comment::shouldbespace;
use crate::sql::data::{data, Data};
use crate::sql::error::IResult;
use crate::sql::output::{output, Output};
use crate::sql::param::param;
use crate::sql::subquery::subquery;
use crate::sql::table::table;
use crate::sql::thing::thing;
use crate::sql::timeout::{timeout, Timeout};
use crate::sql::value::Value;
use derive::Store;
use nom::branch::alt;
use nom::bytes::complete::tag_no_case;
use nom::character::complete::char;
use nom::combinator::map;
use nom::combinator::opt;
use nom::sequence::preceded;
use serde::{Deserialize, Serialize};
use std::fmt;

#[derive(Clone, Debug, Default, Eq, PartialEq, Serialize, Deserialize, Store, Hash)]
pub struct RelateStatement {
	pub kind: Value,
	pub from: Value,
	pub with: Value,
	pub uniq: bool,
	pub data: Option<Data>,
	pub output: Option<Output>,
	pub timeout: Option<Timeout>,
	pub parallel: bool,
}

impl RelateStatement {
	/// Check if we require a writeable transaction
	pub(crate) fn writeable(&self) -> bool {
		true
	}
	/// Check if this statement is for a single record
	pub(crate) fn single(&self) -> bool {
		match (&self.from, &self.with) {
			(v, w) if v.is_object() && w.is_object() => true,
			(v, w) if v.is_object() && w.is_thing() => true,
			(v, w) if v.is_thing() && w.is_object() => true,
			(v, w) if v.is_thing() && w.is_thing() => true,
			_ => false,
		}
	}
	/// Process this type returning a computed simple Value
	pub(crate) async fn compute(&self, ctx: &Context<'_>, opt: &Options) -> Result<Value, Error> {
		// Selected DB?
		opt.needs(Level::Db)?;
		// Allowed to run?
		opt.check(Level::No)?;
		// Create a new iterator
		let mut i = Iterator::new();
		// Ensure futures are stored
		let opt = &opt.futures(false);
		// Loop over the from targets
		let from = {
			let mut out = Vec::new();
<<<<<<< HEAD
			match self.from.compute(ctx, opt, txn, None, None, doc).await? {
=======
			match self.from.compute(ctx, opt).await? {
>>>>>>> 5ae48ae4
				Value::Thing(v) => out.push(v),
				Value::Array(v) => {
					for v in v {
						match v {
							Value::Thing(v) => out.push(v),
							Value::Object(v) => match v.rid() {
								Some(v) => out.push(v),
								_ => {
									return Err(Error::RelateStatement {
										value: v.to_string(),
									})
								}
							},
							v => {
								return Err(Error::RelateStatement {
									value: v.to_string(),
								})
							}
						}
					}
				}
				Value::Object(v) => match v.rid() {
					Some(v) => out.push(v),
					None => {
						return Err(Error::RelateStatement {
							value: v.to_string(),
						})
					}
				},
				v => {
					return Err(Error::RelateStatement {
						value: v.to_string(),
					})
				}
			};
			// }
			out
		};
		// Loop over the with targets
		let with = {
			let mut out = Vec::new();
<<<<<<< HEAD
			match self.with.compute(ctx, opt, txn, None, None, doc).await? {
=======
			match self.with.compute(ctx, opt).await? {
>>>>>>> 5ae48ae4
				Value::Thing(v) => out.push(v),
				Value::Array(v) => {
					for v in v {
						match v {
							Value::Thing(v) => out.push(v),
							Value::Object(v) => match v.rid() {
								Some(v) => out.push(v),
								None => {
									return Err(Error::RelateStatement {
										value: v.to_string(),
									})
								}
							},
							v => {
								return Err(Error::RelateStatement {
									value: v.to_string(),
								})
							}
						}
					}
				}
				Value::Object(v) => match v.rid() {
					Some(v) => out.push(v),
					None => {
						return Err(Error::RelateStatement {
							value: v.to_string(),
						})
					}
				},
				v => {
					return Err(Error::RelateStatement {
						value: v.to_string(),
					})
				}
			};
			out
		};
		//
		for f in from.iter() {
			for w in with.iter() {
				let f = f.clone();
				let w = w.clone();
				match &self.kind {
					// The relation has a specific record id
					Value::Thing(id) => i.ingest(Iterable::Relatable(f, id.to_owned(), w)),
					// The relation does not have a specific record id
					Value::Table(tb) => match &self.data {
						// There is a data clause so check for a record id
						Some(data) => match data.rid(ctx, opt, tb).await {
							// There was a problem creating the record id
							Err(e) => return Err(e),
							// There is an id field so use the record id
							Ok(t) => i.ingest(Iterable::Relatable(f, t, w)),
						},
						// There is no data clause so create a record id
						None => i.ingest(Iterable::Relatable(f, tb.generate(), w)),
					},
					// The relation can not be any other type
					_ => unreachable!(),
				};
			}
		}
		// Assign the statement
		let stm = Statement::from(self);
		// Output the results
		i.output(ctx, opt, &stm, None).await
	}
}

impl fmt::Display for RelateStatement {
	fn fmt(&self, f: &mut fmt::Formatter) -> fmt::Result {
		write!(f, "RELATE {} -> {} -> {}", self.from, self.kind, self.with)?;
		if self.uniq {
			f.write_str(" UNIQUE")?
		}
		if let Some(ref v) = self.data {
			write!(f, " {v}")?
		}
		if let Some(ref v) = self.output {
			write!(f, " {v}")?
		}
		if let Some(ref v) = self.timeout {
			write!(f, " {v}")?
		}
		if self.parallel {
			f.write_str(" PARALLEL")?
		}
		Ok(())
	}
}

pub fn relate(i: &str) -> IResult<&str, RelateStatement> {
	let (i, _) = tag_no_case("RELATE")(i)?;
	let (i, _) = shouldbespace(i)?;
	let (i, path) = alt((relate_o, relate_i))(i)?;
	let (i, uniq) = opt(preceded(shouldbespace, tag_no_case("UNIQUE")))(i)?;
	let (i, data) = opt(preceded(shouldbespace, data))(i)?;
	let (i, output) = opt(preceded(shouldbespace, output))(i)?;
	let (i, timeout) = opt(preceded(shouldbespace, timeout))(i)?;
	let (i, parallel) = opt(preceded(shouldbespace, tag_no_case("PARALLEL")))(i)?;
	Ok((
		i,
		RelateStatement {
			kind: path.0,
			from: path.1,
			with: path.2,
			uniq: uniq.is_some(),
			data,
			output,
			timeout,
			parallel: parallel.is_some(),
		},
	))
}

fn relate_o(i: &str) -> IResult<&str, (Value, Value, Value)> {
	let (i, from) = alt((
		map(subquery, Value::from),
		map(array, Value::from),
		map(param, Value::from),
		map(thing, Value::from),
	))(i)?;
	let (i, _) = mightbespace(i)?;
	let (i, _) = char('-')(i)?;
	let (i, _) = char('>')(i)?;
	let (i, _) = mightbespace(i)?;
	let (i, kind) = alt((map(thing, Value::from), map(table, Value::from)))(i)?;
	let (i, _) = mightbespace(i)?;
	let (i, _) = char('-')(i)?;
	let (i, _) = char('>')(i)?;
	let (i, _) = mightbespace(i)?;
	let (i, with) = alt((
		map(subquery, Value::from),
		map(array, Value::from),
		map(param, Value::from),
		map(thing, Value::from),
	))(i)?;
	Ok((i, (kind, from, with)))
}

fn relate_i(i: &str) -> IResult<&str, (Value, Value, Value)> {
	let (i, with) = alt((
		map(subquery, Value::from),
		map(array, Value::from),
		map(param, Value::from),
		map(thing, Value::from),
	))(i)?;
	let (i, _) = mightbespace(i)?;
	let (i, _) = char('<')(i)?;
	let (i, _) = char('-')(i)?;
	let (i, _) = mightbespace(i)?;
	let (i, kind) = alt((map(thing, Value::from), map(table, Value::from)))(i)?;
	let (i, _) = mightbespace(i)?;
	let (i, _) = char('<')(i)?;
	let (i, _) = char('-')(i)?;
	let (i, _) = mightbespace(i)?;
	let (i, from) = alt((
		map(subquery, Value::from),
		map(array, Value::from),
		map(param, Value::from),
		map(thing, Value::from),
	))(i)?;
	Ok((i, (kind, from, with)))
}

#[cfg(test)]
mod tests {

	use super::*;

	#[test]
	fn relate_statement_in() {
		let sql = "RELATE animal:koala<-like<-person:tobie";
		let res = relate(sql);
		assert!(res.is_ok());
		let out = res.unwrap().1;
		assert_eq!("RELATE person:tobie -> like -> animal:koala", format!("{}", out))
	}

	#[test]
	fn relate_statement_out() {
		let sql = "RELATE person:tobie->like->animal:koala";
		let res = relate(sql);
		assert!(res.is_ok());
		let out = res.unwrap().1;
		assert_eq!("RELATE person:tobie -> like -> animal:koala", format!("{}", out))
	}

	#[test]
	fn relate_statement_params() {
		let sql = "RELATE $tobie->like->$koala";
		let res = relate(sql);
		assert!(res.is_ok());
		let out = res.unwrap().1;
		assert_eq!("RELATE $tobie -> like -> $koala", format!("{}", out))
	}
}<|MERGE_RESOLUTION|>--- conflicted
+++ resolved
@@ -67,11 +67,7 @@
 		// Loop over the from targets
 		let from = {
 			let mut out = Vec::new();
-<<<<<<< HEAD
-			match self.from.compute(ctx, opt, txn, None, None, doc).await? {
-=======
 			match self.from.compute(ctx, opt).await? {
->>>>>>> 5ae48ae4
 				Value::Thing(v) => out.push(v),
 				Value::Array(v) => {
 					for v in v {
@@ -113,11 +109,7 @@
 		// Loop over the with targets
 		let with = {
 			let mut out = Vec::new();
-<<<<<<< HEAD
-			match self.with.compute(ctx, opt, txn, None, None, doc).await? {
-=======
 			match self.with.compute(ctx, opt).await? {
->>>>>>> 5ae48ae4
 				Value::Thing(v) => out.push(v),
 				Value::Array(v) => {
 					for v in v {
