--- conflicted
+++ resolved
@@ -14,8 +14,6 @@
 use nom::combinator::map;
 use serde::{Deserialize, Serialize};
 use std::fmt;
-use std::ops::Deref;
-use std::pin::Pin;
 
 #[derive(Clone, Debug, Default, Eq, PartialEq, Serialize, Deserialize, Store, Hash)]
 pub struct KillStatement {
@@ -101,7 +99,7 @@
 	Ok((
 		i,
 		KillStatement {
-			id: v, // TODO change to value
+			id: v,
 		},
 	))
 }
@@ -109,17 +107,6 @@
 #[cfg(test)]
 mod tests {
 	use super::*;
-<<<<<<< HEAD
-
-	#[test]
-	fn kill_uuid() {
-		let sql = "kill c005b8da-63a4-48bc-a371-07e95b39d58e";
-		let res = kill(sql);
-		assert!(res.is_ok());
-		let out = res.unwrap().1;
-		assert_eq!(out, KillStatement::Root);
-		assert_eq!("KILL c005b8da-63a4-48bc-a371-07e95b39d58e", format!("{}", out));
-=======
 	use crate::sql::{Ident, Param, Uuid};
 
 	#[test]
@@ -153,6 +140,5 @@
 			}
 		);
 		assert_eq!("KILL $id", format!("{}", out));
->>>>>>> 5b78bf7a
 	}
 }