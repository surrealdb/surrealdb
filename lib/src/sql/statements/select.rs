use crate::ctx::Context;
use crate::dbs::Iterable;
use crate::dbs::Iterator;
use crate::dbs::Level;
use crate::dbs::Options;
use crate::dbs::Statement;
use crate::err::Error;
use crate::idx::planner::QueryPlanner;
use crate::sql::comment::shouldbespace;
use crate::sql::cond::{cond, Cond};
use crate::sql::error::IResult;
use crate::sql::fetch::{fetch, Fetchs};
use crate::sql::field::{fields, Field, Fields};
use crate::sql::group::{group, Groups};
use crate::sql::limit::{limit, Limit};
use crate::sql::order::{order, Orders};
use crate::sql::special::check_group_by_fields;
use crate::sql::special::check_order_by_fields;
use crate::sql::special::check_split_on_fields;
use crate::sql::split::{split, Splits};
use crate::sql::start::{start, Start};
use crate::sql::timeout::{timeout, Timeout};
use crate::sql::value::{selects, Value, Values};
use crate::sql::version::{version, Version};
use derive::Store;
use nom::bytes::complete::tag_no_case;
use nom::combinator::opt;
use nom::sequence::preceded;
use serde::{Deserialize, Serialize};
use std::fmt;

#[derive(Clone, Debug, Default, Eq, PartialEq, Serialize, Deserialize, Store, Hash)]
pub struct SelectStatement {
	pub expr: Fields,
	pub what: Values,
	pub cond: Option<Cond>,
	pub split: Option<Splits>,
	pub group: Option<Groups>,
	pub order: Option<Orders>,
	pub limit: Option<Limit>,
	pub start: Option<Start>,
	pub fetch: Option<Fetchs>,
	pub version: Option<Version>,
	pub timeout: Option<Timeout>,
	pub parallel: bool,
	pub explain: bool,
}

impl SelectStatement {
	/// Check if we require a writeable transaction
	pub(crate) fn writeable(&self) -> bool {
		if self.expr.iter().any(|v| match v {
			Field::All => false,
			Field::Single {
				expr,
				..
			} => expr.writeable(),
		}) {
			return true;
		}
		if self.what.iter().any(|v| v.writeable()) {
			return true;
		}
		self.cond.as_ref().map_or(false, |v| v.writeable())
	}
	/// Check if this statement is for a single record
	pub(crate) fn single(&self) -> bool {
		match self.what.len() {
			1 if self.what[0].is_object() => true,
			1 if self.what[0].is_thing() => true,
			_ => false,
		}
	}
	/// Process this type returning a computed simple Value
	pub(crate) async fn compute(&self, ctx: &Context<'_>, opt: &Options) -> Result<Value, Error> {
		// Selected DB?
		opt.needs(Level::Db)?;
		// Allowed to run?
		opt.check(Level::No)?;
		// Create a new iterator
		let mut i = Iterator::new();
		// Ensure futures are stored
		let opt = &opt.futures(false);
		// Get a query planner
		let mut planner = QueryPlanner::new(opt, &self.cond);
		// Loop over the select targets
		for w in self.what.0.iter() {
<<<<<<< HEAD
			let v = w.compute(ctx, opt, txn, exe, thg, doc).await?;
=======
			let v = w.compute(ctx, opt).await?;
>>>>>>> 5ae48ae4
			match v {
				Value::Table(t) => {
					i.ingest(planner.get_iterable(ctx, opt, t).await?);
				}
				Value::Thing(v) => i.ingest(Iterable::Thing(v)),
				Value::Range(v) => i.ingest(Iterable::Range(*v)),
				Value::Edges(v) => i.ingest(Iterable::Edges(*v)),
				Value::Model(v) => {
					for v in v {
						i.ingest(Iterable::Thing(v));
					}
				}
				Value::Array(v) => {
					for v in v {
						match v {
							Value::Table(v) => i.ingest(Iterable::Table(v)),
							Value::Thing(v) => i.ingest(Iterable::Thing(v)),
							Value::Edges(v) => i.ingest(Iterable::Edges(*v)),
							Value::Model(v) => {
								for v in v {
									i.ingest(Iterable::Thing(v));
								}
							}
							_ => i.ingest(Iterable::Value(v)),
						}
					}
				}
				v => i.ingest(Iterable::Value(v)),
			};
		}
		// Assign the statement
		let stm = Statement::from(self);
		// Output the results
		i.output(ctx, opt, &stm, Some(&planner)).await
	}
}

impl fmt::Display for SelectStatement {
	fn fmt(&self, f: &mut fmt::Formatter) -> fmt::Result {
		write!(f, "SELECT {} FROM {}", self.expr, self.what)?;
		if let Some(ref v) = self.cond {
			write!(f, " {v}")?
		}
		if let Some(ref v) = self.split {
			write!(f, " {v}")?
		}
		if let Some(ref v) = self.group {
			write!(f, " {v}")?
		}
		if let Some(ref v) = self.order {
			write!(f, " {v}")?
		}
		if let Some(ref v) = self.limit {
			write!(f, " {v}")?
		}
		if let Some(ref v) = self.start {
			write!(f, " {v}")?
		}
		if let Some(ref v) = self.fetch {
			write!(f, " {v}")?
		}
		if let Some(ref v) = self.version {
			write!(f, " {v}")?
		}
		if let Some(ref v) = self.timeout {
			write!(f, " {v}")?
		}
		if self.parallel {
			f.write_str(" PARALLEL")?
		}
		Ok(())
	}
}

pub fn select(i: &str) -> IResult<&str, SelectStatement> {
	let (i, _) = tag_no_case("SELECT")(i)?;
	let (i, _) = shouldbespace(i)?;
	let (i, expr) = fields(i)?;
	let (i, _) = shouldbespace(i)?;
	let (i, _) = tag_no_case("FROM")(i)?;
	let (i, _) = shouldbespace(i)?;
	let (i, what) = selects(i)?;
	let (i, cond) = opt(preceded(shouldbespace, cond))(i)?;
	let (i, split) = opt(preceded(shouldbespace, split))(i)?;
	check_split_on_fields(i, &expr, &split)?;
	let (i, group) = opt(preceded(shouldbespace, group))(i)?;
	check_group_by_fields(i, &expr, &group)?;
	let (i, order) = opt(preceded(shouldbespace, order))(i)?;
	check_order_by_fields(i, &expr, &order)?;
	let (i, limit) = opt(preceded(shouldbespace, limit))(i)?;
	let (i, start) = opt(preceded(shouldbespace, start))(i)?;
	let (i, fetch) = opt(preceded(shouldbespace, fetch))(i)?;
	let (i, version) = opt(preceded(shouldbespace, version))(i)?;
	let (i, timeout) = opt(preceded(shouldbespace, timeout))(i)?;
	let (i, parallel) = opt(preceded(shouldbespace, tag_no_case("PARALLEL")))(i)?;
	let (i, explain) = opt(preceded(shouldbespace, tag_no_case("EXPLAIN")))(i)?;
	Ok((
		i,
		SelectStatement {
			expr,
			what,
			cond,
			split,
			group,
			order,
			limit,
			start,
			fetch,
			version,
			timeout,
			parallel: parallel.is_some(),
			explain: explain.is_some(),
		},
	))
}

#[cfg(test)]
mod tests {

	use super::*;

	#[test]
	fn select_statement_param() {
		let sql = "SELECT * FROM $test";
		let res = select(sql);
		assert!(res.is_ok());
		let out = res.unwrap().1;
		assert_eq!(sql, format!("{}", out))
	}

	#[test]
	fn select_statement_table() {
		let sql = "SELECT * FROM test";
		let res = select(sql);
		assert!(res.is_ok());
		let out = res.unwrap().1;
		assert_eq!(sql, format!("{}", out));
	}

	#[test]
	fn select_statement_thing() {
		let sql = "SELECT * FROM test:thingy ORDER BY name";
		let res = select(sql);
		assert!(res.is_ok());
		let out = res.unwrap().1;
		assert_eq!(sql, format!("{}", out))
	}

	#[test]
	fn select_statement_clash() {
		let sql = "SELECT * FROM order ORDER BY order";
		let res = select(sql);
		assert!(res.is_ok());
		let out = res.unwrap().1;
		assert_eq!(sql, format!("{}", out))
	}

	#[test]
	fn select_statement_table_thing() {
		let sql = "SELECT *, ((1 + 3) / 4), 1.3999f AS tester FROM test, test:thingy";
		let res = select(sql);
		assert!(res.is_ok());
		let out = res.unwrap().1;
		assert_eq!(sql, format!("{}", out))
	}
}<|MERGE_RESOLUTION|>--- conflicted
+++ resolved
@@ -85,11 +85,7 @@
 		let mut planner = QueryPlanner::new(opt, &self.cond);
 		// Loop over the select targets
 		for w in self.what.0.iter() {
-<<<<<<< HEAD
-			let v = w.compute(ctx, opt, txn, exe, thg, doc).await?;
-=======
 			let v = w.compute(ctx, opt).await?;
->>>>>>> 5ae48ae4
 			match v {
 				Value::Table(t) => {
 					i.ingest(planner.get_iterable(ctx, opt, t).await?);
