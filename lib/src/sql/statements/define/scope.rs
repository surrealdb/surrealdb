--- conflicted
+++ resolved
@@ -51,10 +51,6 @@
 		// Ok all good
 		Ok(Value::None)
 	}
-
-	pub fn random_code() -> String {
-		rand::thread_rng().sample_iter(&Alphanumeric).take(128).map(char::from).collect::<String>()
-	}
 }
 
 impl Display for DefineScopeStatement {
@@ -74,83 +70,4 @@
 		}
 		Ok(())
 	}
-<<<<<<< HEAD
-}
-
-pub fn scope(i: &str) -> IResult<&str, DefineScopeStatement> {
-	let (i, _) = tag_no_case("SCOPE")(i)?;
-	let (i, _) = shouldbespace(i)?;
-	let (i, name) = cut(ident)(i)?;
-	let (i, opts) = many0(scope_opts)(i)?;
-	let (i, _) = expected("SESSION, SIGNUP, SIGNIN, or COMMENT", ending::query)(i)?;
-	// Create the base statement
-	let mut res = DefineScopeStatement {
-		name,
-		code: DefineScopeStatement::random_code(),
-		..Default::default()
-	};
-	// Assign any defined options
-	for opt in opts {
-		match opt {
-			DefineScopeOption::Session(v) => {
-				res.session = Some(v);
-			}
-			DefineScopeOption::Signup(v) => {
-				res.signup = Some(v);
-			}
-			DefineScopeOption::Signin(v) => {
-				res.signin = Some(v);
-			}
-			DefineScopeOption::Comment(v) => {
-				res.comment = Some(v);
-			}
-		}
-	}
-	// Return the statement
-	Ok((i, res))
-}
-
-enum DefineScopeOption {
-	Session(Duration),
-	Signup(Value),
-	Signin(Value),
-	Comment(Strand),
-}
-
-fn scope_opts(i: &str) -> IResult<&str, DefineScopeOption> {
-	alt((scope_session, scope_signup, scope_signin, scope_comment))(i)
-}
-
-fn scope_session(i: &str) -> IResult<&str, DefineScopeOption> {
-	let (i, _) = shouldbespace(i)?;
-	let (i, _) = tag_no_case("SESSION")(i)?;
-	let (i, _) = shouldbespace(i)?;
-	let (i, v) = cut(duration)(i)?;
-	Ok((i, DefineScopeOption::Session(v)))
-}
-
-fn scope_signup(i: &str) -> IResult<&str, DefineScopeOption> {
-	let (i, _) = shouldbespace(i)?;
-	let (i, _) = tag_no_case("SIGNUP")(i)?;
-	let (i, _) = shouldbespace(i)?;
-	let (i, v) = cut(value)(i)?;
-	Ok((i, DefineScopeOption::Signup(v)))
-}
-
-fn scope_signin(i: &str) -> IResult<&str, DefineScopeOption> {
-	let (i, _) = shouldbespace(i)?;
-	let (i, _) = tag_no_case("SIGNIN")(i)?;
-	let (i, _) = shouldbespace(i)?;
-	let (i, v) = cut(value)(i)?;
-	Ok((i, DefineScopeOption::Signin(v)))
-}
-
-fn scope_comment(i: &str) -> IResult<&str, DefineScopeOption> {
-	let (i, _) = shouldbespace(i)?;
-	let (i, _) = tag_no_case("COMMENT")(i)?;
-	let (i, _) = shouldbespace(i)?;
-	let (i, v) = cut(strand)(i)?;
-	Ok((i, DefineScopeOption::Comment(v)))
-=======
->>>>>>> fc540a83
 }