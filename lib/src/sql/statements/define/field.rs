--- conflicted
+++ resolved
@@ -3,11 +3,8 @@
 use crate::doc::CursorDoc;
 use crate::err::Error;
 use crate::iam::{Action, ResourceKind};
-<<<<<<< HEAD
 use crate::sql::statements::DefineTableStatement;
-=======
 use crate::sql::Part;
->>>>>>> 8f62a5cf
 use crate::sql::{
 	fmt::is_pretty, fmt::pretty_indent, Base, Ident, Idiom, Kind, Permissions, Strand, Value,
 };
@@ -54,10 +51,8 @@
 		let key = crate::key::table::fd::new(opt.ns(), opt.db(), &self.what, &fd);
 		run.add_ns(opt.ns(), opt.strict).await?;
 		run.add_db(opt.ns(), opt.db(), opt.strict).await?;
-<<<<<<< HEAD
+    
 		let tb = run.add_tb(opt.ns(), opt.db(), &self.what, opt.strict).await?;
-=======
-		run.add_tb(opt.ns(), opt.db(), &self.what, opt.strict).await?;
 
 		// Process possible recursive_definitions.
 		if let Some(mut cur_kind) = self.kind.as_ref().and_then(|x| x.inner_kind()) {
@@ -100,9 +95,6 @@
 				}
 			}
 		}
-
->>>>>>> 8f62a5cf
-		run.set(key, self).await?;
 
 		let new_tb =
 			match (self.name.to_string().as_str(), tb.table_type.clone(), self.kind.clone()) {
