use crate::ctx::Context;
use crate::dbs::{Options, Transaction};
use crate::doc::CursorDoc;
use crate::err::Error;
<<<<<<< HEAD
use crate::iam::Action;
use crate::iam::ResourceKind;
use crate::sql::base::Base;
use crate::sql::comment::shouldbespace;
use crate::sql::ending;
use crate::sql::error::expected;
use crate::sql::error::IResult;
use crate::sql::filter::{filters, Filter};
use crate::sql::ident::{ident, multi, Ident};
use crate::sql::strand::{strand, Strand};
use crate::sql::tokenizer::{tokenizers, Tokenizer};
use crate::sql::value::Value;
use derive::Store;
use nom::branch::alt;
use nom::bytes::complete::{tag, tag_no_case};
use nom::combinator::cut;
use nom::multi::many0;
=======
use crate::iam::{Action, ResourceKind};
use crate::sql::{filter::Filter, tokenizer::Tokenizer, Base, Ident, Strand, Value};
use derive::Store;
>>>>>>> 5da77aa1
use revision::revisioned;
use serde::{Deserialize, Serialize};
use std::fmt::{self, Display};

#[derive(Clone, Debug, Default, Eq, PartialEq, PartialOrd, Serialize, Deserialize, Store, Hash)]
#[revisioned(revision = 2)]
pub struct DefineAnalyzerStatement {
	pub name: Ident,
	#[revision(start = 2)]
	pub function: Option<Ident>,
	pub tokenizers: Option<Vec<Tokenizer>>,
	pub filters: Option<Vec<Filter>>,
	pub comment: Option<Strand>,
}

impl DefineAnalyzerStatement {
	pub(crate) async fn compute(
		&self,
		_ctx: &Context<'_>,
		opt: &Options,
		txn: &Transaction,
		_doc: Option<&CursorDoc<'_>>,
	) -> Result<Value, Error> {
		// Allowed to run?
		opt.is_allowed(Action::Edit, ResourceKind::Analyzer, &Base::Db)?;
		// Claim transaction
		let mut run = txn.lock().await;
		// Clear the cache
		run.clear_cache();
		// Process the statement
		let key = crate::key::database::az::new(opt.ns(), opt.db(), &self.name);
		run.add_ns(opt.ns(), opt.strict).await?;
		run.add_db(opt.ns(), opt.db(), opt.strict).await?;
		run.set(key, self).await?;
		// Release the transaction
		drop(run); // Do we really need this?
		   // Ok all good
		Ok(Value::None)
	}
}

impl Display for DefineAnalyzerStatement {
	fn fmt(&self, f: &mut fmt::Formatter) -> fmt::Result {
		write!(f, "DEFINE ANALYZER {}", self.name)?;
		if let Some(ref i) = self.function {
			write!(f, " FUNCTION fn::{i}")?
		}
		if let Some(v) = &self.tokenizers {
			let tokens: Vec<String> = v.iter().map(|f| f.to_string()).collect();
			write!(f, " TOKENIZERS {}", tokens.join(","))?;
		}
		if let Some(v) = &self.filters {
			let tokens: Vec<String> = v.iter().map(|f| f.to_string()).collect();
			write!(f, " FILTERS {}", tokens.join(","))?;
		}
		if let Some(ref v) = self.comment {
			write!(f, " COMMENT {v}")?
		}
		Ok(())
	}
<<<<<<< HEAD
}

pub fn analyzer(i: &str) -> IResult<&str, DefineAnalyzerStatement> {
	let (i, _) = tag_no_case("ANALYZER")(i)?;
	let (i, _) = shouldbespace(i)?;
	let (i, name) = cut(ident)(i)?;
	let (i, opts) = many0(analyzer_opts)(i)?;
	let (i, _) = expected("one of FUNCTION, FILTERS, TOKENIZERS, or COMMENT", ending::query)(i)?;
	// Create the base statement
	let mut res = DefineAnalyzerStatement {
		name,
		..Default::default()
	};
	// Assign any defined options
	for opt in opts {
		match opt {
			DefineAnalyzerOption::Function(i) => {
				res.function = Some(i);
			}
			DefineAnalyzerOption::Comment(v) => {
				res.comment = Some(v);
			}
			DefineAnalyzerOption::Filters(v) => {
				res.filters = Some(v);
			}
			DefineAnalyzerOption::Tokenizers(v) => {
				res.tokenizers = Some(v);
			}
		}
	}
	// Return the statement
	Ok((i, res))
}

enum DefineAnalyzerOption {
	Function(Ident),
	Comment(Strand),
	Filters(Vec<Filter>),
	Tokenizers(Vec<Tokenizer>),
}

fn analyzer_opts(i: &str) -> IResult<&str, DefineAnalyzerOption> {
	alt((analyzer_function, analyzer_comment, analyzer_filters, analyzer_tokenizers))(i)
}

fn analyzer_function(i: &str) -> IResult<&str, DefineAnalyzerOption> {
	let (i, _) = shouldbespace(i)?;
	let (i, _) = tag_no_case("FUNCTION")(i)?;
	let (i, _) = shouldbespace(i)?;
	let (i, _) = tag("fn::")(i)?;
	let (i, name) = multi(i)?;
	Ok((i, DefineAnalyzerOption::Function(name)))
}

fn analyzer_comment(i: &str) -> IResult<&str, DefineAnalyzerOption> {
	let (i, _) = shouldbespace(i)?;
	let (i, _) = tag_no_case("COMMENT")(i)?;
	let (i, _) = shouldbespace(i)?;
	let (i, v) = cut(strand)(i)?;
	Ok((i, DefineAnalyzerOption::Comment(v)))
}

fn analyzer_filters(i: &str) -> IResult<&str, DefineAnalyzerOption> {
	let (i, _) = shouldbespace(i)?;
	let (i, _) = tag_no_case("FILTERS")(i)?;
	let (i, _) = shouldbespace(i)?;
	let (i, v) = cut(filters)(i)?;
	Ok((i, DefineAnalyzerOption::Filters(v)))
}

fn analyzer_tokenizers(i: &str) -> IResult<&str, DefineAnalyzerOption> {
	let (i, _) = shouldbespace(i)?;
	let (i, _) = tag_no_case("TOKENIZERS")(i)?;
	let (i, _) = shouldbespace(i)?;
	let (i, v) = cut(tokenizers)(i)?;
	Ok((i, DefineAnalyzerOption::Tokenizers(v)))
=======
>>>>>>> 5da77aa1
}<|MERGE_RESOLUTION|>--- conflicted
+++ resolved
@@ -2,29 +2,9 @@
 use crate::dbs::{Options, Transaction};
 use crate::doc::CursorDoc;
 use crate::err::Error;
-<<<<<<< HEAD
-use crate::iam::Action;
-use crate::iam::ResourceKind;
-use crate::sql::base::Base;
-use crate::sql::comment::shouldbespace;
-use crate::sql::ending;
-use crate::sql::error::expected;
-use crate::sql::error::IResult;
-use crate::sql::filter::{filters, Filter};
-use crate::sql::ident::{ident, multi, Ident};
-use crate::sql::strand::{strand, Strand};
-use crate::sql::tokenizer::{tokenizers, Tokenizer};
-use crate::sql::value::Value;
-use derive::Store;
-use nom::branch::alt;
-use nom::bytes::complete::{tag, tag_no_case};
-use nom::combinator::cut;
-use nom::multi::many0;
-=======
 use crate::iam::{Action, ResourceKind};
 use crate::sql::{filter::Filter, tokenizer::Tokenizer, Base, Ident, Strand, Value};
 use derive::Store;
->>>>>>> 5da77aa1
 use revision::revisioned;
 use serde::{Deserialize, Serialize};
 use std::fmt::{self, Display};
@@ -85,83 +65,4 @@
 		}
 		Ok(())
 	}
-<<<<<<< HEAD
-}
-
-pub fn analyzer(i: &str) -> IResult<&str, DefineAnalyzerStatement> {
-	let (i, _) = tag_no_case("ANALYZER")(i)?;
-	let (i, _) = shouldbespace(i)?;
-	let (i, name) = cut(ident)(i)?;
-	let (i, opts) = many0(analyzer_opts)(i)?;
-	let (i, _) = expected("one of FUNCTION, FILTERS, TOKENIZERS, or COMMENT", ending::query)(i)?;
-	// Create the base statement
-	let mut res = DefineAnalyzerStatement {
-		name,
-		..Default::default()
-	};
-	// Assign any defined options
-	for opt in opts {
-		match opt {
-			DefineAnalyzerOption::Function(i) => {
-				res.function = Some(i);
-			}
-			DefineAnalyzerOption::Comment(v) => {
-				res.comment = Some(v);
-			}
-			DefineAnalyzerOption::Filters(v) => {
-				res.filters = Some(v);
-			}
-			DefineAnalyzerOption::Tokenizers(v) => {
-				res.tokenizers = Some(v);
-			}
-		}
-	}
-	// Return the statement
-	Ok((i, res))
-}
-
-enum DefineAnalyzerOption {
-	Function(Ident),
-	Comment(Strand),
-	Filters(Vec<Filter>),
-	Tokenizers(Vec<Tokenizer>),
-}
-
-fn analyzer_opts(i: &str) -> IResult<&str, DefineAnalyzerOption> {
-	alt((analyzer_function, analyzer_comment, analyzer_filters, analyzer_tokenizers))(i)
-}
-
-fn analyzer_function(i: &str) -> IResult<&str, DefineAnalyzerOption> {
-	let (i, _) = shouldbespace(i)?;
-	let (i, _) = tag_no_case("FUNCTION")(i)?;
-	let (i, _) = shouldbespace(i)?;
-	let (i, _) = tag("fn::")(i)?;
-	let (i, name) = multi(i)?;
-	Ok((i, DefineAnalyzerOption::Function(name)))
-}
-
-fn analyzer_comment(i: &str) -> IResult<&str, DefineAnalyzerOption> {
-	let (i, _) = shouldbespace(i)?;
-	let (i, _) = tag_no_case("COMMENT")(i)?;
-	let (i, _) = shouldbespace(i)?;
-	let (i, v) = cut(strand)(i)?;
-	Ok((i, DefineAnalyzerOption::Comment(v)))
-}
-
-fn analyzer_filters(i: &str) -> IResult<&str, DefineAnalyzerOption> {
-	let (i, _) = shouldbespace(i)?;
-	let (i, _) = tag_no_case("FILTERS")(i)?;
-	let (i, _) = shouldbespace(i)?;
-	let (i, v) = cut(filters)(i)?;
-	Ok((i, DefineAnalyzerOption::Filters(v)))
-}
-
-fn analyzer_tokenizers(i: &str) -> IResult<&str, DefineAnalyzerOption> {
-	let (i, _) = shouldbespace(i)?;
-	let (i, _) = tag_no_case("TOKENIZERS")(i)?;
-	let (i, _) = shouldbespace(i)?;
-	let (i, v) = cut(tokenizers)(i)?;
-	Ok((i, DefineAnalyzerOption::Tokenizers(v)))
-=======
->>>>>>> 5da77aa1
 }