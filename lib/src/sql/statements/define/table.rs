use crate::ctx::Context;
use crate::dbs::{Options, Transaction};
use crate::doc::CursorDoc;
use crate::err::Error;
use crate::iam::{Action, ResourceKind};
use crate::sql::{
	changefeed::ChangeFeed,
	fmt::{is_pretty, pretty_indent},
	statements::UpdateStatement,
	Base, Ident, Permissions, Strand, Value, Values, View,
};
use derive::Store;
use revision::revisioned;
use serde::{Deserialize, Serialize};
use std::fmt::{self, Display, Write};

#[derive(Clone, Debug, Default, Eq, PartialEq, PartialOrd, Serialize, Deserialize, Store, Hash)]
#[revisioned(revision = 1)]
pub struct DefineTableStatement {
	pub id: Option<u32>,
	pub name: Ident,
	pub drop: bool,
	pub full: bool,
	pub view: Option<View>,
	pub permissions: Permissions,
	pub changefeed: Option<ChangeFeed>,
	pub comment: Option<Strand>,
}

impl DefineTableStatement {
	pub(crate) async fn compute(
		&self,
		ctx: &Context<'_>,
		opt: &Options,
		txn: &Transaction,
		doc: Option<&CursorDoc<'_>>,
	) -> Result<Value, Error> {
		// Allowed to run?
		opt.is_allowed(Action::Edit, ResourceKind::Table, &Base::Db)?;
		// Claim transaction
		let mut run = txn.lock().await;
		// Clear the cache
		run.clear_cache();
		// Process the statement
		let key = crate::key::database::tb::new(opt.ns(), opt.db(), &self.name);
		let ns = run.add_ns(opt.ns(), opt.strict).await?;
		let db = run.add_db(opt.ns(), opt.db(), opt.strict).await?;
		let dt = if self.id.is_none() && ns.id.is_some() && db.id.is_some() {
			let mut tb = self.clone();
			tb.id = Some(run.get_next_tb_id(ns.id.unwrap(), db.id.unwrap()).await?);
			run.set(key, &tb).await?;
			tb
		} else {
			run.set(key, self).await?;
			self.to_owned()
		};
		// Check if table is a view
		if let Some(view) = &self.view {
			// Remove the table data
			let key = crate::key::table::all::new(opt.ns(), opt.db(), &self.name);
			run.delp(key, u32::MAX).await?;
			// Process each foreign table
			for v in view.what.0.iter() {
				// Save the view config
				let key = crate::key::table::ft::new(opt.ns(), opt.db(), v, &self.name);
				run.set(key, self).await?;
				// Clear the cache
				let key = crate::key::table::ft::prefix(opt.ns(), opt.db(), v);
				run.clr(key).await?;
			}
			// Release the transaction
			drop(run);
			// Force queries to run
			let opt = &opt.new_with_force(true);
			// Don't process field queries
			let opt = &opt.new_with_fields(false);
			// Don't process event queries
			let opt = &opt.new_with_events(false);
			// Don't process index queries
			let opt = &opt.new_with_indexes(false);
			// Process each foreign table
			for v in view.what.0.iter() {
				// Process the view data
				let stm = UpdateStatement {
					what: Values(vec![Value::Table(v.clone())]),
					..UpdateStatement::default()
				};
				stm.compute(ctx, opt, txn, doc).await?;
			}
		} else if dt.changefeed.is_some() {
			run.record_table_change(opt.ns(), opt.db(), self.name.0.as_str(), &dt);
		}
		// Ok all good
		Ok(Value::None)
	}
}

impl Display for DefineTableStatement {
	fn fmt(&self, f: &mut fmt::Formatter) -> fmt::Result {
		write!(f, "DEFINE TABLE {}", self.name)?;
		if self.drop {
			f.write_str(" DROP")?;
		}
		f.write_str(if self.full {
			" SCHEMAFULL"
		} else {
			" SCHEMALESS"
		})?;
		if let Some(ref v) = self.comment {
			write!(f, " COMMENT {v}")?
		}
		if let Some(ref v) = self.view {
			write!(f, " {v}")?
		}
		if let Some(ref v) = self.changefeed {
			write!(f, " {v}")?;
		}
		if !self.permissions.is_full() {
			let _indent = if is_pretty() {
				Some(pretty_indent())
			} else {
				f.write_char(' ')?;
				None
			};
			write!(f, "{}", self.permissions)?;
		}
		Ok(())
	}
<<<<<<< HEAD
}

pub fn table(i: &str) -> IResult<&str, DefineTableStatement> {
	let (i, _) = tag_no_case("TABLE")(i)?;
	let (i, _) = shouldbespace(i)?;
	let (i, name) = cut(ident)(i)?;
	let (i, opts) = many0(table_opts)(i)?;
	let (i, _) = expected(
		"DROP, SCHEMALESS, SCHEMAFUL(L), VIEW, CHANGEFEED, PERMISSIONS, or COMMENT",
		ending::query,
	)(i)?;
	// Create the base statement
	let mut res = DefineTableStatement {
		name,
		..Default::default()
	};
	// Assign any defined options
	for opt in opts {
		match opt {
			DefineTableOption::Drop => {
				res.drop = true;
			}
			DefineTableOption::Schemafull => {
				res.full = true;
			}
			DefineTableOption::Schemaless => {
				res.full = false;
			}
			DefineTableOption::View(v) => {
				res.view = Some(v);
			}
			DefineTableOption::Comment(v) => {
				res.comment = Some(v);
			}
			DefineTableOption::ChangeFeed(v) => {
				res.changefeed = Some(v);
			}
			DefineTableOption::Permissions(v) => {
				res.permissions = v;
			}
		}
	}
	// Return the statement
	Ok((i, res))
}

#[derive(Debug)]
enum DefineTableOption {
	Drop,
	View(View),
	Schemaless,
	Schemafull,
	Comment(Strand),
	Permissions(Permissions),
	ChangeFeed(ChangeFeed),
}

fn table_opts(i: &str) -> IResult<&str, DefineTableOption> {
	alt((
		table_drop,
		table_view,
		table_comment,
		table_schemaless,
		table_schemafull,
		table_permissions,
		table_changefeed,
	))(i)
}

fn table_drop(i: &str) -> IResult<&str, DefineTableOption> {
	let (i, _) = shouldbespace(i)?;
	let (i, _) = tag_no_case("DROP")(i)?;
	Ok((i, DefineTableOption::Drop))
}

fn table_changefeed(i: &str) -> IResult<&str, DefineTableOption> {
	let (i, _) = shouldbespace(i)?;
	let (i, v) = changefeed(i)?;
	Ok((i, DefineTableOption::ChangeFeed(v)))
}

fn table_view(i: &str) -> IResult<&str, DefineTableOption> {
	let (i, _) = shouldbespace(i)?;
	let (i, v) = view(i)?;
	Ok((i, DefineTableOption::View(v)))
}

fn table_schemaless(i: &str) -> IResult<&str, DefineTableOption> {
	let (i, _) = shouldbespace(i)?;
	let (i, _) = tag_no_case("SCHEMALESS")(i)?;
	Ok((i, DefineTableOption::Schemaless))
}

fn table_schemafull(i: &str) -> IResult<&str, DefineTableOption> {
	let (i, _) = shouldbespace(i)?;
	let (i, _) = alt((tag_no_case("SCHEMAFULL"), tag_no_case("SCHEMAFUL")))(i)?;
	Ok((i, DefineTableOption::Schemafull))
}

fn table_comment(i: &str) -> IResult<&str, DefineTableOption> {
	let (i, _) = shouldbespace(i)?;
	let (i, _) = tag_no_case("COMMENT")(i)?;
	let (i, _) = shouldbespace(i)?;
	let (i, v) = strand(i)?;
	Ok((i, DefineTableOption::Comment(v)))
}

fn table_permissions(i: &str) -> IResult<&str, DefineTableOption> {
	let (i, _) = shouldbespace(i)?;
	let (i, v) = permissions(i)?;
	Ok((i, DefineTableOption::Permissions(v)))
}

#[cfg(test)]
mod tests {

	use super::*;

	#[test]
	fn define_table_with_changefeed() {
		let sql = "TABLE mytable SCHEMALESS CHANGEFEED 1h";
		let res = table(sql);
		let out = res.unwrap().1;
		assert_eq!(format!("DEFINE {sql}"), format!("{}", out));

		let serialized: Vec<u8> = (&out).try_into().unwrap();
		let deserialized = DefineTableStatement::try_from(&serialized).unwrap();
		assert_eq!(out, deserialized);
	}
=======
>>>>>>> fc540a83
}<|MERGE_RESOLUTION|>--- conflicted
+++ resolved
@@ -126,136 +126,4 @@
 		}
 		Ok(())
 	}
-<<<<<<< HEAD
-}
-
-pub fn table(i: &str) -> IResult<&str, DefineTableStatement> {
-	let (i, _) = tag_no_case("TABLE")(i)?;
-	let (i, _) = shouldbespace(i)?;
-	let (i, name) = cut(ident)(i)?;
-	let (i, opts) = many0(table_opts)(i)?;
-	let (i, _) = expected(
-		"DROP, SCHEMALESS, SCHEMAFUL(L), VIEW, CHANGEFEED, PERMISSIONS, or COMMENT",
-		ending::query,
-	)(i)?;
-	// Create the base statement
-	let mut res = DefineTableStatement {
-		name,
-		..Default::default()
-	};
-	// Assign any defined options
-	for opt in opts {
-		match opt {
-			DefineTableOption::Drop => {
-				res.drop = true;
-			}
-			DefineTableOption::Schemafull => {
-				res.full = true;
-			}
-			DefineTableOption::Schemaless => {
-				res.full = false;
-			}
-			DefineTableOption::View(v) => {
-				res.view = Some(v);
-			}
-			DefineTableOption::Comment(v) => {
-				res.comment = Some(v);
-			}
-			DefineTableOption::ChangeFeed(v) => {
-				res.changefeed = Some(v);
-			}
-			DefineTableOption::Permissions(v) => {
-				res.permissions = v;
-			}
-		}
-	}
-	// Return the statement
-	Ok((i, res))
-}
-
-#[derive(Debug)]
-enum DefineTableOption {
-	Drop,
-	View(View),
-	Schemaless,
-	Schemafull,
-	Comment(Strand),
-	Permissions(Permissions),
-	ChangeFeed(ChangeFeed),
-}
-
-fn table_opts(i: &str) -> IResult<&str, DefineTableOption> {
-	alt((
-		table_drop,
-		table_view,
-		table_comment,
-		table_schemaless,
-		table_schemafull,
-		table_permissions,
-		table_changefeed,
-	))(i)
-}
-
-fn table_drop(i: &str) -> IResult<&str, DefineTableOption> {
-	let (i, _) = shouldbespace(i)?;
-	let (i, _) = tag_no_case("DROP")(i)?;
-	Ok((i, DefineTableOption::Drop))
-}
-
-fn table_changefeed(i: &str) -> IResult<&str, DefineTableOption> {
-	let (i, _) = shouldbespace(i)?;
-	let (i, v) = changefeed(i)?;
-	Ok((i, DefineTableOption::ChangeFeed(v)))
-}
-
-fn table_view(i: &str) -> IResult<&str, DefineTableOption> {
-	let (i, _) = shouldbespace(i)?;
-	let (i, v) = view(i)?;
-	Ok((i, DefineTableOption::View(v)))
-}
-
-fn table_schemaless(i: &str) -> IResult<&str, DefineTableOption> {
-	let (i, _) = shouldbespace(i)?;
-	let (i, _) = tag_no_case("SCHEMALESS")(i)?;
-	Ok((i, DefineTableOption::Schemaless))
-}
-
-fn table_schemafull(i: &str) -> IResult<&str, DefineTableOption> {
-	let (i, _) = shouldbespace(i)?;
-	let (i, _) = alt((tag_no_case("SCHEMAFULL"), tag_no_case("SCHEMAFUL")))(i)?;
-	Ok((i, DefineTableOption::Schemafull))
-}
-
-fn table_comment(i: &str) -> IResult<&str, DefineTableOption> {
-	let (i, _) = shouldbespace(i)?;
-	let (i, _) = tag_no_case("COMMENT")(i)?;
-	let (i, _) = shouldbespace(i)?;
-	let (i, v) = strand(i)?;
-	Ok((i, DefineTableOption::Comment(v)))
-}
-
-fn table_permissions(i: &str) -> IResult<&str, DefineTableOption> {
-	let (i, _) = shouldbespace(i)?;
-	let (i, v) = permissions(i)?;
-	Ok((i, DefineTableOption::Permissions(v)))
-}
-
-#[cfg(test)]
-mod tests {
-
-	use super::*;
-
-	#[test]
-	fn define_table_with_changefeed() {
-		let sql = "TABLE mytable SCHEMALESS CHANGEFEED 1h";
-		let res = table(sql);
-		let out = res.unwrap().1;
-		assert_eq!(format!("DEFINE {sql}"), format!("{}", out));
-
-		let serialized: Vec<u8> = (&out).try_into().unwrap();
-		let deserialized = DefineTableStatement::try_from(&serialized).unwrap();
-		assert_eq!(out, deserialized);
-	}
-=======
->>>>>>> fc540a83
 }