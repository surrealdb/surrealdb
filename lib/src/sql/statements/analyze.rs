use crate::ctx::Context;
use crate::dbs::Options;
use crate::dbs::Transaction;
use crate::doc::CursorDoc;
use crate::err::Error;
use crate::iam::{Action, ResourceKind};
use crate::idx::ft::FtIndex;
use crate::idx::trees::mtree::MTreeIndex;
use crate::idx::trees::store::TreeStoreType;
use crate::idx::IndexKeyBase;
use crate::sql::comment::shouldbespace;
use crate::sql::error::IResult;
use crate::sql::ident::{ident, Ident};
use crate::sql::index::Index;
use crate::sql::value::Value;
use crate::sql::Base;
use derive::Store;
use nom::bytes::complete::tag_no_case;
use nom::combinator::cut;
use revision::revisioned;
use serde::{Deserialize, Serialize};
use std::fmt;
use std::fmt::{Display, Formatter};

#[derive(Clone, Debug, Eq, PartialEq, PartialOrd, Serialize, Deserialize, Store, Hash)]
#[revisioned(revision = 1)]
pub enum AnalyzeStatement {
	Idx(Ident, Ident),
}

impl AnalyzeStatement {
	/// Process this type returning a computed simple Value
	pub(crate) async fn compute(
		&self,
		_ctx: &Context<'_>,
		opt: &Options,
		txn: &Transaction,
		_doc: Option<&CursorDoc<'_>>,
	) -> Result<Value, Error> {
		match self {
			AnalyzeStatement::Idx(tb, idx) => {
				// Allowed to run?
				opt.is_allowed(Action::View, ResourceKind::Index, &Base::Db)?;
				// Claim transaction
				let mut run = txn.lock().await;
				// Read the index
				let ix = run.get_ix(opt.ns(), opt.db(), tb.as_str(), idx.as_str()).await?;
				let ikb = IndexKeyBase::new(opt, &ix);

				// Index operation dispatching
				let value: Value = match &ix.index {
					Index::Search(p) => {
						let az = run.get_az(opt.ns(), opt.db(), p.az.as_str()).await?;
						let ft =
							FtIndex::new(&mut run, az, ikb, p, TreeStoreType::Traversal).await?;
						ft.statistics(&mut run).await?.into()
<<<<<<< HEAD
					}
					Index::MTree(p) => {
						let mt =
							MTreeIndex::new(&mut run, ikb, p, TreeStoreType::Traversal).await?;
						mt.statistics(&mut run).await?.into()
=======
>>>>>>> 0d43e7a1
					}
					_ => {
						return Err(Error::FeatureNotYetImplemented {
							feature: "Statistics on unique and non-unique indexes.",
						})
					}
				};
				// Return the result object
				Ok(value)
			}
		}
	}
}

pub fn analyze(i: &str) -> IResult<&str, AnalyzeStatement> {
	let (i, _) = tag_no_case("ANALYZE")(i)?;
	let (i, _) = shouldbespace(i)?;
	let (i, _) = tag_no_case("INDEX")(i)?;
	cut(|i| {
		let (i, _) = shouldbespace(i)?;
		let (i, idx) = ident(i)?;
		let (i, _) = shouldbespace(i)?;
		let (i, _) = tag_no_case("ON")(i)?;
		let (i, _) = shouldbespace(i)?;
		let (i, tb) = ident(i)?;
		Ok((i, AnalyzeStatement::Idx(tb, idx)))
	})(i)
}

impl Display for AnalyzeStatement {
	fn fmt(&self, f: &mut Formatter) -> fmt::Result {
		match self {
			Self::Idx(tb, idx) => write!(f, "ANALYZE INDEX {idx} ON {tb}"),
		}
	}
}

#[cfg(test)]
mod tests {

	use super::*;

	#[test]
	fn analyze_index() {
		let sql = "ANALYZE INDEX my_index ON my_table";
		let res = analyze(sql);
		let out = res.unwrap().1;
		assert_eq!(out, AnalyzeStatement::Idx(Ident::from("my_table"), Ident::from("my_index")));
		assert_eq!("ANALYZE INDEX my_index ON my_table", format!("{}", out));
	}
}<|MERGE_RESOLUTION|>--- conflicted
+++ resolved
@@ -54,14 +54,11 @@
 						let ft =
 							FtIndex::new(&mut run, az, ikb, p, TreeStoreType::Traversal).await?;
 						ft.statistics(&mut run).await?.into()
-<<<<<<< HEAD
 					}
 					Index::MTree(p) => {
 						let mt =
 							MTreeIndex::new(&mut run, ikb, p, TreeStoreType::Traversal).await?;
 						mt.statistics(&mut run).await?.into()
-=======
->>>>>>> 0d43e7a1
 					}
 					_ => {
 						return Err(Error::FeatureNotYetImplemented {
