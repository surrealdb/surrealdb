--- conflicted
+++ resolved
@@ -46,11 +46,7 @@
 						hl,
 					} => {
 						let az = run.get_az(opt.ns(), opt.db(), az.as_str()).await?;
-<<<<<<< HEAD
-						let ft = FtIndex::new(&mut *run, az, ikb, *order, sc, *hl).await?;
-=======
-						let ft = FtIndex::new(&mut run, az, ikb, *order).await?;
->>>>>>> 5ae48ae4
+						let ft = FtIndex::new(&mut run, az, ikb, *order, sc, *hl).await?;
 						ft.statistics(&mut run).await?
 					}
 					_ => {
