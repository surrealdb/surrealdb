--- conflicted
+++ resolved
@@ -56,11 +56,7 @@
 				// Clone the current statement
 				let mut stm = self.clone();
 				// Store the current Node ID
-<<<<<<< HEAD
-				stm.node = opt.id.0;
-=======
 				stm.node = opt.id.clone();
->>>>>>> 39498a1e
 				// Insert the node live query
 				let key = crate::key::lq::new(opt.id(), opt.ns(), opt.db(), &self.id);
 				run.putc(key, tb.as_str(), None).await?;
