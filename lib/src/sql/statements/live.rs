use crate::ctx::Context;
use crate::dbs::Level;
use crate::dbs::Options;
use crate::err::Error;
use crate::sql::comment::shouldbespace;
use crate::sql::cond::{cond, Cond};
use crate::sql::error::IResult;
use crate::sql::fetch::{fetch, Fetchs};
use crate::sql::field::{fields, Fields};
use crate::sql::param::param;
use crate::sql::table::table;
use crate::sql::uuid::Uuid;
use crate::sql::value::Value;
use derive::Store;
use nom::branch::alt;
use nom::bytes::complete::tag_no_case;
use nom::combinator::map;
use nom::combinator::opt;
use nom::sequence::preceded;
use serde::{Deserialize, Serialize};
use std::fmt;

#[derive(Clone, Debug, Default, Eq, PartialEq, Serialize, Deserialize, Store, Hash)]
pub struct LiveStatement {
	pub id: Uuid,
	pub expr: Fields,
	pub what: Value,
	pub cond: Option<Cond>,
	pub fetch: Option<Fetchs>,
}

impl LiveStatement {
	/// Process this type returning a computed simple Value
	pub(crate) async fn compute(&self, ctx: &Context<'_>, opt: &Options) -> Result<Value, Error> {
		// Allowed to run?
		opt.realtime()?;
		// Selected DB?
		opt.needs(Level::Db)?;
		// Allowed to run?
		opt.check(Level::No)?;
		// Clone transaction
		let txn = ctx.clone_transaction()?;
		// Claim transaction
		let mut run = txn.lock().await;
		// Process the live query table
<<<<<<< HEAD
		match self.what.compute(ctx, opt, txn, None, None, doc).await? {
=======
		match self.what.compute(ctx, opt).await? {
>>>>>>> 5ae48ae4
			Value::Table(tb) => {
				// Insert the live query
				let key = crate::key::lq::new(opt.ns(), opt.db(), &self.id);
				run.putc(key, tb.as_str(), None).await?;
				// Insert the table live query
				let key = crate::key::lv::new(opt.ns(), opt.db(), &tb, &self.id);
				run.putc(key, self.clone(), None).await?;
			}
			v => {
				return Err(Error::LiveStatement {
					value: v.to_string(),
				})
			}
		};
		// Return the query id
		Ok(self.id.clone().into())
	}
}

impl fmt::Display for LiveStatement {
	fn fmt(&self, f: &mut fmt::Formatter) -> fmt::Result {
		write!(f, "LIVE SELECT {} FROM {}", self.expr, self.what)?;
		if let Some(ref v) = self.cond {
			write!(f, " {v}")?
		}
		if let Some(ref v) = self.fetch {
			write!(f, " {v}")?
		}
		Ok(())
	}
}

pub fn live(i: &str) -> IResult<&str, LiveStatement> {
	let (i, _) = tag_no_case("LIVE SELECT")(i)?;
	let (i, _) = shouldbespace(i)?;
	let (i, expr) = alt((map(tag_no_case("DIFF"), |_| Fields::default()), fields))(i)?;
	let (i, _) = shouldbespace(i)?;
	let (i, _) = tag_no_case("FROM")(i)?;
	let (i, _) = shouldbespace(i)?;
	let (i, what) = alt((map(param, Value::from), map(table, Value::from)))(i)?;
	let (i, cond) = opt(preceded(shouldbespace, cond))(i)?;
	let (i, fetch) = opt(preceded(shouldbespace, fetch))(i)?;
	Ok((
		i,
		LiveStatement {
			id: Uuid::new(),
			expr,
			what,
			cond,
			fetch,
		},
	))
}<|MERGE_RESOLUTION|>--- conflicted
+++ resolved
@@ -43,11 +43,7 @@
 		// Claim transaction
 		let mut run = txn.lock().await;
 		// Process the live query table
-<<<<<<< HEAD
-		match self.what.compute(ctx, opt, txn, None, None, doc).await? {
-=======
 		match self.what.compute(ctx, opt).await? {
->>>>>>> 5ae48ae4
 			Value::Table(tb) => {
 				// Insert the live query
 				let key = crate::key::lq::new(opt.ns(), opt.db(), &self.id);
