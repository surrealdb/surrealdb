use crate::ctx::Context;
use crate::dbs::Level;
use crate::dbs::Options;
use crate::err::Error;
use crate::sql::base::base;
use crate::sql::comment::shouldbespace;
use crate::sql::error::IResult;
use crate::sql::ident::{ident, Ident};
use crate::sql::object::Object;
use crate::sql::value::Value;
use crate::sql::Base;
use derive::Store;
use nom::branch::alt;
use nom::bytes::complete::tag_no_case;
use nom::combinator::opt;
use serde::{Deserialize, Serialize};
use std::fmt;

#[derive(Clone, Debug, Eq, PartialEq, Serialize, Deserialize, Store, Hash)]
pub enum InfoStatement {
	Kv,
	Ns,
	Db,
	Sc(Ident),
	Tb(Ident),
	User(Ident, Option<Base>),
}

impl InfoStatement {
	/// Process this type returning a computed simple Value
	pub(crate) async fn compute(&self, ctx: &Context<'_>, opt: &Options) -> Result<Value, Error> {
		// Allowed to run?
		match self {
			InfoStatement::Kv => {
				// No need for NS/DB
				opt.needs(Level::Kv)?;
				// Allowed to run?
				opt.check(Level::Kv)?;
				// Create the result set
				let mut res = Object::default();
<<<<<<< HEAD
				// Process the namespaces
=======
				// Clone transaction
				let txn = ctx.try_clone_transaction()?;
				// Claim transaction
				let mut run = txn.lock().await;
				// Process the statement
>>>>>>> b4adbe99
				let mut tmp = Object::default();
				for v in run.all_ns().await?.iter() {
					tmp.insert(v.name.to_string(), v.to_string().into());
				}
				res.insert("namespaces".to_owned(), tmp.into());
				// Process the users
				let mut tmp = Object::default();
				for v in run.all_kv_users().await?.iter() {
					tmp.insert(v.name.to_string(), v.to_string().into());
				}
				res.insert("users".to_owned(), tmp.into());
				// Ok all good
				Value::from(res).ok()
			}
			InfoStatement::Ns => {
				// Selected NS?
				opt.needs(Level::Ns)?;
				// Allowed to run?
				opt.check(Level::Ns)?;
				// Clone transaction
				let txn = ctx.try_clone_transaction()?;
				// Claim transaction
				let mut run = txn.lock().await;
				// Create the result set
				let mut res = Object::default();
				// Process the databases
				let mut tmp = Object::default();
				for v in run.all_db(opt.ns()).await?.iter() {
					tmp.insert(v.name.to_string(), v.to_string().into());
				}
				res.insert("databases".to_owned(), tmp.into());
				// Process the logins
				let mut tmp = Object::default();
				for v in run.all_nl(opt.ns()).await?.iter() {
					tmp.insert(v.name.to_string(), v.to_string().into());
				}
				res.insert("logins".to_owned(), tmp.into());
				// Process the users
				let mut tmp = Object::default();
				for v in run.all_ns_users(opt.ns()).await?.iter() {
					tmp.insert(v.name.to_string(), v.to_string().into());
				}
				res.insert("users".to_owned(), tmp.into());
				// Process the tokens
				let mut tmp = Object::default();
				for v in run.all_nt(opt.ns()).await?.iter() {
					tmp.insert(v.name.to_string(), v.to_string().into());
				}
				res.insert("tokens".to_owned(), tmp.into());
				// Ok all good
				Value::from(res).ok()
			}
			InfoStatement::Db => {
				// Selected DB?
				opt.needs(Level::Db)?;
				// Allowed to run?
				opt.check(Level::Db)?;
				// Clone transaction
				let txn = ctx.try_clone_transaction()?;
				// Claim transaction
				let mut run = txn.lock().await;
				// Create the result set
				let mut res = Object::default();
				// Process the logins
				let mut tmp = Object::default();
				for v in run.all_dl(opt.ns(), opt.db()).await?.iter() {
					tmp.insert(v.name.to_string(), v.to_string().into());
				}
				res.insert("logins".to_owned(), tmp.into());
				// Process the users
				let mut tmp = Object::default();
				for v in run.all_db_users(opt.ns(), opt.db()).await?.iter() {
					tmp.insert(v.name.to_string(), v.to_string().into());
				}
				res.insert("users".to_owned(), tmp.into());
				// Process the tokens
				let mut tmp = Object::default();
				for v in run.all_dt(opt.ns(), opt.db()).await?.iter() {
					tmp.insert(v.name.to_string(), v.to_string().into());
				}
				res.insert("tokens".to_owned(), tmp.into());
				// Process the functions
				let mut tmp = Object::default();
				for v in run.all_fc(opt.ns(), opt.db()).await?.iter() {
					tmp.insert(v.name.to_string(), v.to_string().into());
				}
				res.insert("functions".to_owned(), tmp.into());
				// Process the params
				let mut tmp = Object::default();
				for v in run.all_pa(opt.ns(), opt.db()).await?.iter() {
					tmp.insert(v.name.to_string(), v.to_string().into());
				}
				res.insert("params".to_owned(), tmp.into());
				// Process the scopes
				let mut tmp = Object::default();
				for v in run.all_sc(opt.ns(), opt.db()).await?.iter() {
					tmp.insert(v.name.to_string(), v.to_string().into());
				}
				res.insert("scopes".to_owned(), tmp.into());
				// Process the tables
				let mut tmp = Object::default();
				for v in run.all_tb(opt.ns(), opt.db()).await?.iter() {
					tmp.insert(v.name.to_string(), v.to_string().into());
				}
				res.insert("tables".to_owned(), tmp.into());
				// Process the analyzers
				let mut tmp = Object::default();
				for v in run.all_az(opt.ns(), opt.db()).await?.iter() {
					tmp.insert(v.name.to_string(), v.to_string().into());
				}
				res.insert("analyzers".to_owned(), tmp.into());
				// Ok all good
				Value::from(res).ok()
			}
			InfoStatement::Sc(sc) => {
				// Selected DB?
				opt.needs(Level::Db)?;
				// Allowed to run?
				opt.check(Level::Db)?;
				// Clone transaction
				let txn = ctx.try_clone_transaction()?;
				// Claim transaction
				let mut run = txn.lock().await;
				// Create the result set
				let mut res = Object::default();
				// Process the tokens
				let mut tmp = Object::default();
				for v in run.all_st(opt.ns(), opt.db(), sc).await?.iter() {
					tmp.insert(v.name.to_string(), v.to_string().into());
				}
				res.insert("tokens".to_owned(), tmp.into());
				// Ok all good
				Value::from(res).ok()
			}
			InfoStatement::Tb(tb) => {
				// Selected DB?
				opt.needs(Level::Db)?;
				// Allowed to run?
				opt.check(Level::Db)?;
				// Clone transaction
				let txn = ctx.try_clone_transaction()?;
				// Claim transaction
				let mut run = txn.lock().await;
				// Create the result set
				let mut res = Object::default();
				// Process the events
				let mut tmp = Object::default();
				for v in run.all_ev(opt.ns(), opt.db(), tb).await?.iter() {
					tmp.insert(v.name.to_string(), v.to_string().into());
				}
				res.insert("events".to_owned(), tmp.into());
				// Process the fields
				let mut tmp = Object::default();
				for v in run.all_fd(opt.ns(), opt.db(), tb).await?.iter() {
					tmp.insert(v.name.to_string(), v.to_string().into());
				}
				res.insert("fields".to_owned(), tmp.into());
				// Process the tables
				let mut tmp = Object::default();
				for v in run.all_ft(opt.ns(), opt.db(), tb).await?.iter() {
					tmp.insert(v.name.to_string(), v.to_string().into());
				}
				res.insert("tables".to_owned(), tmp.into());
				// Process the indexes
				let mut tmp = Object::default();
				for v in run.all_ix(opt.ns(), opt.db(), tb).await?.iter() {
					tmp.insert(v.name.to_string(), v.to_string().into());
				}
				res.insert("indexes".to_owned(), tmp.into());
				// Ok all good
				Value::from(res).ok()
			}
			InfoStatement::User(user, base) => {
				let level = match base {
					// Get the level from the provided user statement
					Some(val) => val.to_level(),
					// If no level is provided, use the current selected level
					None => opt.selected_level(),
				};

				// Check if all the necessary options are set for the given level
				opt.needs(level.to_owned())?;
				// Check if the user is allowed to run the statement on the given level
				opt.check(level.to_owned())?;

				// Clone transaction
				let run = txn.clone();
				// Claim transaction
				let mut run = run.lock().await;
				// Process the user
				let res = match level {
					Level::Kv => run.get_kv_user(user).await?,
					Level::Ns => run.get_ns_user(opt.ns(), user).await?,
					Level::Db => run.get_db_user(opt.ns(), opt.db(), user).await?,
					_ => return Err(Error::QueryPermissions),
				};
				// Ok all good
				Value::from(res.to_string()).ok()
			}
		}
	}
}

impl fmt::Display for InfoStatement {
	fn fmt(&self, f: &mut fmt::Formatter) -> fmt::Result {
		match self {
			Self::Kv => f.write_str("INFO FOR KV"),
			Self::Ns => f.write_str("INFO FOR NAMESPACE"),
			Self::Db => f.write_str("INFO FOR DATABASE"),
			Self::Sc(ref s) => write!(f, "INFO FOR SCOPE {s}"),
			Self::Tb(ref t) => write!(f, "INFO FOR TABLE {t}"),
			Self::User(ref u, ref b) => match b {
				Some(ref b) => write!(f, "INFO FOR USER {u} ON {b}"),
				None => write!(f, "INFO FOR USER {u}"),
			},
		}
	}
}

pub fn info(i: &str) -> IResult<&str, InfoStatement> {
	let (i, _) = tag_no_case("INFO")(i)?;
	let (i, _) = shouldbespace(i)?;
	let (i, _) = tag_no_case("FOR")(i)?;
	let (i, _) = shouldbespace(i)?;
	alt((kv, ns, db, sc, tb, user))(i)
}

fn kv(i: &str) -> IResult<&str, InfoStatement> {
	let (i, _) = tag_no_case("KV")(i)?;
	Ok((i, InfoStatement::Kv))
}

fn ns(i: &str) -> IResult<&str, InfoStatement> {
	let (i, _) = alt((tag_no_case("NAMESPACE"), tag_no_case("NS")))(i)?;
	Ok((i, InfoStatement::Ns))
}

fn db(i: &str) -> IResult<&str, InfoStatement> {
	let (i, _) = alt((tag_no_case("DATABASE"), tag_no_case("DB")))(i)?;
	Ok((i, InfoStatement::Db))
}

fn sc(i: &str) -> IResult<&str, InfoStatement> {
	let (i, _) = alt((tag_no_case("SCOPE"), tag_no_case("SC")))(i)?;
	let (i, _) = shouldbespace(i)?;
	let (i, scope) = ident(i)?;
	Ok((i, InfoStatement::Sc(scope)))
}

fn tb(i: &str) -> IResult<&str, InfoStatement> {
	let (i, _) = alt((tag_no_case("TABLE"), tag_no_case("TB")))(i)?;
	let (i, _) = shouldbespace(i)?;
	let (i, table) = ident(i)?;
	Ok((i, InfoStatement::Tb(table)))
}

fn user(i: &str) -> IResult<&str, InfoStatement> {
	let (i, _) = alt((tag_no_case("USER"), tag_no_case("US")))(i)?;
	let (i, _) = shouldbespace(i)?;
	let (i, user) = ident(i)?;
	let (i, base) = opt(|i| {
		let (i, _) = shouldbespace(i)?;
		let (i, _) = tag_no_case("ON")(i)?;
		let (i, _) = shouldbespace(i)?;
		let (i, base) = base(i)?;
		Ok((i, base))
	})(i)?;

	Ok((i, InfoStatement::User(user, base)))
}

#[cfg(test)]
mod tests {

	use super::*;

	#[test]
	fn info_query_kv() {
		let sql = "INFO FOR KV";
		let res = info(sql);
		assert!(res.is_ok());
		let out = res.unwrap().1;
		assert_eq!(out, InfoStatement::Kv);
		assert_eq!("INFO FOR KV", format!("{}", out));
	}

	#[test]
	fn info_query_ns() {
		let sql = "INFO FOR NAMESPACE";
		let res = info(sql);
		assert!(res.is_ok());
		let out = res.unwrap().1;
		assert_eq!(out, InfoStatement::Ns);
		assert_eq!("INFO FOR NAMESPACE", format!("{}", out));
	}

	#[test]
	fn info_query_db() {
		let sql = "INFO FOR DATABASE";
		let res = info(sql);
		assert!(res.is_ok());
		let out = res.unwrap().1;
		assert_eq!(out, InfoStatement::Db);
		assert_eq!("INFO FOR DATABASE", format!("{}", out));
	}

	#[test]
	fn info_query_sc() {
		let sql = "INFO FOR SCOPE test";
		let res = info(sql);
		assert!(res.is_ok());
		let out = res.unwrap().1;
		assert_eq!(out, InfoStatement::Sc(Ident::from("test")));
		assert_eq!("INFO FOR SCOPE test", format!("{}", out));
	}

	#[test]
	fn info_query_tb() {
		let sql = "INFO FOR TABLE test";
		let res = info(sql);
		assert!(res.is_ok());
		let out = res.unwrap().1;
		assert_eq!(out, InfoStatement::Tb(Ident::from("test")));
		assert_eq!("INFO FOR TABLE test", format!("{}", out));
	}

	#[test]
	fn info_query_user() {
		let sql = "INFO FOR USER test ON KV";
		let res = info(sql);
		assert!(res.is_ok());
		let out = res.unwrap().1;
		assert_eq!(out, InfoStatement::User(Ident::from("test"), Some(Base::Kv)));
		assert_eq!("INFO FOR USER test ON KV", format!("{}", out));

		let sql = "INFO FOR USER test ON NS";
		let res = info(sql);
		assert!(res.is_ok());
		let out = res.unwrap().1;
		assert_eq!(out, InfoStatement::User(Ident::from("test"), Some(Base::Ns)));
		assert_eq!("INFO FOR USER test ON NAMESPACE", format!("{}", out));

		let sql = "INFO FOR USER test ON DB";
		let res = info(sql);
		assert!(res.is_ok());
		let out = res.unwrap().1;
		assert_eq!(out, InfoStatement::User(Ident::from("test"), Some(Base::Db)));
		assert_eq!("INFO FOR USER test ON DATABASE", format!("{}", out));

		let sql = "INFO FOR USER test";
		let res = info(sql);
		assert!(res.is_ok());
		let out = res.unwrap().1;
		assert_eq!(out, InfoStatement::User(Ident::from("test"), None));
		assert_eq!("INFO FOR USER test", format!("{}", out));
	}
}<|MERGE_RESOLUTION|>--- conflicted
+++ resolved
@@ -38,15 +38,11 @@
 				opt.check(Level::Kv)?;
 				// Create the result set
 				let mut res = Object::default();
-<<<<<<< HEAD
+				// Clone transaction
+				let txn = ctx.try_clone_transaction()?;
+				// Claim transaction
+				let mut run = txn.lock().await;
 				// Process the namespaces
-=======
-				// Clone transaction
-				let txn = ctx.try_clone_transaction()?;
-				// Claim transaction
-				let mut run = txn.lock().await;
-				// Process the statement
->>>>>>> b4adbe99
 				let mut tmp = Object::default();
 				for v in run.all_ns().await?.iter() {
 					tmp.insert(v.name.to_string(), v.to_string().into());
