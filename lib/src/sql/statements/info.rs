use crate::ctx::Context;
use crate::dbs::Level;
use crate::dbs::Options;
use crate::dbs::Transaction;
use crate::err::Error;
use crate::sql::comment::shouldbespace;
use crate::sql::error::IResult;
use crate::sql::ident::{ident, Ident};
use crate::sql::object::Object;
use crate::sql::value::Value;
use derive::Store;
use nom::branch::alt;
use nom::bytes::complete::tag_no_case;
use serde::{Deserialize, Serialize};
use std::fmt;

#[derive(Clone, Debug, Eq, PartialEq, Serialize, Deserialize, Store, Hash)]
pub enum InfoStatement {
	Kv,
	Ns,
	Db,
	Sc(Ident),
	Tb(Ident),
}

impl InfoStatement {
	/// Process this type returning a computed simple Value
	pub(crate) async fn compute(
		&self,
		_ctx: &Context<'_>,
		opt: &Options,
		txn: &Transaction,
		_doc: Option<&Value>,
	) -> Result<Value, Error> {
		// Allowed to run?
		match self {
			InfoStatement::Kv => {
				// No need for NS/DB
				opt.needs(Level::Kv)?;
				// Allowed to run?
				opt.check(Level::Kv)?;
				// Clone transaction
				let run = txn.clone();
				// Claim transaction
				let mut run = run.lock().await;
				// Create the result set
				let mut res = Object::default();
				// Process the statement
				let mut tmp = Object::default();
				for v in run.all_ns().await?.iter() {
					tmp.insert(v.name.to_string(), v.to_string().into());
				}
				res.insert("namespaces".to_owned(), tmp.into());
				// Ok all good
				Value::from(res).ok()
			}
			InfoStatement::Ns => {
				// Selected NS?
				opt.needs(Level::Ns)?;
				// Allowed to run?
				opt.check(Level::Ns)?;
				// Clone transaction
				let run = txn.clone();
				// Claim transaction
				let mut run = run.lock().await;
				// Create the result set
				let mut res = Object::default();
				// Process the databases
				let mut tmp = Object::default();
				for v in run.all_db(opt.ns()).await?.iter() {
					tmp.insert(v.name.to_string(), v.to_string().into());
				}
				res.insert("databases".to_owned(), tmp.into());
				// Process the logins
				let mut tmp = Object::default();
				for v in run.all_nl(opt.ns()).await?.iter() {
					tmp.insert(v.name.to_string(), v.to_string().into());
				}
				res.insert("logins".to_owned(), tmp.into());
				// Process the tokens
				let mut tmp = Object::default();
				for v in run.all_nt(opt.ns()).await?.iter() {
					tmp.insert(v.name.to_string(), v.to_string().into());
				}
				res.insert("tokens".to_owned(), tmp.into());
				// Ok all good
				Value::from(res).ok()
			}
			InfoStatement::Db => {
				// Selected DB?
				opt.needs(Level::Db)?;
				// Allowed to run?
				opt.check(Level::Db)?;
				// Clone transaction
				let run = txn.clone();
				// Claim transaction
				let mut run = run.lock().await;
				// Create the result set
				let mut res = Object::default();
				// Process the logins
				let mut tmp = Object::default();
				for v in run.all_dl(opt.ns(), opt.db()).await?.iter() {
					tmp.insert(v.name.to_string(), v.to_string().into());
				}
				res.insert("logins".to_owned(), tmp.into());
				// Process the tokens
				let mut tmp = Object::default();
				for v in run.all_dt(opt.ns(), opt.db()).await?.iter() {
					tmp.insert(v.name.to_string(), v.to_string().into());
				}
				res.insert("tokens".to_owned(), tmp.into());
				// Process the functions
				let mut tmp = Object::default();
				for v in run.all_fc(opt.ns(), opt.db()).await?.iter() {
					tmp.insert(v.name.to_string(), v.to_string().into());
				}
				res.insert("functions".to_owned(), tmp.into());
				// Process the params
				let mut tmp = Object::default();
				for v in run.all_pa(opt.ns(), opt.db()).await?.iter() {
					tmp.insert(v.name.to_string(), v.to_string().into());
				}
				res.insert("params".to_owned(), tmp.into());
				// Process the scopes
				let mut tmp = Object::default();
				for v in run.all_sc(opt.ns(), opt.db()).await?.iter() {
					tmp.insert(v.name.to_string(), v.to_string().into());
				}
				res.insert("scopes".to_owned(), tmp.into());
				// Process the tables
				let mut tmp = Object::default();
				for v in run.all_tb(opt.ns(), opt.db()).await?.iter() {
					tmp.insert(v.name.to_string(), v.to_string().into());
				}
<<<<<<< HEAD
				res.insert("tb".to_owned(), tmp.into());
=======
				res.insert("tables".to_owned(), tmp.into());
>>>>>>> 5c07a7b2
				// Process the analyzers
				let mut tmp = Object::default();
				for v in run.all_az(opt.ns(), opt.db()).await?.iter() {
					tmp.insert(v.name.to_string(), v.to_string().into());
				}
<<<<<<< HEAD
				res.insert("az".to_owned(), tmp.into());
=======
				res.insert("analyzers".to_owned(), tmp.into());
>>>>>>> 5c07a7b2
				// Ok all good
				Value::from(res).ok()
			}
			InfoStatement::Sc(sc) => {
				// Selected DB?
				opt.needs(Level::Db)?;
				// Allowed to run?
				opt.check(Level::Db)?;
				// Clone transaction
				let run = txn.clone();
				// Claim transaction
				let mut run = run.lock().await;
				// Create the result set
				let mut res = Object::default();
				// Process the tokens
				let mut tmp = Object::default();
				for v in run.all_st(opt.ns(), opt.db(), sc).await?.iter() {
					tmp.insert(v.name.to_string(), v.to_string().into());
				}
				res.insert("tokens".to_owned(), tmp.into());
				// Ok all good
				Value::from(res).ok()
			}
			InfoStatement::Tb(tb) => {
				// Selected DB?
				opt.needs(Level::Db)?;
				// Allowed to run?
				opt.check(Level::Db)?;
				// Clone transaction
				let run = txn.clone();
				// Claim transaction
				let mut run = run.lock().await;
				// Create the result set
				let mut res = Object::default();
				// Process the events
				let mut tmp = Object::default();
				for v in run.all_ev(opt.ns(), opt.db(), tb).await?.iter() {
					tmp.insert(v.name.to_string(), v.to_string().into());
				}
				res.insert("events".to_owned(), tmp.into());
				// Process the fields
				let mut tmp = Object::default();
				for v in run.all_fd(opt.ns(), opt.db(), tb).await?.iter() {
					tmp.insert(v.name.to_string(), v.to_string().into());
				}
				res.insert("fields".to_owned(), tmp.into());
				// Process the tables
				let mut tmp = Object::default();
				for v in run.all_ft(opt.ns(), opt.db(), tb).await?.iter() {
					tmp.insert(v.name.to_string(), v.to_string().into());
				}
				res.insert("tables".to_owned(), tmp.into());
				// Process the indexes
				let mut tmp = Object::default();
				for v in run.all_ix(opt.ns(), opt.db(), tb).await?.iter() {
					tmp.insert(v.name.to_string(), v.to_string().into());
				}
				res.insert("indexes".to_owned(), tmp.into());
				// Ok all good
				Value::from(res).ok()
			}
		}
	}
}

impl fmt::Display for InfoStatement {
	fn fmt(&self, f: &mut fmt::Formatter) -> fmt::Result {
		match self {
			Self::Kv => f.write_str("INFO FOR KV"),
			Self::Ns => f.write_str("INFO FOR NAMESPACE"),
			Self::Db => f.write_str("INFO FOR DATABASE"),
			Self::Sc(ref s) => write!(f, "INFO FOR SCOPE {s}"),
			Self::Tb(ref t) => write!(f, "INFO FOR TABLE {t}"),
		}
	}
}

pub fn info(i: &str) -> IResult<&str, InfoStatement> {
	let (i, _) = tag_no_case("INFO")(i)?;
	let (i, _) = shouldbespace(i)?;
	let (i, _) = tag_no_case("FOR")(i)?;
	let (i, _) = shouldbespace(i)?;
	alt((kv, ns, db, sc, tb))(i)
}

fn kv(i: &str) -> IResult<&str, InfoStatement> {
	let (i, _) = tag_no_case("KV")(i)?;
	Ok((i, InfoStatement::Kv))
}

fn ns(i: &str) -> IResult<&str, InfoStatement> {
	let (i, _) = alt((tag_no_case("NAMESPACE"), tag_no_case("NS")))(i)?;
	Ok((i, InfoStatement::Ns))
}

fn db(i: &str) -> IResult<&str, InfoStatement> {
	let (i, _) = alt((tag_no_case("DATABASE"), tag_no_case("DB")))(i)?;
	Ok((i, InfoStatement::Db))
}

fn sc(i: &str) -> IResult<&str, InfoStatement> {
	let (i, _) = alt((tag_no_case("SCOPE"), tag_no_case("SC")))(i)?;
	let (i, _) = shouldbespace(i)?;
	let (i, scope) = ident(i)?;
	Ok((i, InfoStatement::Sc(scope)))
}

fn tb(i: &str) -> IResult<&str, InfoStatement> {
	let (i, _) = alt((tag_no_case("TABLE"), tag_no_case("TB")))(i)?;
	let (i, _) = shouldbespace(i)?;
	let (i, table) = ident(i)?;
	Ok((i, InfoStatement::Tb(table)))
}

#[cfg(test)]
mod tests {

	use super::*;

	#[test]
	fn info_query_ns() {
		let sql = "INFO FOR NAMESPACE";
		let res = info(sql);
		assert!(res.is_ok());
		let out = res.unwrap().1;
		assert_eq!(out, InfoStatement::Ns);
		assert_eq!("INFO FOR NAMESPACE", format!("{}", out));
	}

	#[test]
	fn info_query_db() {
		let sql = "INFO FOR DATABASE";
		let res = info(sql);
		assert!(res.is_ok());
		let out = res.unwrap().1;
		assert_eq!(out, InfoStatement::Db);
		assert_eq!("INFO FOR DATABASE", format!("{}", out));
	}

	#[test]
	fn info_query_sc() {
		let sql = "INFO FOR SCOPE test";
		let res = info(sql);
		assert!(res.is_ok());
		let out = res.unwrap().1;
		assert_eq!(out, InfoStatement::Sc(Ident::from("test")));
		assert_eq!("INFO FOR SCOPE test", format!("{}", out));
	}

	#[test]
	fn info_query_tb() {
		let sql = "INFO FOR TABLE test";
		let res = info(sql);
		assert!(res.is_ok());
		let out = res.unwrap().1;
		assert_eq!(out, InfoStatement::Tb(Ident::from("test")));
		assert_eq!("INFO FOR TABLE test", format!("{}", out));
	}
}<|MERGE_RESOLUTION|>--- conflicted
+++ resolved
@@ -132,21 +132,13 @@
 				for v in run.all_tb(opt.ns(), opt.db()).await?.iter() {
 					tmp.insert(v.name.to_string(), v.to_string().into());
 				}
-<<<<<<< HEAD
-				res.insert("tb".to_owned(), tmp.into());
-=======
 				res.insert("tables".to_owned(), tmp.into());
->>>>>>> 5c07a7b2
 				// Process the analyzers
 				let mut tmp = Object::default();
 				for v in run.all_az(opt.ns(), opt.db()).await?.iter() {
 					tmp.insert(v.name.to_string(), v.to_string().into());
 				}
-<<<<<<< HEAD
-				res.insert("az".to_owned(), tmp.into());
-=======
 				res.insert("analyzers".to_owned(), tmp.into());
->>>>>>> 5c07a7b2
 				// Ok all good
 				Value::from(res).ok()
 			}
