use crate::ctx::Context;
use crate::dbs::Level;
use crate::dbs::Options;
use crate::err::Error;
use crate::sql::algorithm::{algorithm, Algorithm};
use crate::sql::base::{base, base_or_scope, Base};
use crate::sql::block::{block, Block};
use crate::sql::comment::{mightbespace, shouldbespace};
use crate::sql::common::commas;
use crate::sql::duration::{duration, Duration};
use crate::sql::error::IResult;
use crate::sql::escape::quote_str;
use crate::sql::filter::{filters, Filter};
use crate::sql::fmt::is_pretty;
use crate::sql::fmt::pretty_indent;
use crate::sql::ident::{ident, Ident};
use crate::sql::idiom;
use crate::sql::idiom::{Idiom, Idioms};
use crate::sql::index::Index;
use crate::sql::kind::{kind, Kind};
use crate::sql::permission::{permissions, Permissions};
use crate::sql::statements::UpdateStatement;
use crate::sql::strand::strand_raw;
use crate::sql::tokenizer::{tokenizers, Tokenizer};
use crate::sql::value::{value, values, Value, Values};
use crate::sql::view::{view, View};
use crate::sql::{ident, index};
use argon2::password_hash::{PasswordHasher, SaltString};
use argon2::Argon2;
use derive::Store;
use nom::branch::alt;
use nom::bytes::complete::tag;
use nom::bytes::complete::tag_no_case;
use nom::character::complete::char;
use nom::combinator::{map, opt};
use nom::multi::many0;
use nom::multi::separated_list0;
use nom::sequence::tuple;
use rand::distributions::Alphanumeric;
use rand::rngs::OsRng;
use rand::Rng;
use serde::{Deserialize, Serialize};
use std::fmt::{self, Display, Write};

#[derive(Clone, Debug, Eq, PartialEq, Serialize, Deserialize, Store, Hash)]
#[format(Named)]
pub enum DefineStatement {
	Namespace(DefineNamespaceStatement),
	Database(DefineDatabaseStatement),
	Function(DefineFunctionStatement),
	Analyzer(DefineAnalyzerStatement),
	Login(DefineLoginStatement),
	User(DefineUserStatement),
	Token(DefineTokenStatement),
	Scope(DefineScopeStatement),
	Param(DefineParamStatement),
	Table(DefineTableStatement),
	Event(DefineEventStatement),
	Field(DefineFieldStatement),
	Index(DefineIndexStatement),
}

impl DefineStatement {
	/// Process this type returning a computed simple Value
	pub(crate) async fn compute(&self, ctx: &Context<'_>, opt: &Options) -> Result<Value, Error> {
		match self {
<<<<<<< HEAD
			Self::Namespace(ref v) => v.compute(ctx, opt, txn, doc).await,
			Self::Database(ref v) => v.compute(ctx, opt, txn, doc).await,
			Self::Function(ref v) => v.compute(ctx, opt, txn, doc).await,
			// DEFINE LOGIN has been deprecated. Use DEFINE USER instead
			Self::Login(_) => Err(Error::Deprecated(
				"DEFINE LOGIN is no longer supported. Use DEFINE USER instead".to_string(),
			)),
			Self::User(ref v) => v.compute(ctx, opt, txn, doc).await,
			Self::Token(ref v) => v.compute(ctx, opt, txn, doc).await,
			Self::Scope(ref v) => v.compute(ctx, opt, txn, doc).await,
			Self::Param(ref v) => v.compute(ctx, opt, txn, doc).await,
			Self::Table(ref v) => v.compute(ctx, opt, txn, doc).await,
			Self::Event(ref v) => v.compute(ctx, opt, txn, doc).await,
			Self::Field(ref v) => v.compute(ctx, opt, txn, doc).await,
			Self::Index(ref v) => v.compute(ctx, opt, txn, doc).await,
			Self::Analyzer(ref v) => v.compute(ctx, opt, txn, doc).await,
=======
			Self::Namespace(ref v) => v.compute(ctx, opt).await,
			Self::Database(ref v) => v.compute(ctx, opt).await,
			Self::Function(ref v) => v.compute(ctx, opt).await,
			Self::Login(ref v) => v.compute(ctx, opt).await,
			Self::Token(ref v) => v.compute(ctx, opt).await,
			Self::Scope(ref v) => v.compute(ctx, opt).await,
			Self::Param(ref v) => v.compute(ctx, opt).await,
			Self::Table(ref v) => v.compute(ctx, opt).await,
			Self::Event(ref v) => v.compute(ctx, opt).await,
			Self::Field(ref v) => v.compute(ctx, opt).await,
			Self::Index(ref v) => v.compute(ctx, opt).await,
			Self::Analyzer(ref v) => v.compute(ctx, opt).await,
>>>>>>> b4adbe99
		}
	}
}

impl Display for DefineStatement {
	fn fmt(&self, f: &mut fmt::Formatter) -> fmt::Result {
		match self {
			Self::Namespace(v) => Display::fmt(v, f),
			Self::Database(v) => Display::fmt(v, f),
			Self::Function(v) => Display::fmt(v, f),
			Self::Login(v) => Display::fmt(v, f),
			Self::User(v) => Display::fmt(v, f),
			Self::Token(v) => Display::fmt(v, f),
			Self::Scope(v) => Display::fmt(v, f),
			Self::Param(v) => Display::fmt(v, f),
			Self::Table(v) => Display::fmt(v, f),
			Self::Event(v) => Display::fmt(v, f),
			Self::Field(v) => Display::fmt(v, f),
			Self::Index(v) => Display::fmt(v, f),
			Self::Analyzer(v) => Display::fmt(v, f),
		}
	}
}

pub fn define(i: &str) -> IResult<&str, DefineStatement> {
	alt((
		map(namespace, DefineStatement::Namespace),
		map(database, DefineStatement::Database),
		map(function, DefineStatement::Function),
		map(login, DefineStatement::Login),
		map(user, DefineStatement::User),
		map(token, DefineStatement::Token),
		map(scope, DefineStatement::Scope),
		map(param, DefineStatement::Param),
		map(table, DefineStatement::Table),
		map(event, DefineStatement::Event),
		map(field, DefineStatement::Field),
		map(index, DefineStatement::Index),
		map(analyzer, DefineStatement::Analyzer),
	))(i)
}

// --------------------------------------------------
// --------------------------------------------------
// --------------------------------------------------

#[derive(Clone, Debug, Default, Eq, PartialEq, Serialize, Deserialize, Store, Hash)]
#[format(Named)]
pub struct DefineNamespaceStatement {
	pub name: Ident,
}

impl DefineNamespaceStatement {
	/// Process this type returning a computed simple Value
	pub(crate) async fn compute(&self, ctx: &Context<'_>, opt: &Options) -> Result<Value, Error> {
		// No need for NS/DB
		opt.needs(Level::Kv)?;
		// Allowed to run?
		opt.check(Level::Kv)?;
		// Process the statement
		let key = crate::key::ns::new(&self.name);
		// Clone transaction
		let txn = ctx.try_clone_transaction()?;
		// Claim transaction
		let mut run = txn.lock().await;
		run.set(key, self).await?;
		// Ok all good
		Ok(Value::None)
	}
}

impl Display for DefineNamespaceStatement {
	fn fmt(&self, f: &mut fmt::Formatter) -> fmt::Result {
		write!(f, "DEFINE NAMESPACE {}", self.name)
	}
}

fn namespace(i: &str) -> IResult<&str, DefineNamespaceStatement> {
	let (i, _) = tag_no_case("DEFINE")(i)?;
	let (i, _) = shouldbespace(i)?;
	let (i, _) = alt((tag_no_case("NS"), tag_no_case("NAMESPACE")))(i)?;
	let (i, _) = shouldbespace(i)?;
	let (i, name) = ident(i)?;
	Ok((
		i,
		DefineNamespaceStatement {
			name,
		},
	))
}

// --------------------------------------------------
// --------------------------------------------------
// --------------------------------------------------

#[derive(Clone, Debug, Default, Eq, PartialEq, Serialize, Deserialize, Store, Hash)]
#[format(Named)]
pub struct DefineDatabaseStatement {
	pub name: Ident,
}

impl DefineDatabaseStatement {
	/// Process this type returning a computed simple Value
	pub(crate) async fn compute(&self, ctx: &Context<'_>, opt: &Options) -> Result<Value, Error> {
		// Selected NS?
		opt.needs(Level::Ns)?;
		// Allowed to run?
		opt.check(Level::Ns)?;
		// Clone transaction
		let txn = ctx.try_clone_transaction()?;
		// Claim transaction
		let mut run = txn.lock().await;
		// Process the statement
		let key = crate::key::db::new(opt.ns(), &self.name);
		run.add_ns(opt.ns(), opt.strict).await?;
		run.set(key, self).await?;
		// Ok all good
		Ok(Value::None)
	}
}

impl Display for DefineDatabaseStatement {
	fn fmt(&self, f: &mut fmt::Formatter) -> fmt::Result {
		write!(f, "DEFINE DATABASE {}", self.name)
	}
}

fn database(i: &str) -> IResult<&str, DefineDatabaseStatement> {
	let (i, _) = tag_no_case("DEFINE")(i)?;
	let (i, _) = shouldbespace(i)?;
	let (i, _) = alt((tag_no_case("DB"), tag_no_case("DATABASE")))(i)?;
	let (i, _) = shouldbespace(i)?;
	let (i, name) = ident(i)?;
	Ok((
		i,
		DefineDatabaseStatement {
			name,
		},
	))
}

// --------------------------------------------------
// --------------------------------------------------
// --------------------------------------------------

#[derive(Clone, Debug, Default, Eq, PartialEq, Serialize, Deserialize, Store, Hash)]
#[format(Named)]
pub struct DefineFunctionStatement {
	pub name: Ident,
	pub args: Vec<(Ident, Kind)>,
	pub block: Block,
}

impl DefineFunctionStatement {
	/// Process this type returning a computed simple Value
	pub(crate) async fn compute(&self, ctx: &Context<'_>, opt: &Options) -> Result<Value, Error> {
		// Selected DB?
		opt.needs(Level::Db)?;
		// Allowed to run?
		opt.check(Level::Db)?;
		// Clone transaction
		let txn = ctx.try_clone_transaction()?;
		// Claim transaction
		let mut run = txn.lock().await;
		// Process the statement
		let key = crate::key::fc::new(opt.ns(), opt.db(), &self.name);
		run.add_ns(opt.ns(), opt.strict).await?;
		run.add_db(opt.ns(), opt.db(), opt.strict).await?;
		run.set(key, self).await?;
		// Ok all good
		Ok(Value::None)
	}
}

impl fmt::Display for DefineFunctionStatement {
	fn fmt(&self, f: &mut fmt::Formatter) -> fmt::Result {
		write!(f, "DEFINE FUNCTION fn::{}(", self.name)?;
		for (i, (name, kind)) in self.args.iter().enumerate() {
			if i > 0 {
				f.write_str(", ")?;
			}
			write!(f, "${name}: {kind}")?;
		}
		f.write_str(") ")?;
		Display::fmt(&self.block, f)
	}
}

fn function(i: &str) -> IResult<&str, DefineFunctionStatement> {
	let (i, _) = tag_no_case("DEFINE")(i)?;
	let (i, _) = shouldbespace(i)?;
	let (i, _) = tag_no_case("FUNCTION")(i)?;
	let (i, _) = shouldbespace(i)?;
	let (i, _) = tag("fn::")(i)?;
	let (i, name) = ident::multi(i)?;
	let (i, _) = mightbespace(i)?;
	let (i, _) = char('(')(i)?;
	let (i, _) = mightbespace(i)?;
	let (i, args) = separated_list0(commas, |i| {
		let (i, _) = char('$')(i)?;
		let (i, name) = ident(i)?;
		let (i, _) = mightbespace(i)?;
		let (i, _) = char(':')(i)?;
		let (i, _) = mightbespace(i)?;
		let (i, kind) = kind(i)?;
		Ok((i, (name, kind)))
	})(i)?;
	let (i, _) = mightbespace(i)?;
	let (i, _) = char(')')(i)?;
	let (i, _) = mightbespace(i)?;
	let (i, block) = block(i)?;
	Ok((
		i,
		DefineFunctionStatement {
			name,
			args,
			block,
		},
	))
}

// --------------------------------------------------
// --------------------------------------------------
// --------------------------------------------------

#[derive(Clone, Debug, Default, Eq, PartialEq, Serialize, Deserialize, Store, Hash)]
pub struct DefineAnalyzerStatement {
	pub name: Ident,
	pub tokenizers: Option<Vec<Tokenizer>>,
	pub filters: Option<Vec<Filter>>,
}

impl DefineAnalyzerStatement {
	pub(crate) async fn compute(&self, ctx: &Context<'_>, opt: &Options) -> Result<Value, Error> {
		// Selected DB?
		opt.needs(Level::Db)?;
		// Allowed to run?
		opt.check(Level::Db)?;
		// Clone transaction
		let txn = ctx.try_clone_transaction()?;
		// Claim transaction
		let mut run = txn.lock().await;
		// Process the statement
		let key = crate::key::az::new(opt.ns(), opt.db(), &self.name);
		run.add_ns(opt.ns(), opt.strict).await?;
		run.add_db(opt.ns(), opt.db(), opt.strict).await?;
		run.set(key, self).await?;
		// Release the transaction
		drop(run); // Do we really need this?
		   // Ok all good
		Ok(Value::None)
	}
}

impl Display for DefineAnalyzerStatement {
	fn fmt(&self, f: &mut fmt::Formatter) -> fmt::Result {
		write!(f, "DEFINE ANALYZER {}", self.name)?;
		if let Some(tokenizers) = &self.tokenizers {
			let tokens: Vec<String> = tokenizers.iter().map(|f| f.to_string()).collect();
			write!(f, " TOKENIZERS {}", tokens.join(","))?;
		}
		if let Some(filters) = &self.filters {
			let tokens: Vec<String> = filters.iter().map(|f| f.to_string()).collect();
			write!(f, " FILTERS {}", tokens.join(","))?;
		}
		Ok(())
	}
}

pub(crate) fn analyzer(i: &str) -> IResult<&str, DefineAnalyzerStatement> {
	let (i, _) = tag_no_case("DEFINE")(i)?;
	let (i, _) = shouldbespace(i)?;
	let (i, _) = tag_no_case("ANALYZER")(i)?;
	let (i, _) = shouldbespace(i)?;
	let (i, name) = ident(i)?;
	let (i, _) = shouldbespace(i)?;
	let (i, tokenizers) = opt(tokenizers)(i)?;
	let (i, _) = mightbespace(i)?;
	let (i, filters) = opt(filters)(i)?;
	Ok((
		i,
		DefineAnalyzerStatement {
			name,
			tokenizers,
			filters,
		},
	))
}

// --------------------------------------------------
// --------------------------------------------------
// --------------------------------------------------

#[derive(Clone, Debug, Default, Eq, PartialEq, Serialize, Deserialize, Store, Hash)]
#[format(Named)]
pub struct DefineLoginStatement {
	pub name: Ident,
	pub base: Base,
	pub hash: String,
	pub code: String,
}

impl DefineLoginStatement {
	/// Process this type returning a computed simple Value
<<<<<<< HEAD
	#[allow(dead_code)]
	pub(crate) async fn compute(
		&self,
		_ctx: &Context<'_>,
		opt: &Options,
		txn: &Transaction,
		_doc: Option<&Value>,
	) -> Result<Value, Error> {
=======
	pub(crate) async fn compute(&self, ctx: &Context<'_>, opt: &Options) -> Result<Value, Error> {
>>>>>>> b4adbe99
		match self.base {
			Base::Ns => {
				// Selected NS?
				opt.needs(Level::Ns)?;
				// Allowed to run?
				opt.check(Level::Kv)?;
				// Clone transaction
				let txn = ctx.try_clone_transaction()?;
				// Claim transaction
				let mut run = txn.lock().await;
				// Process the statement
				let key = crate::key::nl::new(opt.ns(), &self.name);
				run.add_ns(opt.ns(), opt.strict).await?;
				run.set(key, self).await?;
				// Ok all good
				Ok(Value::None)
			}
			Base::Db => {
				// Selected DB?
				opt.needs(Level::Db)?;
				// Allowed to run?
				opt.check(Level::Ns)?;
				// Clone transaction
				let txn = ctx.try_clone_transaction()?;
				// Claim transaction
				let mut run = txn.lock().await;
				// Process the statement
				let key = crate::key::dl::new(opt.ns(), opt.db(), &self.name);
				run.add_ns(opt.ns(), opt.strict).await?;
				run.add_db(opt.ns(), opt.db(), opt.strict).await?;
				run.set(key, self).await?;
				// Ok all good
				Ok(Value::None)
			}
			// Other levels are not supported
			_ => Err(Error::QueryPermissions),
		}
	}
}

impl Display for DefineLoginStatement {
	fn fmt(&self, f: &mut fmt::Formatter) -> fmt::Result {
		write!(f, "DEFINE LOGIN {} ON {} PASSHASH {}", self.name, self.base, quote_str(&self.hash))
	}
}

fn login(i: &str) -> IResult<&str, DefineLoginStatement> {
	let (i, _) = tag_no_case("DEFINE")(i)?;
	let (i, _) = shouldbespace(i)?;
	let (i, _) = tag_no_case("LOGIN")(i)?;
	let (i, _) = shouldbespace(i)?;
	let (i, name) = ident(i)?;
	let (i, _) = shouldbespace(i)?;
	let (i, _) = tag_no_case("ON")(i)?;
	let (i, _) = shouldbespace(i)?;
	let (i, base) = base(i)?;
	let (i, opts) = login_opts(i)?;
	Ok((
		i,
		DefineLoginStatement {
			name,
			base,
			code: rand::thread_rng()
				.sample_iter(&Alphanumeric)
				.take(128)
				.map(char::from)
				.collect::<String>(),
			hash: match opts {
				DefineLoginOption::Passhash(v) => v,
				DefineLoginOption::Password(v) => Argon2::default()
					.hash_password(v.as_ref(), &SaltString::generate(&mut OsRng))
					.unwrap()
					.to_string(),
			},
		},
	))
}

#[derive(Clone, Debug, Eq, PartialEq, Serialize, Deserialize)]
pub enum DefineLoginOption {
	Password(String),
	Passhash(String),
}

fn login_opts(i: &str) -> IResult<&str, DefineLoginOption> {
	alt((login_pass, login_hash))(i)
}

fn login_pass(i: &str) -> IResult<&str, DefineLoginOption> {
	let (i, _) = shouldbespace(i)?;
	let (i, _) = tag_no_case("PASSWORD")(i)?;
	let (i, _) = shouldbespace(i)?;
	let (i, v) = strand_raw(i)?;
	Ok((i, DefineLoginOption::Password(v)))
}

fn login_hash(i: &str) -> IResult<&str, DefineLoginOption> {
	let (i, _) = shouldbespace(i)?;
	let (i, _) = tag_no_case("PASSHASH")(i)?;
	let (i, _) = shouldbespace(i)?;
	let (i, v) = strand_raw(i)?;
	Ok((i, DefineLoginOption::Passhash(v)))
}

// --------------------------------------------------
// --------------------------------------------------
// --------------------------------------------------

#[derive(Clone, Debug, Default, Eq, PartialEq, Serialize, Deserialize, Store, Hash)]
#[format(Named)]
pub struct DefineUserStatement {
	pub name: Ident,
	pub base: Base,
	pub hash: String,
	pub code: String,
}

impl DefineUserStatement {
	/// Process this type returning a computed simple Value
	pub(crate) async fn compute(
		&self,
		_ctx: &Context<'_>,
		opt: &Options,
		txn: &Transaction,
		_doc: Option<&Value>,
	) -> Result<Value, Error> {
		match self.base {
			Base::Kv => {
				// Only KV users can create new KV users
				opt.check(Level::Kv)?;
				// Clone transaction
				let run = txn.clone();
				// Claim transaction
				let mut run = run.lock().await;
				// Process the statement
				let key = crate::key::ku::new(&self.name);
				run.set(key, self).await?;
				// Ok all good
				Ok(Value::None)
			}
			Base::Ns => {
				// Selected NS?
				opt.needs(Level::Ns)?;
				// Only KV users can create new NS users
				opt.check(Level::Kv)?;
				// Clone transaction
				let run = txn.clone();
				// Claim transaction
				let mut run = run.lock().await;
				// Process the statement
				let key = crate::key::nu::new(opt.ns(), &self.name);
				run.add_ns(opt.ns(), opt.strict).await?;
				run.set(key, self).await?;
				// Ok all good
				Ok(Value::None)
			}
			Base::Db => {
				// Selected DB?
				opt.needs(Level::Db)?;
				// Only NS users can create new DB users
				opt.check(Level::Ns)?;
				// Clone transaction
				let run = txn.clone();
				// Claim transaction
				let mut run = run.lock().await;
				// Process the statement
				let key = crate::key::du::new(opt.ns(), opt.db(), &self.name);
				run.add_ns(opt.ns(), opt.strict).await?;
				run.add_db(opt.ns(), opt.db(), opt.strict).await?;
				run.set(key, self).await?;
				// Ok all good
				Ok(Value::None)
			}
			// Other levels are not supported
			_ => Err(Error::QueryPermissions),
		}
	}
}

impl Display for DefineUserStatement {
	fn fmt(&self, f: &mut fmt::Formatter) -> fmt::Result {
		write!(f, "DEFINE USER {} ON {} PASSHASH {}", self.name, self.base, quote_str(&self.hash))
	}
}

fn user(i: &str) -> IResult<&str, DefineUserStatement> {
	let (i, _) = tag_no_case("DEFINE")(i)?;
	let (i, _) = shouldbespace(i)?;
	let (i, _) = tag_no_case("USER")(i)?;
	let (i, _) = shouldbespace(i)?;
	let (i, name) = ident(i)?;
	let (i, _) = shouldbespace(i)?;
	let (i, _) = tag_no_case("ON")(i)?;
	let (i, _) = shouldbespace(i)?;
	let (i, base) = base(i)?;
	let (i, opts) = user_opts(i)?;
	Ok((
		i,
		DefineUserStatement {
			name,
			base,
			code: rand::thread_rng()
				.sample_iter(&Alphanumeric)
				.take(128)
				.map(char::from)
				.collect::<String>(),
			hash: match opts {
				DefineUserOption::Passhash(v) => v,
				DefineUserOption::Password(v) => Argon2::default()
					.hash_password(v.as_ref(), &SaltString::generate(&mut OsRng))
					.unwrap()
					.to_string(),
			},
		},
	))
}

#[derive(Clone, Debug, Eq, PartialEq, Serialize, Deserialize)]
pub enum DefineUserOption {
	Password(String),
	Passhash(String),
}

fn user_opts(i: &str) -> IResult<&str, DefineUserOption> {
	alt((user_pass, user_hash))(i)
}

fn user_pass(i: &str) -> IResult<&str, DefineUserOption> {
	let (i, _) = shouldbespace(i)?;
	let (i, _) = tag_no_case("PASSWORD")(i)?;
	let (i, _) = shouldbespace(i)?;
	let (i, v) = strand_raw(i)?;
	Ok((i, DefineUserOption::Password(v)))
}

fn user_hash(i: &str) -> IResult<&str, DefineUserOption> {
	let (i, _) = shouldbespace(i)?;
	let (i, _) = tag_no_case("PASSHASH")(i)?;
	let (i, _) = shouldbespace(i)?;
	let (i, v) = strand_raw(i)?;
	Ok((i, DefineUserOption::Passhash(v)))
}

// --------------------------------------------------
// --------------------------------------------------
// --------------------------------------------------

#[derive(Clone, Debug, Default, Eq, PartialEq, Serialize, Deserialize, Store, Hash)]
#[format(Named)]
pub struct DefineTokenStatement {
	pub name: Ident,
	pub base: Base,
	pub kind: Algorithm,
	pub code: String,
}

impl DefineTokenStatement {
	/// Process this type returning a computed simple Value
	pub(crate) async fn compute(&self, ctx: &Context<'_>, opt: &Options) -> Result<Value, Error> {
		match &self.base {
			Base::Ns => {
				// Selected DB?
				opt.needs(Level::Ns)?;
				// Allowed to run?
				opt.check(Level::Kv)?;
				// Clone transaction
				let txn = ctx.try_clone_transaction()?;
				// Claim transaction
				let mut run = txn.lock().await;
				// Process the statement
				let key = crate::key::nt::new(opt.ns(), &self.name);
				run.add_ns(opt.ns(), opt.strict).await?;
				run.set(key, self).await?;
				// Ok all good
				Ok(Value::None)
			}
			Base::Db => {
				// Selected DB?
				opt.needs(Level::Db)?;
				// Allowed to run?
				opt.check(Level::Ns)?;
				// Clone transaction
				let txn = ctx.try_clone_transaction()?;
				// Claim transaction
				let mut run = txn.lock().await;
				// Process the statement
				let key = crate::key::dt::new(opt.ns(), opt.db(), &self.name);
				run.add_ns(opt.ns(), opt.strict).await?;
				run.add_db(opt.ns(), opt.db(), opt.strict).await?;
				run.set(key, self).await?;
				// Ok all good
				Ok(Value::None)
			}
			Base::Sc(sc) => {
				// Selected DB?
				opt.needs(Level::Db)?;
				// Allowed to run?
				opt.check(Level::Db)?;
				// Clone transaction
				let txn = ctx.try_clone_transaction()?;
				// Claim transaction
				let mut run = txn.lock().await;
				// Process the statement
				let key = crate::key::st::new(opt.ns(), opt.db(), sc, &self.name);
				run.add_ns(opt.ns(), opt.strict).await?;
				run.add_db(opt.ns(), opt.db(), opt.strict).await?;
				run.add_sc(opt.ns(), opt.db(), sc, opt.strict).await?;
				run.set(key, self).await?;
				// Ok all good
				Ok(Value::None)
			}
			// Other levels are not supported
			_ => Err(Error::QueryPermissions),
		}
	}
}

impl Display for DefineTokenStatement {
	fn fmt(&self, f: &mut fmt::Formatter) -> fmt::Result {
		write!(
			f,
			"DEFINE TOKEN {} ON {} TYPE {} VALUE {}",
			self.name,
			self.base,
			self.kind,
			quote_str(&self.code)
		)
	}
}

fn token(i: &str) -> IResult<&str, DefineTokenStatement> {
	let (i, _) = tag_no_case("DEFINE")(i)?;
	let (i, _) = shouldbespace(i)?;
	let (i, _) = tag_no_case("TOKEN")(i)?;
	let (i, _) = shouldbespace(i)?;
	let (i, name) = ident(i)?;
	let (i, _) = shouldbespace(i)?;
	let (i, _) = tag_no_case("ON")(i)?;
	let (i, _) = shouldbespace(i)?;
	let (i, base) = base_or_scope(i)?;
	let (i, _) = shouldbespace(i)?;
	let (i, _) = tag_no_case("TYPE")(i)?;
	let (i, _) = shouldbespace(i)?;
	let (i, kind) = algorithm(i)?;
	let (i, _) = shouldbespace(i)?;
	let (i, _) = tag_no_case("VALUE")(i)?;
	let (i, _) = shouldbespace(i)?;
	let (i, code) = strand_raw(i)?;
	Ok((
		i,
		DefineTokenStatement {
			name,
			base,
			kind,
			code,
		},
	))
}

// --------------------------------------------------
// --------------------------------------------------
// --------------------------------------------------

#[derive(Clone, Debug, Default, Eq, PartialEq, Serialize, Deserialize, Store, Hash)]
#[format(Named)]
pub struct DefineScopeStatement {
	pub name: Ident,
	pub code: String,
	pub session: Option<Duration>,
	pub signup: Option<Value>,
	pub signin: Option<Value>,
}

impl DefineScopeStatement {
	/// Process this type returning a computed simple Value
	pub(crate) async fn compute(&self, ctx: &Context<'_>, opt: &Options) -> Result<Value, Error> {
		// Selected DB?
		opt.needs(Level::Db)?;
		// Allowed to run?
		opt.check(Level::Db)?;
		// Clone transaction
		let txn = ctx.try_clone_transaction()?;
		// Claim transaction
		let mut run = txn.lock().await;
		// Process the statement
		let key = crate::key::sc::new(opt.ns(), opt.db(), &self.name);
		run.add_ns(opt.ns(), opt.strict).await?;
		run.add_db(opt.ns(), opt.db(), opt.strict).await?;
		run.set(key, self).await?;
		// Ok all good
		Ok(Value::None)
	}
}

impl Display for DefineScopeStatement {
	fn fmt(&self, f: &mut fmt::Formatter) -> fmt::Result {
		write!(f, "DEFINE SCOPE {}", self.name)?;
		if let Some(ref v) = self.session {
			write!(f, " SESSION {v}")?
		}
		if let Some(ref v) = self.signup {
			write!(f, " SIGNUP {v}")?
		}
		if let Some(ref v) = self.signin {
			write!(f, " SIGNIN {v}")?
		}
		Ok(())
	}
}

fn scope(i: &str) -> IResult<&str, DefineScopeStatement> {
	let (i, _) = tag_no_case("DEFINE")(i)?;
	let (i, _) = shouldbespace(i)?;
	let (i, _) = tag_no_case("SCOPE")(i)?;
	let (i, _) = shouldbespace(i)?;
	let (i, name) = ident(i)?;
	let (i, opts) = many0(scope_opts)(i)?;
	Ok((
		i,
		DefineScopeStatement {
			name,
			code: rand::thread_rng()
				.sample_iter(&Alphanumeric)
				.take(128)
				.map(char::from)
				.collect::<String>(),
			session: opts.iter().find_map(|x| match x {
				DefineScopeOption::Session(ref v) => Some(v.to_owned()),
				_ => None,
			}),
			signup: opts.iter().find_map(|x| match x {
				DefineScopeOption::Signup(ref v) => Some(v.to_owned()),
				_ => None,
			}),
			signin: opts.iter().find_map(|x| match x {
				DefineScopeOption::Signin(ref v) => Some(v.to_owned()),
				_ => None,
			}),
		},
	))
}

#[derive(Clone, Debug, Eq, PartialEq, Serialize, Deserialize, Hash)]
pub enum DefineScopeOption {
	Session(Duration),
	Signup(Value),
	Signin(Value),
}

fn scope_opts(i: &str) -> IResult<&str, DefineScopeOption> {
	alt((scope_session, scope_signup, scope_signin))(i)
}

fn scope_session(i: &str) -> IResult<&str, DefineScopeOption> {
	let (i, _) = shouldbespace(i)?;
	let (i, _) = tag_no_case("SESSION")(i)?;
	let (i, _) = shouldbespace(i)?;
	let (i, v) = duration(i)?;
	Ok((i, DefineScopeOption::Session(v)))
}

fn scope_signup(i: &str) -> IResult<&str, DefineScopeOption> {
	let (i, _) = shouldbespace(i)?;
	let (i, _) = tag_no_case("SIGNUP")(i)?;
	let (i, _) = shouldbespace(i)?;
	let (i, v) = value(i)?;
	Ok((i, DefineScopeOption::Signup(v)))
}

fn scope_signin(i: &str) -> IResult<&str, DefineScopeOption> {
	let (i, _) = shouldbespace(i)?;
	let (i, _) = tag_no_case("SIGNIN")(i)?;
	let (i, _) = shouldbespace(i)?;
	let (i, v) = value(i)?;
	Ok((i, DefineScopeOption::Signin(v)))
}

// --------------------------------------------------
// --------------------------------------------------
// --------------------------------------------------

#[derive(Clone, Debug, Default, Eq, PartialEq, Serialize, Deserialize, Store, Hash)]
#[format(Named)]
pub struct DefineParamStatement {
	pub name: Ident,
	pub value: Value,
}

impl DefineParamStatement {
	/// Process this type returning a computed simple Value
	pub(crate) async fn compute(&self, ctx: &Context<'_>, opt: &Options) -> Result<Value, Error> {
		// Selected DB?
		opt.needs(Level::Db)?;
		// Allowed to run?
		opt.check(Level::Db)?;
		// Clone transaction
		let txn = ctx.try_clone_transaction()?;
		// Claim transaction
		let mut run = txn.lock().await;
		// Process the statement
		let key = crate::key::pa::new(opt.ns(), opt.db(), &self.name);
		run.add_ns(opt.ns(), opt.strict).await?;
		run.add_db(opt.ns(), opt.db(), opt.strict).await?;
		run.set(key, self).await?;
		// Ok all good
		Ok(Value::None)
	}
}

impl Display for DefineParamStatement {
	fn fmt(&self, f: &mut fmt::Formatter) -> fmt::Result {
		write!(f, "DEFINE PARAM ${} VALUE {}", self.name, self.value)
	}
}

fn param(i: &str) -> IResult<&str, DefineParamStatement> {
	let (i, _) = tag_no_case("DEFINE")(i)?;
	let (i, _) = shouldbespace(i)?;
	let (i, _) = tag_no_case("PARAM")(i)?;
	let (i, _) = shouldbespace(i)?;
	let (i, _) = char('$')(i)?;
	let (i, name) = ident(i)?;
	let (i, _) = shouldbespace(i)?;
	let (i, _) = tag_no_case("VALUE")(i)?;
	let (i, _) = shouldbespace(i)?;
	let (i, value) = value(i)?;
	Ok((
		i,
		DefineParamStatement {
			name,
			value,
		},
	))
}

// --------------------------------------------------
// --------------------------------------------------
// --------------------------------------------------

#[derive(Clone, Debug, Default, Eq, PartialEq, Serialize, Deserialize, Store, Hash)]
#[format(Named)]
pub struct DefineTableStatement {
	pub name: Ident,
	pub drop: bool,
	pub full: bool,
	pub view: Option<View>,
	pub permissions: Permissions,
}

impl DefineTableStatement {
	pub(crate) async fn compute(&self, ctx: &Context<'_>, opt: &Options) -> Result<Value, Error> {
		// Selected DB?
		opt.needs(Level::Db)?;
		// Allowed to run?
		opt.check(Level::Db)?;
		// Clone transaction
		let txn = ctx.try_clone_transaction()?;
		// Claim transaction
		let mut run = txn.lock().await;
		// Process the statement
		let key = crate::key::tb::new(opt.ns(), opt.db(), &self.name);
		run.add_ns(opt.ns(), opt.strict).await?;
		run.add_db(opt.ns(), opt.db(), opt.strict).await?;
		run.set(key, self).await?;
		// Check if table is a view
		if let Some(view) = &self.view {
			// Remove the table data
			let key = crate::key::table::new(opt.ns(), opt.db(), &self.name);
			run.delp(key, u32::MAX).await?;
			// Process each foreign table
			for v in view.what.0.iter() {
				// Save the view config
				let key = crate::key::ft::new(opt.ns(), opt.db(), v, &self.name);
				run.set(key, self).await?;
				// Clear the cache
				let key = crate::key::ft::prefix(opt.ns(), opt.db(), v);
				run.clr(key).await?;
			}
			// Release the transaction
			drop(run);
			// Force queries to run
			let opt = &opt.force(true);
			// Don't process field queries
			let opt = &opt.fields(false);
			// Don't process event queries
			let opt = &opt.events(false);
			// Don't process index queries
			let opt = &opt.indexes(false);
			// Process each foreign table
			for v in view.what.0.iter() {
				// Process the view data
				let stm = UpdateStatement {
					what: Values(vec![Value::Table(v.clone())]),
					..UpdateStatement::default()
				};
				stm.compute(ctx, opt).await?;
			}
		}
		// Ok all good
		Ok(Value::None)
	}
}

impl Display for DefineTableStatement {
	fn fmt(&self, f: &mut fmt::Formatter) -> fmt::Result {
		write!(f, "DEFINE TABLE {}", self.name)?;
		if self.drop {
			f.write_str(" DROP")?;
		}
		f.write_str(if self.full {
			" SCHEMAFULL"
		} else {
			" SCHEMALESS"
		})?;
		if let Some(ref v) = self.view {
			write!(f, " {v}")?
		}
		if !self.permissions.is_full() {
			let _indent = if is_pretty() {
				Some(pretty_indent())
			} else {
				f.write_char(' ')?;
				None
			};
			write!(f, "{}", self.permissions)?;
		}
		Ok(())
	}
}

fn table(i: &str) -> IResult<&str, DefineTableStatement> {
	let (i, _) = tag_no_case("DEFINE")(i)?;
	let (i, _) = shouldbespace(i)?;
	let (i, _) = tag_no_case("TABLE")(i)?;
	let (i, _) = shouldbespace(i)?;
	let (i, name) = ident(i)?;
	let (i, opts) = many0(table_opts)(i)?;
	Ok((
		i,
		DefineTableStatement {
			name,
			drop: opts
				.iter()
				.find_map(|x| match x {
					DefineTableOption::Drop => Some(true),
					_ => None,
				})
				.unwrap_or_default(),
			full: opts
				.iter()
				.find_map(|x| match x {
					DefineTableOption::Schemafull => Some(true),
					DefineTableOption::Schemaless => Some(false),
					_ => None,
				})
				.unwrap_or_default(),
			view: opts.iter().find_map(|x| match x {
				DefineTableOption::View(ref v) => Some(v.to_owned()),
				_ => None,
			}),
			permissions: opts
				.iter()
				.find_map(|x| match x {
					DefineTableOption::Permissions(ref v) => Some(v.to_owned()),
					_ => None,
				})
				.unwrap_or_default(),
		},
	))
}

#[derive(Clone, Debug, Eq, PartialEq, Serialize, Deserialize, Hash)]
pub enum DefineTableOption {
	Drop,
	View(View),
	Schemaless,
	Schemafull,
	Permissions(Permissions),
}

fn table_opts(i: &str) -> IResult<&str, DefineTableOption> {
	alt((table_drop, table_view, table_schemaless, table_schemafull, table_permissions))(i)
}

fn table_drop(i: &str) -> IResult<&str, DefineTableOption> {
	let (i, _) = shouldbespace(i)?;
	let (i, _) = tag_no_case("DROP")(i)?;
	Ok((i, DefineTableOption::Drop))
}

fn table_view(i: &str) -> IResult<&str, DefineTableOption> {
	let (i, _) = shouldbespace(i)?;
	let (i, v) = view(i)?;
	Ok((i, DefineTableOption::View(v)))
}

fn table_schemaless(i: &str) -> IResult<&str, DefineTableOption> {
	let (i, _) = shouldbespace(i)?;
	let (i, _) = tag_no_case("SCHEMALESS")(i)?;
	Ok((i, DefineTableOption::Schemaless))
}

fn table_schemafull(i: &str) -> IResult<&str, DefineTableOption> {
	let (i, _) = shouldbespace(i)?;
	let (i, _) = alt((tag_no_case("SCHEMAFULL"), tag_no_case("SCHEMAFUL")))(i)?;
	Ok((i, DefineTableOption::Schemafull))
}

fn table_permissions(i: &str) -> IResult<&str, DefineTableOption> {
	let (i, _) = shouldbespace(i)?;
	let (i, v) = permissions(i)?;
	Ok((i, DefineTableOption::Permissions(v)))
}

// --------------------------------------------------
// --------------------------------------------------
// --------------------------------------------------

#[derive(Clone, Debug, Default, Eq, PartialEq, Serialize, Deserialize, Store, Hash)]
#[format(Named)]
pub struct DefineEventStatement {
	pub name: Ident,
	pub what: Ident,
	pub when: Value,
	pub then: Values,
}

impl DefineEventStatement {
	/// Process this type returning a computed simple Value
	pub(crate) async fn compute(&self, ctx: &Context<'_>, opt: &Options) -> Result<Value, Error> {
		// Selected DB?
		opt.needs(Level::Db)?;
		// Allowed to run?
		opt.check(Level::Db)?;
		// Clone transaction
		let txn = ctx.try_clone_transaction()?;
		// Claim transaction
		let mut run = txn.lock().await;
		// Process the statement
		let key = crate::key::ev::new(opt.ns(), opt.db(), &self.what, &self.name);
		run.add_ns(opt.ns(), opt.strict).await?;
		run.add_db(opt.ns(), opt.db(), opt.strict).await?;
		run.add_tb(opt.ns(), opt.db(), &self.what, opt.strict).await?;
		run.set(key, self).await?;
		// Clear the cache
		let key = crate::key::ev::prefix(opt.ns(), opt.db(), &self.what);
		run.clr(key).await?;
		// Ok all good
		Ok(Value::None)
	}
}

impl Display for DefineEventStatement {
	fn fmt(&self, f: &mut fmt::Formatter) -> fmt::Result {
		write!(
			f,
			"DEFINE EVENT {} ON {} WHEN {} THEN {}",
			self.name, self.what, self.when, self.then
		)
	}
}

fn event(i: &str) -> IResult<&str, DefineEventStatement> {
	let (i, _) = tag_no_case("DEFINE")(i)?;
	let (i, _) = shouldbespace(i)?;
	let (i, _) = tag_no_case("EVENT")(i)?;
	let (i, _) = shouldbespace(i)?;
	let (i, name) = ident(i)?;
	let (i, _) = shouldbespace(i)?;
	let (i, _) = tag_no_case("ON")(i)?;
	let (i, _) = opt(tuple((shouldbespace, tag_no_case("TABLE"))))(i)?;
	let (i, _) = shouldbespace(i)?;
	let (i, what) = ident(i)?;
	let (i, _) = shouldbespace(i)?;
	let (i, _) = tag_no_case("WHEN")(i)?;
	let (i, _) = shouldbespace(i)?;
	let (i, when) = value(i)?;
	let (i, _) = shouldbespace(i)?;
	let (i, _) = tag_no_case("THEN")(i)?;
	let (i, _) = shouldbespace(i)?;
	let (i, then) = values(i)?;
	Ok((
		i,
		DefineEventStatement {
			name,
			what,
			when,
			then,
		},
	))
}

// --------------------------------------------------
// --------------------------------------------------
// --------------------------------------------------

#[derive(Clone, Debug, Default, Eq, PartialEq, Serialize, Deserialize, Store, Hash)]
#[format(Named)]
pub struct DefineFieldStatement {
	pub name: Idiom,
	pub what: Ident,
	pub flex: bool,
	pub kind: Option<Kind>,
	pub value: Option<Value>,
	pub assert: Option<Value>,
	pub permissions: Permissions,
}

impl DefineFieldStatement {
	/// Process this type returning a computed simple Value
	pub(crate) async fn compute(&self, ctx: &Context<'_>, opt: &Options) -> Result<Value, Error> {
		// Selected DB?
		opt.needs(Level::Db)?;
		// Allowed to run?
		opt.check(Level::Db)?;
		// Clone transaction
		let txn = ctx.try_clone_transaction()?;
		// Claim transaction
		let mut run = txn.lock().await;
		// Process the statement
		let fd = self.name.to_string();
		let key = crate::key::fd::new(opt.ns(), opt.db(), &self.what, &fd);
		run.add_ns(opt.ns(), opt.strict).await?;
		run.add_db(opt.ns(), opt.db(), opt.strict).await?;
		run.add_tb(opt.ns(), opt.db(), &self.what, opt.strict).await?;
		run.set(key, self).await?;
		// Clear the cache
		let key = crate::key::fd::prefix(opt.ns(), opt.db(), &self.what);
		run.clr(key).await?;
		// Ok all good
		Ok(Value::None)
	}
}

impl Display for DefineFieldStatement {
	fn fmt(&self, f: &mut fmt::Formatter) -> fmt::Result {
		write!(f, "DEFINE FIELD {} ON {}", self.name, self.what)?;
		if self.flex {
			write!(f, " FLEXIBLE")?
		}
		if let Some(ref v) = self.kind {
			write!(f, " TYPE {v}")?
		}
		if let Some(ref v) = self.value {
			write!(f, " VALUE {v}")?
		}
		if let Some(ref v) = self.assert {
			write!(f, " ASSERT {v}")?
		}
		if !self.permissions.is_full() {
			write!(f, " {}", self.permissions)?;
		}
		Ok(())
	}
}

fn field(i: &str) -> IResult<&str, DefineFieldStatement> {
	let (i, _) = tag_no_case("DEFINE")(i)?;
	let (i, _) = shouldbespace(i)?;
	let (i, _) = tag_no_case("FIELD")(i)?;
	let (i, _) = shouldbespace(i)?;
	let (i, name) = idiom::local(i)?;
	let (i, _) = shouldbespace(i)?;
	let (i, _) = tag_no_case("ON")(i)?;
	let (i, _) = opt(tuple((shouldbespace, tag_no_case("TABLE"))))(i)?;
	let (i, _) = shouldbespace(i)?;
	let (i, what) = ident(i)?;
	let (i, opts) = many0(field_opts)(i)?;
	Ok((
		i,
		DefineFieldStatement {
			name,
			what,
			flex: opts
				.iter()
				.find_map(|x| match x {
					DefineFieldOption::Flex => Some(true),
					_ => None,
				})
				.unwrap_or_default(),
			kind: opts.iter().find_map(|x| match x {
				DefineFieldOption::Kind(ref v) => Some(v.to_owned()),
				_ => None,
			}),
			value: opts.iter().find_map(|x| match x {
				DefineFieldOption::Value(ref v) => Some(v.to_owned()),
				_ => None,
			}),
			assert: opts.iter().find_map(|x| match x {
				DefineFieldOption::Assert(ref v) => Some(v.to_owned()),
				_ => None,
			}),
			permissions: opts
				.iter()
				.find_map(|x| match x {
					DefineFieldOption::Permissions(ref v) => Some(v.to_owned()),
					_ => None,
				})
				.unwrap_or_default(),
		},
	))
}

#[derive(Clone, Debug, Eq, PartialEq, Serialize, Deserialize, Hash)]
pub enum DefineFieldOption {
	Flex,
	Kind(Kind),
	Value(Value),
	Assert(Value),
	Permissions(Permissions),
}

fn field_opts(i: &str) -> IResult<&str, DefineFieldOption> {
	alt((field_flex, field_kind, field_value, field_assert, field_permissions))(i)
}

fn field_flex(i: &str) -> IResult<&str, DefineFieldOption> {
	let (i, _) = shouldbespace(i)?;
	let (i, _) = alt((tag_no_case("FLEXIBLE"), tag_no_case("FLEXI"), tag_no_case("FLEX")))(i)?;
	Ok((i, DefineFieldOption::Flex))
}

fn field_kind(i: &str) -> IResult<&str, DefineFieldOption> {
	let (i, _) = shouldbespace(i)?;
	let (i, _) = tag_no_case("TYPE")(i)?;
	let (i, _) = shouldbespace(i)?;
	let (i, v) = kind(i)?;
	Ok((i, DefineFieldOption::Kind(v)))
}

fn field_value(i: &str) -> IResult<&str, DefineFieldOption> {
	let (i, _) = shouldbespace(i)?;
	let (i, _) = tag_no_case("VALUE")(i)?;
	let (i, _) = shouldbespace(i)?;
	let (i, v) = value(i)?;
	Ok((i, DefineFieldOption::Value(v)))
}

fn field_assert(i: &str) -> IResult<&str, DefineFieldOption> {
	let (i, _) = shouldbespace(i)?;
	let (i, _) = tag_no_case("ASSERT")(i)?;
	let (i, _) = shouldbespace(i)?;
	let (i, v) = value(i)?;
	Ok((i, DefineFieldOption::Assert(v)))
}

fn field_permissions(i: &str) -> IResult<&str, DefineFieldOption> {
	let (i, _) = shouldbespace(i)?;
	let (i, v) = permissions(i)?;
	Ok((i, DefineFieldOption::Permissions(v)))
}

// --------------------------------------------------
// --------------------------------------------------
// --------------------------------------------------

#[derive(Clone, Debug, Default, Eq, PartialEq, Serialize, Deserialize, Store, Hash)]
#[format(Named)]
pub struct DefineIndexStatement {
	pub name: Ident,
	pub what: Ident,
	pub cols: Idioms,
	pub index: Index,
}

impl DefineIndexStatement {
	/// Process this type returning a computed simple Value
	pub(crate) async fn compute(&self, ctx: &Context<'_>, opt: &Options) -> Result<Value, Error> {
		// Selected DB?
		opt.needs(Level::Db)?;
		// Allowed to run?
		opt.check(Level::Db)?;
		// Clone transaction
		let txn = ctx.try_clone_transaction()?;
		// Claim transaction
		let mut run = txn.lock().await;
		// Process the statement
		let key = crate::key::ix::new(opt.ns(), opt.db(), &self.what, &self.name);
		run.add_ns(opt.ns(), opt.strict).await?;
		run.add_db(opt.ns(), opt.db(), opt.strict).await?;
		run.add_tb(opt.ns(), opt.db(), &self.what, opt.strict).await?;
		run.set(key, self).await?;
		// Clear the cache
		let key = crate::key::ix::prefix(opt.ns(), opt.db(), &self.what);
		run.clr(key).await?;
		// Remove the index data
		let beg = crate::key::index::prefix(opt.ns(), opt.db(), &self.what, &self.name);
		let end = crate::key::index::suffix(opt.ns(), opt.db(), &self.what, &self.name);
		run.delr(beg..end, u32::MAX).await?;
		// Release the transaction
		drop(run);
		// Force queries to run
		let opt = &opt.force(true);
		// Don't process field queries
		let opt = &opt.fields(false);
		// Don't process event queries
		let opt = &opt.events(false);
		// Don't process table queries
		let opt = &opt.tables(false);
		// Update the index data
		let stm = UpdateStatement {
			what: Values(vec![Value::Table(self.what.clone().into())]),
			..UpdateStatement::default()
		};
		stm.compute(ctx, opt).await?;
		// Ok all good
		Ok(Value::None)
	}
}

impl Display for DefineIndexStatement {
	fn fmt(&self, f: &mut fmt::Formatter) -> fmt::Result {
		write!(f, "DEFINE INDEX {} ON {} FIELDS {}", self.name, self.what, self.cols)?;
		if Index::Idx != self.index {
			write!(f, " {}", self.index)?;
		}
		Ok(())
	}
}

fn index(i: &str) -> IResult<&str, DefineIndexStatement> {
	let (i, _) = tag_no_case("DEFINE")(i)?;
	let (i, _) = shouldbespace(i)?;
	let (i, _) = tag_no_case("INDEX")(i)?;
	let (i, _) = shouldbespace(i)?;
	let (i, name) = ident(i)?;
	let (i, _) = shouldbespace(i)?;
	let (i, _) = tag_no_case("ON")(i)?;
	let (i, _) = opt(tuple((shouldbespace, tag_no_case("TABLE"))))(i)?;
	let (i, _) = shouldbespace(i)?;
	let (i, what) = ident(i)?;
	let (i, _) = shouldbespace(i)?;
	let (i, _) = alt((tag_no_case("COLUMNS"), tag_no_case("FIELDS")))(i)?;
	let (i, _) = shouldbespace(i)?;
	let (i, cols) = idiom::locals(i)?;
	let (i, _) = mightbespace(i)?;
	let (i, index) = index::index(i)?;
	Ok((
		i,
		DefineIndexStatement {
			name,
			what,
			cols,
			index,
		},
	))
}

#[cfg(test)]
mod tests {
	use super::*;
	use crate::sql::scoring::Scoring;
	use crate::sql::Part;

	#[test]
	fn check_define_serialize() {
		let stm = DefineStatement::Namespace(DefineNamespaceStatement {
			name: Ident::from("test"),
		});
		assert_eq!(22, stm.to_vec().len());
	}

	#[test]
	fn check_create_non_unique_index() {
		let sql = "DEFINE INDEX my_index ON TABLE my_table COLUMNS my_col";
		let (_, idx) = index(sql).unwrap();
		assert_eq!(
			idx,
			DefineIndexStatement {
				name: Ident("my_index".to_string()),
				what: Ident("my_table".to_string()),
				cols: Idioms(vec![Idiom(vec![Part::Field(Ident("my_col".to_string()))])]),
				index: Index::Idx,
			}
		);
		assert_eq!(idx.to_string(), "DEFINE INDEX my_index ON my_table FIELDS my_col");
	}

	#[test]
	fn check_create_unique_index() {
		let sql = "DEFINE INDEX my_index ON TABLE my_table COLUMNS my_col UNIQUE";
		let (_, idx) = index(sql).unwrap();
		assert_eq!(
			idx,
			DefineIndexStatement {
				name: Ident("my_index".to_string()),
				what: Ident("my_table".to_string()),
				cols: Idioms(vec![Idiom(vec![Part::Field(Ident("my_col".to_string()))])]),
				index: Index::Uniq,
			}
		);
		assert_eq!(idx.to_string(), "DEFINE INDEX my_index ON my_table FIELDS my_col UNIQUE");
	}

	#[test]
	fn check_create_search_index_with_highlights() {
		let sql = "DEFINE INDEX my_index ON TABLE my_table COLUMNS my_col SEARCH ANALYZER my_analyzer BM25(1.2,0.75) ORDER 1000 HIGHLIGHTS";
		let (_, idx) = index(sql).unwrap();
		assert_eq!(
			idx,
			DefineIndexStatement {
				name: Ident("my_index".to_string()),
				what: Ident("my_table".to_string()),
				cols: Idioms(vec![Idiom(vec![Part::Field(Ident("my_col".to_string()))])]),
				index: Index::Search {
					az: Ident("my_analyzer".to_string()),
					hl: true,
					sc: Scoring::Bm {
						k1: 1.2,
						b: 0.75,
					},
					order: 1000
				},
			}
		);
		assert_eq!(idx.to_string(), "DEFINE INDEX my_index ON my_table FIELDS my_col SEARCH ANALYZER my_analyzer BM25(1.2,0.75) ORDER 1000 HIGHLIGHTS");
	}

	#[test]
	fn check_create_search_index() {
		let sql =
			"DEFINE INDEX my_index ON TABLE my_table COLUMNS my_col SEARCH ANALYZER my_analyzer VS";
		let (_, idx) = index(sql).unwrap();
		assert_eq!(
			idx,
			DefineIndexStatement {
				name: Ident("my_index".to_string()),
				what: Ident("my_table".to_string()),
				cols: Idioms(vec![Idiom(vec![Part::Field(Ident("my_col".to_string()))])]),
				index: Index::Search {
					az: Ident("my_analyzer".to_string()),
					hl: false,
					sc: Scoring::Vs,
					order: 100
				},
			}
		);
		assert_eq!(
			idx.to_string(),
			"DEFINE INDEX my_index ON my_table FIELDS my_col SEARCH ANALYZER my_analyzer VS ORDER 100"
		);
	}
}<|MERGE_RESOLUTION|>--- conflicted
+++ resolved
@@ -64,28 +64,14 @@
 	/// Process this type returning a computed simple Value
 	pub(crate) async fn compute(&self, ctx: &Context<'_>, opt: &Options) -> Result<Value, Error> {
 		match self {
-<<<<<<< HEAD
-			Self::Namespace(ref v) => v.compute(ctx, opt, txn, doc).await,
-			Self::Database(ref v) => v.compute(ctx, opt, txn, doc).await,
-			Self::Function(ref v) => v.compute(ctx, opt, txn, doc).await,
+			Self::Namespace(ref v) => v.compute(ctx, opt).await,
+			Self::Database(ref v) => v.compute(ctx, opt).await,
+			Self::Function(ref v) => v.compute(ctx, opt).await,
 			// DEFINE LOGIN has been deprecated. Use DEFINE USER instead
 			Self::Login(_) => Err(Error::Deprecated(
 				"DEFINE LOGIN is no longer supported. Use DEFINE USER instead".to_string(),
 			)),
-			Self::User(ref v) => v.compute(ctx, opt, txn, doc).await,
-			Self::Token(ref v) => v.compute(ctx, opt, txn, doc).await,
-			Self::Scope(ref v) => v.compute(ctx, opt, txn, doc).await,
-			Self::Param(ref v) => v.compute(ctx, opt, txn, doc).await,
-			Self::Table(ref v) => v.compute(ctx, opt, txn, doc).await,
-			Self::Event(ref v) => v.compute(ctx, opt, txn, doc).await,
-			Self::Field(ref v) => v.compute(ctx, opt, txn, doc).await,
-			Self::Index(ref v) => v.compute(ctx, opt, txn, doc).await,
-			Self::Analyzer(ref v) => v.compute(ctx, opt, txn, doc).await,
-=======
-			Self::Namespace(ref v) => v.compute(ctx, opt).await,
-			Self::Database(ref v) => v.compute(ctx, opt).await,
-			Self::Function(ref v) => v.compute(ctx, opt).await,
-			Self::Login(ref v) => v.compute(ctx, opt).await,
+			Self::User(ref v) => v.compute(ctx, opt).await,
 			Self::Token(ref v) => v.compute(ctx, opt).await,
 			Self::Scope(ref v) => v.compute(ctx, opt).await,
 			Self::Param(ref v) => v.compute(ctx, opt).await,
@@ -94,7 +80,6 @@
 			Self::Field(ref v) => v.compute(ctx, opt).await,
 			Self::Index(ref v) => v.compute(ctx, opt).await,
 			Self::Analyzer(ref v) => v.compute(ctx, opt).await,
->>>>>>> b4adbe99
 		}
 	}
 }
@@ -399,18 +384,7 @@
 
 impl DefineLoginStatement {
 	/// Process this type returning a computed simple Value
-<<<<<<< HEAD
-	#[allow(dead_code)]
-	pub(crate) async fn compute(
-		&self,
-		_ctx: &Context<'_>,
-		opt: &Options,
-		txn: &Transaction,
-		_doc: Option<&Value>,
-	) -> Result<Value, Error> {
-=======
 	pub(crate) async fn compute(&self, ctx: &Context<'_>, opt: &Options) -> Result<Value, Error> {
->>>>>>> b4adbe99
 		match self.base {
 			Base::Ns => {
 				// Selected NS?
@@ -530,21 +504,15 @@
 
 impl DefineUserStatement {
 	/// Process this type returning a computed simple Value
-	pub(crate) async fn compute(
-		&self,
-		_ctx: &Context<'_>,
-		opt: &Options,
-		txn: &Transaction,
-		_doc: Option<&Value>,
-	) -> Result<Value, Error> {
+	pub(crate) async fn compute(&self, ctx: &Context<'_>, opt: &Options) -> Result<Value, Error> {
 		match self.base {
 			Base::Kv => {
 				// Only KV users can create new KV users
 				opt.check(Level::Kv)?;
 				// Clone transaction
-				let run = txn.clone();
+				let txn = ctx.try_clone_transaction()?;
 				// Claim transaction
-				let mut run = run.lock().await;
+				let mut run = txn.lock().await;
 				// Process the statement
 				let key = crate::key::ku::new(&self.name);
 				run.set(key, self).await?;
@@ -557,9 +525,9 @@
 				// Only KV users can create new NS users
 				opt.check(Level::Kv)?;
 				// Clone transaction
-				let run = txn.clone();
+				let txn = ctx.try_clone_transaction()?;
 				// Claim transaction
-				let mut run = run.lock().await;
+				let mut run = txn.lock().await;
 				// Process the statement
 				let key = crate::key::nu::new(opt.ns(), &self.name);
 				run.add_ns(opt.ns(), opt.strict).await?;
@@ -573,9 +541,9 @@
 				// Only NS users can create new DB users
 				opt.check(Level::Ns)?;
 				// Clone transaction
-				let run = txn.clone();
+				let txn = ctx.try_clone_transaction()?;
 				// Claim transaction
-				let mut run = run.lock().await;
+				let mut run = txn.lock().await;
 				// Process the statement
 				let key = crate::key::du::new(opt.ns(), opt.db(), &self.name);
 				run.add_ns(opt.ns(), opt.strict).await?;
