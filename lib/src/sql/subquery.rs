use crate::ctx::Context;
use crate::dbs::Options;
use crate::err::Error;
use crate::sql::common::{closeparentheses, openparentheses};
use crate::sql::ending::subquery as ending;
use crate::sql::error::IResult;
use crate::sql::statements::create::{create, CreateStatement};
use crate::sql::statements::delete::{delete, DeleteStatement};
use crate::sql::statements::ifelse::{ifelse, IfelseStatement};
use crate::sql::statements::insert::{insert, InsertStatement};
use crate::sql::statements::output::{output, OutputStatement};
use crate::sql::statements::relate::{relate, RelateStatement};
use crate::sql::statements::select::{select, SelectStatement};
use crate::sql::statements::update::{update, UpdateStatement};
use crate::sql::value::{value, Value};
use nom::branch::alt;
use nom::combinator::map;
use serde::{Deserialize, Serialize};
use std::cmp::Ordering;
use std::fmt::{self, Display, Formatter};

pub(crate) const TOKEN: &str = "$surrealdb::private::sql::Subquery";

#[derive(Clone, Debug, Eq, PartialEq, Serialize, Deserialize, Hash)]
#[serde(rename = "$surrealdb::private::sql::Subquery")]
pub enum Subquery {
	Value(Value),
	Ifelse(IfelseStatement),
	Output(OutputStatement),
	Select(SelectStatement),
	Create(CreateStatement),
	Update(UpdateStatement),
	Delete(DeleteStatement),
	Relate(RelateStatement),
	Insert(InsertStatement),
	// Add new variants here
}

impl PartialOrd for Subquery {
	#[inline]
	fn partial_cmp(&self, _: &Self) -> Option<Ordering> {
		None
	}
}

impl Subquery {
	/// Check if we require a writeable transaction
	pub(crate) fn writeable(&self) -> bool {
		match self {
			Self::Value(v) => v.writeable(),
			Self::Ifelse(v) => v.writeable(),
			Self::Output(v) => v.writeable(),
			Self::Select(v) => v.writeable(),
			Self::Create(v) => v.writeable(),
			Self::Update(v) => v.writeable(),
			Self::Delete(v) => v.writeable(),
			Self::Relate(v) => v.writeable(),
			Self::Insert(v) => v.writeable(),
		}
	}
	/// Process this type returning a computed simple Value
<<<<<<< HEAD
	pub(crate) async fn compute(
		&self,
		ctx: &Context<'_>,
		opt: &Options,
		txn: &Transaction,
		exe: Option<&QueryExecutor>,
		thg: Option<&Thing>,
		doc: Option<&Value>,
	) -> Result<Value, Error> {
=======
	pub(crate) async fn compute(&self, ctx: &Context<'_>, opt: &Options) -> Result<Value, Error> {
>>>>>>> 5ae48ae4
		// Prevent deep recursion
		let opt = &opt.dive(2)?;
		// Process the subquery
		match self {
<<<<<<< HEAD
			Self::Value(ref v) => v.compute(ctx, opt, txn, exe, thg, doc).await,
			Self::Ifelse(ref v) => v.compute(ctx, opt, txn, doc).await,
			Self::Output(ref v) => v.compute(ctx, opt, txn, doc).await,
=======
			Self::Value(ref v) => v.compute(ctx, opt).await,
			Self::Ifelse(ref v) => v.compute(ctx, opt).await,
			Self::Output(ref v) => v.compute(ctx, opt).await,
>>>>>>> 5ae48ae4
			Self::Select(ref v) => {
				// Is this a single output?
				let one = v.single();
				// Duplicate context
				let mut child_ctx = Context::new(ctx);
				// Add parent document
				if let Some(doc) = ctx.doc() {
					child_ctx.add_value("parent", doc);
				}
				// Process subquery
				match v.compute(&child_ctx, opt).await? {
					// This is a single record result
					Value::Array(mut a) if one => match a.len() {
						// There was at least one result
						v if v > 0 => Ok(a.remove(0)),
						// There were no results
						_ => Ok(Value::None),
					},
					// This is standard query result
					v => Ok(v),
				}
			}
			Self::Create(ref v) => {
				// Is this a single output?
				let one = v.single();
				// Duplicate context
				let mut child_ctx = Context::new(ctx);
				// Add parent document
				if let Some(doc) = ctx.doc() {
					child_ctx.add_value("parent", doc);
				}
				// Process subquery
				match v.compute(&child_ctx, opt).await? {
					// This is a single record result
					Value::Array(mut a) if one => match a.len() {
						// There was at least one result
						v if v > 0 => Ok(a.remove(0)),
						// There were no results
						_ => Ok(Value::None),
					},
					// This is standard query result
					v => Ok(v),
				}
			}
			Self::Update(ref v) => {
				// Is this a single output?
				let one = v.single();
				// Duplicate context
				let mut child_ctx = Context::new(ctx);
				// Add parent document
				if let Some(doc) = ctx.doc() {
					child_ctx.add_value("parent", doc);
				}
				// Process subquery
				match v.compute(&child_ctx, opt).await? {
					// This is a single record result
					Value::Array(mut a) if one => match a.len() {
						// There was at least one result
						v if v > 0 => Ok(a.remove(0)),
						// There were no results
						_ => Ok(Value::None),
					},
					// This is standard query result
					v => Ok(v),
				}
			}
			Self::Delete(ref v) => {
				// Is this a single output?
				let one = v.single();
				// Duplicate context
				let mut child_ctx = Context::new(ctx);
				// Add parent document
				if let Some(doc) = ctx.doc() {
					child_ctx.add_value("parent", doc);
				}
				// Process subquery
				match v.compute(&child_ctx, opt).await? {
					// This is a single record result
					Value::Array(mut a) if one => match a.len() {
						// There was at least one result
						v if v > 0 => Ok(a.remove(0)),
						// There were no results
						_ => Ok(Value::None),
					},
					// This is standard query result
					v => Ok(v),
				}
			}
			Self::Relate(ref v) => {
				// Is this a single output?
				let one = v.single();
				// Duplicate context
				let mut child_ctx = Context::new(ctx);
				// Add parent document
				if let Some(doc) = ctx.doc() {
					child_ctx.add_value("parent", doc);
				}
				// Process subquery
				match v.compute(&child_ctx, opt).await? {
					// This is a single record result
					Value::Array(mut a) if one => match a.len() {
						// There was at least one result
						v if v > 0 => Ok(a.remove(0)),
						// There were no results
						_ => Ok(Value::None),
					},
					// This is standard query result
					v => Ok(v),
				}
			}
			Self::Insert(ref v) => {
				// Is this a single output?
				let one = v.single();
				// Duplicate context
				let mut child_ctx = Context::new(ctx);
				// Add parent document
				if let Some(doc) = ctx.doc() {
					child_ctx.add_value("parent", doc);
				}
				// Process subquery
				match v.compute(&child_ctx, opt).await? {
					// This is a single record result
					Value::Array(mut a) if one => match a.len() {
						// There was at least one result
						v if v > 0 => Ok(a.remove(0)),
						// There were no results
						_ => Ok(Value::None),
					},
					// This is standard query result
					v => Ok(v),
				}
			}
		}
	}
}

impl Display for Subquery {
	fn fmt(&self, f: &mut Formatter) -> fmt::Result {
		match self {
			Self::Value(v) => write!(f, "({v})"),
			Self::Output(v) => write!(f, "({v})"),
			Self::Select(v) => write!(f, "({v})"),
			Self::Create(v) => write!(f, "({v})"),
			Self::Update(v) => write!(f, "({v})"),
			Self::Delete(v) => write!(f, "({v})"),
			Self::Relate(v) => write!(f, "({v})"),
			Self::Insert(v) => write!(f, "({v})"),
			Self::Ifelse(v) => Display::fmt(v, f),
		}
	}
}

pub fn subquery(i: &str) -> IResult<&str, Subquery> {
	alt((subquery_ifelse, subquery_other, subquery_value))(i)
}

fn subquery_ifelse(i: &str) -> IResult<&str, Subquery> {
	let (i, v) = map(ifelse, Subquery::Ifelse)(i)?;
	Ok((i, v))
}

fn subquery_value(i: &str) -> IResult<&str, Subquery> {
	let (i, _) = openparentheses(i)?;
	let (i, v) = map(value, Subquery::Value)(i)?;
	let (i, _) = closeparentheses(i)?;
	Ok((i, v))
}

fn subquery_other(i: &str) -> IResult<&str, Subquery> {
	alt((
		|i| {
			let (i, _) = openparentheses(i)?;
			let (i, v) = subquery_inner(i)?;
			let (i, _) = closeparentheses(i)?;
			Ok((i, v))
		},
		|i| {
			let (i, v) = subquery_inner(i)?;
			let (i, _) = ending(i)?;
			Ok((i, v))
		},
	))(i)
}

fn subquery_inner(i: &str) -> IResult<&str, Subquery> {
	alt((
		map(output, Subquery::Output),
		map(select, Subquery::Select),
		map(create, Subquery::Create),
		map(update, Subquery::Update),
		map(delete, Subquery::Delete),
		map(relate, Subquery::Relate),
		map(insert, Subquery::Insert),
	))(i)
}

#[cfg(test)]
mod tests {

	use super::*;

	#[test]
	fn subquery_expression_statement() {
		let sql = "(1 + 2 + 3)";
		let res = subquery(sql);
		assert!(res.is_ok());
		let out = res.unwrap().1;
		assert_eq!("(1 + 2 + 3)", format!("{}", out))
	}

	#[test]
	fn subquery_ifelse_statement() {
		let sql = "IF true THEN false END";
		let res = subquery(sql);
		assert!(res.is_ok());
		let out = res.unwrap().1;
		assert_eq!("IF true THEN false END", format!("{}", out))
	}

	#[test]
	fn subquery_select_statement() {
		let sql = "(SELECT * FROM test)";
		let res = subquery(sql);
		assert!(res.is_ok());
		let out = res.unwrap().1;
		assert_eq!("(SELECT * FROM test)", format!("{}", out))
	}
}<|MERGE_RESOLUTION|>--- conflicted
+++ resolved
@@ -59,32 +59,14 @@
 		}
 	}
 	/// Process this type returning a computed simple Value
-<<<<<<< HEAD
-	pub(crate) async fn compute(
-		&self,
-		ctx: &Context<'_>,
-		opt: &Options,
-		txn: &Transaction,
-		exe: Option<&QueryExecutor>,
-		thg: Option<&Thing>,
-		doc: Option<&Value>,
-	) -> Result<Value, Error> {
-=======
 	pub(crate) async fn compute(&self, ctx: &Context<'_>, opt: &Options) -> Result<Value, Error> {
->>>>>>> 5ae48ae4
 		// Prevent deep recursion
 		let opt = &opt.dive(2)?;
 		// Process the subquery
 		match self {
-<<<<<<< HEAD
-			Self::Value(ref v) => v.compute(ctx, opt, txn, exe, thg, doc).await,
-			Self::Ifelse(ref v) => v.compute(ctx, opt, txn, doc).await,
-			Self::Output(ref v) => v.compute(ctx, opt, txn, doc).await,
-=======
 			Self::Value(ref v) => v.compute(ctx, opt).await,
 			Self::Ifelse(ref v) => v.compute(ctx, opt).await,
 			Self::Output(ref v) => v.compute(ctx, opt).await,
->>>>>>> 5ae48ae4
 			Self::Select(ref v) => {
 				// Is this a single output?
 				let one = v.single();
