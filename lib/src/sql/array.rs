use crate::ctx::Context;
use crate::dbs::Options;
use crate::err::Error;
use crate::sql::comment::mightbespace;
use crate::sql::common::{closebracket, commas, openbracket};
use crate::sql::error::IResult;
use crate::sql::fmt::{pretty_indent, Fmt, Pretty};
use crate::sql::number::Number;
use crate::sql::operation::Operation;
use crate::sql::value::{value, Value};
use nom::character::complete::char;
use nom::combinator::opt;
use nom::multi::separated_list0;
use serde::{Deserialize, Serialize};
use std::collections::HashSet;
use std::fmt::{self, Display, Formatter, Write};
use std::ops;
use std::ops::Deref;
use std::ops::DerefMut;

pub(crate) const TOKEN: &str = "$surrealdb::private::sql::Array";

#[derive(Clone, Debug, Default, Eq, Ord, PartialEq, PartialOrd, Serialize, Deserialize, Hash)]
#[serde(rename = "$surrealdb::private::sql::Array")]
pub struct Array(pub Vec<Value>);

impl From<Value> for Array {
	fn from(v: Value) -> Self {
		vec![v].into()
	}
}

impl From<Vec<Value>> for Array {
	fn from(v: Vec<Value>) -> Self {
		Self(v)
	}
}

impl From<Vec<i32>> for Array {
	fn from(v: Vec<i32>) -> Self {
		Self(v.into_iter().map(Value::from).collect())
	}
}

impl From<Vec<&str>> for Array {
	fn from(v: Vec<&str>) -> Self {
		Self(v.into_iter().map(Value::from).collect())
	}
}

impl From<Vec<String>> for Array {
	fn from(v: Vec<String>) -> Self {
		Self(v.into_iter().map(Value::from).collect())
	}
}

impl From<Vec<Number>> for Array {
	fn from(v: Vec<Number>) -> Self {
		Self(v.into_iter().map(Value::from).collect())
	}
}

impl From<Vec<Operation>> for Array {
	fn from(v: Vec<Operation>) -> Self {
		Self(v.into_iter().map(Value::from).collect())
	}
}

impl From<Array> for Vec<Value> {
	fn from(s: Array) -> Self {
		s.0
	}
}

impl FromIterator<Value> for Array {
	fn from_iter<I: IntoIterator<Item = Value>>(iter: I) -> Self {
		Array(iter.into_iter().collect())
	}
}

impl Deref for Array {
	type Target = Vec<Value>;
	fn deref(&self) -> &Self::Target {
		&self.0
	}
}

impl DerefMut for Array {
	fn deref_mut(&mut self) -> &mut Self::Target {
		&mut self.0
	}
}

impl IntoIterator for Array {
	type Item = Value;
	type IntoIter = std::vec::IntoIter<Self::Item>;
	fn into_iter(self) -> Self::IntoIter {
		self.0.into_iter()
	}
}

impl Array {
	pub fn new() -> Self {
		Self::default()
	}

	pub fn with_capacity(len: usize) -> Self {
		Self(Vec::with_capacity(len))
	}
}

impl Array {
	/// Process this type returning a computed simple Value
	pub(crate) async fn compute(&self, ctx: &Context<'_>, opt: &Options) -> Result<Value, Error> {
		let mut x = Self::with_capacity(self.len());
		for v in self.iter() {
<<<<<<< HEAD
			match v.compute(ctx, opt, txn, None, None, doc).await {
=======
			match v.compute(ctx, opt).await {
>>>>>>> 5ae48ae4
				Ok(v) => x.push(v),
				Err(e) => return Err(e),
			};
		}
		Ok(Value::Array(x))
	}
}

impl Display for Array {
	fn fmt(&self, f: &mut Formatter) -> fmt::Result {
		let mut f = Pretty::from(f);
		f.write_char('[')?;
		if !self.is_empty() {
			let indent = pretty_indent();
			write!(f, "{}", Fmt::pretty_comma_separated(self.as_slice()))?;
			drop(indent);
		}
		f.write_char(']')
	}
}

// ------------------------------

impl ops::Add<Value> for Array {
	type Output = Self;
	fn add(mut self, other: Value) -> Self {
		self.0.push(other);
		self
	}
}

impl ops::Add for Array {
	type Output = Self;
	fn add(mut self, mut other: Self) -> Self {
		self.0.append(&mut other.0);
		self
	}
}

// ------------------------------

impl ops::Sub<Value> for Array {
	type Output = Self;
	fn sub(mut self, other: Value) -> Self {
		if let Some(p) = self.0.iter().position(|x| *x == other) {
			self.0.remove(p);
		}
		self
	}
}

impl ops::Sub for Array {
	type Output = Self;
	fn sub(mut self, other: Self) -> Self {
		for v in other.0 {
			if let Some(p) = self.0.iter().position(|x| *x == v) {
				self.0.remove(p);
			}
		}
		self
	}
}

// ------------------------------

pub trait Abolish<T> {
	fn abolish<F>(&mut self, f: F)
	where
		F: FnMut(usize) -> bool;
}

impl<T> Abolish<T> for Vec<T> {
	fn abolish<F>(&mut self, mut f: F)
	where
		F: FnMut(usize) -> bool,
	{
		let mut i = 0;
		// FIXME: use drain_filter once stabilized (https://github.com/rust-lang/rust/issues/43244)
		// to avoid negation of the predicate return value.
		self.retain(|_| {
			let retain = !f(i);
			i += 1;
			retain
		});
	}
}

// ------------------------------

pub(crate) trait Combine<T> {
	fn combine(self, other: T) -> T;
}

impl Combine<Array> for Array {
	fn combine(self, other: Self) -> Array {
		let mut out = Self::with_capacity(self.len().saturating_mul(other.len()));
		for a in self.iter() {
			for b in other.iter() {
				out.push(vec![a.clone(), b.clone()].into());
			}
		}
		out
	}
}

// ------------------------------

pub(crate) trait Complement<T> {
	fn complement(self, other: T) -> T;
}

impl Complement<Array> for Array {
	fn complement(self, other: Self) -> Array {
		let mut out = Array::new();
		for v in self.into_iter() {
			if !other.contains(&v) {
				out.push(v)
			}
		}
		out
	}
}

// ------------------------------

pub(crate) trait Concat<T> {
	fn concat(self, other: T) -> T;
}

impl Concat<Array> for Array {
	fn concat(mut self, mut other: Array) -> Array {
		self.append(&mut other);
		self
	}
}

// ------------------------------

pub(crate) trait Difference<T> {
	fn difference(self, other: T) -> T;
}

impl Difference<Array> for Array {
	fn difference(self, mut other: Array) -> Array {
		let mut out = Array::new();
		for v in self.into_iter() {
			if let Some(pos) = other.iter().position(|w| v == *w) {
				other.remove(pos);
			} else {
				out.push(v);
			}
		}
		out.append(&mut other);
		out
	}
}

// ------------------------------

pub(crate) trait Flatten<T> {
	fn flatten(self) -> T;
}

impl Flatten<Array> for Array {
	fn flatten(self) -> Array {
		let mut out = Array::new();
		for v in self.into_iter() {
			match v {
				Value::Array(mut a) => out.append(&mut a),
				_ => out.push(v),
			}
		}
		out
	}
}

// ------------------------------

pub(crate) trait Intersect<T> {
	fn intersect(self, other: T) -> T;
}

impl Intersect<Self> for Array {
	fn intersect(self, mut other: Self) -> Self {
		let mut out = Self::new();
		for v in self.0.into_iter() {
			if let Some(pos) = other.iter().position(|w| v == *w) {
				other.remove(pos);
				out.push(v);
			}
		}
		out
	}
}

// ------------------------------

pub(crate) trait Union<T> {
	fn union(self, other: T) -> T;
}

impl Union<Self> for Array {
	fn union(mut self, mut other: Self) -> Array {
		self.append(&mut other);
		self.uniq()
	}
}

// ------------------------------

pub(crate) trait Uniq<T> {
	fn uniq(self) -> T;
}

impl Uniq<Array> for Array {
	fn uniq(mut self) -> Array {
		let mut set: HashSet<&Value> = HashSet::new();
		let mut to_remove: Vec<usize> = Vec::new();
		for (i, item) in self.iter().enumerate() {
			if !set.insert(item) {
				to_remove.push(i);
			}
		}
		for i in to_remove.iter().rev() {
			self.remove(*i);
		}
		self
	}
}

// ------------------------------

pub fn array(i: &str) -> IResult<&str, Array> {
	let (i, _) = openbracket(i)?;
	let (i, v) = separated_list0(commas, value)(i)?;
	let (i, _) = mightbespace(i)?;
	let (i, _) = opt(char(','))(i)?;
	let (i, _) = closebracket(i)?;
	Ok((i, Array(v)))
}

#[cfg(test)]
mod tests {

	use super::*;

	#[test]
	fn array_empty() {
		let sql = "[]";
		let res = array(sql);
		assert!(res.is_ok());
		let out = res.unwrap().1;
		assert_eq!("[]", format!("{}", out));
		assert_eq!(out.0.len(), 0);
	}

	#[test]
	fn array_normal() {
		let sql = "[1,2,3]";
		let res = array(sql);
		assert!(res.is_ok());
		let out = res.unwrap().1;
		assert_eq!("[1, 2, 3]", format!("{}", out));
		assert_eq!(out.0.len(), 3);
	}

	#[test]
	fn array_commas() {
		let sql = "[1,2,3,]";
		let res = array(sql);
		assert!(res.is_ok());
		let out = res.unwrap().1;
		assert_eq!("[1, 2, 3]", format!("{}", out));
		assert_eq!(out.0.len(), 3);
	}

	#[test]
	fn array_expression() {
		let sql = "[1,2,3+1]";
		let res = array(sql);
		assert!(res.is_ok());
		let out = res.unwrap().1;
		assert_eq!("[1, 2, 3 + 1]", format!("{}", out));
		assert_eq!(out.0.len(), 3);
	}

	#[test]
	fn array_fnc_uniq_normal() {
		let sql = "[1,2,1,3,3,4]";
		let res = array(sql);
		assert!(res.is_ok());
		let out = res.unwrap().1.uniq();
		assert_eq!("[1, 2, 3, 4]", format!("{}", out));
		assert_eq!(out.0.len(), 4);
	}
}<|MERGE_RESOLUTION|>--- conflicted
+++ resolved
@@ -114,11 +114,7 @@
 	pub(crate) async fn compute(&self, ctx: &Context<'_>, opt: &Options) -> Result<Value, Error> {
 		let mut x = Self::with_capacity(self.len());
 		for v in self.iter() {
-<<<<<<< HEAD
-			match v.compute(ctx, opt, txn, None, None, doc).await {
-=======
 			match v.compute(ctx, opt).await {
->>>>>>> 5ae48ae4
 				Ok(v) => x.push(v),
 				Err(e) => return Err(e),
 			};
