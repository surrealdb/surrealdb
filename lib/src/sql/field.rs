use crate::ctx::Context;
use crate::dbs::Options;
use crate::err::Error;
use crate::idx::planner::executor::QueryExecutor;
use crate::sql::comment::shouldbespace;
use crate::sql::common::commas;
use crate::sql::ending::field as ending;
use crate::sql::error::IResult;
use crate::sql::fmt::Fmt;
use crate::sql::idiom::{plain as idiom, Idiom};
use crate::sql::part::Part;
use crate::sql::value::{value, Value};
use crate::sql::Thing;
use nom::branch::alt;
use nom::bytes::complete::tag_no_case;
use nom::multi::separated_list1;
use serde::{Deserialize, Serialize};
use std::borrow::Cow;
use std::fmt::{self, Display, Formatter, Write};
use std::ops::Deref;

#[derive(Clone, Debug, Default, Eq, PartialEq, PartialOrd, Serialize, Deserialize, Hash)]
pub struct Fields(pub Vec<Field>, pub bool);

impl Fields {
	pub fn all() -> Self {
		Self(vec![Field::All], false)
	}
	/// Check to see if this field is a * projection
	pub fn is_all(&self) -> bool {
		self.0.iter().any(|v| matches!(v, Field::All))
	}
	/// Get all fields which are not an * projection
	pub fn other(&self) -> impl Iterator<Item = &Field> {
		self.0.iter().filter(|v| !matches!(v, Field::All))
	}
	/// Check to see if this field is a single VALUE clause
	pub fn single(&self) -> Option<&Field> {
		match (self.0.len(), self.1) {
			(1, true) => match self.0.first() {
				Some(Field::All) => None,
				Some(v) => Some(v),
				_ => None,
			},
			_ => None,
		}
	}
}

impl Deref for Fields {
	type Target = Vec<Field>;
	fn deref(&self) -> &Self::Target {
		&self.0
	}
}

impl IntoIterator for Fields {
	type Item = Field;
	type IntoIter = std::vec::IntoIter<Self::Item>;
	fn into_iter(self) -> Self::IntoIter {
		self.0.into_iter()
	}
}

impl Display for Fields {
	fn fmt(&self, f: &mut Formatter) -> fmt::Result {
		match self.single() {
			Some(v) => write!(f, "VALUE {}", &v),
			None => Display::fmt(&Fmt::comma_separated(&self.0), f),
		}
	}
}

impl Fields {
	/// Process this type returning a computed simple Value
	pub(crate) async fn compute(
		&self,
		ctx: &Context<'_>,
		exe: Option<&QueryExecutor>,
		opt: &Options,
<<<<<<< HEAD
		txn: &Transaction,
		thg: Option<&Thing>,
		doc: Option<&Value>,
=======
>>>>>>> 5ae48ae4
		group: bool,
	) -> Result<Value, Error> {
		// Ensure futures are run
		let opt = &opt.futures(true);
		//
		let doc = ctx.doc().unwrap_or(&Value::None);
		let mut ctx = Context::new(ctx);
		ctx.add_doc(doc);
		// Process the desired output
		let mut out = match self.is_all() {
<<<<<<< HEAD
			true => doc.compute(ctx, opt, txn, exe, thg, Some(doc)).await?,
=======
			true => doc.compute(&ctx, opt).await?,
>>>>>>> 5ae48ae4
			false => Value::base(),
		};
		for v in self.other() {
			match v {
				Field::All => (),
				Field::Single {
					expr,
					alias,
				} => {
					let idiom = alias
						.as_ref()
						.map(Cow::Borrowed)
						.unwrap_or_else(|| Cow::Owned(expr.to_idiom()));
					match expr {
						// This expression is a grouped aggregate function
						Value::Function(f) if group && f.is_aggregate() => {
							let x = match f.args().len() {
								// If no function arguments, then compute the result
<<<<<<< HEAD
								0 => f.compute(ctx, opt, txn, exe, thg, Some(doc)).await?,
								// If arguments, then pass the first value through
								_ => {
									f.args()[0].compute(ctx, opt, txn, exe, thg, Some(doc)).await?
								}
=======
								0 => f.compute(&ctx, opt).await?,
								// If arguments, then pass the first value through
								_ => f.args()[0].compute(&ctx, opt).await?,
>>>>>>> 5ae48ae4
							};
							// Check if this is a single VALUE field expression
							match self.single().is_some() {
								false => out.set(&ctx, opt, idiom.as_ref(), x).await?,
								true => out = x,
							}
						}
						// This expression is a multi-output graph traversal
						Value::Idiom(v) if v.is_multi_yield() => {
							// Store the different output yields here
							let mut res: Vec<(&[Part], Value)> = Vec::new();
							// Split the expression by each output alias
							for v in v.split_inclusive(Idiom::split_multi_yield) {
								// Use the last fetched value for each fetch
								let x = match res.last() {
									Some((_, r)) => r,
									None => doc,
								};
								// Continue fetching the next idiom part
<<<<<<< HEAD
								let x = x
									.get(ctx, opt, txn, Some(doc), v)
									.await?
									.compute(ctx, opt, txn, exe, None, Some(doc))
									.await?
									.flatten();
=======
								let x =
									x.get(&ctx, opt, v).await?.compute(&ctx, opt).await?.flatten();
>>>>>>> 5ae48ae4
								// Add the result to the temporary store
								res.push((v, x));
							}
							// Assign each fetched yield to the output
							for (p, x) in res {
								match p.last().unwrap().alias() {
									// This is an alias expression part
									Some(a) => {
										if let Some(i) = alias {
											out.set(&ctx, opt, i, x.clone()).await?;
										}
										out.set(&ctx, opt, a, x).await?;
									}
									// This is the end of the expression
									None => {
										out.set(&ctx, opt, alias.as_ref().unwrap_or(v), x).await?
									}
								}
							}
						}
						// This expression is a normal field expression
						_ => {
<<<<<<< HEAD
							let x = expr.compute(ctx, opt, txn, exe, thg, Some(doc)).await?;
=======
							let x = expr.compute(&ctx, opt).await?;
>>>>>>> 5ae48ae4
							// Check if this is a single VALUE field expression
							match self.single().is_some() {
								false => out.set(&ctx, opt, idiom.as_ref(), x).await?,
								true => out = x,
							}
						}
					}
				}
			}
		}
		Ok(out)
	}
}

pub fn fields(i: &str) -> IResult<&str, Fields> {
	alt((field_one, field_many))(i)
}

fn field_one(i: &str) -> IResult<&str, Fields> {
	let (i, _) = tag_no_case("VALUE")(i)?;
	let (i, _) = shouldbespace(i)?;
	let (i, f) = alt((alias, alone))(i)?;
	let (i, _) = ending(i)?;
	Ok((i, Fields(vec![f], true)))
}

fn field_many(i: &str) -> IResult<&str, Fields> {
	let (i, v) = separated_list1(commas, field)(i)?;
	Ok((i, Fields(v, false)))
}

#[derive(Clone, Debug, Default, Eq, PartialEq, PartialOrd, Serialize, Deserialize, Hash)]
pub enum Field {
	/// The `*` in `SELECT * FROM ...`
	#[default]
	All,
	/// The 'rating' in `SELECT rating FROM ...`
	Single {
		expr: Value,
		/// The `quality` in `SELECT rating AS quality FROM ...`
		alias: Option<Idiom>,
	},
}

impl Display for Field {
	fn fmt(&self, f: &mut Formatter) -> fmt::Result {
		match self {
			Self::All => f.write_char('*'),
			Self::Single {
				expr,
				alias,
			} => {
				Display::fmt(expr, f)?;
				if let Some(alias) = alias {
					f.write_str(" AS ")?;
					Display::fmt(alias, f)
				} else {
					Ok(())
				}
			}
		}
	}
}

pub fn field(i: &str) -> IResult<&str, Field> {
	alt((all, alias, alone))(i)
}

pub fn all(i: &str) -> IResult<&str, Field> {
	let (i, _) = tag_no_case("*")(i)?;
	Ok((i, Field::All))
}

pub fn alone(i: &str) -> IResult<&str, Field> {
	let (i, expr) = value(i)?;
	Ok((
		i,
		Field::Single {
			expr,
			alias: None,
		},
	))
}

pub fn alias(i: &str) -> IResult<&str, Field> {
	let (i, expr) = value(i)?;
	let (i, _) = shouldbespace(i)?;
	let (i, _) = tag_no_case("AS")(i)?;
	let (i, _) = shouldbespace(i)?;
	let (i, alias) = idiom(i)?;
	Ok((
		i,
		Field::Single {
			expr,
			alias: Some(alias),
		},
	))
}

#[cfg(test)]
mod tests {

	use super::*;

	#[test]
	fn field_all() {
		let sql = "*";
		let res = fields(sql);
		assert!(res.is_ok());
		let out = res.unwrap().1;
		assert_eq!("*", format!("{}", out));
	}

	#[test]
	fn field_one() {
		let sql = "field";
		let res = fields(sql);
		assert!(res.is_ok());
		let out = res.unwrap().1;
		assert_eq!("field", format!("{}", out));
	}

	#[test]
	fn field_value() {
		let sql = "VALUE field";
		let res = fields(sql);
		assert!(res.is_ok());
		let out = res.unwrap().1;
		assert_eq!("VALUE field", format!("{}", out));
	}

	#[test]
	fn field_alias() {
		let sql = "field AS one";
		let res = fields(sql);
		assert!(res.is_ok());
		let out = res.unwrap().1;
		assert_eq!("field AS one", format!("{}", out));
	}

	#[test]
	fn field_value_alias() {
		let sql = "VALUE field AS one";
		let res = fields(sql);
		assert!(res.is_ok());
		let out = res.unwrap().1;
		assert_eq!("VALUE field AS one", format!("{}", out));
	}

	#[test]
	fn field_multiple() {
		let sql = "field, other.field";
		let res = fields(sql);
		assert!(res.is_ok());
		let out = res.unwrap().1;
		assert_eq!("field, other.field", format!("{}", out));
	}

	#[test]
	fn field_aliases() {
		let sql = "field AS one, other.field AS two";
		let res = fields(sql);
		assert!(res.is_ok());
		let out = res.unwrap().1;
		assert_eq!("field AS one, other.field AS two", format!("{}", out));
	}

	#[test]
	fn field_value_only_one() {
		let sql = "VALUE field, other.field";
		let res = fields(sql);
		assert!(res.is_ok());
	}
}<|MERGE_RESOLUTION|>--- conflicted
+++ resolved
@@ -1,7 +1,6 @@
 use crate::ctx::Context;
 use crate::dbs::Options;
 use crate::err::Error;
-use crate::idx::planner::executor::QueryExecutor;
 use crate::sql::comment::shouldbespace;
 use crate::sql::common::commas;
 use crate::sql::ending::field as ending;
@@ -10,7 +9,6 @@
 use crate::sql::idiom::{plain as idiom, Idiom};
 use crate::sql::part::Part;
 use crate::sql::value::{value, Value};
-use crate::sql::Thing;
 use nom::branch::alt;
 use nom::bytes::complete::tag_no_case;
 use nom::multi::separated_list1;
@@ -76,14 +74,7 @@
 	pub(crate) async fn compute(
 		&self,
 		ctx: &Context<'_>,
-		exe: Option<&QueryExecutor>,
 		opt: &Options,
-<<<<<<< HEAD
-		txn: &Transaction,
-		thg: Option<&Thing>,
-		doc: Option<&Value>,
-=======
->>>>>>> 5ae48ae4
 		group: bool,
 	) -> Result<Value, Error> {
 		// Ensure futures are run
@@ -94,11 +85,7 @@
 		ctx.add_doc(doc);
 		// Process the desired output
 		let mut out = match self.is_all() {
-<<<<<<< HEAD
-			true => doc.compute(ctx, opt, txn, exe, thg, Some(doc)).await?,
-=======
 			true => doc.compute(&ctx, opt).await?,
->>>>>>> 5ae48ae4
 			false => Value::base(),
 		};
 		for v in self.other() {
@@ -117,17 +104,9 @@
 						Value::Function(f) if group && f.is_aggregate() => {
 							let x = match f.args().len() {
 								// If no function arguments, then compute the result
-<<<<<<< HEAD
-								0 => f.compute(ctx, opt, txn, exe, thg, Some(doc)).await?,
-								// If arguments, then pass the first value through
-								_ => {
-									f.args()[0].compute(ctx, opt, txn, exe, thg, Some(doc)).await?
-								}
-=======
 								0 => f.compute(&ctx, opt).await?,
 								// If arguments, then pass the first value through
 								_ => f.args()[0].compute(&ctx, opt).await?,
->>>>>>> 5ae48ae4
 							};
 							// Check if this is a single VALUE field expression
 							match self.single().is_some() {
@@ -147,17 +126,8 @@
 									None => doc,
 								};
 								// Continue fetching the next idiom part
-<<<<<<< HEAD
-								let x = x
-									.get(ctx, opt, txn, Some(doc), v)
-									.await?
-									.compute(ctx, opt, txn, exe, None, Some(doc))
-									.await?
-									.flatten();
-=======
 								let x =
 									x.get(&ctx, opt, v).await?.compute(&ctx, opt).await?.flatten();
->>>>>>> 5ae48ae4
 								// Add the result to the temporary store
 								res.push((v, x));
 							}
@@ -180,11 +150,7 @@
 						}
 						// This expression is a normal field expression
 						_ => {
-<<<<<<< HEAD
-							let x = expr.compute(ctx, opt, txn, exe, thg, Some(doc)).await?;
-=======
 							let x = expr.compute(&ctx, opt).await?;
->>>>>>> 5ae48ae4
 							// Check if this is a single VALUE field expression
 							match self.single().is_some() {
 								false => out.set(&ctx, opt, idiom.as_ref(), x).await?,
