use crate::ctx::Context;
use crate::dbs::Options;
use crate::err::Error;
use crate::fnc;
use crate::sql::comment::mightbespace;
use crate::sql::error::IResult;
use crate::sql::operator::{self, Operator};
use crate::sql::value::{single, value, Value};
use serde::{Deserialize, Serialize};
use std::fmt;
use std::str;

pub(crate) const TOKEN: &str = "$surrealdb::private::sql::Expression";

/// Binary expressions.
#[derive(Clone, Debug, Eq, PartialEq, PartialOrd, Serialize, Deserialize, Hash)]
#[serde(rename = "$surrealdb::private::sql::Expression")]
pub enum Expression {
	Unary {
		o: Operator,
		v: Value,
	},
	Binary {
		l: Value,
		o: Operator,
		r: Value,
	},
}

impl Default for Expression {
	fn default() -> Expression {
		Expression::Binary {
			l: Value::Null,
			o: Operator::default(),
			r: Value::Null,
		}
	}
}

impl Expression {
<<<<<<< HEAD
	/// Create a new binary expression
	fn new(l: Value, o: Operator, r: Value) -> Self {
		Self::Binary {
=======
	/// Create a new expression
	pub(crate) fn new(l: Value, o: Operator, r: Value) -> Self {
		Self {
>>>>>>> e389e51b
			l,
			o,
			r,
		}
	}
	/// Augment an existing expression
	fn augment(mut self, l: Value, o: Operator) -> Self {
		match &mut self {
			Self::Binary {
				l: left,
				o: op,
				..
			} if o.precedence() >= op.precedence() => match left {
				Value::Expression(x) => {
					*x.as_mut() = std::mem::take(x).augment(l, o);
					self
				}
				_ => {
					*left = Self::new(l, o, std::mem::take(left)).into();
					self
				}
			},
			e => {
				let r = Value::from(std::mem::take(e));
				Self::new(l, o, r)
			}
		}
	}
}

impl Expression {
	pub(crate) fn writeable(&self) -> bool {
		match self {
			Self::Unary {
				v,
				..
			} => v.writeable(),
			Self::Binary {
				l,
				r,
				..
			} => l.writeable() || r.writeable(),
		}
	}

	/// Process this type returning a computed simple Value
<<<<<<< HEAD
	pub(crate) async fn compute(
		&self,
		ctx: &Context<'_>,
		opt: &Options,
		txn: &Transaction,
		doc: Option<&Value>,
	) -> Result<Value, Error> {
		let (l, o, r) = match self {
			Self::Unary {
				o,
				v,
			} => {
				let operand = v.compute(ctx, opt, txn, doc).await?;
				return match o {
					Operator::Neg => fnc::operate::neg(operand),
					Operator::Not => fnc::operate::not(operand),
					op => unreachable!("{op:?} is not a unary op"),
				};
			}
			Self::Binary {
				l,
				o,
				r,
			} => (l, o, r),
		};

		let l = l.compute(ctx, opt, txn, doc).await?;
		match o {
=======
	pub(crate) async fn compute(&self, ctx: &Context<'_>, opt: &Options) -> Result<Value, Error> {
		let l = self.l.compute(ctx, opt).await?;
		match self.o {
>>>>>>> e389e51b
			Operator::Or => {
				if let true = l.is_truthy() {
					return Ok(l);
				}
			}
			Operator::And => {
				if let false = l.is_truthy() {
					return Ok(l);
				}
			}
			Operator::Tco => {
				if let true = l.is_truthy() {
					return Ok(l);
				}
			}
			Operator::Nco => {
				if let true = l.is_some() {
					return Ok(l);
				}
			}
			_ => {} // Continue
		}
<<<<<<< HEAD
		let r = r.compute(ctx, opt, txn, doc).await?;
		match o {
=======
		let r = self.r.compute(ctx, opt).await?;
		match self.o {
>>>>>>> e389e51b
			Operator::Or => fnc::operate::or(l, r),
			Operator::And => fnc::operate::and(l, r),
			Operator::Tco => fnc::operate::tco(l, r),
			Operator::Nco => fnc::operate::nco(l, r),
			Operator::Add => fnc::operate::add(l, r),
			Operator::Sub => fnc::operate::sub(l, r),
			Operator::Mul => fnc::operate::mul(l, r),
			Operator::Div => fnc::operate::div(l, r),
			Operator::Pow => fnc::operate::pow(l, r),
			Operator::Equal => fnc::operate::equal(&l, &r),
			Operator::Exact => fnc::operate::exact(&l, &r),
			Operator::NotEqual => fnc::operate::not_equal(&l, &r),
			Operator::AllEqual => fnc::operate::all_equal(&l, &r),
			Operator::AnyEqual => fnc::operate::any_equal(&l, &r),
			Operator::Like => fnc::operate::like(&l, &r),
			Operator::NotLike => fnc::operate::not_like(&l, &r),
			Operator::AllLike => fnc::operate::all_like(&l, &r),
			Operator::AnyLike => fnc::operate::any_like(&l, &r),
			Operator::LessThan => fnc::operate::less_than(&l, &r),
			Operator::LessThanOrEqual => fnc::operate::less_than_or_equal(&l, &r),
			Operator::MoreThan => fnc::operate::more_than(&l, &r),
			Operator::MoreThanOrEqual => fnc::operate::more_than_or_equal(&l, &r),
			Operator::Contain => fnc::operate::contain(&l, &r),
			Operator::NotContain => fnc::operate::not_contain(&l, &r),
			Operator::ContainAll => fnc::operate::contain_all(&l, &r),
			Operator::ContainAny => fnc::operate::contain_any(&l, &r),
			Operator::ContainNone => fnc::operate::contain_none(&l, &r),
			Operator::Inside => fnc::operate::inside(&l, &r),
			Operator::NotInside => fnc::operate::not_inside(&l, &r),
			Operator::AllInside => fnc::operate::inside_all(&l, &r),
			Operator::AnyInside => fnc::operate::inside_any(&l, &r),
			Operator::NoneInside => fnc::operate::inside_none(&l, &r),
			Operator::Outside => fnc::operate::outside(&l, &r),
			Operator::Intersects => fnc::operate::intersects(&l, &r),
			Operator::Matches(_) => fnc::operate::matches(ctx, self).await,
			_ => unreachable!(),
		}
	}
}

impl fmt::Display for Expression {
	fn fmt(&self, f: &mut fmt::Formatter) -> fmt::Result {
		match self {
			Self::Unary {
				o,
				v,
			} => write!(f, "{o}{v}"),
			Self::Binary {
				l,
				o,
				r,
			} => write!(f, "{l} {o} {r}"),
		}
	}
}

pub fn unary(i: &str) -> IResult<&str, Expression> {
	let (i, o) = operator::unary(i)?;
	let (i, _) = mightbespace(i)?;
	let (i, v) = single(i)?;
	Ok((
		i,
		Expression::Unary {
			o,
			v,
		},
	))
}

pub fn binary(i: &str) -> IResult<&str, Expression> {
	let (i, l) = single(i)?;
	let (i, o) = operator::binary(i)?;
	let (i, r) = value(i)?;
	let v = match r {
		Value::Expression(r) => r.augment(l, o),
		_ => Expression::new(l, o, r),
	};
	Ok((i, v))
}

#[cfg(test)]
mod tests {

	use super::*;

	#[test]
	fn expression_statement() {
		let sql = "true AND false";
		let res = binary(sql);
		assert!(res.is_ok());
		let out = res.unwrap().1;
		assert_eq!("true AND false", format!("{}", out));
	}

	#[test]
	fn expression_left_opened() {
		let sql = "3 * 3 * 3 = 27";
		let res = binary(sql);
		assert!(res.is_ok());
		let out = res.unwrap().1;
		assert_eq!("3 * 3 * 3 = 27", format!("{}", out));
	}

	#[test]
	fn expression_left_closed() {
		let sql = "(3 * 3 * 3) = 27";
		let res = binary(sql);
		assert!(res.is_ok());
		let out = res.unwrap().1;
		assert_eq!("(3 * 3 * 3) = 27", format!("{}", out));
	}

	#[test]
	fn expression_right_opened() {
		let sql = "27 = 3 * 3 * 3";
		let res = binary(sql);
		assert!(res.is_ok());
		let out = res.unwrap().1;
		assert_eq!("27 = 3 * 3 * 3", format!("{}", out));
	}

	#[test]
	fn expression_right_closed() {
		let sql = "27 = (3 * 3 * 3)";
		let res = binary(sql);
		assert!(res.is_ok());
		let out = res.unwrap().1;
		assert_eq!("27 = (3 * 3 * 3)", format!("{}", out));
	}

	#[test]
	fn expression_both_opened() {
		let sql = "3 * 3 * 3 = 3 * 3 * 3";
		let res = binary(sql);
		assert!(res.is_ok());
		let out = res.unwrap().1;
		assert_eq!("3 * 3 * 3 = 3 * 3 * 3", format!("{}", out));
	}

	#[test]
	fn expression_both_closed() {
		let sql = "(3 * 3 * 3) = (3 * 3 * 3)";
		let res = binary(sql);
		assert!(res.is_ok());
		let out = res.unwrap().1;
		assert_eq!("(3 * 3 * 3) = (3 * 3 * 3)", format!("{}", out));
	}

	#[test]
	fn expression_unary() {
		let sql = "-a";
		let res = unary(sql);
		assert!(res.is_ok());
		let out = res.unwrap().1;
		assert_eq!(sql, format!("{}", out));
	}

	#[test]
	fn expression_with_unary() {
		let sql = "-(5) + 5";
		let res = binary(sql);
		assert!(res.is_ok());
		let out = res.unwrap().1;
		assert_eq!(sql, format!("{}", out));
	}
}<|MERGE_RESOLUTION|>--- conflicted
+++ resolved
@@ -38,15 +38,9 @@
 }
 
 impl Expression {
-<<<<<<< HEAD
 	/// Create a new binary expression
-	fn new(l: Value, o: Operator, r: Value) -> Self {
+	pub(crate) fn new(l: Value, o: Operator, r: Value) -> Self {
 		Self::Binary {
-=======
-	/// Create a new expression
-	pub(crate) fn new(l: Value, o: Operator, r: Value) -> Self {
-		Self {
->>>>>>> e389e51b
 			l,
 			o,
 			r,
@@ -93,14 +87,7 @@
 	}
 
 	/// Process this type returning a computed simple Value
-<<<<<<< HEAD
-	pub(crate) async fn compute(
-		&self,
-		ctx: &Context<'_>,
-		opt: &Options,
-		txn: &Transaction,
-		doc: Option<&Value>,
-	) -> Result<Value, Error> {
+	pub(crate) async fn compute(&self, ctx: &Context<'_>, opt: &Options) -> Result<Value, Error> {
 		let (l, o, r) = match self {
 			Self::Unary {
 				o,
@@ -122,11 +109,6 @@
 
 		let l = l.compute(ctx, opt, txn, doc).await?;
 		match o {
-=======
-	pub(crate) async fn compute(&self, ctx: &Context<'_>, opt: &Options) -> Result<Value, Error> {
-		let l = self.l.compute(ctx, opt).await?;
-		match self.o {
->>>>>>> e389e51b
 			Operator::Or => {
 				if let true = l.is_truthy() {
 					return Ok(l);
@@ -149,13 +131,8 @@
 			}
 			_ => {} // Continue
 		}
-<<<<<<< HEAD
-		let r = r.compute(ctx, opt, txn, doc).await?;
+		let r = self.r.compute(ctx, opt).await?;
 		match o {
-=======
-		let r = self.r.compute(ctx, opt).await?;
-		match self.o {
->>>>>>> e389e51b
 			Operator::Or => fnc::operate::or(l, r),
 			Operator::And => fnc::operate::and(l, r),
 			Operator::Tco => fnc::operate::tco(l, r),
