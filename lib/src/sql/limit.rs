use crate::ctx::Context;
use crate::dbs::Options;
use crate::err::Error;
use crate::sql::comment::shouldbespace;
use crate::sql::error::IResult;
use crate::sql::number::Number;
use crate::sql::value::{value, Value};
use nom::bytes::complete::tag_no_case;
use nom::combinator::opt;
use nom::sequence::tuple;
use serde::{Deserialize, Serialize};
use std::fmt;

#[derive(Clone, Debug, Default, Eq, PartialEq, PartialOrd, Serialize, Deserialize, Hash)]
pub struct Limit(pub Value);

impl Limit {
<<<<<<< HEAD
	pub(crate) async fn process(
		&self,
		ctx: &Context<'_>,
		opt: &Options,
		txn: &Transaction,
		doc: Option<&Value>,
	) -> Result<usize, Error> {
		match self.0.compute(ctx, opt, txn, None, None, doc).await {
=======
	pub(crate) async fn process(&self, ctx: &Context<'_>, opt: &Options) -> Result<usize, Error> {
		match self.0.compute(ctx, opt).await {
>>>>>>> 5ae48ae4
			// This is a valid limiting number
			Ok(Value::Number(Number::Int(v))) if v >= 0 => Ok(v as usize),
			// An invalid value was specified
			Ok(v) => Err(Error::InvalidLimit {
				value: v.as_string(),
			}),
			// A different error occured
			Err(e) => Err(e),
		}
	}
}

impl fmt::Display for Limit {
	fn fmt(&self, f: &mut fmt::Formatter) -> fmt::Result {
		write!(f, "LIMIT {}", self.0)
	}
}

pub fn limit(i: &str) -> IResult<&str, Limit> {
	let (i, _) = tag_no_case("LIMIT")(i)?;
	let (i, _) = opt(tuple((shouldbespace, tag_no_case("BY"))))(i)?;
	let (i, _) = shouldbespace(i)?;
	let (i, v) = value(i)?;
	Ok((i, Limit(v)))
}

#[cfg(test)]
mod tests {

	use super::*;

	#[test]
	fn limit_statement() {
		let sql = "LIMIT 100";
		let res = limit(sql);
		assert!(res.is_ok());
		let out = res.unwrap().1;
		assert_eq!(out, Limit(Value::from(100)));
		assert_eq!("LIMIT 100", format!("{}", out));
	}

	#[test]
	fn limit_statement_by() {
		let sql = "LIMIT BY 100";
		let res = limit(sql);
		assert!(res.is_ok());
		let out = res.unwrap().1;
		assert_eq!(out, Limit(Value::from(100)));
		assert_eq!("LIMIT 100", format!("{}", out));
	}
}<|MERGE_RESOLUTION|>--- conflicted
+++ resolved
@@ -15,19 +15,8 @@
 pub struct Limit(pub Value);
 
 impl Limit {
-<<<<<<< HEAD
-	pub(crate) async fn process(
-		&self,
-		ctx: &Context<'_>,
-		opt: &Options,
-		txn: &Transaction,
-		doc: Option<&Value>,
-	) -> Result<usize, Error> {
-		match self.0.compute(ctx, opt, txn, None, None, doc).await {
-=======
 	pub(crate) async fn process(&self, ctx: &Context<'_>, opt: &Options) -> Result<usize, Error> {
 		match self.0.compute(ctx, opt).await {
->>>>>>> 5ae48ae4
 			// This is a valid limiting number
 			Ok(Value::Number(Number::Int(v))) if v >= 0 => Ok(v as usize),
 			// An invalid value was specified
