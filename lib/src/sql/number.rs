--- conflicted
+++ resolved
@@ -283,14 +283,9 @@
 
 	pub fn ceil(self) -> Self {
 		match self {
-<<<<<<< HEAD
 			Self::Int(v) => v.into(),
 			Self::Float(v) => v.ceil().into(),
-			Self::Decimal(v) => (v + BigDecimal::from_f32(0.5).unwrap()).round(0).into(),
-=======
-			Number::Int(v) => v.into(),
-			Number::Float(v) => v.ceil().into(),
-			Number::Decimal(v) => {
+			Self::Decimal(v) => {
 				if v.digits() > 16 {
 					let v = (v.to_f64().unwrap_or_default() + 0.5).round();
 					BigDecimal::from_f64(v).unwrap_or_default().into()
@@ -298,20 +293,14 @@
 					(v + BigDecimal::from_f32(0.5).unwrap()).round(0).into()
 				}
 			}
->>>>>>> 01858bf4
 		}
 	}
 
 	pub fn floor(self) -> Self {
 		match self {
-<<<<<<< HEAD
 			Self::Int(v) => v.into(),
 			Self::Float(v) => v.floor().into(),
-			Self::Decimal(v) => (v - BigDecimal::from_f32(0.5).unwrap()).round(0).into(),
-=======
-			Number::Int(v) => v.into(),
-			Number::Float(v) => v.floor().into(),
-			Number::Decimal(v) => {
+			Self::Decimal(v) => {
 				if v.digits() > 16 {
 					let v = (v.to_f64().unwrap_or_default() - 0.5).round();
 					BigDecimal::from_f64(v).unwrap_or_default().into()
@@ -319,20 +308,14 @@
 					(v - BigDecimal::from_f32(0.5).unwrap()).round(0).into()
 				}
 			}
->>>>>>> 01858bf4
 		}
 	}
 
 	pub fn round(self) -> Self {
 		match self {
-<<<<<<< HEAD
 			Self::Int(v) => v.into(),
 			Self::Float(v) => v.round().into(),
-			Self::Decimal(v) => v.round(0).into(),
-=======
-			Number::Int(v) => v.into(),
-			Number::Float(v) => v.round().into(),
-			Number::Decimal(v) => {
+			Self::Decimal(v) => {
 				if v.digits() > 16 {
 					let v = v.to_f64().unwrap_or_default().round();
 					BigDecimal::from_f64(v).unwrap_or_default().into()
@@ -340,7 +323,6 @@
 					v.round(0).into()
 				}
 			}
->>>>>>> 01858bf4
 		}
 	}
 
