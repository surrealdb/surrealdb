use crate::err::Error;
use crate::sql::ending::number as ending;
use crate::sql::error::Error::Parser;
use crate::sql::error::IResult;
use crate::sql::strand::Strand;
use nom::branch::alt;
use nom::bytes::complete::tag;
use nom::character::complete::i64;
use nom::combinator::{map, opt};
use nom::number::complete::recognize_float;
use nom::Err::Failure;
use rust_decimal::prelude::*;
use serde::{Deserialize, Serialize};
use std::cmp::Ordering;
use std::fmt::{self, Display, Formatter};
use std::hash;
use std::iter::Product;
use std::iter::Sum;
use std::ops;
use std::str::FromStr;

pub(crate) const TOKEN: &str = "$surrealdb::private::sql::Number";

#[derive(Clone, Debug, Serialize, Deserialize)]
#[serde(rename = "$surrealdb::private::sql::Number")]
pub enum Number {
	Int(i64),
	Float(f64),
	Decimal(Decimal),
	// Add new variants here
}

impl Default for Number {
	fn default() -> Self {
		Self::Int(0)
	}
}

macro_rules! from_prim_ints {
	($($int: ty),*) => {
		$(
			impl From<$int> for Number {
				fn from(i: $int) -> Self {
					Self::Int(i as i64)
				}
			}
		)*
	};
}

from_prim_ints!(i8, i16, i32, i64, i128, isize, u8, u16, u32, u64, u128, usize);

impl From<f32> for Number {
	fn from(f: f32) -> Self {
		Self::Float(f as f64)
	}
}

impl From<f64> for Number {
	fn from(f: f64) -> Self {
		Self::Float(f)
	}
}

impl From<Decimal> for Number {
	fn from(v: Decimal) -> Self {
		Self::Decimal(v)
	}
}

impl FromStr for Number {
	type Err = ();
	fn from_str(s: &str) -> Result<Self, Self::Err> {
		Self::try_from(s)
	}
}

impl TryFrom<String> for Number {
	type Error = ();
	fn try_from(v: String) -> Result<Self, Self::Error> {
		Self::try_from(v.as_str())
	}
}

impl TryFrom<Strand> for Number {
	type Error = ();
	fn try_from(v: Strand) -> Result<Self, Self::Error> {
		Self::try_from(v.as_str())
	}
}

impl TryFrom<&str> for Number {
	type Error = ();
	fn try_from(v: &str) -> Result<Self, Self::Error> {
		// Attempt to parse as i64
		match v.parse::<i64>() {
			// Store it as an i64
			Ok(v) => Ok(Self::Int(v)),
			// It wasn't parsed as a i64 so parse as a float
			_ => match f64::from_str(v) {
				// Store it as a float
				Ok(v) => Ok(Self::Float(v)),
				// It wasn't parsed as a number
				_ => Err(()),
			},
		}
	}
}

macro_rules! try_into_prim {
	// TODO: switch to one argument per int once https://github.com/rust-lang/rust/issues/29599 is stable
	($($int: ty => $to_int: ident),*) => {
		$(
			impl TryFrom<Number> for $int {
				type Error = Error;
				fn try_from(value: Number) -> Result<Self, Self::Error> {
					match value {
						Number::Int(v) => match v.$to_int() {
							Some(v) => Ok(v),
							None => Err(Error::TryFrom(value.to_string(), stringify!($int))),
						},
						Number::Float(v) => match v.$to_int() {
							Some(v) => Ok(v),
							None => Err(Error::TryFrom(value.to_string(), stringify!($int))),
						},
						Number::Decimal(ref v) => match v.$to_int() {
							Some(v) => Ok(v),
							None => Err(Error::TryFrom(value.to_string(), stringify!($int))),
						},
					}
				}
			}
		)*
	};
}

try_into_prim!(
	i8 => to_i8, i16 => to_i16, i32 => to_i32, i64 => to_i64, i128 => to_i128,
	u8 => to_u8, u16 => to_u16, u32 => to_u32, u64 => to_u64, u128 => to_u128,
	f32 => to_f32, f64 => to_f64
);

impl TryFrom<Number> for Decimal {
	type Error = Error;
	fn try_from(value: Number) -> Result<Self, Self::Error> {
		match value {
			Number::Int(v) => match Decimal::from_i64(v) {
				Some(v) => Ok(v),
				None => Err(Error::TryFrom(value.to_string(), "Decimal")),
			},
			Number::Float(v) => match Decimal::try_from(v) {
				Ok(v) => Ok(v),
				_ => Err(Error::TryFrom(value.to_string(), "Decimal")),
			},
			Number::Decimal(x) => Ok(x),
		}
	}
}

impl Display for Number {
	fn fmt(&self, f: &mut Formatter) -> fmt::Result {
		match self {
			Number::Int(v) => Display::fmt(v, f),
			Number::Float(v) => write!(f, "{v}f"),
			Number::Decimal(v) => write!(f, "{v}dec"),
		}
	}
}

impl Number {
	// -----------------------------------
	// Constants
	// -----------------------------------

	pub const NAN: Number = Number::Float(f64::NAN);

	// -----------------------------------
	// Simple number detection
	// -----------------------------------

	pub fn is_nan(&self) -> bool {
		matches!(self, Number::Float(v) if v.is_nan())
	}

	pub fn is_int(&self) -> bool {
		matches!(self, Number::Int(_))
	}

	pub fn is_float(&self) -> bool {
		matches!(self, Number::Float(_))
	}

	pub fn is_decimal(&self) -> bool {
		matches!(self, Number::Decimal(_))
	}

	pub fn is_integer(&self) -> bool {
		match self {
			Number::Int(_) => true,
			Number::Float(v) => v.fract() == 0.0,
			Number::Decimal(v) => decimal_is_integer(v),
		}
	}

	pub fn is_truthy(&self) -> bool {
		match self {
			Number::Int(v) => v != &0,
			Number::Float(v) => v != &0.0,
			Number::Decimal(v) => v != &Decimal::ZERO,
		}
	}

	pub fn is_positive(&self) -> bool {
		match self {
			Number::Int(v) => v > &0,
			Number::Float(v) => v > &0.0,
			Number::Decimal(v) => v > &Decimal::ZERO,
		}
	}

	pub fn is_negative(&self) -> bool {
		match self {
			Number::Int(v) => v < &0,
			Number::Float(v) => v < &0.0,
			Number::Decimal(v) => v < &Decimal::ZERO,
		}
	}

	pub fn is_zero_or_positive(&self) -> bool {
		match self {
			Number::Int(v) => v >= &0,
			Number::Float(v) => v >= &0.0,
			Number::Decimal(v) => v >= &Decimal::ZERO,
		}
	}

	pub fn is_zero_or_negative(&self) -> bool {
		match self {
			Number::Int(v) => v <= &0,
			Number::Float(v) => v <= &0.0,
			Number::Decimal(v) => v <= &Decimal::ZERO,
		}
	}

	// -----------------------------------
	// Simple conversion of number
	// -----------------------------------

	pub fn as_usize(self) -> usize {
		match self {
			Number::Int(v) => v as usize,
			Number::Float(v) => v as usize,
			Number::Decimal(v) => v.try_into().unwrap_or_default(),
		}
	}

	pub fn as_int(self) -> i64 {
		match self {
			Number::Int(v) => v,
			Number::Float(v) => v as i64,
			Number::Decimal(v) => v.try_into().unwrap_or_default(),
		}
	}

	pub fn as_float(self) -> f64 {
		match self {
			Number::Int(v) => v as f64,
			Number::Float(v) => v,
			Number::Decimal(v) => v.try_into().unwrap_or_default(),
		}
	}

	pub fn as_decimal(self) -> Decimal {
		match self {
			Number::Int(v) => Decimal::from(v),
			Number::Float(v) => Decimal::try_from(v).unwrap_or_default(),
			Number::Decimal(v) => v,
		}
	}

	// -----------------------------------
	// Complex conversion of number
	// -----------------------------------

	pub fn to_usize(&self) -> usize {
		match self {
			Number::Int(v) => *v as usize,
			Number::Float(v) => *v as usize,
			Number::Decimal(v) => v.to_usize().unwrap_or_default(),
		}
	}

	pub fn to_int(&self) -> i64 {
		match self {
			Number::Int(v) => *v,
			Number::Float(v) => *v as i64,
			Number::Decimal(v) => v.to_i64().unwrap_or_default(),
		}
	}

	pub fn to_float(&self) -> f64 {
		match self {
			Number::Int(v) => *v as f64,
			Number::Float(v) => *v,
			&Number::Decimal(v) => v.try_into().unwrap_or_default(),
		}
	}

	pub fn to_decimal(&self) -> Decimal {
		match self {
			Number::Int(v) => Decimal::try_from(*v).unwrap_or_default(),
			Number::Float(v) => Decimal::try_from(*v).unwrap_or_default(),
			Number::Decimal(v) => v.clone(),
		}
	}

	// -----------------------------------
	//
	// -----------------------------------

	pub fn abs(self) -> Self {
		match self {
			Number::Int(v) => v.abs().into(),
			Number::Float(v) => v.abs().into(),
			Number::Decimal(v) => v.abs().into(),
		}
	}

	pub fn ceil(self) -> Self {
		match self {
			Number::Int(v) => v.into(),
			Number::Float(v) => v.ceil().into(),
			Number::Decimal(v) => v.ceil().into(),
		}
	}

	pub fn floor(self) -> Self {
		match self {
			Number::Int(v) => v.into(),
			Number::Float(v) => v.floor().into(),
			Number::Decimal(v) => v.floor().into(),
		}
	}

	pub fn round(self) -> Self {
		match self {
			Number::Int(v) => v.into(),
			Number::Float(v) => v.round().into(),
			Number::Decimal(v) => v.round().into(),
		}
	}

	pub fn fixed(self, precision: usize) -> Number {
		match self {
			Number::Int(v) => format!("{v:.precision$}").try_into().unwrap_or_default(),
			Number::Float(v) => format!("{v:.precision$}").try_into().unwrap_or_default(),
			Number::Decimal(v) => v.round_dp(precision as u32).into(),
		}
	}

	pub fn sqrt(self) -> Self {
		match self {
			Number::Int(v) => (v as f64).sqrt().into(),
			Number::Float(v) => v.sqrt().into(),
			Number::Decimal(v) => v.sqrt().unwrap_or_default().into(),
		}
	}

	pub fn pow(self, power: Number) -> Number {
		match (self, power) {
			(Number::Int(v), Number::Int(p)) => Number::Int(v.pow(p as u32)),
			(Number::Decimal(v), Number::Int(p)) => v.powi(p).into(),
			// TODO: (Number::Decimal(v), Number::Float(p)) => todo!(),
			// TODO: (Number::Decimal(v), Number::Decimal(p)) => todo!(),
			(v, p) => v.as_float().powf(p.as_float()).into(),
		}
	}
}

impl Eq for Number {}

impl Ord for Number {
	fn cmp(&self, other: &Self) -> Ordering {
		fn total_cmp_f64(a: f64, b: f64) -> Ordering {
			if a == 0.0 && b == 0.0 {
				// -0.0 = 0.0
				Ordering::Equal
			} else {
				// Handles NaN's
				a.total_cmp(&b)
			}
		}

		match (self, other) {
			(Number::Int(v), Number::Int(w)) => v.cmp(w),
			(Number::Float(v), Number::Float(w)) => total_cmp_f64(*v, *w),
			(Number::Decimal(v), Number::Decimal(w)) => v.cmp(w),
			// ------------------------------
			(Number::Int(v), Number::Float(w)) => total_cmp_f64(*v as f64, *w),
			(Number::Float(v), Number::Int(w)) => total_cmp_f64(*v, *w as f64),
			// ------------------------------
			(Number::Int(v), Number::Decimal(w)) => BigDecimal::from(*v).cmp(w),
			(Number::Decimal(v), Number::Int(w)) => v.cmp(&BigDecimal::from(*w)),
			// ------------------------------
			(Number::Float(v), Number::Decimal(w)) => {
				BigDecimal::from_f64(*v).map(|v| v.cmp(w)).unwrap_or_else(|| {
					// v wasn't finite
					if v.is_sign_negative() {
						Ordering::Less
					} else {
						Ordering::Greater
					}
				})
			}
			(Number::Decimal(v), Number::Float(w)) => {
				BigDecimal::from_f64(*w).map(|w| v.cmp(&w)).unwrap_or_else(|| {
					// w wasn't finite
					if w.is_sign_negative() {
						Ordering::Greater
					} else {
						Ordering::Less
					}
				})
			}
		}
	}
}

// Warning: Equal numbers may have different hashes, which violates
// the invariants of certain collections!
impl hash::Hash for Number {
	fn hash<H: hash::Hasher>(&self, state: &mut H) {
		match self {
			Number::Int(v) => v.hash(state),
			Number::Float(v) => v.to_bits().hash(state),
			Number::Decimal(v) => v.hash(state),
		}
	}
}

impl PartialEq for Number {
	fn eq(&self, other: &Self) -> bool {
		fn total_eq_f64(a: f64, b: f64) -> bool {
			a.to_bits().eq(&b.to_bits()) || (a == 0.0 && b == 0.0)
		}

		match (self, other) {
			(Number::Int(v), Number::Int(w)) => v.eq(w),
			(Number::Float(v), Number::Float(w)) => total_eq_f64(*v, *w),
			(Number::Decimal(v), Number::Decimal(w)) => v.eq(w),
			// ------------------------------
			(Number::Int(v), Number::Float(w)) => total_eq_f64(*v as f64, *w),
			(Number::Float(v), Number::Int(w)) => total_eq_f64(*v, *w as f64),
			// ------------------------------
			(Number::Int(v), Number::Decimal(w)) => Decimal::from(*v).eq(w),
			(Number::Decimal(v), Number::Int(w)) => v.eq(&Decimal::from(*w)),
			// ------------------------------
			(Number::Float(v), Number::Decimal(w)) => {
<<<<<<< HEAD
				BigDecimal::from_f64(*v).map(|d| d.eq(w)).unwrap_or(false)
			}
			(Number::Decimal(v), Number::Float(w)) => {
				BigDecimal::from_f64(*w).map(|d| v.eq(&d)).unwrap_or(false)
=======
				Decimal::from_f64(*v).unwrap_or_default().eq(w)
			}
			(Number::Decimal(v), Number::Float(w)) => {
				v.eq(&Decimal::from_f64(*w).unwrap_or_default())
>>>>>>> c45fd125
			}
		}
	}
}

impl PartialOrd for Number {
	fn partial_cmp(&self, other: &Self) -> Option<Ordering> {
<<<<<<< HEAD
		Some(self.cmp(other))
=======
		match (self, other) {
			(Number::Int(v), Number::Int(w)) => v.partial_cmp(w),
			(Number::Float(v), Number::Float(w)) => v.partial_cmp(w),
			(Number::Decimal(v), Number::Decimal(w)) => v.partial_cmp(w),
			// ------------------------------
			(Number::Int(v), Number::Float(w)) => (*v as f64).partial_cmp(w),
			(Number::Float(v), Number::Int(w)) => v.partial_cmp(&(*w as f64)),
			// ------------------------------
			(Number::Int(v), Number::Decimal(w)) => Decimal::from(*v).partial_cmp(w),
			(Number::Decimal(v), Number::Int(w)) => v.partial_cmp(&Decimal::from(*w)),
			// ------------------------------
			(Number::Float(v), Number::Decimal(w)) => {
				Decimal::from_f64(*v).unwrap_or_default().partial_cmp(w)
			}
			(Number::Decimal(v), Number::Float(w)) => {
				v.partial_cmp(&Decimal::from_f64(*w).unwrap_or_default())
			}
		}
>>>>>>> c45fd125
	}
}

impl ops::Add for Number {
	type Output = Self;
	fn add(self, other: Self) -> Self {
		match (self, other) {
			(Number::Int(v), Number::Int(w)) => Number::Int(v + w),
			(Number::Float(v), Number::Float(w)) => Number::Float(v + w),
			(Number::Decimal(v), Number::Decimal(w)) => Number::Decimal(v + w),
			(Number::Int(v), Number::Float(w)) => Number::Float(v as f64 + w),
			(Number::Float(v), Number::Int(w)) => Number::Float(v + w as f64),
			(v, w) => Number::from(v.as_decimal() + w.as_decimal()),
		}
	}
}

impl<'a, 'b> ops::Add<&'b Number> for &'a Number {
	type Output = Number;
	fn add(self, other: &'b Number) -> Number {
		match (self, other) {
			(Number::Int(v), Number::Int(w)) => Number::Int(v + w),
			(Number::Float(v), Number::Float(w)) => Number::Float(v + w),
			(Number::Decimal(v), Number::Decimal(w)) => Number::Decimal(v + w),
			(Number::Int(v), Number::Float(w)) => Number::Float(*v as f64 + w),
			(Number::Float(v), Number::Int(w)) => Number::Float(v + *w as f64),
			(v, w) => Number::from(v.to_decimal() + w.to_decimal()),
		}
	}
}

impl ops::Sub for Number {
	type Output = Self;
	fn sub(self, other: Self) -> Self {
		match (self, other) {
			(Number::Int(v), Number::Int(w)) => Number::Int(v - w),
			(Number::Float(v), Number::Float(w)) => Number::Float(v - w),
			(Number::Decimal(v), Number::Decimal(w)) => Number::Decimal(v - w),
			(Number::Int(v), Number::Float(w)) => Number::Float(v as f64 - w),
			(Number::Float(v), Number::Int(w)) => Number::Float(v - w as f64),
			(v, w) => Number::from(v.as_decimal() - w.as_decimal()),
		}
	}
}

impl<'a, 'b> ops::Sub<&'b Number> for &'a Number {
	type Output = Number;
	fn sub(self, other: &'b Number) -> Number {
		match (self, other) {
			(Number::Int(v), Number::Int(w)) => Number::Int(v - w),
			(Number::Float(v), Number::Float(w)) => Number::Float(v - w),
			(Number::Decimal(v), Number::Decimal(w)) => Number::Decimal(v - w),
			(Number::Int(v), Number::Float(w)) => Number::Float(*v as f64 - w),
			(Number::Float(v), Number::Int(w)) => Number::Float(v - *w as f64),
			(v, w) => Number::from(v.to_decimal() - w.to_decimal()),
		}
	}
}

impl ops::Mul for Number {
	type Output = Self;
	fn mul(self, other: Self) -> Self {
		match (self, other) {
			(Number::Int(v), Number::Int(w)) => Number::Int(v * w),
			(Number::Float(v), Number::Float(w)) => Number::Float(v * w),
			(Number::Decimal(v), Number::Decimal(w)) => Number::Decimal(v * w),
			(Number::Int(v), Number::Float(w)) => Number::Float(v as f64 * w),
			(Number::Float(v), Number::Int(w)) => Number::Float(v * w as f64),
			(v, w) => Number::from(v.as_decimal() * w.as_decimal()),
		}
	}
}

impl<'a, 'b> ops::Mul<&'b Number> for &'a Number {
	type Output = Number;
	fn mul(self, other: &'b Number) -> Number {
		match (self, other) {
			(Number::Int(v), Number::Int(w)) => Number::Int(v * w),
			(Number::Float(v), Number::Float(w)) => Number::Float(v * w),
			(Number::Decimal(v), Number::Decimal(w)) => Number::Decimal(v * w),
			(Number::Int(v), Number::Float(w)) => Number::Float(*v as f64 * w),
			(Number::Float(v), Number::Int(w)) => Number::Float(v * *w as f64),
			(v, w) => Number::from(v.to_decimal() * w.to_decimal()),
		}
	}
}

impl ops::Div for Number {
	type Output = Self;
	fn div(self, other: Self) -> Self {
		match (self, other) {
			(Number::Int(v), Number::Int(w)) => Number::Int(v / w),
			(Number::Float(v), Number::Float(w)) => Number::Float(v / w),
			(Number::Decimal(v), Number::Decimal(w)) => Number::Decimal(v / w),
			(Number::Int(v), Number::Float(w)) => Number::Float(v as f64 / w),
			(Number::Float(v), Number::Int(w)) => Number::Float(v / w as f64),
			(v, w) => Number::from(v.as_decimal() / w.as_decimal()),
		}
	}
}

impl<'a, 'b> ops::Div<&'b Number> for &'a Number {
	type Output = Number;
	fn div(self, other: &'b Number) -> Number {
		match (self, other) {
			(Number::Int(v), Number::Int(w)) => Number::Int(v / w),
			(Number::Float(v), Number::Float(w)) => Number::Float(v / w),
			(Number::Decimal(v), Number::Decimal(w)) => Number::Decimal(v / w),
			(Number::Int(v), Number::Float(w)) => Number::Float(*v as f64 / w),
			(Number::Float(v), Number::Int(w)) => Number::Float(v / *w as f64),
			(v, w) => Number::from(v.to_decimal() / w.to_decimal()),
		}
	}
}

// ------------------------------

impl Sum<Self> for Number {
	fn sum<I>(iter: I) -> Number
	where
		I: Iterator<Item = Self>,
	{
		iter.fold(Number::Int(0), |a, b| a + b)
	}
}

impl<'a> Sum<&'a Self> for Number {
	fn sum<I>(iter: I) -> Number
	where
		I: Iterator<Item = &'a Self>,
	{
		iter.fold(Number::Int(0), |a, b| &a + b)
	}
}

impl Product<Self> for Number {
	fn product<I>(iter: I) -> Number
	where
		I: Iterator<Item = Self>,
	{
		iter.fold(Number::Int(1), |a, b| a * b)
	}
}

impl<'a> Product<&'a Self> for Number {
	fn product<I>(iter: I) -> Number
	where
		I: Iterator<Item = &'a Self>,
	{
		iter.fold(Number::Int(1), |a, b| &a * b)
	}
}

pub struct Sorted<T>(pub T);

pub trait Sort {
	fn sorted(&mut self) -> Sorted<&Self>
	where
		Self: Sized;
}

impl Sort for Vec<Number> {
	fn sorted(&mut self) -> Sorted<&Vec<Number>> {
		self.sort();
		Sorted(self)
	}
}

pub fn number(i: &str) -> IResult<&str, Number> {
	let (i, v) = recognize_float(i)?;
	let (i, suffix) = suffix(i)?;
	let (i, _) = ending(i)?;
	let number = match suffix {
		Suffix::None => Number::try_from(v).map_err(|_| Failure(Parser(i)))?,
		Suffix::Float => Number::from(f64::from_str(v).map_err(|_| Failure(Parser(i)))?),
		Suffix::Decimal => Number::from(Decimal::from_str(v).map_err(|_| Failure(Parser(i)))?),
	};
	Ok((i, number))
}

#[derive(Debug)]
enum Suffix {
	None,
	Float,
	Decimal,
}

fn suffix(i: &str) -> IResult<&str, Suffix> {
	let (i, opt_suffix) =
		opt(alt((map(tag("f"), |_| Suffix::Float), map(tag("dec"), |_| Suffix::Decimal))))(i)?;
	Ok((i, opt_suffix.unwrap_or(Suffix::None)))
}

pub fn integer(i: &str) -> IResult<&str, i64> {
	let (i, v) = i64(i)?;
	let (i, _) = ending(i)?;
	Ok((i, v))
}

/// TODO: This slow but temporary (awaiting https://docs.rs/rust_decimal/latest/rust_decimal/ version >1.29.1)
pub(crate) fn decimal_is_integer(decimal: &Decimal) -> bool {
	decimal.fract().is_zero()
}

#[cfg(test)]
mod tests {

	use super::*;
	use std::ops::Div;

	#[test]
	fn dec_is_integer() {
		assert!(decimal_is_integer(&Decimal::MAX));
		assert!(decimal_is_integer(&Decimal::MIN));
		for n in -10..10 {
			assert!(decimal_is_integer(&Decimal::from(n)));
			assert!(!decimal_is_integer(&(Decimal::from(n) + Decimal::from_f32(0.1).unwrap())));
		}

		assert!(!decimal_is_integer(&Decimal::HALF_PI));
	}

	#[test]
	fn number_int() {
		let sql = "123";
		let res = number(sql);
		assert!(res.is_ok());
		let out = res.unwrap().1;
		assert_eq!("123", format!("{}", out));
		assert_eq!(out, Number::Int(123));
	}

	#[test]
	fn number_int_neg() {
		let sql = "-123";
		let res = number(sql);
		assert!(res.is_ok());
		let out = res.unwrap().1;
		assert_eq!("-123", format!("{}", out));
		assert_eq!(out, Number::Int(-123));
	}

	#[test]
	fn number_float() {
		let sql = "123.45f";
		let res = number(sql);
		assert!(res.is_ok());
		let out = res.unwrap().1;
		assert_eq!(sql, format!("{}", out));
		assert_eq!(out, Number::Float(123.45));
	}

	#[test]
	fn number_float_neg() {
		let sql = "-123.45f";
		let res = number(sql);
		assert!(res.is_ok());
		let out = res.unwrap().1;
		assert_eq!(sql, format!("{}", out));
		assert_eq!(out, Number::Float(-123.45));
	}

	#[test]
	fn number_scientific_lower() {
		let sql = "12345e-1";
		let res = number(sql);
		assert!(res.is_ok());
		let out = res.unwrap().1;
		assert_eq!("1234.5f", format!("{}", out));
		assert_eq!(out, Number::Float(1234.5));
	}

	#[test]
	fn number_scientific_lower_neg() {
		let sql = "-12345e-1";
		let res = number(sql);
		assert!(res.is_ok());
		let out = res.unwrap().1;
		assert_eq!("-1234.5f", format!("{}", out));
		assert_eq!(out, Number::Float(-1234.5));
	}

	#[test]
	fn number_scientific_upper() {
		let sql = "12345E-02";
		let res = number(sql);
		assert!(res.is_ok());
		let out = res.unwrap().1;
		assert_eq!("123.45f", format!("{}", out));
		assert_eq!(out, Number::Float(123.45));
	}

	#[test]
	fn number_scientific_upper_neg() {
		let sql = "-12345E-02";
		let res = number(sql);
		assert!(res.is_ok());
		let out = res.unwrap().1;
		assert_eq!("-123.45f", format!("{}", out));
		assert_eq!(out, Number::Float(-123.45));
	}

	#[test]
	fn number_float_keeps_precision() {
		let sql = "13.571938471938472f";
		let res = number(sql);
		assert!(res.is_ok());
		let out = res.unwrap().1;
		assert_eq!(sql, format!("{}", out));
	}

	#[test]
	fn number_decimal_keeps_precision() {
		let sql = "0.0000000000000000000000000321dec";
		let res = number(sql);
		assert!(res.is_ok());
		let out = res.unwrap().1;
		assert_eq!(sql, format!("{}", out));
	}

	#[test]
	fn number_div_int() {
		let res = Number::Int(3).div(Number::Int(2));
		assert_eq!(res, Number::Int(1));
	}

	#[test]
	fn number_pow_int() {
		let res = Number::Int(3).pow(Number::Int(4));
		assert_eq!(res, Number::Int(81));
	}

	#[test]
	fn number_pow_int_negative() {
		let res = Number::Int(4).pow(Number::Float(-0.5));
		assert_eq!(res, Number::Float(0.5));
	}

	#[test]
	fn number_pow_float() {
		let res = Number::Float(2.5).pow(Number::Int(2));
		assert_eq!(res, Number::Float(6.25));
	}

	#[test]
	fn number_pow_float_negative() {
		let res = Number::Int(4).pow(Number::Float(-0.5));
		assert_eq!(res, Number::Float(0.5));
	}

	#[test]
	fn number_pow_decimal_one() {
		let res = Number::try_from("13.5719384719384719385639856394139476937756394756")
			.unwrap()
			.pow(Number::Int(1));
		assert_eq!(
			res,
			Number::try_from("13.5719384719384719385639856394139476937756394756").unwrap()
		);
	}

	#[test]
	fn number_pow_decimal_two() {
		let res = Number::try_from("13.5719384719384719385639856394139476937756394756")
			.unwrap()
			.pow(Number::Int(2));
		assert_eq!(
			res,
			Number::try_from("184.19751388608358465578173996877942643463869043732548087725588482334195240945031617770904299536").unwrap()
		);
	}

	#[test]
	fn ord() {
		fn assert_cmp(a: &Number, b: &Number, ord: Ordering) {
			assert_eq!(a.cmp(b), ord, "{a} {ord:?} {b}");
			assert_eq!(a == b, ord.is_eq(), "{a} {ord:?} {b}");
		}

		let nz = -0.0f64;
		let z = 0.0f64;
		assert_ne!(nz.to_bits(), z.to_bits());
		let nzp = permutations(nz);
		let zp = permutations(z);
		for nzp in nzp.iter() {
			for zp in zp.iter() {
				assert_cmp(nzp, zp, Ordering::Equal);
			}
		}

		let negative_nan = f64::from_bits(18444492273895866368);

		let ordering = &[
			negative_nan,
			f64::NEG_INFINITY,
			-10.0,
			-1.0,
			-f64::MIN_POSITIVE,
			0.0,
			f64::MIN_POSITIVE,
			1.0,
			10.0,
			f64::INFINITY,
			f64::NAN,
		];

		fn permutations(n: f64) -> Vec<Number> {
			let mut ret = Vec::new();
			ret.push(Number::Float(n));
			if n.is_finite() {
				ret.push(Number::Decimal(n.try_into().unwrap()));
				if n == 0.0 || n.abs() > f64::EPSILON {
					ret.push(Number::Int(n as i64));
				}
			}
			ret
		}

		for (ai, a) in ordering.iter().enumerate() {
			let ap = permutations(*a);
			for (bi, b) in ordering.iter().enumerate() {
				let bp = permutations(*b);
				let correct = ai.cmp(&bi);

				for a in &ap {
					for b in &bp {
						assert_cmp(a, b, correct);
					}
				}
			}
		}
	}
}<|MERGE_RESOLUTION|>--- conflicted
+++ resolved
@@ -399,29 +399,14 @@
 			(Number::Int(v), Number::Float(w)) => total_cmp_f64(*v as f64, *w),
 			(Number::Float(v), Number::Int(w)) => total_cmp_f64(*v, *w as f64),
 			// ------------------------------
-			(Number::Int(v), Number::Decimal(w)) => BigDecimal::from(*v).cmp(w),
-			(Number::Decimal(v), Number::Int(w)) => v.cmp(&BigDecimal::from(*w)),
+			(Number::Int(v), Number::Decimal(w)) => Decimal::from(*v).cmp(w),
+			(Number::Decimal(v), Number::Int(w)) => v.cmp(&Decimal::from(*w)),
 			// ------------------------------
 			(Number::Float(v), Number::Decimal(w)) => {
-				BigDecimal::from_f64(*v).map(|v| v.cmp(w)).unwrap_or_else(|| {
-					// v wasn't finite
-					if v.is_sign_negative() {
-						Ordering::Less
-					} else {
-						Ordering::Greater
-					}
-				})
+				// `rust_decimal::Decimal` code comments indicate that `to_f64` is infallible
+				total_cmp_f64(*v, w.to_f64().unwrap())
 			}
-			(Number::Decimal(v), Number::Float(w)) => {
-				BigDecimal::from_f64(*w).map(|w| v.cmp(&w)).unwrap_or_else(|| {
-					// w wasn't finite
-					if w.is_sign_negative() {
-						Ordering::Greater
-					} else {
-						Ordering::Less
-					}
-				})
-			}
+			(Number::Decimal(v), Number::Float(w)) => total_cmp_f64(v.to_f64().unwrap(), *w),
 		}
 	}
 }
@@ -455,47 +440,15 @@
 			(Number::Int(v), Number::Decimal(w)) => Decimal::from(*v).eq(w),
 			(Number::Decimal(v), Number::Int(w)) => v.eq(&Decimal::from(*w)),
 			// ------------------------------
-			(Number::Float(v), Number::Decimal(w)) => {
-<<<<<<< HEAD
-				BigDecimal::from_f64(*v).map(|d| d.eq(w)).unwrap_or(false)
-			}
-			(Number::Decimal(v), Number::Float(w)) => {
-				BigDecimal::from_f64(*w).map(|d| v.eq(&d)).unwrap_or(false)
-=======
-				Decimal::from_f64(*v).unwrap_or_default().eq(w)
-			}
-			(Number::Decimal(v), Number::Float(w)) => {
-				v.eq(&Decimal::from_f64(*w).unwrap_or_default())
->>>>>>> c45fd125
-			}
+			(Number::Float(v), Number::Decimal(w)) => total_eq_f64(*v, w.to_f64().unwrap()),
+			(Number::Decimal(v), Number::Float(w)) => total_eq_f64(v.to_f64().unwrap(), *w),
 		}
 	}
 }
 
 impl PartialOrd for Number {
 	fn partial_cmp(&self, other: &Self) -> Option<Ordering> {
-<<<<<<< HEAD
 		Some(self.cmp(other))
-=======
-		match (self, other) {
-			(Number::Int(v), Number::Int(w)) => v.partial_cmp(w),
-			(Number::Float(v), Number::Float(w)) => v.partial_cmp(w),
-			(Number::Decimal(v), Number::Decimal(w)) => v.partial_cmp(w),
-			// ------------------------------
-			(Number::Int(v), Number::Float(w)) => (*v as f64).partial_cmp(w),
-			(Number::Float(v), Number::Int(w)) => v.partial_cmp(&(*w as f64)),
-			// ------------------------------
-			(Number::Int(v), Number::Decimal(w)) => Decimal::from(*v).partial_cmp(w),
-			(Number::Decimal(v), Number::Int(w)) => v.partial_cmp(&Decimal::from(*w)),
-			// ------------------------------
-			(Number::Float(v), Number::Decimal(w)) => {
-				Decimal::from_f64(*v).unwrap_or_default().partial_cmp(w)
-			}
-			(Number::Decimal(v), Number::Float(w)) => {
-				v.partial_cmp(&Decimal::from_f64(*w).unwrap_or_default())
-			}
-		}
->>>>>>> c45fd125
 	}
 }
 
@@ -905,11 +858,9 @@
 		fn permutations(n: f64) -> Vec<Number> {
 			let mut ret = Vec::new();
 			ret.push(Number::Float(n));
-			if n.is_finite() {
+			if n.is_finite() && (n == 0.0 || n.abs() > f64::EPSILON) {
 				ret.push(Number::Decimal(n.try_into().unwrap()));
-				if n == 0.0 || n.abs() > f64::EPSILON {
-					ret.push(Number::Int(n as i64));
-				}
+				ret.push(Number::Int(n as i64));
 			}
 			ret
 		}
