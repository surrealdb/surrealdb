--- conflicted
+++ resolved
@@ -1,6 +1,5 @@
 use crate::sql::fmt::Pretty;
-use crate::sql::statement::{Statement, Statements};
-use crate::sql::Value;
+use crate::sql::{Statement, Statements, Value};
 use derive::Store;
 use revision::revisioned;
 use serde::{Deserialize, Serialize};
@@ -41,72 +40,4 @@
 	fn fmt(&self, f: &mut Formatter) -> fmt::Result {
 		write!(Pretty::from(f), "{}", &self.0)
 	}
-<<<<<<< HEAD
-}
-
-#[cfg(not(feature = "experimental_parser"))]
-pub fn query(i: &str) -> IResult<&str, Query> {
-	let (i, v) = statements(i)?;
-	if !i.is_empty() {
-		return Err(Err::Failure(ParseError::ExplainedExpected {
-			tried: i,
-			expected: "query to end",
-			explained: "perhaps missing a semicolon on the previous statement?",
-		}));
-	}
-	Ok((i, Query(v)))
-}
-
-#[cfg(not(feature = "experimental_parser"))]
-#[cfg(test)]
-mod tests {
-
-	use super::*;
-
-	#[test]
-	fn single_query() {
-		let sql = "CREATE test";
-		let res = query(sql);
-		assert!(res.is_ok());
-		let out = res.unwrap().1;
-		assert_eq!("CREATE test;", format!("{}", out))
-	}
-
-	#[test]
-	fn multiple_query() {
-		let sql = "CREATE test; CREATE temp;";
-		let res = query(sql);
-		assert!(res.is_ok());
-		let out = res.unwrap().1;
-		assert_eq!("CREATE test;\nCREATE temp;", format!("{}", out))
-	}
-
-	#[test]
-	fn multiple_query_semicolons() {
-		let sql = "CREATE test;;;CREATE temp;;;";
-		let res = query(sql);
-		assert!(res.is_ok());
-		let out = res.unwrap().1;
-		assert_eq!("CREATE test;\nCREATE temp;", format!("{}", out))
-	}
-
-	#[test]
-	fn multiple_query_semicolons_comments() {
-		let sql = "CREATE test;;;CREATE temp;;;/* some comment */";
-		let res = query(sql);
-		assert!(res.is_ok());
-		let out = res.unwrap().1;
-		assert_eq!("CREATE test;\nCREATE temp;", format!("{}", out))
-	}
-
-	#[test]
-	fn multiple_query_semicolons_multi_comments() {
-		let sql = "CREATE test;;;CREATE temp;;;/* some comment */;;;/* other comment */";
-		let res = query(sql);
-		assert!(res.is_ok());
-		let out = res.unwrap().1;
-		assert_eq!("CREATE test;\nCREATE temp;", format!("{}", out))
-	}
-=======
->>>>>>> fc540a83
 }