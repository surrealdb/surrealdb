--- conflicted
+++ resolved
@@ -17,11 +17,7 @@
 
 #[derive(Clone, Debug, Eq, PartialEq, PartialOrd, Serialize, Deserialize)]
 pub enum Part {
-<<<<<<< HEAD
 	None,
-	Any,
-=======
->>>>>>> 66b182ec
 	All,
 	Last,
 	First,
@@ -108,11 +104,7 @@
 impl fmt::Display for Part {
 	fn fmt(&self, f: &mut fmt::Formatter) -> fmt::Result {
 		match self {
-<<<<<<< HEAD
 			Part::None => write!(f, "none"),
-			Part::Any => write!(f, ".."),
-=======
->>>>>>> 66b182ec
 			Part::All => write!(f, "[*]"),
 			Part::Last => write!(f, "[$]"),
 			Part::First => write!(f, "[0]"),
