use nom::error::ErrorKind;
use nom::error::ParseError;
use nom::Err;
use thiserror::Error;

#[derive(Error, Debug)]
pub enum Error<I> {
<<<<<<< HEAD
	ParserError(I),
	ExcessiveDepth,
=======
	Parser(I),
	Field(I, String),
	Split(I, String),
	Order(I, String),
	Group(I, String),
>>>>>>> 55dda013
}

pub type IResult<I, O, E = Error<I>> = Result<(I, O), Err<E>>;

impl<I> ParseError<I> for Error<I> {
	fn from_error_kind(input: I, _: ErrorKind) -> Self {
		Self::Parser(input)
	}
	fn append(_: I, _: ErrorKind, other: Self) -> Self {
		other
	}
}<|MERGE_RESOLUTION|>--- conflicted
+++ resolved
@@ -5,16 +5,12 @@
 
 #[derive(Error, Debug)]
 pub enum Error<I> {
-<<<<<<< HEAD
-	ParserError(I),
+	Parser(I),
 	ExcessiveDepth,
-=======
-	Parser(I),
 	Field(I, String),
 	Split(I, String),
 	Order(I, String),
 	Group(I, String),
->>>>>>> 55dda013
 }
 
 pub type IResult<I, O, E = Error<I>> = Result<(I, O), Err<E>>;
