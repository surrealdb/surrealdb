use crate::sql::datetime::Datetime;
use crate::sql::strand::Strand;
use crate::syn;
use revision::revisioned;
use serde::{Deserialize, Serialize};
use std::fmt;
use std::iter::Sum;
use std::ops;
use std::ops::Deref;
use std::str::FromStr;
use std::time;

<<<<<<< HEAD
use super::error::expected;

=======
>>>>>>> fc540a83
pub(crate) static SECONDS_PER_YEAR: u64 = 365 * SECONDS_PER_DAY;
pub(crate) static SECONDS_PER_WEEK: u64 = 7 * SECONDS_PER_DAY;
pub(crate) static SECONDS_PER_DAY: u64 = 24 * SECONDS_PER_HOUR;
pub(crate) static SECONDS_PER_HOUR: u64 = 60 * SECONDS_PER_MINUTE;
pub(crate) static SECONDS_PER_MINUTE: u64 = 60;
pub(crate) static NANOSECONDS_PER_MILLISECOND: u32 = 1000000;
pub(crate) static NANOSECONDS_PER_MICROSECOND: u32 = 1000;

pub(crate) const TOKEN: &str = "$surrealdb::private::sql::Duration";

#[derive(Clone, Copy, Debug, Default, Eq, PartialEq, PartialOrd, Serialize, Deserialize, Hash)]
#[serde(rename = "$surrealdb::private::sql::Duration")]
#[revisioned(revision = 1)]
pub struct Duration(pub time::Duration);

impl From<time::Duration> for Duration {
	fn from(v: time::Duration) -> Self {
		Self(v)
	}
}

impl From<Duration> for time::Duration {
	fn from(s: Duration) -> Self {
		s.0
	}
}

impl FromStr for Duration {
	type Err = ();
	fn from_str(s: &str) -> Result<Self, Self::Err> {
		Self::try_from(s)
	}
}

impl TryFrom<String> for Duration {
	type Error = ();
	fn try_from(v: String) -> Result<Self, Self::Error> {
		Self::try_from(v.as_str())
	}
}

impl TryFrom<Strand> for Duration {
	type Error = ();
	fn try_from(v: Strand) -> Result<Self, Self::Error> {
		Self::try_from(v.as_str())
	}
}

impl TryFrom<&str> for Duration {
	type Error = ();
	fn try_from(v: &str) -> Result<Self, Self::Error> {
		match syn::duration(v) {
			Ok(v) => Ok(v),
			_ => Err(()),
		}
	}
}

impl Deref for Duration {
	type Target = time::Duration;
	fn deref(&self) -> &Self::Target {
		&self.0
	}
}

impl Duration {
	/// Convert the Duration to a raw String
	pub fn to_raw(&self) -> String {
		self.to_string()
	}
	/// Get the total number of nanoseconds
	pub fn nanos(&self) -> u128 {
		self.0.as_nanos()
	}
	/// Get the total number of microseconds
	pub fn micros(&self) -> u128 {
		self.0.as_micros()
	}
	/// Get the total number of milliseconds
	pub fn millis(&self) -> u128 {
		self.0.as_millis()
	}
	/// Get the total number of seconds
	pub fn secs(&self) -> u64 {
		self.0.as_secs()
	}
	/// Get the total number of minutes
	pub fn mins(&self) -> u64 {
		self.0.as_secs() / SECONDS_PER_MINUTE
	}
	/// Get the total number of hours
	pub fn hours(&self) -> u64 {
		self.0.as_secs() / SECONDS_PER_HOUR
	}
	/// Get the total number of dats
	pub fn days(&self) -> u64 {
		self.0.as_secs() / SECONDS_PER_DAY
	}
	/// Get the total number of months
	pub fn weeks(&self) -> u64 {
		self.0.as_secs() / SECONDS_PER_WEEK
	}
	/// Get the total number of years
	pub fn years(&self) -> u64 {
		self.0.as_secs() / SECONDS_PER_YEAR
	}
	/// Create a duration from nanoseconds
	pub fn from_nanos(nanos: u64) -> Duration {
		time::Duration::from_nanos(nanos).into()
	}
	/// Create a duration from microseconds
	pub fn from_micros(micros: u64) -> Duration {
		time::Duration::from_micros(micros).into()
	}
	/// Create a duration from milliseconds
	pub fn from_millis(millis: u64) -> Duration {
		time::Duration::from_millis(millis).into()
	}
	/// Create a duration from seconds
	pub fn from_secs(secs: u64) -> Duration {
		time::Duration::from_secs(secs).into()
	}
	/// Create a duration from minutes
	pub fn from_mins(mins: u64) -> Duration {
		time::Duration::from_secs(mins * SECONDS_PER_MINUTE).into()
	}
	/// Create a duration from hours
	pub fn from_hours(hours: u64) -> Duration {
		time::Duration::from_secs(hours * SECONDS_PER_HOUR).into()
	}
	/// Create a duration from days
	pub fn from_days(days: u64) -> Duration {
		time::Duration::from_secs(days * SECONDS_PER_DAY).into()
	}
	/// Create a duration from weeks
	pub fn from_weeks(days: u64) -> Duration {
		time::Duration::from_secs(days * SECONDS_PER_WEEK).into()
	}
}

impl fmt::Display for Duration {
	fn fmt(&self, f: &mut fmt::Formatter) -> fmt::Result {
		// Split up the duration
		let secs = self.0.as_secs();
		let nano = self.0.subsec_nanos();
		// Ensure no empty output
		if secs == 0 && nano == 0 {
			return write!(f, "0ns");
		}
		// Calculate the total years
		let year = secs / SECONDS_PER_YEAR;
		let secs = secs % SECONDS_PER_YEAR;
		// Calculate the total weeks
		let week = secs / SECONDS_PER_WEEK;
		let secs = secs % SECONDS_PER_WEEK;
		// Calculate the total days
		let days = secs / SECONDS_PER_DAY;
		let secs = secs % SECONDS_PER_DAY;
		// Calculate the total hours
		let hour = secs / SECONDS_PER_HOUR;
		let secs = secs % SECONDS_PER_HOUR;
		// Calculate the total minutes
		let mins = secs / SECONDS_PER_MINUTE;
		let secs = secs % SECONDS_PER_MINUTE;
		// Calculate the total milliseconds
		let msec = nano / NANOSECONDS_PER_MILLISECOND;
		let nano = nano % NANOSECONDS_PER_MILLISECOND;
		// Calculate the total microseconds
		let usec = nano / NANOSECONDS_PER_MICROSECOND;
		let nano = nano % NANOSECONDS_PER_MICROSECOND;
		// Write the different parts
		if year > 0 {
			write!(f, "{year}y")?;
		}
		if week > 0 {
			write!(f, "{week}w")?;
		}
		if days > 0 {
			write!(f, "{days}d")?;
		}
		if hour > 0 {
			write!(f, "{hour}h")?;
		}
		if mins > 0 {
			write!(f, "{mins}m")?;
		}
		if secs > 0 {
			write!(f, "{secs}s")?;
		}
		if msec > 0 {
			write!(f, "{msec}ms")?;
		}
		if usec > 0 {
			write!(f, "{usec}µs")?;
		}
		if nano > 0 {
			write!(f, "{nano}ns")?;
		}
		Ok(())
	}
}

impl ops::Add for Duration {
	type Output = Self;
	fn add(self, other: Self) -> Self {
		match self.0.checked_add(other.0) {
			Some(v) => Duration::from(v),
			None => Duration::from(time::Duration::MAX),
		}
	}
}

impl<'a, 'b> ops::Add<&'b Duration> for &'a Duration {
	type Output = Duration;
	fn add(self, other: &'b Duration) -> Duration {
		match self.0.checked_add(other.0) {
			Some(v) => Duration::from(v),
			None => Duration::from(time::Duration::MAX),
		}
	}
}

impl ops::Sub for Duration {
	type Output = Self;
	fn sub(self, other: Self) -> Self {
		match self.0.checked_sub(other.0) {
			Some(v) => Duration::from(v),
			None => Duration::default(),
		}
	}
}

impl<'a, 'b> ops::Sub<&'b Duration> for &'a Duration {
	type Output = Duration;
	fn sub(self, other: &'b Duration) -> Duration {
		match self.0.checked_sub(other.0) {
			Some(v) => Duration::from(v),
			None => Duration::default(),
		}
	}
}

impl ops::Add<Datetime> for Duration {
	type Output = Datetime;
	fn add(self, other: Datetime) -> Datetime {
		match chrono::Duration::from_std(self.0) {
			Ok(d) => Datetime::from(other.0 + d),
			Err(_) => Datetime::default(),
		}
	}
}

impl ops::Sub<Datetime> for Duration {
	type Output = Datetime;
	fn sub(self, other: Datetime) -> Datetime {
		match chrono::Duration::from_std(self.0) {
			Ok(d) => Datetime::from(other.0 - d),
			Err(_) => Datetime::default(),
		}
	}
}

impl Sum<Self> for Duration {
	fn sum<I>(iter: I) -> Duration
	where
		I: Iterator<Item = Self>,
	{
		iter.fold(Duration::default(), |a, b| a + b)
	}
}

impl<'a> Sum<&'a Self> for Duration {
	fn sum<I>(iter: I) -> Duration
	where
		I: Iterator<Item = &'a Self>,
	{
		iter.fold(Duration::default(), |a, b| &a + b)
	}
}<|MERGE_RESOLUTION|>--- conflicted
+++ resolved
@@ -10,11 +10,6 @@
 use std::str::FromStr;
 use std::time;
 
-<<<<<<< HEAD
-use super::error::expected;
-
-=======
->>>>>>> fc540a83
 pub(crate) static SECONDS_PER_YEAR: u64 = 365 * SECONDS_PER_DAY;
 pub(crate) static SECONDS_PER_WEEK: u64 = 7 * SECONDS_PER_DAY;
 pub(crate) static SECONDS_PER_DAY: u64 = 24 * SECONDS_PER_HOUR;
