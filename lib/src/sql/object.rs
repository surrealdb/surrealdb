use crate::ctx::Context;
use crate::dbs::Options;
use crate::dbs::Transaction;
use crate::err::Error;
use crate::sql::comment::mightbespace;
use crate::sql::common::{closebraces, commas, openbraces, val_char};
use crate::sql::error::IResult;
use crate::sql::escape::escape_key;
use crate::sql::fmt::{is_pretty, pretty_indent, Fmt, Pretty};
use crate::sql::operation::{Op, Operation};
use crate::sql::serde::is_internal_serialization;
use crate::sql::thing::Thing;
use crate::sql::value::{value, Value};
use nom::branch::alt;
use nom::bytes::complete::is_not;
use nom::bytes::complete::take_while1;
use nom::character::complete::char;
use nom::combinator::opt;
use nom::multi::separated_list0;
use nom::sequence::delimited;
use serde::ser::SerializeMap;
use serde::{Deserialize, Serialize};
use std::collections::BTreeMap;
use std::collections::HashMap;
use std::fmt::{self, Display, Formatter, Write};
use std::ops::Deref;
use std::ops::DerefMut;

pub(crate) const TOKEN: &str = "$surrealdb::private::sql::Object";

#[derive(Clone, Debug, Default, Eq, Ord, PartialEq, PartialOrd, Deserialize, Hash)]
pub struct Object(pub BTreeMap<String, Value>);

impl From<BTreeMap<String, Value>> for Object {
	fn from(v: BTreeMap<String, Value>) -> Self {
		Self(v)
	}
}

impl From<HashMap<String, Value>> for Object {
	fn from(v: HashMap<String, Value>) -> Self {
		Self(v.into_iter().collect())
	}
}

impl From<Option<Self>> for Object {
	fn from(v: Option<Self>) -> Self {
		v.unwrap_or_default()
	}
}

impl From<Operation> for Object {
	fn from(v: Operation) -> Self {
		Self(map! {
			String::from("op") => match v.op {
				Op::None => Value::from("none"),
				Op::Add => Value::from("add"),
				Op::Remove => Value::from("remove"),
				Op::Replace => Value::from("replace"),
				Op::Change => Value::from("change"),
			},
			String::from("path") => v.path.to_path().into(),
			String::from("value") => v.value,
		})
	}
}

impl Deref for Object {
	type Target = BTreeMap<String, Value>;
	fn deref(&self) -> &Self::Target {
		&self.0
	}
}

impl DerefMut for Object {
	fn deref_mut(&mut self) -> &mut Self::Target {
		&mut self.0
	}
}

impl IntoIterator for Object {
	type Item = (String, Value);
	type IntoIter = std::collections::btree_map::IntoIter<String, Value>;
	fn into_iter(self) -> Self::IntoIter {
		self.0.into_iter()
	}
}

impl Object {
	/// Fetch the record id if there is one
	pub fn rid(&self) -> Option<Thing> {
		match self.get("id") {
			Some(Value::Thing(v)) => Some(v.clone()),
			_ => None,
		}
	}
	/// Convert this object to a diff-match-patch operation
	pub fn to_operation(&self) -> Result<Operation, Error> {
		match self.get("op") {
			Some(o) => match self.get("path") {
				Some(p) => Ok(Operation {
					op: o.into(),
					path: p.jsonpath(),
					value: match self.get("value") {
						Some(v) => v.clone(),
						None => Value::Null,
					},
				}),
				_ => Err(Error::InvalidPatch {
					message: String::from("'path' key missing"),
				}),
			},
			_ => Err(Error::InvalidPatch {
				message: String::from("'op' key missing"),
			}),
		}
	}
}

impl Object {
	pub(crate) async fn compute(
		&self,
		ctx: &Context<'_>,
		opt: &Options,
		txn: &Transaction,
		doc: Option<&Value>,
	) -> Result<Value, Error> {
		let mut x = BTreeMap::new();
		for (k, v) in self.iter() {
			match v.compute(ctx, opt, txn, doc).await {
				Ok(v) => x.insert(k.clone(), v),
				Err(e) => return Err(e),
			};
		}
		Ok(Value::Object(Object(x)))
	}
}

impl Display for Object {
	fn fmt(&self, f: &mut Formatter) -> fmt::Result {
		let mut f = Pretty::from(f);
		if is_pretty() {
			f.write_char('{')?;
		} else {
			f.write_str("{ ")?;
		}
		if !self.is_empty() {
			let indent = pretty_indent();
			write!(
				f,
				"{}",
				Fmt::pretty_comma_separated(
					self.0.iter().map(|args| Fmt::new(args, |(k, v), f| write!(
						f,
						"{}: {}",
						escape_key(k),
						v
					))),
				)
			)?;
			drop(indent);
		}
		if is_pretty() {
			f.write_char('}')
		} else {
			f.write_str(" }")
		}
	}
}

impl Serialize for Object {
	fn serialize<S>(&self, serializer: S) -> Result<S::Ok, S::Error>
	where
		S: serde::Serializer,
	{
		if is_internal_serialization() {
			serializer.serialize_newtype_struct(TOKEN, &self.0)
		} else {
			let mut map = serializer.serialize_map(Some(self.len()))?;
			for (k, v) in &self.0 {
				map.serialize_key(k)?;
				map.serialize_value(v)?;
			}
			map.end()
		}
	}
}

pub fn object(i: &str) -> IResult<&str, Object> {
<<<<<<< HEAD
	let (i, _) = openbraces(i)?;
	let (i, v) = separated_list0(commas, item)(i)?;
=======
	let (i, _) = char('{')(i)?;
	let (i, _) = mightbespace(i)?;
	let (i, v) = separated_list0(commas, |i| {
		let (i, k) = key(i)?;
		let (i, _) = mightbespace(i)?;
		let (i, _) = char(':')(i)?;
		let (i, _) = mightbespace(i)?;
		let (i, v) = value(i)?;
		Ok((i, (String::from(k), v)))
	})(i)?;
>>>>>>> 1fc80271
	let (i, _) = mightbespace(i)?;
	let (i, _) = opt(char(','))(i)?;
	let (i, _) = closebraces(i)?;
	Ok((i, Object(v.into_iter().collect())))
}

pub fn key(i: &str) -> IResult<&str, &str> {
	alt((key_none, key_single, key_double))(i)
}

fn key_none(i: &str) -> IResult<&str, &str> {
	take_while1(val_char)(i)
}

fn key_single(i: &str) -> IResult<&str, &str> {
	delimited(char('\''), is_not("\'"), char('\''))(i)
}

fn key_double(i: &str) -> IResult<&str, &str> {
	delimited(char('\"'), is_not("\""), char('\"'))(i)
}

#[cfg(test)]
mod tests {

	use super::*;

	#[test]
	fn object_normal() {
		let sql = "{one:1,two:2,tre:3}";
		let res = object(sql);
		assert!(res.is_ok());
		let out = res.unwrap().1;
		assert_eq!("{ one: 1, tre: 3, two: 2 }", format!("{}", out));
		assert_eq!(out.0.len(), 3);
	}

	#[test]
	fn object_commas() {
		let sql = "{one:1,two:2,tre:3,}";
		let res = object(sql);
		assert!(res.is_ok());
		let out = res.unwrap().1;
		assert_eq!("{ one: 1, tre: 3, two: 2 }", format!("{}", out));
		assert_eq!(out.0.len(), 3);
	}

	#[test]
	fn object_expression() {
		let sql = "{one:1,two:2,tre:3+1}";
		let res = object(sql);
		assert!(res.is_ok());
		let out = res.unwrap().1;
		assert_eq!("{ one: 1, tre: 3 + 1, two: 2 }", format!("{}", out));
		assert_eq!(out.0.len(), 3);
	}
}<|MERGE_RESOLUTION|>--- conflicted
+++ resolved
@@ -187,10 +187,6 @@
 }
 
 pub fn object(i: &str) -> IResult<&str, Object> {
-<<<<<<< HEAD
-	let (i, _) = openbraces(i)?;
-	let (i, v) = separated_list0(commas, item)(i)?;
-=======
 	let (i, _) = char('{')(i)?;
 	let (i, _) = mightbespace(i)?;
 	let (i, v) = separated_list0(commas, |i| {
@@ -201,10 +197,10 @@
 		let (i, v) = value(i)?;
 		Ok((i, (String::from(k), v)))
 	})(i)?;
->>>>>>> 1fc80271
 	let (i, _) = mightbespace(i)?;
 	let (i, _) = opt(char(','))(i)?;
-	let (i, _) = closebraces(i)?;
+	let (i, _) = mightbespace(i)?;
+	let (i, _) = char('}')(i)?;
 	Ok((i, Object(v.into_iter().collect())))
 }
 
