--- conflicted
+++ resolved
@@ -1,8 +1,4 @@
-<<<<<<< HEAD
-use crate::sql::common::{closeparenthese, openparenthese};
-=======
 use crate::sql::common::{closeparentheses, openparentheses};
->>>>>>> 3140e06a
 use crate::sql::dir::{dir, Dir};
 use crate::sql::error::IResult;
 use crate::sql::table::{table, tables, Tables};
@@ -52,15 +48,9 @@
 }
 
 fn custom(i: &str) -> IResult<&str, Tables> {
-<<<<<<< HEAD
-	let (i, _) = openparenthese(i)?;
-	let (i, w) = alt((any, tables))(i)?;
-	let (i, _) = closeparenthese(i)?;
-=======
 	let (i, _) = openparentheses(i)?;
 	let (i, w) = alt((any, tables))(i)?;
 	let (i, _) = closeparentheses(i)?;
->>>>>>> 3140e06a
 	Ok((i, w))
 }
 
