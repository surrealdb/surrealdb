--- conflicted
+++ resolved
@@ -145,11 +145,6 @@
 				fnc::run(ctx, s, a).await
 			}
 			Self::Custom(s, x) => {
-<<<<<<< HEAD
-				// Clone transaction
-				let txn = ctx.try_clone_transaction()?;
-=======
->>>>>>> 9c327aa3
 				// Get the function definition
 				let val = {
 					// Clone transaction
