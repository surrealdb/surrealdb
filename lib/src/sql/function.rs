use crate::ctx::Context;
use crate::dbs::Options;
use crate::dbs::Transaction;
use crate::err::Error;
use crate::fnc;
use crate::sql::comment::mightbespace;
use crate::sql::common::val_char;
use crate::sql::common::{closechevron, closeparenthese, commas, openchevron, openparenthese};
use crate::sql::error::IResult;
use crate::sql::fmt::Fmt;
use crate::sql::idiom::Idiom;
use crate::sql::script::{script as func, Script};
use crate::sql::serde::is_internal_serialization;
use crate::sql::value::{single, value, Value};
use async_recursion::async_recursion;
use futures::future::try_join_all;
use nom::branch::alt;
use nom::bytes::complete::tag;
use nom::bytes::complete::take_while1;
use nom::character::complete::char;
use nom::combinator::recognize;
use nom::multi::separated_list0;
use nom::multi::separated_list1;
use nom::sequence::delimited;
use nom::sequence::preceded;
use serde::ser::SerializeTupleVariant;
use serde::{Deserialize, Serialize};
use std::cmp::Ordering;
use std::fmt;

pub(crate) const TOKEN: &str = "$surrealdb::private::sql::Function";

#[derive(Clone, Debug, Eq, PartialEq, Deserialize, Hash)]
pub enum Function {
	Cast(String, Value),
	Normal(String, Vec<Value>),
	Custom(String, Vec<Value>),
	Script(Script, Vec<Value>),
}

impl PartialOrd for Function {
	#[inline]
	fn partial_cmp(&self, _: &Self) -> Option<Ordering> {
		None
	}
}

impl Function {
	/// Get function name if applicable
	pub fn name(&self) -> &str {
		match self {
			Self::Normal(n, _) => n.as_str(),
			Self::Custom(n, _) => n.as_str(),
			_ => unreachable!(),
		}
	}
	/// Get function arguments if applicable
	pub fn args(&self) -> &[Value] {
		match self {
			Self::Normal(_, a) => a,
			Self::Custom(_, a) => a,
			_ => &[],
		}
	}
	/// Convert function call to a field name
	pub fn to_idiom(&self) -> Idiom {
		match self {
			Self::Script(_, _) => "function".to_string().into(),
			Self::Normal(f, _) => f.to_owned().into(),
			Self::Custom(f, _) => format!("fn::{f}").into(),
			Self::Cast(_, v) => v.to_idiom(),
		}
	}
	/// Convert this function to an aggregate
	pub fn aggregate(&self, val: Value) -> Self {
		match self {
			Self::Normal(n, a) => {
				let mut a = a.to_owned();
				match a.len() {
					0 => a.insert(0, val),
					_ => {
						a.remove(0);
						a.insert(0, val);
					}
				}
				Self::Normal(n.to_owned(), a)
			}
			_ => unreachable!(),
		}
	}
	/// Check if this function is a custom function
	pub fn is_custom(&self) -> bool {
		matches!(self, Self::Custom(_, _))
	}
	/// Check if this function is a rolling function
	pub fn is_rolling(&self) -> bool {
		match self {
			Self::Normal(f, _) if f == "count" => true,
			Self::Normal(f, _) if f == "math::max" => true,
			Self::Normal(f, _) if f == "math::mean" => true,
			Self::Normal(f, _) if f == "math::min" => true,
			Self::Normal(f, _) if f == "math::sum" => true,
			_ => false,
		}
	}
	/// Check if this function is a grouping function
	pub fn is_aggregate(&self) -> bool {
		match self {
			Self::Normal(f, _) if f == "array::distinct" => true,
			Self::Normal(f, _) if f == "array::group" => true,
			Self::Normal(f, _) if f == "count" => true,
			Self::Normal(f, _) if f == "math::bottom" => true,
			Self::Normal(f, _) if f == "math::interquartile" => true,
			Self::Normal(f, _) if f == "math::max" => true,
			Self::Normal(f, _) if f == "math::mean" => true,
			Self::Normal(f, _) if f == "math::median" => true,
			Self::Normal(f, _) if f == "math::midhinge" => true,
			Self::Normal(f, _) if f == "math::min" => true,
			Self::Normal(f, _) if f == "math::mode" => true,
			Self::Normal(f, _) if f == "math::nearestrank" => true,
			Self::Normal(f, _) if f == "math::percentile" => true,
			Self::Normal(f, _) if f == "math::sample" => true,
			Self::Normal(f, _) if f == "math::spread" => true,
			Self::Normal(f, _) if f == "math::stddev" => true,
			Self::Normal(f, _) if f == "math::sum" => true,
			Self::Normal(f, _) if f == "math::top" => true,
			Self::Normal(f, _) if f == "math::trimean" => true,
			Self::Normal(f, _) if f == "math::variance" => true,
			_ => false,
		}
	}
}

impl Function {
	#[cfg_attr(not(target_arch = "wasm32"), async_recursion)]
	#[cfg_attr(target_arch = "wasm32", async_recursion(?Send))]
	pub(crate) async fn compute(
		&self,
		ctx: &Context<'_>,
		opt: &Options,
		txn: &Transaction,
		doc: Option<&'async_recursion Value>,
	) -> Result<Value, Error> {
		// Prevent long function chains
		let opt = &opt.dive(1)?;
		// Ensure futures are run
		let opt = &opt.futures(true);
		// Process the function type
		match self {
			Self::Cast(s, x) => {
				// Compute the value to be cast
				let a = x.compute(ctx, opt, txn, doc).await?;
				// Run the cast function
				fnc::cast::run(ctx, s, a)
			}
			Self::Normal(s, x) => {
				// Compute the function arguments
				let a = try_join_all(x.iter().map(|v| v.compute(ctx, opt, txn, doc))).await?;
				// Run the normal function
				fnc::run(ctx, s, a).await
			}
			Self::Custom(s, x) => {
				// Get the function definition
				let val = {
					// Clone transaction
					let run = txn.clone();
					// Claim transaction
					let mut run = run.lock().await;
					// Get the function definition
					run.get_fc(opt.ns(), opt.db(), s).await?
				};
				// Check the function arguments
				if x.len() != val.args.len() {
					return Err(Error::InvalidArguments {
						name: format!("fn::{}", val.name),
						message: match val.args.len() {
							1 => String::from("The function expects 1 argument."),
							l => format!("The function expects {l} arguments."),
						},
					});
				}
				// Compute the function arguments
				let a = try_join_all(x.iter().map(|v| v.compute(ctx, opt, txn, doc))).await?;
				// Duplicate context
				let mut ctx = Context::new(ctx);
				// Process the function arguments
				for (val, (name, kind)) in a.into_iter().zip(val.args) {
					ctx.add_value(
						name.to_raw(),
						match val {
							Value::None => val,
							Value::Null => val,
							_ => val.convert_to(&kind),
						},
					);
				}
				// Run the custom function
				val.block.compute(&ctx, opt, txn, doc).await
			}
			#[allow(unused_variables)]
			Self::Script(s, x) => {
				#[cfg(feature = "scripting")]
				{
					// Compute the function arguments
					let a = try_join_all(x.iter().map(|v| v.compute(ctx, opt, txn, doc))).await?;
					// Run the script function
					fnc::script::run(ctx, opt, txn, doc, s, a).await
				}
				#[cfg(not(feature = "scripting"))]
				{
					Err(Error::InvalidScript {
						message: String::from("Embedded functions are not enabled."),
					})
				}
			}
		}
	}
}

impl fmt::Display for Function {
	fn fmt(&self, f: &mut fmt::Formatter) -> fmt::Result {
		match self {
			Self::Cast(s, e) => write!(f, "<{s}> {e}"),
			Self::Normal(s, e) => write!(f, "{s}({})", Fmt::comma_separated(e)),
			Self::Custom(s, e) => write!(f, "fn::{s}({})", Fmt::comma_separated(e)),
			Self::Script(s, e) => write!(f, "function({}) {{{s}}}", Fmt::comma_separated(e)),
		}
	}
}

impl Serialize for Function {
	fn serialize<S>(&self, serializer: S) -> Result<S::Ok, S::Error>
	where
		S: serde::Serializer,
	{
		if is_internal_serialization() {
			match self {
				Self::Cast(s, e) => {
					let mut serializer = serializer.serialize_tuple_variant(TOKEN, 0, "Cast", 2)?;
					serializer.serialize_field(s)?;
					serializer.serialize_field(e)?;
					serializer.end()
				}
				Self::Normal(s, e) => {
					let mut serializer =
						serializer.serialize_tuple_variant(TOKEN, 1, "Normal", 2)?;
					serializer.serialize_field(s)?;
					serializer.serialize_field(e)?;
					serializer.end()
				}
				Self::Custom(s, e) => {
					let mut serializer =
						serializer.serialize_tuple_variant(TOKEN, 2, "Custom", 2)?;
					serializer.serialize_field(s)?;
					serializer.serialize_field(e)?;
					serializer.end()
				}
				Self::Script(s, e) => {
					let mut serializer =
						serializer.serialize_tuple_variant(TOKEN, 3, "Script", 2)?;
					serializer.serialize_field(s)?;
					serializer.serialize_field(e)?;
					serializer.end()
				}
			}
		} else {
			serializer.serialize_none()
		}
	}
}

pub fn function(i: &str) -> IResult<&str, Function> {
	alt((normal, custom, script, cast))(i)
}

pub fn normal(i: &str) -> IResult<&str, Function> {
	let (i, s) = function_names(i)?;
	let (i, _) = openparenthese(i)?;
	let (i, a) = separated_list0(commas, value)(i)?;
	let (i, _) = closeparenthese(i)?;
	Ok((i, Function::Normal(s.to_string(), a)))
}

pub fn custom(i: &str) -> IResult<&str, Function> {
	let (i, _) = tag("fn::")(i)?;
	let (i, s) = recognize(separated_list1(tag("::"), take_while1(val_char)))(i)?;
	let (i, _) = char('(')(i)?;
	let (i, _) = mightbespace(i)?;
	let (i, a) = separated_list0(commas, value)(i)?;
	let (i, _) = mightbespace(i)?;
	let (i, _) = char(')')(i)?;
	Ok((i, Function::Custom(s.to_string(), a)))
}

fn script(i: &str) -> IResult<&str, Function> {
	let (i, _) = tag("function")(i)?;
<<<<<<< HEAD
	let (i, _) = mightbespace(i)?;
	let (i, _) = openparenthese(i)?;
=======
	let (i, _) = tag("(")(i)?;
	let (i, _) = mightbespace(i)?;
>>>>>>> 1fc80271
	let (i, a) = separated_list0(commas, value)(i)?;
	let (i, _) = closeparenthese(i)?;
	let (i, _) = mightbespace(i)?;
	let (i, _) = char('{')(i)?;
	let (i, v) = func(i)?;
	let (i, _) = char('}')(i)?;
	Ok((i, Function::Script(v, a)))
}

fn cast(i: &str) -> IResult<&str, Function> {
<<<<<<< HEAD
	let (i, _) = openchevron(i)?;
	let (i, s) = function_casts(i)?;
	let (i, _) = closechevron(i)?;
=======
	let (i, s) = delimited(
		char('<'),
		alt((
			tag("bool"),
			tag("datetime"),
			tag("decimal"),
			tag("duration"),
			tag("float"),
			tag("int"),
			tag("number"),
			tag("string"),
		)),
		char('>'),
	)(i)?;
>>>>>>> 1fc80271
	let (i, _) = mightbespace(i)?;
	let (i, v) = single(i)?;
	Ok((i, Function::Cast(s.to_string(), v)))
}

fn function_names(i: &str) -> IResult<&str, &str> {
	recognize(alt((
		preceded(tag("array::"), function_array),
		preceded(tag("crypto::"), function_crypto),
		preceded(tag("duration::"), function_duration),
		preceded(tag("geo::"), function_geo),
		preceded(tag("http::"), function_http),
		preceded(tag("is::"), function_is),
		preceded(tag("math::"), function_math),
		preceded(tag("meta::"), function_meta),
		preceded(tag("parse::"), function_parse),
		preceded(tag("rand::"), function_rand),
		preceded(tag("session::"), function_session),
		preceded(tag("string::"), function_string),
		preceded(tag("time::"), function_time),
		preceded(tag("type::"), function_type),
		tag("count"),
		tag("not"),
		tag("rand"),
		tag("sleep"),
	)))(i)
}

fn function_array(i: &str) -> IResult<&str, &str> {
	alt((
		alt((
			tag("add"),
			tag("all"),
			tag("any"),
			tag("append"),
			tag("combine"),
			tag("complement"),
			tag("concat"),
			tag("difference"),
			tag("distinct"),
			tag("flatten"),
			tag("group"),
			tag("insert"),
		)),
		alt((
			tag("intersect"),
			tag("len"),
			tag("max"),
			tag("min"),
			tag("pop"),
			tag("prepend"),
			tag("push"),
			tag("remove"),
			tag("reverse"),
			tag("sort::asc"),
			tag("sort::desc"),
			tag("sort"),
			tag("union"),
		)),
	))(i)
}

fn function_crypto(i: &str) -> IResult<&str, &str> {
	alt((
		preceded(tag("argon2::"), alt((tag("compare"), tag("generate")))),
		preceded(tag("bcrypt::"), alt((tag("compare"), tag("generate")))),
		preceded(tag("pbkdf2::"), alt((tag("compare"), tag("generate")))),
		preceded(tag("scrypt::"), alt((tag("compare"), tag("generate")))),
		tag("md5"),
		tag("sha1"),
		tag("sha256"),
		tag("sha512"),
	))(i)
}

fn function_duration(i: &str) -> IResult<&str, &str> {
	alt((tag("days"), tag("hours"), tag("mins"), tag("secs"), tag("weeks"), tag("years")))(i)
}

fn function_geo(i: &str) -> IResult<&str, &str> {
	alt((
		tag("area"),
		tag("bearing"),
		tag("centroid"),
		tag("distance"),
		preceded(tag("hash::"), alt((tag("decode"), tag("encode")))),
	))(i)
}

fn function_http(i: &str) -> IResult<&str, &str> {
	alt((tag("head"), tag("get"), tag("put"), tag("post"), tag("patch"), tag("delete")))(i)
}

fn function_is(i: &str) -> IResult<&str, &str> {
	alt((
		tag("alphanum"),
		tag("alpha"),
		tag("ascii"),
		tag("datetime"),
		tag("domain"),
		tag("email"),
		tag("hexadecimal"),
		tag("latitude"),
		tag("longitude"),
		tag("numeric"),
		tag("semver"),
		tag("url"),
		tag("uuid"),
	))(i)
}

fn function_math(i: &str) -> IResult<&str, &str> {
	alt((
		alt((
			tag("abs"),
			tag("bottom"),
			tag("ceil"),
			tag("fixed"),
			tag("floor"),
			tag("interquartile"),
			tag("max"),
			tag("mean"),
			tag("median"),
			tag("midhinge"),
			tag("min"),
			tag("mode"),
		)),
		alt((
			tag("nearestrank"),
			tag("percentile"),
			tag("pow"),
			tag("product"),
			tag("round"),
			tag("spread"),
			tag("sqrt"),
			tag("stddev"),
			tag("sum"),
			tag("top"),
			tag("trimean"),
			tag("variance"),
		)),
	))(i)
}

fn function_meta(i: &str) -> IResult<&str, &str> {
	alt((tag("id"), tag("table"), tag("tb")))(i)
}

fn function_parse(i: &str) -> IResult<&str, &str> {
	alt((
		preceded(tag("email::"), alt((tag("host"), tag("user")))),
		preceded(
			tag("url::"),
			alt((
				tag("domain"),
				tag("fragment"),
				tag("host"),
				tag("path"),
				tag("port"),
				tag("query"),
				tag("scheme"),
			)),
		),
	))(i)
}

fn function_rand(i: &str) -> IResult<&str, &str> {
	alt((
		tag("bool"),
		tag("enum"),
		tag("float"),
		tag("guid"),
		tag("int"),
		tag("string"),
		tag("time"),
		tag("ulid"),
		tag("uuid::v4"),
		tag("uuid::v7"),
		tag("uuid"),
	))(i)
}

fn function_session(i: &str) -> IResult<&str, &str> {
	alt((
		tag("db"),
		tag("id"),
		tag("ip"),
		tag("ns"),
		tag("origin"),
		tag("sc"),
		tag("sd"),
		tag("token"),
	))(i)
}

fn function_string(i: &str) -> IResult<&str, &str> {
	alt((
		tag("concat"),
		tag("endsWith"),
		tag("join"),
		tag("len"),
		tag("lowercase"),
		tag("repeat"),
		tag("replace"),
		tag("reverse"),
		tag("slice"),
		tag("slug"),
		tag("split"),
		tag("startsWith"),
		tag("trim"),
		tag("uppercase"),
		tag("words"),
	))(i)
}

fn function_time(i: &str) -> IResult<&str, &str> {
	alt((
		tag("day"),
		tag("floor"),
		tag("format"),
		tag("group"),
		tag("hour"),
		tag("minute"),
		tag("month"),
		tag("nano"),
		tag("now"),
		tag("round"),
		tag("second"),
		tag("timezone"),
		tag("unix"),
		tag("wday"),
		tag("week"),
		tag("yday"),
		tag("year"),
	))(i)
}

fn function_type(i: &str) -> IResult<&str, &str> {
	alt((
		tag("bool"),
		tag("datetime"),
		tag("decimal"),
		tag("duration"),
		tag("float"),
		tag("int"),
		tag("number"),
		tag("point"),
		tag("regex"),
		tag("string"),
		tag("table"),
		tag("thing"),
	))(i)
}

#[cfg(test)]
mod tests {

	use super::*;
	use crate::sql::test::Parse;

	#[test]
	fn function_single() {
		let sql = "count()";
		let res = function(sql);
		assert!(res.is_ok());
		let out = res.unwrap().1;
		assert_eq!("count()", format!("{}", out));
		assert_eq!(out, Function::Normal(String::from("count"), vec![]));
	}

	#[test]
	fn function_single_not() {
		let sql = "not(1.2345)";
		let res = function(sql);
		assert!(res.is_ok());
		let out = res.unwrap().1;
		assert_eq!("not(1.2345)", format!("{}", out));
		assert_eq!(out, Function::Normal("not".to_owned(), vec![1.2345.into()]));
	}

	#[test]
	fn function_module() {
		let sql = "rand::uuid()";
		let res = function(sql);
		assert!(res.is_ok());
		let out = res.unwrap().1;
		assert_eq!("rand::uuid()", format!("{}", out));
		assert_eq!(out, Function::Normal(String::from("rand::uuid"), vec![]));
	}

	#[test]
	fn function_arguments() {
		let sql = "is::numeric(null)";
		let res = function(sql);
		assert!(res.is_ok());
		let out = res.unwrap().1;
		assert_eq!("is::numeric(NULL)", format!("{}", out));
		assert_eq!(out, Function::Normal(String::from("is::numeric"), vec![Value::Null]));
	}

	#[test]
	fn function_casting_number() {
		let sql = "<int>1.2345";
		let res = function(sql);
		assert!(res.is_ok());
		let out = res.unwrap().1;
		assert_eq!("<int> 1.2345", format!("{}", out));
		assert_eq!(out, Function::Cast(String::from("int"), 1.2345.into()));
	}

	#[test]
	fn function_casting_string() {
		let sql = "<string>1.2345";
		let res = function(sql);
		assert!(res.is_ok());
		let out = res.unwrap().1;
		assert_eq!("<string> 1.2345", format!("{}", out));
		assert_eq!(out, Function::Cast(String::from("string"), 1.2345.into()));
	}

	#[test]
	fn function_script_expression() {
		let sql = "function() { return this.tags.filter(t => { return t.length > 3; }); }";
		let res = function(sql);
		assert!(res.is_ok());
		let out = res.unwrap().1;
		assert_eq!(
			"function() { return this.tags.filter(t => { return t.length > 3; }); }",
			format!("{}", out)
		);
		assert_eq!(
			out,
			Function::Script(
				Script::parse(" return this.tags.filter(t => { return t.length > 3; }); "),
				vec![]
			)
		);
	}
}<|MERGE_RESOLUTION|>--- conflicted
+++ resolved
@@ -294,13 +294,8 @@
 
 fn script(i: &str) -> IResult<&str, Function> {
 	let (i, _) = tag("function")(i)?;
-<<<<<<< HEAD
+	let (i, _) = openparenthese(i)?;
 	let (i, _) = mightbespace(i)?;
-	let (i, _) = openparenthese(i)?;
-=======
-	let (i, _) = tag("(")(i)?;
-	let (i, _) = mightbespace(i)?;
->>>>>>> 1fc80271
 	let (i, a) = separated_list0(commas, value)(i)?;
 	let (i, _) = closeparenthese(i)?;
 	let (i, _) = mightbespace(i)?;
@@ -311,11 +306,6 @@
 }
 
 fn cast(i: &str) -> IResult<&str, Function> {
-<<<<<<< HEAD
-	let (i, _) = openchevron(i)?;
-	let (i, s) = function_casts(i)?;
-	let (i, _) = closechevron(i)?;
-=======
 	let (i, s) = delimited(
 		char('<'),
 		alt((
@@ -330,7 +320,6 @@
 		)),
 		char('>'),
 	)(i)?;
->>>>>>> 1fc80271
 	let (i, _) = mightbespace(i)?;
 	let (i, v) = single(i)?;
 	Ok((i, Function::Cast(s.to_string(), v)))
