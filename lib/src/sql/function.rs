use crate::ctx::Context;
use crate::dbs::Options;
use crate::err::Error;
use crate::fnc;
use crate::idx::planner::executor::QueryExecutor;
use crate::sql::comment::mightbespace;
use crate::sql::common::val_char;
use crate::sql::common::{closeparentheses, commas, openparentheses};
use crate::sql::error::IResult;
use crate::sql::fmt::Fmt;
use crate::sql::idiom::Idiom;
use crate::sql::script::{script as func, Script};
use crate::sql::value::{value, Value};
use crate::sql::Thing;
use async_recursion::async_recursion;
use futures::future::try_join_all;
use nom::branch::alt;
use nom::bytes::complete::tag;
use nom::bytes::complete::take_while1;
use nom::character::complete::char;
use nom::combinator::recognize;
use nom::multi::separated_list0;
use nom::multi::separated_list1;
use nom::sequence::preceded;
use serde::{Deserialize, Serialize};
use std::cmp::Ordering;
use std::fmt;

pub(crate) const TOKEN: &str = "$surrealdb::private::sql::Function";

#[derive(Clone, Debug, Eq, PartialEq, Serialize, Deserialize, Hash)]
#[serde(rename = "$surrealdb::private::sql::Function")]
pub enum Function {
	Normal(String, Vec<Value>),
	Custom(String, Vec<Value>),
	Script(Script, Vec<Value>),
	// Add new variants here
}

impl PartialOrd for Function {
	#[inline]
	fn partial_cmp(&self, _: &Self) -> Option<Ordering> {
		None
	}
}

impl Function {
	/// Get function name if applicable
	pub fn name(&self) -> &str {
		match self {
			Self::Normal(n, _) => n.as_str(),
			Self::Custom(n, _) => n.as_str(),
			_ => unreachable!(),
		}
	}
	/// Get function arguments if applicable
	pub fn args(&self) -> &[Value] {
		match self {
			Self::Normal(_, a) => a,
			Self::Custom(_, a) => a,
			_ => &[],
		}
	}
	/// Convert function call to a field name
	pub fn to_idiom(&self) -> Idiom {
		match self {
			Self::Script(_, _) => "function".to_string().into(),
			Self::Normal(f, _) => f.to_owned().into(),
			Self::Custom(f, _) => format!("fn::{f}").into(),
		}
	}
	/// Convert this function to an aggregate
	pub fn aggregate(&self, val: Value) -> Self {
		match self {
			Self::Normal(n, a) => {
				let mut a = a.to_owned();
				match a.len() {
					0 => a.insert(0, val),
					_ => {
						a.remove(0);
						a.insert(0, val);
					}
				}
				Self::Normal(n.to_owned(), a)
			}
			_ => unreachable!(),
		}
	}
	/// Check if this function is a custom function
	pub fn is_custom(&self) -> bool {
		matches!(self, Self::Custom(_, _))
	}
	/// Check if this function is a rolling function
	pub fn is_rolling(&self) -> bool {
		match self {
			Self::Normal(f, _) if f == "count" => true,
			Self::Normal(f, _) if f == "math::max" => true,
			Self::Normal(f, _) if f == "math::mean" => true,
			Self::Normal(f, _) if f == "math::min" => true,
			Self::Normal(f, _) if f == "math::sum" => true,
			_ => false,
		}
	}
	/// Check if this function is a grouping function
	pub fn is_aggregate(&self) -> bool {
		match self {
			Self::Normal(f, _) if f == "array::distinct" => true,
			Self::Normal(f, _) if f == "array::group" => true,
			Self::Normal(f, _) if f == "count" => true,
			Self::Normal(f, _) if f == "math::bottom" => true,
			Self::Normal(f, _) if f == "math::interquartile" => true,
			Self::Normal(f, _) if f == "math::max" => true,
			Self::Normal(f, _) if f == "math::mean" => true,
			Self::Normal(f, _) if f == "math::median" => true,
			Self::Normal(f, _) if f == "math::midhinge" => true,
			Self::Normal(f, _) if f == "math::min" => true,
			Self::Normal(f, _) if f == "math::mode" => true,
			Self::Normal(f, _) if f == "math::nearestrank" => true,
			Self::Normal(f, _) if f == "math::percentile" => true,
			Self::Normal(f, _) if f == "math::sample" => true,
			Self::Normal(f, _) if f == "math::spread" => true,
			Self::Normal(f, _) if f == "math::stddev" => true,
			Self::Normal(f, _) if f == "math::sum" => true,
			Self::Normal(f, _) if f == "math::top" => true,
			Self::Normal(f, _) if f == "math::trimean" => true,
			Self::Normal(f, _) if f == "math::variance" => true,
			_ => false,
		}
	}
}

impl Function {
	/// Process this type returning a computed simple Value
	#[cfg_attr(not(target_arch = "wasm32"), async_recursion)]
	#[cfg_attr(target_arch = "wasm32", async_recursion(?Send))]
<<<<<<< HEAD
	pub(crate) async fn compute(
		&self,
		ctx: &Context<'_>,
		opt: &Options,
		txn: &Transaction,
		exe: Option<&'async_recursion QueryExecutor>,
		thg: Option<&'async_recursion Thing>,
		doc: Option<&'async_recursion Value>,
	) -> Result<Value, Error> {
=======
	pub(crate) async fn compute(&self, ctx: &Context<'_>, opt: &Options) -> Result<Value, Error> {
>>>>>>> 5ae48ae4
		// Prevent long function chains
		let opt = &opt.dive(1)?;
		// Ensure futures are run
		let opt = &opt.futures(true);
		// Process the function type
		match self {
			Self::Normal(s, x) => {
				// Compute the function arguments
<<<<<<< HEAD
				let a =
					try_join_all(x.iter().map(|v| v.compute(ctx, opt, txn, exe, thg, doc))).await?;
=======
				let a = try_join_all(x.iter().map(|v| v.compute(ctx, opt))).await?;
>>>>>>> 5ae48ae4
				// Run the normal function
				fnc::run(ctx, txn, exe, thg, doc, s, a).await
			}
			Self::Custom(s, x) => {
				// Clone transaction
				let txn = ctx.clone_transaction()?;
				// Get the function definition
				let val = {
					// Claim transaction
					let mut run = txn.lock().await;
					// Get the function definition
					run.get_fc(opt.ns(), opt.db(), s).await?
				};
				// Check the function arguments
				if x.len() != val.args.len() {
					return Err(Error::InvalidArguments {
						name: format!("fn::{}", val.name),
						message: match val.args.len() {
							1 => String::from("The function expects 1 argument."),
							l => format!("The function expects {l} arguments."),
						},
					});
				}
				// Compute the function arguments
<<<<<<< HEAD
				let a = try_join_all(x.iter().map(|v| v.compute(ctx, opt, txn, exe, None, doc)))
					.await?;
=======
				let a = try_join_all(x.iter().map(|v| v.compute(ctx, opt))).await?;
>>>>>>> 5ae48ae4
				// Duplicate context
				let mut ctx = Context::new(ctx);
				// Process the function arguments
				for (val, (name, kind)) in a.into_iter().zip(val.args) {
					ctx.add_value(name.to_raw(), val.coerce_to(&kind)?);
				}
				// Run the custom function
				val.block.compute(&ctx, opt).await
			}
			#[allow(unused_variables)]
			Self::Script(s, x) => {
				#[cfg(feature = "scripting")]
				{
					// Compute the function arguments
<<<<<<< HEAD
					let a = try_join_all(x.iter().map(|v| v.compute(ctx, opt, txn, exe, thg, doc)))
						.await?;
=======
					let a = try_join_all(x.iter().map(|v| v.compute(ctx, opt))).await?;
>>>>>>> 5ae48ae4
					// Run the script function
					fnc::script::run(ctx, opt, s, a).await
				}
				#[cfg(not(feature = "scripting"))]
				{
					Err(Error::InvalidScript {
						message: String::from("Embedded functions are not enabled."),
					})
				}
			}
		}
	}
}

impl fmt::Display for Function {
	fn fmt(&self, f: &mut fmt::Formatter) -> fmt::Result {
		match self {
			Self::Normal(s, e) => write!(f, "{s}({})", Fmt::comma_separated(e)),
			Self::Custom(s, e) => write!(f, "fn::{s}({})", Fmt::comma_separated(e)),
			Self::Script(s, e) => write!(f, "function({}) {{{s}}}", Fmt::comma_separated(e)),
		}
	}
}

pub fn function(i: &str) -> IResult<&str, Function> {
	alt((normal, custom, script))(i)
}

pub fn normal(i: &str) -> IResult<&str, Function> {
	let (i, s) = function_names(i)?;
	let (i, _) = openparentheses(i)?;
	let (i, a) = separated_list0(commas, value)(i)?;
	let (i, _) = closeparentheses(i)?;
	Ok((i, Function::Normal(s.to_string(), a)))
}

pub fn custom(i: &str) -> IResult<&str, Function> {
	let (i, _) = tag("fn::")(i)?;
	let (i, s) = recognize(separated_list1(tag("::"), take_while1(val_char)))(i)?;
	let (i, _) = char('(')(i)?;
	let (i, _) = mightbespace(i)?;
	let (i, a) = separated_list0(commas, value)(i)?;
	let (i, _) = mightbespace(i)?;
	let (i, _) = char(')')(i)?;
	Ok((i, Function::Custom(s.to_string(), a)))
}

fn script(i: &str) -> IResult<&str, Function> {
	let (i, _) = tag("function")(i)?;
	let (i, _) = openparentheses(i)?;
	let (i, _) = mightbespace(i)?;
	let (i, a) = separated_list0(commas, value)(i)?;
	let (i, _) = closeparentheses(i)?;
	let (i, _) = mightbespace(i)?;
	let (i, _) = char('{')(i)?;
	let (i, v) = func(i)?;
	let (i, _) = char('}')(i)?;
	Ok((i, Function::Script(v, a)))
}

pub(crate) fn function_names(i: &str) -> IResult<&str, &str> {
	recognize(alt((
		preceded(tag("array::"), function_array),
		preceded(tag("bytes::"), function_bytes),
		preceded(tag("crypto::"), function_crypto),
		preceded(tag("duration::"), function_duration),
		preceded(tag("encoding::"), function_encoding),
		preceded(tag("geo::"), function_geo),
		preceded(tag("http::"), function_http),
		preceded(tag("is::"), function_is),
		preceded(tag("math::"), function_math),
		preceded(tag("meta::"), function_meta),
		preceded(tag("parse::"), function_parse),
		preceded(tag("rand::"), function_rand),
		preceded(tag("search::"), function_search),
		preceded(tag("session::"), function_session),
		preceded(tag("string::"), function_string),
		preceded(tag("time::"), function_time),
		preceded(tag("type::"), function_type),
		tag("count"),
		tag("not"),
		tag("rand"),
		tag("sleep"),
	)))(i)
}

fn function_array(i: &str) -> IResult<&str, &str> {
	alt((
		alt((
			tag("add"),
			tag("all"),
			tag("any"),
			tag("append"),
			tag("combine"),
			tag("complement"),
			tag("concat"),
			tag("difference"),
			tag("distinct"),
			tag("flatten"),
			tag("group"),
			tag("insert"),
		)),
		alt((
			tag("intersect"),
			tag("join"),
			tag("len"),
			tag("max"),
			tag("min"),
			tag("pop"),
			tag("prepend"),
			tag("push"),
			tag("remove"),
			tag("reverse"),
			tag("slice"),
			tag("sort::asc"),
			tag("sort::desc"),
			tag("sort"),
			tag("union"),
		)),
	))(i)
}

fn function_bytes(i: &str) -> IResult<&str, &str> {
	alt((tag("len"),))(i)
}

fn function_crypto(i: &str) -> IResult<&str, &str> {
	alt((
		preceded(tag("argon2::"), alt((tag("compare"), tag("generate")))),
		preceded(tag("bcrypt::"), alt((tag("compare"), tag("generate")))),
		preceded(tag("pbkdf2::"), alt((tag("compare"), tag("generate")))),
		preceded(tag("scrypt::"), alt((tag("compare"), tag("generate")))),
		tag("md5"),
		tag("sha1"),
		tag("sha256"),
		tag("sha512"),
	))(i)
}

fn function_duration(i: &str) -> IResult<&str, &str> {
	alt((
		tag("days"),
		tag("hours"),
		tag("micros"),
		tag("millis"),
		tag("mins"),
		tag("nanos"),
		tag("secs"),
		tag("weeks"),
		tag("years"),
		preceded(
			tag("from::"),
			alt((
				tag("days"),
				tag("hours"),
				tag("micros"),
				tag("millis"),
				tag("mins"),
				tag("nanos"),
				tag("secs"),
				tag("weeks"),
			)),
		),
	))(i)
}

fn function_encoding(i: &str) -> IResult<&str, &str> {
	alt((preceded(tag("base64::"), alt((tag("decode"), tag("encode")))),))(i)
}

fn function_geo(i: &str) -> IResult<&str, &str> {
	alt((
		tag("area"),
		tag("bearing"),
		tag("centroid"),
		tag("distance"),
		preceded(tag("hash::"), alt((tag("decode"), tag("encode")))),
	))(i)
}

fn function_http(i: &str) -> IResult<&str, &str> {
	alt((tag("head"), tag("get"), tag("put"), tag("post"), tag("patch"), tag("delete")))(i)
}

fn function_is(i: &str) -> IResult<&str, &str> {
	alt((
		tag("alphanum"),
		tag("alpha"),
		tag("ascii"),
		tag("datetime"),
		tag("domain"),
		tag("email"),
		tag("hexadecimal"),
		tag("latitude"),
		tag("longitude"),
		tag("numeric"),
		tag("semver"),
		tag("url"),
		tag("uuid"),
	))(i)
}

fn function_math(i: &str) -> IResult<&str, &str> {
	alt((
		alt((
			tag("abs"),
			tag("bottom"),
			tag("ceil"),
			tag("fixed"),
			tag("floor"),
			tag("interquartile"),
			tag("max"),
			tag("mean"),
			tag("median"),
			tag("midhinge"),
			tag("min"),
			tag("mode"),
		)),
		alt((
			tag("nearestrank"),
			tag("percentile"),
			tag("pow"),
			tag("product"),
			tag("round"),
			tag("spread"),
			tag("sqrt"),
			tag("stddev"),
			tag("sum"),
			tag("top"),
			tag("trimean"),
			tag("variance"),
		)),
	))(i)
}

fn function_meta(i: &str) -> IResult<&str, &str> {
	alt((tag("id"), tag("table"), tag("tb")))(i)
}

fn function_parse(i: &str) -> IResult<&str, &str> {
	alt((
		preceded(tag("email::"), alt((tag("host"), tag("user")))),
		preceded(
			tag("url::"),
			alt((
				tag("domain"),
				tag("fragment"),
				tag("host"),
				tag("path"),
				tag("port"),
				tag("query"),
				tag("scheme"),
			)),
		),
	))(i)
}

fn function_rand(i: &str) -> IResult<&str, &str> {
	alt((
		tag("bool"),
		tag("enum"),
		tag("float"),
		tag("guid"),
		tag("int"),
		tag("string"),
		tag("time"),
		tag("ulid"),
		tag("uuid::v4"),
		tag("uuid::v7"),
		tag("uuid"),
	))(i)
}

fn function_search(i: &str) -> IResult<&str, &str> {
	alt((tag("highlight"),))(i)
}

fn function_session(i: &str) -> IResult<&str, &str> {
	alt((
		tag("db"),
		tag("id"),
		tag("ip"),
		tag("ns"),
		tag("origin"),
		tag("sc"),
		tag("sd"),
		tag("token"),
	))(i)
}

fn function_string(i: &str) -> IResult<&str, &str> {
	alt((
		tag("concat"),
		tag("contains"),
		tag("endsWith"),
		tag("join"),
		tag("len"),
		tag("lowercase"),
		tag("repeat"),
		tag("replace"),
		tag("reverse"),
		tag("slice"),
		tag("slug"),
		tag("split"),
		tag("startsWith"),
		tag("trim"),
		tag("uppercase"),
		tag("words"),
	))(i)
}

fn function_time(i: &str) -> IResult<&str, &str> {
	alt((
		tag("ceil"),
		tag("day"),
		tag("floor"),
		tag("format"),
		tag("group"),
		tag("hour"),
		tag("minute"),
		tag("month"),
		tag("nano"),
		tag("now"),
		tag("round"),
		tag("second"),
		tag("timezone"),
		tag("unix"),
		tag("wday"),
		tag("week"),
		tag("yday"),
		tag("year"),
		preceded(tag("from::"), alt((tag("micros"), tag("millis"), tag("secs"), tag("unix")))),
	))(i)
}

fn function_type(i: &str) -> IResult<&str, &str> {
	alt((
		tag("bool"),
		tag("datetime"),
		tag("decimal"),
		tag("duration"),
		tag("float"),
		tag("int"),
		tag("number"),
		tag("point"),
		tag("string"),
		tag("table"),
		tag("thing"),
	))(i)
}

#[cfg(test)]
mod tests {

	use super::*;
	use crate::sql::test::Parse;

	#[test]
	fn function_single() {
		let sql = "count()";
		let res = function(sql);
		assert!(res.is_ok());
		let out = res.unwrap().1;
		assert_eq!("count()", format!("{}", out));
		assert_eq!(out, Function::Normal(String::from("count"), vec![]));
	}

	#[test]
	fn function_single_not() {
		let sql = "not(10)";
		let res = function(sql);
		assert!(res.is_ok());
		let out = res.unwrap().1;
		assert_eq!("not(10)", format!("{}", out));
		assert_eq!(out, Function::Normal("not".to_owned(), vec![10.into()]));
	}

	#[test]
	fn function_module() {
		let sql = "rand::uuid()";
		let res = function(sql);
		assert!(res.is_ok());
		let out = res.unwrap().1;
		assert_eq!("rand::uuid()", format!("{}", out));
		assert_eq!(out, Function::Normal(String::from("rand::uuid"), vec![]));
	}

	#[test]
	fn function_arguments() {
		let sql = "is::numeric(null)";
		let res = function(sql);
		assert!(res.is_ok());
		let out = res.unwrap().1;
		assert_eq!("is::numeric(NULL)", format!("{}", out));
		assert_eq!(out, Function::Normal(String::from("is::numeric"), vec![Value::Null]));
	}

	#[test]
	fn function_script_expression() {
		let sql = "function() { return this.tags.filter(t => { return t.length > 3; }); }";
		let res = function(sql);
		assert!(res.is_ok());
		let out = res.unwrap().1;
		assert_eq!(
			"function() { return this.tags.filter(t => { return t.length > 3; }); }",
			format!("{}", out)
		);
		assert_eq!(
			out,
			Function::Script(
				Script::parse(" return this.tags.filter(t => { return t.length > 3; }); "),
				vec![]
			)
		);
	}
}<|MERGE_RESOLUTION|>--- conflicted
+++ resolved
@@ -133,19 +133,7 @@
 	/// Process this type returning a computed simple Value
 	#[cfg_attr(not(target_arch = "wasm32"), async_recursion)]
 	#[cfg_attr(target_arch = "wasm32", async_recursion(?Send))]
-<<<<<<< HEAD
-	pub(crate) async fn compute(
-		&self,
-		ctx: &Context<'_>,
-		opt: &Options,
-		txn: &Transaction,
-		exe: Option<&'async_recursion QueryExecutor>,
-		thg: Option<&'async_recursion Thing>,
-		doc: Option<&'async_recursion Value>,
-	) -> Result<Value, Error> {
-=======
 	pub(crate) async fn compute(&self, ctx: &Context<'_>, opt: &Options) -> Result<Value, Error> {
->>>>>>> 5ae48ae4
 		// Prevent long function chains
 		let opt = &opt.dive(1)?;
 		// Ensure futures are run
@@ -154,12 +142,7 @@
 		match self {
 			Self::Normal(s, x) => {
 				// Compute the function arguments
-<<<<<<< HEAD
-				let a =
-					try_join_all(x.iter().map(|v| v.compute(ctx, opt, txn, exe, thg, doc))).await?;
-=======
 				let a = try_join_all(x.iter().map(|v| v.compute(ctx, opt))).await?;
->>>>>>> 5ae48ae4
 				// Run the normal function
 				fnc::run(ctx, txn, exe, thg, doc, s, a).await
 			}
@@ -184,12 +167,7 @@
 					});
 				}
 				// Compute the function arguments
-<<<<<<< HEAD
-				let a = try_join_all(x.iter().map(|v| v.compute(ctx, opt, txn, exe, None, doc)))
-					.await?;
-=======
 				let a = try_join_all(x.iter().map(|v| v.compute(ctx, opt))).await?;
->>>>>>> 5ae48ae4
 				// Duplicate context
 				let mut ctx = Context::new(ctx);
 				// Process the function arguments
@@ -204,12 +182,7 @@
 				#[cfg(feature = "scripting")]
 				{
 					// Compute the function arguments
-<<<<<<< HEAD
-					let a = try_join_all(x.iter().map(|v| v.compute(ctx, opt, txn, exe, thg, doc)))
-						.await?;
-=======
 					let a = try_join_all(x.iter().map(|v| v.compute(ctx, opt))).await?;
->>>>>>> 5ae48ae4
 					// Run the script function
 					fnc::script::run(ctx, opt, s, a).await
 				}
