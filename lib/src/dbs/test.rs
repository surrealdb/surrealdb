use crate::ctx::Context;
use crate::dbs::{Auth, Options, Transaction};
use crate::kvs::Datastore;
use futures::lock::Mutex;
use std::sync::Arc;

<<<<<<< HEAD
pub async fn mock<'a>() -> (Context<'a>, Options, Transaction) {
	let ctx = Context::default();
	let opt = Options::new(Arc::new(Uuid::new_v4()), channel::unbounded().0, Arc::new(Auth::Kv));
=======
pub async fn mock<'a>() -> (Context<'a>, Options) {
	let mut ctx = Context::default();
	let opt = Options::default().with_auth(Arc::new(Auth::Kv));
>>>>>>> 4b690c76
	let kvs = Datastore::new("memory").await.unwrap();
	let txn = kvs.transaction(true, false).await.unwrap();
	let txn = Arc::new(Mutex::new(txn));
	(ctx, opt, txn)
}<|MERGE_RESOLUTION|>--- conflicted
+++ resolved
@@ -4,15 +4,9 @@
 use futures::lock::Mutex;
 use std::sync::Arc;
 
-<<<<<<< HEAD
 pub async fn mock<'a>() -> (Context<'a>, Options, Transaction) {
 	let ctx = Context::default();
-	let opt = Options::new(Arc::new(Uuid::new_v4()), channel::unbounded().0, Arc::new(Auth::Kv));
-=======
-pub async fn mock<'a>() -> (Context<'a>, Options) {
-	let mut ctx = Context::default();
 	let opt = Options::default().with_auth(Arc::new(Auth::Kv));
->>>>>>> 4b690c76
 	let kvs = Datastore::new("memory").await.unwrap();
 	let txn = kvs.transaction(true, false).await.unwrap();
 	let txn = Arc::new(Mutex::new(txn));
