use crate::cnf::PROTECTED_PARAM_NAMES;
use crate::ctx::Context;
use crate::dbs::response::Response;
use crate::dbs::Level;
use crate::dbs::Notification;
use crate::dbs::Options;
use crate::dbs::Transaction;
use crate::dbs::LOG;
use crate::dbs::{Auth, QueryType};
use crate::err::Error;
use crate::kvs::Datastore;
use crate::sql::paths::DB;
use crate::sql::paths::NS;
use crate::sql::query::Query;
use crate::sql::statement::Statement;
use crate::sql::value::Value;
use channel::{Receiver, Sender};
use futures::lock::Mutex;
use std::sync::Arc;
use tracing::instrument;
use trice::Instant;

pub(crate) struct Executor<'a> {
	err: bool,
	kvs: &'a Datastore,
	txn: Option<Transaction>,
}

impl<'a> Executor<'a> {
	pub fn new(kvs: &'a Datastore) -> Executor<'a> {
		Executor {
			kvs,
			txn: None,
			err: false,
		}
	}

	fn txn(&self) -> Transaction {
		self.txn.clone().expect("unreachable: txn was None after successful begin")
	}

	/// # Return
	/// - true if a new transaction has begun
	/// - false if
	///   - couldn't create transaction (sets err flag)
	///   - a transaction has already begun
	async fn begin(&mut self, write: bool) -> bool {
		match self.txn.as_ref() {
			Some(_) => false,
			None => match self.kvs.transaction(write, false).await {
				Ok(v) => {
					self.txn = Some(Arc::new(Mutex::new(v)));
					true
				}
				Err(_) => {
					self.err = true;
					false
				}
			},
		}
	}

	/// # Return
	///
	/// An `Err` if the transaction could not be commited;
	/// otherwise returns `Ok`.
	async fn commit(&mut self, local: bool) -> Result<(), Error> {
		if local {
			// Extract the transaction
			if let Some(txn) = self.txn.take() {
				let mut txn = txn.lock().await;
				if self.err {
					// Cancel and ignore any error because the error flag was
					// already set
					let _ = txn.cancel().await;
				} else if let Err(e) = txn.commit().await {
					// Transaction failed to commit
					//
					// TODO: Not all commit errors definitively mean
					// the transaction didn't commit. Detect that and tell
					// the user.
					self.err = true;
					return Err(e);
				}
			}
		}
		Ok(())
	}

	async fn cancel(&mut self, local: bool) {
		if local {
			// Extract the transaction
			if let Some(txn) = self.txn.take() {
				let mut txn = txn.lock().await;
				if txn.cancel().await.is_err() {
					self.err = true;
				}
			}
		}
	}

	fn buf_cancel(&self, v: Response) -> Response {
		Response {
			time: v.time,
			result: Err(Error::QueryCancelled),
			query_type: QueryType::Other,
		}
	}

	fn buf_commit(&self, v: Response, commit_error: &Option<Error>) -> Response {
		match &self.err {
			true => Response {
				time: v.time,
				result: match v.result {
					Ok(_) => Err(commit_error
						.as_ref()
						.map(|e| Error::QueryNotExecutedDetail {
							message: e.to_string(),
						})
						.unwrap_or(Error::QueryNotExecuted)),
					Err(e) => Err(e),
				},
				query_type: QueryType::Other,
			},
			_ => v,
		}
	}

	async fn clear(&self, _: Sender<Notification>, rcv: Receiver<Notification>) {
		while rcv.try_recv().is_ok() {
			// Ignore notification
		}
	}

	async fn flush(&self, chn: Sender<Notification>, rcv: Receiver<Notification>) {
		while let Ok(v) = rcv.try_recv() {
			let _ = chn.send(v).await;
		}
	}

	async fn set_ns(&self, ctx: &mut Context<'_>, opt: &mut Options, ns: &str) {
		let mut session = ctx.value("session").unwrap_or(&Value::None).clone();
		session.put(NS.as_ref(), ns.to_owned().into());
		ctx.add_value("session", session);
		opt.ns = Some(ns.into());
	}

	async fn set_db(&self, ctx: &mut Context<'_>, opt: &mut Options, db: &str) {
		let mut session = ctx.value("session").unwrap_or(&Value::None).clone();
		session.put(DB.as_ref(), db.to_owned().into());
		ctx.add_value("session", session);
		opt.db = Some(db.into());
	}

	#[instrument(name = "executor", skip_all)]
	pub async fn execute(
		&mut self,
		mut ctx: Context<'_>,
		opt: Options,
		qry: Query,
	) -> Result<Vec<Response>, Error> {
		// Take the notification channel
		let chn = opt.sender.clone();
		// Create a notification channel
		let (send, recv) = channel::unbounded();
		// Swap the notification channel
		let mut opt = opt.sender(send);
		// Initialise buffer of responses
		let mut buf: Vec<Response> = vec![];
		// Initialise array of responses
		let mut out: Vec<Response> = vec![];
		// Process all statements in query
		for stm in qry.into_iter() {
			// Log the statement
			debug!(target: LOG, "Executing: {}", stm);
			// Reset errors
			if self.txn.is_none() {
				self.err = false;
			}
			// Get the statement start time
			let now = Instant::now();
			// Check if this is a RETURN statement
			let clr = matches!(stm, Statement::Output(_));
			// Process a single statement
			let res = match stm.clone() {
				// Specify runtime options
				Statement::Option(mut stm) => {
					// Selected DB?
					opt.needs(Level::Db)?;
					// Allowed to run?
					opt.check(Level::Db)?;
					// Convert to uppercase
					stm.name.0.make_ascii_uppercase();
					// Process the option
					opt = match stm.name.0.as_str() {
						"FIELDS" => opt.fields(stm.what),
						"EVENTS" => opt.events(stm.what),
						"TABLES" => opt.tables(stm.what),
						"IMPORT" => opt.import(stm.what),
						"FORCE" => opt.force(stm.what),
						_ => break,
					};
					// Continue
					continue;
				}
				// Begin a new transaction
				Statement::Begin(_) => {
					self.begin(true).await;
					continue;
				}
				// Cancel a running transaction
				Statement::Cancel(_) => {
					self.cancel(true).await;
					self.clear(chn.clone(), recv.clone()).await;
					buf = buf.into_iter().map(|v| self.buf_cancel(v)).collect();
					out.append(&mut buf);
					debug_assert!(self.txn.is_none(), "cancel(true) should have unset txn");
					continue;
				}
				// Commit a running transaction
				Statement::Commit(_) => {
<<<<<<< HEAD
					self.commit(true).await;
					self.flush(chn.clone(), recv.clone()).await;
					buf = buf.into_iter().map(|v| self.buf_commit(v)).collect();
=======
					let commit_error = self.commit(true).await.err();
					buf = buf.into_iter().map(|v| self.buf_commit(v, &commit_error)).collect();
>>>>>>> 5c07a7b2
					out.append(&mut buf);
					debug_assert!(self.txn.is_none(), "commit(true) should have unset txn");
					continue;
				}
				// Switch to a different NS or DB
				Statement::Use(stm) => {
					if let Some(ref ns) = stm.ns {
						match &*opt.auth {
							Auth::No => self.set_ns(&mut ctx, &mut opt, ns).await,
							Auth::Kv => self.set_ns(&mut ctx, &mut opt, ns).await,
							Auth::Ns(v) if v == ns => self.set_ns(&mut ctx, &mut opt, ns).await,
							Auth::Db(v, _) if v == ns => self.set_ns(&mut ctx, &mut opt, ns).await,
							_ => {
								opt.ns = None;
								return Err(Error::NsNotAllowed {
									ns: ns.to_owned(),
								});
							}
						}
					}
					if let Some(ref db) = stm.db {
						match &*opt.auth {
							Auth::No => self.set_db(&mut ctx, &mut opt, db).await,
							Auth::Kv => self.set_db(&mut ctx, &mut opt, db).await,
							Auth::Ns(_) => self.set_db(&mut ctx, &mut opt, db).await,
							Auth::Db(_, v) if v == db => self.set_db(&mut ctx, &mut opt, db).await,
							_ => {
								opt.db = None;
								return Err(Error::DbNotAllowed {
									db: db.to_owned(),
								});
							}
						}
					}
					Ok(Value::None)
				}
				// Process param definition statements
				Statement::Set(mut stm) => {
					// Create a transaction
					let loc = self.begin(stm.writeable()).await;
					// Check the transaction
					match self.err {
						// We failed to create a transaction
						true => Err(Error::TxFailure),
						// The transaction began successfully
						false => {
							// Check if the variable is a protected variable
							let res = match PROTECTED_PARAM_NAMES.contains(&stm.name.as_str()) {
								// The variable isn't protected and can be stored
								false => stm.compute(&ctx, &opt, &self.txn(), None).await,
								// The user tried to set a protected variable
								true => Err(Error::InvalidParam {
									// Move the parameter name, as we no longer need it
									name: std::mem::take(&mut stm.name),
								}),
							};
							// Check the statement
							match res {
								Ok(val) => {
									// Check if writeable
									let writeable = stm.writeable();
									// Set the parameter
									ctx.add_value(stm.name, val);
<<<<<<< HEAD
									// Finalise transaction
									match writeable {
										true => {
											self.commit(loc).await;
											self.flush(chn.clone(), recv.clone()).await;
										}
										false => {
											self.cancel(loc).await;
											self.clear(chn.clone(), recv.clone()).await;
										}
=======
									// Finalise transaction, returning nothing unless it couldn't commit
									if writeable {
										match self.commit(loc).await {
											Err(e) => Err(Error::QueryNotExecutedDetail {
												message: e.to_string(),
											}),
											Ok(_) => Ok(Value::None),
										}
									} else {
										self.cancel(loc).await;
										Ok(Value::None)
>>>>>>> 5c07a7b2
									}
								}
								Err(err) => {
									// Cancel transaction
									self.cancel(loc).await;
									// Return error
									Err(err)
								}
							}
						}
					}
				}
				// Process all other normal statements
				_ => match self.err {
					// This transaction has failed
					true => Err(Error::QueryNotExecuted),
					// Compute the statement normally
					false => {
						// Create a transaction
						let loc = self.begin(stm.writeable()).await;
						// Check the transaction
						match self.err {
							// We failed to create a transaction
							true => Err(Error::TxFailure),
							// The transaction began successfully
							false => {
								// Process the statement
								let res = match stm.timeout() {
									// There is a timeout clause
									Some(timeout) => {
										// Set statement timeout
										let mut ctx = Context::new(&ctx);
										ctx.add_timeout(timeout);
										// Process the statement
										let res = stm.compute(&ctx, &opt, &self.txn(), None).await;
										// Catch statement timeout
										match ctx.is_timedout() {
											true => Err(Error::QueryTimedout),
											false => res,
										}
									}
									// There is no timeout clause
									None => stm.compute(&ctx, &opt, &self.txn(), None).await,
								};
<<<<<<< HEAD
								// Finalise transaction and return the result.
								if res.is_ok() && stm.writeable() {
									self.commit(loc).await;
									if self.err {
										// The commit failed
										Err(Error::QueryNotExecuted)
=======
								// Catch global timeout
								let res = match ctx.is_timedout() {
									true => Err(Error::QueryTimedout),
									false => res,
								};
								// Finalise transaction and return the result.
								if res.is_ok() && stm.writeable() {
									if let Err(e) = self.commit(loc).await {
										// The commit failed
										Err(Error::QueryNotExecutedDetail {
											message: e.to_string(),
										})
>>>>>>> 5c07a7b2
									} else {
										// Successful, committed result
										res
									}
								} else {
									self.cancel(loc).await;

									// An error
									res
								}
							}
						}
					}
				},
			};
			// Produce the response
			let res = Response {
				// Get the statement end time
				time: now.elapsed(),
				// TODO: Replace with `inspect_err` once stable.
				result: res.map_err(|e| {
					// Mark the error.
					self.err = true;
					e
				}),
				query_type: match stm {
					Statement::Live(_) => QueryType::Live,
					Statement::Kill(_) => QueryType::Kill,
					_ => QueryType::Other,
				},
			};
			// Output the response
			if self.txn.is_some() {
				if clr {
					buf.clear();
				}
				buf.push(res);
			} else {
				out.push(res)
			}
		}
		// Return responses
		Ok(out)
	}
}<|MERGE_RESOLUTION|>--- conflicted
+++ resolved
@@ -219,14 +219,9 @@
 				}
 				// Commit a running transaction
 				Statement::Commit(_) => {
-<<<<<<< HEAD
-					self.commit(true).await;
+					let commit_error = self.commit(true).await.err();
 					self.flush(chn.clone(), recv.clone()).await;
-					buf = buf.into_iter().map(|v| self.buf_commit(v)).collect();
-=======
-					let commit_error = self.commit(true).await.err();
 					buf = buf.into_iter().map(|v| self.buf_commit(v, &commit_error)).collect();
->>>>>>> 5c07a7b2
 					out.append(&mut buf);
 					debug_assert!(self.txn.is_none(), "commit(true) should have unset txn");
 					continue;
@@ -290,18 +285,6 @@
 									let writeable = stm.writeable();
 									// Set the parameter
 									ctx.add_value(stm.name, val);
-<<<<<<< HEAD
-									// Finalise transaction
-									match writeable {
-										true => {
-											self.commit(loc).await;
-											self.flush(chn.clone(), recv.clone()).await;
-										}
-										false => {
-											self.cancel(loc).await;
-											self.clear(chn.clone(), recv.clone()).await;
-										}
-=======
 									// Finalise transaction, returning nothing unless it couldn't commit
 									if writeable {
 										match self.commit(loc).await {
@@ -313,7 +296,6 @@
 									} else {
 										self.cancel(loc).await;
 										Ok(Value::None)
->>>>>>> 5c07a7b2
 									}
 								}
 								Err(err) => {
@@ -358,14 +340,6 @@
 									// There is no timeout clause
 									None => stm.compute(&ctx, &opt, &self.txn(), None).await,
 								};
-<<<<<<< HEAD
-								// Finalise transaction and return the result.
-								if res.is_ok() && stm.writeable() {
-									self.commit(loc).await;
-									if self.err {
-										// The commit failed
-										Err(Error::QueryNotExecuted)
-=======
 								// Catch global timeout
 								let res = match ctx.is_timedout() {
 									true => Err(Error::QueryTimedout),
@@ -378,7 +352,6 @@
 										Err(Error::QueryNotExecutedDetail {
 											message: e.to_string(),
 										})
->>>>>>> 5c07a7b2
 									} else {
 										// Successful, committed result
 										res
