use crate::ctx::Canceller;
use crate::ctx::Context;
use crate::dbs::Options;
use crate::dbs::Statement;
use crate::dbs::Transaction;
use crate::dbs::LOG;
use crate::doc::Document;
use crate::err::Error;
use crate::idx::planner::executor::QueryExecutor;
use crate::idx::planner::plan::Plan;
use crate::idx::planner::QueryPlanner;
use crate::sql::array::Array;
use crate::sql::edges::Edges;
use crate::sql::field::Field;
use crate::sql::range::Range;
use crate::sql::table::Table;
use crate::sql::thing::Thing;
use crate::sql::value::Value;
use crate::sql::Object;
use async_recursion::async_recursion;
use std::borrow::Cow;
use std::cmp::Ordering;
use std::collections::{BTreeMap, HashMap};
use std::mem;

pub(crate) enum Iterable {
	Value(Value),
	Table(Table),
	Thing(Thing),
	Range(Range),
	Edges(Edges),
	Mergeable(Thing, Value),
	Relatable(Thing, Thing, Thing),
	Index(Table, Plan),
}

pub(crate) enum Operable {
	Value(Value),
	Mergeable(Value, Value),
	Relatable(Thing, Value, Thing),
}

pub(crate) enum Workable {
	Normal,
	Insert(Value),
	Relate(Thing, Thing),
}

#[derive(Default)]
pub(crate) struct Iterator {
	// Iterator status
	run: Canceller,
	// Iterator limit value
	limit: Option<usize>,
	// Iterator start value
	start: Option<usize>,
	// Iterator runtime error
	error: Option<Error>,
	// Iterator output results
	results: Vec<Value>,
	// Iterator input values
	entries: Vec<Iterable>,
}

impl Iterator {
	/// Creates a new iterator
	pub fn new() -> Self {
		Self::default()
	}

	/// Prepares a value for processing
	pub fn ingest(&mut self, val: Iterable) {
		self.entries.push(val)
	}

	/// Process the records and output
	pub async fn output(
		&mut self,
		ctx: &Context<'_>,
		opt: &Options,
		txn: &Transaction,
		stm: &Statement<'_>,
		pla: Option<&QueryPlanner<'_>>,
	) -> Result<Value, Error> {
		// Log the statement
		trace!(target: LOG, "Iterating: {}", stm);
		// Enable context override
		let mut run = Context::new(ctx);
		self.run = run.add_cancel();
		// Process the query LIMIT clause
		self.setup_limit(&run, opt, txn, stm).await?;
		// Process the query START clause
		self.setup_start(&run, opt, txn, stm).await?;
		// Process any EXPLAIN clause
		let explanation = self.output_explain(&run, opt, txn, stm)?;
		// Process prepared values
		self.iterate(&run, opt, txn, stm, pla).await?;
		// Return any document errors
		if let Some(e) = self.error.take() {
			return Err(e);
		}
		// Process any SPLIT clause
		self.output_split(ctx, opt, txn, stm).await?;
		// Process any GROUP clause
		self.output_group(ctx, opt, txn, stm).await?;
		// Process any ORDER clause
		self.output_order(ctx, opt, txn, stm).await?;
		// Process any START clause
		self.output_start(ctx, opt, txn, stm).await?;
		// Process any LIMIT clause
		self.output_limit(ctx, opt, txn, stm).await?;
		// Process any FETCH clause
		self.output_fetch(ctx, opt, txn, stm).await?;
		// Add the EXPLAIN clause to the result
		if let Some(e) = explanation {
			self.results.push(e);
		}
		// Output the results
		Ok(mem::take(&mut self.results).into())
	}

	#[inline]
	async fn setup_limit(
		&mut self,
		ctx: &Context<'_>,
		opt: &Options,
		txn: &Transaction,
		stm: &Statement<'_>,
	) -> Result<(), Error> {
		if let Some(v) = stm.limit() {
			self.limit = Some(v.process(ctx, opt, txn, None).await?);
		}
		Ok(())
	}

	#[inline]
	async fn setup_start(
		&mut self,
		ctx: &Context<'_>,
		opt: &Options,
		txn: &Transaction,
		stm: &Statement<'_>,
	) -> Result<(), Error> {
		if let Some(v) = stm.start() {
			self.start = Some(v.process(ctx, opt, txn, None).await?);
		}
		Ok(())
	}

	#[inline]
	async fn output_split(
		&mut self,
		ctx: &Context<'_>,
		opt: &Options,
		txn: &Transaction,
		stm: &Statement<'_>,
	) -> Result<(), Error> {
		if let Some(splits) = stm.split() {
			// Loop over each split clause
			for split in splits.iter() {
				// Get the query result
				let res = mem::take(&mut self.results);
				// Loop over each value
				for obj in &res {
					// Get the value at the path
					let val = obj.pick(split);
					// Set the value at the path
					match val {
						Value::Array(v) => {
							for val in v {
								// Make a copy of object
								let mut obj = obj.clone();
								// Set the value at the path
								obj.set(ctx, opt, txn, split, val).await?;
								// Add the object to the results
								self.results.push(obj);
							}
						}
						_ => {
							// Make a copy of object
							let mut obj = obj.clone();
							// Set the value at the path
							obj.set(ctx, opt, txn, split, val).await?;
							// Add the object to the results
							self.results.push(obj);
						}
					}
				}
			}
		}
		Ok(())
	}

	#[inline]
	async fn output_group(
		&mut self,
		ctx: &Context<'_>,
		opt: &Options,
		txn: &Transaction,
		stm: &Statement<'_>,
	) -> Result<(), Error> {
		if let Some(fields) = stm.expr() {
			if let Some(groups) = stm.group() {
				// Create the new grouped collection
				let mut grp: BTreeMap<Array, Array> = BTreeMap::new();
				// Get the query result
				let res = mem::take(&mut self.results);
				// Loop over each value
				for obj in res {
					// Create a new column set
					let mut arr = Array::with_capacity(groups.len());
					// Loop over each group clause
					for group in groups.iter() {
						// Get the value at the path
						let val = obj.pick(group);
						// Set the value at the path
						arr.push(val);
					}
					// Add to grouped collection
					match grp.get_mut(&arr) {
						Some(v) => v.push(obj),
						None => {
							grp.insert(arr, Array::from(obj));
						}
					}
				}
				// Loop over each grouped collection
				for (_, vals) in grp {
					// Create a new value
					let mut obj = Value::base();
					// Save the collected values
					let vals = Value::from(vals);
					// Loop over each group clause
					for field in fields.other() {
						// Process the field
						if let Field::Single {
							expr,
							alias,
						} = field
						{
							let idiom = alias
								.as_ref()
								.map(Cow::Borrowed)
								.unwrap_or_else(|| Cow::Owned(expr.to_idiom()));
							match expr {
								Value::Function(f) if f.is_aggregate() => {
									let x =
										vals.all().get(ctx, opt, txn, None, idiom.as_ref()).await?;
									let x = f.aggregate(x).compute(ctx, opt, txn, None).await?;
									obj.set(ctx, opt, txn, idiom.as_ref(), x).await?;
								}
								_ => {
									let x = vals.first();
<<<<<<< HEAD
									let x = v.compute(ctx, opt, txn, None, Some(&x), None).await?;
									obj.set(ctx, opt, txn, v.to_idiom().as_ref(), x).await?;
								}
							}
						}
						// Process it if it is a aliased field
						if let Field::Alias(v, i) = field {
							match v {
								Value::Function(f) if f.is_aggregate() => {
									let x = vals.all().get(ctx, opt, txn, None, i).await?;
									let x = f.aggregate(x).compute(ctx, opt, txn, None).await?;
									obj.set(ctx, opt, txn, i, x).await?;
								}
								_ => {
									let x = vals.first();
									let x = i.compute(ctx, opt, txn, Some(&x)).await?;
									obj.set(ctx, opt, txn, i, x).await?;
=======
									let x = if let Some(alias) = alias {
										alias.compute(ctx, opt, txn, Some(&x)).await?
									} else {
										expr.compute(ctx, opt, txn, Some(&x)).await?
									};
									obj.set(ctx, opt, txn, idiom.as_ref(), x).await?;
>>>>>>> 5c07a7b2
								}
							}
						}
					}
					// Add the object to the results
					self.results.push(obj);
				}
			}
		}
		Ok(())
	}

	#[inline]
	async fn output_order(
		&mut self,
		_ctx: &Context<'_>,
		_opt: &Options,
		_txn: &Transaction,
		stm: &Statement<'_>,
	) -> Result<(), Error> {
		if let Some(orders) = stm.order() {
			// Sort the full result set
			self.results.sort_by(|a, b| {
				// Loop over each order clause
				for order in orders.iter() {
					// Reverse the ordering if DESC
					let o = match order.random {
						true => {
							let a = rand::random::<f64>();
							let b = rand::random::<f64>();
							a.partial_cmp(&b)
						}
						false => match order.direction {
							true => a.compare(b, order, order.collate, order.numeric),
							false => b.compare(a, order, order.collate, order.numeric),
						},
					};
					//
					match o {
						Some(Ordering::Greater) => return Ordering::Greater,
						Some(Ordering::Equal) => continue,
						Some(Ordering::Less) => return Ordering::Less,
						None => continue,
					}
				}
				Ordering::Equal
			})
		}
		Ok(())
	}

	#[inline]
	async fn output_start(
		&mut self,
		_ctx: &Context<'_>,
		_opt: &Options,
		_txn: &Transaction,
		_stm: &Statement<'_>,
	) -> Result<(), Error> {
		if let Some(v) = self.start {
			self.results = mem::take(&mut self.results).into_iter().skip(v).collect();
		}
		Ok(())
	}

	#[inline]
	async fn output_limit(
		&mut self,
		_ctx: &Context<'_>,
		_opt: &Options,
		_txn: &Transaction,
		_stm: &Statement<'_>,
	) -> Result<(), Error> {
		if let Some(v) = self.limit {
			self.results = mem::take(&mut self.results).into_iter().take(v).collect();
		}
		Ok(())
	}

	#[inline]
	async fn output_fetch(
		&mut self,
		ctx: &Context<'_>,
		opt: &Options,
		txn: &Transaction,
		stm: &Statement<'_>,
	) -> Result<(), Error> {
		if let Some(fetchs) = stm.fetch() {
			for fetch in fetchs.iter() {
				// Loop over each result value
				for obj in &mut self.results {
					// Fetch the value at the path
					obj.fetch(ctx, opt, txn, fetch).await?;
				}
			}
		}
		Ok(())
	}

	#[inline]
	fn output_explain(
		&mut self,
		_ctx: &Context<'_>,
		_opt: &Options,
		_txn: &Transaction,
		stm: &Statement<'_>,
	) -> Result<Option<Value>, Error> {
		Ok(if stm.explain() {
			let mut explains = Vec::with_capacity(self.entries.len());
			for iter in &self.entries {
				let (operation, detail) = match iter {
					Iterable::Value(v) => ("Iterate Value", vec![("value", v.to_owned())]),
					Iterable::Table(t) => {
						("Iterate Table", vec![("table", Value::from(t.0.to_owned()))])
					}
					Iterable::Thing(t) => {
						("Iterate Thing", vec![("thing", Value::Thing(t.to_owned()))])
					}
					Iterable::Range(r) => {
						("Iterate Range", vec![("table", Value::from(r.tb.to_owned()))])
					}
					Iterable::Edges(e) => {
						("Iterate Edges", vec![("from", Value::Thing(e.from.to_owned()))])
					}
					Iterable::Mergeable(t, v) => (
						"Iterate Mergeable",
						vec![("thing", Value::Thing(t.to_owned())), ("value", v.to_owned())],
					),
					Iterable::Relatable(t1, t2, t3) => (
						"Iterate Relatable",
						vec![
							("thing-1", Value::Thing(t1.to_owned())),
							("thing-2", Value::Thing(t2.to_owned())),
							("thing-3", Value::Thing(t3.to_owned())),
						],
					),
					Iterable::Index(t, p) => (
						"Iterate Index",
						vec![("table", Value::from(t.0.to_owned())), ("plan", p.explain())],
					),
				};
				let explain = Object::from(HashMap::from([
					("operation", Value::from(operation)),
					("detail", Value::Object(Object::from(HashMap::from_iter(detail)))),
				]));
				explains.push(Value::Object(explain));
			}
			Some(Value::Object(Object::from(HashMap::from([(
				"explain",
				Value::Array(Array::from(explains)),
			)]))))
		} else {
			None
		})
	}

	#[cfg(target_arch = "wasm32")]
	#[async_recursion(?Send)]
	async fn iterate(
		&mut self,
		ctx: &Context<'_>,
		opt: &Options,
		txn: &Transaction,
		stm: &Statement<'_>,
		pla: Option<&'async_recursion QueryPlanner<'_>>,
	) -> Result<(), Error> {
		// Prevent deep recursion
		let opt = &opt.dive(4)?;
		// Process all prepared values
		for v in mem::take(&mut self.entries) {
			v.iterate(ctx, opt, txn, stm, pla, self).await?;
		}
		// Everything processed ok
		Ok(())
	}

	#[cfg(not(target_arch = "wasm32"))]
	#[async_recursion]
	async fn iterate(
		&mut self,
		ctx: &Context<'_>,
		opt: &Options,
		txn: &Transaction,
		stm: &Statement<'_>,
		pla: Option<&'async_recursion QueryPlanner<'_>>,
	) -> Result<(), Error> {
		// Prevent deep recursion
		let opt = &opt.dive(4)?;
		// Check if iterating in parallel
		match stm.parallel() {
			// Run statements sequentially
			false => {
				// Process all prepared values
				for v in mem::take(&mut self.entries) {
					v.iterate(ctx, opt, txn, stm, pla, self).await?;
				}
				// Everything processed ok
				Ok(())
			}
			// Run statements in parallel
			true => {
				// Create a new executor
				let e = executor::Executor::new();
				// Take all of the iterator values
				let vals = mem::take(&mut self.entries);
				// Create a channel to shutdown
				let (end, exit) = channel::bounded::<()>(1);
				// Create an unbounded channel
				let (chn, docs) = channel::bounded(crate::cnf::MAX_CONCURRENT_TASKS);
				// Create an async closure for prepared values
				let adocs = async {
					// Process all prepared values
					for v in vals {
						e.spawn(v.channel(ctx, opt, txn, stm, chn.clone()))
							// Ensure we detach the spawned task
							.detach();
					}
					// Drop the uncloned channel instance
					drop(chn);
				};
				// Create an unbounded channel
				let (chn, vals) = channel::bounded(crate::cnf::MAX_CONCURRENT_TASKS);
				// Create an async closure for received values
				let avals = async {
					// Process all received values
					while let Ok((k, v)) = docs.recv().await {
						e.spawn(Document::compute(ctx, opt, txn, stm, pla, chn.clone(), k, v))
							// Ensure we detach the spawned task
							.detach();
					}
					// Drop the uncloned channel instance
					drop(chn);
				};
				// Create an async closure to process results
				let aproc = async {
					// Process all processed values
					while let Ok(r) = vals.recv().await {
						self.result(r, stm);
					}
					// Shutdown the executor
					let _ = end.send(()).await;
				};
				// Run all executor tasks
				let fut = e.run(exit.recv());
				// Wait for all closures
				let res = futures::join!(adocs, avals, aproc, fut);
				// Consume executor error
				let _ = res.3;
				// Everything processed ok
				Ok(())
			}
		}
	}

	/// Process a new record Thing and Value
	pub async fn process(
		&mut self,
		ctx: &Context<'_>,
		opt: &Options,
		txn: &Transaction,
		stm: &Statement<'_>,
		exe: Option<&QueryExecutor>,
		thg: Option<Thing>,
		val: Operable,
	) {
		// Check current context
		if ctx.is_done() {
			return;
		}
		// Setup a new workable
		let val = match val {
			Operable::Value(v) => (v, Workable::Normal),
			Operable::Mergeable(v, o) => (v, Workable::Insert(o)),
			Operable::Relatable(f, v, w) => (v, Workable::Relate(f, w)),
		};
		// Setup a new document
		let mut doc = Document::new(thg, &val.0, val.1);
		// Process the document
		let res = match stm {
			Statement::Select(_) => doc.select(ctx, opt, txn, stm, exe).await,
			Statement::Create(_) => doc.create(ctx, opt, txn, stm).await,
			Statement::Update(_) => doc.update(ctx, opt, txn, stm).await,
			Statement::Relate(_) => doc.relate(ctx, opt, txn, stm).await,
			Statement::Delete(_) => doc.delete(ctx, opt, txn, stm).await,
			Statement::Insert(_) => doc.insert(ctx, opt, txn, stm).await,
			_ => unreachable!(),
		};
		// Process the result
		self.result(res, stm);
	}

	/// Accept a processed record result
	fn result(&mut self, res: Result<Value, Error>, stm: &Statement<'_>) {
		// Process the result
		match res {
			Err(Error::Ignore) => {
				return;
			}
			Err(e) => {
				self.error = Some(e);
				self.run.cancel();
				return;
			}
			Ok(v) => self.results.push(v),
		}
		// Check if we can exit
		if stm.group().is_none() && stm.order().is_none() {
			if let Some(l) = self.limit {
				if let Some(s) = self.start {
					if self.results.len() == l + s {
						self.run.cancel()
					}
				} else if self.results.len() == l {
					self.run.cancel()
				}
			}
		}
	}
}<|MERGE_RESOLUTION|>--- conflicted
+++ resolved
@@ -251,32 +251,12 @@
 								}
 								_ => {
 									let x = vals.first();
-<<<<<<< HEAD
-									let x = v.compute(ctx, opt, txn, None, Some(&x), None).await?;
-									obj.set(ctx, opt, txn, v.to_idiom().as_ref(), x).await?;
-								}
-							}
-						}
-						// Process it if it is a aliased field
-						if let Field::Alias(v, i) = field {
-							match v {
-								Value::Function(f) if f.is_aggregate() => {
-									let x = vals.all().get(ctx, opt, txn, None, i).await?;
-									let x = f.aggregate(x).compute(ctx, opt, txn, None).await?;
-									obj.set(ctx, opt, txn, i, x).await?;
-								}
-								_ => {
-									let x = vals.first();
-									let x = i.compute(ctx, opt, txn, Some(&x)).await?;
-									obj.set(ctx, opt, txn, i, x).await?;
-=======
 									let x = if let Some(alias) = alias {
 										alias.compute(ctx, opt, txn, Some(&x)).await?
 									} else {
 										expr.compute(ctx, opt, txn, Some(&x)).await?
 									};
 									obj.set(ctx, opt, txn, idiom.as_ref(), x).await?;
->>>>>>> 5c07a7b2
 								}
 							}
 						}
