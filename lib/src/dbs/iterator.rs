use crate::ctx::Canceller;
use crate::ctx::Context;
use crate::dbs::Options;
use crate::dbs::Statement;
use crate::dbs::LOG;
use crate::doc::Document;
use crate::err::Error;
use crate::idx::planner::plan::Plan;
use crate::idx::planner::QueryPlanner;
use crate::sql::array::Array;
use crate::sql::edges::Edges;
use crate::sql::field::Field;
use crate::sql::range::Range;
use crate::sql::table::Table;
use crate::sql::thing::Thing;
use crate::sql::value::Value;
use crate::sql::Object;
use async_recursion::async_recursion;
use std::borrow::Cow;
use std::cmp::Ordering;
use std::collections::{BTreeMap, HashMap};
use std::mem;

pub(crate) enum Iterable {
	Value(Value),
	Table(Table),
	Thing(Thing),
	Range(Range),
	Edges(Edges),
	Mergeable(Thing, Value),
	Relatable(Thing, Thing, Thing),
	Index(Table, Plan),
}

pub(crate) enum Operable {
	Value(Value),
	Mergeable(Value, Value),
	Relatable(Thing, Value, Thing),
}

pub(crate) enum Workable {
	Normal,
	Insert(Value),
	Relate(Thing, Thing),
}

#[derive(Default)]
pub(crate) struct Iterator {
	// Iterator status
	run: Canceller,
	// Iterator limit value
	limit: Option<usize>,
	// Iterator start value
	start: Option<usize>,
	// Iterator runtime error
	error: Option<Error>,
	// Iterator output results
	results: Vec<Value>,
	// Iterator input values
	entries: Vec<Iterable>,
}

impl Iterator {
	/// Creates a new iterator
	pub fn new() -> Self {
		Self::default()
	}

	/// Prepares a value for processing
	pub fn ingest(&mut self, val: Iterable) {
		self.entries.push(val)
	}

	/// Process the records and output
	pub async fn output(
		&mut self,
		ctx: &Context<'_>,
		opt: &Options,
		stm: &Statement<'_>,
		pla: Option<&QueryPlanner<'_>>,
	) -> Result<Value, Error> {
		// Log the statement
		trace!(target: LOG, "Iterating: {}", stm);
		// Enable context override
		let mut run = Context::new(ctx);
		self.run = run.add_cancel();
		// Process the query LIMIT clause
		self.setup_limit(&ctx, opt, stm).await?;
		// Process the query START clause
		self.setup_start(&ctx, opt, stm).await?;
		// Process any EXPLAIN clause
		let explanation = self.output_explain(&ctx, opt, stm)?;
		// Process prepared values
		self.iterate(&ctx, opt, stm, pla).await?;
		// Return any document errors
		if let Some(e) = self.error.take() {
			return Err(e);
		}
		// Process any SPLIT clause
		self.output_split(ctx, opt, stm).await?;
		// Process any GROUP clause
		self.output_group(ctx, opt, stm).await?;
		// Process any ORDER clause
		self.output_order(ctx, opt, stm).await?;
		// Process any START clause
		self.output_start(ctx, opt, stm).await?;
		// Process any LIMIT clause
		self.output_limit(ctx, opt, stm).await?;
		// Process any FETCH clause
		self.output_fetch(ctx, opt, stm).await?;
		// Add the EXPLAIN clause to the result
		if let Some(e) = explanation {
			self.results.push(e);
		}
		// Output the results
		Ok(mem::take(&mut self.results).into())
	}

	#[inline]
	async fn setup_limit(
		&mut self,
		ctx: &Context<'_>,
		opt: &Options,
		stm: &Statement<'_>,
	) -> Result<(), Error> {
		if let Some(v) = stm.limit() {
			self.limit = Some(v.process(ctx, opt).await?);
		}
		Ok(())
	}

	#[inline]
	async fn setup_start(
		&mut self,
		ctx: &Context<'_>,
		opt: &Options,
		stm: &Statement<'_>,
	) -> Result<(), Error> {
		if let Some(v) = stm.start() {
			self.start = Some(v.process(ctx, opt).await?);
		}
		Ok(())
	}

	#[inline]
	async fn output_split(
		&mut self,
		ctx: &Context<'_>,
		opt: &Options,
		stm: &Statement<'_>,
	) -> Result<(), Error> {
		if let Some(splits) = stm.split() {
			// Loop over each split clause
			for split in splits.iter() {
				// Get the query result
				let res = mem::take(&mut self.results);
				// Loop over each value
				for obj in &res {
					// Get the value at the path
					let val = obj.pick(split);
					// Set the value at the path
					match val {
						Value::Array(v) => {
							for val in v {
								// Make a copy of object
								let mut obj = obj.clone();
								// Set the value at the path
								obj.set(ctx, opt, split, val).await?;
								// Add the object to the results
								self.results.push(obj);
							}
						}
						_ => {
							// Make a copy of object
							let mut obj = obj.clone();
							// Set the value at the path
							obj.set(ctx, opt, split, val).await?;
							// Add the object to the results
							self.results.push(obj);
						}
					}
				}
			}
		}
		Ok(())
	}

	#[inline]
	async fn output_group(
		&mut self,
		ctx: &Context<'_>,
		opt: &Options,
		stm: &Statement<'_>,
	) -> Result<(), Error> {
		if let Some(fields) = stm.expr() {
			if let Some(groups) = stm.group() {
				// Create the new grouped collection
				let mut grp: BTreeMap<Array, Array> = BTreeMap::new();
				// Get the query result
				let res = mem::take(&mut self.results);
				// Loop over each value
				for obj in res {
					// Create a new column set
					let mut arr = Array::with_capacity(groups.len());
					// Loop over each group clause
					for group in groups.iter() {
						// Get the value at the path
						let val = obj.pick(group);
						// Set the value at the path
						arr.push(val);
					}
					// Add to grouped collection
					match grp.get_mut(&arr) {
						Some(v) => v.push(obj),
						None => {
							grp.insert(arr, Array::from(obj));
						}
					}
				}
				// Loop over each grouped collection
				for (_, vals) in grp {
					// Create a new value
					let mut obj = Value::base();
					// Save the collected values
					let vals = Value::from(vals);
					// Loop over each group clause
					for field in fields.other() {
						// Process the field
						if let Field::Single {
							expr,
							alias,
						} = field
						{
							let idiom = alias
								.as_ref()
								.map(Cow::Borrowed)
								.unwrap_or_else(|| Cow::Owned(expr.to_idiom()));
							match expr {
								Value::Function(f) if f.is_aggregate() => {
<<<<<<< HEAD
									let x =
										vals.all().get(ctx, opt, txn, None, idiom.as_ref()).await?;
									let x = f
										.aggregate(x)
										.compute(ctx, opt, txn, None, None, None)
										.await?;
									obj.set(ctx, opt, txn, idiom.as_ref(), x).await?;
=======
									let x = vals.all().get(ctx, opt, idiom.as_ref()).await?;
									let x = f.aggregate(x).compute(ctx, opt).await?;
									obj.set(ctx, opt, idiom.as_ref(), x).await?;
>>>>>>> 5ae48ae4
								}
								_ => {
									let x = vals.first();
									let mut child_ctx = Context::new(ctx);
									child_ctx.add_doc(&x);
									let x = if let Some(alias) = alias {
										alias.compute(&child_ctx, opt).await?
									} else {
<<<<<<< HEAD
										expr.compute(ctx, opt, txn, None, None, Some(&x)).await?
=======
										expr.compute(&child_ctx, opt).await?
>>>>>>> 5ae48ae4
									};
									obj.set(ctx, opt, idiom.as_ref(), x).await?;
								}
							}
						}
					}
					// Add the object to the results
					self.results.push(obj);
				}
			}
		}
		Ok(())
	}

	#[inline]
	async fn output_order(
		&mut self,
		_ctx: &Context<'_>,
		_opt: &Options,
		stm: &Statement<'_>,
	) -> Result<(), Error> {
		if let Some(orders) = stm.order() {
			// Sort the full result set
			self.results.sort_by(|a, b| {
				// Loop over each order clause
				for order in orders.iter() {
					// Reverse the ordering if DESC
					let o = match order.random {
						true => {
							let a = rand::random::<f64>();
							let b = rand::random::<f64>();
							a.partial_cmp(&b)
						}
						false => match order.direction {
							true => a.compare(b, order, order.collate, order.numeric),
							false => b.compare(a, order, order.collate, order.numeric),
						},
					};
					//
					match o {
						Some(Ordering::Greater) => return Ordering::Greater,
						Some(Ordering::Equal) => continue,
						Some(Ordering::Less) => return Ordering::Less,
						None => continue,
					}
				}
				Ordering::Equal
			})
		}
		Ok(())
	}

	#[inline]
	async fn output_start(
		&mut self,
		_ctx: &Context<'_>,
		_opt: &Options,
		_stm: &Statement<'_>,
	) -> Result<(), Error> {
		if let Some(v) = self.start {
			self.results = mem::take(&mut self.results).into_iter().skip(v).collect();
		}
		Ok(())
	}

	#[inline]
	async fn output_limit(
		&mut self,
		_ctx: &Context<'_>,
		_opt: &Options,
		_stm: &Statement<'_>,
	) -> Result<(), Error> {
		if let Some(v) = self.limit {
			self.results = mem::take(&mut self.results).into_iter().take(v).collect();
		}
		Ok(())
	}

	#[inline]
	async fn output_fetch(
		&mut self,
		ctx: &Context<'_>,
		opt: &Options,
		stm: &Statement<'_>,
	) -> Result<(), Error> {
		if let Some(fetchs) = stm.fetch() {
			for fetch in fetchs.iter() {
				// Loop over each result value
				for obj in &mut self.results {
					// Fetch the value at the path
					obj.fetch(ctx, opt, fetch).await?;
				}
			}
		}
		Ok(())
	}

	#[inline]
	fn output_explain(
		&mut self,
		_ctx: &Context<'_>,
		_opt: &Options,
		stm: &Statement<'_>,
	) -> Result<Option<Value>, Error> {
		Ok(if stm.explain() {
			let mut explains = Vec::with_capacity(self.entries.len());
			for iter in &self.entries {
				let (operation, detail) = match iter {
					Iterable::Value(v) => ("Iterate Value", vec![("value", v.to_owned())]),
					Iterable::Table(t) => {
						("Iterate Table", vec![("table", Value::from(t.0.to_owned()))])
					}
					Iterable::Thing(t) => {
						("Iterate Thing", vec![("thing", Value::Thing(t.to_owned()))])
					}
					Iterable::Range(r) => {
						("Iterate Range", vec![("table", Value::from(r.tb.to_owned()))])
					}
					Iterable::Edges(e) => {
						("Iterate Edges", vec![("from", Value::Thing(e.from.to_owned()))])
					}
					Iterable::Mergeable(t, v) => (
						"Iterate Mergeable",
						vec![("thing", Value::Thing(t.to_owned())), ("value", v.to_owned())],
					),
					Iterable::Relatable(t1, t2, t3) => (
						"Iterate Relatable",
						vec![
							("thing-1", Value::Thing(t1.to_owned())),
							("thing-2", Value::Thing(t2.to_owned())),
							("thing-3", Value::Thing(t3.to_owned())),
						],
					),
					Iterable::Index(t, p) => (
						"Iterate Index",
						vec![("table", Value::from(t.0.to_owned())), ("plan", p.explain())],
					),
				};
				let explain = Object::from(HashMap::from([
					("operation", Value::from(operation)),
					("detail", Value::Object(Object::from(HashMap::from_iter(detail)))),
				]));
				explains.push(Value::Object(explain));
			}
			Some(Value::Object(Object::from(HashMap::from([(
				"explain",
				Value::Array(Array::from(explains)),
			)]))))
		} else {
			None
		})
	}

	#[cfg(target_arch = "wasm32")]
	#[async_recursion(?Send)]
	async fn iterate(
		&mut self,
		ctx: &Context<'_>,
		opt: &Options,
		stm: &Statement<'_>,
		pla: Option<&'async_recursion QueryPlanner<'_>>,
	) -> Result<(), Error> {
		// Prevent deep recursion
		let opt = &opt.dive(4)?;
		// Process all prepared values
		for v in mem::take(&mut self.entries) {
			v.iterate(ctx, opt, stm, pla, self).await?;
		}
		// Everything processed ok
		Ok(())
	}

	#[cfg(not(target_arch = "wasm32"))]
	#[async_recursion]
	async fn iterate(
		&mut self,
		ctx: &Context<'_>,
		opt: &Options,
		stm: &Statement<'_>,
		pla: Option<&'async_recursion QueryPlanner<'_>>,
	) -> Result<(), Error> {
		// Prevent deep recursion
		let opt = &opt.dive(4)?;
		// Check if iterating in parallel
		match stm.parallel() {
			// Run statements sequentially
			false => {
				// Process all prepared values
				for v in mem::take(&mut self.entries) {
					v.iterate(ctx, opt, stm, pla, self).await?;
				}
				// Everything processed ok
				Ok(())
			}
			// Run statements in parallel
			true => {
				// Create a new executor
				let e = executor::Executor::new();
				// Take all of the iterator values
				let vals = mem::take(&mut self.entries);
				// Create a channel to shutdown
				let (end, exit) = channel::bounded::<()>(1);
				// Create an unbounded channel
				let (chn, docs) = channel::bounded(crate::cnf::MAX_CONCURRENT_TASKS);
				// Create an async closure for prepared values
				let adocs = async {
					// Process all prepared values
					for v in vals {
						e.spawn(v.channel(ctx, opt, stm, chn.clone()))
							// Ensure we detach the spawned task
							.detach();
					}
					// Drop the uncloned channel instance
					drop(chn);
				};
				// Create an unbounded channel
				let (chn, vals) = channel::bounded(crate::cnf::MAX_CONCURRENT_TASKS);
				// Create an async closure for received values
				let avals = async {
					// Process all received values
					while let Ok((k, v)) = docs.recv().await {
						e.spawn(Document::compute(ctx, opt, stm, pla, chn.clone(), k, v))
							// Ensure we detach the spawned task
							.detach();
					}
					// Drop the uncloned channel instance
					drop(chn);
				};
				// Create an async closure to process results
				let aproc = async {
					// Process all processed values
					while let Ok(r) = vals.recv().await {
						self.result(r, stm);
					}
					// Shutdown the executor
					let _ = end.send(()).await;
				};
				// Run all executor tasks
				let fut = e.run(exit.recv());
				// Wait for all closures
				let res = futures::join!(adocs, avals, aproc, fut);
				// Consume executor error
				let _ = res.3;
				// Everything processed ok
				Ok(())
			}
		}
	}

	/// Process a new record Thing and Value
	pub async fn process(
		&mut self,
		ctx: &Context<'_>,
		opt: &Options,
		stm: &Statement<'_>,
		val: Operable,
	) {
		// Check current context
		if ctx.is_done() {
			return;
		}
		// Setup a new workable
		let (val, ext) = match val {
			Operable::Value(v) => (v, Workable::Normal),
			Operable::Mergeable(v, o) => (v, Workable::Insert(o)),
			Operable::Relatable(f, v, w) => (v, Workable::Relate(f, w)),
		};
		// Setup a new document
		let mut doc = Document::new(ctx.thing(), &val, ext);
		// Process the document
		let res = match stm {
			Statement::Select(_) => doc.select(ctx, opt, stm).await,
			Statement::Create(_) => doc.create(ctx, opt, stm).await,
			Statement::Update(_) => doc.update(ctx, opt, stm).await,
			Statement::Relate(_) => doc.relate(ctx, opt, stm).await,
			Statement::Delete(_) => doc.delete(ctx, opt, stm).await,
			Statement::Insert(_) => doc.insert(ctx, opt, stm).await,
			_ => unreachable!(),
		};
		// Process the result
		self.result(res, stm);
	}

	/// Accept a processed record result
	fn result(&mut self, res: Result<Value, Error>, stm: &Statement<'_>) {
		// Process the result
		match res {
			Err(Error::Ignore) => {
				return;
			}
			Err(e) => {
				self.error = Some(e);
				self.run.cancel();
				return;
			}
			Ok(v) => self.results.push(v),
		}
		// Check if we can exit
		if stm.group().is_none() && stm.order().is_none() {
			if let Some(l) = self.limit {
				if let Some(s) = self.start {
					if self.results.len() == l + s {
						self.run.cancel()
					}
				} else if self.results.len() == l {
					self.run.cancel()
				}
			}
		}
	}
}<|MERGE_RESOLUTION|>--- conflicted
+++ resolved
@@ -237,19 +237,9 @@
 								.unwrap_or_else(|| Cow::Owned(expr.to_idiom()));
 							match expr {
 								Value::Function(f) if f.is_aggregate() => {
-<<<<<<< HEAD
-									let x =
-										vals.all().get(ctx, opt, txn, None, idiom.as_ref()).await?;
-									let x = f
-										.aggregate(x)
-										.compute(ctx, opt, txn, None, None, None)
-										.await?;
-									obj.set(ctx, opt, txn, idiom.as_ref(), x).await?;
-=======
 									let x = vals.all().get(ctx, opt, idiom.as_ref()).await?;
 									let x = f.aggregate(x).compute(ctx, opt).await?;
 									obj.set(ctx, opt, idiom.as_ref(), x).await?;
->>>>>>> 5ae48ae4
 								}
 								_ => {
 									let x = vals.first();
@@ -258,11 +248,7 @@
 									let x = if let Some(alias) = alias {
 										alias.compute(&child_ctx, opt).await?
 									} else {
-<<<<<<< HEAD
-										expr.compute(ctx, opt, txn, None, None, Some(&x)).await?
-=======
 										expr.compute(&child_ctx, opt).await?
->>>>>>> 5ae48ae4
 									};
 									obj.set(ctx, opt, idiom.as_ref(), x).await?;
 								}
