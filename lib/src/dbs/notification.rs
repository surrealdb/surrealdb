--- conflicted
+++ resolved
@@ -22,11 +22,7 @@
 
 #[derive(Clone, Debug, PartialEq, Deserialize, Serialize)]
 pub struct Notification {
-<<<<<<< HEAD
-	// Live query ID
-=======
 	/// The id of the LIVE query to which this notification belongs
->>>>>>> 81c3528a
 	pub id: Uuid,
 	/// The CREATE / UPDATE / DELETE action which caused this notification
 	pub action: Action,
