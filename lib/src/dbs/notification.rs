use crate::dbs::node::Timestamp;
use crate::sql::{Uuid, Value};
use derive::Store;
use revision::revisioned;
use serde::{Deserialize, Serialize};
use std::fmt::{self, Debug, Display};

#[derive(Clone, Debug, PartialEq, Eq, Serialize, Deserialize, Hash)]
#[serde(rename_all = "UPPERCASE")]
#[revisioned(revision = 1)]
pub enum Action {
	Create,
	Update,
	Delete,
}

impl Display for Action {
	fn fmt(&self, f: &mut fmt::Formatter) -> fmt::Result {
		match *self {
			Action::Create => write!(f, "CREATE"),
			Action::Update => write!(f, "UPDATE"),
			Action::Delete => write!(f, "DELETE"),
		}
	}
}

#[derive(Clone, Debug, PartialEq, Eq, Deserialize, Serialize, Store, Hash)]
#[revisioned(revision = 1)]
pub struct Notification {
<<<<<<< HEAD
	// The Live Query ID used to differentiate between requests
	pub live_id: Uuid,
	// Node ID of the destined SurrealDB recipient
	pub node_id: Uuid,
	// Unique to avoid storage collisions
	pub notification_id: Uuid,
	// The type of change that happened
=======
	#[serde(rename = "id")]
	pub live_id: Uuid,
>>>>>>> 51c08a5e
	pub action: Action,
	// The compute change that matches the user request
	pub result: Value,
	// The system-clock timestamp used for non-deterministic ordering
	pub timestamp: Timestamp,
}

impl Display for Notification {
	fn fmt(&self, f: &mut fmt::Formatter) -> fmt::Result {
<<<<<<< HEAD
		write!(
			f,
			"Notification {{live_id: {}, node_id: {}, notification_id: {}, action: {}, result: {}, timestamp: {}}}",
			self.live_id, self.node_id, self.notification_id, self.action, self.result, self.timestamp
		)
=======
		let obj: Object = map! {
			"live_id".to_string() => self.live_id.to_string().into(),
			"action".to_string() => self.action.to_string().into(),
			"result".to_string() => self.result.clone(),
		}
		.into();
		write!(f, "{}", obj)
>>>>>>> 51c08a5e
	}
}<|MERGE_RESOLUTION|>--- conflicted
+++ resolved
@@ -1,5 +1,5 @@
 use crate::dbs::node::Timestamp;
-use crate::sql::{Uuid, Value};
+use crate::sql::{Object, Uuid, Value};
 use derive::Store;
 use revision::revisioned;
 use serde::{Deserialize, Serialize};
@@ -27,18 +27,14 @@
 #[derive(Clone, Debug, PartialEq, Eq, Deserialize, Serialize, Store, Hash)]
 #[revisioned(revision = 1)]
 pub struct Notification {
-<<<<<<< HEAD
 	// The Live Query ID used to differentiate between requests
+	#[serde(rename = "id")]
 	pub live_id: Uuid,
 	// Node ID of the destined SurrealDB recipient
 	pub node_id: Uuid,
 	// Unique to avoid storage collisions
 	pub notification_id: Uuid,
 	// The type of change that happened
-=======
-	#[serde(rename = "id")]
-	pub live_id: Uuid,
->>>>>>> 51c08a5e
 	pub action: Action,
 	// The compute change that matches the user request
 	pub result: Value,
@@ -48,20 +44,15 @@
 
 impl Display for Notification {
 	fn fmt(&self, f: &mut fmt::Formatter) -> fmt::Result {
-<<<<<<< HEAD
-		write!(
-			f,
-			"Notification {{live_id: {}, node_id: {}, notification_id: {}, action: {}, result: {}, timestamp: {}}}",
-			self.live_id, self.node_id, self.notification_id, self.action, self.result, self.timestamp
-		)
-=======
 		let obj: Object = map! {
 			"live_id".to_string() => self.live_id.to_string().into(),
+			"node_id".to_string() => self.node_id.to_string().into(),
+			"notification_id".to_string() => self.notification_id.to_string().into(),
 			"action".to_string() => self.action.to_string().into(),
 			"result".to_string() => self.result.clone(),
+			"timestamp".to_string() => self.timestamp.to_string().into(),
 		}
 		.into();
 		write!(f, "{}", obj)
->>>>>>> 51c08a5e
 	}
 }