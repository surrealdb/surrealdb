use crate::ctx::Context;
use crate::dbs::Iterable;
use crate::dbs::Iterator;
use crate::dbs::Operable;
use crate::dbs::Options;
use crate::dbs::Statement;
use crate::err::Error;
use crate::idx::planner::plan::Plan;
use crate::key::graph;
use crate::key::thing;
use crate::sql::dir::Dir;
use crate::sql::thing::Thing;
use crate::sql::value::Value;
use crate::sql::{Edges, Range, Table};
use std::ops::Bound;

impl Iterable {
	pub(crate) async fn iterate(
		self,
		ctx: &Context<'_>,
		opt: &Options,
		stm: &Statement<'_>,
		ite: &mut Iterator,
	) -> Result<(), Error> {
		if ctx.is_ok() {
			match self {
				Iterable::Value(v) => Self::iterate_value(ctx, opt, stm, v, ite).await,
				Iterable::Thing(v) => Self::iterate_thing(ctx, opt, stm, v, ite).await?,
				Iterable::Mergeable(v, o) => {
					Self::iterate_mergeable(ctx, opt, stm, v, o, ite).await?;
				}
				Iterable::Relatable(f, v, w) => {
					Self::iterate_relatable(ctx, opt, stm, f, v, w, ite).await?
				}
				Iterable::Table(v) => Self::iterate_table(ctx, opt, stm, v, ite).await?,
				Iterable::Range(v) => Self::iterate_range(ctx, opt, stm, v, ite).await?,
				Iterable::Edges(e) => Self::iterate_edge(ctx, opt, stm, e, ite).await?,
				Iterable::Index(t, p) => {
					Self::iterate_index(ctx, opt, stm, t, p, ite).await?;
				}
			}
		}
		Ok(())
	}

	async fn iterate_value(
		ctx: &Context<'_>,
		opt: &Options,
		stm: &Statement<'_>,
		v: Value,
		ite: &mut Iterator,
	) {
		// Pass the value through
		let val = Operable::Value(v);
		// Process the document record
		ite.process(ctx, opt, stm, val).await;
	}

	async fn iterate_thing(
		ctx: &Context<'_>,
		opt: &Options,
		stm: &Statement<'_>,
		v: Thing,
		ite: &mut Iterator,
	) -> Result<(), Error> {
		// Clone transaction
		let txn = ctx.try_clone_transaction()?;
		// Check that the table exists
		txn.lock().await.check_ns_db_tb(opt.ns(), opt.db(), &v.tb, opt.strict).await?;
		// Fetch the data from the store
		let key = thing::new(opt.ns(), opt.db(), &v.tb, &v.id);
		let val = txn.clone().lock().await.get(key).await?;
		// Parse the data from the store
		let val = Operable::Value(match val {
			Some(v) => Value::from(v),
			None => Value::None,
		});
		// Get the optional query executor
		let mut child_ctx = Context::new(ctx);
		child_ctx.add_thing(&v);
		// Process the document record
		ite.process(&child_ctx, opt, stm, val).await;
		Ok(())
	}

	async fn iterate_mergeable(
		ctx: &Context<'_>,
		opt: &Options,
		stm: &Statement<'_>,
		v: Thing,
		o: Value,
		ite: &mut Iterator,
	) -> Result<(), Error> {
		// Clone transaction
		let txn = ctx.try_clone_transaction()?;
		// Check that the table exists
		txn.lock().await.check_ns_db_tb(opt.ns(), opt.db(), &v.tb, opt.strict).await?;
		// Fetch the data from the store
		let key = thing::new(opt.ns(), opt.db(), &v.tb, &v.id);
		let val = txn.clone().lock().await.get(key).await?;
		// Parse the data from the store
		let x = match val {
			Some(v) => Value::from(v),
			None => Value::None,
		};
		// Create a new operable value
		let val = Operable::Mergeable(x, o);
		// Create a new context to process the operable
		let mut child_ctx = Context::new(ctx);
		child_ctx.add_thing(&v);
		// Process the document record
		ite.process(&child_ctx, opt, stm, val).await;
		Ok(())
	}

	async fn iterate_relatable(
		ctx: &Context<'_>,
		opt: &Options,
		stm: &Statement<'_>,
		f: Thing,
		v: Thing,
		w: Thing,
		ite: &mut Iterator,
	) -> Result<(), Error> {
		// Clone transaction
		let txn = ctx.try_clone_transaction()?;
		// Check that the table exists
		txn.lock().await.check_ns_db_tb(opt.ns(), opt.db(), &v.tb, opt.strict).await?;
		// Fetch the data from the store
		let key = thing::new(opt.ns(), opt.db(), &v.tb, &v.id);
		let val = txn.clone().lock().await.get(key).await?;
		// Parse the data from the store
		let x = match val {
			Some(v) => Value::from(v),
			None => Value::None,
		};
		// Create a new operable value
		let val = Operable::Relatable(f, x, w);
		// Create the child context
		let mut child_ctx = Context::new(ctx);
		child_ctx.add_thing(&v);
		// Process the document record
		ite.process(&child_ctx, opt, stm, val).await;
		Ok(())
	}

	async fn iterate_table(
		ctx: &Context<'_>,
		opt: &Options,
		stm: &Statement<'_>,
		v: Table,
		ite: &mut Iterator,
	) -> Result<(), Error> {
		// Clone transaction
		let txn = ctx.try_clone_transaction()?;
		// Check that the table exists
		txn.lock().await.check_ns_db_tb(opt.ns(), opt.db(), &v, opt.strict).await?;
		// Prepare the start and end keys
		let beg = thing::prefix(opt.ns(), opt.db(), &v);
		let end = thing::suffix(opt.ns(), opt.db(), &v);
		// Prepare the next holder key
		let mut nxt: Option<Vec<u8>> = None;
		// Loop until no more keys
		loop {
			// Check if the context is finished
			if ctx.is_done() {
				break;
			}
			// Get the next 1000 key-value entries
			let res = match nxt {
				None => {
					let min = beg.clone();
					let max = end.clone();
					txn.clone().lock().await.scan(min..max, 1000).await?
				}
				Some(ref mut beg) => {
					beg.push(0x00);
					let min = beg.clone();
					let max = end.clone();
					txn.clone().lock().await.scan(min..max, 1000).await?
				}
			};
			// If there are key-value entries then fetch them
			if !res.is_empty() {
				// Get total results
				let n = res.len();
				// Loop over results
				for (i, (k, v)) in res.into_iter().enumerate() {
					// Check the context
					if ctx.is_done() {
						break;
					}
					// Ready the next
					if n == i + 1 {
						nxt = Some(k.clone());
					}
					// Parse the data from the store
					let key: crate::key::thing::Thing = (&k).into();
					let val: crate::sql::value::Value = (&v).into();
					let rid = Thing::from((key.tb, key.id));
					// Create a new operable value
					let val = Operable::Value(val);
					let mut child_ctx = Context::new(ctx);
					child_ctx.add_thing(&rid);
					// Process the record
					ite.process(&child_ctx, opt, stm, val).await;
				}
				continue;
			}
			break;
		}
		Ok(())
	}

	async fn iterate_range(
		ctx: &Context<'_>,
		opt: &Options,
		stm: &Statement<'_>,
		v: Range,
		ite: &mut Iterator,
	) -> Result<(), Error> {
		// Clone transaction
		let txn = ctx.try_clone_transaction()?;
		// Check that the table exists
		txn.lock().await.check_ns_db_tb(opt.ns(), opt.db(), &v.tb, opt.strict).await?;
		// Prepare the range start key
		let beg = match &v.beg {
			Bound::Unbounded => thing::prefix(opt.ns(), opt.db(), &v.tb),
			Bound::Included(id) => thing::new(opt.ns(), opt.db(), &v.tb, id).encode().unwrap(),
			Bound::Excluded(id) => {
				let mut key = thing::new(opt.ns(), opt.db(), &v.tb, id).encode().unwrap();
				key.push(0x00);
				key
			}
		};
		// Prepare the range end key
		let end = match &v.end {
			Bound::Unbounded => thing::suffix(opt.ns(), opt.db(), &v.tb),
			Bound::Excluded(id) => thing::new(opt.ns(), opt.db(), &v.tb, id).encode().unwrap(),
			Bound::Included(id) => {
				let mut key = thing::new(opt.ns(), opt.db(), &v.tb, id).encode().unwrap();
				key.push(0x00);
				key
			}
		};
		// Prepare the next holder key
		let mut nxt: Option<Vec<u8>> = None;
		// Loop until no more keys
		loop {
			// Check if the context is finished
			if ctx.is_done() {
				break;
			}
			// Get the next 1000 key-value entries
			let res = match nxt {
				None => {
					let min = beg.clone();
					let max = end.clone();
					txn.clone().lock().await.scan(min..max, 1000).await?
				}
				Some(ref mut beg) => {
					beg.push(0x00);
					let min = beg.clone();
					let max = end.clone();
					txn.clone().lock().await.scan(min..max, 1000).await?
				}
			};
			// If there are key-value entries then fetch them
			if !res.is_empty() {
				// Get total results
				let n = res.len();
				// Loop over results
				for (i, (k, v)) in res.into_iter().enumerate() {
					// Check the context
					if ctx.is_done() {
						break;
					}
					// Ready the next
					if n == i + 1 {
						nxt = Some(k.clone());
					}
					// Parse the data from the store
					let key: crate::key::thing::Thing = (&k).into();
					let val: crate::sql::value::Value = (&v).into();
					let rid = Thing::from((key.tb, key.id));
					let mut ctx = Context::new(ctx);
					ctx.add_thing(&rid);
					// Create a new operable value
					let val = Operable::Value(val);
					// Process the record
					ite.process(&ctx, opt, stm, val).await;
				}
				continue;
			}
			break;
		}
		Ok(())
	}

	async fn iterate_edge(
		ctx: &Context<'_>,
		opt: &Options,
		stm: &Statement<'_>,
		e: Edges,
		ite: &mut Iterator,
	) -> Result<(), Error> {
		// Pull out options
		let ns = opt.ns();
		let db = opt.db();
		let tb = &e.from.tb;
		let id = &e.from.id;
		// Fetch start and end key pairs
		let keys = match e.what.len() {
			0 => match e.dir {
				// /ns/db/tb/id
				Dir::Both => {
					vec![(graph::prefix(ns, db, tb, id), graph::suffix(ns, db, tb, id))]
				}
				// /ns/db/tb/id/IN
				Dir::In => vec![(
					graph::egprefix(ns, db, tb, id, &e.dir),
					graph::egsuffix(ns, db, tb, id, &e.dir),
				)],
				// /ns/db/tb/id/OUT
				Dir::Out => vec![(
					graph::egprefix(ns, db, tb, id, &e.dir),
					graph::egsuffix(ns, db, tb, id, &e.dir),
				)],
			},
			_ => match e.dir {
				// /ns/db/tb/id/IN/TB
				Dir::In => e
					.what
					.iter()
					.map(|v| v.to_string())
					.map(|v| {
						(
							graph::ftprefix(ns, db, tb, id, &e.dir, &v),
							graph::ftsuffix(ns, db, tb, id, &e.dir, &v),
						)
					})
					.collect::<Vec<_>>(),
				// /ns/db/tb/id/OUT/TB
				Dir::Out => e
					.what
					.iter()
					.map(|v| v.to_string())
					.map(|v| {
						(
							graph::ftprefix(ns, db, tb, id, &e.dir, &v),
							graph::ftsuffix(ns, db, tb, id, &e.dir, &v),
						)
					})
					.collect::<Vec<_>>(),
				// /ns/db/tb/id/IN/TB, /ns/db/tb/id/OUT/TB
				Dir::Both => e
					.what
					.iter()
					.map(|v| v.to_string())
					.flat_map(|v| {
						vec![
							(
								graph::ftprefix(ns, db, tb, id, &Dir::In, &v),
								graph::ftsuffix(ns, db, tb, id, &Dir::In, &v),
							),
							(
								graph::ftprefix(ns, db, tb, id, &Dir::Out, &v),
								graph::ftsuffix(ns, db, tb, id, &Dir::Out, &v),
							),
						]
					})
					.collect::<Vec<_>>(),
			},
		};
		//
		for (beg, end) in keys.iter() {
			// Prepare the next holder key
			let mut nxt: Option<Vec<u8>> = None;
			// Loop until no more keys
			loop {
				// Check if the context is finished
				if ctx.is_done() {
					break;
				}
				// Get the next 1000 key-value entries
				let res = match nxt {
					None => {
						let min = beg.clone();
						let max = end.clone();
						ctx.try_clone_transaction()?.lock().await.scan(min..max, 1000).await?
					}
					Some(ref mut beg) => {
						beg.push(0x00);
						let min = beg.clone();
						let max = end.clone();
						ctx.try_clone_transaction()?.lock().await.scan(min..max, 1000).await?
					}
				};
				// If there are key-value entries then fetch them
				if !res.is_empty() {
					// Get total results
					let n = res.len();
					// Exit when settled
					if n == 0 {
						break;
					}
					// Loop over results
					for (i, (k, _)) in res.into_iter().enumerate() {
						// Check the context
						if ctx.is_done() {
							break;
						}
						// Ready the next
						if n == i + 1 {
							nxt = Some(k.clone());
						}
						// Parse the data from the store
						let gra: crate::key::graph::Graph = (&k).into();
						// Fetch the data from the store
						let key = thing::new(opt.ns(), opt.db(), gra.ft, &gra.fk);
						let val = ctx.try_clone_transaction()?.lock().await.get(key).await?;
						let rid = Thing::from((gra.ft, gra.fk));
						let mut ctx = Context::new(ctx);
						ctx.add_thing(&rid);
						// Parse the data from the store
						let val = Operable::Value(match val {
							Some(v) => Value::from(v),
							None => Value::None,
						});
						// Process the record
						ite.process(&ctx, opt, stm, val).await;
					}
					continue;
				}
				break;
			}
		}
		Ok(())
	}

	async fn iterate_index(
		ctx: &Context<'_>,
		opt: &Options,
		stm: &Statement<'_>,
		table: Table,
		plan: Plan,
		ite: &mut Iterator,
	) -> Result<(), Error> {
		let txn = ctx.try_clone_transaction()?;
		// Check that the table exists
		txn.lock().await.check_ns_db_tb(opt.ns(), opt.db(), &table.0, opt.strict).await?;
		let exe = ctx.get_query_executor(&table.0);
		if let Some(exe) = exe {
			let mut iterator = plan.new_iterator(opt, &txn, exe).await?;
			let mut things = iterator.next_batch(&txn, 1000).await?;
			while !things.is_empty() {
				// Check if the context is finished
				if ctx.is_done() {
					break;
				}

				for (thing, doc_id) in things {
					// Check the context
					if ctx.is_done() {
						break;
					}

					// If the record is from another table we can skip
					if !thing.tb.eq(table.as_str()) {
						continue;
					}

					// Fetch the data from the store
					let key = thing::new(opt.ns(), opt.db(), &table.0, &thing.id);
					let val = txn.lock().await.get(key.clone()).await?;
					let rid = Thing::from((key.tb, key.id));
					let mut ctx = Context::new(&ctx);
					ctx.add_thing(&rid);
					ctx.add_doc_id(doc_id);
					// Parse the data from the store
					let val = Operable::Value(match val {
						Some(v) => Value::from(v),
						None => Value::None,
					});
					// Process the document record
					ite.process(&ctx, opt, stm, val).await;
				}

<<<<<<< HEAD
				// Collect the next batch of ids
				things = iterator.next_batch(&txn, 1000).await?;
=======
				// Fetch the data from the store
				let key = thing::new(opt.ns(), opt.db(), &table.0, &thing.id);
				let val = txn.lock().await.get(key.clone()).await?;
				let rid = Thing::from((key.tb, key.id));
				let mut ctx = Context::new(ctx);
				ctx.add_thing(&rid);
				// Parse the data from the store
				let val = Operable::Value(match val {
					Some(v) => Value::from(v),
					None => Value::None,
				});
				// Process the document record
				ite.process(&ctx, opt, stm, val).await;
>>>>>>> 9ebdb336
			}
			Ok(())
		} else {
			Err(Error::QueryNotExecutedDetail {
				message: "The QueryExecutor has not been found.".to_string(),
			})
		}
	}
}<|MERGE_RESOLUTION|>--- conflicted
+++ resolved
@@ -474,7 +474,7 @@
 					let key = thing::new(opt.ns(), opt.db(), &table.0, &thing.id);
 					let val = txn.lock().await.get(key.clone()).await?;
 					let rid = Thing::from((key.tb, key.id));
-					let mut ctx = Context::new(&ctx);
+					let mut ctx = Context::new(ctx);
 					ctx.add_thing(&rid);
 					ctx.add_doc_id(doc_id);
 					// Parse the data from the store
@@ -486,24 +486,8 @@
 					ite.process(&ctx, opt, stm, val).await;
 				}
 
-<<<<<<< HEAD
 				// Collect the next batch of ids
 				things = iterator.next_batch(&txn, 1000).await?;
-=======
-				// Fetch the data from the store
-				let key = thing::new(opt.ns(), opt.db(), &table.0, &thing.id);
-				let val = txn.lock().await.get(key.clone()).await?;
-				let rid = Thing::from((key.tb, key.id));
-				let mut ctx = Context::new(ctx);
-				ctx.add_thing(&rid);
-				// Parse the data from the store
-				let val = Operable::Value(match val {
-					Some(v) => Value::from(v),
-					None => Value::None,
-				});
-				// Process the document record
-				ite.process(&ctx, opt, stm, val).await;
->>>>>>> 9ebdb336
 			}
 			Ok(())
 		} else {
