--- conflicted
+++ resolved
@@ -64,7 +64,7 @@
 		ite: &mut Iterator,
 	) -> Result<(), Error> {
 		// Clone transaction
-		let txn = ctx.try_clone_transaction()?;
+		let txn = ctx.clone_transaction()?;
 		// Check that the table exists
 		txn.lock().await.check_ns_db_tb(opt.ns(), opt.db(), &v.tb, opt.strict).await?;
 		// Fetch the data from the store
@@ -220,13 +220,7 @@
 		ite: &mut Iterator,
 	) -> Result<(), Error> {
 		// Clone transaction
-<<<<<<< HEAD
 		let txn = ctx.try_clone_transaction()?;
-		// Claim transaction
-		let mut run = txn.lock().await;
-=======
-		let txn = ctx.clone_transaction()?;
->>>>>>> 9c327aa3
 		// Check that the table exists
 		txn.lock().await.check_ns_db_tb(opt.ns(), opt.db(), &v.tb, opt.strict).await?;
 		// Prepare the range start key
