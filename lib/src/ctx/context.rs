use crate::ctx::canceller::Canceller;
use crate::ctx::reason::Reason;
<<<<<<< HEAD
use crate::idx::planner::executor::QueryExecutor;
use crate::sql::value::Value;
=======
use crate::dbs::Notification;
use crate::dbs::Transaction;
use crate::err::Error;
use crate::idx::ft::docids::DocId;
use crate::idx::planner::executor::QueryExecutor;
use crate::sql::value::Value;
use crate::sql::Thing;
use channel::Sender;
>>>>>>> 4b690c76
use std::borrow::Cow;
use std::collections::HashMap;
use std::fmt::{self, Debug};
use std::sync::atomic::{AtomicBool, Ordering};
use std::sync::Arc;
use std::time::Duration;
use trice::Instant;

impl<'a> From<Value> for Cow<'a, Value> {
	fn from(v: Value) -> Cow<'a, Value> {
		Cow::Owned(v)
	}
}

impl<'a> From<&'a Value> for Cow<'a, Value> {
	fn from(v: &'a Value) -> Cow<'a, Value> {
		Cow::Borrowed(v)
	}
}
pub struct Context<'a> {
	// An optional parent context.
	parent: Option<&'a Context<'a>>,
	// An optional deadline.
	deadline: Option<Instant>,
	// Whether or not this context is cancelled.
	cancelled: Option<Arc<AtomicBool>>,
	// A collection of read only values stored in this context.
<<<<<<< HEAD
	values: Option<HashMap<Cow<'static, str>, Cow<'a, Value>>>,
=======
	values: HashMap<Cow<'static, str>, Cow<'a, Value>>,
	// Stores the current transaction if available
	transaction: Option<Transaction>,
	// Stores the notification channel if available
	notifications: Option<Sender<Notification>>,
>>>>>>> 4b690c76
	// An optional query executor
	query_executors: Option<HashMap<String, QueryExecutor>>,
}

impl<'a> Default for Context<'a> {
	fn default() -> Self {
		Context::background()
	}
}

impl<'a> Debug for Context<'a> {
	fn fmt(&self, f: &mut fmt::Formatter) -> fmt::Result {
		f.debug_struct("Context")
			.field("parent", &self.parent)
			.field("deadline", &self.deadline)
			.field("cancelled", &self.cancelled)
			.field("values", &self.values)
			.finish()
	}
}

impl<'a> Context<'a> {
	/// Create an empty background context.
	pub fn background() -> Self {
		Context {
			values: None,
			parent: None,
			deadline: None,
<<<<<<< HEAD
			cancelled: None,
=======
			cancelled: Arc::new(AtomicBool::new(false)),
			transaction: None,
			notifications: None,
>>>>>>> 4b690c76
			query_executors: None,
		}
	}

	/// Create a new child from a frozen context.
	pub fn new(parent: &'a Context) -> Self {
		Context {
			values: None,
			parent: Some(parent),
			deadline: parent.deadline,
<<<<<<< HEAD
			cancelled: None,
			query_executors: None,
=======
			cancelled: Arc::new(AtomicBool::new(false)),
			transaction: parent.transaction.clone(),
			notifications: parent.notifications.clone(),
			query_executors: parent.query_executors.clone(),
			thing: parent.thing,
			doc_id: parent.doc_id,
			cursor_doc: parent.cursor_doc,
>>>>>>> 4b690c76
		}
	}

	/// Add a value to the context. It overwrites any previously set values
	/// with the same key.
	pub fn add_value<K, V>(&mut self, key: K, value: V)
	where
		K: Into<Cow<'static, str>>,
		V: Into<Cow<'a, Value>>,
	{
		self.values.insert(key.into(), value.into());
	}

	/// Add cancellation to the context. The value that is returned will cancel
	/// the context and it's children once called.
	pub fn add_cancel(&mut self) -> Canceller {
		if let Some(c) = &self.cancelled {
			Canceller::new(c.clone())
		} else {
			let c = Arc::new(AtomicBool::new(false));
			self.cancelled = Some(c.clone());
			Canceller::new(c)
		}
	}

	/// Add a deadline to the context. If the current deadline is sooner than
	/// the provided deadline, this method does nothing.
	pub fn add_deadline(&mut self, deadline: Instant) {
		match self.deadline {
			Some(current) if current < deadline => (),
			_ => self.deadline = Some(deadline),
		}
	}

	/// Add a timeout to the context. If the current timeout is sooner than
	/// the provided timeout, this method does nothing.
	pub fn add_timeout(&mut self, timeout: Duration) {
		self.add_deadline(Instant::now() + timeout)
	}

<<<<<<< HEAD
=======
	/// Add the current transaction to the context, so that it can be fetched
	/// where necessary, including inside the query planner.
	pub fn add_transaction(&mut self, txn: Option<&Transaction>) {
		self.transaction = txn.cloned()
	}

	/// Add the LIVE query notification channel to the context, so that we
	/// can send notifications to any subscribers.
	pub fn add_notifications(&mut self, chn: Option<&Sender<Notification>>) {
		self.notifications = chn.cloned()
	}

	/// Add a cursor document to this context.
	/// Usage: A new child context is created by an iterator for each document.
	/// The iterator sets the value of the current document (known as cursor document).
	/// The cursor document is copied do the child contexts.
	pub fn add_cursor_doc(&mut self, doc: &'a Value) {
		self.cursor_doc = Some(doc);
	}

	pub fn add_thing(&mut self, thing: &'a Thing) {
		self.thing = Some(thing);
	}

	pub fn add_doc_id(&mut self, doc_id: DocId) {
		self.doc_id = Some(doc_id);
	}

>>>>>>> 4b690c76
	/// Set the query executors
	pub(crate) fn set_query_executors(&mut self, executors: HashMap<String, QueryExecutor>) {
		self.query_executors = Some(executors);
	}

<<<<<<< HEAD
	/// Add a value to the context. It overwrites any previously set values
	/// with the same key.
	pub fn add_value<K, V>(&mut self, key: K, value: V)
	where
		K: Into<Cow<'static, str>>,
		V: Into<Cow<'a, Value>>,
	{
		let key = key.into();
		let val = value.into();
		if let Some(v) = &mut self.values {
			v.insert(key, val);
		} else {
			self.values = Some(HashMap::from([(key, val)]));
		}
	}

=======
>>>>>>> 4b690c76
	/// Get the timeout for this operation, if any. This is useful for
	/// checking if a long job should be started or not.
	pub fn timeout(&self) -> Option<Duration> {
		self.deadline.map(|v| v.saturating_duration_since(Instant::now()))
	}

<<<<<<< HEAD
=======
	/// Returns a transaction if any.
	/// Otherwise it fails by returning a Error::NoTx error.
	pub fn try_clone_transaction(&self) -> Result<Transaction, Error> {
		self.transaction.clone().ok_or(Error::Unreachable)
	}

	pub fn notifications(&self) -> Option<Sender<Notification>> {
		self.notifications.clone()
	}

	pub fn thing(&self) -> Option<&Thing> {
		self.thing
	}

	pub fn doc_id(&self) -> Option<DocId> {
		self.doc_id
	}

	pub fn doc(&self) -> Option<&Value> {
		self.cursor_doc
	}

>>>>>>> 4b690c76
	pub(crate) fn get_query_executor(&self, tb: &str) -> Option<&QueryExecutor> {
		if let Some(qe) = &self.query_executors {
			return qe.get(tb);
		}
		if let Some(p) = self.parent {
			return p.get_query_executor(tb);
		}
		None
	}

	/// Check if the context is done. If it returns `None` the operation may
	/// proceed, otherwise the operation should be stopped.
	pub fn done(&self) -> Option<Reason> {
		// Did we reach the time out?
		if let Some(dl) = &self.deadline {
			if Instant::now().ge(dl) {
				return Some(Reason::Timedout);
			}
		}
		// Did we cancel this context?
		if let Some(c) = &self.cancelled {
			if c.load(Ordering::Relaxed) {
				return Some(Reason::Canceled);
			}
		}
		// Is the parent context done?
		if let Some(p) = self.parent {
			return p.done();
		}
		// Otherwise we're not done
		None
	}

	/// Check if the context is ok to continue.
	pub fn is_ok(&self) -> bool {
		self.done().is_none()
	}

	/// Check if the context is not ok to continue.
	pub fn is_done(&self) -> bool {
		self.done().is_some()
	}

	/// Check if the context is not ok to continue, because it timed out.
	pub fn is_timedout(&self) -> bool {
		matches!(self.done(), Some(Reason::Timedout))
	}

	/// Get a value from the context. If no value is stored under the
	/// provided key, then this will return None.
	pub fn value(&self, key: &str) -> Option<&Value> {
		if let Some(values) = &self.values {
			if let Some(v) = values.get(key) {
				return match v {
					Cow::Borrowed(v) => Some(*v),
					Cow::Owned(v) => Some(v),
				};
			}
		}
		match self.parent {
			Some(p) => p.value(key),
			_ => None,
		}
	}

	/// Get a 'static view into the cancellation status.
	#[cfg(feature = "scripting")]
	pub fn cancellation(&self) -> crate::ctx::cancellation::Cancellation {
		crate::ctx::cancellation::Cancellation::new(
			self.deadline,
			std::iter::successors(Some(self), |ctx| ctx.parent)
				.filter_map(|ctx| ctx.cancelled.clone())
				.collect(),
		)
	}
}<|MERGE_RESOLUTION|>--- conflicted
+++ resolved
@@ -1,18 +1,9 @@
 use crate::ctx::canceller::Canceller;
 use crate::ctx::reason::Reason;
-<<<<<<< HEAD
+use crate::dbs::Notification;
 use crate::idx::planner::executor::QueryExecutor;
 use crate::sql::value::Value;
-=======
-use crate::dbs::Notification;
-use crate::dbs::Transaction;
-use crate::err::Error;
-use crate::idx::ft::docids::DocId;
-use crate::idx::planner::executor::QueryExecutor;
-use crate::sql::value::Value;
-use crate::sql::Thing;
 use channel::Sender;
->>>>>>> 4b690c76
 use std::borrow::Cow;
 use std::collections::HashMap;
 use std::fmt::{self, Debug};
@@ -38,19 +29,13 @@
 	// An optional deadline.
 	deadline: Option<Instant>,
 	// Whether or not this context is cancelled.
-	cancelled: Option<Arc<AtomicBool>>,
+	cancelled: Arc<AtomicBool>,
 	// A collection of read only values stored in this context.
-<<<<<<< HEAD
-	values: Option<HashMap<Cow<'static, str>, Cow<'a, Value>>>,
-=======
 	values: HashMap<Cow<'static, str>, Cow<'a, Value>>,
-	// Stores the current transaction if available
-	transaction: Option<Transaction>,
 	// Stores the notification channel if available
 	notifications: Option<Sender<Notification>>,
->>>>>>> 4b690c76
 	// An optional query executor
-	query_executors: Option<HashMap<String, QueryExecutor>>,
+	query_executors: Option<Arc<HashMap<String, QueryExecutor>>>,
 }
 
 impl<'a> Default for Context<'a> {
@@ -74,16 +59,11 @@
 	/// Create an empty background context.
 	pub fn background() -> Self {
 		Context {
-			values: None,
+			values: HashMap::default(),
 			parent: None,
 			deadline: None,
-<<<<<<< HEAD
-			cancelled: None,
-=======
 			cancelled: Arc::new(AtomicBool::new(false)),
-			transaction: None,
 			notifications: None,
->>>>>>> 4b690c76
 			query_executors: None,
 		}
 	}
@@ -91,21 +71,12 @@
 	/// Create a new child from a frozen context.
 	pub fn new(parent: &'a Context) -> Self {
 		Context {
-			values: None,
+			values: HashMap::default(),
 			parent: Some(parent),
 			deadline: parent.deadline,
-<<<<<<< HEAD
-			cancelled: None,
-			query_executors: None,
-=======
 			cancelled: Arc::new(AtomicBool::new(false)),
-			transaction: parent.transaction.clone(),
 			notifications: parent.notifications.clone(),
 			query_executors: parent.query_executors.clone(),
-			thing: parent.thing,
-			doc_id: parent.doc_id,
-			cursor_doc: parent.cursor_doc,
->>>>>>> 4b690c76
 		}
 	}
 
@@ -122,13 +93,8 @@
 	/// Add cancellation to the context. The value that is returned will cancel
 	/// the context and it's children once called.
 	pub fn add_cancel(&mut self) -> Canceller {
-		if let Some(c) = &self.cancelled {
-			Canceller::new(c.clone())
-		} else {
-			let c = Arc::new(AtomicBool::new(false));
-			self.cancelled = Some(c.clone());
-			Canceller::new(c)
-		}
+		let cancelled = self.cancelled.clone();
+		Canceller::new(cancelled)
 	}
 
 	/// Add a deadline to the context. If the current deadline is sooner than
@@ -146,123 +112,46 @@
 		self.add_deadline(Instant::now() + timeout)
 	}
 
-<<<<<<< HEAD
-=======
-	/// Add the current transaction to the context, so that it can be fetched
-	/// where necessary, including inside the query planner.
-	pub fn add_transaction(&mut self, txn: Option<&Transaction>) {
-		self.transaction = txn.cloned()
-	}
-
 	/// Add the LIVE query notification channel to the context, so that we
 	/// can send notifications to any subscribers.
 	pub fn add_notifications(&mut self, chn: Option<&Sender<Notification>>) {
 		self.notifications = chn.cloned()
 	}
 
-	/// Add a cursor document to this context.
-	/// Usage: A new child context is created by an iterator for each document.
-	/// The iterator sets the value of the current document (known as cursor document).
-	/// The cursor document is copied do the child contexts.
-	pub fn add_cursor_doc(&mut self, doc: &'a Value) {
-		self.cursor_doc = Some(doc);
+	/// Set the query executors
+	pub(crate) fn set_query_executors(&mut self, executors: HashMap<String, QueryExecutor>) {
+		self.query_executors = Some(Arc::new(executors));
 	}
 
-	pub fn add_thing(&mut self, thing: &'a Thing) {
-		self.thing = Some(thing);
-	}
-
-	pub fn add_doc_id(&mut self, doc_id: DocId) {
-		self.doc_id = Some(doc_id);
-	}
-
->>>>>>> 4b690c76
-	/// Set the query executors
-	pub(crate) fn set_query_executors(&mut self, executors: HashMap<String, QueryExecutor>) {
-		self.query_executors = Some(executors);
-	}
-
-<<<<<<< HEAD
-	/// Add a value to the context. It overwrites any previously set values
-	/// with the same key.
-	pub fn add_value<K, V>(&mut self, key: K, value: V)
-	where
-		K: Into<Cow<'static, str>>,
-		V: Into<Cow<'a, Value>>,
-	{
-		let key = key.into();
-		let val = value.into();
-		if let Some(v) = &mut self.values {
-			v.insert(key, val);
-		} else {
-			self.values = Some(HashMap::from([(key, val)]));
-		}
-	}
-
-=======
->>>>>>> 4b690c76
 	/// Get the timeout for this operation, if any. This is useful for
 	/// checking if a long job should be started or not.
 	pub fn timeout(&self) -> Option<Duration> {
 		self.deadline.map(|v| v.saturating_duration_since(Instant::now()))
 	}
 
-<<<<<<< HEAD
-=======
-	/// Returns a transaction if any.
-	/// Otherwise it fails by returning a Error::NoTx error.
-	pub fn try_clone_transaction(&self) -> Result<Transaction, Error> {
-		self.transaction.clone().ok_or(Error::Unreachable)
-	}
-
 	pub fn notifications(&self) -> Option<Sender<Notification>> {
 		self.notifications.clone()
 	}
 
-	pub fn thing(&self) -> Option<&Thing> {
-		self.thing
-	}
-
-	pub fn doc_id(&self) -> Option<DocId> {
-		self.doc_id
-	}
-
-	pub fn doc(&self) -> Option<&Value> {
-		self.cursor_doc
-	}
-
->>>>>>> 4b690c76
 	pub(crate) fn get_query_executor(&self, tb: &str) -> Option<&QueryExecutor> {
 		if let Some(qe) = &self.query_executors {
-			return qe.get(tb);
+			qe.get(tb)
+		} else {
+			None
 		}
-		if let Some(p) = self.parent {
-			return p.get_query_executor(tb);
-		}
-		None
 	}
 
 	/// Check if the context is done. If it returns `None` the operation may
 	/// proceed, otherwise the operation should be stopped.
 	pub fn done(&self) -> Option<Reason> {
-		// Did we reach the time out?
-		if let Some(dl) = &self.deadline {
-			if Instant::now().ge(dl) {
-				return Some(Reason::Timedout);
-			}
+		match self.deadline {
+			Some(deadline) if deadline <= Instant::now() => Some(Reason::Timedout),
+			_ if self.cancelled.load(Ordering::Relaxed) => Some(Reason::Canceled),
+			_ => match self.parent {
+				Some(ctx) => ctx.done(),
+				_ => None,
+			},
 		}
-		// Did we cancel this context?
-		if let Some(c) = &self.cancelled {
-			if c.load(Ordering::Relaxed) {
-				return Some(Reason::Canceled);
-			}
-		}
-		// Is the parent context done?
-		if let Some(p) = self.parent {
-			return p.done();
-		}
-		// Otherwise we're not done
-		None
 	}
 
 	/// Check if the context is ok to continue.
@@ -283,17 +172,15 @@
 	/// Get a value from the context. If no value is stored under the
 	/// provided key, then this will return None.
 	pub fn value(&self, key: &str) -> Option<&Value> {
-		if let Some(values) = &self.values {
-			if let Some(v) = values.get(key) {
-				return match v {
-					Cow::Borrowed(v) => Some(*v),
-					Cow::Owned(v) => Some(v),
-				};
-			}
-		}
-		match self.parent {
-			Some(p) => p.value(key),
-			_ => None,
+		match self.values.get(key) {
+			Some(v) => match v {
+				Cow::Borrowed(v) => Some(*v),
+				Cow::Owned(v) => Some(v),
+			},
+			None => match self.parent {
+				Some(p) => p.value(key),
+				_ => None,
+			},
 		}
 	}
 
@@ -303,7 +190,7 @@
 		crate::ctx::cancellation::Cancellation::new(
 			self.deadline,
 			std::iter::successors(Some(self), |ctx| ctx.parent)
-				.filter_map(|ctx| ctx.cancelled.clone())
+				.map(|ctx| ctx.cancelled.clone())
 				.collect(),
 		)
 	}
