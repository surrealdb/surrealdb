use crate::err::Error;
use crate::sql::array::Array;
use crate::sql::array::Combine;
use crate::sql::array::Complement;
use crate::sql::array::Concat;
use crate::sql::array::Difference;
use crate::sql::array::Flatten;
use crate::sql::array::Intersect;
use crate::sql::array::Union;
use crate::sql::array::Uniq;
use crate::sql::value::Value;

pub fn add((mut array, value): (Array, Value)) -> Result<Value, Error> {
	match value {
		Value::Array(value) => {
			for v in value.0 {
				if !array.0.iter().any(|x| *x == v) {
					array.0.push(v)
				}
			}
			Ok(array.into())
		}
		value => {
			if !array.0.iter().any(|x| *x == value) {
				array.0.push(value)
			}
			Ok(array.into())
		}
	}
}

pub fn all((array,): (Array,)) -> Result<Value, Error> {
	Ok(array.iter().all(Value::is_truthy).into())
}

pub fn any((array,): (Array,)) -> Result<Value, Error> {
	Ok(array.iter().any(Value::is_truthy).into())
}

pub fn append((mut array, value): (Array, Value)) -> Result<Value, Error> {
	array.push(value);
	Ok(array.into())
}

pub fn combine((array, other): (Array, Array)) -> Result<Value, Error> {
	Ok(array.combine(other).into())
}

pub fn complement((array, other): (Array, Array)) -> Result<Value, Error> {
	Ok(array.complement(other).into())
}

pub fn concat((array, other): (Array, Array)) -> Result<Value, Error> {
	Ok(array.concat(other).into())
}

pub fn difference((array, other): (Array, Array)) -> Result<Value, Error> {
	Ok(array.difference(other).into())
}

pub fn distinct((array,): (Array,)) -> Result<Value, Error> {
	Ok(array.uniq().into())
}

pub fn flatten((array,): (Array,)) -> Result<Value, Error> {
	Ok(array.flatten().into())
}

pub fn group((array,): (Array,)) -> Result<Value, Error> {
	Ok(array.flatten().uniq().into())
}

pub fn insert((mut array, value, index): (Array, Value, Option<i64>)) -> Result<Value, Error> {
	match index {
		Some(mut index) => {
			// Negative index means start from the back
			if index < 0 {
				index += array.len() as i64;
			}
			// Invalid index so return array unaltered
			if index > array.len() as i64 || index < 0 {
				return Ok(array.into());
			}
			// Insert the value into the array
			array.insert(index as usize, value);
			// Return the array
			Ok(array.into())
		}
		None => {
			array.push(value);
			Ok(array.into())
		}
	}
}

pub fn intersect((array, other): (Array, Array)) -> Result<Value, Error> {
	Ok(array.intersect(other).into())
}

pub fn len((array,): (Array,)) -> Result<Value, Error> {
	Ok(array.len().into())
}

pub fn max((array,): (Array,)) -> Result<Value, Error> {
	Ok(array.into_iter().max().unwrap_or_default())
}

pub fn min((array,): (Array,)) -> Result<Value, Error> {
	Ok(array.into_iter().min().unwrap_or_default())
}

pub fn pop((mut array,): (Array,)) -> Result<Value, Error> {
	Ok(array.pop().into())
}

pub fn prepend((mut array, value): (Array, Value)) -> Result<Value, Error> {
	array.insert(0, value);
	Ok(array.into())
}

pub fn push((mut array, value): (Array, Value)) -> Result<Value, Error> {
	array.push(value);
	Ok(array.into())
}

pub fn remove((mut array, mut index): (Array, i64)) -> Result<Value, Error> {
	// Negative index means start from the back
	if index < 0 {
		index += array.len() as i64;
	}
	// Invalid index so return array unaltered
	if index >= array.len() as i64 || index < 0 {
		return Ok(array.into());
	}
	// Remove the value from the array
	array.remove(index as usize);
	// Return the array
	Ok(array.into())
}

pub fn reverse((mut array,): (Array,)) -> Result<Value, Error> {
	array.reverse();
	Ok(array.into())
}

<<<<<<< HEAD
pub fn slice((arg, beg, lim): (Value, Option<isize>, Option<isize>)) -> Result<Value, Error> {
	let array = if let Value::Array(array) = arg {
		array
	} else {
		return Ok(Value::None);
	};

	let skip = match beg {
		Some(v) if v < 0 => array.len().saturating_sub(v.unsigned_abs()),
		Some(v) => v as usize,
		None => 0,
	};

	let take = match lim {
		Some(v) if v < 0 => array.len().saturating_sub(skip).saturating_sub(v.unsigned_abs()),
		Some(v) => v as usize,
		None => usize::MAX,
	};

	Ok(if skip > 0 || take < usize::MAX {
		array.into_iter().skip(skip).take(take).collect::<Vec<_>>().into()
	} else {
		array
	}
	.into())
}

pub fn sort((array, order): (Value, Option<Value>)) -> Result<Value, Error> {
	match array {
		Value::Array(mut v) => match order {
			// If "asc", sort ascending
			Some(Value::Strand(s)) if s.as_str() == "asc" => {
				v.sort_unstable();
				Ok(v.into())
			}
			// If "desc", sort descending
			Some(Value::Strand(s)) if s.as_str() == "desc" => {
				v.sort_unstable_by(|a, b| b.cmp(a));
				Ok(v.into())
			}
			// If true, sort ascending
			Some(Value::True) => {
				v.sort_unstable();
				Ok(v.into())
			}
			// If false, sort descending
			Some(Value::False) => {
				v.sort_unstable_by(|a, b| b.cmp(a));
				Ok(v.into())
			}
			// Sort ascending by default
			_ => {
				v.sort_unstable();
				Ok(v.into())
			}
		},
		v => Ok(v),
=======
pub fn sort((mut array, order): (Array, Option<Value>)) -> Result<Value, Error> {
	match order {
		// If "asc", sort ascending
		Some(Value::Strand(s)) if s.as_str() == "asc" => {
			array.sort_unstable();
			Ok(array.into())
		}
		// If "desc", sort descending
		Some(Value::Strand(s)) if s.as_str() == "desc" => {
			array.sort_unstable_by(|a, b| b.cmp(a));
			Ok(array.into())
		}
		// If true, sort ascending
		Some(Value::True) => {
			array.sort_unstable();
			Ok(array.into())
		}
		// If false, sort descending
		Some(Value::False) => {
			array.sort_unstable_by(|a, b| b.cmp(a));
			Ok(array.into())
		}
		// Sort ascending by default
		_ => {
			array.sort_unstable();
			Ok(array.into())
		}
>>>>>>> e6b97ff8
	}
}

pub fn union((array, other): (Array, Array)) -> Result<Value, Error> {
	Ok(array.union(other).into())
}

pub mod sort {

	use crate::err::Error;
	use crate::sql::array::Array;
	use crate::sql::value::Value;

	pub fn asc((mut array,): (Array,)) -> Result<Value, Error> {
		array.sort_unstable();
		Ok(array.into())
	}

	pub fn desc((mut array,): (Array,)) -> Result<Value, Error> {
		array.sort_unstable_by(|a, b| b.cmp(a));
		Ok(array.into())
	}
}

#[cfg(test)]
mod tests {
	use super::slice;
	use crate::sql::{Array, Value};

	#[test]
	fn array_slice() {
		fn test(initial: &[u8], beg: Option<isize>, lim: Option<isize>, expected: &[u8]) {
			let initial_values =
				initial.iter().map(|n| Value::from(*n as i64)).collect::<Vec<_>>().into();
			let expected_values: Array =
				expected.iter().map(|n| Value::from(*n as i64)).collect::<Vec<_>>().into();
			assert_eq!(slice((initial_values, beg, lim)).unwrap(), expected_values.into());
		}

		let array = &[b'a', b'b', b'c', b'd', b'e', b'f', b'g'];
		test(array, None, None, array);
		test(array, Some(2), None, &array[2..]);
		test(array, Some(2), Some(3), &array[2..5]);
		test(array, Some(2), Some(-1), &[b'c', b'd', b'e', b'f']);
		test(array, Some(-2), None, &[b'f', b'g']);
		test(array, Some(-4), Some(2), &[b'd', b'e']);
		test(array, Some(-4), Some(-1), &[b'd', b'e', b'f']);
	}
}<|MERGE_RESOLUTION|>--- conflicted
+++ resolved
@@ -143,14 +143,7 @@
 	Ok(array.into())
 }
 
-<<<<<<< HEAD
-pub fn slice((arg, beg, lim): (Value, Option<isize>, Option<isize>)) -> Result<Value, Error> {
-	let array = if let Value::Array(array) = arg {
-		array
-	} else {
-		return Ok(Value::None);
-	};
-
+pub fn slice((array, beg, lim): (Array, Option<isize>, Option<isize>)) -> Result<Value, Error> {
 	let skip = match beg {
 		Some(v) if v < 0 => array.len().saturating_sub(v.unsigned_abs()),
 		Some(v) => v as usize,
@@ -171,37 +164,6 @@
 	.into())
 }
 
-pub fn sort((array, order): (Value, Option<Value>)) -> Result<Value, Error> {
-	match array {
-		Value::Array(mut v) => match order {
-			// If "asc", sort ascending
-			Some(Value::Strand(s)) if s.as_str() == "asc" => {
-				v.sort_unstable();
-				Ok(v.into())
-			}
-			// If "desc", sort descending
-			Some(Value::Strand(s)) if s.as_str() == "desc" => {
-				v.sort_unstable_by(|a, b| b.cmp(a));
-				Ok(v.into())
-			}
-			// If true, sort ascending
-			Some(Value::True) => {
-				v.sort_unstable();
-				Ok(v.into())
-			}
-			// If false, sort descending
-			Some(Value::False) => {
-				v.sort_unstable_by(|a, b| b.cmp(a));
-				Ok(v.into())
-			}
-			// Sort ascending by default
-			_ => {
-				v.sort_unstable();
-				Ok(v.into())
-			}
-		},
-		v => Ok(v),
-=======
 pub fn sort((mut array, order): (Array, Option<Value>)) -> Result<Value, Error> {
 	match order {
 		// If "asc", sort ascending
@@ -229,7 +191,6 @@
 			array.sort_unstable();
 			Ok(array.into())
 		}
->>>>>>> e6b97ff8
 	}
 }
 
