--- conflicted
+++ resolved
@@ -62,34 +62,22 @@
 	}
 }
 
-<<<<<<< HEAD
 pub fn mean((array,): (Value,)) -> Result<Value, Error> {
 	match array {
-		Value::Array(v) => Ok(v.as_numbers().mean().into()),
-=======
-pub fn mean(_: &Context, mut args: Vec<Value>) -> Result<Value, Error> {
-	match args.remove(0) {
 		Value::Array(v) => match v.is_empty() {
 			true => Ok(Value::None),
 			false => Ok(v.as_numbers().mean().into()),
 		},
->>>>>>> 13b14380
 		_ => Ok(Value::None),
 	}
 }
 
-<<<<<<< HEAD
 pub fn median((array,): (Value,)) -> Result<Value, Error> {
 	match array {
-		Value::Array(v) => Ok(v.as_numbers().median().into()),
-=======
-pub fn median(_: &Context, mut args: Vec<Value>) -> Result<Value, Error> {
-	match args.remove(0) {
 		Value::Array(v) => match v.is_empty() {
 			true => Ok(Value::None),
 			false => Ok(v.as_numbers().median().into()),
 		},
->>>>>>> 13b14380
 		_ => Ok(Value::None),
 	}
 }
@@ -150,16 +138,11 @@
 	}
 }
 
-<<<<<<< HEAD
 pub fn sqrt((arg,): (Number,)) -> Result<Value, Error> {
-	Ok(arg.sqrt().into())
-=======
-pub fn sqrt(_: &Context, mut args: Vec<Value>) -> Result<Value, Error> {
-	match args.remove(0).as_number() {
-		v if v >= Number::Int(0) => Ok(v.sqrt().into()),
-		_ => Ok(Value::None),
-	}
->>>>>>> 13b14380
+	Ok(match arg {
+		v if v >= Number::Int(0) => v.sqrt().into(),
+		_ => Value::None,
+	})
 }
 
 pub fn stddev((array,): (Value,)) -> Result<Value, Error> {
