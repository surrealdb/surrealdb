use crate::err::Error;
use crate::sql::value::Value;
<<<<<<< HEAD
use crate::sql::{Array, Bytes, Datetime, Duration, Number, Strand, Thing};
=======
use crate::sql::{Array, Bytes, Datetime, Duration, Kind, Number, Strand, Thing};
>>>>>>> 5c07a7b2

/// Implemented by types that are commonly used, in a certain way, as arguments.
pub trait FromArg: Sized {
	fn from_arg(arg: Value) -> Result<Self, Error>;
}

impl FromArg for Value {
	fn from_arg(arg: Value) -> Result<Self, Error> {
		Ok(arg)
	}
}

impl FromArg for String {
	fn from_arg(arg: Value) -> Result<Self, Error> {
		arg.coerce_to_string()
	}
}

impl FromArg for Strand {
	fn from_arg(arg: Value) -> Result<Self, Error> {
		arg.coerce_to_strand()
	}
}

impl FromArg for Number {
	fn from_arg(arg: Value) -> Result<Self, Error> {
		arg.coerce_to_number()
	}
}

impl FromArg for Datetime {
	fn from_arg(arg: Value) -> Result<Self, Error> {
		arg.coerce_to_datetime()
	}
}

impl FromArg for Duration {
	fn from_arg(arg: Value) -> Result<Self, Error> {
		arg.coerce_to_duration()
	}
}

impl FromArg for Thing {
	fn from_arg(arg: Value) -> Result<Self, Error> {
		arg.coerce_to_record()
	}
}

impl FromArg for Array {
	fn from_arg(arg: Value) -> Result<Self, Error> {
		arg.coerce_to_array()
	}
}

impl FromArg for Bytes {
	fn from_arg(arg: Value) -> Result<Self, Error> {
		arg.coerce_to_bytes()
	}
}

impl FromArg for Bytes {
	fn from_arg(arg: Value) -> Result<Self, Error> {
		arg.convert_to_bytes()
	}
}

impl FromArg for i64 {
	fn from_arg(arg: Value) -> Result<Self, Error> {
		arg.coerce_to_i64()
	}
}

impl FromArg for u64 {
	fn from_arg(arg: Value) -> Result<Self, Error> {
		arg.coerce_to_u64()
	}
}

impl FromArg for f64 {
	fn from_arg(arg: Value) -> Result<Self, Error> {
		arg.coerce_to_f64()
	}
}

impl FromArg for isize {
	fn from_arg(arg: Value) -> Result<Self, Error> {
		Ok(arg.coerce_to_i64()? as isize)
	}
}

impl FromArg for usize {
	fn from_arg(arg: Value) -> Result<Self, Error> {
		Ok(arg.coerce_to_u64()? as usize)
	}
}

impl FromArg for Vec<Number> {
	fn from_arg(arg: Value) -> Result<Self, Error> {
		arg.coerce_to_array_type(&Kind::Number)?.into_iter().map(Value::try_into).collect()
	}
}

pub trait FromArgs: Sized {
	/// Convert a collection of argument values into a certain argument format, failing if there are
	/// too many or too few arguments, or if one of the arguments could not be converted.
	fn from_args(name: &str, args: Vec<Value>) -> Result<Self, Error>;
}

// Take ownership of the raw arguments collection, and assume responsibility of validating the
// number of arguments and converting them as necessary.
impl FromArgs for Vec<Value> {
	fn from_args(_name: &str, args: Vec<Value>) -> Result<Self, Error> {
		Ok(args)
	}
}

/// Some functions take a fixed number of arguments.
/// The len must match the number of type idents that follow.
macro_rules! impl_tuple {
	($len:expr, $( $T:ident ),*) => {
		impl<$($T:FromArg),*> FromArgs for ($($T,)*) {
			#[allow(non_snake_case)]
			fn from_args(name: &str, args: Vec<Value>) -> Result<Self, Error> {
				let [$($T),*]: [Value; $len] = args.try_into().map_err(|_| Error::InvalidArguments {
					name: name.to_owned(),
					// This match will be optimized away.
					message: match $len {
						0 => String::from("Expected no arguments."),
						1 => String::from("Expected 1 argument."),
						_ => format!("Expected {} arguments.", $len),
					}
				})?;
				#[allow(unused_mut, unused_variables)]
				let mut i = 0;
				Ok((
					$({
						i += 1;
						$T::from_arg($T).map_err(|e| Error::InvalidArguments {
							name: name.to_owned(),
							message: format!("Argument {i} was the wrong type. {e}"),
						})?
					},)*
				))
			}
		}
	}
}

// It is possible to add larger sequences to support higher quantities of fixed arguments.
impl_tuple!(0,);
impl_tuple!(1, A);
impl_tuple!(2, A, B);
impl_tuple!(3, A, B, C);

// Some functions take a single, optional argument, or no arguments at all.
impl<A: FromArg> FromArgs for (Option<A>,) {
	fn from_args(name: &str, args: Vec<Value>) -> Result<Self, Error> {
		let err = || Error::InvalidArguments {
			name: name.to_owned(),
			message: String::from("Expected 0 or 1 arguments."),
		};
		// Process the function arguments
		let mut args = args.into_iter();
		// Process the first function argument
		let a = match args.next() {
			Some(a) => Some(A::from_arg(a).map_err(|e| Error::InvalidArguments {
				name: name.to_owned(),
				message: format!("Argument 1 was the wrong type. {e}"),
			})?),
			None => None,
		};
		// Process additional function arguments
		if args.next().is_some() {
			// Too many arguments
			return Err(err());
		}
		Ok((a,))
	}
}

// Some functions take 1 or 2 arguments, so the second argument is optional.
impl<A: FromArg, B: FromArg> FromArgs for (A, Option<B>) {
	fn from_args(name: &str, args: Vec<Value>) -> Result<Self, Error> {
		let err = || Error::InvalidArguments {
			name: name.to_owned(),
			message: String::from("Expected 1 or 2 arguments."),
		};
		// Process the function arguments
		let mut args = args.into_iter();
		// Process the first argument
		let a = A::from_arg(args.next().ok_or_else(err)?).map_err(|e| Error::InvalidArguments {
			name: name.to_owned(),
			message: format!("Argument 1 was the wrong type. {e}"),
		})?;
		let b = match args.next() {
			Some(b) => Some(B::from_arg(b)?),
			None => None,
		};
		// Process additional function arguments
		if args.next().is_some() {
			// Too many arguments
			return Err(err());
		}
		Ok((a, b))
	}
}

// Some functions take 2 or 3 arguments, so the third argument is optional.
impl<A: FromArg, B: FromArg, C: FromArg> FromArgs for (A, B, Option<C>) {
	fn from_args(name: &str, args: Vec<Value>) -> Result<Self, Error> {
		let err = || Error::InvalidArguments {
			name: name.to_owned(),
			message: String::from("Expected 2 or 3 arguments."),
		};
		// Process the function arguments
		let mut args = args.into_iter();
		// Process the first function argument
		let a = A::from_arg(args.next().ok_or_else(err)?).map_err(|e| Error::InvalidArguments {
			name: name.to_owned(),
			message: format!("Argument 1 was the wrong type. {e}"),
		})?;
		// Process the second function argument
		let b = B::from_arg(args.next().ok_or_else(err)?).map_err(|e| Error::InvalidArguments {
			name: name.to_owned(),
			message: format!("Argument 2 was the wrong type. {e}"),
		})?;
		// Process the third function argument
		let c = match args.next() {
			Some(c) => Some(C::from_arg(c).map_err(|e| Error::InvalidArguments {
				name: name.to_owned(),
				message: format!("Argument 3 was the wrong type. {e}"),
			})?),
			None => None,
		};
		// Process additional function arguments
		if args.next().is_some() {
			// Too many arguments
			return Err(err());
		}
		Ok((a, b, c))
	}
}

// Some functions take 0, 1, or 2 arguments, so both arguments are optional.
// It is safe to assume that, if the first argument is None, the second argument will also be None.
impl<A: FromArg, B: FromArg> FromArgs for (Option<A>, Option<B>) {
	fn from_args(name: &str, args: Vec<Value>) -> Result<Self, Error> {
		let err = || Error::InvalidArguments {
			name: name.to_owned(),
			message: String::from("Expected 0, 1, or 2 arguments."),
		};
		// Process the function arguments
		let mut args = args.into_iter();
		// Process the first function argument
		let a = match args.next() {
			Some(a) => Some(A::from_arg(a).map_err(|e| Error::InvalidArguments {
				name: name.to_owned(),
				message: format!("Argument 1 was the wrong type. {e}"),
			})?),
			None => None,
		};
		// Process the second function argument
		let b = match args.next() {
			Some(b) => Some(B::from_arg(b).map_err(|e| Error::InvalidArguments {
				name: name.to_owned(),
				message: format!("Argument 2 was the wrong type. {e}"),
			})?),
			None => None,
		};
		// Process additional function arguments
		if args.next().is_some() {
			// Too many arguments
			return Err(err());
		}
		Ok((a, b))
	}
}

// Some functions optionally take 2 arguments, or don't take any at all.
impl<A: FromArg, B: FromArg> FromArgs for (Option<(A, B)>,) {
	fn from_args(name: &str, args: Vec<Value>) -> Result<Self, Error> {
		let err = || Error::InvalidArguments {
			name: name.to_owned(),
			message: String::from("Expected 0 or 2 arguments."),
		};
		// Process the function arguments
		let mut args = args.into_iter();
		// Process the first function argument
		let a = match args.next() {
			Some(a) => Some(A::from_arg(a).map_err(|e| Error::InvalidArguments {
				name: name.to_owned(),
				message: format!("Argument 1 was the wrong type. {e}"),
			})?),
			None => None,
		};
		// Process the second function argument
		let b = match args.next() {
			Some(b) => Some(B::from_arg(b).map_err(|e| Error::InvalidArguments {
				name: name.to_owned(),
				message: format!("Argument 2 was the wrong type. {e}"),
			})?),
			None => None,
		};
		// Process additional function arguments
		if a.is_some() != b.is_some() || args.next().is_some() {
			// One argument, or too many arguments
			return Err(err());
		}
		Ok((a.zip(b),))
	}
}

// Some functions take 1, 2, or 3 arguments. It is safe to assume that, if the second argument is
// None, the third argument will also be None.
impl<A: FromArg, B: FromArg, C: FromArg> FromArgs for (A, Option<B>, Option<C>) {
	fn from_args(name: &str, args: Vec<Value>) -> Result<Self, Error> {
		let err = || Error::InvalidArguments {
			name: name.to_owned(),
			message: String::from("Expected 1, 2, or 3 arguments."),
		};
		// Process the function arguments
		let mut args = args.into_iter();
		// Process the first function argument
		let a = A::from_arg(args.next().ok_or_else(err)?).map_err(|e| Error::InvalidArguments {
			name: name.to_owned(),
			message: format!("Argument 1 was the wrong type. {e}"),
		})?;
		// Process the second function argument
		let b = match args.next() {
			Some(b) => Some(B::from_arg(b).map_err(|e| Error::InvalidArguments {
				name: name.to_owned(),
				message: format!("Argument 2 was the wrong type. {e}"),
			})?),
			None => None,
		};
		// Process the third function argument
		let c = match args.next() {
			Some(c) => Some(C::from_arg(c).map_err(|e| Error::InvalidArguments {
				name: name.to_owned(),
				message: format!("Argument 3 was the wrong type. {e}"),
			})?),
			None => None,
		};
		// Process additional function arguments
		if args.next().is_some() {
			// Too many arguments
			return Err(err());
		}
		Ok((a, b, c))
	}
}<|MERGE_RESOLUTION|>--- conflicted
+++ resolved
@@ -1,10 +1,6 @@
 use crate::err::Error;
 use crate::sql::value::Value;
-<<<<<<< HEAD
-use crate::sql::{Array, Bytes, Datetime, Duration, Number, Strand, Thing};
-=======
 use crate::sql::{Array, Bytes, Datetime, Duration, Kind, Number, Strand, Thing};
->>>>>>> 5c07a7b2
 
 /// Implemented by types that are commonly used, in a certain way, as arguments.
 pub trait FromArg: Sized {
@@ -62,12 +58,6 @@
 impl FromArg for Bytes {
 	fn from_arg(arg: Value) -> Result<Self, Error> {
 		arg.coerce_to_bytes()
-	}
-}
-
-impl FromArg for Bytes {
-	fn from_arg(arg: Value) -> Result<Self, Error> {
-		arg.convert_to_bytes()
 	}
 }
 
