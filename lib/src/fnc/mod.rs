use crate::ctx::Context;
use crate::err::Error;
use crate::sql::value::Value;

pub mod args;
pub mod array;
pub mod cast;
pub mod count;
pub mod crypto;
pub mod future;
pub mod geo;
pub mod http;
pub mod is;
pub mod math;
pub mod operate;
pub mod parse;
pub mod rand;
pub mod script;
pub mod session;
pub mod string;
pub mod time;
pub mod r#type;
pub mod util;

/// Attempts to run any function.
pub async fn run(ctx: &Context<'_>, name: &str, args: Vec<Value>) -> Result<Value, Error> {
	// Wrappers return a function as opposed to a value so that the dispatch! method can always
	// perform a function call.
	#[cfg(feature = "parallel")]
	fn cpu_intensive<R: Send + 'static>(
		function: impl FnOnce() -> R + Send + 'static,
	) -> impl FnOnce() -> executor::Task<R> {
		|| crate::exe::spawn(async move { function() })
	}

	#[cfg(not(feature = "parallel"))]
	fn cpu_intensive<R: Send + 'static>(
		function: impl FnOnce() -> R + Send + 'static,
	) -> impl FnOnce() -> std::future::Ready<R> {
		|| std::future::ready(function())
	}

	macro_rules! dispatch {
		($name: ident, $args: ident, $($function_name: literal => $(($wrapper: tt))* $($function_path: ident)::+ $(($ctx_arg: expr))* $(.$await:tt)*,)+) => {
			{
				match $name {
<<<<<<< HEAD
					$($function_name => {
						let args = shim($name, $args)?;
						$($wrapper)*(|| $($function_path)::+($($ctx_arg,)* args))()$(.$await)*
					},)+
=======
					$($function_name => $($function_path)::+($($ctx_arg,)* args::FromArgs::from_args($name, $args)?)$(.$await)*,)+
>>>>>>> c5a61dfd
					_ => unreachable!()
				}
			}
		};
	}

	// Each function is specified by its name (a string literal) followed by its path. The path
	// may be followed by one parenthesized argument, e.g. ctx, which is passed to the function
	// before the remainder of the arguments. The path may be followed by `.await` to signify that
	// it is `async`.
	dispatch!(
		name,
		args,
		"array::combine" => array::combine,
		"array::concat" => array::concat,
		"array::difference" => array::difference,
		"array::distinct" => array::distinct,
		"array::intersect" => array::intersect,
		"array::len" => array::len,
		"array::sort" => array::sort,
		"array::union" => array::union,
		"array::sort::asc" => array::sort::asc,
		"array::sort::desc" => array::sort::desc,
		//
		"count" => count::count,
		//
		"crypto::md5" => crypto::md5,
		"crypto::sha1" => crypto::sha1,
		"crypto::sha256" => crypto::sha256,
		"crypto::sha512" => crypto::sha512,
		"crypto::argon2::compare" => (cpu_intensive) crypto::argon2::cmp.await,
		"crypto::argon2::generate" => (cpu_intensive) crypto::argon2::gen.await,
		"crypto::pbkdf2::compare" => (cpu_intensive) crypto::pbkdf2::cmp.await,
		"crypto::pbkdf2::generate" => (cpu_intensive) crypto::pbkdf2::gen.await,
		"crypto::scrypt::compare" => (cpu_intensive) crypto::scrypt::cmp.await,
		"crypto::scrypt::generate" => (cpu_intensive) crypto::scrypt::gen.await,
		//
		"geo::area" => geo::area,
		"geo::bearing" => geo::bearing,
		"geo::centroid" => geo::centroid,
		"geo::distance" => geo::distance,
		"geo::hash::decode" => geo::hash::decode,
		"geo::hash::encode" => geo::hash::encode,
		//
		"http::head" => http::head.await,
		"http::get" => http::get.await,
		"http::put" => http::put.await,
		"http::post" =>  http::post.await,
		"http::patch" => http::patch.await,
		"http::delete" => http::delete.await,
		//
		"is::alphanum" => is::alphanum,
		"is::alpha" => is::alpha,
		"is::ascii" => is::ascii,
		"is::domain" => is::domain,
		"is::email" => is::email,
		"is::hexadecimal" => is::hexadecimal,
		"is::latitude" => is::latitude,
		"is::longitude" => is::longitude,
		"is::numeric" => is::numeric,
		"is::semver" => is::semver,
		"is::uuid" => is::uuid,
		//
		"math::abs" => math::abs,
		"math::bottom" => math::bottom,
		"math::ceil" => math::ceil,
		"math::fixed" => math::fixed,
		"math::floor" => math::floor,
		"math::interquartile" => math::interquartile,
		"math::max" => math::max,
		"math::mean" => math::mean,
		"math::median" => math::median,
		"math::midhinge" => math::midhinge,
		"math::min" => math::min,
		"math::mode" => math::mode,
		"math::nearestrank" => math::nearestrank,
		"math::percentile" => math::percentile,
		"math::product" => math::product,
		"math::roun" => math::round,
		"math::spread" => math::spread,
		"math::sqrt" => math::sqrt,
		"math::stddev" => math::stddev,
		"math::sum" => math::sum,
		"math::top" => math::top,
		"math::trimean" => math::trimean,
		"math::variance" => math::variance,
		//
		"parse::email::host" => parse::email::host,
		"parse::email::user" => parse::email::user,
		"parse::url::domain" => parse::url::domain,
		"parse::url::fragment" => parse::url::fragment,
		"parse::url::host" => parse::url::host,
		"parse::url::path" => parse::url::path,
		"parse::url::port" => parse::url::port,
		"parse::url::query" => parse::url::query,
		//
		"rand::bool" => rand::bool,
		"rand::enum" => rand::r#enum,
		"rand::float" => rand::float,
		"rand::guid" => rand::guid,
		"rand::int" => rand::int,
		"rand::string" => rand::string,
		"rand::time" => rand::time,
		"rand::uuid" => rand::uuid,
		"rand" => rand::rand,
		//
		"session::db" => session::db(ctx),
		"session::id" => session::id(ctx),
		"session::ip" => session::ip(ctx),
		"session::ns" => session::ns(ctx),
		"session::origin" => session::origin(ctx),
		"session::sc" => session::sc(ctx),
		"session::sd" => session::sd(ctx),
		"session::token" => session::token(ctx),
		//
		"string::concat" => string::concat,
		"string::endsWith" => string::ends_with,
		"string::join" => string::join,
		"string::length" => string::length,
		"string::lowercase" => string::lowercase,
		"string::repeat" => string::repeat,
		"string::replace" => string::replace,
		"string::reverse" => string::reverse,
		"string::slice" => string::slice,
		"string::slug" => string::slug,
		"string::split" => string::split,
		"string::startsWith" => string::starts_with,
		"string::trim" => string::trim,
		"string::uppercase" => string::uppercase,
		"string::words" => string::words,
		//
		"time::day" => time::day,
		"time::floor" => time::floor,
		"time::group" => time::group,
		"time::hour" => time::hour,
		"time::mins" => time::mins,
		"time::month" => time::month,
		"time::nano" => time::nano,
		"time::now" => time::now,
		"time::round" => time::round,
		"time::secs" => time::secs,
		"time::unix" => time::unix,
		"time::wday" => time::wday,
		"time::week" => time::week,
		"time::yday" => time::yday,
		"time::year" => time::year,
		//
		"type::bool" => r#type::bool,
		"type::datetime" => r#type::datetime,
		"type::decimal" => r#type::decimal,
		"type::duration" => r#type::duration,
		"type::float" => r#type::float,
		"type::int" => r#type::int,
		"type::number" => r#type::number,
		"type::point" => r#type::point,
		"type::regex" => r#type::regex,
		"type::string" => r#type::string,
		"type::table" => r#type::table,
		"type::thing" => r#type::thing,
	)
}<|MERGE_RESOLUTION|>--- conflicted
+++ resolved
@@ -44,14 +44,10 @@
 		($name: ident, $args: ident, $($function_name: literal => $(($wrapper: tt))* $($function_path: ident)::+ $(($ctx_arg: expr))* $(.$await:tt)*,)+) => {
 			{
 				match $name {
-<<<<<<< HEAD
 					$($function_name => {
-						let args = shim($name, $args)?;
+						let args = args::FromArgs::from_args($name, $args)?;
 						$($wrapper)*(|| $($function_path)::+($($ctx_arg,)* args))()$(.$await)*
 					},)+
-=======
-					$($function_name => $($function_path)::+($($ctx_arg,)* args::FromArgs::from_args($name, $args)?)$(.$await)*,)+
->>>>>>> c5a61dfd
 					_ => unreachable!()
 				}
 			}
@@ -61,7 +57,8 @@
 	// Each function is specified by its name (a string literal) followed by its path. The path
 	// may be followed by one parenthesized argument, e.g. ctx, which is passed to the function
 	// before the remainder of the arguments. The path may be followed by `.await` to signify that
-	// it is `async`.
+	// it is `async`. Finally, the path may be prefixed by a parenthesized wrapper function e.g.
+	// `cpu_intensive`.
 	dispatch!(
 		name,
 		args,
