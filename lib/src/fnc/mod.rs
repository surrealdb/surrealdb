--- conflicted
+++ resolved
@@ -56,31 +56,18 @@
 		//
 		"count" => count::count,
 		//
-<<<<<<< HEAD
 		"crypto::md5" => crypto::md5,
 		"crypto::sha1" => crypto::sha1,
 		"crypto::sha256" => crypto::sha256,
 		"crypto::sha512" => crypto::sha512,
 		"crypto::argon2::compare" => crypto::argon2::cmp,
 		"crypto::argon2::generate" => crypto::argon2::gen,
+		"crypto::bcrypt::compare" => crypto::bcrypt::cmp,
+		"crypto::bcrypt::generate" => crypto::bcrypt::gen,
 		"crypto::pbkdf2::compare" => crypto::pbkdf2::cmp,
 		"crypto::pbkdf2::generate" => crypto::pbkdf2::gen,
 		"crypto::scrypt::compare" => crypto::scrypt::cmp,
 		"crypto::scrypt::generate" => crypto::scrypt::gen,
-=======
-		"crypto::md5" => args::check(ctx, name, args, Args::One, crypto::md5),
-		"crypto::sha1" => args::check(ctx, name, args, Args::One, crypto::sha1),
-		"crypto::sha256" => args::check(ctx, name, args, Args::One, crypto::sha256),
-		"crypto::sha512" => args::check(ctx, name, args, Args::One, crypto::sha512),
-		"crypto::argon2::compare" => args::check(ctx, name, args, Args::Two, crypto::argon2::cmp),
-		"crypto::argon2::generate" => args::check(ctx, name, args, Args::One, crypto::argon2::gen),
-		"crypto::pbkdf2::compare" => args::check(ctx, name, args, Args::Two, crypto::pbkdf2::cmp),
-		"crypto::pbkdf2::generate" => args::check(ctx, name, args, Args::One, crypto::pbkdf2::gen),
-		"crypto::scrypt::compare" => args::check(ctx, name, args, Args::Two, crypto::scrypt::cmp),
-		"crypto::scrypt::generate" => args::check(ctx, name, args, Args::One, crypto::scrypt::gen),
-		"crypto::bcrypt::compare" => args::check(ctx, name, args, Args::Two, crypto::bcrypt::cmp),
-		"crypto::bcrypt::generate" => args::check(ctx, name, args, Args::One, crypto::bcrypt::gen),
->>>>>>> 13b14380
 		//
 		"geo::area" => geo::area,
 		"geo::bearing" => geo::bearing,
@@ -108,7 +95,6 @@
 		"is::semver" => is::semver,
 		"is::uuid" => is::uuid,
 		//
-<<<<<<< HEAD
 		"math::abs" => math::abs,
 		"math::bottom" => math::bottom,
 		"math::ceil" => math::ceil,
@@ -132,20 +118,10 @@
 		"math::top" => math::top,
 		"math::trimean" => math::trimean,
 		"math::variance" => math::variance,
-=======
-		"meta::id" => args::check(ctx, name, args, Args::One, meta::id),
-		"meta::table" => args::check(ctx, name, args, Args::One, meta::tb),
-		"meta::tb" => args::check(ctx, name, args, Args::One, meta::tb),
 		//
-		"parse::email::host" => args::check(ctx, name, args, Args::One, parse::email::host),
-		"parse::email::user" => args::check(ctx, name, args, Args::One, parse::email::user),
-		"parse::url::domain" => args::check(ctx, name, args, Args::One, parse::url::domain),
-		"parse::url::fragment" => args::check(ctx, name, args, Args::One, parse::url::fragment),
-		"parse::url::host" => args::check(ctx, name, args, Args::One, parse::url::host),
-		"parse::url::path" => args::check(ctx, name, args, Args::One, parse::url::path),
-		"parse::url::port" => args::check(ctx, name, args, Args::One, parse::url::port),
-		"parse::url::query" => args::check(ctx, name, args, Args::One, parse::url::query),
->>>>>>> 13b14380
+		"meta::id" => meta::id,
+		"meta::table" => meta::tb,
+		"meta::tb" => meta::tb,
 		//
 		"parse::email::host" => parse::email::host,
 		"parse::email::user" => parse::email::user,
