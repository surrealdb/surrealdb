use crate::err::Error;
use crate::sql::value::TryAdd;
use crate::sql::value::TryDiv;
use crate::sql::value::TryMul;
use crate::sql::value::TryPow;
use crate::sql::value::TrySub;
use crate::sql::value::Value;

pub fn or(a: Value, b: Value) -> Result<Value, Error> {
	Ok(match a.is_truthy() {
		true => a,
		false => b,
	})
}

pub fn and(a: Value, b: Value) -> Result<Value, Error> {
	Ok(match a.is_truthy() {
		true => b,
		false => a,
	})
}

pub fn tco(a: Value, b: Value) -> Result<Value, Error> {
	Ok(match a.is_truthy() {
		true => a,
		false => b,
	})
}

pub fn nco(a: Value, b: Value) -> Result<Value, Error> {
	Ok(match a.is_some() {
		true => a,
		false => b,
	})
}

pub fn add(a: Value, b: Value) -> Result<Value, Error> {
	a.try_add(b)
}

pub fn sub(a: Value, b: Value) -> Result<Value, Error> {
	a.try_sub(b)
}

pub fn mul(a: Value, b: Value) -> Result<Value, Error> {
	a.try_mul(b)
}

pub fn div(a: Value, b: Value) -> Result<Value, Error> {
	a.try_div(b)
}

pub fn pow(a: Value, b: Value) -> Result<Value, Error> {
	a.try_pow(b)
}

pub fn exact(a: &Value, b: &Value) -> Result<Value, Error> {
	Ok(Value::from(a == b))
}

pub fn equal(a: &Value, b: &Value) -> Result<Value, Error> {
	Ok(a.equal(b).into())
}

pub fn not_equal(a: &Value, b: &Value) -> Result<Value, Error> {
	Ok((!a.equal(b)).into())
}

pub fn all_equal(a: &Value, b: &Value) -> Result<Value, Error> {
	Ok(a.all_equal(b).into())
}

pub fn any_equal(a: &Value, b: &Value) -> Result<Value, Error> {
	Ok(a.any_equal(b).into())
}

pub fn like(a: &Value, b: &Value) -> Result<Value, Error> {
	Ok(a.fuzzy(b).into())
}

pub fn not_like(a: &Value, b: &Value) -> Result<Value, Error> {
	Ok((!a.fuzzy(b)).into())
}

pub fn all_like(a: &Value, b: &Value) -> Result<Value, Error> {
	Ok(a.all_fuzzy(b).into())
}

pub fn any_like(a: &Value, b: &Value) -> Result<Value, Error> {
	Ok(a.any_fuzzy(b).into())
}

pub fn less_than(a: &Value, b: &Value) -> Result<Value, Error> {
	Ok(a.lt(b).into())
}

pub fn less_than_or_equal(a: &Value, b: &Value) -> Result<Value, Error> {
	Ok(a.le(b).into())
}

pub fn more_than(a: &Value, b: &Value) -> Result<Value, Error> {
	Ok(a.gt(b).into())
}

pub fn more_than_or_equal(a: &Value, b: &Value) -> Result<Value, Error> {
	Ok(a.ge(b).into())
}

pub fn contain(a: &Value, b: &Value) -> Result<Value, Error> {
	Ok(a.contains(b).into())
}

pub fn not_contain(a: &Value, b: &Value) -> Result<Value, Error> {
	Ok((!a.contains(b)).into())
}

pub fn contain_all(a: &Value, b: &Value) -> Result<Value, Error> {
	Ok(a.contains_all(b).into())
}

pub fn contain_any(a: &Value, b: &Value) -> Result<Value, Error> {
	Ok(a.contains_any(b).into())
}

pub fn contain_none(a: &Value, b: &Value) -> Result<Value, Error> {
	Ok((!a.contains_any(b)).into())
}

pub fn inside(a: &Value, b: &Value) -> Result<Value, Error> {
	Ok(b.contains(a).into())
}

pub fn not_inside(a: &Value, b: &Value) -> Result<Value, Error> {
	Ok((!b.contains(a)).into())
}

pub fn inside_all(a: &Value, b: &Value) -> Result<Value, Error> {
	Ok(b.contains_all(a).into())
}

pub fn inside_any(a: &Value, b: &Value) -> Result<Value, Error> {
	Ok(b.contains_any(a).into())
}

pub fn inside_none(a: &Value, b: &Value) -> Result<Value, Error> {
	Ok((!b.contains_any(a)).into())
}

pub fn outside(a: &Value, b: &Value) -> Result<Value, Error> {
	Ok((!a.intersects(b)).into())
}

pub fn intersects(a: &Value, b: &Value) -> Result<Value, Error> {
	Ok(a.intersects(b).into())
}

#[cfg(test)]
mod tests {

	use super::*;

	#[test]
	fn or_true() {
		let one = Value::from(1);
		let two = Value::from(2);
		let res = or(one, two);
		assert!(res.is_ok());
		let out = res.unwrap();
		assert_eq!("1", format!("{}", out));
	}

	#[test]
	fn or_false_one() {
		let one = Value::from(0);
		let two = Value::from(1);
		let res = or(one, two);
		assert!(res.is_ok());
		let out = res.unwrap();
		assert_eq!("1", format!("{}", out));
	}

	#[test]
	fn or_false_two() {
		let one = Value::from(1);
		let two = Value::from(0);
		let res = or(one, two);
		assert!(res.is_ok());
		let out = res.unwrap();
		assert_eq!("1", format!("{}", out));
	}

	#[test]
	fn and_true() {
		let one = Value::from(1);
		let two = Value::from(2);
		let res = and(one, two);
		assert!(res.is_ok());
		let out = res.unwrap();
		assert_eq!("2", format!("{}", out));
	}

	#[test]
	fn and_false_one() {
		let one = Value::from(0);
		let two = Value::from(1);
		let res = and(one, two);
		assert!(res.is_ok());
		let out = res.unwrap();
		assert_eq!("0", format!("{}", out));
	}

	#[test]
	fn and_false_two() {
		let one = Value::from(1);
		let two = Value::from(0);
		let res = and(one, two);
		assert!(res.is_ok());
		let out = res.unwrap();
		assert_eq!("0", format!("{}", out));
	}

	#[test]
	fn tco_true() {
		let one = Value::from(1);
		let two = Value::from(2);
		let res = tco(one, two);
		assert!(res.is_ok());
		let out = res.unwrap();
		assert_eq!("1", format!("{}", out));
	}

	#[test]
	fn tco_false_one() {
		let one = Value::from(0);
		let two = Value::from(1);
		let res = tco(one, two);
		assert!(res.is_ok());
		let out = res.unwrap();
		assert_eq!("1", format!("{}", out));
	}

	#[test]
	fn tco_false_two() {
		let one = Value::from(1);
		let two = Value::from(0);
		let res = tco(one, two);
		assert!(res.is_ok());
		let out = res.unwrap();
		assert_eq!("1", format!("{}", out));
	}

	#[test]
	fn nco_true() {
		let one = Value::from(1);
		let two = Value::from(2);
		let res = nco(one, two);
		assert!(res.is_ok());
		let out = res.unwrap();
		assert_eq!("1", format!("{}", out));
	}

	#[test]
	fn nco_false_one() {
		let one = Value::None;
		let two = Value::from(1);
		let res = nco(one, two);
		assert!(res.is_ok());
		let out = res.unwrap();
		assert_eq!("1", format!("{}", out));
	}

	#[test]
	fn nco_false_two() {
		let one = Value::from(1);
		let two = Value::None;
		let res = nco(one, two);
		assert!(res.is_ok());
		let out = res.unwrap();
		assert_eq!("1", format!("{}", out));
	}

	#[test]
	fn add_basic() {
		let one = Value::from(5);
		let two = Value::from(4);
		let res = add(one, two);
		assert!(res.is_ok());
		let out = res.unwrap();
		assert_eq!("9", format!("{}", out));
	}

	#[test]
	fn sub_basic() {
		let one = Value::from(5);
		let two = Value::from(4);
		let res = sub(one, two);
		assert!(res.is_ok());
		let out = res.unwrap();
		assert_eq!("1", format!("{}", out));
	}

	#[test]
	fn mul_basic() {
		let one = Value::from(5);
		let two = Value::from(4);
		let res = mul(one, two);
		assert!(res.is_ok());
		let out = res.unwrap();
		assert_eq!("20", format!("{}", out));
	}

	#[test]
	fn div_int() {
		let one = Value::from(5);
		let two = Value::from(4);
		let res = div(one, two);
		assert!(res.is_ok());
		let out = res.unwrap();
		assert_eq!("1", format!("{}", out));
	}

	#[test]
	fn div_float() {
		let one = Value::from(5.0);
		let two = Value::from(4.0);
		let res = div(one, two);
		assert!(res.is_ok());
		let out = res.unwrap();
<<<<<<< HEAD
		assert_eq!("1.25", format!("{}", out));
=======
		assert_eq!("1.25f", format!("{}", out));
>>>>>>> 5c07a7b2
	}
}<|MERGE_RESOLUTION|>--- conflicted
+++ resolved
@@ -326,10 +326,6 @@
 		let res = div(one, two);
 		assert!(res.is_ok());
 		let out = res.unwrap();
-<<<<<<< HEAD
-		assert_eq!("1.25", format!("{}", out));
-=======
 		assert_eq!("1.25f", format!("{}", out));
->>>>>>> 5c07a7b2
 	}
 }