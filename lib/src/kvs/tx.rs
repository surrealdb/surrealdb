use super::kv::Add;
use super::kv::Convert;
use super::Key;
use super::Val;
use crate::cf;
use crate::dbs::node::ClusterMembership;
use crate::dbs::node::Timestamp;
use crate::err::Error;
use crate::idg::u32::U32;
use crate::kvs::cache::Cache;
use crate::kvs::cache::Entry;
use crate::kvs::Check;
use crate::kvs::LqValue;
use crate::sql;
use crate::sql::paths::EDGE;
use crate::sql::paths::IN;
use crate::sql::paths::OUT;
use crate::sql::statements::DefineUserStatement;
use crate::sql::thing::Thing;
use crate::sql::Strand;
use crate::sql::Value;
use crate::vs::Oracle;
use crate::vs::Versionstamp;
use channel::Sender;
use futures::lock::Mutex;
use sql::permission::Permissions;
use sql::statements::DefineAnalyzerStatement;
use sql::statements::DefineDatabaseStatement;
use sql::statements::DefineEventStatement;
use sql::statements::DefineFieldStatement;
use sql::statements::DefineFunctionStatement;
use sql::statements::DefineIndexStatement;
use sql::statements::DefineLoginStatement;
use sql::statements::DefineNamespaceStatement;
use sql::statements::DefineParamStatement;
use sql::statements::DefineScopeStatement;
use sql::statements::DefineTableStatement;
use sql::statements::DefineTokenStatement;
use sql::statements::LiveStatement;
use std::borrow::Cow;
use std::collections::HashMap;
use std::fmt;
use std::fmt::Debug;
use std::ops::Range;
use std::sync::Arc;
use std::time::{SystemTime, UNIX_EPOCH};
use uuid::Uuid;

/// A set of undoable updates and requests against a dataset.
#[allow(dead_code)]
pub struct Transaction {
	pub(super) inner: Inner,
	pub(super) cache: Cache,
	pub(super) cf: cf::Writer,
	pub(super) write_buffer: HashMap<Key, ()>,
	pub(super) vso: Arc<Mutex<Oracle>>,
}

#[allow(clippy::large_enum_variant)]
pub(super) enum Inner {
	#[cfg(feature = "kv-mem")]
	Mem(super::mem::Transaction),
	#[cfg(feature = "kv-rocksdb")]
	RocksDB(super::rocksdb::Transaction),
	#[cfg(feature = "kv-speedb")]
	SpeeDB(super::speedb::Transaction),
	#[cfg(feature = "kv-indxdb")]
	IndxDB(super::indxdb::Transaction),
	#[cfg(feature = "kv-tikv")]
	TiKV(super::tikv::Transaction),
	#[cfg(feature = "kv-fdb")]
	FoundationDB(super::fdb::Transaction),
}

impl fmt::Display for Transaction {
	fn fmt(&self, f: &mut fmt::Formatter<'_>) -> fmt::Result {
		#![allow(unused_variables)]
		match &self.inner {
			#[cfg(feature = "kv-mem")]
			Inner::Mem(_) => write!(f, "memory"),
			#[cfg(feature = "kv-rocksdb")]
			Inner::RocksDB(_) => write!(f, "rocksdb"),
			#[cfg(feature = "kv-speedb")]
			Inner::SpeeDB(_) => write!(f, "speedb"),
			#[cfg(feature = "kv-indxdb")]
			Inner::IndxDB(_) => write!(f, "indxdb"),
			#[cfg(feature = "kv-tikv")]
			Inner::TiKV(_) => write!(f, "tikv"),
			#[cfg(feature = "kv-fdb")]
			Inner::FoundationDB(_) => write!(f, "fdb"),
			#[allow(unreachable_patterns)]
			_ => unreachable!(),
		}
	}
}

impl Transaction {
	// --------------------------------------------------
	// Configuration methods
	// --------------------------------------------------

	pub fn rollback_with_warning(mut self) -> Self {
		self.check_level(Check::Warn);
		self
	}

	pub fn rollback_with_panic(mut self) -> Self {
		self.check_level(Check::Panic);
		self
	}

	pub fn rollback_and_ignore(mut self) -> Self {
		self.check_level(Check::None);
		self
	}

	// --------------------------------------------------
	// Integral methods
	// --------------------------------------------------

	/// Check if transaction is finished.
	///
	/// If the transaction has been cancelled or committed,
	/// then this function will return [`true`], and any further
	/// calls to functions on this transaction will result
	/// in a [`Error::TxFinished`] error.
	pub async fn closed(&self) -> bool {
		#[cfg(debug_assertions)]
		trace!("Closed");
		match self {
			#[cfg(feature = "kv-mem")]
			Transaction {
				inner: Inner::Mem(v),
				..
			} => v.closed(),
			#[cfg(feature = "kv-rocksdb")]
			Transaction {
				inner: Inner::RocksDB(v),
				..
			} => v.closed(),
			#[cfg(feature = "kv-speedb")]
			Transaction {
				inner: Inner::SpeeDB(v),
				..
			} => v.closed(),
			#[cfg(feature = "kv-indxdb")]
			Transaction {
				inner: Inner::IndxDB(v),
				..
			} => v.closed(),
			#[cfg(feature = "kv-tikv")]
			Transaction {
				inner: Inner::TiKV(v),
				..
			} => v.closed(),
			#[cfg(feature = "kv-fdb")]
			Transaction {
				inner: Inner::FoundationDB(v),
				..
			} => v.closed(),
			#[allow(unreachable_patterns)]
			_ => unreachable!(),
		}
	}

	/// Cancel a transaction.
	///
	/// This reverses all changes made within the transaction.
	pub async fn cancel(&mut self) -> Result<(), Error> {
		#[cfg(debug_assertions)]
		trace!("Cancel");
		match self {
			#[cfg(feature = "kv-mem")]
			Transaction {
				inner: Inner::Mem(v),
				..
			} => v.cancel(),
			#[cfg(feature = "kv-rocksdb")]
			Transaction {
				inner: Inner::RocksDB(v),
				..
			} => v.cancel().await,
			#[cfg(feature = "kv-speedb")]
			Transaction {
				inner: Inner::SpeeDB(v),
				..
			} => v.cancel().await,
			#[cfg(feature = "kv-indxdb")]
			Transaction {
				inner: Inner::IndxDB(v),
				..
			} => v.cancel().await,
			#[cfg(feature = "kv-tikv")]
			Transaction {
				inner: Inner::TiKV(v),
				..
			} => v.cancel().await,
			#[cfg(feature = "kv-fdb")]
			Transaction {
				inner: Inner::FoundationDB(v),
				..
			} => v.cancel().await,
			#[allow(unreachable_patterns)]
			_ => unreachable!(),
		}
	}

	/// Commit a transaction.
	///
	/// This attempts to commit all changes made within the transaction.
	pub async fn commit(&mut self) -> Result<(), Error> {
		#[cfg(debug_assertions)]
		trace!("Commit");
		match self {
			#[cfg(feature = "kv-mem")]
			Transaction {
				inner: Inner::Mem(v),
				..
			} => v.commit(),
			#[cfg(feature = "kv-rocksdb")]
			Transaction {
				inner: Inner::RocksDB(v),
				..
			} => v.commit().await,
			#[cfg(feature = "kv-speedb")]
			Transaction {
				inner: Inner::SpeeDB(v),
				..
			} => v.commit().await,
			#[cfg(feature = "kv-indxdb")]
			Transaction {
				inner: Inner::IndxDB(v),
				..
			} => v.commit().await,
			#[cfg(feature = "kv-tikv")]
			Transaction {
				inner: Inner::TiKV(v),
				..
			} => v.commit().await,
			#[cfg(feature = "kv-fdb")]
			Transaction {
				inner: Inner::FoundationDB(v),
				..
			} => v.commit().await,
			#[allow(unreachable_patterns)]
			_ => unreachable!(),
		}
	}

	/// Delete a key from the datastore.
	#[allow(unused_variables)]
	pub async fn del<K>(&mut self, key: K) -> Result<(), Error>
	where
		K: Into<Key> + Debug,
	{
		#[cfg(debug_assertions)]
		trace!("Del {:?}", key);
		match self {
			#[cfg(feature = "kv-mem")]
			Transaction {
				inner: Inner::Mem(v),
				..
			} => v.del(key),
			#[cfg(feature = "kv-rocksdb")]
			Transaction {
				inner: Inner::RocksDB(v),
				..
			} => v.del(key).await,
			#[cfg(feature = "kv-speedb")]
			Transaction {
				inner: Inner::SpeeDB(v),
				..
			} => v.del(key).await,
			#[cfg(feature = "kv-indxdb")]
			Transaction {
				inner: Inner::IndxDB(v),
				..
			} => v.del(key).await,
			#[cfg(feature = "kv-tikv")]
			Transaction {
				inner: Inner::TiKV(v),
				..
			} => v.del(key).await,
			#[cfg(feature = "kv-fdb")]
			Transaction {
				inner: Inner::FoundationDB(v),
				..
			} => v.del(key).await,
			#[allow(unreachable_patterns)]
			_ => unreachable!(),
		}
	}

	/// Check if a key exists in the datastore.
	#[allow(unused_variables)]
	pub async fn exi<K>(&mut self, key: K) -> Result<bool, Error>
	where
		K: Into<Key> + Debug,
	{
		#[cfg(debug_assertions)]
		trace!("Exi {:?}", key);
		match self {
			#[cfg(feature = "kv-mem")]
			Transaction {
				inner: Inner::Mem(v),
				..
			} => v.exi(key),
			#[cfg(feature = "kv-rocksdb")]
			Transaction {
				inner: Inner::RocksDB(v),
				..
			} => v.exi(key).await,
			#[cfg(feature = "kv-speedb")]
			Transaction {
				inner: Inner::SpeeDB(v),
				..
			} => v.exi(key).await,
			#[cfg(feature = "kv-indxdb")]
			Transaction {
				inner: Inner::IndxDB(v),
				..
			} => v.exi(key).await,
			#[cfg(feature = "kv-tikv")]
			Transaction {
				inner: Inner::TiKV(v),
				..
			} => v.exi(key).await,
			#[cfg(feature = "kv-fdb")]
			Transaction {
				inner: Inner::FoundationDB(v),
				..
			} => v.exi(key).await,
			#[allow(unreachable_patterns)]
			_ => unreachable!(),
		}
	}

	/// Fetch a key from the datastore.
	#[allow(unused_variables)]
	pub async fn get<K>(&mut self, key: K) -> Result<Option<Val>, Error>
	where
		K: Into<Key> + Debug,
	{
		#[cfg(debug_assertions)]
		trace!("Get {:?}", key);
		match self {
			#[cfg(feature = "kv-mem")]
			Transaction {
				inner: Inner::Mem(v),
				..
			} => v.get(key),
			#[cfg(feature = "kv-rocksdb")]
			Transaction {
				inner: Inner::RocksDB(v),
				..
			} => v.get(key).await,
			#[cfg(feature = "kv-speedb")]
			Transaction {
				inner: Inner::SpeeDB(v),
				..
			} => v.get(key).await,
			#[cfg(feature = "kv-indxdb")]
			Transaction {
				inner: Inner::IndxDB(v),
				..
			} => v.get(key).await,
			#[cfg(feature = "kv-tikv")]
			Transaction {
				inner: Inner::TiKV(v),
				..
			} => v.get(key).await,
			#[cfg(feature = "kv-fdb")]
			Transaction {
				inner: Inner::FoundationDB(v),
				..
			} => v.get(key).await,
			#[allow(unreachable_patterns)]
			_ => unreachable!(),
		}
	}

	/// Insert or update a key in the datastore.
	#[allow(unused_variables)]
	pub async fn set<K, V>(&mut self, key: K, val: V) -> Result<(), Error>
	where
		K: Into<Key> + Debug,
		V: Into<Val> + Debug,
	{
		#[cfg(debug_assertions)]
		trace!("Set {:?} => {:?}", key, val);
		match self {
			#[cfg(feature = "kv-mem")]
			Transaction {
				inner: Inner::Mem(v),
				..
			} => v.set(key, val),
			#[cfg(feature = "kv-rocksdb")]
			Transaction {
				inner: Inner::RocksDB(v),
				..
			} => v.set(key, val).await,
			#[cfg(feature = "kv-speedb")]
			Transaction {
				inner: Inner::SpeeDB(v),
				..
			} => v.set(key, val).await,
			#[cfg(feature = "kv-indxdb")]
			Transaction {
				inner: Inner::IndxDB(v),
				..
			} => v.set(key, val).await,
			#[cfg(feature = "kv-tikv")]
			Transaction {
				inner: Inner::TiKV(v),
				..
			} => v.set(key, val).await,
			#[cfg(feature = "kv-fdb")]
			Transaction {
				inner: Inner::FoundationDB(v),
				..
			} => v.set(key, val).await,
			#[allow(unreachable_patterns)]
			_ => unreachable!(),
		}
	}

	/// Obtain a new change timestamp for a key
	/// which is replaced with the current timestamp when the transaction is committed.
	/// NOTE: This should be called when composing the change feed entries for this transaction,
	/// which should be done immediately before the transaction commit.
	/// That is to keep other transactions commit delay(pessimistic) or conflict(optimistic) as less as possible.
	#[allow(unused)]
	pub async fn get_timestamp<K>(&mut self, key: K, lock: bool) -> Result<Versionstamp, Error>
	where
		K: Into<Key> + Debug,
	{
		#[cfg(debug_assertions)]
		trace!("Get Timestamp {:?}", key);
		match self {
			#[cfg(feature = "kv-mem")]
			Transaction {
				inner: Inner::Mem(v),
				..
			} => v.get_timestamp(key),
			#[cfg(feature = "kv-rocksdb")]
			Transaction {
				inner: Inner::RocksDB(v),
				..
			} => v.get_timestamp(key).await,
			#[cfg(feature = "kv-indxdb")]
			Transaction {
				inner: Inner::IndxDB(v),
				..
			} => v.get_timestamp(key).await,
			#[cfg(feature = "kv-tikv")]
			Transaction {
				inner: Inner::TiKV(v),
				..
			} => v.get_timestamp(key, lock).await,
			#[cfg(feature = "kv-fdb")]
			Transaction {
				inner: Inner::FoundationDB(v),
				..
			} => v.get_timestamp().await,
			#[cfg(feature = "kv-speedb")]
			Transaction {
				inner: Inner::SpeeDB(v),
				..
			} => v.get_timestamp(key).await,
			#[allow(unreachable_patterns)]
			_ => unreachable!(),
		}
	}

	#[allow(unused)]
	async fn get_non_monotonic_versionstamp(&mut self) -> Result<Versionstamp, Error> {
		Ok(self.vso.lock().await.now())
	}

	#[allow(unused)]
	async fn get_non_monotonic_versionstamped_key<K>(
		&mut self,
		prefix: K,
		suffix: K,
	) -> Result<Vec<u8>, Error>
	where
		K: Into<Key>,
	{
		let prefix: Key = prefix.into();
		let suffix: Key = suffix.into();
		let ts = self.get_non_monotonic_versionstamp().await?;
		let mut k: Vec<u8> = prefix.clone();
		k.append(&mut ts.to_vec());
		k.append(&mut suffix.clone());
		Ok(k)
	}

	/// Insert or update a key in the datastore.
	#[allow(unused_variables)]
	pub async fn set_versionstamped_key<K, V>(
		&mut self,
		ts_key: K,
		prefix: K,
		suffix: K,
		val: V,
	) -> Result<(), Error>
	where
		K: Into<Key> + Debug + Clone,
		V: Into<Val> + Debug,
	{
		#[cfg(debug_assertions)]
		trace!("Set {:?} <ts> {:?} => {:?}", prefix, suffix, val);
		match self {
			#[cfg(feature = "kv-mem")]
			Transaction {
				inner: Inner::Mem(v),
				..
			} => {
				let k = v.get_versionstamped_key(ts_key, prefix, suffix).await?;
				v.set(k, val)
			}
			#[cfg(feature = "kv-rocksdb")]
			Transaction {
				inner: Inner::RocksDB(v),
				..
			} => {
				let k = v.get_versionstamped_key(ts_key, prefix, suffix).await?;
				v.set(k, val).await
			}
			#[cfg(feature = "kv-indxdb")]
			Transaction {
				inner: Inner::IndxDB(v),
				..
			} => {
				let k = v.get_versionstamped_key(ts_key, prefix, suffix).await?;
				v.set(k, val).await
			}
			#[cfg(feature = "kv-tikv")]
			Transaction {
				inner: Inner::TiKV(v),
				..
			} => {
				let k = v.get_versionstamped_key(ts_key, prefix, suffix).await?;
				v.set(k, val).await
			}
			#[cfg(feature = "kv-fdb")]
			Transaction {
				inner: Inner::FoundationDB(v),
				..
			} => v.set_versionstamped_key(prefix, suffix, val).await,
			#[cfg(feature = "kv-speedb")]
			Transaction {
				inner: Inner::SpeeDB(v),
				..
			} => {
				let k = v.get_versionstamped_key(ts_key, prefix, suffix).await?;
				v.set(k, val).await
			}
			#[allow(unreachable_patterns)]
			_ => unreachable!(),
		}
	}

	/// Insert a key if it doesn't exist in the datastore.
	#[allow(unused_variables)]
	pub async fn put<K, V>(&mut self, key: K, val: V) -> Result<(), Error>
	where
		K: Into<Key> + Debug,
		V: Into<Val> + Debug,
	{
		#[cfg(debug_assertions)]
		trace!("Put {:?} => {:?}", key, val);
		match self {
			#[cfg(feature = "kv-mem")]
			Transaction {
				inner: Inner::Mem(v),
				..
			} => v.put(key, val),
			#[cfg(feature = "kv-rocksdb")]
			Transaction {
				inner: Inner::RocksDB(v),
				..
			} => v.put(key, val).await,
			#[cfg(feature = "kv-speedb")]
			Transaction {
				inner: Inner::SpeeDB(v),
				..
			} => v.put(key, val).await,
			#[cfg(feature = "kv-indxdb")]
			Transaction {
				inner: Inner::IndxDB(v),
				..
			} => v.put(key, val).await,
			#[cfg(feature = "kv-tikv")]
			Transaction {
				inner: Inner::TiKV(v),
				..
			} => v.put(key, val).await,
			#[cfg(feature = "kv-fdb")]
			Transaction {
				inner: Inner::FoundationDB(v),
				..
			} => v.put(key, val).await,
			#[allow(unreachable_patterns)]
			_ => unreachable!(),
		}
	}

	/// Retrieve a specific range of keys from the datastore.
	///
	/// This function fetches the full range of key-value pairs, in a single request to the underlying datastore.
	#[allow(unused_variables)]
	pub async fn scan<K>(&mut self, rng: Range<K>, limit: u32) -> Result<Vec<(Key, Val)>, Error>
	where
		K: Into<Key> + Debug,
	{
		#[cfg(debug_assertions)]
		trace!("Scan {:?} - {:?}", rng.start, rng.end);
		match self {
			#[cfg(feature = "kv-mem")]
			Transaction {
				inner: Inner::Mem(v),
				..
			} => v.scan(rng, limit),
			#[cfg(feature = "kv-rocksdb")]
			Transaction {
				inner: Inner::RocksDB(v),
				..
			} => v.scan(rng, limit).await,
			#[cfg(feature = "kv-speedb")]
			Transaction {
				inner: Inner::SpeeDB(v),
				..
			} => v.scan(rng, limit).await,
			#[cfg(feature = "kv-indxdb")]
			Transaction {
				inner: Inner::IndxDB(v),
				..
			} => v.scan(rng, limit).await,
			#[cfg(feature = "kv-tikv")]
			Transaction {
				inner: Inner::TiKV(v),
				..
			} => v.scan(rng, limit).await,
			#[cfg(feature = "kv-fdb")]
			Transaction {
				inner: Inner::FoundationDB(v),
				..
			} => v.scan(rng, limit).await,
			#[allow(unreachable_patterns)]
			_ => unreachable!(),
		}
	}

	/// Update a key in the datastore if the current value matches a condition.
	#[allow(unused_variables)]
	pub async fn putc<K, V>(&mut self, key: K, val: V, chk: Option<V>) -> Result<(), Error>
	where
		K: Into<Key> + Debug,
		V: Into<Val> + Debug,
	{
		#[cfg(debug_assertions)]
		trace!("Putc {:?} if {:?} => {:?}", key, chk, val);
		match self {
			#[cfg(feature = "kv-mem")]
			Transaction {
				inner: Inner::Mem(v),
				..
			} => v.putc(key, val, chk),
			#[cfg(feature = "kv-rocksdb")]
			Transaction {
				inner: Inner::RocksDB(v),
				..
			} => v.putc(key, val, chk).await,
			#[cfg(feature = "kv-speedb")]
			Transaction {
				inner: Inner::SpeeDB(v),
				..
			} => v.putc(key, val, chk).await,
			#[cfg(feature = "kv-indxdb")]
			Transaction {
				inner: Inner::IndxDB(v),
				..
			} => v.putc(key, val, chk).await,
			#[cfg(feature = "kv-tikv")]
			Transaction {
				inner: Inner::TiKV(v),
				..
			} => v.putc(key, val, chk).await,
			#[cfg(feature = "kv-fdb")]
			Transaction {
				inner: Inner::FoundationDB(v),
				..
			} => v.putc(key, val, chk).await,
			#[allow(unreachable_patterns)]
			_ => unreachable!(),
		}
	}

	/// Delete a key from the datastore if the current value matches a condition.
	#[allow(unused_variables)]
	pub async fn delc<K, V>(&mut self, key: K, chk: Option<V>) -> Result<(), Error>
	where
		K: Into<Key> + Debug,
		V: Into<Val> + Debug,
	{
		#[cfg(debug_assertions)]
		trace!("Delc {:?} if {:?}", key, chk);
		match self {
			#[cfg(feature = "kv-mem")]
			Transaction {
				inner: Inner::Mem(v),
				..
			} => v.delc(key, chk),
			#[cfg(feature = "kv-rocksdb")]
			Transaction {
				inner: Inner::RocksDB(v),
				..
			} => v.delc(key, chk).await,
			#[cfg(feature = "kv-speedb")]
			Transaction {
				inner: Inner::SpeeDB(v),
				..
			} => v.delc(key, chk).await,
			#[cfg(feature = "kv-indxdb")]
			Transaction {
				inner: Inner::IndxDB(v),
				..
			} => v.delc(key, chk).await,
			#[cfg(feature = "kv-tikv")]
			Transaction {
				inner: Inner::TiKV(v),
				..
			} => v.delc(key, chk).await,
			#[cfg(feature = "kv-fdb")]
			Transaction {
				inner: Inner::FoundationDB(v),
				..
			} => v.delc(key, chk).await,
			#[allow(unreachable_patterns)]
			_ => unreachable!(),
		}
	}

	// --------------------------------------------------
	// Superjacent methods
	// --------------------------------------------------

	/// Retrieve a specific range of keys from the datastore.
	///
	/// This function fetches key-value pairs from the underlying datastore in batches of 1000.
	pub async fn getr<K>(&mut self, rng: Range<K>, limit: u32) -> Result<Vec<(Key, Val)>, Error>
	where
		K: Into<Key>,
	{
		let beg: Key = rng.start.into();
		let end: Key = rng.end.into();
		let mut nxt: Option<Key> = None;
		let mut num = limit;
		let mut out: Vec<(Key, Val)> = vec![];
		// Start processing
		while num > 0 {
			// Get records batch
			let res = match nxt {
				None => {
					let min = beg.clone();
					let max = end.clone();
					let num = std::cmp::min(1000, num);
					self.scan(min..max, num).await?
				}
				Some(ref mut beg) => {
					beg.push(0x00);
					let min = beg.clone();
					let max = end.clone();
					let num = std::cmp::min(1000, num);
					self.scan(min..max, num).await?
				}
			};
			// Get total results
			let n = res.len();
			// Exit when settled
			if n == 0 {
				break;
			}
			// Loop over results
			for (i, (k, v)) in res.into_iter().enumerate() {
				// Ready the next
				if n == i + 1 {
					nxt = Some(k.clone());
				}
				// Delete
				out.push((k, v));
				// Count
				num -= 1;
			}
		}
		Ok(out)
	}
	/// Delete a range of keys from the datastore.
	///
	/// This function fetches key-value pairs from the underlying datastore in batches of 1000.
	pub async fn delr<K>(&mut self, rng: Range<K>, limit: u32) -> Result<(), Error>
	where
		K: Into<Key>,
	{
		let beg: Key = rng.start.into();
		let end: Key = rng.end.into();
		let mut nxt: Option<Key> = None;
		let mut num = limit;
		// Start processing
		while num > 0 {
			// Get records batch
			let res = match nxt {
				None => {
					let min = beg.clone();
					let max = end.clone();
					let num = std::cmp::min(1000, num);
					self.scan(min..max, num).await?
				}
				Some(ref mut beg) => {
					beg.push(0x00);
					let min = beg.clone();
					let max = end.clone();
					let num = std::cmp::min(1000, num);
					self.scan(min..max, num).await?
				}
			};
			// Get total results
			let n = res.len();
			// Exit when settled
			if n == 0 {
				break;
			}
			// Loop over results
			for (i, (k, _)) in res.into_iter().enumerate() {
				// Ready the next
				if n == i + 1 {
					nxt = Some(k.clone());
				}
				// Delete
				self.del(k).await?;
				// Count
				num -= 1;
			}
		}
		Ok(())
	}
	/// Retrieve a specific prefix of keys from the datastore.
	///
	/// This function fetches key-value pairs from the underlying datastore in batches of 1000.
	pub async fn getp<K>(&mut self, key: K, limit: u32) -> Result<Vec<(Key, Val)>, Error>
	where
		K: Into<Key>,
	{
		let beg: Key = key.into();
		let end: Key = beg.clone().add(0xff);
		let mut nxt: Option<Key> = None;
		let mut num = limit;
		let mut out: Vec<(Key, Val)> = vec![];
		// Start processing
		while num > 0 {
			// Get records batch
			let res = match nxt {
				None => {
					let min = beg.clone();
					let max = end.clone();
					let num = std::cmp::min(1000, num);
					self.scan(min..max, num).await?
				}
				Some(ref mut beg) => {
					beg.push(0);
					let min = beg.clone();
					let max = end.clone();
					let num = std::cmp::min(1000, num);
					self.scan(min..max, num).await?
				}
			};
			// Get total results
			let n = res.len();
			// Exit when settled
			if n == 0 {
				break;
			}
			// Loop over results
			for (i, (k, v)) in res.into_iter().enumerate() {
				// Ready the next
				if n == i + 1 {
					nxt = Some(k.clone());
				}
				// Delete
				out.push((k, v));
				// Count
				num -= 1;
			}
		}
		Ok(out)
	}
	/// Delete a prefix of keys from the datastore.
	///
	/// This function fetches key-value pairs from the underlying datastore in batches of 1000.
	pub async fn delp<K>(&mut self, key: K, limit: u32) -> Result<(), Error>
	where
		K: Into<Key>,
	{
		let beg: Key = key.into();
		let end: Key = beg.clone().add(0xff);
		let mut nxt: Option<Key> = None;
		let mut num = limit;
		// Start processing
		while num > 0 {
			// Get records batch
			let res = match nxt {
				None => {
					let min = beg.clone();
					let max = end.clone();
					let num = std::cmp::min(1000, num);
					self.scan(min..max, num).await?
				}
				Some(ref mut beg) => {
					beg.push(0);
					let min = beg.clone();
					let max = end.clone();
					let num = std::cmp::min(1000, num);
					self.scan(min..max, num).await?
				}
			};
			// Get total results
			let n = res.len();
			// Exit when settled
			if n == 0 {
				break;
			}
			// Loop over results
			for (i, (k, _)) in res.into_iter().enumerate() {
				// Ready the next
				if n == i + 1 {
					nxt = Some(k.clone());
				}
				// Delete
				self.del(k).await?;
				// Count
				num -= 1;
			}
		}
		Ok(())
	}

	// --------------------------------------------------
	// Superimposed methods
	// --------------------------------------------------

	/// Clear any cache entry for the specified key.
	pub async fn clr<K>(&mut self, key: K) -> Result<(), Error>
	where
		K: Into<Key>,
	{
		let key: Key = key.into();
		self.cache.del(&key);
		Ok(())
	}

	// Register cluster membership
	// NOTE: Setting cluster membership sets the heartbeat
	// Remember to set the heartbeat as well
	pub async fn set_nd(&mut self, id: Uuid) -> Result<(), Error> {
		let key = crate::key::root::nd::Nd::new(id);
		match self.get_nd(id).await? {
			Some(_) => Err(Error::ClAlreadyExists {
				value: id.to_string(),
			}),
			None => {
				let value = ClusterMembership {
					name: id.to_string(),
					heartbeat: self.clock(),
				};
				self.put(key, value).await?;
				Ok(())
			}
		}
	}

	// Retrieve cluster information
	pub async fn get_nd(&mut self, id: Uuid) -> Result<Option<ClusterMembership>, Error> {
		let key = crate::key::root::nd::Nd::new(id);
		let val = self.get(key).await?;
		match val {
			Some(v) => Ok(Some::<ClusterMembership>(v.into())),
			None => Ok(None),
		}
	}

	pub(crate) fn clock(&self) -> Timestamp {
		// Use a timestamp oracle if available
		let now: u128 = SystemTime::now().duration_since(UNIX_EPOCH).unwrap().as_millis();
		Timestamp {
			value: now as u64,
		}
	}

	// Set heartbeat
	pub async fn set_hb(&mut self, timestamp: Timestamp, id: Uuid) -> Result<(), Error> {
		let key = crate::key::root::hb::Hb::new(timestamp.clone(), id);
		// We do not need to do a read, we always want to overwrite
		self.put(
			key,
			ClusterMembership {
				name: id.to_string(),
				heartbeat: timestamp,
			},
		)
		.await?;
		Ok(())
	}

	// Delete a cluster registration entry
	pub async fn del_nd(&mut self, node: Uuid) -> Result<(), Error> {
		let key = crate::key::root::nd::Nd::new(node);
		self.del(key).await
	}

	// Delete the live query notification registry on the table
	// Return the Table ID
	pub async fn del_ndlv(&mut self, nd: &Uuid) -> Result<Uuid, Error> {
		// This isn't implemented because it is covered by del_nd
		// Will add later for remote node kill
		Err(Error::NdNotFound {
			value: format!("Missing cluster node {:?}", nd),
		})
	}

	// Scans up until the heartbeat timestamp and returns the discovered nodes
	pub async fn scan_hb(
		&mut self,
		time_to: &Timestamp,
		limit: u32,
	) -> Result<Vec<crate::key::root::hb::Hb>, Error> {
		let beg = crate::key::root::hb::Hb::prefix();
		let end = crate::key::root::hb::Hb::suffix(time_to);
		trace!("Scan start: {} ({:?})", String::from_utf8_lossy(&beg).to_string(), &beg);
		trace!("Scan end: {} ({:?})", String::from_utf8_lossy(&end).to_string(), &end);
		let mut nxt: Option<Key> = None;
		let mut num = limit;
		let mut out: Vec<crate::key::root::hb::Hb> = vec![];
		// Start processing
		while num > 0 {
			// Get records batch
			let res = match nxt {
				None => {
					let min = beg.clone();
					let max = end.clone();
					let num = std::cmp::min(1000, num);
					self.scan(min..max, num).await?
				}
				Some(ref mut beg) => {
					beg.push(0x00);
					let min = beg.clone();
					let max = end.clone();
					let num = std::cmp::min(1000, num);
					self.scan(min..max, num).await?
				}
			};
			// Get total results
			let n = res.len();
			// Exit when settled
			if n == 0 {
				break;
			}
			// Loop over results
			for (i, (k, _)) in res.into_iter().enumerate() {
				// Ready the next
				if n == i + 1 {
					nxt = Some(k.clone());
				}
				out.push(crate::key::root::hb::Hb::decode(k.as_slice())?);
				// Count
				num -= 1;
			}
		}
		trace!("scan_hb: {:?}", out);
		Ok(out)
	}

	pub async fn scan_cl(&mut self, limit: u32) -> Result<Vec<ClusterMembership>, Error> {
		let beg = crate::key::root::nd::Nd::prefix();
		let end = crate::key::root::nd::Nd::suffix();
		trace!("Scan start: {} ({:?})", String::from_utf8_lossy(&beg).to_string(), &beg);
		trace!("Scan end: {} ({:?})", String::from_utf8_lossy(&end).to_string(), &end);
		let mut nxt: Option<Key> = None;
		let mut num = limit;
		let mut out: Vec<ClusterMembership> = vec![];
		// Start processing
		while num > 0 {
			// Get records batch
			let res = match nxt {
				None => {
					let min = beg.clone();
					let max = end.clone();
					let num = std::cmp::min(1000, num);
					self.scan(min..max, num).await?
				}
				Some(ref mut beg) => {
					beg.push(0x00);
					let min = beg.clone();
					let max = end.clone();
					let num = std::cmp::min(1000, num);
					self.scan(min..max, num).await?
				}
			};
			// Get total results
			let n = res.len();
			// Exit when settled
			if n == 0 {
				break;
			}
			// Loop over results
			for (i, (k, v)) in res.into_iter().enumerate() {
				// Ready the next
				if n == i + 1 {
					nxt = Some(k.clone());
				}
				out.push((&v).into());
				// Count
				num -= 1;
			}
		}
		trace!("scan_hb: {:?}", out);
		Ok(out)
	}

	pub async fn delr_hb(
		&mut self,
		ts: Vec<crate::key::root::hb::Hb>,
		limit: u32,
	) -> Result<(), Error> {
		trace!("delr_hb: ts={:?} limit={:?}", ts, limit);
		for hb in ts.into_iter() {
			self.del(hb).await?;
		}
		Ok(())
	}

	pub async fn del_lv(&mut self, ns: &str, db: &str, tb: &str, lv: Uuid) -> Result<(), Error> {
		trace!("del_lv: ns={:?} db={:?} tb={:?} lv={:?}", ns, db, tb, lv);
		let key = crate::key::table::lq::new(ns, db, tb, lv);
		self.cache.del(&key.clone().into());
		self.del(key).await
	}

	pub async fn scan_lq<'a>(&mut self, node: &Uuid, limit: u32) -> Result<Vec<LqValue>, Error> {
		let pref = crate::key::node::lq::prefix_nd(node);
		let suff = crate::key::node::lq::suffix_nd(node);
		trace!(
			"Scanning range from pref={}, suff={}",
			crate::key::debug::sprint_key(&pref),
			crate::key::debug::sprint_key(&suff),
		);
		let rng = pref..suff;
		let scanned = self.scan(rng, limit).await?;
		let mut res: Vec<LqValue> = vec![];
		for (key, value) in scanned {
			trace!("scan_lq: key={:?} value={:?}", &key, &value);
			let lq = crate::key::node::lq::Lq::decode(key.as_slice())?;
			let tb: String = String::from_utf8(value).unwrap();
			res.push(LqValue {
				nd: crate::sql::uuid::Uuid::from(lq.nd),
				ns: lq.ns.to_string(),
				db: lq.db.to_string(),
				tb,
				lq: crate::sql::uuid::Uuid::from(lq.lq),
			});
		}
		Ok(res)
	}

	pub async fn putc_lv(
		&mut self,
		ns: &str,
		db: &str,
		tb: &str,
		live_stm: LiveStatement,
		expected: Option<LiveStatement>,
	) -> Result<(), Error> {
		let key = crate::key::table::lq::new(ns, db, tb, live_stm.id.0);
		let key_enc = crate::key::table::lq::Lq::encode(&key)?;
		trace!("putc_lv ({:?}): key={:?}", &live_stm.id, crate::key::debug::sprint_key(&key_enc));
		self.putc(key_enc, live_stm, expected).await
	}

	/// Retrieve all namespace definitions in a datastore.
	pub async fn all_ns(&mut self) -> Result<Arc<[DefineNamespaceStatement]>, Error> {
		let key = crate::key::root::ns::prefix();
		Ok(if let Some(e) = self.cache.get(&key) {
			if let Entry::Nss(v) = e {
				v
			} else {
				unreachable!();
			}
		} else {
			let beg = crate::key::root::ns::prefix();
			let end = crate::key::root::ns::suffix();
			let val = self.getr(beg..end, u32::MAX).await?;
			let val = val.convert().into();
			self.cache.set(key, Entry::Nss(Arc::clone(&val)));
			val
		})
	}

	/// Retrieve all namespace login definitions for a specific namespace.
	pub async fn all_nl(&mut self, ns: &str) -> Result<Arc<[DefineLoginStatement]>, Error> {
		let key = crate::key::namespace::lg::prefix(ns);
		Ok(if let Some(e) = self.cache.get(&key) {
			if let Entry::Nls(v) = e {
				v
			} else {
				unreachable!();
			}
		} else {
			let beg = crate::key::namespace::lg::prefix(ns);
			let end = crate::key::namespace::lg::suffix(ns);
			let val = self.getr(beg..end, u32::MAX).await?;
			let val = val.convert().into();
			self.cache.set(key, Entry::Nls(Arc::clone(&val)));
			val
		})
	}

	/// Retrieve all namespace user definitions for a specific namespace.
	pub async fn all_ns_users(&mut self, ns: &str) -> Result<Arc<[DefineUserStatement]>, Error> {
		let beg = crate::key::namespace::us::prefix(ns);
		let end = crate::key::namespace::us::suffix(ns);
		let val = self.getr(beg..end, u32::MAX).await?;
		let val = val.convert().into();
		Ok(val)
	}

	/// Retrieve all namespace token definitions for a specific namespace.
	pub async fn all_nt(&mut self, ns: &str) -> Result<Arc<[DefineTokenStatement]>, Error> {
		let key = crate::key::namespace::tk::prefix(ns);
		Ok(if let Some(e) = self.cache.get(&key) {
			if let Entry::Nts(v) = e {
				v
			} else {
				unreachable!();
			}
		} else {
			let beg = crate::key::namespace::tk::prefix(ns);
			let end = crate::key::namespace::tk::suffix(ns);
			let val = self.getr(beg..end, u32::MAX).await?;
			let val = val.convert().into();
			self.cache.set(key, Entry::Nts(Arc::clone(&val)));
			val
		})
	}

	/// Retrieve all database definitions for a specific namespace.
	pub async fn all_db(&mut self, ns: &str) -> Result<Arc<[DefineDatabaseStatement]>, Error> {
		let key = crate::key::namespace::db::prefix(ns);
		Ok(if let Some(e) = self.cache.get(&key) {
			if let Entry::Dbs(v) = e {
				v
			} else {
				unreachable!();
			}
		} else {
			let beg = crate::key::namespace::db::prefix(ns);
			let end = crate::key::namespace::db::suffix(ns);
			let val = self.getr(beg..end, u32::MAX).await?;
			let val = val.convert().into();
			self.cache.set(key, Entry::Dbs(Arc::clone(&val)));
			val
		})
	}

	/// Retrieve all database login definitions for a specific database.
	pub async fn all_dl(
		&mut self,
		ns: &str,
		db: &str,
	) -> Result<Arc<[DefineLoginStatement]>, Error> {
		let key = crate::key::database::lg::prefix(ns, db);
		Ok(if let Some(e) = self.cache.get(&key) {
			if let Entry::Dls(v) = e {
				v
			} else {
				unreachable!();
			}
		} else {
			let beg = crate::key::database::lg::prefix(ns, db);
			let end = crate::key::database::lg::suffix(ns, db);
			let val = self.getr(beg..end, u32::MAX).await?;
			let val = val.convert().into();
			self.cache.set(key, Entry::Dls(Arc::clone(&val)));
			val
		})
	}

	/// Retrieve all database user definitions for a specific database.
	pub async fn all_db_users(
		&mut self,
		ns: &str,
		db: &str,
	) -> Result<Arc<[DefineUserStatement]>, Error> {
		let beg = crate::key::database::us::prefix(ns, db);
		let end = crate::key::database::us::suffix(ns, db);
		let val = self.getr(beg..end, u32::MAX).await?;
		let val = val.convert().into();
		Ok(val)
	}

	/// Retrieve all database token definitions for a specific database.
	pub async fn all_dt(
		&mut self,
		ns: &str,
		db: &str,
	) -> Result<Arc<[DefineTokenStatement]>, Error> {
		let key = crate::key::database::tk::prefix(ns, db);
		Ok(if let Some(e) = self.cache.get(&key) {
			if let Entry::Dts(v) = e {
				v
			} else {
				unreachable!();
			}
		} else {
			let beg = crate::key::database::tk::prefix(ns, db);
			let end = crate::key::database::tk::suffix(ns, db);
			let val = self.getr(beg..end, u32::MAX).await?;
			let val = val.convert().into();
			self.cache.set(key, Entry::Dts(Arc::clone(&val)));
			val
		})
	}

	/// Retrieve all function definitions for a specific database.
	pub async fn all_fc(
		&mut self,
		ns: &str,
		db: &str,
	) -> Result<Arc<[DefineFunctionStatement]>, Error> {
		let key = crate::key::database::fc::prefix(ns, db);
		Ok(if let Some(e) = self.cache.get(&key) {
			if let Entry::Fcs(v) = e {
				v
			} else {
				unreachable!();
			}
		} else {
			let beg = crate::key::database::fc::prefix(ns, db);
			let end = crate::key::database::fc::suffix(ns, db);
			let val = self.getr(beg..end, u32::MAX).await?;
			let val = val.convert().into();
			self.cache.set(key, Entry::Fcs(Arc::clone(&val)));
			val
		})
	}

	/// Retrieve all scope definitions for a specific database.
	pub async fn all_sc(
		&mut self,
		ns: &str,
		db: &str,
	) -> Result<Arc<[DefineScopeStatement]>, Error> {
		let key = crate::key::database::sc::prefix(ns, db);
		Ok(if let Some(e) = self.cache.get(&key) {
			if let Entry::Scs(v) = e {
				v
			} else {
				unreachable!();
			}
		} else {
			let beg = crate::key::database::sc::prefix(ns, db);
			let end = crate::key::database::sc::suffix(ns, db);
			let val = self.getr(beg..end, u32::MAX).await?;
			let val = val.convert().into();
			self.cache.set(key, Entry::Scs(Arc::clone(&val)));
			val
		})
	}

	/// Retrieve all scope token definitions for a scope.
	pub async fn all_st(
		&mut self,
		ns: &str,
		db: &str,
		sc: &str,
	) -> Result<Arc<[DefineTokenStatement]>, Error> {
		let key = crate::key::scope::tk::prefix(ns, db, sc);
		Ok(if let Some(e) = self.cache.get(&key) {
			if let Entry::Sts(v) = e {
				v
			} else {
				unreachable!();
			}
		} else {
			let beg = crate::key::scope::tk::prefix(ns, db, sc);
			let end = crate::key::scope::tk::suffix(ns, db, sc);
			let val = self.getr(beg..end, u32::MAX).await?;
			let val = val.convert().into();
			self.cache.set(key, Entry::Sts(Arc::clone(&val)));
			val
		})
	}

	/// Retrieve all param definitions for a specific database.
	pub async fn all_pa(
		&mut self,
		ns: &str,
		db: &str,
	) -> Result<Arc<[DefineParamStatement]>, Error> {
		let key = crate::key::database::pa::prefix(ns, db);
		Ok(if let Some(e) = self.cache.get(&key) {
			if let Entry::Pas(v) = e {
				v
			} else {
				unreachable!();
			}
		} else {
			let beg = crate::key::database::pa::prefix(ns, db);
			let end = crate::key::database::pa::suffix(ns, db);
			let val = self.getr(beg..end, u32::MAX).await?;
			let val = val.convert().into();
			self.cache.set(key, Entry::Pas(Arc::clone(&val)));
			val
		})
	}

	/// Retrieve all table definitions for a specific database.
	pub async fn all_tb(
		&mut self,
		ns: &str,
		db: &str,
	) -> Result<Arc<[DefineTableStatement]>, Error> {
		let key = crate::key::database::tb::prefix(ns, db);
		Ok(if let Some(e) = self.cache.get(&key) {
			if let Entry::Tbs(v) = e {
				v
			} else {
				unreachable!();
			}
		} else {
			let beg = crate::key::database::tb::prefix(ns, db);
			let end = crate::key::database::tb::suffix(ns, db);
			let val = self.getr(beg..end, u32::MAX).await?;
			let val = val.convert().into();
			self.cache.set(key, Entry::Tbs(Arc::clone(&val)));
			val
		})
	}

	/// Retrieve all event definitions for a specific table.
	pub async fn all_ev(
		&mut self,
		ns: &str,
		db: &str,
		tb: &str,
	) -> Result<Arc<[DefineEventStatement]>, Error> {
		let key = crate::key::table::ev::prefix(ns, db, tb);
		Ok(if let Some(e) = self.cache.get(&key) {
			if let Entry::Evs(v) = e {
				v
			} else {
				unreachable!();
			}
		} else {
			let beg = crate::key::table::ev::prefix(ns, db, tb);
			let end = crate::key::table::ev::suffix(ns, db, tb);
			let val = self.getr(beg..end, u32::MAX).await?;
			let val = val.convert().into();
			self.cache.set(key, Entry::Evs(Arc::clone(&val)));
			val
		})
	}

	/// Retrieve all field definitions for a specific table.
	pub async fn all_fd(
		&mut self,
		ns: &str,
		db: &str,
		tb: &str,
	) -> Result<Arc<[DefineFieldStatement]>, Error> {
		let key = crate::key::table::fd::prefix(ns, db, tb);
		Ok(if let Some(e) = self.cache.get(&key) {
			if let Entry::Fds(v) = e {
				v
			} else {
				unreachable!();
			}
		} else {
			let beg = crate::key::table::fd::prefix(ns, db, tb);
			let end = crate::key::table::fd::suffix(ns, db, tb);
			let val = self.getr(beg..end, u32::MAX).await?;
			let val = val.convert().into();
			self.cache.set(key, Entry::Fds(Arc::clone(&val)));
			val
		})
	}

	/// Retrieve all index definitions for a specific table.
	pub async fn all_ix(
		&mut self,
		ns: &str,
		db: &str,
		tb: &str,
	) -> Result<Arc<[DefineIndexStatement]>, Error> {
		let key = crate::key::table::ix::prefix(ns, db, tb);
		Ok(if let Some(e) = self.cache.get(&key) {
			if let Entry::Ixs(v) = e {
				v
			} else {
				unreachable!();
			}
		} else {
			let beg = crate::key::table::ix::prefix(ns, db, tb);
			let end = crate::key::table::ix::suffix(ns, db, tb);
			let val = self.getr(beg..end, u32::MAX).await?;
			let val = val.convert().into();
			self.cache.set(key, Entry::Ixs(Arc::clone(&val)));
			val
		})
	}

	/// Retrieve all view definitions for a specific table.
	pub async fn all_ft(
		&mut self,
		ns: &str,
		db: &str,
		tb: &str,
	) -> Result<Arc<[DefineTableStatement]>, Error> {
		let key = crate::key::table::ft::prefix(ns, db, tb);
		Ok(if let Some(e) = self.cache.get(&key) {
			if let Entry::Fts(v) = e {
				v
			} else {
				unreachable!();
			}
		} else {
			let beg = crate::key::table::ft::prefix(ns, db, tb);
			let end = crate::key::table::ft::suffix(ns, db, tb);
			let val = self.getr(beg..end, u32::MAX).await?;
			let val = val.convert().into();
			self.cache.set(key, Entry::Fts(Arc::clone(&val)));
			val
		})
	}

	/// Retrieve all live definitions for a specific table.
	pub async fn all_lv(
		&mut self,
		ns: &str,
		db: &str,
		tb: &str,
	) -> Result<Arc<[LiveStatement]>, Error> {
		let key = crate::key::table::lq::prefix(ns, db, tb);
		Ok(if let Some(e) = self.cache.get(&key) {
			if let Entry::Lvs(v) = e {
				v
			} else {
				unreachable!();
			}
		} else {
			let beg = crate::key::table::lq::prefix(ns, db, tb);
			let end = crate::key::table::lq::suffix(ns, db, tb);
			let val = self.getr(beg..end, u32::MAX).await?;
			let val = val.convert().into();
			self.cache.set(key, Entry::Lvs(Arc::clone(&val)));
			val
		})
	}

	pub async fn all_lq(&mut self, nd: &uuid::Uuid) -> Result<Vec<LqValue>, Error> {
		let beg = crate::key::node::lq::prefix_nd(nd);
		let end = crate::key::node::lq::suffix_nd(nd);
		let lq_pairs = self.getr(beg..end, u32::MAX).await?;
		let mut lqs = vec![];
		for (key, value) in lq_pairs {
			let lq_key = crate::key::node::lq::Lq::decode(key.as_slice())?;
			trace!("Value is {:?}", &value);
			let lq_value = String::from_utf8(value).map_err(|e| {
				Error::Internal(format!("Failed to decode a value while reading LQ: {}", e))
			})?;
			let lqv = LqValue {
				nd: crate::sql::uuid::Uuid::from(*nd),
				ns: lq_key.ns.to_string(),
				db: lq_key.db.to_string(),
				tb: lq_value,
				lq: crate::sql::uuid::Uuid::from(lq_key.lq),
			};
			lqs.push(lqv);
		}
		Ok(lqs)
	}

	/// Retrieve all analyzer definitions for a specific database.
	pub async fn all_az(
		&mut self,
		ns: &str,
		db: &str,
	) -> Result<Arc<[DefineAnalyzerStatement]>, Error> {
		let key = crate::key::database::az::prefix(ns, db);
		Ok(if let Some(e) = self.cache.get(&key) {
			if let Entry::Azs(v) = e {
				v
			} else {
				unreachable!();
			}
		} else {
			let beg = crate::key::database::az::prefix(ns, db);
			let end = crate::key::database::az::suffix(ns, db);
			let val = self.getr(beg..end, u32::MAX).await?;
			let val = val.convert().into();
			self.cache.set(key, Entry::Azs(Arc::clone(&val)));
			val
		})
	}

	/// Retrieve all ROOT users.
	pub async fn all_root_users(&mut self) -> Result<Arc<[DefineUserStatement]>, Error> {
		let beg = crate::key::root::us::prefix();
		let end = crate::key::root::us::suffix();

		let val = self.getr(beg..end, u32::MAX).await?;
		let val = val.convert().into();
		Ok(val)
	}

	/// Retrieve a specific namespace definition.
	pub async fn get_ns(&mut self, ns: &str) -> Result<DefineNamespaceStatement, Error> {
		let key = crate::key::root::ns::new(ns);
		let val = self.get(key).await?.ok_or(Error::NsNotFound {
			value: ns.to_owned(),
		})?;
		Ok(val.into())
	}

	/// Retrieve a specific namespace login definition.
	pub async fn get_nl(&mut self, ns: &str, nl: &str) -> Result<DefineLoginStatement, Error> {
		let key = crate::key::namespace::lg::new(ns, nl);
		let val = self.get(key).await?.ok_or(Error::NlNotFound {
			value: nl.to_owned(),
		})?;
		Ok(val.into())
	}

	/// Retrieve a specific namespace token definition.
	pub async fn get_nt(&mut self, ns: &str, nt: &str) -> Result<DefineTokenStatement, Error> {
		let key = crate::key::namespace::tk::new(ns, nt);
		let val = self.get(key).await?.ok_or(Error::NtNotFound {
			value: nt.to_owned(),
		})?;
		Ok(val.into())
	}

	/// Retrieve a specific database definition.
	pub async fn get_db(&mut self, ns: &str, db: &str) -> Result<DefineDatabaseStatement, Error> {
		let key = crate::key::namespace::db::new(ns, db);
		let val = self.get(key).await?.ok_or(Error::DbNotFound {
			value: db.to_owned(),
		})?;
		Ok(val.into())
	}

	/// Retrieve a specific database login definition.
	pub async fn get_dl(
		&mut self,
		ns: &str,
		db: &str,
		dl: &str,
	) -> Result<DefineLoginStatement, Error> {
		let key = crate::key::database::lg::new(ns, db, dl);
		let val = self.get(key).await?.ok_or(Error::DlNotFound {
			value: dl.to_owned(),
		})?;
		Ok(val.into())
	}

	/// Retrieve a specific database token definition.
	pub async fn get_dt(
		&mut self,
		ns: &str,
		db: &str,
		dt: &str,
	) -> Result<DefineTokenStatement, Error> {
		let key = crate::key::database::tk::new(ns, db, dt);
		let val = self.get(key).await?.ok_or(Error::DtNotFound {
			value: dt.to_owned(),
		})?;
		Ok(val.into())
	}

	/// Retrieve a specific scope definition.
	pub async fn get_sc(
		&mut self,
		ns: &str,
		db: &str,
		sc: &str,
	) -> Result<DefineScopeStatement, Error> {
		let key = crate::key::database::sc::new(ns, db, sc);
		let val = self.get(key).await?.ok_or(Error::ScNotFound {
			value: sc.to_owned(),
		})?;
		Ok(val.into())
	}

	/// Retrieve a specific scope token definition.
	pub async fn get_st(
		&mut self,
		ns: &str,
		db: &str,
		sc: &str,
		st: &str,
	) -> Result<DefineTokenStatement, Error> {
		let key = crate::key::scope::tk::new(ns, db, sc, st);
		let val = self.get(key).await?.ok_or(Error::StNotFound {
			value: st.to_owned(),
		})?;
		Ok(val.into())
	}

	/// Retrieve a specific function definition.
	pub async fn get_fc(
		&mut self,
		ns: &str,
		db: &str,
		fc: &str,
	) -> Result<DefineFunctionStatement, Error> {
		let key = crate::key::database::fc::new(ns, db, fc);
		let val = self.get(key).await?.ok_or(Error::FcNotFound {
			value: fc.to_owned(),
		})?;
		Ok(val.into())
	}

	/// Return the table stored at the lq address
	pub async fn get_lq(
		&mut self,
		nd: Uuid,
		ns: &str,
		db: &str,
		lq: Uuid,
	) -> Result<Strand, Error> {
		let key = crate::key::node::lq::new(nd, lq, ns, db);
		let val = self.get(key).await?.ok_or(Error::LqNotFound {
			value: lq.to_string(),
		})?;
		Value::from(val).convert_to_strand()
	}

	pub async fn get_lv(
		&mut self,
		ns: &str,
		db: &str,
		tb: &str,
		lv: &Uuid,
	) -> Result<LiveStatement, Error> {
		let key = crate::key::table::lq::new(ns, db, tb, *lv);
		let key_enc = crate::key::table::lq::Lq::encode(&key)?;
		trace!("Getting lv ({:?}) {:?}", lv, crate::key::debug::sprint_key(&key_enc));
		let val = self.get(key_enc).await?.ok_or(Error::LvNotFound {
			value: lv.to_string(),
		})?;
		Ok(val.into())
	}

	/// Retrieve a specific param definition.
	pub async fn get_pa(
		&mut self,
		ns: &str,
		db: &str,
		pa: &str,
	) -> Result<DefineParamStatement, Error> {
		let key = crate::key::database::pa::new(ns, db, pa);
		let val = self.get(key).await?.ok_or(Error::PaNotFound {
			value: pa.to_owned(),
		})?;
		Ok(val.into())
	}

	/// Retrieve a specific table definition.
	pub async fn get_tb(
		&mut self,
		ns: &str,
		db: &str,
		tb: &str,
	) -> Result<DefineTableStatement, Error> {
		let key = crate::key::database::tb::new(ns, db, tb);
		let val = self.get(key).await?.ok_or(Error::TbNotFound {
			value: tb.to_owned(),
		})?;
		Ok(val.into())
	}
	/// Retrieve a specific analyzer definition.
	pub async fn get_az(
		&mut self,
		ns: &str,
		db: &str,
		az: &str,
	) -> Result<DefineAnalyzerStatement, Error> {
		let key = crate::key::database::az::new(ns, db, az);
		let val = self.get(key).await?.ok_or(Error::AzNotFound {
			value: az.to_owned(),
		})?;
		Ok(val.into())
	}
	/// Retrieve a specific analyzer definition.
	pub async fn get_ix(
		&mut self,
		ns: &str,
		db: &str,
		tb: &str,
		ix: &str,
	) -> Result<DefineIndexStatement, Error> {
		let key = crate::key::table::ix::new(ns, db, tb, ix);
		let val = self.get(key).await?.ok_or(Error::IxNotFound {
			value: ix.to_owned(),
		})?;
		Ok(val.into())
	}

	/// Retrieve a specific user definition from ROOT.
	pub async fn get_root_user(&mut self, user: &str) -> Result<DefineUserStatement, Error> {
		let key = crate::key::root::us::new(user);
		let val = self.get(key).await?.ok_or(Error::UserRootNotFound {
			value: user.to_owned(),
		})?;
		Ok(val.into())
	}

	/// Retrieve a specific user definition from a namespace.
	pub async fn get_ns_user(
		&mut self,
		ns: &str,
		user: &str,
	) -> Result<DefineUserStatement, Error> {
		let key = crate::key::namespace::us::new(ns, user);
		let val = self.get(key).await?.ok_or(Error::UserNsNotFound {
			value: user.to_owned(),
			ns: ns.to_owned(),
		})?;
		Ok(val.into())
	}

	/// Retrieve a specific user definition from a database.
	pub async fn get_db_user(
		&mut self,
		ns: &str,
		db: &str,
		user: &str,
	) -> Result<DefineUserStatement, Error> {
		let key = crate::key::database::us::new(ns, db, user);
		let val = self.get(key).await?.ok_or(Error::UserDbNotFound {
			value: user.to_owned(),
			ns: ns.to_owned(),
			db: db.to_owned(),
		})?;
		Ok(val.into())
	}

	/// Add a namespace with a default configuration, only if we are in dynamic mode.
	pub async fn add_ns(
		&mut self,
		ns: &str,
		strict: bool,
	) -> Result<DefineNamespaceStatement, Error> {
		match self.get_ns(ns).await {
			Err(Error::NsNotFound {
				value,
			}) => match strict {
				false => {
					let key = crate::key::root::ns::new(ns);
					let val = DefineNamespaceStatement {
						name: ns.to_owned().into(),
						id: None,
					};
					self.put(key, &val).await?;
					Ok(val)
				}
				true => Err(Error::NsNotFound {
					value,
				}),
			},
			Err(e) => Err(e),
			Ok(v) => Ok(v),
		}
	}

	/// Add a database with a default configuration, only if we are in dynamic mode.
	pub async fn add_db(
		&mut self,
		ns: &str,
		db: &str,
		strict: bool,
	) -> Result<DefineDatabaseStatement, Error> {
		match self.get_db(ns, db).await {
			Err(Error::DbNotFound {
				value,
			}) => match strict {
				false => {
					let key = crate::key::namespace::db::new(ns, db);
					let val = DefineDatabaseStatement {
						name: db.to_owned().into(),
						changefeed: None,
						id: None,
					};
					self.put(key, &val).await?;
					Ok(val)
				}
				true => Err(Error::DbNotFound {
					value,
				}),
			},
			Err(e) => Err(e),
			Ok(v) => Ok(v),
		}
	}

	/// Add a scope with a default configuration, only if we are in dynamic mode.
	pub async fn add_sc(
		&mut self,
		ns: &str,
		db: &str,
		sc: &str,
		strict: bool,
	) -> Result<DefineScopeStatement, Error> {
		match self.get_sc(ns, db, sc).await {
			Err(Error::ScNotFound {
				value,
			}) => match strict {
				false => {
					let key = crate::key::database::sc::new(ns, db, sc);
					let val = DefineScopeStatement {
						name: sc.to_owned().into(),
						..DefineScopeStatement::default()
					};
					self.put(key, &val).await?;
					Ok(val)
				}
				true => Err(Error::ScNotFound {
					value,
				}),
			},
			Err(e) => Err(e),
			Ok(v) => Ok(v),
		}
	}

	/// Add a table with a default configuration, only if we are in dynamic mode.
	pub async fn add_tb(
		&mut self,
		ns: &str,
		db: &str,
		tb: &str,
		strict: bool,
	) -> Result<DefineTableStatement, Error> {
		match self.get_tb(ns, db, tb).await {
			Err(Error::TbNotFound {
				value,
			}) => match strict {
				false => {
					let key = crate::key::database::tb::new(ns, db, tb);
					let val = DefineTableStatement {
						name: tb.to_owned().into(),
						permissions: Permissions::none(),
						changefeed: None,
						..DefineTableStatement::default()
					};
					self.put(key, &val).await?;
					Ok(val)
				}
				true => Err(Error::TbNotFound {
					value,
				}),
			},
			Err(e) => Err(e),
			Ok(v) => Ok(v),
		}
	}

	/// Retrieve and cache a specific namespace definition.
	pub async fn get_and_cache_ns(
		&mut self,
		ns: &str,
	) -> Result<Arc<DefineNamespaceStatement>, Error> {
		let key = crate::key::root::ns::new(ns).encode()?;
		Ok(if let Some(e) = self.cache.get(&key) {
			if let Entry::Ns(v) = e {
				v
			} else {
				unreachable!();
			}
		} else {
			let val = self.get(key.clone()).await?.ok_or(Error::NsNotFound {
				value: ns.to_owned(),
			})?;
			let val: Arc<DefineNamespaceStatement> = Arc::new(val.into());
			self.cache.set(key, Entry::Ns(Arc::clone(&val)));
			val
		})
	}

	/// Retrieve and cache a specific database definition.
	pub async fn get_and_cache_db(
		&mut self,
		ns: &str,
		db: &str,
	) -> Result<Arc<DefineDatabaseStatement>, Error> {
		let key = crate::key::namespace::db::new(ns, db).encode()?;
		Ok(if let Some(e) = self.cache.get(&key) {
			if let Entry::Db(v) = e {
				v
			} else {
				unreachable!();
			}
		} else {
			let val = self.get(key.clone()).await?.ok_or(Error::DbNotFound {
				value: db.to_owned(),
			})?;
			let val: Arc<DefineDatabaseStatement> = Arc::new(val.into());
			self.cache.set(key, Entry::Db(Arc::clone(&val)));
			val
		})
	}

	/// Retrieve and cache a specific table definition.
	pub async fn get_and_cache_tb(
		&mut self,
		ns: &str,
		db: &str,
		tb: &str,
	) -> Result<Arc<DefineTableStatement>, Error> {
		let key = crate::key::database::tb::new(ns, db, tb).encode()?;
		Ok(if let Some(e) = self.cache.get(&key) {
			if let Entry::Tb(v) = e {
				v
			} else {
				unreachable!();
			}
		} else {
			let val = self.get(key.clone()).await?.ok_or(Error::TbNotFound {
				value: tb.to_owned(),
			})?;
			let val: Arc<DefineTableStatement> = Arc::new(val.into());
			self.cache.set(key, Entry::Tb(Arc::clone(&val)));
			val
		})
	}

	/// Add a namespace with a default configuration, only if we are in dynamic mode.
	pub async fn add_and_cache_ns(
		&mut self,
		ns: &str,
		strict: bool,
	) -> Result<Arc<DefineNamespaceStatement>, Error> {
		match self.get_and_cache_ns(ns).await {
			Err(Error::NsNotFound {
				value,
			}) => match strict {
				false => {
					let key = crate::key::root::ns::new(ns);
					let val = DefineNamespaceStatement {
						name: ns.to_owned().into(),
						id: None,
					};
					self.put(key, &val).await?;
					Ok(Arc::new(val))
				}
				true => Err(Error::NsNotFound {
					value,
				}),
			},
			Err(e) => Err(e),
			Ok(v) => Ok(v),
		}
	}

	/// Add a database with a default configuration, only if we are in dynamic mode.
	pub async fn add_and_cache_db(
		&mut self,
		ns: &str,
		db: &str,
		strict: bool,
	) -> Result<Arc<DefineDatabaseStatement>, Error> {
		match self.get_and_cache_db(ns, db).await {
			Err(Error::DbNotFound {
				value,
			}) => match strict {
				false => {
					let key = crate::key::namespace::db::new(ns, db);
					let val = DefineDatabaseStatement {
						name: db.to_owned().into(),
						changefeed: None,
						id: None,
					};
					self.put(key, &val).await?;
					Ok(Arc::new(val))
				}
				true => Err(Error::DbNotFound {
					value,
				}),
			},
			Err(e) => Err(e),
			Ok(v) => Ok(v),
		}
	}

	/// Add a table with a default configuration, only if we are in dynamic mode.
	pub async fn add_and_cache_tb(
		&mut self,
		ns: &str,
		db: &str,
		tb: &str,
		strict: bool,
	) -> Result<Arc<DefineTableStatement>, Error> {
		match self.get_and_cache_tb(ns, db, tb).await {
			Err(Error::TbNotFound {
				value,
			}) => match strict {
				false => {
					let key = crate::key::database::tb::new(ns, db, tb);
					let val = DefineTableStatement {
						name: tb.to_owned().into(),
						permissions: Permissions::none(),
						changefeed: None,
						..DefineTableStatement::default()
					};
					self.put(key, &val).await?;
					Ok(Arc::new(val))
				}
				true => Err(Error::TbNotFound {
					value,
				}),
			},
			Err(e) => Err(e),
			Ok(v) => Ok(v),
		}
	}

	/// Retrieve and cache a specific table definition.
	pub async fn check_ns_db_tb(
		&mut self,
		ns: &str,
		db: &str,
		tb: &str,
		strict: bool,
	) -> Result<(), Error> {
		match strict {
			// Strict mode is disabled
			false => Ok(()),
			// Strict mode is enabled
			true => {
				self.get_and_cache_ns(ns).await?;
				self.get_and_cache_db(ns, db).await?;
				self.get_and_cache_tb(ns, db, tb).await?;
				Ok(())
			}
		}
	}

	// --------------------------------------------------
	// Additional methods
	// --------------------------------------------------

	/// Writes the full database contents as binary SQL.
	pub async fn export(&mut self, ns: &str, db: &str, chn: Sender<Vec<u8>>) -> Result<(), Error> {
		// Output OPTIONS
		{
			chn.send(bytes!("-- ------------------------------")).await?;
			chn.send(bytes!("-- OPTION")).await?;
			chn.send(bytes!("-- ------------------------------")).await?;
			chn.send(bytes!("")).await?;
			chn.send(bytes!("OPTION IMPORT;")).await?;
			chn.send(bytes!("")).await?;
		}
		// Output FUNCTIONS
		{
			let fcs = self.all_fc(ns, db).await?;
			if !fcs.is_empty() {
				chn.send(bytes!("-- ------------------------------")).await?;
				chn.send(bytes!("-- FUNCTIONS")).await?;
				chn.send(bytes!("-- ------------------------------")).await?;
				chn.send(bytes!("")).await?;
				for fc in fcs.iter() {
					chn.send(bytes!(format!("{fc};"))).await?;
				}
				chn.send(bytes!("")).await?;
			}
		}
		// Output LOGINS
		{
			let dls = self.all_dl(ns, db).await?;
			if !dls.is_empty() {
				chn.send(bytes!("-- ------------------------------")).await?;
				chn.send(bytes!("-- LOGINS")).await?;
				chn.send(bytes!("-- ------------------------------")).await?;
				chn.send(bytes!("")).await?;
				for dl in dls.iter() {
					chn.send(bytes!(format!("{dl};"))).await?;
				}
				chn.send(bytes!("")).await?;
			}
		}
		// Output TOKENS
		{
			let dts = self.all_dt(ns, db).await?;
			if !dts.is_empty() {
				chn.send(bytes!("-- ------------------------------")).await?;
				chn.send(bytes!("-- TOKENS")).await?;
				chn.send(bytes!("-- ------------------------------")).await?;
				chn.send(bytes!("")).await?;
				for dt in dts.iter() {
					chn.send(bytes!(format!("{dt};"))).await?;
				}
				chn.send(bytes!("")).await?;
			}
		}
		// Output PARAMS
		{
			let pas = self.all_pa(ns, db).await?;
			if !pas.is_empty() {
				chn.send(bytes!("-- ------------------------------")).await?;
				chn.send(bytes!("-- PARAMS")).await?;
				chn.send(bytes!("-- ------------------------------")).await?;
				chn.send(bytes!("")).await?;
				for pa in pas.iter() {
					chn.send(bytes!(format!("{pa};"))).await?;
				}
				chn.send(bytes!("")).await?;
			}
		}
		// Output SCOPES
		{
			let scs = self.all_sc(ns, db).await?;
			if !scs.is_empty() {
				chn.send(bytes!("-- ------------------------------")).await?;
				chn.send(bytes!("-- SCOPES")).await?;
				chn.send(bytes!("-- ------------------------------")).await?;
				chn.send(bytes!("")).await?;
				for sc in scs.iter() {
					// Output SCOPE
					chn.send(bytes!(format!("{sc};"))).await?;
					// Output TOKENS
					{
						let sts = self.all_st(ns, db, &sc.name).await?;
						if !sts.is_empty() {
							for st in sts.iter() {
								chn.send(bytes!(format!("{st};"))).await?;
							}
							chn.send(bytes!("")).await?;
						}
					}
				}
				chn.send(bytes!("")).await?;
			}
		}
		// Output ANALYZERS
		{
			let azs = self.all_az(ns, db).await?;
			if !azs.is_empty() {
				chn.send(bytes!("-- ------------------------------")).await?;
				chn.send(bytes!("-- ANALYZERS")).await?;
				chn.send(bytes!("-- ------------------------------")).await?;
				chn.send(bytes!("")).await?;
				for az in azs.iter() {
					chn.send(bytes!(format!("{az};"))).await?;
				}
				chn.send(bytes!("")).await?;
			}
		}
		// Output TABLES
		{
			let tbs = self.all_tb(ns, db).await?;
			if !tbs.is_empty() {
				for tb in tbs.iter() {
					// Output TABLE
					chn.send(bytes!("-- ------------------------------")).await?;
					chn.send(bytes!(format!("-- TABLE: {}", tb.name))).await?;
					chn.send(bytes!("-- ------------------------------")).await?;
					chn.send(bytes!("")).await?;
					chn.send(bytes!(format!("{tb};"))).await?;
					chn.send(bytes!("")).await?;
					// Output FIELDS
					{
						let fds = self.all_fd(ns, db, &tb.name).await?;
						if !fds.is_empty() {
							for fd in fds.iter() {
								chn.send(bytes!(format!("{fd};"))).await?;
							}
							chn.send(bytes!("")).await?;
						}
					}
					// Output INDEXES
					let ixs = self.all_ix(ns, db, &tb.name).await?;
					if !ixs.is_empty() {
						for ix in ixs.iter() {
							chn.send(bytes!(format!("{ix};"))).await?;
						}
						chn.send(bytes!("")).await?;
					}
					// Output EVENTS
					let evs = self.all_ev(ns, db, &tb.name).await?;
					if !evs.is_empty() {
						for ev in evs.iter() {
							chn.send(bytes!(format!("{ev};"))).await?;
						}
						chn.send(bytes!("")).await?;
					}
				}
				// Start transaction
				chn.send(bytes!("-- ------------------------------")).await?;
				chn.send(bytes!("-- TRANSACTION")).await?;
				chn.send(bytes!("-- ------------------------------")).await?;
				chn.send(bytes!("")).await?;
				chn.send(bytes!("BEGIN TRANSACTION;")).await?;
				chn.send(bytes!("")).await?;
				// Output TABLE data
				for tb in tbs.iter() {
					// Start records
					chn.send(bytes!("-- ------------------------------")).await?;
					chn.send(bytes!(format!("-- TABLE DATA: {}", tb.name))).await?;
					chn.send(bytes!("-- ------------------------------")).await?;
					chn.send(bytes!("")).await?;
					// Fetch records
					let beg = crate::key::thing::prefix(ns, db, &tb.name);
					let end = crate::key::thing::suffix(ns, db, &tb.name);
					let mut nxt: Option<Vec<u8>> = None;
					loop {
						let res = match nxt {
							None => {
								let min = beg.clone();
								let max = end.clone();
								self.scan(min..max, 1000).await?
							}
							Some(ref mut beg) => {
								beg.push(0x00);
								let min = beg.clone();
								let max = end.clone();
								self.scan(min..max, 1000).await?
							}
						};
						if !res.is_empty() {
							// Get total results
							let n = res.len();
							// Exit when settled
							if n == 0 {
								break;
							}
							// Loop over results
							for (i, (k, v)) in res.into_iter().enumerate() {
								// Ready the next
								if n == i + 1 {
									nxt = Some(k.clone());
								}
								// Parse the key and the value
								let k: crate::key::thing::Thing = (&k).into();
								let v: Value = (&v).into();
								let t = Thing::from((k.tb, k.id));
								// Check if this is a graph edge
								match (v.pick(&*EDGE), v.pick(&*IN), v.pick(&*OUT)) {
									// This is a graph edge record
									(Value::Bool(true), Value::Thing(l), Value::Thing(r)) => {
										let sql = format!("RELATE {l} -> {t} -> {r} CONTENT {v};",);
										chn.send(bytes!(sql)).await?;
									}
									// This is a normal record
									_ => {
										let sql = format!("UPDATE {t} CONTENT {v};");
										chn.send(bytes!(sql)).await?;
									}
								}
							}
							continue;
						}
						break;
					}
					chn.send(bytes!("")).await?;
				}
				// Commit transaction
				chn.send(bytes!("-- ------------------------------")).await?;
				chn.send(bytes!("-- TRANSACTION")).await?;
				chn.send(bytes!("-- ------------------------------")).await?;
				chn.send(bytes!("")).await?;
				chn.send(bytes!("COMMIT TRANSACTION;")).await?;
				chn.send(bytes!("")).await?;
			}
		}
		// Everything exported
		Ok(())
	}

	// change will record the change in the changefeed if enabled.
	// To actually persist the record changes into the underlying kvs,
	// you must call the `complete_changes` function and then commit the transaction.
	pub(crate) fn record_change(
		&mut self,
		ns: &str,
		db: &str,
		tb: &DefineTableStatement,
		id: &Thing,
		v: Cow<'_, Value>,
	) {
		if tb.changefeed.is_some() {
			self.cf.update(ns, db, tb.name.to_owned(), id.clone(), v)
		}
	}

	pub(crate) async fn get_idg(&mut self, key: Key) -> Result<U32, Error> {
		let seq = if let Some(e) = self.cache.get(&key) {
			if let Entry::Seq(v) = e {
				v
			} else {
				unreachable!();
			}
		} else {
			let val = self.get(key.clone()).await?;
			if let Some(val) = val {
				U32::new(key.clone(), Some(val)).await?
			} else {
				U32::new(key.clone(), None).await?
			}
		};

		Ok(seq)
	}

	// get_next_db_id will get the next db id for the given namespace.
	pub(crate) async fn get_next_db_id(&mut self, ns: u32) -> Result<u32, Error> {
		let key = crate::key::namespace::di::new(ns).encode().unwrap();
		let mut seq = if let Some(e) = self.cache.get(&key) {
			if let Entry::Seq(v) = e {
				v
			} else {
				unreachable!();
			}
		} else {
			let val = self.get(key.clone()).await?;
			if let Some(val) = val {
				U32::new(key.clone(), Some(val)).await?
			} else {
				U32::new(key.clone(), None).await?
			}
		};

		let id = seq.get_next_id();

		self.cache.set(key.clone(), Entry::Seq(seq));

		self.write_buffer.insert(key.clone(), ());

		Ok(id)
	}

	// remove_db_id removes the given db id from the sequence.
	#[allow(unused)]
	pub(crate) async fn remove_db_id(&mut self, ns: u32, db: u32) -> Result<(), Error> {
		let key = crate::key::namespace::di::new(ns).encode().unwrap();
		let mut seq = self.get_idg(key.clone()).await?;

		seq.remove_id(db);

		self.cache.set(key.clone(), Entry::Seq(seq));

		self.write_buffer.insert(key.clone(), ());

		Ok(())
	}

	// get_next_db_id will get the next tb id for the given namespace and database.
	pub(crate) async fn get_next_tb_id(&mut self, ns: u32, db: u32) -> Result<u32, Error> {
		let key = crate::key::database::ti::new(ns, db).encode().unwrap();
		let mut seq = self.get_idg(key.clone()).await?;

		let id = seq.get_next_id();

		self.cache.set(key.clone(), Entry::Seq(seq));

		self.write_buffer.insert(key.clone(), ());

		Ok(id)
	}

	// remove_tb_id removes the given tb id from the sequence.
	#[allow(unused)]
	pub(crate) async fn remove_tb_id(&mut self, ns: u32, db: u32, tb: u32) -> Result<(), Error> {
		let key = crate::key::database::ti::new(ns, db).encode().unwrap();
		let mut seq = self.get_idg(key.clone()).await?;

		seq.remove_id(tb);

		self.cache.set(key.clone(), Entry::Seq(seq));

		self.write_buffer.insert(key.clone(), ());

		Ok(())
	}

	// get_next_ns_id will get the next ns id.
	pub(crate) async fn get_next_ns_id(&mut self) -> Result<u32, Error> {
		let key = crate::key::root::ni::Ni::default().encode().unwrap();
		let mut seq = if let Some(e) = self.cache.get(&key) {
			if let Entry::Seq(v) = e {
				v
			} else {
				unreachable!();
			}
		} else {
			let val = self.get(key.clone()).await?;
			if let Some(val) = val {
				U32::new(key.clone(), Some(val)).await?
			} else {
				U32::new(key.clone(), None).await?
			}
		};

		let id = seq.get_next_id();

		self.cache.set(key.clone(), Entry::Seq(seq));

		self.write_buffer.insert(key.clone(), ());

		Ok(id)
	}

	// remove_ns_id removes the given ns id from the sequence.
	#[allow(unused)]
	pub(crate) async fn remove_ns_id(&mut self, ns: u32) -> Result<(), Error> {
		let key = crate::key::root::ni::Ni::default().encode().unwrap();
		let mut seq = self.get_idg(key.clone()).await?;

		seq.remove_id(ns);

		self.cache.set(key.clone(), Entry::Seq(seq));

		self.write_buffer.insert(key.clone(), ());

		Ok(())
	}

	// complete_changes will complete the changefeed recording for the given namespace and database.
	//
	// Under the hood, this function calls the transaction's `set_versionstamped_key` for each change.
	// Every change must be recorded by calling this struct's `record_change` function beforehand.
	// If there was no preceeding `record_change` function calls for this transaction, this function will do nothing.
	//
	// This function should be called only after all the changes have been made to the transaction.
	// Otherwise, changes are missed in the change feed.
	//
	// This function should be called immediately before calling the commit function to guarantee that
	// the lock, if needed by lock=true, is held only for the duration of the commit, not the entire transaction.
	//
	// This function is here because it needs access to mutably borrow the transaction.
	//
	// Lastly, you should set lock=true if you want the changefeed to be correctly ordered for
	// non-FDB backends.
	pub(crate) async fn complete_changes(&mut self, _lock: bool) -> Result<(), Error> {
		let mut buf = self.write_buffer.clone();
		let writes = buf.drain();
		for (k, _) in writes {
			let v = self.cache.get(&k).unwrap();
			let mut seq = if let Entry::Seq(v) = v {
				v
			} else {
				unreachable!();
			};
			if let Some((k, v)) = seq.finish() {
				self.set(k, v).await?
			}
		}

		let changes = self.cf.get();
		for (tskey, prefix, suffix, v) in changes {
			self.set_versionstamped_key(tskey, prefix, suffix, v).await?
		}
		Ok(())
	}

	// set_timestamp_for_versionstamp correlates the given timestamp with the current versionstamp.
	// This allows get_versionstamp_from_timestamp to obtain the versionstamp from the timestamp later.
	pub(crate) async fn set_timestamp_for_versionstamp(
		&mut self,
		ts: u64,
		ns: &str,
		db: &str,
		lock: bool,
	) -> Result<(), Error> {
		// This also works as an advisory lock on the ts keys so that there is
		// on other concurrent transactions that can write to the ts_key or the keys after it.
		let vs = self.get_timestamp(crate::key::database::vs::new(ns, db), lock).await?;

		// Ensure there are no keys after the ts_key
		// Otherwise we can go back in time!
		let ts_key = crate::key::database::ts::new(ns, db, ts);
		let begin = ts_key.encode()?;
		let end = crate::key::database::ts::suffix(ns, db);
		let ts_pairs: Vec<(Vec<u8>, Vec<u8>)> = self.getr(begin..end, u32::MAX).await?;
		let latest_ts_pair = ts_pairs.last();
		if let Some((k, _)) = latest_ts_pair {
			let k = crate::key::database::ts::Ts::decode(k)?;
			let latest_ts = k.ts;
			if latest_ts >= ts {
				return Err(Error::Internal(
					"ts is less than or equal to the latest ts".to_string(),
				));
			}
		}
		self.set(ts_key, vs).await?;
		Ok(())
	}

	pub(crate) async fn get_versionstamp_from_timestamp(
		&mut self,
		ts: u64,
		ns: &str,
		db: &str,
		_lock: bool,
	) -> Result<Option<Versionstamp>, Error> {
		let start = crate::key::database::ts::prefix(ns, db);
		let ts_key = crate::key::database::ts::new(ns, db, ts + 1);
		let end = ts_key.encode()?;
		let ts_pairs = self.getr(start..end, u32::MAX).await?;
		let latest_ts_pair = ts_pairs.last();
		if let Some((_, v)) = latest_ts_pair {
			if v.len() == 10 {
				let mut sl = [0u8; 10];
				sl.copy_from_slice(v);
				return Ok(Some(sl));
			} else {
				return Err(Error::Internal("versionstamp is not 10 bytes".to_string()));
			}
		}
		Ok(None)
	}

	// --------------------------------------------------
	// Private methods
	// --------------------------------------------------

	#[allow(unused_variables)]
	fn check_level(&mut self, check: Check) {
		match self {
			#[cfg(feature = "kv-mem")]
			Transaction {
				inner: Inner::Mem(ref mut v),
				..
			} => v.check_level(check),
			#[cfg(feature = "kv-rocksdb")]
			Transaction {
				inner: Inner::RocksDB(ref mut v),
				..
			} => v.check_level(check),
			#[cfg(feature = "kv-speedb")]
			Transaction {
				inner: Inner::SpeeDB(ref mut v),
				..
			} => v.check_level(check),
			#[cfg(feature = "kv-indxdb")]
			Transaction {
				inner: Inner::IndxDB(ref mut v),
				..
			} => v.check_level(check),
			#[cfg(feature = "kv-tikv")]
			Transaction {
				inner: Inner::TiKV(ref mut v),
				..
			} => v.check_level(check),
			#[cfg(feature = "kv-fdb")]
			Transaction {
				inner: Inner::FoundationDB(ref mut v),
				..
			} => v.check_level(check),
			#[allow(unreachable_patterns)]
			_ => unreachable!(),
		}
	}
}

#[cfg(test)]
#[cfg(feature = "kv-mem")]
mod tests {
	use crate::{
		kvs::Datastore,
		sql::{statements::DefineUserStatement, Base},
	};

	#[tokio::test]
	async fn test_get_root_user() {
		let ds = Datastore::new("memory").await.unwrap();
		let mut txn = ds.transaction(true, false).await.unwrap();

		// Retrieve non-existent KV user
		let res = txn.get_root_user("nonexistent").await;
		assert_eq!(res.err().unwrap().to_string(), "The root user 'nonexistent' does not exist");

		// Create KV user and retrieve it
		let data = DefineUserStatement {
			name: "user".into(),
			base: Base::Root,
			..Default::default()
		};
		let key = crate::key::root::us::new("user");
		let _ = txn.set(key, data.to_owned()).await.unwrap();
		let res = txn.get_root_user("user").await.unwrap();
		assert_eq!(res, data);
		txn.commit().await.unwrap()
	}

	#[tokio::test]
	async fn test_get_ns_user() {
		let ds = Datastore::new("memory").await.unwrap();
		let mut txn = ds.transaction(true, false).await.unwrap();

		// Retrieve non-existent NS user
		let res = txn.get_ns_user("ns", "nonexistent").await;
		assert_eq!(
			res.err().unwrap().to_string(),
			"The user 'nonexistent' does not exist in the namespace 'ns'"
		);

		// Create NS user and retrieve it
		let data = DefineUserStatement {
			name: "user".into(),
			base: Base::Ns,
			..Default::default()
		};

		let key = crate::key::namespace::us::new("ns", "user");
		let _ = txn.set(key, data.to_owned()).await.unwrap();
		let res = txn.get_ns_user("ns", "user").await.unwrap();
		assert_eq!(res, data);
		txn.commit().await.unwrap();
	}

	#[tokio::test]
	async fn test_get_db_user() {
		let ds = Datastore::new("memory").await.unwrap();
		let mut txn = ds.transaction(true, false).await.unwrap();

		// Retrieve non-existent DB user
		let res = txn.get_db_user("ns", "db", "nonexistent").await;
		assert_eq!(
			res.err().unwrap().to_string(),
			"The user 'nonexistent' does not exist in the database 'db'"
		);

		// Create DB user and retrieve it
		let data = DefineUserStatement {
			name: "user".into(),
			base: Base::Db,
			..Default::default()
		};

		let key = crate::key::database::us::new("ns", "db", "user");
		let _ = txn.set(key, data.to_owned()).await.unwrap();
		let res = txn.get_db_user("ns", "db", "user").await.unwrap();
		assert_eq!(res, data);
		txn.commit().await.unwrap();
	}

	#[tokio::test]
	async fn test_all_root_users() {
		let ds = Datastore::new("memory").await.unwrap();
		let mut txn = ds.transaction(true, false).await.unwrap();

		// When there are no users
		let res = txn.all_root_users().await.unwrap();
		assert_eq!(res.len(), 0);

		// When there are users
		let data = DefineUserStatement {
			name: "user".into(),
			base: Base::Root,
			..Default::default()
		};

		let key1 = crate::key::root::us::new("user1");
		let key2 = crate::key::root::us::new("user2");
		let _ = txn.set(key1, data.to_owned()).await.unwrap();
		let _ = txn.set(key2, data.to_owned()).await.unwrap();
		let res = txn.all_root_users().await.unwrap();

		assert_eq!(res.len(), 2);
		assert_eq!(res[0], data);
		txn.commit().await.unwrap();
	}

	#[tokio::test]
	async fn test_all_ns_users() {
		let ds = Datastore::new("memory").await.unwrap();
		let mut txn = ds.transaction(true, false).await.unwrap();

		// When there are no users
		let res = txn.all_ns_users("ns").await.unwrap();
		assert_eq!(res.len(), 0);

		// When there are users
		let data = DefineUserStatement {
			name: "user".into(),
			base: Base::Ns,
			..Default::default()
		};

		let key1 = crate::key::namespace::us::new("ns", "user1");
		let key2 = crate::key::namespace::us::new("ns", "user2");
		let _ = txn.set(key1, data.to_owned()).await.unwrap();
		let _ = txn.set(key2, data.to_owned()).await.unwrap();
		let res = txn.all_ns_users("ns").await.unwrap();

		assert_eq!(res.len(), 2);
		assert_eq!(res[0], data);
		txn.commit().await.unwrap();
	}

	#[tokio::test]
	async fn test_db_users() {
		let ds = Datastore::new("memory").await.unwrap();
		let mut txn = ds.transaction(true, false).await.unwrap();

		// When there are no users
		let res = txn.all_db_users("ns", "db").await.unwrap();
		assert_eq!(res.len(), 0);

		// When there are users
		let data = DefineUserStatement {
			name: "user".into(),
			base: Base::Db,
			..Default::default()
		};

		let key1 = crate::key::database::us::new("ns", "db", "user1");
		let key2 = crate::key::database::us::new("ns", "db", "user2");
		let _ = txn.set(key1, data.to_owned()).await.unwrap();
		let _ = txn.set(key2, data.to_owned()).await.unwrap();
		let res = txn.all_db_users("ns", "db").await.unwrap();

		assert_eq!(res.len(), 2);
		assert_eq!(res[0], data);
		txn.commit().await.unwrap();
<<<<<<< HEAD
=======
	}

	#[tokio::test]
	async fn test_seqs() {
		let ds = Datastore::new("memory").await.unwrap();

		let mut txn = ds.transaction(true, false).await.unwrap();
		let nsid = txn.get_next_ns_id().await.unwrap();
		txn.complete_changes(false).await.unwrap();
		txn.commit().await.unwrap();
		assert_eq!(nsid, 0);

		let mut txn = ds.transaction(true, false).await.unwrap();
		let dbid = txn.get_next_db_id(nsid).await.unwrap();
		txn.complete_changes(false).await.unwrap();
		txn.commit().await.unwrap();
		assert_eq!(dbid, 0);

		let mut txn = ds.transaction(true, false).await.unwrap();
		let tbid1 = txn.get_next_tb_id(nsid, dbid).await.unwrap();
		txn.complete_changes(false).await.unwrap();
		txn.commit().await.unwrap();
		assert_eq!(tbid1, 0);

		let mut txn = ds.transaction(true, false).await.unwrap();
		let tbid2 = txn.get_next_tb_id(nsid, dbid).await.unwrap();
		txn.complete_changes(false).await.unwrap();
		txn.commit().await.unwrap();
		assert_eq!(tbid2, 1);

		let mut txn = ds.transaction(true, false).await.unwrap();
		txn.remove_tb_id(nsid, dbid, tbid1).await.unwrap();
		txn.complete_changes(false).await.unwrap();
		txn.commit().await.unwrap();

		let mut txn = ds.transaction(true, false).await.unwrap();
		txn.remove_db_id(nsid, dbid).await.unwrap();
		txn.complete_changes(false).await.unwrap();
		txn.commit().await.unwrap();

		let mut txn = ds.transaction(true, false).await.unwrap();
		txn.remove_ns_id(nsid).await.unwrap();
		txn.complete_changes(false).await.unwrap();
		txn.commit().await.unwrap();
>>>>>>> 41c9fd70
	}
}<|MERGE_RESOLUTION|>--- conflicted
+++ resolved
@@ -2832,8 +2832,6 @@
 		assert_eq!(res.len(), 2);
 		assert_eq!(res[0], data);
 		txn.commit().await.unwrap();
-<<<<<<< HEAD
-=======
 	}
 
 	#[tokio::test]
@@ -2878,6 +2876,5 @@
 		txn.remove_ns_id(nsid).await.unwrap();
 		txn.complete_changes(false).await.unwrap();
 		txn.commit().await.unwrap();
->>>>>>> 41c9fd70
 	}
 }