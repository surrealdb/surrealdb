use super::kv::Add;
use super::kv::Convert;
use super::Key;
use super::Val;
use crate::cf;
use crate::dbs::node::ClusterMembership;
use crate::dbs::node::Timestamp;
use crate::dbs::Notification;
use crate::err::{Error, InternalCause, LiveQueryCause};
use crate::idg::u32::U32;
use crate::idx::trees::store::TreeStoreType;
use crate::key::debug;
use crate::key::error::KeyCategory;
use crate::key::key_req::KeyRequirements;
use crate::kvs::cache::Cache;
use crate::kvs::cache::Entry;
use crate::kvs::clock::SizedClock;
use crate::kvs::Check;
use crate::kvs::LqValue;
use crate::sql;
use crate::sql::paths::EDGE;
use crate::sql::paths::IN;
use crate::sql::paths::OUT;
use crate::sql::thing::Thing;
use crate::sql::Strand;
use crate::sql::Value;
use crate::vs::Oracle;
use crate::vs::Versionstamp;
use channel::Sender;
use futures::lock::Mutex;
use sql::permission::Permissions;
use sql::statements::DefineAnalyzerStatement;
use sql::statements::DefineDatabaseStatement;
use sql::statements::DefineEventStatement;
use sql::statements::DefineFieldStatement;
use sql::statements::DefineFunctionStatement;
use sql::statements::DefineIndexStatement;
use sql::statements::DefineNamespaceStatement;
use sql::statements::DefineParamStatement;
use sql::statements::DefineScopeStatement;
use sql::statements::DefineTableStatement;
use sql::statements::DefineTokenStatement;
use sql::statements::DefineUserStatement;
use sql::statements::LiveStatement;
use std::borrow::Cow;
use std::fmt;
use std::fmt::Debug;
use std::ops::Range;
use std::sync::Arc;
use uuid::Uuid;

pub(crate) const NO_LIMIT: u32 = 0;

/// A set of undoable updates and requests against a dataset.
#[allow(dead_code)]
pub struct Transaction {
	pub(super) inner: Inner,
	pub(super) cache: Cache,
	pub(super) cf: cf::Writer,
	pub(super) vso: Arc<Mutex<Oracle>>,
	pub(super) clock: SizedClock,
}

#[allow(clippy::large_enum_variant)]
pub(super) enum Inner {
	#[cfg(feature = "kv-mem")]
	Mem(super::mem::Transaction),
	#[cfg(feature = "kv-rocksdb")]
	RocksDB(super::rocksdb::Transaction),
	#[cfg(feature = "kv-speedb")]
	SpeeDB(super::speedb::Transaction),
	#[cfg(feature = "kv-indxdb")]
	IndxDB(super::indxdb::Transaction),
	#[cfg(feature = "kv-tikv")]
	TiKV(super::tikv::Transaction),
	#[cfg(feature = "kv-fdb")]
	FoundationDB(super::fdb::Transaction),
}

pub enum TransactionType {
	Read,
	Write,
}

impl From<bool> for TransactionType {
	fn from(value: bool) -> Self {
		match value {
			true => TransactionType::Write,
			false => TransactionType::Read,
		}
	}
}

impl From<TreeStoreType> for TransactionType {
	fn from(value: TreeStoreType) -> Self {
		match value {
			TreeStoreType::Write => TransactionType::Write,
			TreeStoreType::Read => TransactionType::Read,
			TreeStoreType::Traversal => TransactionType::Read,
		}
	}
}

pub enum LockType {
	Pessimistic,
	Optimistic,
}

impl fmt::Display for Transaction {
	fn fmt(&self, f: &mut fmt::Formatter<'_>) -> fmt::Result {
		#![allow(unused_variables)]
		match &self.inner {
			#[cfg(feature = "kv-mem")]
			Inner::Mem(_) => write!(f, "memory"),
			#[cfg(feature = "kv-rocksdb")]
			Inner::RocksDB(_) => write!(f, "rocksdb"),
			#[cfg(feature = "kv-speedb")]
			Inner::SpeeDB(_) => write!(f, "speedb"),
			#[cfg(feature = "kv-indxdb")]
			Inner::IndxDB(_) => write!(f, "indxdb"),
			#[cfg(feature = "kv-tikv")]
			Inner::TiKV(_) => write!(f, "tikv"),
			#[cfg(feature = "kv-fdb")]
			Inner::FoundationDB(_) => write!(f, "fdb"),
			#[allow(unreachable_patterns)]
			_ => unreachable!(),
		}
	}
}

impl Transaction {
	// --------------------------------------------------
	// Configuration methods
	// --------------------------------------------------

	pub fn rollback_with_warning(mut self) -> Self {
		self.check_level(Check::Warn);
		self
	}

	pub fn rollback_with_panic(mut self) -> Self {
		self.check_level(Check::Panic);
		self
	}

	pub fn rollback_and_ignore(mut self) -> Self {
		self.check_level(Check::None);
		self
	}

	pub fn enclose(self) -> Arc<Mutex<Self>> {
		Arc::new(Mutex::new(self))
	}

	// --------------------------------------------------
	// Integral methods
	// --------------------------------------------------

	/// Check if transaction is finished.
	///
	/// If the transaction has been cancelled or committed,
	/// then this function will return [`true`], and any further
	/// calls to functions on this transaction will result
	/// in a [`Error::TxFinished`] error.
	pub async fn closed(&self) -> bool {
		#[cfg(debug_assertions)]
		trace!("Closed");
		match self {
			#[cfg(feature = "kv-mem")]
			Transaction {
				inner: Inner::Mem(v),
				..
			} => v.closed(),
			#[cfg(feature = "kv-rocksdb")]
			Transaction {
				inner: Inner::RocksDB(v),
				..
			} => v.closed(),
			#[cfg(feature = "kv-speedb")]
			Transaction {
				inner: Inner::SpeeDB(v),
				..
			} => v.closed(),
			#[cfg(feature = "kv-indxdb")]
			Transaction {
				inner: Inner::IndxDB(v),
				..
			} => v.closed(),
			#[cfg(feature = "kv-tikv")]
			Transaction {
				inner: Inner::TiKV(v),
				..
			} => v.closed(),
			#[cfg(feature = "kv-fdb")]
			Transaction {
				inner: Inner::FoundationDB(v),
				..
			} => v.closed(),
			#[allow(unreachable_patterns)]
			_ => unreachable!(),
		}
	}

	/// Cancel a transaction.
	///
	/// This reverses all changes made within the transaction.
	pub async fn cancel(&mut self) -> Result<(), Error> {
		#[cfg(debug_assertions)]
		trace!("Cancel");
		match self {
			#[cfg(feature = "kv-mem")]
			Transaction {
				inner: Inner::Mem(v),
				..
			} => v.cancel(),
			#[cfg(feature = "kv-rocksdb")]
			Transaction {
				inner: Inner::RocksDB(v),
				..
			} => v.cancel().await,
			#[cfg(feature = "kv-speedb")]
			Transaction {
				inner: Inner::SpeeDB(v),
				..
			} => v.cancel().await,
			#[cfg(feature = "kv-indxdb")]
			Transaction {
				inner: Inner::IndxDB(v),
				..
			} => v.cancel().await,
			#[cfg(feature = "kv-tikv")]
			Transaction {
				inner: Inner::TiKV(v),
				..
			} => v.cancel().await,
			#[cfg(feature = "kv-fdb")]
			Transaction {
				inner: Inner::FoundationDB(v),
				..
			} => v.cancel().await,
			#[allow(unreachable_patterns)]
			_ => unreachable!(),
		}
	}

	/// Commit a transaction.
	///
	/// This attempts to commit all changes made within the transaction.
	pub async fn commit(&mut self) -> Result<(), Error> {
		#[cfg(debug_assertions)]
		trace!("Commit");
		match self {
			#[cfg(feature = "kv-mem")]
			Transaction {
				inner: Inner::Mem(v),
				..
			} => v.commit(),
			#[cfg(feature = "kv-rocksdb")]
			Transaction {
				inner: Inner::RocksDB(v),
				..
			} => v.commit().await,
			#[cfg(feature = "kv-speedb")]
			Transaction {
				inner: Inner::SpeeDB(v),
				..
			} => v.commit().await,
			#[cfg(feature = "kv-indxdb")]
			Transaction {
				inner: Inner::IndxDB(v),
				..
			} => v.commit().await,
			#[cfg(feature = "kv-tikv")]
			Transaction {
				inner: Inner::TiKV(v),
				..
			} => v.commit().await,
			#[cfg(feature = "kv-fdb")]
			Transaction {
				inner: Inner::FoundationDB(v),
				..
			} => v.commit().await,
			#[allow(unreachable_patterns)]
			_ => unreachable!(),
		}
	}

	/// Delete a key from the datastore.
	#[allow(unused_variables)]
	pub async fn del<K>(&mut self, key: K) -> Result<(), Error>
	where
		K: Into<Key> + Debug + Into<Vec<u8>> + Clone,
	{
		#[cfg(debug_assertions)]
		trace!("Del {:?}", crate::key::debug::sprint_key(&key.clone().into()));
		match self {
			#[cfg(feature = "kv-mem")]
			Transaction {
				inner: Inner::Mem(v),
				..
			} => v.del(key),
			#[cfg(feature = "kv-rocksdb")]
			Transaction {
				inner: Inner::RocksDB(v),
				..
			} => v.del(key).await,
			#[cfg(feature = "kv-speedb")]
			Transaction {
				inner: Inner::SpeeDB(v),
				..
			} => v.del(key).await,
			#[cfg(feature = "kv-indxdb")]
			Transaction {
				inner: Inner::IndxDB(v),
				..
			} => v.del(key).await,
			#[cfg(feature = "kv-tikv")]
			Transaction {
				inner: Inner::TiKV(v),
				..
			} => v.del(key).await,
			#[cfg(feature = "kv-fdb")]
			Transaction {
				inner: Inner::FoundationDB(v),
				..
			} => v.del(key).await,
			#[allow(unreachable_patterns)]
			_ => unreachable!(),
		}
	}

	/// Check if a key exists in the datastore.
	#[allow(unused_variables)]
	pub async fn exi<K>(&mut self, key: K) -> Result<bool, Error>
	where
		K: Into<Key> + Debug,
	{
		#[cfg(debug_assertions)]
		trace!("Exi {:?}", key);
		match self {
			#[cfg(feature = "kv-mem")]
			Transaction {
				inner: Inner::Mem(v),
				..
			} => v.exi(key),
			#[cfg(feature = "kv-rocksdb")]
			Transaction {
				inner: Inner::RocksDB(v),
				..
			} => v.exi(key).await,
			#[cfg(feature = "kv-speedb")]
			Transaction {
				inner: Inner::SpeeDB(v),
				..
			} => v.exi(key).await,
			#[cfg(feature = "kv-indxdb")]
			Transaction {
				inner: Inner::IndxDB(v),
				..
			} => v.exi(key).await,
			#[cfg(feature = "kv-tikv")]
			Transaction {
				inner: Inner::TiKV(v),
				..
			} => v.exi(key).await,
			#[cfg(feature = "kv-fdb")]
			Transaction {
				inner: Inner::FoundationDB(v),
				..
			} => v.exi(key).await,
			#[allow(unreachable_patterns)]
			_ => unreachable!(),
		}
	}

	/// Fetch a key from the datastore.
	#[allow(unused_variables)]
	pub async fn get<K>(&mut self, key: K) -> Result<Option<Val>, Error>
	where
		K: Into<Key> + Debug,
	{
		#[cfg(debug_assertions)]
		trace!("Get {:?}", key);
		match self {
			#[cfg(feature = "kv-mem")]
			Transaction {
				inner: Inner::Mem(v),
				..
			} => v.get(key),
			#[cfg(feature = "kv-rocksdb")]
			Transaction {
				inner: Inner::RocksDB(v),
				..
			} => v.get(key).await,
			#[cfg(feature = "kv-speedb")]
			Transaction {
				inner: Inner::SpeeDB(v),
				..
			} => v.get(key).await,
			#[cfg(feature = "kv-indxdb")]
			Transaction {
				inner: Inner::IndxDB(v),
				..
			} => v.get(key).await,
			#[cfg(feature = "kv-tikv")]
			Transaction {
				inner: Inner::TiKV(v),
				..
			} => v.get(key).await,
			#[cfg(feature = "kv-fdb")]
			Transaction {
				inner: Inner::FoundationDB(v),
				..
			} => v.get(key).await,
			#[allow(unreachable_patterns)]
			_ => unreachable!(),
		}
	}

	/// Insert or update a key in the datastore.
	#[allow(unused_variables)]
	pub async fn set<K, V>(&mut self, key: K, val: V) -> Result<(), Error>
	where
		K: Into<Key> + Debug,
		V: Into<Val> + Debug,
	{
		#[cfg(debug_assertions)]
		trace!("Set {:?} => {:?}", key, val);
		match self {
			#[cfg(feature = "kv-mem")]
			Transaction {
				inner: Inner::Mem(v),
				..
			} => v.set(key, val),
			#[cfg(feature = "kv-rocksdb")]
			Transaction {
				inner: Inner::RocksDB(v),
				..
			} => v.set(key, val).await,
			#[cfg(feature = "kv-speedb")]
			Transaction {
				inner: Inner::SpeeDB(v),
				..
			} => v.set(key, val).await,
			#[cfg(feature = "kv-indxdb")]
			Transaction {
				inner: Inner::IndxDB(v),
				..
			} => v.set(key, val).await,
			#[cfg(feature = "kv-tikv")]
			Transaction {
				inner: Inner::TiKV(v),
				..
			} => v.set(key, val).await,
			#[cfg(feature = "kv-fdb")]
			Transaction {
				inner: Inner::FoundationDB(v),
				..
			} => v.set(key, val).await,
			#[allow(unreachable_patterns)]
			_ => unreachable!(),
		}
	}

	/// Obtain a new change timestamp for a key
	/// which is replaced with the current timestamp when the transaction is committed.
	/// NOTE: This should be called when composing the change feed entries for this transaction,
	/// which should be done immediately before the transaction commit.
	/// That is to keep other transactions commit delay(pessimistic) or conflict(optimistic) as less as possible.
	#[allow(unused)]
	pub async fn get_timestamp<K>(&mut self, key: K, lock: bool) -> Result<Versionstamp, Error>
	where
		K: Into<Key> + Debug,
	{
		#[cfg(debug_assertions)]
		trace!("Get Timestamp {:?}", key);
		match self {
			#[cfg(feature = "kv-mem")]
			Transaction {
				inner: Inner::Mem(v),
				..
			} => v.get_timestamp(key),
			#[cfg(feature = "kv-rocksdb")]
			Transaction {
				inner: Inner::RocksDB(v),
				..
			} => v.get_timestamp(key).await,
			#[cfg(feature = "kv-indxdb")]
			Transaction {
				inner: Inner::IndxDB(v),
				..
			} => v.get_timestamp(key).await,
			#[cfg(feature = "kv-tikv")]
			Transaction {
				inner: Inner::TiKV(v),
				..
			} => v.get_timestamp(key, lock).await,
			#[cfg(feature = "kv-fdb")]
			Transaction {
				inner: Inner::FoundationDB(v),
				..
			} => v.get_timestamp().await,
			#[cfg(feature = "kv-speedb")]
			Transaction {
				inner: Inner::SpeeDB(v),
				..
			} => v.get_timestamp(key).await,
			#[allow(unreachable_patterns)]
			_ => unreachable!(),
		}
	}

	#[allow(unused)]
	async fn get_non_monotonic_versionstamp(&mut self) -> Result<Versionstamp, Error> {
		Ok(self.vso.lock().await.now())
	}

	#[allow(unused)]
	async fn get_non_monotonic_versionstamped_key<K>(
		&mut self,
		prefix: K,
		suffix: K,
	) -> Result<Vec<u8>, Error>
	where
		K: Into<Key>,
	{
		let prefix: Key = prefix.into();
		let suffix: Key = suffix.into();
		let ts = self.get_non_monotonic_versionstamp().await?;
		let mut k: Vec<u8> = prefix.clone();
		k.append(&mut ts.to_vec());
		k.append(&mut suffix.clone());
		Ok(k)
	}

	/// Insert or update a key in the datastore.
	#[allow(unused_variables)]
	pub async fn set_versionstamped_key<K, V>(
		&mut self,
		ts_key: K,
		prefix: K,
		suffix: K,
		val: V,
	) -> Result<(), Error>
	where
		K: Into<Key> + Debug + Clone,
		V: Into<Val> + Debug,
	{
		#[cfg(debug_assertions)]
		trace!("Set {:?} <ts> {:?} => {:?}", prefix, suffix, val);
		match self {
			#[cfg(feature = "kv-mem")]
			Transaction {
				inner: Inner::Mem(v),
				..
			} => {
				let k = v.get_versionstamped_key(ts_key, prefix, suffix).await?;
				v.set(k, val)
			}
			#[cfg(feature = "kv-rocksdb")]
			Transaction {
				inner: Inner::RocksDB(v),
				..
			} => {
				let k = v.get_versionstamped_key(ts_key, prefix, suffix).await?;
				v.set(k, val).await
			}
			#[cfg(feature = "kv-indxdb")]
			Transaction {
				inner: Inner::IndxDB(v),
				..
			} => {
				let k = v.get_versionstamped_key(ts_key, prefix, suffix).await?;
				v.set(k, val).await
			}
			#[cfg(feature = "kv-tikv")]
			Transaction {
				inner: Inner::TiKV(v),
				..
			} => {
				let k = v.get_versionstamped_key(ts_key, prefix, suffix).await?;
				v.set(k, val).await
			}
			#[cfg(feature = "kv-fdb")]
			Transaction {
				inner: Inner::FoundationDB(v),
				..
			} => v.set_versionstamped_key(prefix, suffix, val).await,
			#[cfg(feature = "kv-speedb")]
			Transaction {
				inner: Inner::SpeeDB(v),
				..
			} => {
				let k = v.get_versionstamped_key(ts_key, prefix, suffix).await?;
				v.set(k, val).await
			}
			#[allow(unreachable_patterns)]
			_ => unreachable!(),
		}
	}

	/// Insert a key if it doesn't exist in the datastore.
	#[allow(unused_variables)]
	pub async fn put<K, V>(&mut self, category: KeyCategory, key: K, val: V) -> Result<(), Error>
	where
		K: Into<Key> + Debug,
		V: Into<Val> + Debug,
	{
		#[cfg(debug_assertions)]
		trace!("Put {:?} => {:?}", key, val);
		match self {
			#[cfg(feature = "kv-mem")]
			Transaction {
				inner: Inner::Mem(v),
				..
			} => v.put(key, val),
			#[cfg(feature = "kv-rocksdb")]
			Transaction {
				inner: Inner::RocksDB(v),
				..
			} => v.put(category, key, val).await,
			#[cfg(feature = "kv-speedb")]
			Transaction {
				inner: Inner::SpeeDB(v),
				..
			} => v.put(category, key, val).await,
			#[cfg(feature = "kv-indxdb")]
			Transaction {
				inner: Inner::IndxDB(v),
				..
			} => v.put(key, val).await,
			#[cfg(feature = "kv-tikv")]
			Transaction {
				inner: Inner::TiKV(v),
				..
			} => v.put(category, key, val).await,
			#[cfg(feature = "kv-fdb")]
			Transaction {
				inner: Inner::FoundationDB(v),
				..
			} => v.put(category, key, val).await,
			#[allow(unreachable_patterns)]
			_ => unreachable!(),
		}
	}

	/// Retrieve a specific range of keys from the datastore.
	///
	/// This function fetches the full range of key-value pairs, in a single request to the underlying datastore.
	#[allow(unused_variables)]
	pub async fn scan<K>(&mut self, rng: Range<K>, limit: u32) -> Result<Vec<(Key, Val)>, Error>
	where
		K: Into<Key> + Debug + Clone,
	{
		#[cfg(debug_assertions)]
		println!(
			"Scan {:?} - {:?}",
			debug::sprint_key(&rng.start.clone().into()),
			debug::sprint_key(&rng.end.clone().into())
		);
		match self {
			#[cfg(feature = "kv-mem")]
			Transaction {
				inner: Inner::Mem(v),
				..
			} => v.scan(rng, limit),
			#[cfg(feature = "kv-rocksdb")]
			Transaction {
				inner: Inner::RocksDB(v),
				..
			} => v.scan(rng, limit).await,
			#[cfg(feature = "kv-speedb")]
			Transaction {
				inner: Inner::SpeeDB(v),
				..
			} => v.scan(rng, limit).await,
			#[cfg(feature = "kv-indxdb")]
			Transaction {
				inner: Inner::IndxDB(v),
				..
			} => v.scan(rng, limit).await,
			#[cfg(feature = "kv-tikv")]
			Transaction {
				inner: Inner::TiKV(v),
				..
			} => v.scan(rng, limit).await,
			#[cfg(feature = "kv-fdb")]
			Transaction {
				inner: Inner::FoundationDB(v),
				..
			} => v.scan(rng, limit).await,
			#[allow(unreachable_patterns)]
			_ => unreachable!(),
		}
	}

	/// Update a key in the datastore if the current value matches a condition.
	#[allow(unused_variables)]
	pub async fn putc<K, V>(&mut self, key: K, val: V, chk: Option<V>) -> Result<(), Error>
	where
		K: Into<Key> + Debug,
		V: Into<Val> + Debug,
	{
		#[cfg(debug_assertions)]
		trace!("Putc {:?} if {:?} => {:?}", key, chk, val);
		match self {
			#[cfg(feature = "kv-mem")]
			Transaction {
				inner: Inner::Mem(v),
				..
			} => v.putc(key, val, chk),
			#[cfg(feature = "kv-rocksdb")]
			Transaction {
				inner: Inner::RocksDB(v),
				..
			} => v.putc(key, val, chk).await,
			#[cfg(feature = "kv-speedb")]
			Transaction {
				inner: Inner::SpeeDB(v),
				..
			} => v.putc(key, val, chk).await,
			#[cfg(feature = "kv-indxdb")]
			Transaction {
				inner: Inner::IndxDB(v),
				..
			} => v.putc(key, val, chk).await,
			#[cfg(feature = "kv-tikv")]
			Transaction {
				inner: Inner::TiKV(v),
				..
			} => v.putc(key, val, chk).await,
			#[cfg(feature = "kv-fdb")]
			Transaction {
				inner: Inner::FoundationDB(v),
				..
			} => v.putc(key, val, chk).await,
			#[allow(unreachable_patterns)]
			_ => unreachable!(),
		}
	}

	/// Delete a key from the datastore if the current value matches a condition.
	#[allow(unused_variables)]
	pub async fn delc<K, V>(&mut self, key: K, chk: Option<V>) -> Result<(), Error>
	where
		K: Into<Key> + Debug,
		V: Into<Val> + Debug,
	{
		#[cfg(debug_assertions)]
		trace!("Delc {:?} if {:?}", key, chk);
		match self {
			#[cfg(feature = "kv-mem")]
			Transaction {
				inner: Inner::Mem(v),
				..
			} => v.delc(key, chk),
			#[cfg(feature = "kv-rocksdb")]
			Transaction {
				inner: Inner::RocksDB(v),
				..
			} => v.delc(key, chk).await,
			#[cfg(feature = "kv-speedb")]
			Transaction {
				inner: Inner::SpeeDB(v),
				..
			} => v.delc(key, chk).await,
			#[cfg(feature = "kv-indxdb")]
			Transaction {
				inner: Inner::IndxDB(v),
				..
			} => v.delc(key, chk).await,
			#[cfg(feature = "kv-tikv")]
			Transaction {
				inner: Inner::TiKV(v),
				..
			} => v.delc(key, chk).await,
			#[cfg(feature = "kv-fdb")]
			Transaction {
				inner: Inner::FoundationDB(v),
				..
			} => v.delc(key, chk).await,
			#[allow(unreachable_patterns)]
			_ => unreachable!(),
		}
	}

	// --------------------------------------------------
	// Superjacent methods
	// --------------------------------------------------

	/// Retrieve a specific range of keys from the datastore.
	///
	/// This function fetches key-value pairs from the underlying datastore in batches of 1000.
	pub async fn getr<K>(&mut self, rng: Range<K>, limit: u32) -> Result<Vec<(Key, Val)>, Error>
	where
		K: Into<Key> + Debug + Clone,
	{
		#[cfg(debug_assertions)]
		trace!("Getr {:?}..{:?} (limit: {limit})", rng.start, rng.end);
		println!(
			"Getr {:?}..{:?} (limit: {limit})",
			debug::sprint_key(&rng.start.clone().into()),
			debug::sprint_key(&rng.end.clone().into())
		);
		let beg: Key = rng.start.into();
		let end: Key = rng.end.into();
		let mut nxt: Option<Key> = None;
		let mut num = limit;
		let mut out: Vec<(Key, Val)> = vec![];
		// Start processing
		while num > 0 {
			// Get records batch
			let res = match nxt {
				None => {
					let min = beg.clone();
					let max = end.clone();
					let num = std::cmp::min(1000, num);
					self.scan(min..max, num).await?
				}
				Some(ref mut beg) => {
					beg.push(0x00);
					let min = beg.clone();
					let max = end.clone();
					let num = std::cmp::min(1000, num);
					self.scan(min..max, num).await?
				}
			};
			// Get total results
			let n = res.len();
			// Exit when settled
			if n == 0 {
				break;
			}
			// Loop over results
			for (i, (k, v)) in res.into_iter().enumerate() {
				// Ready the next
				if n == i + 1 {
					nxt = Some(k.clone());
				}
				// Delete
				out.push((k, v));
				// Count
				num -= 1;
			}
		}
		Ok(out)
	}
	/// Delete a range of keys from the datastore.
	///
	/// This function fetches key-value pairs from the underlying datastore in batches of 1000.
	pub async fn delr<K>(&mut self, rng: Range<K>, limit: u32) -> Result<(), Error>
	where
		K: Into<Key> + Debug + Clone,
	{
		#[cfg(debug_assertions)]
		trace!("Delr {:?}..{:?} (limit: {limit})", rng.start, rng.end);
		println!(
			"Delr {:?}..{:?} (limit: {limit})",
			debug::sprint_key(&rng.start.clone().into()),
			debug::sprint_key(&rng.end.clone().into())
		);
		let beg: Key = rng.start.into();
		let end: Key = rng.end.into();
		let mut nxt: Option<Key> = None;
		let mut num = limit;
		// Start processing
		while num > 0 {
			// Get records batch
			let res = match nxt {
				None => {
					let min = beg.clone();
					let max = end.clone();
					let num = std::cmp::min(1000, num);
					self.scan(min..max, num).await?
				}
				Some(ref mut beg) => {
					beg.push(0x00);
					let min = beg.clone();
					let max = end.clone();
					let num = std::cmp::min(1000, num);
					self.scan(min..max, num).await?
				}
			};
			// Get total results
			let n = res.len();
			// Exit when settled
			if n == 0 {
				break;
			}
			// Loop over results
			for (i, (k, _)) in res.into_iter().enumerate() {
				// Ready the next
				if n == i + 1 {
					nxt = Some(k.clone());
				}
				// Delete
				self.del(k).await?;
				// Count
				num -= 1;
			}
		}
		Ok(())
	}
	/// Retrieve a specific prefix of keys from the datastore.
	///
	/// This function fetches key-value pairs from the underlying datastore in batches of 1000.
	pub async fn getp<K>(&mut self, key: K, limit: u32) -> Result<Vec<(Key, Val)>, Error>
	where
		K: Into<Key> + Debug,
	{
		#[cfg(debug_assertions)]
		trace!("Getp {:?} (limit: {limit})", key);
		let beg: Key = key.into();
		let end: Key = beg.clone().add(0xff);
		let mut nxt: Option<Key> = None;
		let mut num = limit;
		let mut out: Vec<(Key, Val)> = vec![];
		// Start processing
		while num > 0 {
			// Get records batch
			let res = match nxt {
				None => {
					let min = beg.clone();
					let max = end.clone();
					let num = std::cmp::min(1000, num);
					self.scan(min..max, num).await?
				}
				Some(ref mut beg) => {
					beg.push(0);
					let min = beg.clone();
					let max = end.clone();
					let num = std::cmp::min(1000, num);
					self.scan(min..max, num).await?
				}
			};
			// Get total results
			let n = res.len();
			// Exit when settled
			if n == 0 {
				break;
			}
			// Loop over results
			for (i, (k, v)) in res.into_iter().enumerate() {
				// Ready the next
				if n == i + 1 {
					nxt = Some(k.clone());
				}
				// Delete
				out.push((k, v));
				// Count
				num -= 1;
			}
		}
		Ok(out)
	}
	/// Delete a prefix of keys from the datastore.
	///
	/// This function fetches key-value pairs from the underlying datastore in batches of 1000.
	pub async fn delp<K>(&mut self, key: K, limit: u32) -> Result<(), Error>
	where
		K: Into<Key> + Debug,
	{
		#[cfg(debug_assertions)]
		trace!("Delp {:?} (limit: {limit})", key);
		let beg: Key = key.into();
		let end: Key = beg.clone().add(0xff);
		let mut nxt: Option<Key> = None;
		let mut num = limit;
		// Start processing
		while num > 0 {
			// Get records batch
			let res = match nxt {
				None => {
					let min = beg.clone();
					let max = end.clone();
					let num = std::cmp::min(1000, num);
					self.scan(min..max, num).await?
				}
				Some(ref mut beg) => {
					beg.push(0);
					let min = beg.clone();
					let max = end.clone();
					let num = std::cmp::min(1000, num);
					self.scan(min..max, num).await?
				}
			};
			// Get total results
			let n = res.len();
			// Exit when settled
			if n == 0 {
				break;
			}
			// Loop over results
			for (i, (k, _)) in res.into_iter().enumerate() {
				// Ready the next
				if n == i + 1 {
					nxt = Some(k.clone());
				}
				// Delete
				self.del(k).await?;
				// Count
				num -= 1;
			}
		}
		Ok(())
	}

	// --------------------------------------------------
	// Superimposed methods
	// --------------------------------------------------

	/// Clear any cache entry for the specified key.
	pub async fn clr<K>(&mut self, key: K) -> Result<(), Error>
	where
		K: Into<Key>,
	{
		let key: Key = key.into();
		self.cache.del(&key);
		Ok(())
	}

	// Register cluster membership
	// NOTE: Setting cluster membership sets the heartbeat
	// Remember to set the heartbeat as well
	pub async fn set_nd(&mut self, id: Uuid) -> Result<(), Error> {
		let key = crate::key::root::nd::Nd::new(id);
		match self.get_nd(id).await? {
			Some(_) => Err(Error::ClAlreadyExists {
				value: id.to_string(),
			}),
			None => {
				let value = ClusterMembership {
					name: id.to_string(),
					heartbeat: self.clock().await,
				};
				self.put(key.key_category(), key, value).await?;
				Ok(())
			}
		}
	}

	// Retrieve cluster information
	pub async fn get_nd(&mut self, id: Uuid) -> Result<Option<ClusterMembership>, Error> {
		let key = crate::key::root::nd::Nd::new(id);
		let val = self.get(key).await?;
		match val {
			Some(v) => Ok(Some::<ClusterMembership>(v.into())),
			None => Ok(None),
		}
	}

	/// Clock retrieves the current timestamp, without guaranteeing
	/// monotonicity in all implementations.
	///
	/// It is used for unreliable ordering of events as well as
	/// handling of timeouts. Operations that are not guaranteed to be correct.
	/// But also allows for lexicographical ordering.
	///
	/// Public for tests, but not required for usage from a user perspective.
	pub async fn clock(&mut self) -> Timestamp {
		// Use a timestamp oracle if available
		// Match, because we cannot have sized traits or async traits
		self.clock.now().await
	}

	// Set heartbeat
	pub async fn set_hb(&mut self, timestamp: Timestamp, id: Uuid) -> Result<(), Error> {
		let key = crate::key::root::hb::Hb::new(timestamp, id);
		// We do not need to do a read, we always want to overwrite
		let key_enc = key.encode()?;
		self.put(
			key.key_category(),
			key_enc,
			ClusterMembership {
				name: id.to_string(),
				heartbeat: timestamp,
			},
		)
		.await?;
		Ok(())
	}

	pub async fn del_hb(&mut self, timestamp: Timestamp, id: Uuid) -> Result<(), Error> {
		let key = crate::key::root::hb::Hb::new(timestamp, id);
		self.del(key).await?;
		Ok(())
	}

	// Delete a cluster registration entry
	pub async fn del_nd(&mut self, node: Uuid) -> Result<(), Error> {
		let key = crate::key::root::nd::Nd::new(node);
		let key_enc = key.encode()?;
		self.del(key_enc).await
	}

	// Delete the live query notification registry on the table
	pub async fn del_ndlq(&mut self, nd: Uuid, lq: Uuid, ns: &str, db: &str) -> Result<(), Error> {
		let key = crate::key::node::lq::Lq::new(nd, lq, ns, db);
		let key_enc = key.encode()?;
		self.del(key_enc).await
	}

	// Scans up until the heartbeat timestamp and returns the discovered nodes
	pub async fn scan_hb(
		&mut self,
		time_to: &Timestamp,
		limit: u32,
	) -> Result<Vec<crate::key::root::hb::Hb>, Error> {
		let beg = crate::key::root::hb::Hb::prefix();
		let end = crate::key::root::hb::Hb::suffix(time_to);
		trace!("Scan start: {} ({:?})", String::from_utf8_lossy(&beg).to_string(), &beg);
		trace!("Scan end: {} ({:?})", String::from_utf8_lossy(&end).to_string(), &end);
		let mut nxt: Option<Key> = None;
		let mut num = limit;
		let mut out: Vec<crate::key::root::hb::Hb> = vec![];
		// Start processing
		while limit == NO_LIMIT || num > 0 {
			let batch_size = match num {
				0 => 1000,
				_ => std::cmp::min(1000, num),
			};
			// Get records batch
			let res = match nxt {
				None => {
					let min = beg.clone();
					let max = end.clone();
					self.scan(min..max, batch_size).await?
				}
				Some(ref mut beg) => {
					beg.push(0x00);
					let min = beg.clone();
					let max = end.clone();
					self.scan(min..max, batch_size).await?
				}
			};
			// Get total results
			let n = res.len();
			// Exit when settled
			if n == 0 {
				break;
			}
			// Loop over results
			for (i, (k, _)) in res.into_iter().enumerate() {
				// Ready the next
				if n == i + 1 {
					nxt = Some(k.clone());
				}
				out.push(crate::key::root::hb::Hb::decode(k.as_slice())?);
				// Count
				if limit > 0 {
					num -= 1;
				}
			}
		}
		trace!("scan_hb: {:?}", out);
		Ok(out)
	}

	/// scan_nd will scan all the cluster membership registers
	/// setting limit to 0 will result in scanning all entries
	pub async fn scan_nd(&mut self, limit: u32) -> Result<Vec<ClusterMembership>, Error> {
		let beg = crate::key::root::nd::Nd::prefix();
		let end = crate::key::root::nd::Nd::suffix();
		trace!("Scan start: {} ({:?})", String::from_utf8_lossy(&beg).to_string(), &beg);
		trace!("Scan end: {} ({:?})", String::from_utf8_lossy(&end).to_string(), &end);
		let mut nxt: Option<Key> = None;
		let mut num = limit;
		let mut out: Vec<ClusterMembership> = vec![];
		// Start processing
		while (limit == NO_LIMIT) || (num > 0) {
			let batch_size = match num {
				0 => 1000,
				_ => std::cmp::min(1000, num),
			};
			// Get records batch
			let res = match nxt {
				None => {
					let min = beg.clone();
					let max = end.clone();
					self.scan(min..max, batch_size).await?
				}
				Some(ref mut beg) => {
					beg.push(0x00);
					let min = beg.clone();
					let max = end.clone();
					self.scan(min..max, batch_size).await?
				}
			};
			// Get total results
			let n = res.len();
			// Exit when settled
			if n == 0 {
				break;
			}
			// Loop over results
			for (i, (k, v)) in res.into_iter().enumerate() {
				// Ready the next
				if n == i + 1 {
					nxt = Some(k.clone());
				}
				out.push((&v).into());
				// Count
				if limit > 0 {
					num -= 1;
				}
			}
		}
		trace!("scan_nd: {:?}", out);
		Ok(out)
	}

	pub async fn delr_hb(
		&mut self,
		ts: Vec<crate::key::root::hb::Hb>,
		limit: u32,
	) -> Result<(), Error> {
		trace!("delr_hb: ts={:?} limit={:?}", ts, limit);
		for hb in ts.into_iter() {
			self.del(hb).await?;
		}
		Ok(())
	}

	pub async fn del_tblq(&mut self, ns: &str, db: &str, tb: &str, lv: Uuid) -> Result<(), Error> {
		trace!("del_lv: ns={:?} db={:?} tb={:?} lv={:?}", ns, db, tb, lv);
		let key = crate::key::table::lq::new(ns, db, tb, lv);
		self.cache.del(&key.clone().into());
		self.del(key).await
	}

	pub async fn scan_ndlq<'a>(&mut self, node: &Uuid, limit: u32) -> Result<Vec<LqValue>, Error> {
		let beg = crate::key::node::lq::prefix_nd(node);
		let end = crate::key::node::lq::suffix_nd(node);
		trace!(
			"Scanning range from pref={}, suff={}",
			crate::key::debug::sprint_key(&beg),
			crate::key::debug::sprint_key(&end),
		);
		let mut nxt: Option<Key> = None;
		let mut num = limit;
		let mut out: Vec<LqValue> = vec![];
		while limit == NO_LIMIT || num > 0 {
			let batch_size = match num {
				0 => 1000,
				_ => std::cmp::min(1000, num),
			};
			// Get records batch
			let res = match nxt {
				None => {
					let min = beg.clone();
					let max = end.clone();
					self.scan(min..max, batch_size).await?
				}
				Some(ref mut beg) => {
					beg.push(0x00);
					let min = beg.clone();
					let max = end.clone();
					self.scan(min..max, batch_size).await?
				}
			};
			// Get total results
			let n = res.len();
			// Exit when settled
			if n == 0 {
				break;
			}
			// Loop over results
			for (i, (key, value)) in res.into_iter().enumerate() {
				// Ready the next
				if n == i + 1 {
					nxt = Some(key.clone());
				}
				let lq = crate::key::node::lq::Lq::decode(key.as_slice())?;
				let tb: String = String::from_utf8(value).unwrap();
				trace!("scan_lq Found tb: {:?}", tb);
				out.push(LqValue {
					nd: lq.nd.into(),
					ns: lq.ns.to_string(),
					db: lq.db.to_string(),
					tb,
					lq: lq.lq.into(),
				});
				// Count
				if limit != NO_LIMIT {
					num -= 1;
				}
			}
		}
		Ok(out)
	}

	pub async fn scan_tblq<'a>(
		&mut self,
		ns: &str,
		db: &str,
		tb: &str,
		limit: u32,
	) -> Result<Vec<LqValue>, Error> {
		let beg = crate::key::table::lq::prefix(ns, db, tb);
		let end = crate::key::table::lq::suffix(ns, db, tb);
		trace!(
			"Scanning range from pref={}, suff={}",
			crate::key::debug::sprint_key(&beg),
			crate::key::debug::sprint_key(&end),
		);
		let mut nxt: Option<Key> = None;
		let mut num = limit;
		let mut out: Vec<LqValue> = vec![];
		while limit == NO_LIMIT || num > 0 {
			let batch_size = match num {
				0 => 1000,
				_ => std::cmp::min(1000, num),
			};
			// Get records batch
			let res = match nxt {
				None => {
					let min = beg.clone();
					let max = end.clone();
					self.scan(min..max, batch_size).await?
				}
				Some(ref mut beg) => {
					beg.push(0x00);
					let min = beg.clone();
					let max = end.clone();
					self.scan(min..max, batch_size).await?
				}
			};
			// Get total results
			let n = res.len();
			// Exit when settled
			if n == 0 {
				break;
			}
			// Loop over results
			for (i, (key, value)) in res.into_iter().enumerate() {
				// Ready the next
				if n == i + 1 {
					nxt = Some(key.clone());
				}
				let lv = crate::key::table::lq::Lq::decode(key.as_slice())?;
				let val: LiveStatement = value.into();
				out.push(LqValue {
					nd: val.node,
					ns: lv.ns.to_string(),
					db: lv.db.to_string(),
					tb: lv.tb.to_string(),
					lq: val.id.clone(),
				});
				// Count
				if limit != NO_LIMIT {
					num -= 1;
				}
			}
		}
		Ok(out)
	}

<<<<<<< HEAD
	pub async fn scan_tbnt<'a>(
		&mut self,
		ns: &str,
		db: &str,
		tb: &str,
		lq: sql::Uuid,
		limit: u32,
	) -> Result<Vec<Notification>, Error> {
		println!(
			"\nscan_tbnt\n\
		ns={:?}\n\
		db={:?}\n\
		tb={:?}\n\
		lq={:?}\n\
		",
			ns, db, tb, lq
		);
		let beg = crate::key::table::nt::prefix(ns, db, tb, lq.clone());
		let end = crate::key::table::nt::suffix(ns, db, tb, lq);
		trace!(
			"Scanning range from pref={}, suff={}",
			crate::key::debug::sprint_key(&beg),
			crate::key::debug::sprint_key(&end),
		);
		let mut nxt: Option<Key> = None;
		let mut num = limit;
		let mut out: Vec<Notification> = vec![];
		while limit == NO_LIMIT || num > 0 {
			let batch_size = match num {
				0 => 1000,
				_ => std::cmp::min(1000, num),
			};
			// Get records batch
			let res = match nxt {
				None => {
					let min = beg.clone();
					let max = end.clone();
					self.scan(min..max, batch_size).await?
				}
				Some(ref mut beg) => {
					beg.push(0x00);
					let min = beg.clone();
					let max = end.clone();
					self.scan(min..max, batch_size).await?
				}
			};
			// Get total results
			let n = res.len();
			// Exit when settled
			if n == 0 {
				break;
			}
			// Loop over results
			for (i, (key, value)) in res.into_iter().enumerate() {
				// Ready the next
				if n == i + 1 {
					nxt = Some(key.clone());
				}

				let val: Notification = value.into();
				out.push(val);
				// Count
				if limit != NO_LIMIT {
					num -= 1;
				}
			}
		}
		Ok(out)
	}

=======
>>>>>>> 494eb042
	/// Add live query to table
	pub async fn putc_tblq(
		&mut self,
		ns: &str,
		db: &str,
		tb: &str,
		live_stm: LiveStatement,
		expected: Option<LiveStatement>,
	) -> Result<(), Error> {
		let key = crate::key::table::lq::new(ns, db, tb, live_stm.id.0);
		let key_enc = crate::key::table::lq::Lq::encode(&key)?;
		trace!("putc_tblq ({:?}): key={:?}", &live_stm.id, crate::key::debug::sprint_key(&key_enc));
		self.putc(key_enc, live_stm, expected).await
	}

	pub async fn putc_ndlq(
		&mut self,
		nd: Uuid,
		lq: Uuid,
		ns: &str,
		db: &str,
		tb: &str,
		chk: Option<&str>,
	) -> Result<(), Error> {
		let key = crate::key::node::lq::new(nd, lq, ns, db);
		self.putc(key, tb, chk).await
	}

	/// Retrieve all ROOT users.
	pub async fn all_root_users(&mut self) -> Result<Arc<[DefineUserStatement]>, Error> {
		let beg = crate::key::root::us::prefix();
		let end = crate::key::root::us::suffix();
		let val = self.getr(beg..end, u32::MAX).await?;
		let val = val.convert().into();
		Ok(val)
	}

	/// Add live notification to table live query
	pub async fn putc_tbnt<'a>(
		&mut self,
		key: crate::key::table::nt::Nt<'a>,
		nt: Notification,
		expected: Option<Notification>,
	) -> Result<(), Error> {
		// Sanity check
		if nt.timestamp != key.ts {
			return Err(Error::InternalLiveQueryError(LiveQueryCause::TimestampMismatch));
		}
		if nt.live_id.0 != key.lq {
			return Err(Error::InternalLiveQueryError(LiveQueryCause::LiveQueryIDMismatch));
		}
		if nt.notification_id.0 != key.nt {
			return Err(Error::InternalLiveQueryError(LiveQueryCause::NotificationIDMismatch));
		}
		let key_enc = crate::key::table::nt::Nt::encode(&key)?;
		self.putc(key_enc, nt, expected).await
	}

	/// Retrieve all namespace definitions in a datastore.
	pub async fn all_ns(&mut self) -> Result<Arc<[DefineNamespaceStatement]>, Error> {
		let key = crate::key::root::ns::prefix();
		Ok(if let Some(e) = self.cache.get(&key) {
			if let Entry::Nss(v) = e {
				v
			} else {
				unreachable!();
			}
		} else {
			let beg = crate::key::root::ns::prefix();
			let end = crate::key::root::ns::suffix();
			let val = self.getr(beg..end, u32::MAX).await?;
			let val = val.convert().into();
			self.cache.set(key, Entry::Nss(Arc::clone(&val)));
			val
		})
	}

	/// Retrieve all namespace user definitions for a specific namespace.
	pub async fn all_ns_users(&mut self, ns: &str) -> Result<Arc<[DefineUserStatement]>, Error> {
		let key = crate::key::namespace::us::prefix(ns);
		Ok(if let Some(e) = self.cache.get(&key) {
			if let Entry::Nus(v) = e {
				v
			} else {
				unreachable!();
			}
		} else {
			let beg = crate::key::namespace::us::prefix(ns);
			let end = crate::key::namespace::us::suffix(ns);
			let val = self.getr(beg..end, u32::MAX).await?;
			let val = val.convert().into();
			self.cache.set(key, Entry::Nus(Arc::clone(&val)));
			val
		})
	}

	/// Retrieve all namespace token definitions for a specific namespace.
	pub async fn all_ns_tokens(&mut self, ns: &str) -> Result<Arc<[DefineTokenStatement]>, Error> {
		let key = crate::key::namespace::tk::prefix(ns);
		Ok(if let Some(e) = self.cache.get(&key) {
			if let Entry::Nts(v) = e {
				v
			} else {
				unreachable!();
			}
		} else {
			let beg = crate::key::namespace::tk::prefix(ns);
			let end = crate::key::namespace::tk::suffix(ns);
			let val = self.getr(beg..end, u32::MAX).await?;
			let val = val.convert().into();
			self.cache.set(key, Entry::Nts(Arc::clone(&val)));
			val
		})
	}

	/// Retrieve all database definitions for a specific namespace.
	pub async fn all_db(&mut self, ns: &str) -> Result<Arc<[DefineDatabaseStatement]>, Error> {
		let key = crate::key::namespace::db::prefix(ns);
		Ok(if let Some(e) = self.cache.get(&key) {
			if let Entry::Dbs(v) = e {
				v
			} else {
				unreachable!();
			}
		} else {
			let beg = crate::key::namespace::db::prefix(ns);
			let end = crate::key::namespace::db::suffix(ns);
			let val = self.getr(beg..end, u32::MAX).await?;
			let val = val.convert().into();
			self.cache.set(key, Entry::Dbs(Arc::clone(&val)));
			val
		})
	}

	/// Retrieve all database user definitions for a specific database.
	pub async fn all_db_users(
		&mut self,
		ns: &str,
		db: &str,
	) -> Result<Arc<[DefineUserStatement]>, Error> {
		let key = crate::key::database::us::prefix(ns, db);
		Ok(if let Some(e) = self.cache.get(&key) {
			if let Entry::Dus(v) = e {
				v
			} else {
				unreachable!();
			}
		} else {
			let beg = crate::key::database::us::prefix(ns, db);
			let end = crate::key::database::us::suffix(ns, db);
			let val = self.getr(beg..end, u32::MAX).await?;
			let val = val.convert().into();
			self.cache.set(key, Entry::Dus(Arc::clone(&val)));
			val
		})
	}

	/// Retrieve all database token definitions for a specific database.
	pub async fn all_db_tokens(
		&mut self,
		ns: &str,
		db: &str,
	) -> Result<Arc<[DefineTokenStatement]>, Error> {
		let key = crate::key::database::tk::prefix(ns, db);
		Ok(if let Some(e) = self.cache.get(&key) {
			if let Entry::Dts(v) = e {
				v
			} else {
				unreachable!();
			}
		} else {
			let beg = crate::key::database::tk::prefix(ns, db);
			let end = crate::key::database::tk::suffix(ns, db);
			let val = self.getr(beg..end, u32::MAX).await?;
			let val = val.convert().into();
			self.cache.set(key, Entry::Dts(Arc::clone(&val)));
			val
		})
	}

	/// Retrieve all analyzer definitions for a specific database.
	pub async fn all_db_analyzers(
		&mut self,
		ns: &str,
		db: &str,
	) -> Result<Arc<[DefineAnalyzerStatement]>, Error> {
		let key = crate::key::database::az::prefix(ns, db);
		Ok(if let Some(e) = self.cache.get(&key) {
			if let Entry::Azs(v) = e {
				v
			} else {
				unreachable!();
			}
		} else {
			let beg = crate::key::database::az::prefix(ns, db);
			let end = crate::key::database::az::suffix(ns, db);
			let val = self.getr(beg..end, u32::MAX).await?;
			let val = val.convert().into();
			self.cache.set(key, Entry::Azs(Arc::clone(&val)));
			val
		})
	}

	/// Retrieve all function definitions for a specific database.
	pub async fn all_db_functions(
		&mut self,
		ns: &str,
		db: &str,
	) -> Result<Arc<[DefineFunctionStatement]>, Error> {
		let key = crate::key::database::fc::prefix(ns, db);
		Ok(if let Some(e) = self.cache.get(&key) {
			if let Entry::Fcs(v) = e {
				v
			} else {
				unreachable!();
			}
		} else {
			let beg = crate::key::database::fc::prefix(ns, db);
			let end = crate::key::database::fc::suffix(ns, db);
			let val = self.getr(beg..end, u32::MAX).await?;
			let val = val.convert().into();
			self.cache.set(key, Entry::Fcs(Arc::clone(&val)));
			val
		})
	}

	/// Retrieve all param definitions for a specific database.
	pub async fn all_db_params(
		&mut self,
		ns: &str,
		db: &str,
	) -> Result<Arc<[DefineParamStatement]>, Error> {
		let key = crate::key::database::pa::prefix(ns, db);
		Ok(if let Some(e) = self.cache.get(&key) {
			if let Entry::Pas(v) = e {
				v
			} else {
				unreachable!();
			}
		} else {
			let beg = crate::key::database::pa::prefix(ns, db);
			let end = crate::key::database::pa::suffix(ns, db);
			let val = self.getr(beg..end, u32::MAX).await?;
			let val = val.convert().into();
			self.cache.set(key, Entry::Pas(Arc::clone(&val)));
			val
		})
	}

	/// Retrieve all scope definitions for a specific database.
	pub async fn all_sc(
		&mut self,
		ns: &str,
		db: &str,
	) -> Result<Arc<[DefineScopeStatement]>, Error> {
		let key = crate::key::database::sc::prefix(ns, db);
		Ok(if let Some(e) = self.cache.get(&key) {
			if let Entry::Scs(v) = e {
				v
			} else {
				unreachable!();
			}
		} else {
			let beg = crate::key::database::sc::prefix(ns, db);
			let end = crate::key::database::sc::suffix(ns, db);
			let val = self.getr(beg..end, u32::MAX).await?;
			let val = val.convert().into();
			self.cache.set(key, Entry::Scs(Arc::clone(&val)));
			val
		})
	}

	/// Retrieve all scope token definitions for a scope.
	pub async fn all_sc_tokens(
		&mut self,
		ns: &str,
		db: &str,
		sc: &str,
	) -> Result<Arc<[DefineTokenStatement]>, Error> {
		let key = crate::key::scope::tk::prefix(ns, db, sc);
		Ok(if let Some(e) = self.cache.get(&key) {
			if let Entry::Sts(v) = e {
				v
			} else {
				unreachable!();
			}
		} else {
			let beg = crate::key::scope::tk::prefix(ns, db, sc);
			let end = crate::key::scope::tk::suffix(ns, db, sc);
			let val = self.getr(beg..end, u32::MAX).await?;
			let val = val.convert().into();
			self.cache.set(key, Entry::Sts(Arc::clone(&val)));
			val
		})
	}

	/// Retrieve all table definitions for a specific database.
	pub async fn all_tb(
		&mut self,
		ns: &str,
		db: &str,
	) -> Result<Arc<[DefineTableStatement]>, Error> {
		let key = crate::key::database::tb::prefix(ns, db);
		Ok(if let Some(e) = self.cache.get(&key) {
			if let Entry::Tbs(v) = e {
				v
			} else {
				unreachable!();
			}
		} else {
			let beg = crate::key::database::tb::prefix(ns, db);
			let end = crate::key::database::tb::suffix(ns, db);
			let val = self.getr(beg..end, u32::MAX).await?;
			let val = val.convert().into();
			self.cache.set(key, Entry::Tbs(Arc::clone(&val)));
			val
		})
	}

	/// Retrieve all event definitions for a specific table.
	pub async fn all_tb_events(
		&mut self,
		ns: &str,
		db: &str,
		tb: &str,
	) -> Result<Arc<[DefineEventStatement]>, Error> {
		let key = crate::key::table::ev::prefix(ns, db, tb);
		Ok(if let Some(e) = self.cache.get(&key) {
			if let Entry::Evs(v) = e {
				v
			} else {
				unreachable!();
			}
		} else {
			let beg = crate::key::table::ev::prefix(ns, db, tb);
			let end = crate::key::table::ev::suffix(ns, db, tb);
			let val = self.getr(beg..end, u32::MAX).await?;
			let val = val.convert().into();
			self.cache.set(key, Entry::Evs(Arc::clone(&val)));
			val
		})
	}

	/// Retrieve all field definitions for a specific table.
	pub async fn all_tb_fields(
		&mut self,
		ns: &str,
		db: &str,
		tb: &str,
	) -> Result<Arc<[DefineFieldStatement]>, Error> {
		let key = crate::key::table::fd::prefix(ns, db, tb);
		Ok(if let Some(e) = self.cache.get(&key) {
			if let Entry::Fds(v) = e {
				v
			} else {
				unreachable!();
			}
		} else {
			let beg = crate::key::table::fd::prefix(ns, db, tb);
			let end = crate::key::table::fd::suffix(ns, db, tb);
			let val = self.getr(beg..end, u32::MAX).await?;
			let val = val.convert().into();
			self.cache.set(key, Entry::Fds(Arc::clone(&val)));
			val
		})
	}

	/// Retrieve all index definitions for a specific table.
	pub async fn all_tb_indexes(
		&mut self,
		ns: &str,
		db: &str,
		tb: &str,
	) -> Result<Arc<[DefineIndexStatement]>, Error> {
		let key = crate::key::table::ix::prefix(ns, db, tb);
		Ok(if let Some(e) = self.cache.get(&key) {
			if let Entry::Ixs(v) = e {
				v
			} else {
				unreachable!();
			}
		} else {
			let beg = crate::key::table::ix::prefix(ns, db, tb);
			let end = crate::key::table::ix::suffix(ns, db, tb);
			let val = self.getr(beg..end, u32::MAX).await?;
			let val = val.convert().into();
			self.cache.set(key, Entry::Ixs(Arc::clone(&val)));
			val
		})
	}

	/// Retrieve all view definitions for a specific table.
	pub async fn all_tb_views(
		&mut self,
		ns: &str,
		db: &str,
		tb: &str,
	) -> Result<Arc<[DefineTableStatement]>, Error> {
		let key = crate::key::table::ft::prefix(ns, db, tb);
		Ok(if let Some(e) = self.cache.get(&key) {
			if let Entry::Fts(v) = e {
				v
			} else {
				unreachable!();
			}
		} else {
			let beg = crate::key::table::ft::prefix(ns, db, tb);
			let end = crate::key::table::ft::suffix(ns, db, tb);
			let val = self.getr(beg..end, u32::MAX).await?;
			let val = val.convert().into();
			self.cache.set(key, Entry::Fts(Arc::clone(&val)));
			val
		})
	}

	/// Retrieve all live definitions for a specific table.
	pub async fn all_tb_lives(
		&mut self,
		ns: &str,
		db: &str,
		tb: &str,
	) -> Result<Arc<[LiveStatement]>, Error> {
		let key = crate::key::table::lq::prefix(ns, db, tb);
		Ok(if let Some(e) = self.cache.get(&key) {
			if let Entry::Lvs(v) = e {
				v
			} else {
				unreachable!();
			}
		} else {
			let beg = crate::key::table::lq::prefix(ns, db, tb);
			let end = crate::key::table::lq::suffix(ns, db, tb);
			let val = self.getr(beg..end, u32::MAX).await?;
			let val = val.convert().into();
			self.cache.set(key, Entry::Lvs(Arc::clone(&val)));
			val
		})
	}

	pub async fn all_lq(&mut self, nd: &uuid::Uuid) -> Result<Vec<LqValue>, Error> {
		let beg = crate::key::node::lq::prefix_nd(nd);
		let end = crate::key::node::lq::suffix_nd(nd);
		let lq_pairs = self.getr(beg..end, u32::MAX).await?;
		let mut lqs = vec![];
		for (key, value) in lq_pairs {
			let lq_key = crate::key::node::lq::Lq::decode(key.as_slice())?;
			trace!("Value is {:?}", &value);
			let lq_value = String::from_utf8(value).map_err(|e| {
				error!("Error decoding live query value: {:?}", e);
				Error::InternalLiveQueryError(LiveQueryCause::FailedToDecodeNodeLiveQueryValue)
			})?;
			let lqv = LqValue {
				nd: (*nd).into(),
				ns: lq_key.ns.to_string(),
				db: lq_key.db.to_string(),
				tb: lq_value,
				lq: lq_key.lq.into(),
			};
			lqs.push(lqv);
		}
		Ok(lqs)
	}

	/// Retrieve a specific user definition from ROOT.
	pub async fn get_root_user(&mut self, user: &str) -> Result<DefineUserStatement, Error> {
		let key = crate::key::root::us::new(user);
		let val = self.get(key).await?.ok_or(Error::UserRootNotFound {
			value: user.to_owned(),
		})?;
		Ok(val.into())
	}

	/// Retrieve a specific namespace definition.
	pub async fn get_ns(&mut self, ns: &str) -> Result<DefineNamespaceStatement, Error> {
		let key = crate::key::root::ns::new(ns);
		let val = self.get(key).await?.ok_or(Error::NsNotFound {
			value: ns.to_owned(),
		})?;
		Ok(val.into())
	}

	/// Retrieve a specific user definition from a namespace.
	pub async fn get_ns_user(
		&mut self,
		ns: &str,
		user: &str,
	) -> Result<DefineUserStatement, Error> {
		let key = crate::key::namespace::us::new(ns, user);
		let val = self.get(key).await?.ok_or(Error::UserNsNotFound {
			value: user.to_owned(),
			ns: ns.to_owned(),
		})?;
		Ok(val.into())
	}

	/// Retrieve a specific namespace token definition.
	pub async fn get_ns_token(
		&mut self,
		ns: &str,
		nt: &str,
	) -> Result<DefineTokenStatement, Error> {
		let key = crate::key::namespace::tk::new(ns, nt);
		let val = self.get(key).await?.ok_or(Error::NtNotFound {
			value: nt.to_owned(),
		})?;
		Ok(val.into())
	}

	/// Retrieve a specific database definition.
	pub async fn get_db(&mut self, ns: &str, db: &str) -> Result<DefineDatabaseStatement, Error> {
		let key = crate::key::namespace::db::new(ns, db);
		let val = self.get(key).await?.ok_or(Error::DbNotFound {
			value: db.to_owned(),
		})?;
		Ok(val.into())
	}

	/// Retrieve a specific user definition from a database.
	pub async fn get_db_user(
		&mut self,
		ns: &str,
		db: &str,
		user: &str,
	) -> Result<DefineUserStatement, Error> {
		let key = crate::key::database::us::new(ns, db, user);
		let val = self.get(key).await?.ok_or(Error::UserDbNotFound {
			value: user.to_owned(),
			ns: ns.to_owned(),
			db: db.to_owned(),
		})?;
		Ok(val.into())
	}

	/// Retrieve a specific database token definition.
	pub async fn get_db_token(
		&mut self,
		ns: &str,
		db: &str,
		dt: &str,
	) -> Result<DefineTokenStatement, Error> {
		let key = crate::key::database::tk::new(ns, db, dt);
		let val = self.get(key).await?.ok_or(Error::DtNotFound {
			value: dt.to_owned(),
		})?;
		Ok(val.into())
	}

	/// Retrieve a specific analyzer definition.
	pub async fn get_db_analyzer(
		&mut self,
		ns: &str,
		db: &str,
		az: &str,
	) -> Result<DefineAnalyzerStatement, Error> {
		let key = crate::key::database::az::new(ns, db, az);
		let val = self.get(key).await?.ok_or(Error::AzNotFound {
			value: az.to_owned(),
		})?;
		Ok(val.into())
	}

	/// Retrieve a specific scope definition.
	pub async fn get_sc(
		&mut self,
		ns: &str,
		db: &str,
		sc: &str,
	) -> Result<DefineScopeStatement, Error> {
		let key = crate::key::database::sc::new(ns, db, sc);
		let val = self.get(key).await?.ok_or(Error::ScNotFound {
			value: sc.to_owned(),
		})?;
		Ok(val.into())
	}

	/// Retrieve a specific scope token definition.
	pub async fn get_sc_token(
		&mut self,
		ns: &str,
		db: &str,
		sc: &str,
		st: &str,
	) -> Result<DefineTokenStatement, Error> {
		let key = crate::key::scope::tk::new(ns, db, sc, st);
		let val = self.get(key).await?.ok_or(Error::StNotFound {
			value: st.to_owned(),
		})?;
		Ok(val.into())
	}

	/// Return the table stored at the lq address
	pub async fn get_lq(
		&mut self,
		nd: Uuid,
		ns: &str,
		db: &str,
		lq: Uuid,
	) -> Result<Strand, Error> {
		let key = crate::key::node::lq::new(nd, lq, ns, db);
		let val = self.get(key).await?.ok_or(Error::LqNotFound {
			value: lq.to_string(),
		})?;
		Value::from(val).convert_to_strand()
	}

	/// Retrieve a specific table definition.
	pub async fn get_tb(
		&mut self,
		ns: &str,
		db: &str,
		tb: &str,
	) -> Result<DefineTableStatement, Error> {
		let key = crate::key::database::tb::new(ns, db, tb);
		let val = self.get(key).await?.ok_or(Error::TbNotFound {
			value: tb.to_owned(),
		})?;
		Ok(val.into())
	}

	/// Retrieve a live query for a table.
	pub async fn get_tb_live(
		&mut self,
		ns: &str,
		db: &str,
		tb: &str,
		lv: &Uuid,
	) -> Result<LiveStatement, Error> {
		let key = crate::key::table::lq::new(ns, db, tb, *lv);
		let key_enc = crate::key::table::lq::Lq::encode(&key)?;
		trace!("Getting lv ({:?}) {:?}", lv, crate::key::debug::sprint_key(&key_enc));
		let val = self.get(key_enc).await?.ok_or(Error::LvNotFound {
			value: lv.to_string(),
		})?;
		Ok(val.into())
	}

	/// Add a namespace with a default configuration, only if we are in dynamic mode.
	pub async fn add_ns(
		&mut self,
		ns: &str,
		strict: bool,
	) -> Result<DefineNamespaceStatement, Error> {
		match self.get_ns(ns).await {
			Err(Error::NsNotFound {
				value,
			}) => match strict {
				false => {
					let key = crate::key::root::ns::new(ns);
					let val = DefineNamespaceStatement {
						name: ns.to_owned().into(),
						..Default::default()
					};
					self.put(key.key_category(), key, &val).await?;
					Ok(val)
				}
				true => Err(Error::NsNotFound {
					value,
				}),
			},
			Err(e) => Err(e),
			Ok(v) => Ok(v),
		}
	}

	/// Add a database with a default configuration, only if we are in dynamic mode.
	pub async fn add_db(
		&mut self,
		ns: &str,
		db: &str,
		strict: bool,
	) -> Result<DefineDatabaseStatement, Error> {
		match self.get_db(ns, db).await {
			Err(Error::DbNotFound {
				value,
			}) => match strict {
				false => {
					let key = crate::key::namespace::db::new(ns, db);
					let val = DefineDatabaseStatement {
						name: db.to_owned().into(),
						..Default::default()
					};
					self.put(key.key_category(), key, &val).await?;
					Ok(val)
				}
				true => Err(Error::DbNotFound {
					value,
				}),
			},
			Err(e) => Err(e),
			Ok(v) => Ok(v),
		}
	}

	/// Add a scope with a default configuration, only if we are in dynamic mode.
	pub async fn add_sc(
		&mut self,
		ns: &str,
		db: &str,
		sc: &str,
		strict: bool,
	) -> Result<DefineScopeStatement, Error> {
		match self.get_sc(ns, db, sc).await {
			Err(Error::ScNotFound {
				value,
			}) => match strict {
				false => {
					let key = crate::key::database::sc::new(ns, db, sc);
					let val = DefineScopeStatement {
						name: sc.to_owned().into(),
						..Default::default()
					};
					self.put(key.key_category(), key, &val).await?;
					Ok(val)
				}
				true => Err(Error::ScNotFound {
					value,
				}),
			},
			Err(e) => Err(e),
			Ok(v) => Ok(v),
		}
	}

	/// Add a table with a default configuration, only if we are in dynamic mode.
	pub async fn add_tb(
		&mut self,
		ns: &str,
		db: &str,
		tb: &str,
		strict: bool,
	) -> Result<DefineTableStatement, Error> {
		match self.get_tb(ns, db, tb).await {
			Err(Error::TbNotFound {
				value,
			}) => match strict {
				false => {
					let key = crate::key::database::tb::new(ns, db, tb);
					let val = DefineTableStatement {
						name: tb.to_owned().into(),
						permissions: Permissions::none(),
						..Default::default()
					};
					self.put(key.key_category(), key, &val).await?;
					Ok(val)
				}
				true => Err(Error::TbNotFound {
					value,
				}),
			},
			Err(e) => Err(e),
			Ok(v) => Ok(v),
		}
	}

	/// Retrieve and cache a specific namespace definition.
	pub async fn get_and_cache_ns(
		&mut self,
		ns: &str,
	) -> Result<Arc<DefineNamespaceStatement>, Error> {
		let key = crate::key::root::ns::new(ns).encode()?;
		Ok(if let Some(e) = self.cache.get(&key) {
			if let Entry::Ns(v) = e {
				v
			} else {
				unreachable!();
			}
		} else {
			let val = self.get(key.clone()).await?.ok_or(Error::NsNotFound {
				value: ns.to_owned(),
			})?;
			let val: Arc<DefineNamespaceStatement> = Arc::new(val.into());
			self.cache.set(key, Entry::Ns(Arc::clone(&val)));
			val
		})
	}

	/// Retrieve and cache a specific database definition.
	pub async fn get_and_cache_db(
		&mut self,
		ns: &str,
		db: &str,
	) -> Result<Arc<DefineDatabaseStatement>, Error> {
		let key = crate::key::namespace::db::new(ns, db).encode()?;
		Ok(if let Some(e) = self.cache.get(&key) {
			if let Entry::Db(v) = e {
				v
			} else {
				unreachable!();
			}
		} else {
			let val = self.get(key.clone()).await?.ok_or(Error::DbNotFound {
				value: db.to_owned(),
			})?;
			let val: Arc<DefineDatabaseStatement> = Arc::new(val.into());
			self.cache.set(key, Entry::Db(Arc::clone(&val)));
			val
		})
	}

	/// Retrieve and cache a specific table definition.
	pub async fn get_and_cache_tb(
		&mut self,
		ns: &str,
		db: &str,
		tb: &str,
	) -> Result<Arc<DefineTableStatement>, Error> {
		let key = crate::key::database::tb::new(ns, db, tb).encode()?;
		Ok(if let Some(e) = self.cache.get(&key) {
			if let Entry::Tb(v) = e {
				v
			} else {
				unreachable!();
			}
		} else {
			let val = self.get(key.clone()).await?.ok_or(Error::TbNotFound {
				value: tb.to_owned(),
			})?;
			let val: Arc<DefineTableStatement> = Arc::new(val.into());
			self.cache.set(key, Entry::Tb(Arc::clone(&val)));
			val
		})
	}

	/// Retrieve a specific function definition.
	pub async fn get_and_cache_db_function(
		&mut self,
		ns: &str,
		db: &str,
		fc: &str,
	) -> Result<Arc<DefineFunctionStatement>, Error> {
		let key = crate::key::database::fc::new(ns, db, fc).encode()?;
		Ok(if let Some(e) = self.cache.get(&key) {
			if let Entry::Fc(v) = e {
				v
			} else {
				unreachable!();
			}
		} else {
			let val = self.get(key.clone()).await?.ok_or(Error::FcNotFound {
				value: fc.to_owned(),
			})?;
			let val: Arc<DefineFunctionStatement> = Arc::new(val.into());
			self.cache.set(key, Entry::Fc(Arc::clone(&val)));
			val
		})
	}

	/// Retrieve a specific param definition.
	pub async fn get_and_cache_db_param(
		&mut self,
		ns: &str,
		db: &str,
		pa: &str,
	) -> Result<Arc<DefineParamStatement>, Error> {
		let key = crate::key::database::pa::new(ns, db, pa).encode()?;
		Ok(if let Some(e) = self.cache.get(&key) {
			if let Entry::Pa(v) = e {
				v
			} else {
				unreachable!();
			}
		} else {
			let val = self.get(key.clone()).await?.ok_or(Error::PaNotFound {
				value: pa.to_owned(),
			})?;
			let val: Arc<DefineParamStatement> = Arc::new(val.into());
			self.cache.set(key, Entry::Pa(Arc::clone(&val)));
			val
		})
	}

	/// Retrieve a specific table index definition.
	pub async fn get_and_cache_tb_index(
		&mut self,
		ns: &str,
		db: &str,
		tb: &str,
		ix: &str,
	) -> Result<Arc<DefineIndexStatement>, Error> {
		let key = crate::key::table::ix::new(ns, db, tb, ix).encode()?;
		Ok(if let Some(e) = self.cache.get(&key) {
			if let Entry::Ix(v) = e {
				v
			} else {
				unreachable!();
			}
		} else {
			let val = self.get(key.clone()).await?.ok_or(Error::IxNotFound {
				value: ix.to_owned(),
			})?;
			let val: Arc<DefineIndexStatement> = Arc::new(val.into());
			self.cache.set(key, Entry::Ix(Arc::clone(&val)));
			val
		})
	}

	/// Add a namespace with a default configuration, only if we are in dynamic mode.
	pub async fn add_and_cache_ns(
		&mut self,
		ns: &str,
		strict: bool,
	) -> Result<Arc<DefineNamespaceStatement>, Error> {
		match self.get_and_cache_ns(ns).await {
			Err(Error::NsNotFound {
				value,
			}) => match strict {
				false => {
					let key = crate::key::root::ns::new(ns);
					let val = DefineNamespaceStatement {
						name: ns.to_owned().into(),
						..Default::default()
					};
					self.put(key.key_category(), key, &val).await?;
					Ok(Arc::new(val))
				}
				true => Err(Error::NsNotFound {
					value,
				}),
			},
			Err(e) => Err(e),
			Ok(v) => Ok(v),
		}
	}

	/// Add a database with a default configuration, only if we are in dynamic mode.
	pub async fn add_and_cache_db(
		&mut self,
		ns: &str,
		db: &str,
		strict: bool,
	) -> Result<Arc<DefineDatabaseStatement>, Error> {
		match self.get_and_cache_db(ns, db).await {
			Err(Error::DbNotFound {
				value,
			}) => match strict {
				false => {
					let key = crate::key::namespace::db::new(ns, db);
					let val = DefineDatabaseStatement {
						name: db.to_owned().into(),
						..Default::default()
					};
					self.put(key.key_category(), key, &val).await?;
					Ok(Arc::new(val))
				}
				true => Err(Error::DbNotFound {
					value,
				}),
			},
			Err(e) => Err(e),
			Ok(v) => Ok(v),
		}
	}

	/// Add a table with a default configuration, only if we are in dynamic mode.
	pub async fn add_and_cache_tb(
		&mut self,
		ns: &str,
		db: &str,
		tb: &str,
		strict: bool,
	) -> Result<Arc<DefineTableStatement>, Error> {
		match self.get_and_cache_tb(ns, db, tb).await {
			Err(Error::TbNotFound {
				value,
			}) => match strict {
				false => {
					let key = crate::key::database::tb::new(ns, db, tb);
					let val = DefineTableStatement {
						name: tb.to_owned().into(),
						permissions: Permissions::none(),
						..Default::default()
					};
					self.put(key.key_category(), key, &val).await?;
					Ok(Arc::new(val))
				}
				true => Err(Error::TbNotFound {
					value,
				}),
			},
			Err(e) => Err(e),
			Ok(v) => Ok(v),
		}
	}

	/// Retrieve and cache a specific table definition.
	pub async fn check_ns_db_tb(
		&mut self,
		ns: &str,
		db: &str,
		tb: &str,
		strict: bool,
	) -> Result<(), Error> {
		match strict {
			// Strict mode is disabled
			false => Ok(()),
			// Strict mode is enabled
			true => {
				self.get_and_cache_ns(ns).await?;
				self.get_and_cache_db(ns, db).await?;
				self.get_and_cache_tb(ns, db, tb).await?;
				Ok(())
			}
		}
	}

	// --------------------------------------------------
	// Additional methods
	// --------------------------------------------------

	/// Writes the full database contents as binary SQL.
	pub async fn export(&mut self, ns: &str, db: &str, chn: Sender<Vec<u8>>) -> Result<(), Error> {
		// Output OPTIONS
		{
			chn.send(bytes!("-- ------------------------------")).await?;
			chn.send(bytes!("-- OPTION")).await?;
			chn.send(bytes!("-- ------------------------------")).await?;
			chn.send(bytes!("")).await?;
			chn.send(bytes!("OPTION IMPORT;")).await?;
			chn.send(bytes!("")).await?;
		}
		// Output USERS
		{
			let dus = self.all_db_users(ns, db).await?;
			if !dus.is_empty() {
				chn.send(bytes!("-- ------------------------------")).await?;
				chn.send(bytes!("-- USERS")).await?;
				chn.send(bytes!("-- ------------------------------")).await?;
				chn.send(bytes!("")).await?;
				for us in dus.iter() {
					chn.send(bytes!(format!("{us};"))).await?;
				}
				chn.send(bytes!("")).await?;
			}
		}
		// Output TOKENS
		{
			let dts = self.all_db_tokens(ns, db).await?;
			if !dts.is_empty() {
				chn.send(bytes!("-- ------------------------------")).await?;
				chn.send(bytes!("-- TOKENS")).await?;
				chn.send(bytes!("-- ------------------------------")).await?;
				chn.send(bytes!("")).await?;
				for dt in dts.iter() {
					chn.send(bytes!(format!("{dt};"))).await?;
				}
				chn.send(bytes!("")).await?;
			}
		}
		// Output PARAMS
		{
			let pas = self.all_db_params(ns, db).await?;
			if !pas.is_empty() {
				chn.send(bytes!("-- ------------------------------")).await?;
				chn.send(bytes!("-- PARAMS")).await?;
				chn.send(bytes!("-- ------------------------------")).await?;
				chn.send(bytes!("")).await?;
				for pa in pas.iter() {
					chn.send(bytes!(format!("{pa};"))).await?;
				}
				chn.send(bytes!("")).await?;
			}
		}
		// Output FUNCTIONS
		{
			let fcs = self.all_db_functions(ns, db).await?;
			if !fcs.is_empty() {
				chn.send(bytes!("-- ------------------------------")).await?;
				chn.send(bytes!("-- FUNCTIONS")).await?;
				chn.send(bytes!("-- ------------------------------")).await?;
				chn.send(bytes!("")).await?;
				for fc in fcs.iter() {
					chn.send(bytes!(format!("{fc};"))).await?;
				}
				chn.send(bytes!("")).await?;
			}
		}
		// Output ANALYZERS
		{
			let azs = self.all_db_analyzers(ns, db).await?;
			if !azs.is_empty() {
				chn.send(bytes!("-- ------------------------------")).await?;
				chn.send(bytes!("-- ANALYZERS")).await?;
				chn.send(bytes!("-- ------------------------------")).await?;
				chn.send(bytes!("")).await?;
				for az in azs.iter() {
					chn.send(bytes!(format!("{az};"))).await?;
				}
				chn.send(bytes!("")).await?;
			}
		}
		// Output SCOPES
		{
			let scs = self.all_sc(ns, db).await?;
			if !scs.is_empty() {
				chn.send(bytes!("-- ------------------------------")).await?;
				chn.send(bytes!("-- SCOPES")).await?;
				chn.send(bytes!("-- ------------------------------")).await?;
				chn.send(bytes!("")).await?;
				for sc in scs.iter() {
					// Output SCOPE
					chn.send(bytes!(format!("{sc};"))).await?;
					// Output TOKENS
					{
						let sts = self.all_sc_tokens(ns, db, &sc.name).await?;
						if !sts.is_empty() {
							for st in sts.iter() {
								chn.send(bytes!(format!("{st};"))).await?;
							}
							chn.send(bytes!("")).await?;
						}
					}
				}
				chn.send(bytes!("")).await?;
			}
		}
		// Output TABLES
		{
			let tbs = self.all_tb(ns, db).await?;
			if !tbs.is_empty() {
				for tb in tbs.iter() {
					// Output TABLE
					chn.send(bytes!("-- ------------------------------")).await?;
					chn.send(bytes!(format!("-- TABLE: {}", tb.name))).await?;
					chn.send(bytes!("-- ------------------------------")).await?;
					chn.send(bytes!("")).await?;
					chn.send(bytes!(format!("{tb};"))).await?;
					chn.send(bytes!("")).await?;
					// Output FIELDS
					let fds = self.all_tb_fields(ns, db, &tb.name).await?;
					if !fds.is_empty() {
						for fd in fds.iter() {
							chn.send(bytes!(format!("{fd};"))).await?;
						}
						chn.send(bytes!("")).await?;
					}
					// Output INDEXES
					let ixs = self.all_tb_indexes(ns, db, &tb.name).await?;
					if !ixs.is_empty() {
						for ix in ixs.iter() {
							chn.send(bytes!(format!("{ix};"))).await?;
						}
						chn.send(bytes!("")).await?;
					}
					// Output EVENTS
					let evs = self.all_tb_events(ns, db, &tb.name).await?;
					if !evs.is_empty() {
						for ev in evs.iter() {
							chn.send(bytes!(format!("{ev};"))).await?;
						}
						chn.send(bytes!("")).await?;
					}
				}
				// Start transaction
				chn.send(bytes!("-- ------------------------------")).await?;
				chn.send(bytes!("-- TRANSACTION")).await?;
				chn.send(bytes!("-- ------------------------------")).await?;
				chn.send(bytes!("")).await?;
				chn.send(bytes!("BEGIN TRANSACTION;")).await?;
				chn.send(bytes!("")).await?;
				// Output TABLE data
				for tb in tbs.iter() {
					// Start records
					chn.send(bytes!("-- ------------------------------")).await?;
					chn.send(bytes!(format!("-- TABLE DATA: {}", tb.name))).await?;
					chn.send(bytes!("-- ------------------------------")).await?;
					chn.send(bytes!("")).await?;
					// Fetch records
					let beg = crate::key::thing::prefix(ns, db, &tb.name);
					let end = crate::key::thing::suffix(ns, db, &tb.name);
					let mut nxt: Option<Vec<u8>> = None;
					loop {
						let res = match nxt {
							None => {
								let min = beg.clone();
								let max = end.clone();
								self.scan(min..max, 1000).await?
							}
							Some(ref mut beg) => {
								beg.push(0x00);
								let min = beg.clone();
								let max = end.clone();
								self.scan(min..max, 1000).await?
							}
						};
						if !res.is_empty() {
							// Get total results
							let n = res.len();
							// Exit when settled
							if n == 0 {
								break;
							}
							// Loop over results
							for (i, (k, v)) in res.into_iter().enumerate() {
								// Ready the next
								if n == i + 1 {
									nxt = Some(k.clone());
								}
								// Parse the key and the value
								let k: crate::key::thing::Thing = (&k).into();
								let v: Value = (&v).into();
								let t = Thing::from((k.tb, k.id));
								// Check if this is a graph edge
								match (v.pick(&*EDGE), v.pick(&*IN), v.pick(&*OUT)) {
									// This is a graph edge record
									(Value::Bool(true), Value::Thing(l), Value::Thing(r)) => {
										let sql = format!("RELATE {l} -> {t} -> {r} CONTENT {v};",);
										chn.send(bytes!(sql)).await?;
									}
									// This is a normal record
									_ => {
										let sql = format!("UPDATE {t} CONTENT {v};");
										chn.send(bytes!(sql)).await?;
									}
								}
							}
							continue;
						}
						break;
					}
					chn.send(bytes!("")).await?;
				}
				// Commit transaction
				chn.send(bytes!("-- ------------------------------")).await?;
				chn.send(bytes!("-- TRANSACTION")).await?;
				chn.send(bytes!("-- ------------------------------")).await?;
				chn.send(bytes!("")).await?;
				chn.send(bytes!("COMMIT TRANSACTION;")).await?;
				chn.send(bytes!("")).await?;
			}
		}
		// Everything exported
		Ok(())
	}

	// change will record the change in the changefeed if enabled.
	// To actually persist the record changes into the underlying kvs,
	// you must call the `complete_changes` function and then commit the transaction.
	pub(crate) fn clear_cache(&mut self) {
		self.cache.clear()
	}

	// change will record the change in the changefeed if enabled.
	// To actually persist the record changes into the underlying kvs,
	// you must call the `complete_changes` function and then commit the transaction.
	pub(crate) fn record_change(
		&mut self,
		ns: &str,
		db: &str,
		tb: &str,
		id: &Thing,
		v: Cow<'_, Value>,
	) {
		self.cf.update(ns, db, tb, id.clone(), v)
	}

	// Records the table (re)definition in the changefeed if enabled.
	pub(crate) fn record_table_change(
		&mut self,
		ns: &str,
		db: &str,
		tb: &str,
		dt: &DefineTableStatement,
	) {
		self.cf.define_table(ns, db, tb, dt)
	}

	pub(crate) async fn get_idg(&mut self, key: Key) -> Result<U32, Error> {
		let seq = if let Some(e) = self.cache.get(&key) {
			if let Entry::Seq(v) = e {
				v
			} else {
				unreachable!();
			}
		} else {
			let val = self.get(key.clone()).await?;
			if let Some(val) = val {
				U32::new(key.clone(), Some(val)).await?
			} else {
				U32::new(key.clone(), None).await?
			}
		};

		Ok(seq)
	}

	// get_next_db_id will get the next db id for the given namespace.
	pub(crate) async fn get_next_db_id(&mut self, ns: u32) -> Result<u32, Error> {
		let key = crate::key::namespace::di::new(ns).encode().unwrap();
		let mut seq = if let Some(e) = self.cache.get(&key) {
			if let Entry::Seq(v) = e {
				v
			} else {
				unreachable!();
			}
		} else {
			let val = self.get(key.clone()).await?;
			if let Some(val) = val {
				U32::new(key.clone(), Some(val)).await?
			} else {
				U32::new(key.clone(), None).await?
			}
		};

		let id = seq.get_next_id();

		self.cache.set(key.clone(), Entry::Seq(seq.clone()));
		let (k, v) = seq.finish().unwrap();
		self.set(k, v).await?;

		Ok(id)
	}

	// remove_db_id removes the given db id from the sequence.
	#[allow(unused)]
	pub(crate) async fn remove_db_id(&mut self, ns: u32, db: u32) -> Result<(), Error> {
		let key = crate::key::namespace::di::new(ns).encode().unwrap();
		let mut seq = self.get_idg(key.clone()).await?;

		seq.remove_id(db);

		self.cache.set(key.clone(), Entry::Seq(seq.clone()));
		let (k, v) = seq.finish().unwrap();
		self.set(k, v).await?;

		Ok(())
	}

	// get_next_db_id will get the next tb id for the given namespace and database.
	pub(crate) async fn get_next_tb_id(&mut self, ns: u32, db: u32) -> Result<u32, Error> {
		let key = crate::key::database::ti::new(ns, db).encode().unwrap();
		let mut seq = self.get_idg(key.clone()).await?;

		let id = seq.get_next_id();

		self.cache.set(key.clone(), Entry::Seq(seq.clone()));
		let (k, v) = seq.finish().unwrap();
		self.set(k, v).await?;

		Ok(id)
	}

	// remove_tb_id removes the given tb id from the sequence.
	#[allow(unused)]
	pub(crate) async fn remove_tb_id(&mut self, ns: u32, db: u32, tb: u32) -> Result<(), Error> {
		let key = crate::key::database::ti::new(ns, db).encode().unwrap();
		let mut seq = self.get_idg(key.clone()).await?;

		seq.remove_id(tb);

		self.cache.set(key.clone(), Entry::Seq(seq.clone()));
		let (k, v) = seq.finish().unwrap();
		self.set(k, v).await?;

		Ok(())
	}

	// get_next_ns_id will get the next ns id.
	pub(crate) async fn get_next_ns_id(&mut self) -> Result<u32, Error> {
		let key = crate::key::root::ni::Ni::default().encode().unwrap();
		let mut seq = if let Some(e) = self.cache.get(&key) {
			if let Entry::Seq(v) = e {
				v
			} else {
				unreachable!();
			}
		} else {
			let val = self.get(key.clone()).await?;
			if let Some(val) = val {
				U32::new(key.clone(), Some(val)).await?
			} else {
				U32::new(key.clone(), None).await?
			}
		};

		let id = seq.get_next_id();

		self.cache.set(key.clone(), Entry::Seq(seq.clone()));
		let (k, v) = seq.finish().unwrap();
		self.set(k, v).await?;

		Ok(id)
	}

	// remove_ns_id removes the given ns id from the sequence.
	#[allow(unused)]
	pub(crate) async fn remove_ns_id(&mut self, ns: u32) -> Result<(), Error> {
		let key = crate::key::root::ni::Ni::default().encode().unwrap();
		let mut seq = self.get_idg(key.clone()).await?;

		seq.remove_id(ns);

		self.cache.set(key.clone(), Entry::Seq(seq.clone()));
		let (k, v) = seq.finish().unwrap();
		self.set(k, v).await?;

		Ok(())
	}

	// complete_changes will complete the changefeed recording for the given namespace and database.
	//
	// Under the hood, this function calls the transaction's `set_versionstamped_key` for each change.
	// Every change must be recorded by calling this struct's `record_change` function beforehand.
	// If there were no preceding `record_change` function calls for this transaction, this function will do nothing.
	//
	// This function should be called only after all the changes have been made to the transaction.
	// Otherwise, changes are missed in the change feed.
	//
	// This function should be called immediately before calling the commit function to guarantee that
	// the lock, if needed by lock=true, is held only for the duration of the commit, not the entire transaction.
	//
	// This function is here because it needs access to mutably borrow the transaction.
	//
	// Lastly, you should set lock=true if you want the changefeed to be correctly ordered for
	// non-FDB backends.
	pub(crate) async fn complete_changes(&mut self, _lock: bool) -> Result<(), Error> {
		let changes = self.cf.get();
		for (tskey, prefix, suffix, v) in changes {
			self.set_versionstamped_key(tskey, prefix, suffix, v).await?
		}
		Ok(())
	}

	// set_timestamp_for_versionstamp correlates the given timestamp with the current versionstamp.
	// This allows get_versionstamp_from_timestamp to obtain the versionstamp from the timestamp later.
	pub(crate) async fn set_timestamp_for_versionstamp(
		&mut self,
		ts: u64,
		ns: &str,
		db: &str,
		lock: bool,
	) -> Result<(), Error> {
		// This also works as an advisory lock on the ts keys so that there is
		// on other concurrent transactions that can write to the ts_key or the keys after it.
		let vs = self.get_timestamp(crate::key::database::vs::new(ns, db), lock).await?;

		// Ensure there are no keys after the ts_key
		// Otherwise we can go back in time!
		let ts_key = crate::key::database::ts::new(ns, db, ts);
		let begin = ts_key.encode()?;
		let end = crate::key::database::ts::suffix(ns, db);
		let ts_pairs: Vec<(Vec<u8>, Vec<u8>)> = self.getr(begin..end, u32::MAX).await?;
		let latest_ts_pair = ts_pairs.last();
		if let Some((k, _)) = latest_ts_pair {
			let k = crate::key::database::ts::Ts::decode(k)?;
			let latest_ts = k.ts;
			if latest_ts >= ts {
				return Err(Error::Internal(InternalCause::TimestampSkew));
			}
		}
		self.set(ts_key, vs).await?;
		Ok(())
	}

	pub(crate) async fn get_versionstamp_from_timestamp(
		&mut self,
		ts: u64,
		ns: &str,
		db: &str,
		_lock: bool,
	) -> Result<Option<Versionstamp>, Error> {
		let start = crate::key::database::ts::prefix(ns, db);
		let ts_key = crate::key::database::ts::new(ns, db, ts + 1);
		let end = ts_key.encode()?;
		let ts_pairs = self.getr(start..end, u32::MAX).await?;
		let latest_ts_pair = ts_pairs.last();
		if let Some((_, v)) = latest_ts_pair {
			if v.len() == 10 {
				let mut sl = [0u8; 10];
				sl.copy_from_slice(v);
				return Ok(Some(sl));
			} else {
				return Err(Error::Internal(InternalCause::InvalidVersionstamp));
			}
		}
		Ok(None)
	}

	// --------------------------------------------------
	// Private methods
	// --------------------------------------------------

	#[allow(unused_variables)]
	fn check_level(&mut self, check: Check) {
		#![allow(unused_variables)]
		match self {
			#[cfg(feature = "kv-mem")]
			Transaction {
				inner: Inner::Mem(ref mut v),
				..
			} => v.check_level(check),
			#[cfg(feature = "kv-rocksdb")]
			Transaction {
				inner: Inner::RocksDB(ref mut v),
				..
			} => v.check_level(check),
			#[cfg(feature = "kv-speedb")]
			Transaction {
				inner: Inner::SpeeDB(ref mut v),
				..
			} => v.check_level(check),
			#[cfg(feature = "kv-indxdb")]
			Transaction {
				inner: Inner::IndxDB(ref mut v),
				..
			} => v.check_level(check),
			#[cfg(feature = "kv-tikv")]
			Transaction {
				inner: Inner::TiKV(ref mut v),
				..
			} => v.check_level(check),
			#[cfg(feature = "kv-fdb")]
			Transaction {
				inner: Inner::FoundationDB(ref mut v),
				..
			} => v.check_level(check),
			#[allow(unreachable_patterns)]
			_ => unreachable!(),
		}
	}
}

#[cfg(test)]
#[cfg(feature = "kv-mem")]
mod tests {
	use crate::{
		kvs::{Datastore, LockType::*, TransactionType::*},
		sql::{statements::DefineUserStatement, Base},
	};

	#[tokio::test]
	async fn test_get_root_user() {
		let ds = Datastore::new("memory").await.unwrap();
		let mut txn = ds.transaction(Write, Optimistic).await.unwrap();

		// Retrieve non-existent KV user
		let res = txn.get_root_user("nonexistent").await;
		assert_eq!(res.err().unwrap().to_string(), "The root user 'nonexistent' does not exist");

		// Create KV user and retrieve it
		let data = DefineUserStatement {
			name: "user".into(),
			base: Base::Root,
			..Default::default()
		};
		let key = crate::key::root::us::new("user");
		txn.set(key, data.to_owned()).await.unwrap();
		let res = txn.get_root_user("user").await.unwrap();
		assert_eq!(res, data);
		txn.commit().await.unwrap()
	}

	#[tokio::test]
	async fn test_get_ns_user() {
		let ds = Datastore::new("memory").await.unwrap();
		let mut txn = ds.transaction(Write, Optimistic).await.unwrap();

		// Retrieve non-existent NS user
		let res = txn.get_ns_user("ns", "nonexistent").await;
		assert_eq!(
			res.err().unwrap().to_string(),
			"The user 'nonexistent' does not exist in the namespace 'ns'"
		);

		// Create NS user and retrieve it
		let data = DefineUserStatement {
			name: "user".into(),
			base: Base::Ns,
			..Default::default()
		};

		let key = crate::key::namespace::us::new("ns", "user");
		txn.set(key, data.to_owned()).await.unwrap();
		let res = txn.get_ns_user("ns", "user").await.unwrap();
		assert_eq!(res, data);
		txn.commit().await.unwrap();
	}

	#[tokio::test]
	async fn test_get_db_user() {
		let ds = Datastore::new("memory").await.unwrap();
		let mut txn = ds.transaction(Write, Optimistic).await.unwrap();

		// Retrieve non-existent DB user
		let res = txn.get_db_user("ns", "db", "nonexistent").await;
		assert_eq!(
			res.err().unwrap().to_string(),
			"The user 'nonexistent' does not exist in the database 'db'"
		);

		// Create DB user and retrieve it
		let data = DefineUserStatement {
			name: "user".into(),
			base: Base::Db,
			..Default::default()
		};

		let key = crate::key::database::us::new("ns", "db", "user");
		txn.set(key, data.to_owned()).await.unwrap();
		let res = txn.get_db_user("ns", "db", "user").await.unwrap();
		assert_eq!(res, data);
		txn.commit().await.unwrap();
	}

	#[tokio::test]
	async fn test_all_root_users() {
		let ds = Datastore::new("memory").await.unwrap();
		let mut txn = ds.transaction(Write, Optimistic).await.unwrap();

		// When there are no users
		let res = txn.all_root_users().await.unwrap();
		assert_eq!(res.len(), 0);

		// When there are users
		let data = DefineUserStatement {
			name: "user".into(),
			base: Base::Root,
			..Default::default()
		};

		let key1 = crate::key::root::us::new("user1");
		let key2 = crate::key::root::us::new("user2");
		txn.set(key1, data.to_owned()).await.unwrap();
		txn.set(key2, data.to_owned()).await.unwrap();
		let res = txn.all_root_users().await.unwrap();

		assert_eq!(res.len(), 2);
		assert_eq!(res[0], data);
		txn.commit().await.unwrap();
	}

	#[tokio::test]
	async fn test_all_ns_users() {
		let ds = Datastore::new("memory").await.unwrap();
		let mut txn = ds.transaction(Write, Optimistic).await.unwrap();

		// When there are no users
		let res = txn.all_ns_users("ns").await.unwrap();
		assert_eq!(res.len(), 0);

		// When there are users
		let data = DefineUserStatement {
			name: "user".into(),
			base: Base::Ns,
			..Default::default()
		};

		let key1 = crate::key::namespace::us::new("ns", "user1");
		let key2 = crate::key::namespace::us::new("ns", "user2");
		txn.set(key1, data.to_owned()).await.unwrap();
		txn.set(key2, data.to_owned()).await.unwrap();

		txn.cache.clear();

		let res = txn.all_ns_users("ns").await.unwrap();

		assert_eq!(res.len(), 2);
		assert_eq!(res[0], data);
		txn.commit().await.unwrap();
	}

	#[tokio::test]
	async fn test_all_db_users() {
		let ds = Datastore::new("memory").await.unwrap();
		let mut txn = ds.transaction(Write, Optimistic).await.unwrap();

		// When there are no users
		let res = txn.all_db_users("ns", "db").await.unwrap();
		assert_eq!(res.len(), 0);

		// When there are users
		let data = DefineUserStatement {
			name: "user".into(),
			base: Base::Db,
			..Default::default()
		};

		let key1 = crate::key::database::us::new("ns", "db", "user1");
		let key2 = crate::key::database::us::new("ns", "db", "user2");
		txn.set(key1, data.to_owned()).await.unwrap();
		txn.set(key2, data.to_owned()).await.unwrap();

		txn.cache.clear();

		let res = txn.all_db_users("ns", "db").await.unwrap();

		assert_eq!(res.len(), 2);
		assert_eq!(res[0], data);
		txn.commit().await.unwrap();
	}

	#[tokio::test]
	async fn test_seqs() {
		let ds = Datastore::new("memory").await.unwrap();

		let mut txn = ds.transaction(Write, Optimistic).await.unwrap();
		let nsid = txn.get_next_ns_id().await.unwrap();
		txn.complete_changes(false).await.unwrap();
		txn.commit().await.unwrap();
		assert_eq!(nsid, 0);

		let mut txn = ds.transaction(Write, Optimistic).await.unwrap();
		let dbid = txn.get_next_db_id(nsid).await.unwrap();
		txn.complete_changes(false).await.unwrap();
		txn.commit().await.unwrap();
		assert_eq!(dbid, 0);

		let mut txn = ds.transaction(Write, Optimistic).await.unwrap();
		let tbid1 = txn.get_next_tb_id(nsid, dbid).await.unwrap();
		txn.complete_changes(false).await.unwrap();
		txn.commit().await.unwrap();
		assert_eq!(tbid1, 0);

		let mut txn = ds.transaction(Write, Optimistic).await.unwrap();
		let tbid2 = txn.get_next_tb_id(nsid, dbid).await.unwrap();
		txn.complete_changes(false).await.unwrap();
		txn.commit().await.unwrap();
		assert_eq!(tbid2, 1);

		let mut txn = ds.transaction(Write, Optimistic).await.unwrap();
		txn.remove_tb_id(nsid, dbid, tbid1).await.unwrap();
		txn.complete_changes(false).await.unwrap();
		txn.commit().await.unwrap();

		let mut txn = ds.transaction(Write, Optimistic).await.unwrap();
		txn.remove_db_id(nsid, dbid).await.unwrap();
		txn.complete_changes(false).await.unwrap();
		txn.commit().await.unwrap();

		let mut txn = ds.transaction(Write, Optimistic).await.unwrap();
		txn.remove_ns_id(nsid).await.unwrap();
		txn.complete_changes(false).await.unwrap();
		txn.commit().await.unwrap();
	}
}<|MERGE_RESOLUTION|>--- conflicted
+++ resolved
@@ -1355,7 +1355,6 @@
 		Ok(out)
 	}
 
-<<<<<<< HEAD
 	pub async fn scan_tbnt<'a>(
 		&mut self,
 		ns: &str,
@@ -1426,8 +1425,6 @@
 		Ok(out)
 	}
 
-=======
->>>>>>> 494eb042
 	/// Add live query to table
 	pub async fn putc_tblq(
 		&mut self,
