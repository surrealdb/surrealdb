--- conflicted
+++ resolved
@@ -1087,7 +1087,6 @@
 			}
 		}
 	}
-<<<<<<< HEAD
 	/// Retrieve all analyzer definitions for a specific database.
 	pub async fn all_az(
 		&mut self,
@@ -1110,9 +1109,7 @@
 			}
 		}
 	}
-=======
-
->>>>>>> 6e662156
+
 	/// Retrieve a specific namespace definition.
 	pub async fn get_ns(&mut self, ns: &str) -> Result<DefineNamespaceStatement, Error> {
 		let key = crate::key::ns::new(ns);
@@ -1247,7 +1244,6 @@
 		})?;
 		Ok(val.into())
 	}
-<<<<<<< HEAD
 	/// Retrieve a specific analyzer definition.
 	pub async fn get_az(
 		&mut self,
@@ -1259,9 +1255,6 @@
 		let val = self.get(key).await?.ok_or(Error::AzNotFound)?;
 		Ok(val.into())
 	}
-=======
-
->>>>>>> 6e662156
 	/// Add a namespace with a default configuration, only if we are in dynamic mode.
 	pub async fn add_ns(
 		&mut self,
