--- conflicted
+++ resolved
@@ -2433,8 +2433,6 @@
 		}
 		Ok(())
 	}
-<<<<<<< HEAD
-=======
 
 	// set_timestamp_for_versionstamp correlates the given timestamp with the current versionstamp.
 	// This allows get_versionstamp_from_timestamp to obtain the versionstamp from the timestamp later.
@@ -2492,7 +2490,6 @@
 		}
 		Ok(None)
 	}
->>>>>>> abbf9819
 }
 
 #[cfg(test)]
