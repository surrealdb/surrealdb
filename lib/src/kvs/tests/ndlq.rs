use crate::kvs::LqValue;

#[tokio::test]
#[serial]
async fn write_scan_ndlq() {
	// TODO this test much change
	let nd = Uuid::from_str("7a17446f-721f-4855-8fc7-81086752ca44").unwrap();
	let clock = Arc::new(RwLock::new(SizedClock::Fake(FakeClock::new(Timestamp::default()))));
	let test = init(nd, clock).await.unwrap();

	// Write some data
	let mut tx = test.db.transaction(Write, Optimistic).await.unwrap();
	let ns = "namespace";
	let db = "database";
	let tb = "table";
	let lq = Uuid::from_str("4c3dca4b-ec08-4e3e-b23a-6b03b5cdc3fc").unwrap();
	tx.putc_ndlq(*nd, *lq, ns, db, tb, None).await.unwrap();
	tx.commit().await.unwrap();

	// Verify scan
	let mut tx = test.db.transaction(Write, Optimistic).await.unwrap();
<<<<<<< HEAD
	let page = NodeScanPage::new(&nd);
	let res_lim = tx.scan_ndlq(page, 100).await.unwrap().0;
	let res_no_lim = tx.scan_ndlq(page, 100).await.unwrap().0;
=======
	let res_many_batches = tx.scan_ndlq(&nd, 1).await.unwrap();
	let res_single_batch = tx.scan_ndlq(&nd, 100_000).await.unwrap();
>>>>>>> 77071818
	tx.commit().await.unwrap();
	assert_eq!(
		res_many_batches,
		vec![LqValue {
			nd,
			ns: ns.to_string(),
			db: db.to_string(),
			tb: tb.to_string(),
			lq
		}]
	);
	assert_eq!(res_many_batches, res_single_batch);
}<|MERGE_RESOLUTION|>--- conflicted
+++ resolved
@@ -19,14 +19,8 @@
 
 	// Verify scan
 	let mut tx = test.db.transaction(Write, Optimistic).await.unwrap();
-<<<<<<< HEAD
-	let page = NodeScanPage::new(&nd);
-	let res_lim = tx.scan_ndlq(page, 100).await.unwrap().0;
-	let res_no_lim = tx.scan_ndlq(page, 100).await.unwrap().0;
-=======
 	let res_many_batches = tx.scan_ndlq(&nd, 1).await.unwrap();
 	let res_single_batch = tx.scan_ndlq(&nd, 100_000).await.unwrap();
->>>>>>> 77071818
 	tx.commit().await.unwrap();
 	assert_eq!(
 		res_many_batches,
