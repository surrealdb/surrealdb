--- conflicted
+++ resolved
@@ -1,22 +1,5 @@
 use crate::kvs::clock::SizedClock;
-
-#[cfg(any(
-	feature = "kv-mem",
-	feature = "kv-rocksdb",
-	feature = "kv-speedb",
-	feature = "kv-indxdb",
-	feature = "kv-tikv",
-	feature = "kv-fdb"
-))]
 use std::sync::Arc;
-#[cfg(any(
-	feature = "kv-mem",
-	feature = "kv-rocksdb",
-	feature = "kv-speedb",
-	feature = "kv-indxdb",
-	feature = "kv-tikv",
-	feature = "kv-fdb"
-))]
 use tokio::sync::RwLock;
 
 #[derive(Clone, Debug)]
@@ -33,19 +16,8 @@
 	Fdb,
 }
 
-<<<<<<< HEAD
-#[cfg(any(
-	feature = "kv-mem",
-	feature = "kv-rocksdb",
-	feature = "kv-speedb",
-	feature = "kv-indxdb",
-	feature = "kv-tikv",
-	feature = "kv-fdb"
-))]
-=======
 // This type is unsused when no store is enabled.
 #[allow(dead_code)]
->>>>>>> fc540a83
 type ClockType = Arc<RwLock<SizedClock>>;
 
 #[cfg(feature = "kv-mem")]
