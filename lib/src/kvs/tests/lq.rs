--- conflicted
+++ resolved
@@ -9,14 +9,9 @@
 #[serial]
 async fn scan_node_lq() {
 	let node_id = Uuid::parse_str("63bb5c1a-b14e-4075-a7f8-680267fbe136").unwrap();
-<<<<<<< HEAD
 	let clock = Arc::new(RwLock::new(SizedClock::Fake(FakeClock::new(Timestamp::default()))));
 	let test = init(node_id, clock).await.unwrap();
-	let mut tx = test.db.transaction(true, false).await.unwrap();
-=======
-	let test = init(node_id).await.unwrap();
 	let mut tx = test.db.transaction(Write, Optimistic).await.unwrap();
->>>>>>> db5fb6df
 	let namespace = "test_namespace";
 	let database = "test_database";
 	let live_query_id = Uuid::from_bytes([
