--- conflicted
+++ resolved
@@ -13,24 +13,6 @@
 		let clock = Arc::new(RwLock::new(SizedClock::Fake(FakeClock::new(Timestamp::default()))));
 		let test = init(node_id, clock).await.unwrap();
 
-<<<<<<< HEAD
-	// Verify scan
-	let mut tx = test.db.transaction(Write, Optimistic).await.unwrap();
-	let res_many_batches = tx.scan_tblq(ns, db, tb, 1).await.unwrap();
-	let res_single_batch = tx.scan_tblq(ns, db, tb, 100_000).await.unwrap();
-	tx.commit().await.unwrap();
-	assert_eq!(
-		res_many_batches,
-		vec![LqValue {
-			nd: sql::Uuid::from(node_id),
-			ns: ns.to_string(),
-			db: db.to_string(),
-			tb: tb.to_string(),
-			lq: live_id
-		}]
-	);
-	assert_eq!(res_many_batches, res_single_batch);
-=======
 		// Write some data
 		let mut tx = test.db.transaction(Write, Optimistic).await.unwrap();
 		let ns = "namespace";
@@ -53,11 +35,11 @@
 
 		// Verify scan
 		let mut tx = test.db.transaction(Write, Optimistic).await.unwrap();
-		let res = tx.scan_tblq(ns, db, tb, 100).await.unwrap();
-		let no_limit = tx.scan_tblq(ns, db, tb, NO_LIMIT).await.unwrap();
+		let res_many_batches = tx.scan_tblq(ns, db, tb, 1).await.unwrap();
+		let res_single_batch = tx.scan_tblq(ns, db, tb, 100_000).await.unwrap();
 		tx.commit().await.unwrap();
 		assert_eq!(
-			res,
+			res_many_batches,
 			vec![LqValue {
 				nd: sql::Uuid::from(node_id),
 				ns: ns.to_string(),
@@ -66,7 +48,6 @@
 				lq: live_id
 			}]
 		);
-		assert_eq!(res, no_limit);
+		assert_eq!(res_many_batches, res_single_batch);
 	}
->>>>>>> 2d19ac9f
 }