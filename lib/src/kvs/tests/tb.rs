use crate::key::database::tb;
use crate::key::database::tb::Tb;
use crate::sql::statements::DefineTableStatement;

#[tokio::test]
#[serial]
async fn table_definitions_can_be_scanned() {
	// Setup
<<<<<<< HEAD
	let node_id = Uuid::parse_str("f7b2ba17-90ed-45f9-9aa2-906c6ba0c289").unwrap();
	let test = init(node_id).await.unwrap();
	let mut tx = match test.db.transaction(true, false).await {
		Ok(tx) => tx,
		Err(e) => panic!("{:?}", e),
	};
=======
	let test = init().await.unwrap();
	let mut tx = test.db.transaction(true, false).await.unwrap();
>>>>>>> d4b2ba99

	// Create a table definition
	let namespace = "test_namespace";
	let database = "test_database";
	let table = "test_table";
	let key = Tb::new(namespace, database, table);
	let value = DefineTableStatement {
		name: Default::default(),
		drop: false,
		full: false,
		view: None,
		permissions: Default::default(),
		changefeed: None,
	};
	tx.set(&key, &value).await.unwrap();

	// Validate with scan
	match tx.scan(tb::prefix(namespace, database)..tb::suffix(namespace, database), 1000).await {
		Ok(scan) => {
			assert_eq!(scan.len(), 1);
			let read = DefineTableStatement::from(&scan[0].1);
			assert_eq!(&read, &value);
		}
		Err(e) => panic!("{:?}", e),
	}
	tx.commit().await.unwrap();
}

#[tokio::test]
#[serial]
async fn table_definitions_can_be_deleted() {
	// Setup
<<<<<<< HEAD
	let node_id = Uuid::parse_str("13c0e650-1710-489e-bb80-f882bce50b56").unwrap();
	let test = init(node_id).await.unwrap();
	let mut tx = match test.db.transaction(true, false).await {
		Ok(tx) => tx,
		Err(e) => panic!("{:?}", e),
	};
=======
	let test = init().await.unwrap();
	let mut tx = test.db.transaction(true, false).await.unwrap();
>>>>>>> d4b2ba99

	// Create a table definition
	let namespace = "test_namespace";
	let database = "test_database";
	let table = "test_table";
	let key = Tb::new(namespace, database, table);
	let value = DefineTableStatement {
		name: Default::default(),
		drop: false,
		full: false,
		view: None,
		permissions: Default::default(),
		changefeed: None,
	};
	tx.set(&key, &value).await.unwrap();

	// Validate delete
	tx.del(&key).await.unwrap();

	// Should not exist
	match tx.get(&key).await {
		Ok(None) => {}
		Ok(Some(o)) => panic!("Should not exist but was {:?}", o),
		Err(e) => panic!("Unexpected error on get {:?}", e),
	};
	tx.commit().await.unwrap();
}<|MERGE_RESOLUTION|>--- conflicted
+++ resolved
@@ -6,17 +6,9 @@
 #[serial]
 async fn table_definitions_can_be_scanned() {
 	// Setup
-<<<<<<< HEAD
 	let node_id = Uuid::parse_str("f7b2ba17-90ed-45f9-9aa2-906c6ba0c289").unwrap();
 	let test = init(node_id).await.unwrap();
-	let mut tx = match test.db.transaction(true, false).await {
-		Ok(tx) => tx,
-		Err(e) => panic!("{:?}", e),
-	};
-=======
-	let test = init().await.unwrap();
 	let mut tx = test.db.transaction(true, false).await.unwrap();
->>>>>>> d4b2ba99
 
 	// Create a table definition
 	let namespace = "test_namespace";
@@ -49,17 +41,9 @@
 #[serial]
 async fn table_definitions_can_be_deleted() {
 	// Setup
-<<<<<<< HEAD
 	let node_id = Uuid::parse_str("13c0e650-1710-489e-bb80-f882bce50b56").unwrap();
 	let test = init(node_id).await.unwrap();
-	let mut tx = match test.db.transaction(true, false).await {
-		Ok(tx) => tx,
-		Err(e) => panic!("{:?}", e),
-	};
-=======
-	let test = init().await.unwrap();
 	let mut tx = test.db.transaction(true, false).await.unwrap();
->>>>>>> d4b2ba99
 
 	// Create a table definition
 	let namespace = "test_namespace";
