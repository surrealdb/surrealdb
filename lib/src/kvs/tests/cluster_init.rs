--- conflicted
+++ resolved
@@ -139,18 +139,9 @@
 	let time = Timestamp {
 		value: 123000,
 	};
-<<<<<<< HEAD
-	let fake_clock = FakeClock::new(time.clone());
-	let clock = SizedClock::Fake(fake_clock);
-	let mut test = init(node_id, clock).await.unwrap();
-=======
 	let fake_clock = FakeClock::new(time);
 	let fake_clock = Arc::new(RwLock::new(SizedClock::Fake(fake_clock)));
 	let mut test = init(node_id, fake_clock).await.unwrap();
-	let namespace = "test_namespace";
-	let database = "test_db";
-	let table = "test_table";
->>>>>>> 1ea8b47c
 	let options = Options::default()
 		.with_required(
 			node_id,
@@ -230,16 +221,10 @@
 	let t2 = Timestamp {
 		value: 456_000,
 	};
-<<<<<<< HEAD
 	let old_node_id = Uuid::parse_str("5f644f02-7c1a-4f8b-babd-bd9e92c1836a").unwrap();
-	let mut fake_clock = FakeClock::new(t1.clone());
-	let clock = SizedClock::Fake(fake_clock.clone());
-	let test = init(old_node_id, clock.clone()).await.unwrap();
-=======
 	let fake_clock = FakeClock::new(t1);
 	let fake_clock = Arc::new(RwLock::new(SizedClock::Fake(fake_clock)));
 	let test = init(old_node_id, fake_clock.clone()).await.unwrap();
->>>>>>> 1ea8b47c
 	let namespace = "test_namespace_0A8BD08BE4F2457BB9F145557EF19605";
 	let database_owned = format!("test_db_{:?}", test.kvs);
 	let database = database_owned.as_str();
