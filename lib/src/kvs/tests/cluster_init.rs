use futures::lock::Mutex;
use std::sync::Arc;

use crate::ctx::context;

use crate::dbs::{Options, Session};
use crate::iam::{Auth, Role};
use crate::sql;
use crate::sql::statements::LiveStatement;
use crate::sql::Value::Table;
use crate::sql::{Fields, Value};
use test_log::test;
use uuid;

#[tokio::test]
#[serial]
async fn expired_nodes_are_garbage_collected() {
	let old_node = Uuid::parse_str("2ea6d33f-4c0a-417a-ab04-1fa9869f9a65").unwrap();
	let new_node = Uuid::parse_str("fbfb3487-71fe-4749-b3aa-1cc0a5380cdd").unwrap();
	let test = init(new_node).await.unwrap();

	// Set up the first node at an early timestamp
	let old_time = Timestamp {
		value: 123,
	};
	test.bootstrap_at_time(sql::Uuid::from(old_node), old_time.clone()).await.unwrap();

	// Set up second node at a later timestamp
	let new_time = Timestamp {
		value: 567,
	};
	test.bootstrap_at_time(sql::Uuid::from(new_node), new_time.clone()).await.unwrap();

	// Now scan the heartbeats to validate there is only one node left
	let mut tx = test.db.transaction(true, false).await.unwrap();
	let scanned = tx.scan_hb(&new_time, 100).await.unwrap();
	assert_eq!(scanned.len(), 1);
	for hb in scanned.iter() {
		assert_eq!(&hb.nd, &new_node);
	}

	// And scan the nodes to verify its just the latest also
	let scanned = tx.scan_cl(100).await.unwrap();
	assert_eq!(scanned.len(), 1);
	for cl in scanned.iter() {
		assert_eq!(&cl.name, &new_node.to_string());
	}

	tx.commit().await.unwrap();
}

#[tokio::test]
#[serial]
async fn expired_nodes_get_live_queries_archived() {
	let old_node = Uuid::parse_str("c756ed5a-3b19-4303-bce2-5e0edf72e66b").unwrap();
	let test = init(old_node).await.unwrap();

	// Set up the first node at an early timestamp
	let old_time = Timestamp {
		value: 123,
	};
	test.bootstrap_at_time(sql::Uuid::from(old_node), old_time.clone()).await.unwrap();

	// Set up live query
	let ses = Session::owner()
		.with_ns(test.test_str("testns").as_str())
		.with_db(test.test_str("testdb").as_str());
	let table = "my_table";
	let lq = LiveStatement {
		id: sql::Uuid(Uuid::parse_str("da60fa34-902d-4110-b810-7d435267a9f8").unwrap()),
		node: crate::sql::uuid::Uuid::from(old_node),
		expr: Fields(vec![sql::Field::All], false),
		what: Table(sql::Table::from(table)),
		cond: None,
		fetch: None,
<<<<<<< HEAD
		archived: Some(crate::sql::uuid::Uuid::from(old_node.0)),
		auth: Some(Auth::for_root(Role::Owner)),
=======
		archived: Some(crate::sql::uuid::Uuid::from(old_node)),
>>>>>>> b350f052
	};
	let ctx = context::Context::background();
	let (sender, _) = channel::unbounded();
	let opt = Options::new()
		.with_ns(ses.ns())
		.with_db(ses.db())
		.with_auth(Arc::new(Default::default()))
		.with_live(true)
		.with_id(old_node);
	let opt = Options::new_with_sender(&opt, sender);
	let tx = Arc::new(Mutex::new(test.db.transaction(true, false).await.unwrap()));
	let res = lq.compute(&ctx, &opt, &tx, None).await.unwrap();
	match res {
		Value::Uuid(_) => {}
		_ => {
			panic!("Not a uuid: {:?}", res);
		}
	}
	tx.lock().await.commit().await.unwrap();

	// Set up second node at a later timestamp
	let new_node = Uuid::parse_str("04da7d4c-0086-4358-8318-49f0bb168fa7").unwrap();
	let new_time = Timestamp {
		value: 456,
	}; // TODO These timestsamps are incorrect and should really be derived; Also check timestamp errors
	test.bootstrap_at_time(sql::Uuid::from(new_node), new_time.clone()).await.unwrap();

	// Now validate lq was removed
	let mut tx = test.db.transaction(true, false).await.unwrap();
	let scanned =
		tx.all_lv(ses.ns().unwrap().as_ref(), ses.db().unwrap().as_ref(), table).await.unwrap();
	assert_eq!(scanned.len(), 0);
	tx.commit().await.unwrap();
}

#[test(tokio::test)]
#[serial]
async fn single_live_queries_are_garbage_collected() {
	// Test parameters
	let ctx = context::Context::background();
	let node_id = Uuid::parse_str("b1a08614-a826-4581-938d-bea17f00e253").unwrap();
	let test = init(node_id).await.unwrap();
	let time = Timestamp {
		value: 123,
	};
	let namespace = "test_namespace";
	let database = "test_db";
	let table = "test_table";
	let options = Options::default()
		.with_required(
			node_id.clone(),
			Some(Arc::from(namespace)),
			Some(Arc::from(database)),
			Arc::new(Auth::for_root(Role::Owner)),
		)
		.with_live(true);

	// We do standard cluster init
	trace!("Bootstrapping node {}", node_id);
	test.bootstrap_at_time(crate::sql::uuid::Uuid::from(node_id), time).await.unwrap();

	// We set up 2 live queries, one of which we want to garbage collect
	trace!("Setting up live queries");
	let tx = Arc::new(Mutex::new(test.db.transaction(true, false).await.unwrap()));
	let live_query_to_delete = Uuid::parse_str("8aed07c4-9683-480e-b1e4-f0db8b331530").unwrap();
	let live_st = LiveStatement {
		id: sql::Uuid(live_query_to_delete),
		node: sql::uuid::Uuid::from(node_id),
		expr: Fields(vec![sql::Field::All], false),
		what: Table(sql::Table::from(table)),
		cond: None,
		fetch: None,
		archived: None,
	};
	live_st
		.compute(&ctx, &options, &tx, None)
		.await
		.map_err(|e| format!("Error computing live statement: {:?} {:?}", live_st, e))
		.unwrap();
	let live_query_to_keep = Uuid::parse_str("adea762a-17db-4810-a4a2-c54babfdaf23").unwrap();
	let live_st = LiveStatement {
		id: sql::Uuid(live_query_to_keep),
		node: sql::Uuid::from(node_id),
		expr: Fields(vec![sql::Field::All], false),
		what: Table(sql::Table::from(table)),
		cond: None,
		fetch: None,
		archived: None,
	};
	live_st
		.compute(&ctx, &options, &tx, None)
		.await
		.map_err(|e| format!("Error computing live statement: {:?} {:?}", live_st, e))
		.unwrap();
	tx.lock().await.commit().await.unwrap();

	// Subject: Perform the action we are testing
	trace!("Garbage collecting dead sessions");
	test.db.garbage_collect_dead_session(&[live_query_to_delete]).await.unwrap();

	// Validate
	trace!("Validating live queries");
	let mut tx = test.db.transaction(true, false).await.unwrap();
	let scanned = tx.all_lv(namespace, database, table).await.unwrap();
	assert_eq!(scanned.len(), 1, "The scanned values are {:?}", scanned);
	assert_eq!(&scanned[0].id.0, &live_query_to_keep);
	let scanned = tx.all_lq(&node_id).await.unwrap();
	assert_eq!(scanned.len(), 1);
	assert_eq!(&scanned[0].lq, &sql::Uuid::from(live_query_to_keep));
	tx.commit().await.unwrap();
}<|MERGE_RESOLUTION|>--- conflicted
+++ resolved
@@ -73,12 +73,8 @@
 		what: Table(sql::Table::from(table)),
 		cond: None,
 		fetch: None,
-<<<<<<< HEAD
-		archived: Some(crate::sql::uuid::Uuid::from(old_node.0)),
+		archived: Some(crate::sql::uuid::Uuid::from(old_node)),
 		auth: Some(Auth::for_root(Role::Owner)),
-=======
-		archived: Some(crate::sql::uuid::Uuid::from(old_node)),
->>>>>>> b350f052
 	};
 	let ctx = context::Context::background();
 	let (sender, _) = channel::unbounded();
