--- conflicted
+++ resolved
@@ -9,32 +9,19 @@
 	let namespace = "test_namespace";
 	let database = "test_database";
 	let table = "test_table";
-<<<<<<< HEAD
 	tx.set_nd(node_id).await.unwrap();
-=======
-	let node_id = crate::sql::uuid::Uuid::from(Uuid::from_bytes([
-		0x00, 0x01, 0x02, 0x03, 0x04, 0x05, 0x06, 0x07, 0x08, 0x09, 0x0A, 0x0B, 0x0C, 0x0D, 0x0E,
-		0x0F,
-	]));
-	tx.set_nd(node_id.0).await.unwrap();
->>>>>>> ed21a280
 
 	let lv_id = crate::sql::uuid::Uuid::from(Uuid::from_bytes([
 		0x10, 0x11, 0x12, 0x13, 0x14, 0x15, 0x16, 0x17, 0x18, 0x19, 0x1A, 0x1B, 0x1C, 0x1D, 0x1E,
 		0x1F,
 	]));
 
-	let key = crate::key::node::lq::new(node_id.0.clone(), lv_id.0.clone(), namespace, database);
+	let key = crate::key::node::lq::new(node_id.clone(), lv_id.0.clone(), namespace, database);
 	tx.putc(key, table, None).await.unwrap();
 
 	let (_, mut stm) = live(format!("LIVE SELECT * FROM {}", table).as_str()).unwrap();
-<<<<<<< HEAD
-	stm.id = crate::sql::Uuid::from(lv_id);
+	stm.id = lv_id.clone();
 	tx.putc_tblq(namespace, database, table, stm, None).await.unwrap();
-=======
-	stm.id = lv_id.clone();
-	tx.putc_lv(namespace, database, table, stm, None).await.unwrap();
->>>>>>> ed21a280
 
 	let this_node_id = crate::sql::uuid::Uuid::from(Uuid::from_bytes([
 		0x20, 0x21, 0x22, 0x23, 0x24, 0x25, 0x26, 0x27, 0x28, 0x29, 0x2A, 0x2B, 0x2C, 0x2D, 0x2E,
@@ -45,10 +32,13 @@
 	tx.commit().await.unwrap();
 
 	let mut tx = test.db.transaction(true, false).await.unwrap();
-	let results =
-		test.db.archive_lv_for_node(&mut tx, &node_id, this_node_id.clone()).await.unwrap();
+	let results = test
+		.db
+		.archive_lv_for_node(&mut tx, &sql::uuid::Uuid(node_id.clone()), this_node_id.clone())
+		.await
+		.unwrap();
 	assert_eq!(results.len(), 1);
-	assert_eq!(results[0].nd, node_id);
+	assert_eq!(results[0].nd, sql::uuid::Uuid(node_id.clone()));
 	assert_eq!(results[0].ns, namespace);
 	assert_eq!(results[0].db, database);
 	assert_eq!(results[0].tb, table);
