use crate::sql::statements::live::live;

#[tokio::test]
#[serial]
async fn archive_lv_for_node_archives() {
	let test = init().await.unwrap();
	let mut tx = test.db.transaction(true, true).await.unwrap();
	let namespace = "test_namespace";
	let database = "test_database";
	let table = "test_table";
	let node_id = crate::sql::uuid::Uuid::from(Uuid::from_bytes([
		0x00, 0x01, 0x02, 0x03, 0x04, 0x05, 0x06, 0x07, 0x08, 0x09, 0x0A, 0x0B, 0x0C, 0x0D, 0x0E,
		0x0F,
	]));
	tx.set_nd(node_id.0).await.unwrap();

	let lv_id = crate::sql::uuid::Uuid::from(Uuid::from_bytes([
		0x10, 0x11, 0x12, 0x13, 0x14, 0x15, 0x16, 0x17, 0x18, 0x19, 0x1A, 0x1B, 0x1C, 0x1D, 0x1E,
		0x1F,
	]));

<<<<<<< HEAD
	let key = crate::key::node::lq::new(node_id.0, namespace, database, lv_id.0.clone());
=======
	let key = crate::key::node::lq::new(node_id, lv_id, namespace, database);
>>>>>>> 432a6cc5
	tx.putc(key, table, None).await.unwrap();

	let (_, mut stm) = live(format!("LIVE SELECT * FROM {}", table).as_str()).unwrap();
	stm.id = lv_id.clone();
	tx.putc_lv(namespace, database, table, stm, None).await.unwrap();

	let this_node_id = crate::sql::uuid::Uuid::from(Uuid::from_bytes([
		0x20, 0x21, 0x22, 0x23, 0x24, 0x25, 0x26, 0x27, 0x28, 0x29, 0x2A, 0x2B, 0x2C, 0x2D, 0x2E,
		0x2F,
	]));
	// We commit after setup because otherwise in memory does not have read your own writes
	// i.e. setup data is part of same transaction as required implementation checks
	tx.commit().await.unwrap();

	let mut tx = test.db.transaction(true, false).await.unwrap();
	let results =
		test.db.archive_lv_for_node(&mut tx, &node_id, this_node_id.clone()).await.unwrap();
	assert_eq!(results.len(), 1);
	assert_eq!(results[0].nd, node_id);
	assert_eq!(results[0].ns, namespace);
	assert_eq!(results[0].db, database);
	assert_eq!(results[0].tb, table);
	assert_eq!(results[0].lq, lv_id);
	tx.commit().await.unwrap();

	let mut tx = test.db.transaction(true, false).await.unwrap();
	let lv = tx.all_lv(namespace, database, table).await.unwrap();
	assert_eq!(lv.len(), 1, "{:?}", lv);
	assert_eq!(lv[0].archived, Some(this_node_id));
	tx.commit().await.unwrap();
}<|MERGE_RESOLUTION|>--- conflicted
+++ resolved
@@ -19,11 +19,7 @@
 		0x1F,
 	]));
 
-<<<<<<< HEAD
-	let key = crate::key::node::lq::new(node_id.0, namespace, database, lv_id.0.clone());
-=======
-	let key = crate::key::node::lq::new(node_id, lv_id, namespace, database);
->>>>>>> 432a6cc5
+	let key = crate::key::node::lq::new(node_id.0.clone(), lv_id.0.clone(), namespace, database);
 	tx.putc(key, table, None).await.unwrap();
 
 	let (_, mut stm) = live(format!("LIVE SELECT * FROM {}", table).as_str()).unwrap();
