use super::tx::Transaction;
use crate::ctx::Context;
use crate::dbs::Attach;
use crate::dbs::Executor;
use crate::dbs::Notification;
use crate::dbs::Options;
use crate::dbs::Response;
use crate::dbs::Session;
use crate::dbs::Variables;
use crate::err::Error;
use crate::kvs::LOG;
use crate::opt::auth::Root;
use crate::sql;
use crate::sql::Query;
use crate::sql::Value;
use channel::Receiver;
use channel::Sender;
use futures::lock::Mutex;
use std::fmt;
use std::sync::Arc;
use std::time::Duration;
use tracing::instrument;
use uuid::Uuid;

/// The underlying datastore instance which stores the dataset.
#[allow(dead_code)]
pub struct Datastore {
	pub(super) id: Arc<Uuid>,
	pub(super) inner: Inner,
	pub(super) send: Sender<Notification>,
	pub(super) recv: Receiver<Notification>,
	query_timeout: Option<Duration>,
	auth_enabled: bool,
}

#[allow(clippy::large_enum_variant)]
pub(super) enum Inner {
	#[cfg(feature = "kv-mem")]
	Mem(super::mem::Datastore),
	#[cfg(feature = "kv-rocksdb")]
	RocksDB(super::rocksdb::Datastore),
	#[cfg(feature = "kv-speedb")]
	SpeeDB(super::speedb::Datastore),
	#[cfg(feature = "kv-indxdb")]
	IndxDB(super::indxdb::Datastore),
	#[cfg(feature = "kv-tikv")]
	TiKV(super::tikv::Datastore),
	#[cfg(feature = "kv-fdb")]
	FoundationDB(super::fdb::Datastore),
}

impl fmt::Display for Datastore {
	fn fmt(&self, f: &mut fmt::Formatter<'_>) -> fmt::Result {
		#![allow(unused_variables)]
		match &self.inner {
			#[cfg(feature = "kv-mem")]
			Inner::Mem(_) => write!(f, "memory"),
			#[cfg(feature = "kv-rocksdb")]
			Inner::RocksDB(_) => write!(f, "rocksdb"),
			#[cfg(feature = "kv-speedb")]
			Inner::SpeeDB(_) => write!(f, "speedb"),
			#[cfg(feature = "kv-indxdb")]
			Inner::IndxDB(_) => write!(f, "indxdb"),
			#[cfg(feature = "kv-tikv")]
			Inner::TiKV(_) => write!(f, "tikv"),
			#[cfg(feature = "kv-fdb")]
			Inner::FoundationDB(_) => write!(f, "fdb"),
			#[allow(unreachable_patterns)]
			_ => unreachable!(),
		}
	}
}

impl Datastore {
	/// Creates a new datastore instance
	///
	/// # Examples
	///
	/// ```rust,no_run
	/// # use surrealdb::kvs::Datastore;
	/// # use surrealdb::err::Error;
	/// # #[tokio::main]
	/// # async fn main() -> Result<(), Error> {
	/// let ds = Datastore::new("memory").await?;
	/// # Ok(())
	/// # }
	/// ```
	///
	/// Or to create a file-backed store:
	///
	/// ```rust,no_run
	/// # use surrealdb::kvs::Datastore;
	/// # use surrealdb::err::Error;
	/// # #[tokio::main]
	/// # async fn main() -> Result<(), Error> {
	/// let ds = Datastore::new("file://temp.db").await?;
	/// # Ok(())
	/// # }
	/// ```
	///
	/// Or to connect to a tikv-backed distributed store:
	///
	/// ```rust,no_run
	/// # use surrealdb::kvs::Datastore;
	/// # use surrealdb::err::Error;
	/// # #[tokio::main]
	/// # async fn main() -> Result<(), Error> {
	/// let ds = Datastore::new("tikv://127.0.0.1:2379").await?;
	/// # Ok(())
	/// # }
	/// ```
	pub async fn new(path: &str) -> Result<Datastore, Error> {
		let inner = match path {
			"memory" => {
				#[cfg(feature = "kv-mem")]
				{
					info!(target: LOG, "Starting kvs store in {}", path);
					let v = super::mem::Datastore::new().await.map(Inner::Mem);
					info!(target: LOG, "Started kvs store in {}", path);
					v
				}
				#[cfg(not(feature = "kv-mem"))]
				return Err(Error::Ds("Cannot connect to the `memory` storage engine as it is not enabled in this build of SurrealDB".to_owned()));
			}
			// Parse and initiate an File database
			s if s.starts_with("file:") => {
				#[cfg(feature = "kv-rocksdb")]
				{
					info!(target: LOG, "Starting kvs store at {}", path);
					let s = s.trim_start_matches("file://");
					let s = s.trim_start_matches("file:");
					let v = super::rocksdb::Datastore::new(s).await.map(Inner::RocksDB);
					info!(target: LOG, "Started kvs store at {}", path);
					v
				}
				#[cfg(not(feature = "kv-rocksdb"))]
				return Err(Error::Ds("Cannot connect to the `rocksdb` storage engine as it is not enabled in this build of SurrealDB".to_owned()));
			}
			// Parse and initiate an RocksDB database
			s if s.starts_with("rocksdb:") => {
				#[cfg(feature = "kv-rocksdb")]
				{
					info!(target: LOG, "Starting kvs store at {}", path);
					let s = s.trim_start_matches("rocksdb://");
					let s = s.trim_start_matches("rocksdb:");
					let v = super::rocksdb::Datastore::new(s).await.map(Inner::RocksDB);
					info!(target: LOG, "Started kvs store at {}", path);
					v
				}
				#[cfg(not(feature = "kv-rocksdb"))]
				return Err(Error::Ds("Cannot connect to the `rocksdb` storage engine as it is not enabled in this build of SurrealDB".to_owned()));
			}
			// Parse and initiate an SpeeDB database
			s if s.starts_with("speedb:") => {
				#[cfg(feature = "kv-speedb")]
				{
					info!(target: LOG, "Starting kvs store at {}", path);
					let s = s.trim_start_matches("speedb://");
					let s = s.trim_start_matches("speedb:");
					let v = super::speedb::Datastore::new(s).await.map(Inner::SpeeDB);
					info!(target: LOG, "Started kvs store at {}", path);
					v
				}
				#[cfg(not(feature = "kv-speedb"))]
				return Err(Error::Ds("Cannot connect to the `speedb` storage engine as it is not enabled in this build of SurrealDB".to_owned()));
			}
			// Parse and initiate an IndxDB database
			s if s.starts_with("indxdb:") => {
				#[cfg(feature = "kv-indxdb")]
				{
					info!(target: LOG, "Starting kvs store at {}", path);
					let s = s.trim_start_matches("indxdb://");
					let s = s.trim_start_matches("indxdb:");
					let v = super::indxdb::Datastore::new(s).await.map(Inner::IndxDB);
					info!(target: LOG, "Started kvs store at {}", path);
					v
				}
				#[cfg(not(feature = "kv-indxdb"))]
				return Err(Error::Ds("Cannot connect to the `indxdb` storage engine as it is not enabled in this build of SurrealDB".to_owned()));
			}
			// Parse and initiate a TiKV database
			s if s.starts_with("tikv:") => {
				#[cfg(feature = "kv-tikv")]
				{
					info!(target: LOG, "Connecting to kvs store at {}", path);
					let s = s.trim_start_matches("tikv://");
					let s = s.trim_start_matches("tikv:");
					let v = super::tikv::Datastore::new(s).await.map(Inner::TiKV);
					info!(target: LOG, "Connected to kvs store at {}", path);
					v
				}
				#[cfg(not(feature = "kv-tikv"))]
				return Err(Error::Ds("Cannot connect to the `tikv` storage engine as it is not enabled in this build of SurrealDB".to_owned()));
			}
			// Parse and initiate a FoundationDB database
			s if s.starts_with("fdb:") => {
				#[cfg(feature = "kv-fdb")]
				{
					info!(target: LOG, "Connecting to kvs store at {}", path);
					let s = s.trim_start_matches("fdb://");
					let s = s.trim_start_matches("fdb:");
					let v = super::fdb::Datastore::new(s).await.map(Inner::FoundationDB);
					info!(target: LOG, "Connected to kvs store at {}", path);
					v
				}
				#[cfg(not(feature = "kv-fdb"))]
				return Err(Error::Ds("Cannot connect to the `foundationdb` storage engine as it is not enabled in this build of SurrealDB".to_owned()));
			}
			// The datastore path is not valid
			_ => {
				info!(target: LOG, "Unable to load the specified datastore {}", path);
				Err(Error::Ds("Unable to load the specified datastore".into()))
			}
		};
		// Create a live query notification channel
		let (send, recv) = channel::bounded(100);
		inner.map(|inner| Self {
			id: Arc::new(Uuid::new_v4()),
			inner,
			send,
			recv,
			query_timeout: None,
			auth_enabled: false,
		})
	}

	/// Set global query timeout
	pub fn query_timeout(mut self, duration: Option<Duration>) -> Self {
		self.query_timeout = duration;
		self
	}

<<<<<<< HEAD
	/// Set global auth config
	pub fn auth(mut self, auth: bool) -> Self {
		self.auth_enabled = auth;
		self
	}

	pub fn is_auth_enabled(&self) -> bool {
		self.auth_enabled
	}

	// Setup the initial credentials
	pub async fn setup_initial_creds(&self, creds: Root<'_>) -> Result<(), Error> {
		let mut txn = self.transaction(false, false).await?;

		match txn.all_kv_users().await {
			Ok(val) if val.is_empty() => {
				warn!(
					target: LOG,
					"No root users found, create the initial user '{}'.", creds.username
				);

				let sql = format!(
					"DEFINE USER {user} ON KV PASSWORD '{pass}'",
					user = creds.username,
					pass = creds.password
				);
				let sess = Session::for_kv();
				self.execute(&sql, &sess, None, false).await?;
				Ok(())
			}
			Ok(_) => {
				warn!(target: LOG, "Root users found, don't create the initial user.");
				Ok(())
			}
			Err(e) => Err(e.into()),
		}
=======
	// Adds entries to the KV store indicating membership information
	pub async fn register_membership(&self) -> Result<(), Error> {
		let mut tx = self.transaction(true, false).await?;
		tx.set_cl(sql::Uuid::from(*self.id.as_ref())).await?;
		tx.set_hb(sql::Uuid::from(*self.id.as_ref())).await?;
		tx.commit().await?;
		Ok(())
	}

	// Creates a heartbeat entry for the member indicating to the cluster
	// that the node is alive
	pub async fn heartbeat(&self) -> Result<(), Error> {
		let mut tx = self.transaction(true, false).await?;
		tx.set_hb(sql::Uuid::from(*self.id.as_ref())).await?;
		tx.commit().await?;
		Ok(())
>>>>>>> b4adbe99
	}

	/// Create a new transaction on this datastore
	///
	/// ```rust,no_run
	/// use surrealdb::kvs::Datastore;
	/// use surrealdb::err::Error;
	///
	/// #[tokio::main]
	/// async fn main() -> Result<(), Error> {
	///     let ds = Datastore::new("file://database.db").await?;
	///     let mut tx = ds.transaction(true, false).await?;
	///     tx.cancel().await?;
	///     Ok(())
	/// }
	/// ```
	pub async fn transaction(&self, write: bool, lock: bool) -> Result<Transaction, Error> {
		#![allow(unused_variables)]
		let inner = match &self.inner {
			#[cfg(feature = "kv-mem")]
			Inner::Mem(v) => {
				let tx = v.transaction(write, lock).await?;
				super::tx::Inner::Mem(tx)
			}
			#[cfg(feature = "kv-rocksdb")]
			Inner::RocksDB(v) => {
				let tx = v.transaction(write, lock).await?;
				super::tx::Inner::RocksDB(tx)
			}
			#[cfg(feature = "kv-speedb")]
			Inner::SpeeDB(v) => {
				let tx = v.transaction(write, lock).await?;
				super::tx::Inner::SpeeDB(tx)
			}
			#[cfg(feature = "kv-indxdb")]
			Inner::IndxDB(v) => {
				let tx = v.transaction(write, lock).await?;
				super::tx::Inner::IndxDB(tx)
			}
			#[cfg(feature = "kv-tikv")]
			Inner::TiKV(v) => {
				let tx = v.transaction(write, lock).await?;
				super::tx::Inner::TiKV(tx)
			}
			#[cfg(feature = "kv-fdb")]
			Inner::FoundationDB(v) => {
				let tx = v.transaction(write, lock).await?;
				super::tx::Inner::FoundationDB(tx)
			}
			#[allow(unreachable_patterns)]
			_ => unreachable!(),
		};

		#[allow(unreachable_code)]
		Ok(Transaction {
			inner,
			cache: super::cache::Cache::default(),
		})
	}

	/// Parse and execute an SQL query
	///
	/// ```rust,no_run
	/// use surrealdb::kvs::Datastore;
	/// use surrealdb::err::Error;
	/// use surrealdb::dbs::Session;
	///
	/// #[tokio::main]
	/// async fn main() -> Result<(), Error> {
	///     let ds = Datastore::new("memory").await?;
	///     let ses = Session::for_kv();
	///     let ast = "USE NS test DB test; SELECT * FROM person;";
	///     let res = ds.execute(ast, &ses, None, false).await?;
	///     Ok(())
	/// }
	/// ```
	#[instrument(skip_all)]
	pub async fn execute(
		&self,
		txt: &str,
		sess: &Session,
		vars: Variables,
		strict: bool,
	) -> Result<Vec<Response>, Error> {
		// Parse the SQL query text
		let ast = sql::parse(txt)?;
		// Process the AST
		self.process(ast, sess, vars, strict).await
	}

	/// Execute a pre-parsed SQL query
	///
	/// ```rust,no_run
	/// use surrealdb::kvs::Datastore;
	/// use surrealdb::err::Error;
	/// use surrealdb::dbs::Session;
	/// use surrealdb::sql::parse;
	///
	/// #[tokio::main]
	/// async fn main() -> Result<(), Error> {
	///     let ds = Datastore::new("memory").await?;
	///     let ses = Session::for_kv();
	///     let ast = parse("USE NS test DB test; SELECT * FROM person;")?;
	///     let res = ds.process(ast, &ses, None, false).await?;
	///     Ok(())
	/// }
	/// ```
	#[instrument(skip_all)]
	pub async fn process(
		&self,
		ast: Query,
		sess: &Session,
		vars: Variables,
		strict: bool,
	) -> Result<Vec<Response>, Error> {
		// Create a new query options
		let mut opt = Options::default();
		// Create a new query executor
		let mut exe = Executor::new(self);
		// Create a default context
		let mut ctx = Context::default();
		// Set the global query timeout
		if let Some(timeout) = self.query_timeout {
			ctx.add_timeout(timeout);
		}
		// Start an execution context
		let ctx = sess.context(ctx);
		// Store the query variables
		let ctx = vars.attach(ctx)?;
		// Setup the notification channel
		opt.sender = self.send.clone();
		// Setup the auth options
		opt.auth = sess.au.clone();
		// Setup the live options
		opt.live = sess.rt;
		// Set current NS and DB
		opt.ns = sess.ns();
		opt.db = sess.db();
		// Set strict config
		opt.strict = strict;
		// Process all statements
		exe.execute(ctx, opt, ast).await
	}

	/// Ensure a SQL [`Value`] is fully computed
	///
	/// ```rust,no_run
	/// use surrealdb::kvs::Datastore;
	/// use surrealdb::err::Error;
	/// use surrealdb::dbs::Session;
	/// use surrealdb::sql::Future;
	/// use surrealdb::sql::Value;
	///
	/// #[tokio::main]
	/// async fn main() -> Result<(), Error> {
	///     let ds = Datastore::new("memory").await?;
	///     let ses = Session::for_kv();
	///     let val = Value::Future(Box::new(Future::from(Value::Bool(true))));
	///     let res = ds.compute(val, &ses, None, false).await?;
	///     Ok(())
	/// }
	/// ```
	#[instrument(skip_all)]
	pub async fn compute(
		&self,
		val: Value,
		sess: &Session,
		vars: Variables,
		strict: bool,
	) -> Result<Value, Error> {
		// Start a new transaction
		let txn = self.transaction(val.writeable(), false).await?;
		//
		let txn = Arc::new(Mutex::new(txn));
		// Create a new query options
		let mut opt = Options::default();
		// Create a default context
		let mut ctx = Context::default();
		// Add the transaction
		ctx.add_transaction(Some(&txn));
		// Set the global query timeout
		if let Some(timeout) = self.query_timeout {
			ctx.add_timeout(timeout);
		}
		// Start an execution context
		let ctx = sess.context(ctx);
		// Store the query variables
		let ctx = vars.attach(ctx)?;
		// Setup the notification channel
		opt.sender = self.send.clone();
		// Setup the auth options
		opt.auth = sess.au.clone();
		// Set current NS and DB
		opt.ns = sess.ns();
		opt.db = sess.db();
		// Set strict config
		opt.strict = strict;
		// Compute the value
		let res = val.compute(&ctx, &opt).await?;
		// Store any data
		match val.writeable() {
			true => txn.lock().await.commit().await?,
			false => txn.lock().await.cancel().await?,
		};
		// Return result
		Ok(res)
	}

	/// Subscribe to live notifications
	///
	/// ```rust,no_run
	/// use surrealdb::kvs::Datastore;
	/// use surrealdb::err::Error;
	/// use surrealdb::dbs::Session;
	///
	/// #[tokio::main]
	/// async fn main() -> Result<(), Error> {
	///     let ds = Datastore::new("memory").await?;
	///     let ses = Session::for_kv();
	///     while let Ok(v) = ds.notifications().recv().await {
	///         println!("Received notification: {v}");
	///     }
	///     Ok(())
	/// }
	/// ```
	#[instrument(skip_all)]
	pub fn notifications(&self) -> Receiver<Notification> {
		self.recv.clone()
	}

	/// Performs a full database export as SQL
	#[instrument(skip(self, chn))]
	pub async fn export(&self, ns: String, db: String, chn: Sender<Vec<u8>>) -> Result<(), Error> {
		// Start a new transaction
		let mut txn = self.transaction(false, false).await?;
		// Process the export
		txn.export(&ns, &db, chn).await?;
		// Everything ok
		Ok(())
	}
}<|MERGE_RESOLUTION|>--- conflicted
+++ resolved
@@ -230,7 +230,6 @@
 		self
 	}
 
-<<<<<<< HEAD
 	/// Set global auth config
 	pub fn auth(mut self, auth: bool) -> Self {
 		self.auth_enabled = auth;
@@ -267,7 +266,8 @@
 			}
 			Err(e) => Err(e.into()),
 		}
-=======
+	}
+
 	// Adds entries to the KV store indicating membership information
 	pub async fn register_membership(&self) -> Result<(), Error> {
 		let mut tx = self.transaction(true, false).await?;
@@ -284,7 +284,6 @@
 		tx.set_hb(sql::Uuid::from(*self.id.as_ref())).await?;
 		tx.commit().await?;
 		Ok(())
->>>>>>> b4adbe99
 	}
 
 	/// Create a new transaction on this datastore
