use crate::ctx::Context;
use crate::dbs::node::Timestamp;
use crate::dbs::Attach;
use crate::dbs::Executor;
use crate::dbs::Notification;
use crate::dbs::Options;
use crate::dbs::Response;
use crate::dbs::Session;
use crate::dbs::Variables;
use crate::err::Error;
<<<<<<< HEAD
use crate::key::hb::Hb;
use crate::key::lq;
use crate::key::lq::Lq;
use crate::key::lv::Lv;
=======
use crate::key::root::hb::Hb;
>>>>>>> 769ed5ab
use crate::sql;
use crate::sql::Query;
use crate::sql::Value;
use channel::Receiver;
use channel::Sender;
use futures::lock::Mutex;
use std::fmt;
use std::sync::Arc;
use std::time::Duration;
use tracing::instrument;
use tracing::trace;
use uuid::Uuid;

use super::tx::Transaction;

/// Used for cluster logic to move LQ data to LQ cleanup code
/// Not a stored struct; Used only in this module
#[derive(Debug, Clone, Eq, PartialEq)]
pub struct LqValue {
	pub nd: Uuid,
	pub ns: String,
	pub db: String,
	pub tb: String,
	pub lq: Uuid,
}

/// The underlying datastore instance which stores the dataset.
#[allow(dead_code)]
pub struct Datastore {
	// The inner datastore type
	inner: Inner,
	// The unique id of this datastore, used in notifications
	id: Uuid,
	// Whether this datastore runs in strict mode by default
	strict: bool,
	// The maximum duration timeout for running multiple statements in a query
	query_timeout: Option<Duration>,
	// The maximum duration timeout for running multiple statements in a transaction
	transaction_timeout: Option<Duration>,
	// Whether this datastore enables live query notifications to subscribers
	notification_channel: Option<(Sender<Notification>, Receiver<Notification>)>,
}

#[allow(clippy::large_enum_variant)]
pub(super) enum Inner {
	#[cfg(feature = "kv-mem")]
	Mem(super::mem::Datastore),
	#[cfg(feature = "kv-rocksdb")]
	RocksDB(super::rocksdb::Datastore),
	#[cfg(feature = "kv-speedb")]
	SpeeDB(super::speedb::Datastore),
	#[cfg(feature = "kv-indxdb")]
	IndxDB(super::indxdb::Datastore),
	#[cfg(feature = "kv-tikv")]
	TiKV(super::tikv::Datastore),
	#[cfg(feature = "kv-fdb")]
	FoundationDB(super::fdb::Datastore),
}

impl fmt::Display for Datastore {
	fn fmt(&self, f: &mut fmt::Formatter<'_>) -> fmt::Result {
		#![allow(unused_variables)]
		match &self.inner {
			#[cfg(feature = "kv-mem")]
			Inner::Mem(_) => write!(f, "memory"),
			#[cfg(feature = "kv-rocksdb")]
			Inner::RocksDB(_) => write!(f, "rocksdb"),
			#[cfg(feature = "kv-speedb")]
			Inner::SpeeDB(_) => write!(f, "speedb"),
			#[cfg(feature = "kv-indxdb")]
			Inner::IndxDB(_) => write!(f, "indxdb"),
			#[cfg(feature = "kv-tikv")]
			Inner::TiKV(_) => write!(f, "tikv"),
			#[cfg(feature = "kv-fdb")]
			Inner::FoundationDB(_) => write!(f, "fdb"),
			#[allow(unreachable_patterns)]
			_ => unreachable!(),
		}
	}
}

impl Datastore {
	/// Creates a new datastore instance
	///
	/// # Examples
	///
	/// ```rust,no_run
	/// # use surrealdb::kvs::Datastore;
	/// # use surrealdb::err::Error;
	/// # #[tokio::main]
	/// # async fn main() -> Result<(), Error> {
	/// let ds = Datastore::new("memory").await?;
	/// # Ok(())
	/// # }
	/// ```
	///
	/// Or to create a file-backed store:
	///
	/// ```rust,no_run
	/// # use surrealdb::kvs::Datastore;
	/// # use surrealdb::err::Error;
	/// # #[tokio::main]
	/// # async fn main() -> Result<(), Error> {
	/// let ds = Datastore::new("file://temp.db").await?;
	/// # Ok(())
	/// # }
	/// ```
	///
	/// Or to connect to a tikv-backed distributed store:
	///
	/// ```rust,no_run
	/// # use surrealdb::kvs::Datastore;
	/// # use surrealdb::err::Error;
	/// # #[tokio::main]
	/// # async fn main() -> Result<(), Error> {
	/// let ds = Datastore::new("tikv://127.0.0.1:2379").await?;
	/// # Ok(())
	/// # }
	/// ```
	pub async fn new(path: &str) -> Result<Datastore, Error> {
		let id = Uuid::new_v4();
		Self::new_full(path, id).await
	}

	// For testing
	pub async fn new_full(path: &str, node_id: Uuid) -> Result<Datastore, Error> {
		// Initiate the desired datastore
		let inner = match path {
			"memory" => {
				#[cfg(feature = "kv-mem")]
				{
					info!("Starting kvs store in {}", path);
					let v = super::mem::Datastore::new().await.map(Inner::Mem);
					info!("Started kvs store in {}", path);
					v
				}
				#[cfg(not(feature = "kv-mem"))]
				return Err(Error::Ds("Cannot connect to the `memory` storage engine as it is not enabled in this build of SurrealDB".to_owned()));
			}
			// Parse and initiate an File database
			s if s.starts_with("file:") => {
				#[cfg(feature = "kv-rocksdb")]
				{
					info!("Starting kvs store at {}", path);
					let s = s.trim_start_matches("file://");
					let s = s.trim_start_matches("file:");
					let v = super::rocksdb::Datastore::new(s).await.map(Inner::RocksDB);
					info!("Started kvs store at {}", path);
					v
				}
				#[cfg(not(feature = "kv-rocksdb"))]
				return Err(Error::Ds("Cannot connect to the `rocksdb` storage engine as it is not enabled in this build of SurrealDB".to_owned()));
			}
			// Parse and initiate an RocksDB database
			s if s.starts_with("rocksdb:") => {
				#[cfg(feature = "kv-rocksdb")]
				{
					info!("Starting kvs store at {}", path);
					let s = s.trim_start_matches("rocksdb://");
					let s = s.trim_start_matches("rocksdb:");
					let v = super::rocksdb::Datastore::new(s).await.map(Inner::RocksDB);
					info!("Started kvs store at {}", path);
					v
				}
				#[cfg(not(feature = "kv-rocksdb"))]
				return Err(Error::Ds("Cannot connect to the `rocksdb` storage engine as it is not enabled in this build of SurrealDB".to_owned()));
			}
			// Parse and initiate an SpeeDB database
			s if s.starts_with("speedb:") => {
				#[cfg(feature = "kv-speedb")]
				{
					info!("Starting kvs store at {}", path);
					let s = s.trim_start_matches("speedb://");
					let s = s.trim_start_matches("speedb:");
					let v = super::speedb::Datastore::new(s).await.map(Inner::SpeeDB);
					info!("Started kvs store at {}", path);
					v
				}
				#[cfg(not(feature = "kv-speedb"))]
				return Err(Error::Ds("Cannot connect to the `speedb` storage engine as it is not enabled in this build of SurrealDB".to_owned()));
			}
			// Parse and initiate an IndxDB database
			s if s.starts_with("indxdb:") => {
				#[cfg(feature = "kv-indxdb")]
				{
					info!("Starting kvs store at {}", path);
					let s = s.trim_start_matches("indxdb://");
					let s = s.trim_start_matches("indxdb:");
					let v = super::indxdb::Datastore::new(s).await.map(Inner::IndxDB);
					info!("Started kvs store at {}", path);
					v
				}
				#[cfg(not(feature = "kv-indxdb"))]
				return Err(Error::Ds("Cannot connect to the `indxdb` storage engine as it is not enabled in this build of SurrealDB".to_owned()));
			}
			// Parse and initiate a TiKV database
			s if s.starts_with("tikv:") => {
				#[cfg(feature = "kv-tikv")]
				{
					info!("Connecting to kvs store at {}", path);
					let s = s.trim_start_matches("tikv://");
					let s = s.trim_start_matches("tikv:");
					let v = super::tikv::Datastore::new(s).await.map(Inner::TiKV);
					info!("Connected to kvs store at {}", path);
					v
				}
				#[cfg(not(feature = "kv-tikv"))]
				return Err(Error::Ds("Cannot connect to the `tikv` storage engine as it is not enabled in this build of SurrealDB".to_owned()));
			}
			// Parse and initiate a FoundationDB database
			s if s.starts_with("fdb:") => {
				#[cfg(feature = "kv-fdb")]
				{
					info!("Connecting to kvs store at {}", path);
					let s = s.trim_start_matches("fdb://");
					let s = s.trim_start_matches("fdb:");
					let v = super::fdb::Datastore::new(s).await.map(Inner::FoundationDB);
					info!("Connected to kvs store at {}", path);
					v
				}
				#[cfg(not(feature = "kv-fdb"))]
				return Err(Error::Ds("Cannot connect to the `foundationdb` storage engine as it is not enabled in this build of SurrealDB".to_owned()));
			}
			// The datastore path is not valid
			_ => {
				info!("Unable to load the specified datastore {}", path);
				Err(Error::Ds("Unable to load the specified datastore".into()))
			}
		};
		// Set the properties on the datastore
		inner.map(|inner| Self {
			id: node_id,
			inner,
			strict: false,
			query_timeout: None,
			transaction_timeout: None,
			notification_channel: None,
		})
	}

	/// Specify whether this Datastore should run in strict mode
	pub fn with_strict_mode(mut self, strict: bool) -> Self {
		self.strict = strict;
		self
	}

	/// Specify whether this datastore should enable live query notifications
	pub fn with_notifications(mut self) -> Self {
		self.notification_channel = Some(channel::bounded(100));
		self
	}

	/// Set a global query timeout for this Datastore
	pub fn with_query_timeout(mut self, duration: Option<Duration>) -> Self {
		self.query_timeout = duration;
		self
	}

	/// Set a global transaction timeout for this Datastore
	pub fn with_transaction_timeout(mut self, duration: Option<Duration>) -> Self {
		self.transaction_timeout = duration;
		self
	}

	/// Creates a new datastore instance
	///
	/// Use this for clustered environments.
	pub async fn new_with_bootstrap(path: &str) -> Result<Datastore, Error> {
		let ds = Datastore::new(path).await?;
		ds.bootstrap().await?;
		Ok(ds)
	}

	// Initialise bootstrap with implicit values intended for runtime
	pub async fn bootstrap(&self) -> Result<(), Error> {
		self.bootstrap_full(&self.id).await
	}

	// Initialise bootstrap with artificial values, intended for testing
	pub async fn bootstrap_full(&self, node_id: &Uuid) -> Result<(), Error> {
		trace!("Bootstrapping {}", self.id);
		let mut tx = self.transaction(true, false).await?;
		let now = tx.clock();
		let archived = self.register_remove_and_archive(&mut tx, node_id, now).await?;
		tx.commit().await?;

		let mut tx = self.transaction(true, false).await?;
		self.remove_archived(&mut tx, archived).await?;
		tx.commit().await
	}

	// Node registration + "mark" stage of mark-and-sweep gc
	pub async fn register_remove_and_archive(
		&self,
		tx: &mut Transaction,
		node_id: &Uuid,
		timestamp: Timestamp,
	) -> Result<Vec<LqValue>, Error> {
		trace!("Registering node {}", node_id);
		self.register_membership(tx, node_id, &timestamp).await?;
		// Determine the timeout for when a cluster node is expired
		let ts_expired = (timestamp.clone() - std::time::Duration::from_secs(5))?;
		let dead = self.remove_dead_nodes(tx, &ts_expired).await?;
		self.archive_dead_lqs(tx, &dead, node_id).await
	}

	// Adds entries to the KV store indicating membership information
	pub async fn register_membership(
		&self,
		tx: &mut Transaction,
		node_id: &Uuid,
		timestamp: &Timestamp,
	) -> Result<(), Error> {
		tx.set_nd(*node_id).await?;
		tx.set_hb(timestamp.clone(), *node_id).await?;
		Ok(())
	}

	/// Delete dead heartbeats and nodes
	/// Returns node IDs
	pub async fn remove_dead_nodes(
		&self,
		tx: &mut Transaction,
		ts: &Timestamp,
	) -> Result<Vec<Uuid>, Error> {
		let hbs = self.delete_dead_heartbeats(tx, ts).await?;
		let mut nodes = vec![];
		for hb in hbs {
			trace!("Deleting node {}", &hb.nd);
			tx.del_nd(hb.nd).await?;
			nodes.push(hb.nd);
		}
		Ok(nodes)
	}

	/// Accepts cluster IDs
	/// Archives related live queries
	/// Returns live query keys that can be used for deletes
	///
	/// The reason we archive first is to stop other nodes from picking it up for further updates
	/// This means it will be easier to wipe the range in a subsequent transaction
	pub async fn archive_dead_lqs(
		&self,
		tx: &mut Transaction,
		nodes: &[Uuid],
		this_node_id: &Uuid,
	) -> Result<Vec<LqValue>, Error> {
		let mut archived = vec![];
		for nd in nodes.iter() {
			trace!("Archiving node {}", &nd);
			// Scan on node prefix for LQ space
			let node_lqs = tx.scan_lq(nd, 1000).await?;
			trace!("Found {} LQ entries for {:?}", node_lqs.len(), nd);
			for lq in node_lqs {
				trace!("Archiving query {:?}", &lq);
				let node_archived_lqs = self.archive_lv_for_node(tx, &lq.nd, this_node_id).await?;
				for lq_value in node_archived_lqs {
					archived.push(lq_value);
				}
			}
		}
		Ok(archived)
	}

	pub async fn remove_archived(
		&self,
		tx: &mut Transaction,
		archived: Vec<LqValue>,
	) -> Result<(), Error> {
		for lq in archived {
			// Delete the cluster key, used for finding LQ associated with a node
			let key = crate::key::node::lq::new(lq.nd, &lq.ns, &lq.db, lq.lq);
			tx.del(key).await?;
			// Delete the table key, used for finding LQ associated with a table
			let key = crate::key::table::lq::new(&lq.ns, &lq.db, &lq.tb, lq.lq);
			tx.del(key).await?;
		}
		Ok(())
	}

	pub async fn _garbage_collect(
		// TODO not invoked
		// But this is garbage collection outside of bootstrap
		&self,
		tx: &mut Transaction,
		watermark: &Timestamp,
		this_node_id: &Uuid,
	) -> Result<(), Error> {
		let dead_heartbeats = self.delete_dead_heartbeats(tx, watermark).await?;
		trace!("Found dead hbs: {:?}", dead_heartbeats);
		let mut archived: Vec<LqValue> = vec![];
		for hb in dead_heartbeats {
			let new_archived = self.archive_lv_for_node(tx, &hb.nd, this_node_id).await?;
			tx.del_nd(hb.nd).await?;
			trace!("Deleted node {}", hb.nd);
			for lq_value in new_archived {
				archived.push(lq_value);
			}
		}
		Ok(())
	}

	// Garbage collection task to run when a client disconnects from a surrealdb node
	// i.e. we know the node, we are not performing a full wipe on the node
	// and the wipe must be fully performed by this node
	pub async fn garbage_collect_dead_session(&self, live_queries: &[Uuid]) -> Result<(), Error> {
		let mut tx = self.transaction(true, false).await?;

		// Find all the LQs we own, so that we can get the ns/ds from provided uuids
		// We may improve this in future by tracking in web layer
		let lqs = tx.scan_lq(&self.id, 1000).await?;
		let mut hits = vec![];
		for lq_value in lqs {
			if live_queries.contains(&lq_value.lq) {
				hits.push(lq_value.clone());
				let lq = Lq::new(
					lq_value.cl.clone(),
					lq_value.ns.as_str(),
					lq_value.db.as_str(),
					lq_value.lq.clone(),
				);
				tx.del(lq).await?;
				trace!("Deleted lq {:?} as part of session garbage collection", lq_value.clone());
			}
		}

		// Now delete the table entries for the live queries
		for lq in hits {
			let lv = Lv::new(lq.ns.as_str(), lq.db.as_str(), lq.tb.as_str(), self.id);
			tx.del(lv.clone()).await?;
			trace!("Deleted lv {:?} as part of session garbage collection", lv);
		}
		tx.commit().await
	}

	// Returns a list of live query IDs
	pub async fn archive_lv_for_node(
		&self,
		tx: &mut Transaction,
		nd: &Uuid,
		this_node_id: &Uuid,
	) -> Result<Vec<LqValue>, Error> {
		let lqs = tx.all_lq(nd).await?;
		trace!("Archiving lqs and found {} LQ entries for {}", lqs.len(), nd);
		let mut ret = vec![];
		for lq in lqs {
			let lvs = tx.get_lv(lq.ns.as_str(), lq.db.as_str(), lq.tb.as_str(), &lq.lq).await?;
			let archived_lvs = lvs.clone().archive(*this_node_id);
			tx.putc_lv(&lq.ns, &lq.db, &lq.tb, archived_lvs, Some(lvs)).await?;
			ret.push(lq);
		}
		Ok(ret)
	}

	/// Given a timestamp, delete all the heartbeats that have expired
	/// Return the removed heartbeats as they will contain node information
	pub async fn delete_dead_heartbeats(
		&self,
		tx: &mut Transaction,
		ts: &Timestamp,
	) -> Result<Vec<Hb>, Error> {
		let limit = 1000;
		let dead = tx.scan_hb(ts, limit).await?;
		tx.delr_hb(dead.clone(), 1000).await?;
		for dead_node in dead.clone() {
			tx.del_nd(dead_node.nd).await?;
		}
		Ok::<Vec<Hb>, Error>(dead)
	}

	// Creates a heartbeat entry for the member indicating to the cluster
	// that the node is alive.
	// This is the preferred way of creating heartbeats inside the database, so try to use this.
	pub async fn heartbeat(&self) -> Result<(), Error> {
		let mut tx = self.transaction(true, false).await?;
		let timestamp = tx.clock();
		self.heartbeat_full(&mut tx, timestamp, self.id).await?;
		tx.commit().await
	}

	// Creates a heartbeat entry for the member indicating to the cluster
	// that the node is alive. Intended for testing.
	// This includes all dependencies that are hard to control and is done in such a way for testing.
	// Inside the database, try to use the heartbeat() function instead.
	pub async fn heartbeat_full(
		&self,
		tx: &mut Transaction,
		timestamp: Timestamp,
		node_id: Uuid,
	) -> Result<(), Error> {
		tx.set_hb(timestamp, node_id).await
	}

	// -----
	// End cluster helpers, storage functions here
	// -----

	/// Create a new transaction on this datastore
	///
	/// ```rust,no_run
	/// use surrealdb::kvs::Datastore;
	/// use surrealdb::err::Error;
	///
	/// #[tokio::main]
	/// async fn main() -> Result<(), Error> {
	///     let ds = Datastore::new("file://database.db").await?;
	///     let mut tx = ds.transaction(true, false).await?;
	///     tx.cancel().await?;
	///     Ok(())
	/// }
	/// ```
	pub async fn transaction(&self, write: bool, lock: bool) -> Result<Transaction, Error> {
		#![allow(unused_variables)]
		let inner = match &self.inner {
			#[cfg(feature = "kv-mem")]
			Inner::Mem(v) => {
				let tx = v.transaction(write, lock).await?;
				super::tx::Inner::Mem(tx)
			}
			#[cfg(feature = "kv-rocksdb")]
			Inner::RocksDB(v) => {
				let tx = v.transaction(write, lock).await?;
				super::tx::Inner::RocksDB(tx)
			}
			#[cfg(feature = "kv-speedb")]
			Inner::SpeeDB(v) => {
				let tx = v.transaction(write, lock).await?;
				super::tx::Inner::SpeeDB(tx)
			}
			#[cfg(feature = "kv-indxdb")]
			Inner::IndxDB(v) => {
				let tx = v.transaction(write, lock).await?;
				super::tx::Inner::IndxDB(tx)
			}
			#[cfg(feature = "kv-tikv")]
			Inner::TiKV(v) => {
				let tx = v.transaction(write, lock).await?;
				super::tx::Inner::TiKV(tx)
			}
			#[cfg(feature = "kv-fdb")]
			Inner::FoundationDB(v) => {
				let tx = v.transaction(write, lock).await?;
				super::tx::Inner::FoundationDB(tx)
			}
			#[allow(unreachable_patterns)]
			_ => unreachable!(),
		};

		#[allow(unreachable_code)]
		Ok(Transaction {
			inner,
			cache: super::cache::Cache::default(),
		})
	}

	/// Parse and execute an SQL query
	///
	/// ```rust,no_run
	/// use surrealdb::kvs::Datastore;
	/// use surrealdb::err::Error;
	/// use surrealdb::dbs::Session;
	///
	/// #[tokio::main]
	/// async fn main() -> Result<(), Error> {
	///     let ds = Datastore::new("memory").await?;
	///     let ses = Session::for_kv();
	///     let ast = "USE NS test DB test; SELECT * FROM person;";
	///     let res = ds.execute(ast, &ses, None).await?;
	///     Ok(())
	/// }
	/// ```
	#[instrument(skip_all)]
	pub async fn execute(
		&self,
		txt: &str,
		sess: &Session,
		vars: Variables,
	) -> Result<Vec<Response>, Error> {
		// Parse the SQL query text
		let ast = sql::parse(txt)?;
		// Process the AST
		self.process(ast, sess, vars).await
	}

	/// Execute a pre-parsed SQL query
	///
	/// ```rust,no_run
	/// use surrealdb::kvs::Datastore;
	/// use surrealdb::err::Error;
	/// use surrealdb::dbs::Session;
	/// use surrealdb::sql::parse;
	///
	/// #[tokio::main]
	/// async fn main() -> Result<(), Error> {
	///     let ds = Datastore::new("memory").await?;
	///     let ses = Session::for_kv();
	///     let ast = parse("USE NS test DB test; SELECT * FROM person;")?;
	///     let res = ds.process(ast, &ses, None).await?;
	///     Ok(())
	/// }
	/// ```
	#[instrument(skip_all)]
	pub async fn process(
		&self,
		ast: Query,
		sess: &Session,
		vars: Variables,
	) -> Result<Vec<Response>, Error> {
		// Create a new query options
		let opt = Options::default()
			.with_id(self.id)
			.with_ns(sess.ns())
			.with_db(sess.db())
			.with_live(sess.live())
			.with_auth(sess.au.clone())
			.with_strict(self.strict);
		// Create a new query executor
		let mut exe = Executor::new(self);
		// Create a default context
		let mut ctx = Context::default();
		// Set the global query timeout
		if let Some(timeout) = self.query_timeout {
			ctx.add_timeout(timeout);
		}
		// Setup the notification channel
		if let Some(channel) = &self.notification_channel {
			ctx.add_notifications(Some(&channel.0));
		}
		// Start an execution context
		let ctx = sess.context(ctx);
		// Store the query variables
		let ctx = vars.attach(ctx)?;
		// Process all statements
		exe.execute(ctx, opt, ast).await
	}

	/// Ensure a SQL [`Value`] is fully computed
	///
	/// ```rust,no_run
	/// use surrealdb::kvs::Datastore;
	/// use surrealdb::err::Error;
	/// use surrealdb::dbs::Session;
	/// use surrealdb::sql::Future;
	/// use surrealdb::sql::Value;
	///
	/// #[tokio::main]
	/// async fn main() -> Result<(), Error> {
	///     let ds = Datastore::new("memory").await?;
	///     let ses = Session::for_kv();
	///     let val = Value::Future(Box::new(Future::from(Value::Bool(true))));
	///     let res = ds.compute(val, &ses, None).await?;
	///     Ok(())
	/// }
	/// ```
	#[instrument(skip_all)]
	pub async fn compute(
		&self,
		val: Value,
		sess: &Session,
		vars: Variables,
	) -> Result<Value, Error> {
		// Create a new query options
		let opt = Options::default()
			.with_id(self.id)
			.with_ns(sess.ns())
			.with_db(sess.db())
			.with_live(sess.live())
			.with_auth(sess.au.clone())
			.with_strict(self.strict);
		// Start a new transaction
		let txn = self.transaction(val.writeable(), false).await?;
		//
		let txn = Arc::new(Mutex::new(txn));
		// Create a default context
		let mut ctx = Context::default();
		// Set the global query timeout
		if let Some(timeout) = self.query_timeout {
			ctx.add_timeout(timeout);
		}
		// Setup the notification channel
		if let Some(channel) = &self.notification_channel {
			ctx.add_notifications(Some(&channel.0));
		}
		// Start an execution context
		let ctx = sess.context(ctx);
		// Store the query variables
		let ctx = vars.attach(ctx)?;
		// Compute the value
		let res = val.compute(&ctx, &opt, &txn, None).await?;
		// Store any data
		match val.writeable() {
			true => txn.lock().await.commit().await?,
			false => txn.lock().await.cancel().await?,
		};
		// Return result
		Ok(res)
	}

	/// Subscribe to live notifications
	///
	/// ```rust,no_run
	/// use surrealdb::kvs::Datastore;
	/// use surrealdb::err::Error;
	/// use surrealdb::dbs::Session;
	///
	/// #[tokio::main]
	/// async fn main() -> Result<(), Error> {
	///     let ds = Datastore::new("memory").await?.with_notifications();
	///     let ses = Session::for_kv();
	/// 	if let Some(channel) = ds.notifications() {
	///     	while let Ok(v) = channel.recv().await {
	///     	    println!("Received notification: {v}");
	///     	}
	/// 	}
	///     Ok(())
	/// }
	/// ```
	#[instrument(skip_all)]
	pub fn notifications(&self) -> Option<Receiver<Notification>> {
		self.notification_channel.as_ref().map(|v| v.1.clone())
	}

	/// Performs a full database export as SQL
	#[instrument(skip(self, chn))]
	pub async fn export(&self, ns: String, db: String, chn: Sender<Vec<u8>>) -> Result<(), Error> {
		// Start a new transaction
		let mut txn = self.transaction(false, false).await?;
		// Process the export
		txn.export(&ns, &db, chn).await?;
		// Everything ok
		Ok(())
	}
}<|MERGE_RESOLUTION|>--- conflicted
+++ resolved
@@ -8,14 +8,7 @@
 use crate::dbs::Session;
 use crate::dbs::Variables;
 use crate::err::Error;
-<<<<<<< HEAD
-use crate::key::hb::Hb;
-use crate::key::lq;
-use crate::key::lq::Lq;
-use crate::key::lv::Lv;
-=======
 use crate::key::root::hb::Hb;
->>>>>>> 769ed5ab
 use crate::sql;
 use crate::sql::Query;
 use crate::sql::Value;
@@ -367,7 +360,7 @@
 		for nd in nodes.iter() {
 			trace!("Archiving node {}", &nd);
 			// Scan on node prefix for LQ space
-			let node_lqs = tx.scan_lq(nd, 1000).await?;
+			let node_lqs = tx.scan_ndlq(nd, 1000).await?;
 			trace!("Found {} LQ entries for {:?}", node_lqs.len(), nd);
 			for lq in node_lqs {
 				trace!("Archiving query {:?}", &lq);
@@ -426,13 +419,13 @@
 
 		// Find all the LQs we own, so that we can get the ns/ds from provided uuids
 		// We may improve this in future by tracking in web layer
-		let lqs = tx.scan_lq(&self.id, 1000).await?;
+		let lqs = tx.scan_ndlq(&self.id, 1000).await?;
 		let mut hits = vec![];
 		for lq_value in lqs {
 			if live_queries.contains(&lq_value.lq) {
 				hits.push(lq_value.clone());
-				let lq = Lq::new(
-					lq_value.cl.clone(),
+				let lq = crate::key::node::lq::Lq::new(
+					lq_value.nd.clone(),
 					lq_value.ns.as_str(),
 					lq_value.db.as_str(),
 					lq_value.lq.clone(),
@@ -444,7 +437,8 @@
 
 		// Now delete the table entries for the live queries
 		for lq in hits {
-			let lv = Lv::new(lq.ns.as_str(), lq.db.as_str(), lq.tb.as_str(), self.id);
+			let lv =
+				crate::key::table::lq::new(lq.ns.as_str(), lq.db.as_str(), lq.tb.as_str(), self.id);
 			tx.del(lv.clone()).await?;
 			trace!("Deleted lv {:?} as part of session garbage collection", lv);
 		}
@@ -464,7 +458,7 @@
 		for lq in lqs {
 			let lvs = tx.get_lv(lq.ns.as_str(), lq.db.as_str(), lq.tb.as_str(), &lq.lq).await?;
 			let archived_lvs = lvs.clone().archive(*this_node_id);
-			tx.putc_lv(&lq.ns, &lq.db, &lq.tb, archived_lvs, Some(lvs)).await?;
+			tx.putc_tblq(&lq.ns, &lq.db, &lq.tb, archived_lvs, Some(lvs)).await?;
 			ret.push(lq);
 		}
 		Ok(ret)
