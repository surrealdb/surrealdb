use super::tx::Transaction;
use crate::cf;
use crate::ctx::Context;
use crate::dbs::{
	node::Timestamp, Attach, Capabilities, Executor, Notification, Options, Response, Session,
	Variables,
};
use crate::err::Error;
use crate::iam::{Action, Auth, Error as IamError, Resource, Role};
use crate::idx::trees::store::IndexStores;
use crate::key::root::hb::Hb;
use crate::kvs::clock::SizedClock;
#[allow(unused_imports)]
use crate::kvs::clock::SystemClock;
use crate::kvs::{LockType, LockType::*, TransactionType, TransactionType::*};
use crate::opt::auth::Root;
#[cfg(feature = "jwks")]
use crate::opt::capabilities::NetTarget;
use crate::sql::{self, statements::DefineUserStatement, Base, Query, Uuid, Value};
use crate::syn;
use crate::vs::Oracle;
use channel::{Receiver, Sender};
use futures::{lock::Mutex, Future};
use std::cmp::Ordering;
use std::collections::{BTreeMap, BTreeSet};
use std::fmt;
use std::sync::Arc;
use std::time::Duration;
#[cfg(not(target_arch = "wasm32"))]
use std::time::{SystemTime, UNIX_EPOCH};
use tracing::instrument;
use tracing::trace;
#[cfg(target_arch = "wasm32")]
use wasmtimer::std::{SystemTime, UNIX_EPOCH};

// If there are an infinite number of heartbeats, then we want to go batch-by-batch spread over several checks
const HEARTBEAT_BATCH_SIZE: u32 = 1000;
const LQ_CHANNEL_SIZE: usize = 100;

// The batch size used for non-paged operations (i.e. if there are more results, they are ignored)
const NON_PAGED_BATCH_SIZE: u32 = 100_000;

/// Used for cluster logic to move LQ data to LQ cleanup code
/// Not a stored struct; Used only in this module
#[derive(Debug, Clone, Eq, PartialEq)]
pub struct LqValue {
	pub nd: Uuid,
	pub ns: String,
	pub db: String,
	pub tb: String,
	pub lq: Uuid,
}

#[derive(Debug)]
pub(crate) enum LqType {
	Nd(LqValue),
	Tb(LqValue),
}

impl LqType {
	fn get_inner(&self) -> &LqValue {
		match self {
			LqType::Nd(lq) => lq,
			LqType::Tb(lq) => lq,
		}
	}
}

impl PartialEq for LqType {
	fn eq(&self, other: &Self) -> bool {
		self.get_inner().lq == other.get_inner().lq
	}
}

impl Eq for LqType {}

impl PartialOrd for LqType {
	fn partial_cmp(&self, other: &Self) -> Option<Ordering> {
		Option::Some(self.get_inner().lq.cmp(&other.get_inner().lq))
	}
}

impl Ord for LqType {
	fn cmp(&self, other: &Self) -> Ordering {
		self.get_inner().lq.cmp(&other.get_inner().lq)
	}
}

/// The underlying datastore instance which stores the dataset.
#[allow(dead_code)]
pub struct Datastore {
	// The inner datastore type
	inner: Inner,
	// The unique id of this datastore, used in notifications
	id: Uuid,
	// Whether this datastore runs in strict mode by default
	strict: bool,
	// Whether authentication is enabled on this datastore.
	auth_enabled: bool,
	// Whether authentication level is enabled on this datastore.
	// TODO(gguillemas): Remove this field once the legacy authentication is deprecated in v2.0.0
	auth_level_enabled: bool,
	// The maximum duration timeout for running multiple statements in a query
	query_timeout: Option<Duration>,
	// The maximum duration timeout for running multiple statements in a transaction
	transaction_timeout: Option<Duration>,
	// Capabilities for this datastore
	capabilities: Capabilities,
	// The versionstamp oracle for this datastore.
	// Used only in some datastores, such as tikv.
	versionstamp_oracle: Arc<Mutex<Oracle>>,
	// Whether this datastore enables live query notifications to subscribers
	notification_channel: Option<(Sender<Notification>, Receiver<Notification>)>,
	// Clock for tracking time. It is read only and accessible to all transactions. It is behind a mutex as tests may write to it.
	clock: Arc<SizedClock>,
	// The index store cache
	index_stores: IndexStores,
}

/// We always want to be circulating the live query information
/// And we will sometimes have an error attached but still not want to lose the LQ.
pub(crate) type BootstrapOperationResult = (LqValue, Option<Error>);

#[allow(clippy::large_enum_variant)]
pub(super) enum Inner {
	#[cfg(feature = "kv-mem")]
	Mem(super::mem::Datastore),
	#[cfg(feature = "kv-rocksdb")]
	RocksDB(super::rocksdb::Datastore),
	#[cfg(feature = "kv-speedb")]
	SpeeDB(super::speedb::Datastore),
	#[cfg(feature = "kv-indxdb")]
	IndxDB(super::indxdb::Datastore),
	#[cfg(feature = "kv-tikv")]
	TiKV(super::tikv::Datastore),
	#[cfg(feature = "kv-fdb")]
	FoundationDB(super::fdb::Datastore),
}

impl fmt::Display for Datastore {
	fn fmt(&self, f: &mut fmt::Formatter<'_>) -> fmt::Result {
		#![allow(unused_variables)]
		match &self.inner {
			#[cfg(feature = "kv-mem")]
			Inner::Mem(_) => write!(f, "memory"),
			#[cfg(feature = "kv-rocksdb")]
			Inner::RocksDB(_) => write!(f, "rocksdb"),
			#[cfg(feature = "kv-speedb")]
			Inner::SpeeDB(_) => write!(f, "speedb"),
			#[cfg(feature = "kv-indxdb")]
			Inner::IndxDB(_) => write!(f, "indxdb"),
			#[cfg(feature = "kv-tikv")]
			Inner::TiKV(_) => write!(f, "tikv"),
			#[cfg(feature = "kv-fdb")]
			Inner::FoundationDB(_) => write!(f, "fdb"),
			#[allow(unreachable_patterns)]
			_ => unreachable!(),
		}
	}
}

impl Datastore {
	/// Creates a new datastore instance
	///
	/// # Examples
	///
	/// ```rust,no_run
	/// # use surrealdb::kvs::Datastore;
	/// # use surrealdb::err::Error;
	/// # #[tokio::main]
	/// # async fn main() -> Result<(), Error> {
	/// let ds = Datastore::new("memory").await?;
	/// # Ok(())
	/// # }
	/// ```
	///
	/// Or to create a file-backed store:
	///
	/// ```rust,no_run
	/// # use surrealdb::kvs::Datastore;
	/// # use surrealdb::err::Error;
	/// # #[tokio::main]
	/// # async fn main() -> Result<(), Error> {
	/// let ds = Datastore::new("file://temp.db").await?;
	/// # Ok(())
	/// # }
	/// ```
	///
	/// Or to connect to a tikv-backed distributed store:
	///
	/// ```rust,no_run
	/// # use surrealdb::kvs::Datastore;
	/// # use surrealdb::err::Error;
	/// # #[tokio::main]
	/// # async fn main() -> Result<(), Error> {
	/// let ds = Datastore::new("tikv://127.0.0.1:2379").await?;
	/// # Ok(())
	/// # }
	/// ```
	pub async fn new(path: &str) -> Result<Datastore, Error> {
		Self::new_full_impl(path, None).await
	}

	#[allow(dead_code)]
	#[cfg(test)]
	pub async fn new_full(
		path: &str,
		clock_override: Option<Arc<SizedClock>>,
	) -> Result<Datastore, Error> {
		Self::new_full_impl(path, clock_override).await
	}

	#[allow(dead_code)]
	async fn new_full_impl(
		path: &str,
		#[allow(unused_variables)] clock_override: Option<Arc<SizedClock>>,
	) -> Result<Datastore, Error> {
		#[allow(unused_variables)]
<<<<<<< HEAD
		let default_clock: Arc<SizedClock> = Arc::new(SizedClock::System(SystemClock::new()));
=======
		let default_clock: Arc<RwLock<SizedClock>> =
			Arc::new(RwLock::new(SizedClock::System(SystemClock::new())));

		// removes warning if no storage is enabled.
		#[cfg(not(any(
			feature = "kv-mem",
			feature = "kv-rocksdb",
			feature = "kv-speedb",
			feature = "kv-indxdb",
			feature = "kv-tikv",
			feature = "kv-fdb"
		)))]
		let _ = (clock_override, default_clock);

>>>>>>> 0431d386
		// Initiate the desired datastore
		let (inner, clock): (Result<Inner, Error>, Arc<SizedClock>) = match path {
			"memory" => {
				#[cfg(feature = "kv-mem")]
				{
					info!("Starting kvs store in {}", path);
					let v = super::mem::Datastore::new().await.map(Inner::Mem);
					let default_clock = Arc::new(SizedClock::System(SystemClock::new()));
					let clock = clock_override.unwrap_or(default_clock);
					info!("Started kvs store in {}", path);
					Ok((v, clock))
				}
				#[cfg(not(feature = "kv-mem"))]
                return Err(Error::Ds("Cannot connect to the `memory` storage engine as it is not enabled in this build of SurrealDB".to_owned()));
			}
			// Parse and initiate an File database
			s if s.starts_with("file:") => {
				#[cfg(feature = "kv-rocksdb")]
				{
					info!("Starting kvs store at {}", path);
					let s = s.trim_start_matches("file://");
					let s = s.trim_start_matches("file:");
					let v = super::rocksdb::Datastore::new(s).await.map(Inner::RocksDB);
					let default_clock = Arc::new(SizedClock::System(SystemClock::new()));
					let clock = clock_override.unwrap_or(default_clock);
					info!("Started kvs store at {}", path);
					Ok((v, clock))
				}
				#[cfg(not(feature = "kv-rocksdb"))]
                return Err(Error::Ds("Cannot connect to the `rocksdb` storage engine as it is not enabled in this build of SurrealDB".to_owned()));
			}
			// Parse and initiate an RocksDB database
			s if s.starts_with("rocksdb:") => {
				#[cfg(feature = "kv-rocksdb")]
				{
					info!("Starting kvs store at {}", path);
					let s = s.trim_start_matches("rocksdb://");
					let s = s.trim_start_matches("rocksdb:");
					let v = super::rocksdb::Datastore::new(s).await.map(Inner::RocksDB);
					info!("Started kvs store at {}", path);
					let default_clock = Arc::new(SizedClock::System(SystemClock::new()));
					let clock = clock_override.unwrap_or(default_clock);
					Ok((v, clock))
				}
				#[cfg(not(feature = "kv-rocksdb"))]
                return Err(Error::Ds("Cannot connect to the `rocksdb` storage engine as it is not enabled in this build of SurrealDB".to_owned()));
			}
			// Parse and initiate an SpeeDB database
			s if s.starts_with("speedb:") => {
				#[cfg(feature = "kv-speedb")]
				{
					info!("Starting kvs store at {}", path);
					let s = s.trim_start_matches("speedb://");
					let s = s.trim_start_matches("speedb:");
					let v = super::speedb::Datastore::new(s).await.map(Inner::SpeeDB);
					info!("Started kvs store at {}", path);
					let default_clock = Arc::new(SizedClock::System(SystemClock::new()));
					let clock = clock_override.unwrap_or(default_clock);
					Ok((v, clock))
				}
				#[cfg(not(feature = "kv-speedb"))]
                return Err(Error::Ds("Cannot connect to the `speedb` storage engine as it is not enabled in this build of SurrealDB".to_owned()));
			}
			// Parse and initiate an IndxDB database
			s if s.starts_with("indxdb:") => {
				#[cfg(feature = "kv-indxdb")]
				{
					info!("Starting kvs store at {}", path);
					let s = s.trim_start_matches("indxdb://");
					let s = s.trim_start_matches("indxdb:");
					let v = super::indxdb::Datastore::new(s).await.map(Inner::IndxDB);
					info!("Started kvs store at {}", path);
					let default_clock = Arc::new(SizedClock::System(SystemClock::new()));
					let clock = clock_override.unwrap_or(default_clock);
					Ok((v, clock))
				}
				#[cfg(not(feature = "kv-indxdb"))]
                return Err(Error::Ds("Cannot connect to the `indxdb` storage engine as it is not enabled in this build of SurrealDB".to_owned()));
			}
			// Parse and initiate a TiKV database
			s if s.starts_with("tikv:") => {
				#[cfg(feature = "kv-tikv")]
				{
					info!("Connecting to kvs store at {}", path);
					let s = s.trim_start_matches("tikv://");
					let s = s.trim_start_matches("tikv:");
					let v = super::tikv::Datastore::new(s).await.map(Inner::TiKV);
					info!("Connected to kvs store at {}", path);
					let default_clock = Arc::new(SizedClock::System(SystemClock::new()));
					let clock = clock_override.unwrap_or(default_clock);
					Ok((v, clock))
				}
				#[cfg(not(feature = "kv-tikv"))]
                return Err(Error::Ds("Cannot connect to the `tikv` storage engine as it is not enabled in this build of SurrealDB".to_owned()));
			}
			// Parse and initiate a FoundationDB database
			s if s.starts_with("fdb:") => {
				#[cfg(feature = "kv-fdb")]
				{
					info!("Connecting to kvs store at {}", path);
					let s = s.trim_start_matches("fdb://");
					let s = s.trim_start_matches("fdb:");
					let v = super::fdb::Datastore::new(s).await.map(Inner::FoundationDB);
					info!("Connected to kvs store at {}", path);
					let default_clock = Arc::new(SizedClock::System(SystemClock::new()));
					let clock = clock_override.unwrap_or(default_clock);
					Ok((v, clock))
				}
				#[cfg(not(feature = "kv-fdb"))]
                return Err(Error::Ds("Cannot connect to the `foundationdb` storage engine as it is not enabled in this build of SurrealDB".to_owned()));
			}
			// The datastore path is not valid
			_ => {
				// use clock_override and default_clock to remove warning when no kv is enabled.
				let _ = default_clock;
				info!("Unable to load the specified datastore {}", path);
				Err(Error::Ds("Unable to load the specified datastore".into()))
			}
		}?;
		// Set the properties on the datastore
		inner.map(|inner| Self {
			id: Uuid::new_v4(),
			inner,
			strict: false,
			auth_enabled: false,
			// TODO(gguillemas): Remove this field once the legacy authentication is deprecated in v2.0.0
			auth_level_enabled: false,
			query_timeout: None,
			transaction_timeout: None,
			notification_channel: None,
			capabilities: Capabilities::default(),
			versionstamp_oracle: Arc::new(Mutex::new(Oracle::systime_counter())),
			clock,
			index_stores: IndexStores::default(),
		})
	}

	/// Specify whether this Datastore should run in strict mode
	pub fn with_node_id(mut self, id: Uuid) -> Self {
		self.id = id;
		self
	}

	/// Specify whether this Datastore should run in strict mode
	pub fn with_strict_mode(mut self, strict: bool) -> Self {
		self.strict = strict;
		self
	}

	/// Specify whether this datastore should enable live query notifications
	pub fn with_notifications(mut self) -> Self {
		self.notification_channel = Some(channel::bounded(LQ_CHANNEL_SIZE));
		self
	}

	/// Set a global query timeout for this Datastore
	pub fn with_query_timeout(mut self, duration: Option<Duration>) -> Self {
		self.query_timeout = duration;
		self
	}

	/// Set a global transaction timeout for this Datastore
	pub fn with_transaction_timeout(mut self, duration: Option<Duration>) -> Self {
		self.transaction_timeout = duration;
		self
	}

	/// Set whether authentication is enabled for this Datastore
	pub fn with_auth_enabled(mut self, enabled: bool) -> Self {
		self.auth_enabled = enabled;
		self
	}

	/// Set whether authentication levels are enabled for this Datastore
	/// TODO(gguillemas): Remove this method once the legacy authentication is deprecated in v2.0.0
	pub fn with_auth_level_enabled(mut self, enabled: bool) -> Self {
		self.auth_level_enabled = enabled;
		self
	}

	/// Set specific capabilities for this Datastore
	pub fn with_capabilities(mut self, caps: Capabilities) -> Self {
		self.capabilities = caps;
		self
	}

	pub fn index_store(&self) -> &IndexStores {
		&self.index_stores
	}

	/// Is authentication enabled for this Datastore?
	pub fn is_auth_enabled(&self) -> bool {
		self.auth_enabled
	}

	/// Is authentication level enabled for this Datastore?
	/// TODO(gguillemas): Remove this method once the legacy authentication is deprecated in v2.0.0
	pub fn is_auth_level_enabled(&self) -> bool {
		self.auth_level_enabled
	}

	/// Does the datastore allow connections to a network target?
	#[cfg(feature = "jwks")]
	pub(crate) fn allows_network_target(&self, net_target: &NetTarget) -> bool {
		self.capabilities.allows_network_target(net_target)
	}

	/// Setup the initial credentials
	/// Trigger the `unreachable definition` compilation error, probably due to this issue:
	/// https://github.com/rust-lang/rust/issues/111370
	#[allow(unreachable_code, unused_variables)]
	pub async fn setup_initial_creds(&self, creds: Root<'_>) -> Result<(), Error> {
		// Start a new writeable transaction
		let txn = self.transaction(Write, Optimistic).await?.rollback_with_panic().enclose();
		// Fetch the root users from the storage
		let users = txn.lock().await.all_root_users().await;
		// Process credentials, depending on existing users
		match users {
			Ok(v) if v.is_empty() => {
				// Display information in the logs
				info!("Credentials were provided, and no root users were found. The root user '{}' will be created", creds.username);
				// Create and save a new root users
				let stm = DefineUserStatement::from((Base::Root, creds.username, creds.password));
				let ctx = Context::default();
				let opt = Options::new().with_auth(Arc::new(Auth::for_root(Role::Owner)));
				let _ = stm.compute(&ctx, &opt, &txn, None).await?;
				// We added a new user, so commit the transaction
				txn.lock().await.commit().await?;
				// Everything ok
				Ok(())
			}
			Ok(_) => {
				// Display warnings in the logs
				warn!("Credentials were provided, but existing root users were found. The root user '{}' will not be created", creds.username);
				warn!("Consider removing the --user and --pass arguments from the server start command");
				// We didn't write anything, so just rollback
				txn.lock().await.cancel().await?;
				// Everything ok
				Ok(())
			}
			Err(e) => {
				// There was an unexpected error, so rollback
				txn.lock().await.cancel().await?;
				// Return any error
				Err(e)
			}
		}
	}

	// Initialise bootstrap with implicit values intended for runtime
	// An error indicates that a failure happened, but that does not mean that the bootstrap
	// completely failed. It may have partially completed. It certainly has side-effects
	// that weren't reversed, as it tries to bootstrap and garbage collect to the best of its
	// ability.
	// NOTE: If you get rust mutex deadlocks, check your transactions around this method.
	// This should be called before any transactions are made in release mode
	// In tests, it should be outside any other transaction - in isolation.
	// We cannot easily systematise this, since we aren't counting transactions created.
	pub async fn bootstrap(&self) -> Result<(), Error> {
		// First we clear unreachable state that could exist by upgrading from
		// previous beta versions
		trace!("Clearing unreachable state");
		let mut tx = self.transaction(Write, Optimistic).await?;
		match self.clear_unreachable_state(&mut tx).await {
			Ok(_) => tx.commit().await,
			Err(e) => {
				let msg = format!("Error clearing unreachable cluster state at bootstrap: {:?}", e);
				error!(msg);
				tx.cancel().await?;
				Err(Error::Tx(msg))
			}
		}?;

		trace!("Bootstrapping {}", self.id);
		let mut tx = self.transaction(Write, Optimistic).await?;
		let archived = match self.register_remove_and_archive(&mut tx, &self.id).await {
			Ok(archived) => {
				tx.commit().await?;
				archived
			}
			Err(e) => {
				error!("Error bootstrapping mark phase: {:?}", e);
				tx.cancel().await?;
				return Err(e);
			}
		};
		// Filtered includes all lqs that should be used in subsequent step
		// Currently that is all of them, no matter the error encountered
		let mut filtered: Vec<LqValue> = vec![];
		// err is used to aggregate all errors across all stages
		let mut err = vec![];
		for res in archived {
			match res {
				(lq, Some(e)) => {
					filtered.push(lq);
					err.push(e);
				}
				(lq, None) => {
					filtered.push(lq);
				}
			}
		}

		let mut tx = self.transaction(Write, Optimistic).await?;
		let val = self.remove_archived(&mut tx, filtered).await;
		let resolve_err = match val {
			Ok(_) => tx.commit().await,
			Err(e) => {
				error!("Error bootstrapping sweep phase: {:?}", e);
				match tx.cancel().await {
					Ok(_) => Err(e),
					Err(e) => {
						// We have a nested error
						Err(Error::Tx(format!("Error bootstrapping sweep phase: {:?} and error cancelling transaction: {:?}", e, e)))
					}
				}
			}
		};
		if let Err(e) = resolve_err {
			err.push(e);
		}
		if !err.is_empty() {
			error!("Error bootstrapping sweep phase: {:?}", err);
			return Err(Error::Tx(format!("Error bootstrapping sweep phase: {:?}", err)));
		}
		Ok(())
	}

	// Node registration + "mark" stage of mark-and-sweep gc
	pub async fn register_remove_and_archive(
		&self,
		tx: &mut Transaction,
		node_id: &Uuid,
	) -> Result<Vec<BootstrapOperationResult>, Error> {
		trace!("Registering node {}", node_id);
		let timestamp = tx.clock().await;
		self.register_membership(tx, node_id, timestamp).await?;
		// Determine the timeout for when a cluster node is expired
		let ts_expired = (&timestamp - &sql::duration::Duration::from_secs(5))?;
		let dead = self.remove_dead_nodes(tx, &ts_expired).await?;
		trace!("Archiving dead nodes: {:?}", dead);
		self.archive_dead_lqs(tx, &dead, node_id).await
	}

	// Adds entries to the KV store indicating membership information
	pub async fn register_membership(
		&self,
		tx: &mut Transaction,
		node_id: &Uuid,
		timestamp: Timestamp,
	) -> Result<(), Error> {
		tx.set_nd(node_id.0).await?;
		tx.set_hb(timestamp, node_id.0).await?;
		Ok(())
	}

	/// Delete dead heartbeats and nodes
	/// Returns node IDs
	pub async fn remove_dead_nodes(
		&self,
		tx: &mut Transaction,
		ts: &Timestamp,
	) -> Result<Vec<Uuid>, Error> {
		let hbs = self.delete_dead_heartbeats(tx, ts).await?;
		trace!("Found {} expired heartbeats", hbs.len());
		let mut nodes = vec![];
		for hb in hbs {
			trace!("Deleting node {}", &hb.nd);
			// TODO should be delr in case of nested entries
			tx.del_nd(hb.nd).await?;
			nodes.push(crate::sql::uuid::Uuid::from(hb.nd));
		}
		Ok(nodes)
	}

	/// Accepts cluster IDs
	/// Archives related live queries
	/// Returns live query keys that can be used for deletes
	///
	/// The reason we archive first is to stop other nodes from picking it up for further updates
	/// This means it will be easier to wipe the range in a subsequent transaction
	pub async fn archive_dead_lqs(
		&self,
		tx: &mut Transaction,
		nodes: &[Uuid],
		this_node_id: &Uuid,
	) -> Result<Vec<BootstrapOperationResult>, Error> {
		let mut archived = vec![];
		for nd in nodes.iter() {
			trace!("Archiving node {}", &nd);
			// Scan on node prefix for LQ space
			let node_lqs = tx.scan_ndlq(nd, NON_PAGED_BATCH_SIZE).await?;
			trace!("Found {} LQ entries for {:?}", node_lqs.len(), nd);
			for lq in node_lqs {
				trace!("Archiving query {:?}", &lq);
				let node_archived_lqs =
					match self.archive_lv_for_node(tx, &lq.nd, *this_node_id).await {
						Ok(lq) => lq,
						Err(e) => {
							error!("Error archiving lqs during bootstrap phase: {:?}", e);
							vec![]
						}
					};
				// We need to add lv nodes not found so that they can be deleted in second stage
				for lq_value in node_archived_lqs {
					archived.push(lq_value);
				}
			}
		}
		Ok(archived)
	}

	pub async fn remove_archived(
		&self,
		tx: &mut Transaction,
		archived: Vec<LqValue>,
	) -> Result<(), Error> {
		trace!("Gone into removing archived: {:?}", archived.len());
		for lq in archived {
			// Delete the cluster key, used for finding LQ associated with a node
			let key = crate::key::node::lq::new(lq.nd.0, lq.lq.0, &lq.ns, &lq.db);
			tx.del(key).await?;
			// Delete the table key, used for finding LQ associated with a table
			let key = crate::key::table::lq::new(&lq.ns, &lq.db, &lq.tb, lq.lq.0);
			tx.del(key).await?;
		}
		Ok(())
	}

	pub async fn clear_unreachable_state(&self, tx: &mut Transaction) -> Result<(), Error> {
		// Scan nodes
		let cluster = tx.scan_nd(NON_PAGED_BATCH_SIZE).await?;
		trace!("Found {} nodes", cluster.len());
		let mut unreachable_nodes = BTreeMap::new();
		for cl in &cluster {
			unreachable_nodes.insert(cl.name.clone(), cl.clone());
		}
		// Scan all heartbeats
		let end_of_time = Timestamp {
			// We remove one, because the scan range adds one
			value: u64::MAX - 1,
		};
		let hbs = tx.scan_hb(&end_of_time, NON_PAGED_BATCH_SIZE).await?;
		trace!("Found {} heartbeats", hbs.len());
		for hb in hbs {
			match unreachable_nodes.remove(&hb.nd.to_string()) {
				None => {
					// Didnt exist in cluster and should be deleted
					tx.del_hb(hb.hb, hb.nd).await?;
				}
				Some(_) => {}
			}
		}
		// Remove unreachable nodes
		for (_, cl) in unreachable_nodes {
			trace!("Removing unreachable node {}", cl.name);
			tx.del_nd(
				uuid::Uuid::parse_str(&cl.name).map_err(|e| {
					Error::Unimplemented(format!("cluster id was not uuid: {:?}", e))
				})?,
			)
			.await?;
		}
		// Scan node live queries for every node
		let mut nd_lq_set: BTreeSet<LqType> = BTreeSet::new();
		for cl in &cluster {
			let nds = tx.scan_ndlq(&uuid::Uuid::parse_str(&cl.name).map_err(|e| {
                Error::Unimplemented(format!("cluster id was not uuid when parsing to aggregate cluster live queries: {:?}", e))
            })?, NON_PAGED_BATCH_SIZE).await?;
			nd_lq_set.extend(nds.into_iter().map(LqType::Nd));
		}
		trace!("Found {} node live queries", nd_lq_set.len());
		// Scan tables for all live queries
		// let mut tb_lqs: Vec<LqValue> = vec![];
		let mut tb_lq_set: BTreeSet<LqType> = BTreeSet::new();
		for ndlq in &nd_lq_set {
			let lq = ndlq.get_inner();
			let tbs = tx.scan_tblq(&lq.ns, &lq.db, &lq.tb, NON_PAGED_BATCH_SIZE).await?;
			tb_lq_set.extend(tbs.into_iter().map(LqType::Tb));
		}
		trace!("Found {} table live queries", tb_lq_set.len());
		// Find and delete missing
		for missing in nd_lq_set.symmetric_difference(&tb_lq_set) {
			match missing {
				LqType::Nd(ndlq) => {
					warn!("Deleting ndlq {:?}", &ndlq);
					tx.del_ndlq(ndlq.nd.0, ndlq.lq.0, &ndlq.ns, &ndlq.db).await?;
				}
				LqType::Tb(tblq) => {
					warn!("Deleting tblq {:?}", &tblq);
					tx.del_tblq(&tblq.ns, &tblq.db, &tblq.tb, tblq.lq.0).await?;
				}
			}
		}
		trace!("Successfully cleared cluster of unreachable state");
		Ok(())
	}

	// Garbage collection task to run when a client disconnects from a surrealdb node
	// i.e. we know the node, we are not performing a full wipe on the node
	// and the wipe must be fully performed by this node
	pub async fn garbage_collect_dead_session(
		&self,
		live_queries: &[uuid::Uuid],
	) -> Result<(), Error> {
		let mut tx = self.transaction(Write, Optimistic).await?;

		// Find all the LQs we own, so that we can get the ns/ds from provided uuids
		// We may improve this in future by tracking in web layer
		let lqs = tx.scan_ndlq(&self.id, NON_PAGED_BATCH_SIZE).await?;
		let mut hits = vec![];
		for lq_value in lqs {
			if live_queries.contains(&lq_value.lq) {
				hits.push(lq_value.clone());
				let lq = crate::key::node::lq::Lq::new(
					lq_value.nd.0,
					lq_value.lq.0,
					lq_value.ns.as_str(),
					lq_value.db.as_str(),
				);
				tx.del(lq).await?;
				trace!("Deleted lq {:?} as part of session garbage collection", lq_value.clone());
			}
		}

		// Now delete the table entries for the live queries
		for lq in hits {
			let lv =
				crate::key::table::lq::new(lq.ns.as_str(), lq.db.as_str(), lq.tb.as_str(), lq.lq.0);
			tx.del(lv.clone()).await?;
			trace!("Deleted lv {:?} as part of session garbage collection", lv);
		}
		tx.commit().await
	}

	// Returns a list of live query IDs
	pub async fn archive_lv_for_node(
		&self,
		tx: &mut Transaction,
		nd: &Uuid,
		this_node_id: Uuid,
	) -> Result<Vec<BootstrapOperationResult>, Error> {
		let lqs = tx.all_lq(nd).await?;
		trace!("Archiving lqs and found {} LQ entries for {}", lqs.len(), nd);
		let mut ret: Vec<BootstrapOperationResult> = vec![];
		for lq in lqs {
			let lv_res =
				tx.get_tb_live(lq.ns.as_str(), lq.db.as_str(), lq.tb.as_str(), &lq.lq).await;
			if let Err(e) = lv_res {
				error!("Error getting live query for node {}: {:?}", nd, e);
				ret.push((lq, Some(e)));
				continue;
			}
			let lv = lv_res.unwrap();
			let archived_lvs = lv.clone().archive(this_node_id);
			tx.putc_tblq(&lq.ns, &lq.db, &lq.tb, archived_lvs, Some(lv)).await?;
			ret.push((lq, None));
		}
		Ok(ret)
	}

	/// Given a timestamp, delete all the heartbeats that have expired
	/// Return the removed heartbeats as they will contain node information
	pub async fn delete_dead_heartbeats(
		&self,
		tx: &mut Transaction,
		ts: &Timestamp,
	) -> Result<Vec<Hb>, Error> {
		let dead = tx.scan_hb(ts, HEARTBEAT_BATCH_SIZE).await?;
		// Delete the heartbeat and everything nested
		tx.delr_hb(dead.clone(), NON_PAGED_BATCH_SIZE).await?;
		for dead_node in dead.clone() {
			tx.del_nd(dead_node.nd).await?;
		}
		Ok::<Vec<Hb>, Error>(dead)
	}

	// tick is called periodically to perform maintenance tasks.
	// This is called every TICK_INTERVAL.
	pub async fn tick(&self) -> Result<(), Error> {
		let now = SystemTime::now().duration_since(UNIX_EPOCH).map_err(|e| {
			Error::Internal(format!("Clock may have gone backwards: {:?}", e.duration()))
		})?;
		let ts = now.as_secs();
		self.tick_at(ts).await?;
		Ok(())
	}

	// tick_at is the utility function that is called by tick.
	// It is handy for testing, because it allows you to specify the timestamp,
	// without depending on a system clock.
	pub async fn tick_at(&self, ts: u64) -> Result<(), Error> {
		self.save_timestamp_for_versionstamp(ts).await?;
		self.garbage_collect_stale_change_feeds(ts).await?;
		// TODO Add LQ GC
		// TODO Add Node GC?
		Ok(())
	}

	// save_timestamp_for_versionstamp saves the current timestamp for the each database's current versionstamp.
	pub async fn save_timestamp_for_versionstamp(&self, ts: u64) -> Result<(), Error> {
		let mut tx = self.transaction(Write, Optimistic).await?;
		if let Err(e) = self.save_timestamp_for_versionstamp_impl(ts, &mut tx).await {
			return match tx.cancel().await {
				Ok(_) => {
					Err(e)
				}
				Err(txe) => {
					Err(Error::Tx(format!("Error saving timestamp for versionstamp: {:?} and error cancelling transaction: {:?}", e, txe)))
				}
			};
		}
		Ok(())
	}

	async fn save_timestamp_for_versionstamp_impl(
		&self,
		ts: u64,
		tx: &mut Transaction,
	) -> Result<(), Error> {
		let nses = tx.all_ns().await?;
		let nses = nses.as_ref();
		for ns in nses {
			let ns = ns.name.as_str();
			let dbs = tx.all_db(ns).await?;
			let dbs = dbs.as_ref();
			for db in dbs {
				let db = db.name.as_str();
				tx.set_timestamp_for_versionstamp(ts, ns, db, true).await?;
			}
		}
		tx.commit().await?;
		Ok(())
	}

	// garbage_collect_stale_change_feeds deletes all change feed entries that are older than the watermarks.
	pub async fn garbage_collect_stale_change_feeds(&self, ts: u64) -> Result<(), Error> {
		let mut tx = self.transaction(Write, Optimistic).await?;
		if let Err(e) = self.garbage_collect_stale_change_feeds_impl(ts, &mut tx).await {
			return match tx.cancel().await {
				Ok(_) => {
					Err(e)
				}
				Err(txe) => {
					Err(Error::Tx(format!("Error garbage collecting stale change feeds: {:?} and error cancelling transaction: {:?}", e, txe)))
				}
			};
		}
		Ok(())
	}

	async fn garbage_collect_stale_change_feeds_impl(
		&self,
		ts: u64,
		tx: &mut Transaction,
	) -> Result<(), Error> {
		// TODO Make gc batch size/limit configurable?
		cf::gc_all_at(tx, ts, Some(100)).await?;
		tx.commit().await?;
		Ok(())
	}

	// Creates a heartbeat entry for the member indicating to the cluster
	// that the node is alive.
	// This is the preferred way of creating heartbeats inside the database, so try to use this.
	pub async fn heartbeat(&self) -> Result<(), Error> {
		let mut tx = self.transaction(Write, Optimistic).await?;
		let timestamp = tx.clock().await;
		self.heartbeat_full(&mut tx, timestamp, self.id).await?;
		tx.commit().await
	}

	// Creates a heartbeat entry for the member indicating to the cluster
	// that the node is alive. Intended for testing.
	// This includes all dependencies that are hard to control and is done in such a way for testing.
	// Inside the database, try to use the heartbeat() function instead.
	pub async fn heartbeat_full(
		&self,
		tx: &mut Transaction,
		timestamp: Timestamp,
		node_id: Uuid,
	) -> Result<(), Error> {
		tx.set_hb(timestamp, node_id.0).await
	}

	// -----
	// End cluster helpers, storage functions here
	// -----

	/// Create a new transaction on this datastore
	///
	/// ```rust,no_run
	/// use surrealdb::kvs::{Datastore, TransactionType::*, LockType::*};
	/// use surrealdb::err::Error;
	///
	/// #[tokio::main]
	/// async fn main() -> Result<(), Error> {
	///     let ds = Datastore::new("file://database.db").await?;
	///     let mut tx = ds.transaction(Write, Optimistic).await?;
	///     tx.cancel().await?;
	///     Ok(())
	/// }
	/// ```
	pub async fn transaction(
		&self,
		write: TransactionType,
		lock: LockType,
	) -> Result<Transaction, Error> {
		#![allow(unused_variables)]
		let write = match write {
			TransactionType::Read => false,
			TransactionType::Write => true,
		};

		let lock = match lock {
			LockType::Pessimistic => true,
			LockType::Optimistic => false,
		};

		let inner = match &self.inner {
			#[cfg(feature = "kv-mem")]
			Inner::Mem(v) => {
				let tx = v.transaction(write, lock).await?;
				super::tx::Inner::Mem(tx)
			}
			#[cfg(feature = "kv-rocksdb")]
			Inner::RocksDB(v) => {
				let tx = v.transaction(write, lock).await?;
				super::tx::Inner::RocksDB(tx)
			}
			#[cfg(feature = "kv-speedb")]
			Inner::SpeeDB(v) => {
				let tx = v.transaction(write, lock).await?;
				super::tx::Inner::SpeeDB(tx)
			}
			#[cfg(feature = "kv-indxdb")]
			Inner::IndxDB(v) => {
				let tx = v.transaction(write, lock).await?;
				super::tx::Inner::IndxDB(tx)
			}
			#[cfg(feature = "kv-tikv")]
			Inner::TiKV(v) => {
				let tx = v.transaction(write, lock).await?;
				super::tx::Inner::TiKV(tx)
			}
			#[cfg(feature = "kv-fdb")]
			Inner::FoundationDB(v) => {
				let tx = v.transaction(write, lock).await?;
				super::tx::Inner::FoundationDB(tx)
			}
			#[allow(unreachable_patterns)]
			_ => unreachable!(),
		};

		#[allow(unreachable_code)]
		Ok(Transaction {
			inner,
			cache: super::cache::Cache::default(),
			cf: cf::Writer::new(),
			vso: self.versionstamp_oracle.clone(),
			clock: self.clock.clone(),
		})
	}

	/// Parse and execute an SQL query
	///
	/// ```rust,no_run
	/// use surrealdb::kvs::Datastore;
	/// use surrealdb::err::Error;
	/// use surrealdb::dbs::Session;
	///
	/// #[tokio::main]
	/// async fn main() -> Result<(), Error> {
	///     let ds = Datastore::new("memory").await?;
	///     let ses = Session::owner();
	///     let ast = "USE NS test DB test; SELECT * FROM person;";
	///     let res = ds.execute(ast, &ses, None).await?;
	///     Ok(())
	/// }
	/// ```
	#[instrument(level = "debug", skip_all)]
	pub async fn execute(
		&self,
		txt: &str,
		sess: &Session,
		vars: Variables,
	) -> Result<Vec<Response>, Error> {
		// Parse the SQL query text
		let ast = syn::parse(txt)?;
		// Process the AST
		self.process(ast, sess, vars).await
	}

	/// Execute a pre-parsed SQL query
	///
	/// ```rust,no_run
	/// use surrealdb::kvs::Datastore;
	/// use surrealdb::err::Error;
	/// use surrealdb::dbs::Session;
	/// use surrealdb::sql::parse;
	///
	/// #[tokio::main]
	/// async fn main() -> Result<(), Error> {
	///     let ds = Datastore::new("memory").await?;
	///     let ses = Session::owner();
	///     let ast = parse("USE NS test DB test; SELECT * FROM person;")?;
	///     let res = ds.process(ast, &ses, None).await?;
	///     Ok(())
	/// }
	/// ```
	#[instrument(level = "debug", skip_all)]
	pub async fn process(
		&self,
		ast: Query,
		sess: &Session,
		vars: Variables,
	) -> Result<Vec<Response>, Error> {
		// Check if anonymous actors can execute queries when auth is enabled
		// TODO(sgirones): Check this as part of the authorisation layer
		if self.auth_enabled && sess.au.is_anon() && !self.capabilities.allows_guest_access() {
			return Err(IamError::NotAllowed {
				actor: "anonymous".to_string(),
				action: "process".to_string(),
				resource: "query".to_string(),
			}
			.into());
		}
		// Create a new query options
		let opt = Options::default()
			.with_id(self.id.0)
			.with_ns(sess.ns())
			.with_db(sess.db())
			.with_live(sess.live())
			.with_auth(sess.au.clone())
			.with_strict(self.strict)
			.with_auth_enabled(self.auth_enabled);
		// Create a new query executor
		let mut exe = Executor::new(self);
		// Create a default context
		let mut ctx = Context::from_ds(
			self.query_timeout,
			self.capabilities.clone(),
			self.index_stores.clone(),
		)?;
		// Setup the notification channel
		if let Some(channel) = &self.notification_channel {
			ctx.add_notifications(Some(&channel.0));
		}
		// Start an execution context
		let ctx = sess.context(ctx);
		// Store the query variables
		let ctx = vars.attach(ctx)?;
		// Process all statements
		exe.execute(ctx, opt, ast).await
	}

	/// Ensure a SQL [`Value`] is fully computed
	///
	/// ```rust,no_run
	/// use surrealdb::kvs::Datastore;
	/// use surrealdb::err::Error;
	/// use surrealdb::dbs::Session;
	/// use surrealdb::sql::Future;
	/// use surrealdb::sql::Value;
	///
	/// #[tokio::main]
	/// async fn main() -> Result<(), Error> {
	///     let ds = Datastore::new("memory").await?;
	///     let ses = Session::owner();
	///     let val = Value::Future(Box::new(Future::from(Value::Bool(true))));
	///     let res = ds.compute(val, &ses, None).await?;
	///     Ok(())
	/// }
	/// ```
	#[instrument(level = "debug", skip_all)]
	pub async fn compute(
		&self,
		val: Value,
		sess: &Session,
		vars: Variables,
	) -> Result<Value, Error> {
		// Check if anonymous actors can compute values when auth is enabled
		// TODO(sgirones): Check this as part of the authorisation layer
		if self.auth_enabled && !self.capabilities.allows_guest_access() {
			return Err(IamError::NotAllowed {
				actor: "anonymous".to_string(),
				action: "compute".to_string(),
				resource: "value".to_string(),
			}
			.into());
		}
		// Create a new query options
		let opt = Options::default()
			.with_id(self.id.0)
			.with_ns(sess.ns())
			.with_db(sess.db())
			.with_live(sess.live())
			.with_auth(sess.au.clone())
			.with_strict(self.strict)
			.with_auth_enabled(self.auth_enabled);
		// Create a default context
		let mut ctx = Context::default();
		// Set context capabilities
		ctx.add_capabilities(self.capabilities.clone());
		// Set the global query timeout
		if let Some(timeout) = self.query_timeout {
			ctx.add_timeout(timeout)?;
		}
		// Setup the notification channel
		if let Some(channel) = &self.notification_channel {
			ctx.add_notifications(Some(&channel.0));
		}
		// Start an execution context
		let ctx = sess.context(ctx);
		// Store the query variables
		let ctx = vars.attach(ctx)?;
		// Start a new transaction
		let txn = self.transaction(val.writeable().into(), Optimistic).await?.enclose();
		// Compute the value
		let res = val.compute(&ctx, &opt, &txn, None).await;
		// Store any data
		match (res.is_ok(), val.writeable()) {
			// If the compute was successful, then commit if writeable
			(true, true) => txn.lock().await.commit().await?,
			// Cancel if the compute was an error, or if readonly
			(_, _) => txn.lock().await.cancel().await?,
		};
		// Return result
		res
	}

	/// Evaluates a SQL [`Value`] without checking authenticating config
	/// This is used in very specific cases, where we do not need to check
	/// whether authentication is enabled, or guest access is disabled.
	/// For example, this is used when processing a SCOPE SIGNUP or SCOPE
	/// SIGNIN clause, which still needs to work without guest access.
	///
	/// ```rust,no_run
	/// use surrealdb::kvs::Datastore;
	/// use surrealdb::err::Error;
	/// use surrealdb::dbs::Session;
	/// use surrealdb::sql::Future;
	/// use surrealdb::sql::Value;
	///
	/// #[tokio::main]
	/// async fn main() -> Result<(), Error> {
	///     let ds = Datastore::new("memory").await?;
	///     let ses = Session::owner();
	///     let val = Value::Future(Box::new(Future::from(Value::Bool(true))));
	///     let res = ds.evaluate(val, &ses, None).await?;
	///     Ok(())
	/// }
	/// ```
	#[instrument(level = "debug", skip_all)]
	pub async fn evaluate(
		&self,
		val: Value,
		sess: &Session,
		vars: Variables,
	) -> Result<Value, Error> {
		// Create a new query options
		let opt = Options::default()
			.with_id(self.id.0)
			.with_ns(sess.ns())
			.with_db(sess.db())
			.with_live(sess.live())
			.with_auth(sess.au.clone())
			.with_strict(self.strict)
			.with_auth_enabled(self.auth_enabled);
		// Create a default context
		let mut ctx = Context::default();
		// Set context capabilities
		ctx.add_capabilities(self.capabilities.clone());
		// Set the global query timeout
		if let Some(timeout) = self.query_timeout {
			ctx.add_timeout(timeout)?;
		}
		// Setup the notification channel
		if let Some(channel) = &self.notification_channel {
			ctx.add_notifications(Some(&channel.0));
		}
		// Start an execution context
		let ctx = sess.context(ctx);
		// Store the query variables
		let ctx = vars.attach(ctx)?;
		// Start a new transaction
		let txn = self.transaction(val.writeable().into(), Optimistic).await?.enclose();
		// Compute the value
		let res = val.compute(&ctx, &opt, &txn, None).await;
		// Store any data
		match (res.is_ok(), val.writeable()) {
			// If the compute was successful, then commit if writeable
			(true, true) => txn.lock().await.commit().await?,
			// Cancel if the compute was an error, or if readonly
			(_, _) => txn.lock().await.cancel().await?,
		};
		// Return result
		res
	}

	/// Subscribe to live notifications
	///
	/// ```rust,no_run
	/// use surrealdb::kvs::Datastore;
	/// use surrealdb::err::Error;
	/// use surrealdb::dbs::Session;
	///
	/// #[tokio::main]
	/// async fn main() -> Result<(), Error> {
	///     let ds = Datastore::new("memory").await?.with_notifications();
	///     let ses = Session::owner();
	/// 	if let Some(channel) = ds.notifications() {
	///     	while let Ok(v) = channel.recv().await {
	///     	    println!("Received notification: {v}");
	///     	}
	/// 	}
	///     Ok(())
	/// }
	/// ```
	#[instrument(level = "debug", skip_all)]
	pub fn notifications(&self) -> Option<Receiver<Notification>> {
		self.notification_channel.as_ref().map(|v| v.1.clone())
	}

	/// Performs a database import from SQL
	#[instrument(level = "debug", skip(self, sess, sql))]
	pub async fn import(&self, sql: &str, sess: &Session) -> Result<Vec<Response>, Error> {
		// Execute the SQL import
		self.execute(sql, sess, None).await
	}

	/// Performs a full database export as SQL
	#[instrument(level = "debug", skip(self, sess, chn))]
	pub async fn export(
		&self,
		sess: &Session,
		chn: Sender<Vec<u8>>,
	) -> Result<impl Future<Output = Result<(), Error>>, Error> {
		// Retrieve the provided NS and DB
		let (ns, db) = crate::iam::check::check_ns_db(sess)?;
		// Create a new readonly transaction
		let mut txn = self.transaction(Read, Optimistic).await?;
		// Return an async export job
		Ok(async move {
			// Process the export
			txn.export(&ns, &db, chn).await?;
			// Everything ok
			Ok(())
		})
	}

	/// Checks the required permissions level for this session
	#[instrument(level = "debug", skip(self, sess))]
	pub fn check(&self, sess: &Session, action: Action, resource: Resource) -> Result<(), Error> {
		// Skip auth for Anonymous users if auth is disabled
		let skip_auth = !self.is_auth_enabled() && sess.au.is_anon();
		if !skip_auth {
			sess.au.is_allowed(action, &resource)?;
		}
		// All ok
		Ok(())
	}
}<|MERGE_RESOLUTION|>--- conflicted
+++ resolved
@@ -216,11 +216,7 @@
 		#[allow(unused_variables)] clock_override: Option<Arc<SizedClock>>,
 	) -> Result<Datastore, Error> {
 		#[allow(unused_variables)]
-<<<<<<< HEAD
 		let default_clock: Arc<SizedClock> = Arc::new(SizedClock::System(SystemClock::new()));
-=======
-		let default_clock: Arc<RwLock<SizedClock>> =
-			Arc::new(RwLock::new(SizedClock::System(SystemClock::new())));
 
 		// removes warning if no storage is enabled.
 		#[cfg(not(any(
@@ -233,7 +229,6 @@
 		)))]
 		let _ = (clock_override, default_clock);
 
->>>>>>> 0431d386
 		// Initiate the desired datastore
 		let (inner, clock): (Result<Inner, Error>, Arc<SizedClock>) = match path {
 			"memory" => {
