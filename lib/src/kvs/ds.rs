--- conflicted
+++ resolved
@@ -859,14 +859,10 @@
 	}
 
 	// save_timestamp_for_versionstamp saves the current timestamp for the each database's current versionstamp.
-<<<<<<< HEAD
-	pub async fn save_timestamp_for_versionstamp(
+	pub(crate) async fn save_timestamp_for_versionstamp(
 		&self,
 		ts: u64,
 	) -> Result<Option<Versionstamp>, Error> {
-=======
-	pub(crate) async fn save_timestamp_for_versionstamp(&self, ts: u64) -> Result<(), Error> {
->>>>>>> 2d985959
 		let mut tx = self.transaction(Write, Optimistic).await?;
 		match self.save_timestamp_for_versionstamp_impl(ts, &mut tx).await {
 			Ok(vs) => Ok(vs),
