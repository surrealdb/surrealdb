--- conflicted
+++ resolved
@@ -10,25 +10,16 @@
 use crate::dbs::Response;
 use crate::dbs::Session;
 use crate::dbs::Variables;
-<<<<<<< HEAD
 use crate::err::{BootstrapCause, Error, InternalCause, TaskVariant};
-use crate::iam::ResourceKind;
-use crate::iam::{Action, Auth, Error as IamError, Role};
-use crate::key::root::hb::Hb;
-use crate::kvs::clock::{SizedClock, SystemClock};
-use crate::kvs::{
-	bootstrap, LockType, LockType::*, NodeScanPage, TransactionType, TransactionType::*, NO_LIMIT,
-};
-=======
-use crate::err::{Error, InternalCause};
 use crate::iam::ResourceKind;
 use crate::iam::{Action, Auth, Error as IamError, Role};
 use crate::key::root::hb::Hb;
 use crate::kvs::clock::SizedClock;
 #[allow(unused_imports)]
 use crate::kvs::clock::SystemClock;
-use crate::kvs::{LockType, LockType::*, TransactionType, TransactionType::*, NO_LIMIT};
->>>>>>> 5a4e9423
+use crate::kvs::{
+	bootstrap, LockType, LockType::*, NodeScanPage, TransactionType, TransactionType::*, NO_LIMIT,
+};
 use crate::opt::auth::Root;
 use crate::sql;
 use crate::sql::statements::DefineUserStatement;
@@ -141,12 +132,8 @@
 	// Used only in some datastores, such as tikv.
 	versionstamp_oracle: Arc<Mutex<Oracle>>,
 	// Whether this datastore enables live query notifications to subscribers
-<<<<<<< HEAD
 	notification_channel:
-		OnceLock<(channel::Sender<Notification>, channel::Receiver<Notification>)>,
-=======
-	notification_channel: OnceLock<(Sender<KvsNotification>, Receiver<KvsNotification>)>,
->>>>>>> 5a4e9423
+		OnceLock<(channel::Sender<KvsNotification>, channel::Receiver<KvsNotification>)>,
 	// Clock for tracking time. It is read only and accessible to all transactions. It is behind a mutex as tests may write to it.
 	clock: Arc<RwLock<SizedClock>>,
 }
@@ -404,11 +391,7 @@
 
 	/// Specify whether this datastore should enable live query notifications
 	pub fn with_notifications(self) -> Self {
-<<<<<<< HEAD
 		self.notification_channel.set(channel::bounded(TX_LQ_CHANNEL_SIZE)).unwrap();
-=======
-		self.notification_channel.set(channel::bounded(LQ_CHANNEL_SIZE)).unwrap();
->>>>>>> 5a4e9423
 		self
 	}
 
@@ -678,63 +661,6 @@
 		Ok(nodes)
 	}
 
-<<<<<<< HEAD
-=======
-	/// Accepts cluster IDs
-	/// Archives related live queries
-	/// Returns live query keys that can be used for deletes
-	///
-	/// The reason we archive first is to stop other nodes from picking it up for further updates
-	/// This means it will be easier to wipe the range in a subsequent transaction
-	pub async fn archive_dead_lqs(
-		&self,
-		tx: &mut Transaction,
-		nodes: &[Uuid],
-		this_node_id: &Uuid,
-	) -> Result<Vec<BootstrapOperationResult>, Error> {
-		let mut archived = vec![];
-		for nd in nodes.iter() {
-			trace!("Archiving node {}", &nd);
-			// Scan on node prefix for LQ space
-			let node_lqs = tx.scan_ndlq(nd, NO_LIMIT).await?;
-			trace!("Found {} LQ entries for {:?}", node_lqs.len(), nd);
-			for lq in node_lqs {
-				trace!("Archiving query {:?}", &lq);
-				let node_archived_lqs =
-					match self.archive_lv_for_node(tx, &lq.nd, *this_node_id).await {
-						Ok(lq) => lq,
-						Err(e) => {
-							error!("Error archiving lqs during bootstrap phase: {:?}", e);
-							vec![]
-						}
-					};
-				// We need to add lv nodes not found so that they can be deleted in second stage
-				for lq_value in node_archived_lqs {
-					archived.push(lq_value);
-				}
-			}
-		}
-		Ok(archived)
-	}
-
-	pub async fn remove_archived(
-		&self,
-		tx: &mut Transaction,
-		archived: Vec<LqValue>,
-	) -> Result<(), Error> {
-		trace!("Gone into removing archived: {:?}", archived.len());
-		for lq in archived {
-			// Delete the cluster key, used for finding LQ associated with a node
-			let key = crate::key::node::lq::new(lq.nd.0, lq.lq.0, &lq.ns, &lq.db);
-			tx.del(key).await?;
-			// Delete the table key, used for finding LQ associated with a table
-			let key = crate::key::table::lq::new(&lq.ns, &lq.db, &lq.tb, lq.lq.0);
-			tx.del(key).await?;
-		}
-		Ok(())
-	}
-
->>>>>>> 5a4e9423
 	pub async fn clear_unreachable_state(&self, tx: &mut Transaction) -> Result<(), Error> {
 		// Scan nodes
 		let cluster = tx.scan_nd(NO_LIMIT).await?;
@@ -1338,20 +1264,12 @@
 	/// }
 	/// ```
 	#[instrument(level = "debug", skip_all)]
-<<<<<<< HEAD
-	pub fn notifications(&self) -> Option<channel::Receiver<Notification>> {
-=======
-	pub fn notifications(&self) -> Option<Receiver<KvsNotification>> {
->>>>>>> 5a4e9423
+	pub fn notifications(&self) -> Option<channel::Receiver<KvsNotification>> {
 		self.notification_channel.get().map(|v| v.1.clone())
 	}
 
 	#[allow(dead_code)]
-<<<<<<< HEAD
-	pub(crate) fn live_sender(&self) -> Option<channel::Sender<Notification>> {
-=======
-	pub(crate) fn live_sender(&self) -> Option<Sender<KvsNotification>> {
->>>>>>> 5a4e9423
+	pub(crate) fn live_sender(&self) -> Option<channel::Sender<KvsNotification>> {
 		self.notification_channel.get().map(|v| v.0.clone())
 	}
 
