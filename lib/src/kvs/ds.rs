use super::tx::Transaction;
use crate::ctx::Context;
use crate::dbs::Attach;
use crate::dbs::Executor;
use crate::dbs::Notification;
use crate::dbs::Options;
use crate::dbs::Response;
use crate::dbs::Session;
use crate::dbs::Variables;
use crate::err::Error;
use crate::kvs::LOG;
use crate::sql;
use crate::sql::Query;
use crate::sql::Value;
use channel::Receiver;
use channel::Sender;
use futures::lock::Mutex;
use std::fmt;
use std::sync::Arc;
use std::time::Duration;
use tracing::instrument;
use uuid::Uuid;

/// The underlying datastore instance which stores the dataset.
#[allow(dead_code)]
pub struct Datastore {
	pub(super) id: Arc<Uuid>,
	pub(super) inner: Inner,
<<<<<<< HEAD
	pub(super) send: Sender<Notification>,
	pub(super) recv: Receiver<Notification>,
=======
	query_timeout: Option<Duration>,
>>>>>>> 5c07a7b2
}

#[allow(clippy::large_enum_variant)]
pub(super) enum Inner {
	#[cfg(feature = "kv-mem")]
	Mem(super::mem::Datastore),
	#[cfg(feature = "kv-rocksdb")]
	RocksDB(super::rocksdb::Datastore),
	#[cfg(feature = "kv-speedb")]
	SpeeDB(super::speedb::Datastore),
	#[cfg(feature = "kv-indxdb")]
	IndxDB(super::indxdb::Datastore),
	#[cfg(feature = "kv-tikv")]
	TiKV(super::tikv::Datastore),
	#[cfg(feature = "kv-fdb")]
	FDB(super::fdb::Datastore),
}

impl fmt::Display for Datastore {
	fn fmt(&self, f: &mut fmt::Formatter<'_>) -> fmt::Result {
		#![allow(unused_variables)]
		match &self.inner {
			#[cfg(feature = "kv-mem")]
			Inner::Mem(_) => write!(f, "memory"),
			#[cfg(feature = "kv-rocksdb")]
			Inner::RocksDB(_) => write!(f, "rocksdb"),
			#[cfg(feature = "kv-speedb")]
			Inner::SpeeDB(_) => write!(f, "speedb"),
			#[cfg(feature = "kv-indxdb")]
			Inner::IndxDB(_) => write!(f, "indxdb"),
			#[cfg(feature = "kv-tikv")]
			Inner::TiKV(_) => write!(f, "tikv"),
			#[cfg(feature = "kv-fdb")]
			Inner::FDB(_) => write!(f, "fdb"),
			#[allow(unreachable_patterns)]
			_ => unreachable!(),
		}
	}
}

impl Datastore {
	/// Creates a new datastore instance
	///
	/// # Examples
	///
	/// ```rust,no_run
	/// # use surrealdb::kvs::Datastore;
	/// # use surrealdb::err::Error;
	/// # #[tokio::main]
	/// # async fn main() -> Result<(), Error> {
	/// let ds = Datastore::new("memory").await?;
	/// # Ok(())
	/// # }
	/// ```
	///
	/// Or to create a file-backed store:
	///
	/// ```rust,no_run
	/// # use surrealdb::kvs::Datastore;
	/// # use surrealdb::err::Error;
	/// # #[tokio::main]
	/// # async fn main() -> Result<(), Error> {
	/// let ds = Datastore::new("file://temp.db").await?;
	/// # Ok(())
	/// # }
	/// ```
	///
	/// Or to connect to a tikv-backed distributed store:
	///
	/// ```rust,no_run
	/// # use surrealdb::kvs::Datastore;
	/// # use surrealdb::err::Error;
	/// # #[tokio::main]
	/// # async fn main() -> Result<(), Error> {
	/// let ds = Datastore::new("tikv://127.0.0.1:2379").await?;
	/// # Ok(())
	/// # }
	/// ```
	pub async fn new(path: &str) -> Result<Datastore, Error> {
<<<<<<< HEAD
		// Create a live query notification channel
		let (send, recv) = channel::bounded(100);
		// Initiate the desired datastore
		match path {
=======
		let inner = match path {
>>>>>>> 5c07a7b2
			"memory" => {
				#[cfg(feature = "kv-mem")]
				{
					info!(target: LOG, "Starting kvs store in {}", path);
<<<<<<< HEAD
					let ds = Datastore {
						id: Arc::new(Uuid::new_v4()),
						inner: Inner::Mem(super::mem::Datastore::new().await?),
						send,
						recv,
					};
					info!(target: LOG, "Started kvs store at {}", path);
					ds.register_membership().await?;
					trace!(target: LOG, "Registered membership for {}", ds.id);
					Ok(ds)
=======
					let v = super::mem::Datastore::new().await.map(Inner::Mem);
					info!(target: LOG, "Started kvs store in {}", path);
					v
>>>>>>> 5c07a7b2
				}
				#[cfg(not(feature = "kv-mem"))]
                return Err(Error::Ds("Cannot connect to the `memory` storage engine as it is not enabled in this build of SurrealDB".to_owned()));
			}
			// Parse and initiate an File database
			s if s.starts_with("file:") => {
				#[cfg(feature = "kv-rocksdb")]
				{
					info!(target: LOG, "Starting kvs store at {}", path);
					let s = s.trim_start_matches("file://");
					let s = s.trim_start_matches("file:");
<<<<<<< HEAD
					let ds = Datastore {
						id: Arc::new(Uuid::new_v4()),
						inner: Inner::RocksDB(super::rocksdb::Datastore::new(s).await?),
						send,
						recv,
					};
=======
					let v = super::rocksdb::Datastore::new(s).await.map(Inner::RocksDB);
>>>>>>> 5c07a7b2
					info!(target: LOG, "Started kvs store at {}", path);
					ds.register_membership().await?;
					trace!(target: LOG, "Registered membership for {}", ds.id);
					Ok(ds)
				}
				#[cfg(not(feature = "kv-rocksdb"))]
                return Err(Error::Ds("Cannot connect to the `rocksdb` storage engine as it is not enabled in this build of SurrealDB".to_owned()));
			}
			// Parse and initiate an RocksDB database
			s if s.starts_with("rocksdb:") => {
				#[cfg(feature = "kv-rocksdb")]
				{
					info!(target: LOG, "Starting kvs store at {}", path);
					let s = s.trim_start_matches("rocksdb://");
					let s = s.trim_start_matches("rocksdb:");
<<<<<<< HEAD
					let ds = Datastore {
						id: Arc::new(Uuid::new_v4()),
						inner: Inner::RocksDB(super::rocksdb::Datastore::new(s).await?),
						send,
						recv,
					};
=======
					let v = super::rocksdb::Datastore::new(s).await.map(Inner::RocksDB);
>>>>>>> 5c07a7b2
					info!(target: LOG, "Started kvs store at {}", path);
					ds.register_membership().await?;
					trace!(target: LOG, "Registered membership for {}", ds.id);
					Ok(ds)
				}
				#[cfg(not(feature = "kv-rocksdb"))]
                return Err(Error::Ds("Cannot connect to the `rocksdb` storage engine as it is not enabled in this build of SurrealDB".to_owned()));
			}
			// Parse and initiate an SpeeDB database
			s if s.starts_with("speedb:") => {
				#[cfg(feature = "kv-speedb")]
				{
					info!(target: LOG, "Starting kvs store at {}", path);
					let s = s.trim_start_matches("speedb://");
					let s = s.trim_start_matches("speedb:");
					let v = super::speedb::Datastore::new(s).await.map(Inner::SpeeDB);
					info!(target: LOG, "Started kvs store at {}", path);
					v
				}
				#[cfg(not(feature = "kv-speedb"))]
				return Err(Error::Ds("Cannot connect to the `speedb` storage engine as it is not enabled in this build of SurrealDB".to_owned()));
			}
			// Parse and initiate an IndxDB database
			s if s.starts_with("indxdb:") => {
				#[cfg(feature = "kv-indxdb")]
				{
					info!(target: LOG, "Starting kvs store at {}", path);
					let s = s.trim_start_matches("indxdb://");
					let s = s.trim_start_matches("indxdb:");
<<<<<<< HEAD
					let ds = Datastore {
						id: Arc::new(Uuid::new_v4()),
						inner: Inner::IndxDB(super::indxdb::Datastore::new(s).await?),
						send,
						recv,
					};
=======
					let v = super::indxdb::Datastore::new(s).await.map(Inner::IndxDB);
>>>>>>> 5c07a7b2
					info!(target: LOG, "Started kvs store at {}", path);
					ds.register_membership().await?;
					trace!(target: LOG, "Registered membership for {}", ds.id);
					Ok(ds)
				}
				#[cfg(not(feature = "kv-indxdb"))]
                return Err(Error::Ds("Cannot connect to the `indxdb` storage engine as it is not enabled in this build of SurrealDB".to_owned()));
			}
			// Parse and initiate a TiKV database
			s if s.starts_with("tikv:") => {
				#[cfg(feature = "kv-tikv")]
				{
					info!(target: LOG, "Connecting to kvs store at {}", path);
					let s = s.trim_start_matches("tikv://");
					let s = s.trim_start_matches("tikv:");
<<<<<<< HEAD
					let ds = Datastore {
						id: Arc::new(Uuid::new_v4()),
						inner: Inner::TiKV(super::tikv::Datastore::new(s).await?),
						send,
						recv,
					};
					info!(target: LOG, "Started kvs store at {}", path);
					ds.register_membership().await?;
					trace!(target: LOG, "Registered membership for {}", ds.id);
					Ok(ds)
=======
					let v = super::tikv::Datastore::new(s).await.map(Inner::TiKV);
					info!(target: LOG, "Connected to kvs store at {}", path);
					v
>>>>>>> 5c07a7b2
				}
				#[cfg(not(feature = "kv-tikv"))]
                return Err(Error::Ds("Cannot connect to the `tikv` storage engine as it is not enabled in this build of SurrealDB".to_owned()));
			}
			// Parse and initiate a FoundationDB database
			s if s.starts_with("fdb:") => {
				#[cfg(feature = "kv-fdb")]
				{
					info!(target: LOG, "Connecting to kvs store at {}", path);
					let s = s.trim_start_matches("fdb://");
					let s = s.trim_start_matches("fdb:");
<<<<<<< HEAD
					let ds = Datastore {
						id: Arc::new(Uuid::new_v4()),
						inner: Inner::FDB(super::fdb::Datastore::new(s).await?),
						send,
						recv,
					};
					info!(target: LOG, "Started kvs store at {}", path);
					ds.register_membership().await?;
					trace!(target: LOG, "Registered membership for {}", ds.id);
					Ok(ds)
=======
					let v = super::fdb::Datastore::new(s).await.map(Inner::FDB);
					info!(target: LOG, "Connected to kvs store at {}", path);
					v
>>>>>>> 5c07a7b2
				}
				#[cfg(not(feature = "kv-fdb"))]
                return Err(Error::Ds("Cannot connect to the `foundationdb` storage engine as it is not enabled in this build of SurrealDB".to_owned()));
			}
			// The datastore path is not valid
			_ => {
				info!(target: LOG, "Unable to load the specified datastore {}", path);
				Err(Error::Ds("Unable to load the specified datastore".into()))
			}
		};
		inner.map(|inner| Self {
			inner,
			query_timeout: None,
		})
	}

	/// Set global query timeout
	pub fn query_timeout(mut self, duration: Option<Duration>) -> Self {
		self.query_timeout = duration;
		self
	}

	// Adds entries to the KV store indicating membership information
	pub async fn register_membership(&self) -> Result<(), Error> {
		let mut tx = self.transaction(true, false).await?;
		tx.set_cl(sql::Uuid::from(*self.id.as_ref())).await?;
		tx.set_hb(sql::Uuid::from(*self.id.as_ref())).await?;
		tx.commit().await?;
		Ok(())
	}

	// Creates a heartbeat entry for the member indicating to the cluster
	// that the node is alive
	pub async fn heartbeat(&self) -> Result<(), Error> {
		let mut tx = self.transaction(true, false).await?;
		tx.set_hb(sql::Uuid::from(*self.id.as_ref())).await?;
		tx.commit().await?;
		Ok(())
	}

	/// Create a new transaction on this datastore
	///
	/// ```rust,no_run
	/// use surrealdb::kvs::Datastore;
	/// use surrealdb::err::Error;
	///
	/// #[tokio::main]
	/// async fn main() -> Result<(), Error> {
	///     let ds = Datastore::new("file://database.db").await?;
	///     let mut tx = ds.transaction(true, false).await?;
	///     tx.cancel().await?;
	///     Ok(())
	/// }
	/// ```
	pub async fn transaction(&self, write: bool, lock: bool) -> Result<Transaction, Error> {
		#![allow(unused_variables)]
		let inner = match &self.inner {
			#[cfg(feature = "kv-mem")]
			Inner::Mem(v) => {
				let tx = v.transaction(write, lock).await?;
				super::tx::Inner::Mem(tx)
			}
			#[cfg(feature = "kv-rocksdb")]
			Inner::RocksDB(v) => {
				let tx = v.transaction(write, lock).await?;
				super::tx::Inner::RocksDB(tx)
			}
			#[cfg(feature = "kv-speedb")]
			Inner::SpeeDB(v) => {
				let tx = v.transaction(write, lock).await?;
				super::tx::Inner::SpeeDB(tx)
			}
			#[cfg(feature = "kv-indxdb")]
			Inner::IndxDB(v) => {
				let tx = v.transaction(write, lock).await?;
				super::tx::Inner::IndxDB(tx)
			}
			#[cfg(feature = "kv-tikv")]
			Inner::TiKV(v) => {
				let tx = v.transaction(write, lock).await?;
				super::tx::Inner::TiKV(tx)
			}
			#[cfg(feature = "kv-fdb")]
			Inner::FDB(v) => {
				let tx = v.transaction(write, lock).await?;
				super::tx::Inner::FDB(tx)
			}
			#[allow(unreachable_patterns)]
			_ => unreachable!(),
		};

		#[allow(unreachable_code)]
		Ok(Transaction {
			inner,
			cache: super::cache::Cache::default(),
		})
	}

	/// Parse and execute an SQL query
	///
	/// ```rust,no_run
	/// use surrealdb::kvs::Datastore;
	/// use surrealdb::err::Error;
	/// use surrealdb::dbs::Session;
	///
	/// #[tokio::main]
	/// async fn main() -> Result<(), Error> {
	///     let ds = Datastore::new("memory").await?;
	///     let ses = Session::for_kv();
	///     let ast = "USE NS test DB test; SELECT * FROM person;";
	///     let res = ds.execute(ast, &ses, None, false).await?;
	///     Ok(())
	/// }
	/// ```
	#[instrument(skip_all)]
	pub async fn execute(
		&self,
		txt: &str,
		sess: &Session,
		vars: Variables,
		strict: bool,
	) -> Result<Vec<Response>, Error> {
		// Create a new query options
		let mut opt = Options::new(self.id.clone(), self.send.clone());
		// Create a new query executor
		let mut exe = Executor::new(self);
		// Create a default context
		let mut ctx = Context::default();
		// Set the global query timeout
		if let Some(timeout) = self.query_timeout {
			ctx.add_timeout(timeout);
		}
		// Start an execution context
		let ctx = sess.context(ctx);
		// Store the query variables
		let ctx = vars.attach(ctx)?;
		// Parse the SQL query text
		let ast = sql::parse(txt)?;
		// Setup the notification channel
		opt.sender = self.send.clone();
		// Setup the auth options
		opt.auth = sess.au.clone();
		// Setup the live options
		opt.live = sess.rt;
		// Set current NS and DB
		opt.ns = sess.ns();
		opt.db = sess.db();
		// Set strict config
		opt.strict = strict;
		// Process all statements
		exe.execute(ctx, opt, ast).await
	}

	/// Execute a pre-parsed SQL query
	///
	/// ```rust,no_run
	/// use surrealdb::kvs::Datastore;
	/// use surrealdb::err::Error;
	/// use surrealdb::dbs::Session;
	/// use surrealdb::sql::parse;
	///
	/// #[tokio::main]
	/// async fn main() -> Result<(), Error> {
	///     let ds = Datastore::new("memory").await?;
	///     let ses = Session::for_kv();
	///     let ast = parse("USE NS test DB test; SELECT * FROM person;")?;
	///     let res = ds.process(ast, &ses, None, false).await?;
	///     Ok(())
	/// }
	/// ```
	#[instrument(skip_all)]
	pub async fn process(
		&self,
		ast: Query,
		sess: &Session,
		vars: Variables,
		strict: bool,
	) -> Result<Vec<Response>, Error> {
		// Create a new query options
		let mut opt = Options::new(self.id.clone(), self.send.clone());
		// Create a new query executor
		let mut exe = Executor::new(self);
		// Create a default context
		let mut ctx = Context::default();
		// Set the global query timeout
		if let Some(timeout) = self.query_timeout {
			ctx.add_timeout(timeout);
		}
		// Start an execution context
		let ctx = sess.context(ctx);
		// Store the query variables
		let ctx = vars.attach(ctx)?;
		// Setup the notification channel
		opt.sender = self.send.clone();
		// Setup the auth options
		opt.auth = sess.au.clone();
		// Setup the live options
		opt.live = sess.rt;
		// Set current NS and DB
		opt.ns = sess.ns();
		opt.db = sess.db();
		// Set strict config
		opt.strict = strict;
		// Process all statements
		exe.execute(ctx, opt, ast).await
	}

	/// Ensure a SQL [`Value`] is fully computed
	///
	/// ```rust,no_run
	/// use surrealdb::kvs::Datastore;
	/// use surrealdb::err::Error;
	/// use surrealdb::dbs::Session;
	/// use surrealdb::sql::Future;
	/// use surrealdb::sql::Value;
	///
	/// #[tokio::main]
	/// async fn main() -> Result<(), Error> {
	///     let ds = Datastore::new("memory").await?;
	///     let ses = Session::for_kv();
	///     let val = Value::Future(Box::new(Future::from(Value::Bool(true))));
	///     let res = ds.compute(val, &ses, None, false).await?;
	///     Ok(())
	/// }
	/// ```
	#[instrument(skip_all)]
	pub async fn compute(
		&self,
		val: Value,
		sess: &Session,
		vars: Variables,
		strict: bool,
	) -> Result<Value, Error> {
		// Create a new query options
		let mut opt = Options::new(self.id.clone(), self.send.clone());
		// Start a new transaction
		let txn = self.transaction(val.writeable(), false).await?;
		//
		let txn = Arc::new(Mutex::new(txn));
		// Create a default context
		let mut ctx = Context::default();
		// Set the global query timeout
		if let Some(timeout) = self.query_timeout {
			ctx.add_timeout(timeout);
		}
		// Start an execution context
		let ctx = sess.context(ctx);
		// Store the query variables
		let ctx = vars.attach(ctx)?;
		// Setup the notification channel
		opt.sender = self.send.clone();
		// Setup the auth options
		opt.auth = sess.au.clone();
		// Set current NS and DB
		opt.ns = sess.ns();
		opt.db = sess.db();
		// Set strict config
		opt.strict = strict;
		// Compute the value
		let res = val.compute(&ctx, &opt, &txn, None).await?;
		// Store any data
		match val.writeable() {
			true => txn.lock().await.commit().await?,
			false => txn.lock().await.cancel().await?,
		};
		// Return result
		Ok(res)
	}

	/// Subscribe to live notifications
	///
	/// ```rust,no_run
	/// use surrealdb::kvs::Datastore;
	/// use surrealdb::err::Error;
	/// use surrealdb::dbs::Session;
	///
	/// #[tokio::main]
	/// async fn main() -> Result<(), Error> {
	///     let ds = Datastore::new("memory").await?;
	///     let ses = Session::for_kv();
	///     while let Ok(v) = ds.notifications().recv().await {
	///         println!("Received notification: {v}");
	///     }
	///     Ok(())
	/// }
	/// ```
	#[instrument(skip_all)]
	pub fn notifications(&self) -> Receiver<Notification> {
		self.recv.clone()
	}

	/// Performs a full database export as SQL
	#[instrument(skip(self, chn))]
	pub async fn export(&self, ns: String, db: String, chn: Sender<Vec<u8>>) -> Result<(), Error> {
		// Start a new transaction
		let mut txn = self.transaction(false, false).await?;
		// Process the export
		txn.export(&ns, &db, chn).await?;
		// Everything ok
		Ok(())
	}
}<|MERGE_RESOLUTION|>--- conflicted
+++ resolved
@@ -26,12 +26,9 @@
 pub struct Datastore {
 	pub(super) id: Arc<Uuid>,
 	pub(super) inner: Inner,
-<<<<<<< HEAD
 	pub(super) send: Sender<Notification>,
 	pub(super) recv: Receiver<Notification>,
-=======
 	query_timeout: Option<Duration>,
->>>>>>> 5c07a7b2
 }
 
 #[allow(clippy::large_enum_variant)]
@@ -111,34 +108,12 @@
 	/// # }
 	/// ```
 	pub async fn new(path: &str) -> Result<Datastore, Error> {
-<<<<<<< HEAD
-		// Create a live query notification channel
-		let (send, recv) = channel::bounded(100);
-		// Initiate the desired datastore
-		match path {
-=======
 		let inner = match path {
->>>>>>> 5c07a7b2
 			"memory" => {
 				#[cfg(feature = "kv-mem")]
 				{
 					info!(target: LOG, "Starting kvs store in {}", path);
-<<<<<<< HEAD
-					let ds = Datastore {
-						id: Arc::new(Uuid::new_v4()),
-						inner: Inner::Mem(super::mem::Datastore::new().await?),
-						send,
-						recv,
-					};
-					info!(target: LOG, "Started kvs store at {}", path);
-					ds.register_membership().await?;
-					trace!(target: LOG, "Registered membership for {}", ds.id);
-					Ok(ds)
-=======
-					let v = super::mem::Datastore::new().await.map(Inner::Mem);
-					info!(target: LOG, "Started kvs store in {}", path);
-					v
->>>>>>> 5c07a7b2
+					super::mem::Datastore::new().await.map(Inner::Mem)
 				}
 				#[cfg(not(feature = "kv-mem"))]
                 return Err(Error::Ds("Cannot connect to the `memory` storage engine as it is not enabled in this build of SurrealDB".to_owned()));
@@ -150,20 +125,7 @@
 					info!(target: LOG, "Starting kvs store at {}", path);
 					let s = s.trim_start_matches("file://");
 					let s = s.trim_start_matches("file:");
-<<<<<<< HEAD
-					let ds = Datastore {
-						id: Arc::new(Uuid::new_v4()),
-						inner: Inner::RocksDB(super::rocksdb::Datastore::new(s).await?),
-						send,
-						recv,
-					};
-=======
-					let v = super::rocksdb::Datastore::new(s).await.map(Inner::RocksDB);
->>>>>>> 5c07a7b2
-					info!(target: LOG, "Started kvs store at {}", path);
-					ds.register_membership().await?;
-					trace!(target: LOG, "Registered membership for {}", ds.id);
-					Ok(ds)
+					super::rocksdb::Datastore::new(s).await.map(Inner::RocksDB)
 				}
 				#[cfg(not(feature = "kv-rocksdb"))]
                 return Err(Error::Ds("Cannot connect to the `rocksdb` storage engine as it is not enabled in this build of SurrealDB".to_owned()));
@@ -175,20 +137,7 @@
 					info!(target: LOG, "Starting kvs store at {}", path);
 					let s = s.trim_start_matches("rocksdb://");
 					let s = s.trim_start_matches("rocksdb:");
-<<<<<<< HEAD
-					let ds = Datastore {
-						id: Arc::new(Uuid::new_v4()),
-						inner: Inner::RocksDB(super::rocksdb::Datastore::new(s).await?),
-						send,
-						recv,
-					};
-=======
-					let v = super::rocksdb::Datastore::new(s).await.map(Inner::RocksDB);
->>>>>>> 5c07a7b2
-					info!(target: LOG, "Started kvs store at {}", path);
-					ds.register_membership().await?;
-					trace!(target: LOG, "Registered membership for {}", ds.id);
-					Ok(ds)
+					super::rocksdb::Datastore::new(s).await.map(Inner::RocksDB)
 				}
 				#[cfg(not(feature = "kv-rocksdb"))]
                 return Err(Error::Ds("Cannot connect to the `rocksdb` storage engine as it is not enabled in this build of SurrealDB".to_owned()));
@@ -214,20 +163,7 @@
 					info!(target: LOG, "Starting kvs store at {}", path);
 					let s = s.trim_start_matches("indxdb://");
 					let s = s.trim_start_matches("indxdb:");
-<<<<<<< HEAD
-					let ds = Datastore {
-						id: Arc::new(Uuid::new_v4()),
-						inner: Inner::IndxDB(super::indxdb::Datastore::new(s).await?),
-						send,
-						recv,
-					};
-=======
-					let v = super::indxdb::Datastore::new(s).await.map(Inner::IndxDB);
->>>>>>> 5c07a7b2
-					info!(target: LOG, "Started kvs store at {}", path);
-					ds.register_membership().await?;
-					trace!(target: LOG, "Registered membership for {}", ds.id);
-					Ok(ds)
+					super::indxdb::Datastore::new(s).await.map(Inner::IndxDB)
 				}
 				#[cfg(not(feature = "kv-indxdb"))]
                 return Err(Error::Ds("Cannot connect to the `indxdb` storage engine as it is not enabled in this build of SurrealDB".to_owned()));
@@ -239,22 +175,7 @@
 					info!(target: LOG, "Connecting to kvs store at {}", path);
 					let s = s.trim_start_matches("tikv://");
 					let s = s.trim_start_matches("tikv:");
-<<<<<<< HEAD
-					let ds = Datastore {
-						id: Arc::new(Uuid::new_v4()),
-						inner: Inner::TiKV(super::tikv::Datastore::new(s).await?),
-						send,
-						recv,
-					};
-					info!(target: LOG, "Started kvs store at {}", path);
-					ds.register_membership().await?;
-					trace!(target: LOG, "Registered membership for {}", ds.id);
-					Ok(ds)
-=======
-					let v = super::tikv::Datastore::new(s).await.map(Inner::TiKV);
-					info!(target: LOG, "Connected to kvs store at {}", path);
-					v
->>>>>>> 5c07a7b2
+					super::tikv::Datastore::new(s).await.map(Inner::TiKV)
 				}
 				#[cfg(not(feature = "kv-tikv"))]
                 return Err(Error::Ds("Cannot connect to the `tikv` storage engine as it is not enabled in this build of SurrealDB".to_owned()));
@@ -266,22 +187,7 @@
 					info!(target: LOG, "Connecting to kvs store at {}", path);
 					let s = s.trim_start_matches("fdb://");
 					let s = s.trim_start_matches("fdb:");
-<<<<<<< HEAD
-					let ds = Datastore {
-						id: Arc::new(Uuid::new_v4()),
-						inner: Inner::FDB(super::fdb::Datastore::new(s).await?),
-						send,
-						recv,
-					};
-					info!(target: LOG, "Started kvs store at {}", path);
-					ds.register_membership().await?;
-					trace!(target: LOG, "Registered membership for {}", ds.id);
-					Ok(ds)
-=======
-					let v = super::fdb::Datastore::new(s).await.map(Inner::FDB);
-					info!(target: LOG, "Connected to kvs store at {}", path);
-					v
->>>>>>> 5c07a7b2
+					super::fdb::Datastore::new(s).await.map(Inner::FDB)
 				}
 				#[cfg(not(feature = "kv-fdb"))]
                 return Err(Error::Ds("Cannot connect to the `foundationdb` storage engine as it is not enabled in this build of SurrealDB".to_owned()));
@@ -292,10 +198,20 @@
 				Err(Error::Ds("Unable to load the specified datastore".into()))
 			}
 		};
-		inner.map(|inner| Self {
+		// Create a live query notification channel
+		let (send, recv) = channel::bounded(100);
+		// Initiate the desired datastore
+		let ds = inner.map(|inner| Self {
+			id: Arc::new(Uuid::new_v4()),
 			inner,
+			send,
+			recv,
 			query_timeout: None,
-		})
+		})?;
+		info!(target: LOG, "Started kvs store at {}", path);
+		ds.register_membership().await?;
+		trace!(target: LOG, "Registered membership for {}", ds.id);
+		Ok(ds)
 	}
 
 	/// Set global query timeout
