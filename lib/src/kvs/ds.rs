--- conflicted
+++ resolved
@@ -110,11 +110,7 @@
 	// Used only in some datastores, such as tikv.
 	versionstamp_oracle: Arc<Mutex<Oracle>>,
 	// Whether this datastore enables live query notifications to subscribers
-<<<<<<< HEAD
 	notification_channel: OnceLock<(Sender<Notification>, Receiver<Notification>)>,
-=======
-	notification_channel: Option<(Sender<Notification>, Receiver<Notification>)>,
->>>>>>> fbe9c710
 	// Clock for tracking time. It is read only and accessible to all transactions. It is behind a mutex as tests may write to it.
 	clock: Arc<RwLock<SizedClock>>,
 }
@@ -847,11 +843,7 @@
 	pub async fn heartbeat(&self) -> Result<(), Error> {
 		let mut tx = self.transaction(Write, Optimistic).await?;
 		let timestamp = tx.clock().await;
-<<<<<<< HEAD
 		self.heartbeat_full(&mut tx, timestamp, self.id).await?;
-=======
-		self.heartbeat_full(&mut tx, timestamp, self.id.clone()).await?;
->>>>>>> fbe9c710
 		tx.commit().await
 	}
 
@@ -1206,11 +1198,6 @@
 		self.notification_channel.get().map(|v| v.0.clone())
 	}
 
-	#[allow(dead_code)]
-	pub(crate) fn live_sender(&self) -> Option<Arc<RwLock<Sender<Notification>>>> {
-		self.notification_channel.as_ref().map(|v| Arc::new(RwLock::new(v.0.clone())))
-	}
-
 	/// Performs a full database export as SQL
 	#[instrument(level = "debug", skip(self, sess, chn))]
 	pub async fn export(
