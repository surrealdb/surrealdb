#
# General Configuration
#

[common]
version = 2
import_std = ["fs", "net", "process"]
features = ["default"]
build_flags = ["--tests"]

[sandbox]
kind = "Bubblewrap"

[api.fs]
<<<<<<< HEAD
include = ["rustix::fs", "tokio::fs"]
=======
include = [
    "rustix::fs",
    "tokio::fs",
]
exclude = [
    "std::path::Path",
    "std::path::PathBuf",
]
>>>>>>> 2b1e6a32

[api.net]
include = [
    "connect",
    "futures_util",
    "hashbrown",
    "mio::net",
    "surreal::net",
    "surrealdb",
    "surrealdb_core",
    "surrealkv",
    "tokio::net",
    "tracing",
    "tracing_core",
]
exclude = [
    "hashbrown::map",
]

#
# Crates Linking to Libraries
#

[pkg.ring]
build.allow_apis = ["process"]
build.allow_build_instructions = [
    "cargo:rustc-env=RING_CORE_PREFIX=*",
    "cargo:rustc-link-lib=static=ring",
    "cargo:rustc-link-lib=static=ring-core",
    "cargo:rustc-link-lib=static=ring-test",
    "cargo:rustc-link-lib=static=ring_core_0_17_8_",
    "cargo:rustc-link-lib=static=ring_core_0_17_8_test",
    "cargo:rustc-link-search=native=*",
]
allow_unsafe = true
allow_apis = ["fs"]

[pkg.walkdir]
allow_apis = ["fs"]

[pkg.zstd-sys]
build.allow_apis = ["fs"]
build.allow_build_instructions = [
    "cargo:include=*",
    "cargo:root=*",
    "cargo:rustc-link-lib=static=zstd",
    "cargo:rustc-link-search=native=*",
]

[pkg.libz-sys]
build.allow_apis = ["fs", "process"]
build.allow_build_instructions = [
    "cargo:include=*",
    "cargo:root=*",
    "cargo:rustc-link-lib=static=z",
    "cargo:rustc-link-search=native=*",
]
allow_unsafe = true

[pkg.bzip2-sys]
build.allow_apis = ["fs"]
build.allow_build_instructions = [
    "cargo:include=*",
    "cargo:root=*",
    "cargo:rustc-link-lib=static=bz2",
    "cargo:rustc-link-search=native=*",
]

[pkg.lz4-sys]
build.allow_apis = ["fs"]
build.allow_build_instructions = [
    "cargo:include=*",
    "cargo:root=*",
    "cargo:rustc-link-lib=static=lz4",
    "cargo:rustc-link-search=native=*",
]
allow_unsafe = true

[pkg.psm]
allow_unsafe = true
build.allow_build_instructions = [
    "cargo:rustc-link-lib=static=psm_s",
    "cargo:rustc-link-search=native=*",
]

[pkg.rquickjs-sys]
build.allow_apis = ["fs", "process"]
build.allow_build_instructions = [
    "cargo:rustc-link-lib=static=quickjs",
    "cargo:rustc-link-search=native=*",
]
allow_unsafe = true

[pkg.libmimalloc-sys]
allow_unsafe = true
build.allow_build_instructions = [
    "cargo:rustc-link-lib=static=mimalloc",
    "cargo:rustc-link-search=native=*",
]

[pkg.librocksdb-sys]
allow_unsafe = true
build.sandbox.allow_network = true
build.sandbox.make_writable = ["target"]
build.allow_apis = ["fs", "process"]
build.allow_build_instructions = [
    "cargo:rustc-link-lib=static=rocksdb",
    "cargo:rustc-link-search=native=*",
    "cargo:rustc-link-lib=stdc++",
    "cargo:rustc-link-lib=static=snappy",
    "cargo:cargo_manifest_dir=*",
    "cargo:out_dir=*",
]

#
# Other (e.g. Unsafe, Filesystem, Network, Procedural Macros...)
#

[pkg.thiserror-impl]
allow_proc_macro = true

[pkg.pin-project-internal]
allow_proc_macro = true
allow_unsafe = true

[pkg.ptr_meta_derive]
allow_proc_macro = true

[pkg.derive_more]
allow_proc_macro = true

[pkg.actix-web-codegen]
allow_proc_macro = true

[pkg.test-log-macros]
allow_proc_macro = true

[pkg.rkyv_derive]
allow_proc_macro = true

[pkg.syn_derive]
allow_proc_macro = true

[pkg.miette-derive]
allow_proc_macro = true

[pkg.borsh-derive]
allow_proc_macro = true

[pkg.serial_test_derive]
allow_proc_macro = true

[pkg.time-macros]
allow_proc_macro = true
allow_unsafe = true

[pkg.futures-macro]
allow_proc_macro = true
allow_unsafe = true

[pkg.snafu-derive]
allow_proc_macro = true

[pkg.tracing-attributes]
allow_proc_macro = true

[pkg.wasm-bindgen-macro]
allow_proc_macro = true

[pkg.axum-macros]
allow_proc_macro = true

[pkg.serde_with_macros]
allow_proc_macro = true

[pkg.async-trait]
allow_proc_macro = true
build.allow_apis = ["process"]
allow_unsafe = true

[pkg.clap_derive]
allow_proc_macro = true

[pkg.serde_derive]
allow_proc_macro = true

[pkg.prost-derive]
allow_proc_macro = true

[pkg.zerocopy-derive]
allow_proc_macro = true

[pkg.revision-derive]
allow_proc_macro = true

[pkg.ref-cast-impl]
allow_proc_macro = true
allow_unsafe = true

[pkg.rustversion]
allow_proc_macro = true
build.allow_apis = ["fs", "process"]

[pkg.bytecheck_derive]
allow_proc_macro = true

[pkg.actix-macros]
allow_proc_macro = true

[pkg.rquickjs-macro]
allow_proc_macro = true
allow_apis = ["fs"]
allow_unsafe = true

[pkg.async-stream-impl]
allow_proc_macro = true
allow_unsafe = true

[pkg.rustyline-derive]
allow_proc_macro = true

[pkg.async-recursion]
allow_proc_macro = true

[pkg.proc-macro-error-attr]
allow_proc_macro = true

[pkg.paste]
allow_proc_macro = true
build.allow_apis = ["process"]

[pkg.surrealdb-derive]
allow_proc_macro = true

[pkg.tokio-macros]
allow_proc_macro = true

[pkg.darling_macro]
allow_proc_macro = true

[pkg.pin-project-lite]
allow_unsafe = true

[pkg.unicode-ident]
allow_unsafe = true

[pkg.itoa]
allow_unsafe = true

[pkg.futures-core]
allow_unsafe = true

[pkg.once_cell]
allow_unsafe = true

[pkg.serde]
build.allow_apis = ["process"]
allow_unsafe = true
allow_apis = [
    "fs",
]

[pkg.proc-macro2]
<<<<<<< HEAD
build.allow_apis = ["fs", "process"]
=======
build.allow_apis = [
    "process",
]
>>>>>>> 2b1e6a32
allow_unsafe = true

[pkg.libc]
build.allow_apis = ["process"]
allow_unsafe = true

[pkg.memchr]
allow_unsafe = true

[pkg.log]
allow_unsafe = true

[pkg.bytes]
allow_unsafe = true

[pkg.autocfg]
from.build.allow_apis = ["fs", "process"]

[pkg.scopeguard]
allow_unsafe = true

[pkg.version_check]
from.build.allow_apis = ["process"]

[pkg.zerocopy]
allow_unsafe = true

[pkg.futures-sink]
allow_unsafe = true

[pkg.futures-task]
allow_unsafe = true

[pkg.allocator-api2]
allow_unsafe = true

[pkg.pin-utils]
allow_unsafe = true

[pkg.slab]
allow_unsafe = true

[pkg.smallvec]
allow_unsafe = true

[pkg.lock_api]
allow_unsafe = true

[pkg.bitflags]
allow_unsafe = true

[pkg.either]
allow_unsafe = true

[pkg.futures-channel]
allow_unsafe = true

[pkg.jobserver]
allow_unsafe = true
from.build.allow_apis = ["fs"]

[pkg.getrandom]
allow_unsafe = true

[pkg.syn]
allow_unsafe = true
build.allow_apis = ["process"]

[pkg.mio]
allow_unsafe = true
allow_apis = ["fs", "net"]

[pkg.num_cpus]
allow_unsafe = true
allow_apis = ["fs"]

[pkg.socket2]
allow_unsafe = true
allow_apis = ["net"]

[pkg.signal-hook-registry]
allow_unsafe = true

[pkg.rustix]
build.allow_apis = ["fs", "process"]
allow_unsafe = true

[pkg.tracing-core]
allow_unsafe = true

[pkg.linux-raw-sys]
allow_unsafe = true

[pkg.lazy_static]
allow_unsafe = true

[pkg.thiserror]
<<<<<<< HEAD
build.allow_apis = ["process"]
allow_apis = ["fs"]
=======
build.allow_apis = [
    "process",
]
build.allow_build_instructions = [
    "cargo:rustc-check-cfg=*",
]
allow_apis = [
    "fs",
]
>>>>>>> 2b1e6a32

[pkg.ahash]
allow_unsafe = true

[pkg.cc]
allow_unsafe = true
from.build.allow_apis = ["fs", "process"]

[pkg.typenum]
build.allow_apis = ["fs"]

[pkg.rand_core]
allow_unsafe = true

[pkg.spin]
allow_unsafe = true

[pkg.ppv-lite86]
allow_unsafe = true

[pkg.percent-encoding]
allow_unsafe = true

[pkg.hashbrown]
allow_unsafe = true

[pkg.tracing]
allow_unsafe = true
allow_apis = ["net"]

[pkg.tokio]
allow_unsafe = true
allow_apis = ["net", "process"]

[pkg.regex-automata]
allow_unsafe = true

[pkg.generic-array]
allow_unsafe = true

[pkg.byteorder]
allow_unsafe = true

[pkg.clang-sys]
allow_unsafe = true
from.build.allow_apis = ["fs", "process"]

[pkg.http]
allow_unsafe = true

[pkg.crossbeam-utils]
allow_unsafe = true

[pkg.subtle]
allow_unsafe = true

[pkg.minimal-lexical]
allow_unsafe = true

[pkg.libm]
allow_unsafe = true

[pkg.futures-util]
allow_unsafe = true

[pkg.indexmap]
allow_unsafe = true
allow_apis = ["net"]

[pkg.httparse]
allow_unsafe = true

[pkg.block-buffer]
allow_unsafe = true

[pkg.rand_chacha]
allow_unsafe = true

[pkg.libloading]
allow_unsafe = true

[pkg.ryu]
allow_unsafe = true

[pkg.tokio-util]
allow_unsafe = true
allow_apis = ["net"]

[pkg.nom]
allow_unsafe = true

[pkg.num-traits]
allow_unsafe = true

[pkg.unicode-normalization]
allow_unsafe = true

[pkg.prettyplease]
allow_unsafe = true
build.allow_build_instructions = ["cargo:VERSION=*"]

[pkg.lazycell]
allow_unsafe = true

[pkg.aho-corasick]
allow_unsafe = true

[pkg.rand]
allow_unsafe = true

[pkg.shlex]
allow_unsafe = true

[pkg.form_urlencoded]
allow_unsafe = true

[pkg.http-body]
allow_unsafe = true

[pkg.cpufeatures]
allow_unsafe = true

[pkg.serde_json]
allow_unsafe = true

[pkg.semver]
build.allow_apis = ["process"]
allow_unsafe = true

[pkg.unicode-bidi]
allow_unsafe = true

[pkg.try-lock]
allow_unsafe = true

[pkg.bindgen]
allow_unsafe = true
from.build.allow_apis = ["fs", "process"]

[pkg.pkg-config]
from.build.allow_apis = ["fs", "process"]

[pkg.parking_lot_core]
allow_unsafe = true

[pkg.wasm-bindgen-shared]
build.allow_build_instructions = ["cargo:rustc-env=SCHEMA_FILE_HASH=*"]

[pkg.dirs-sys-next]
allow_unsafe = true
<<<<<<< HEAD
from.build.allow_apis = ["fs"]
=======
>>>>>>> 2b1e6a32

[pkg.crunchy]
build.allow_apis = ["fs"]

[pkg.is-terminal]
allow_unsafe = true

[pkg.sha1]
allow_unsafe = true

[pkg.pin-project]
allow_unsafe = true

[pkg.anyhow]
<<<<<<< HEAD
build.allow_apis = ["fs", "process"]
=======
build.allow_apis = [
    "process",
]
>>>>>>> 2b1e6a32
allow_unsafe = true

[pkg.siphasher]
allow_unsafe = true

[pkg.parking_lot]
allow_unsafe = true

[pkg.rustc_version]
from.build.allow_apis = ["process"]

[pkg.concurrent-queue]
allow_unsafe = true

[pkg.h2]
allow_unsafe = true
allow_apis = ["net"]

[pkg.fixedbitset]
allow_unsafe = true

[pkg.sync_wrapper]
allow_unsafe = true

[pkg.bumpalo]
allow_unsafe = true

[pkg.data-encoding]
allow_unsafe = true

[pkg.utf-8]
allow_unsafe = true

[pkg.urlencoding]
allow_unsafe = true

[pkg.bit-vec]
allow_unsafe = true

[pkg.string_cache]
allow_unsafe = true

[pkg.tiny-keccak]
allow_unsafe = true

[pkg.hash32]
allow_unsafe = true

[pkg.petgraph]
allow_unsafe = true

[pkg.bit-set]
allow_unsafe = true

[pkg.alloc-no-stdlib]
allow_unsafe = true

[pkg.event-listener]
allow_unsafe = true

[pkg.stable_deref_trait]
allow_unsafe = true

[pkg.matchit]
allow_unsafe = true

[pkg.powerfmt]
allow_unsafe = true

[pkg.wasm-bindgen-backend]
allow_unsafe = true

[pkg.alloc-stdlib]
allow_unsafe = true

[pkg.crc32fast]
build.allow_apis = ["process"]
allow_unsafe = true

[pkg.heapless]
allow_unsafe = true
build.allow_apis = ["fs", "process"]

[pkg.vcpkg]
from.build.allow_apis = ["fs"]

[pkg.inout]
allow_unsafe = true

[pkg.dashmap]
allow_unsafe = true
<<<<<<< HEAD
allow_apis = ["net"]
=======
>>>>>>> 2b1e6a32

[pkg.tokio-stream]
allow_unsafe = true
from.test.allow_apis = ["net"]

[pkg.deranged]
allow_unsafe = true


[pkg.same-file]
allow_unsafe = true
allow_apis = ["fs"]

[pkg.doc-comment]
build.allow_apis = ["process"]

[pkg.itertools]
allow_unsafe = true

[pkg.cipher]
allow_unsafe = true

[pkg.headers]
allow_unsafe = true

[pkg.hyper]
allow_unsafe = true
allow_apis = ["net"]

[pkg.brotli-decompressor]
allow_unsafe = true

[pkg.time]
allow_unsafe = true

[pkg.crossbeam-channel]
allow_unsafe = true

[pkg.thread_local]
allow_unsafe = true

[pkg.num-bigint]
build.allow_apis = ["fs"]
allow_unsafe = true

[pkg.utf8parse]
allow_unsafe = true

[pkg.retain_mut]
allow_unsafe = true

[pkg.base64ct]
allow_unsafe = true

[pkg.arbitrary]
allow_unsafe = true

[pkg.winnow]
allow_unsafe = true

[pkg.anstyle]
allow_unsafe = true

[pkg.relative-path]
allow_unsafe = true

[pkg.miette]
allow_unsafe = true


[pkg.glob]
allow_apis = ["fs"]

[pkg.which]
from.build.allow_apis = ["fs"]

[pkg.geo-types]
allow_unsafe = true

[pkg.serde_with]
allow_unsafe = true

[pkg.stacker]
allow_unsafe = true

[pkg.brotli]
allow_unsafe = true

[pkg.flate2]
allow_unsafe = true

[pkg.wasm-bindgen]
allow_unsafe = true

[pkg.toml_edit]
allow_unsafe = true

[pkg.mime_guess]
build.allow_apis = ["fs"]

[pkg.term]
from.build.allow_apis = ["fs"]

[pkg.lalrpop]
from.build.allow_apis = ["fs"]

[pkg.smol_str]
allow_unsafe = true

[pkg.rust_decimal]
build.allow_apis = ["fs"]

[pkg.ref-cast]
build.allow_apis = ["process"]
allow_unsafe = true

[pkg.atomic]
allow_unsafe = true

[pkg.iana-time-zone]
allow_unsafe = true
allow_apis = ["fs"]

[pkg.bitmaps]
allow_unsafe = true

[pkg.wyz]
allow_unsafe = true

[pkg.nu-ansi-term]
allow_unsafe = true

[pkg.event-listener-strategy]
allow_unsafe = true

[pkg.async-stream]
allow_unsafe = true
allow_apis = ["net"]

[pkg.prost]
allow_unsafe = true

[pkg.matchers]
allow_unsafe = true

[pkg.uuid]
allow_unsafe = true

[pkg.imbl-sized-chunks]
allow_unsafe = true

[pkg.chrono]
allow_unsafe = true
allow_apis = ["fs"]

[pkg.anstyle-parse]
allow_unsafe = true

[pkg.http-body-util]
allow_unsafe = true

[pkg.async-lock]
allow_unsafe = true

[pkg.sha2]
allow_unsafe = true

[pkg.crossbeam-epoch]
allow_unsafe = true

[pkg.sharded-slab]
allow_unsafe = true

[pkg.tracing-log]
allow_unsafe = true
allow_apis = ["net"]

[pkg.arrayvec]
allow_unsafe = true

[pkg.bstr]
allow_unsafe = true

[pkg.fst]
build.allow_apis = ["fs"]

[pkg.anstyle-query]
allow_unsafe = true

[pkg.endian-type]
allow_unsafe = true

[pkg.snap]
build.allow_apis = ["fs"]
allow_unsafe = true

[pkg.arc-swap]
allow_unsafe = true

[pkg.bytemuck]
allow_unsafe = true

[pkg.crossbeam-deque]
allow_unsafe = true

[pkg.crossbeam-queue]
allow_unsafe = true

[pkg.anstream]
allow_unsafe = true

[pkg.bitvec]
allow_unsafe = true

[pkg.tracing-subscriber]
allow_unsafe = true
allow_apis = ["net"]

[pkg.imbl]
allow_unsafe = true

[pkg.rmp]
allow_unsafe = true

[pkg.hyper-util]
allow_unsafe = true

[pkg.terminal_size]
allow_unsafe = true

[pkg.bincode]
allow_unsafe = true

[pkg.blake2]
allow_unsafe = true

[pkg.roaring]
allow_unsafe = true

[pkg.geo]
allow_unsafe = true

[pkg.nanorand]
allow_unsafe = true

[pkg.futures-lite]
allow_unsafe = true

[pkg.half]
allow_unsafe = true

[pkg.http-types]
build.allow_apis = ["fs", "process"]
allow_unsafe = true

[pkg.any_ascii]
allow_unsafe = true

[pkg.zeroize]
allow_unsafe = true

[pkg.encoding_rs]
allow_unsafe = true

[pkg.clap_lex]
allow_unsafe = true

[pkg.async-task]
allow_unsafe = true

[pkg.argon2]
allow_unsafe = true

[pkg.quick_cache]
allow_unsafe = true
allow_apis = ["net"]

[pkg.surreal]
allow_apis = ["fs", "net", "process"]
build.allow_build_instructions = ["cargo:rustc-env=*"]

[pkg.surreal.build.sandbox]
allow_network = true

[pkg.nix]
allow_unsafe = true

[pkg.ulid]
allow_unsafe = true

[pkg.serde_html_form]
allow_unsafe = true

[pkg.md-5]
allow_unsafe = true

[pkg.async-executor]
allow_unsafe = true

[pkg.fd-lock]
allow_unsafe = true

[pkg.deunicode]
allow_unsafe = true

[pkg.mimalloc]
allow_unsafe = true

[pkg.tracing-opentelemetry]
allow_unsafe = true
allow_apis = ["net"]

[pkg.predicates]
allow_unsafe = true

[pkg.futures-timer]
allow_unsafe = true

[pkg.rustyline]
allow_unsafe = true
allow_apis = ["fs"]

[pkg.zstd-safe]
allow_unsafe = true

[pkg.zstd]
allow_unsafe = true

[pkg.async-compression]
allow_unsafe = true

[pkg.rquickjs-core]
allow_unsafe = true

[pkg.reblessive]
allow_unsafe = true

[pkg.tungstenite]
allow_unsafe = true

[pkg.reqwest]
allow_unsafe = true
allow_apis = ["fs", "net"]

[pkg.proc-macro-crate]
allow_apis = ["fs"]

[pkg.tonic]
allow_unsafe = true
allow_apis = ["net"]

[pkg.rocksdb]
allow_unsafe = true
allow_apis = ["fs"]

[pkg.surrealdb]
allow_apis = ["fs"]

[pkg.surrealdb-core]
allow_unsafe = true
allow_apis = ["net", "fs"]

[pkg.assert_fs]
from.test.allow_apis = ["fs"]

[pkg.tempfile]
allow_apis = ["fs"]

[pkg.object_store]
allow_apis = ["fs"]

[pkg.hyper-rustls]
allow_apis = ["net"]

[pkg.wiremock]
from.test.allow_apis = ["net"]

[pkg.tokio-tungstenite]
allow_apis = ["net"]

[pkg.path-clean]
allow_apis = ["fs"]

[pkg.axum-server]
<<<<<<< HEAD
allow_apis = ["net"]
=======
allow_apis = [
    "fs",
    "net",
]
>>>>>>> 2b1e6a32

[pkg.clap_builder]
allow_apis = ["fs"]

[pkg.axum]
allow_apis = ["net"]

[pkg.tower]
allow_apis = ["net"]

[pkg.opentelemetry_sdk]
allow_apis = ["net"]

[pkg.tower-http]
allow_apis = ["net"]

[pkg.axum-core]
allow_apis = ["net"]

[pkg.cpp_demangle]
allow_unsafe = true

[pkg.memmap2]
allow_unsafe = true

[pkg.rayon-core]
allow_unsafe = true

[pkg.gimli]
allow_unsafe = true

[pkg.backtrace]
allow_unsafe = true

[pkg.rayon]
allow_unsafe = true

[pkg.symbolic-common]
allow_unsafe = true

[pkg.addr2line]
allow_unsafe = true

[pkg.rgb]
allow_unsafe = true

[pkg.num-format]
allow_unsafe = true

[pkg.str_stack]
allow_unsafe = true

[pkg.object]
allow_unsafe = true

[pkg.findshlibs]
allow_unsafe = true

[pkg.symbolic-demangle]
allow_unsafe = true

[pkg.criterion]
allow_unsafe = true

[pkg.pprof]
allow_unsafe = true

[pkg.pest_derive]
allow_proc_macro = true

[pkg.pest]
allow_unsafe = true
allow_apis = ["fs"]

[pkg.pest_generator]
allow_apis = ["fs"]

[pkg.async-graphql-derive]
allow_proc_macro = true

[pkg.strum_macros]
allow_proc_macro = true

[pkg.static_assertions]
allow_unsafe = true

[pkg.async-graphql]
allow_apis = ["fs", "net"]

[pkg.async-graphql-axum]
allow_apis = ["net"]

[pkg.multer]
allow_apis = ["net"]

# examples
[pkg.pear_codegen]
allow_proc_macro = true

[pkg.devise_codegen]
allow_proc_macro = true

[pkg.rocket_codegen]
allow_proc_macro = true

[pkg.ext-sort]
allow_apis = ["fs"]

[pkg.phf_macros]
allow_proc_macro = true

[pkg.rawpointer]
allow_unsafe = true

[pkg.matrixmultiply]
allow_unsafe = true

[pkg.approx]
allow_unsafe = true

[pkg.num-complex]
allow_unsafe = true

[pkg.ndarray]
allow_unsafe = true

[pkg.ndarray-stats]
allow_unsafe = true

[pkg.noisy_float]
allow_unsafe = true

[pkg.linfa-linalg]
allow_unsafe = true

[pkg.mac]
allow_unsafe = true

[pkg.html5ever]
build.allow_apis = ["fs"]

[pkg.futf]
allow_unsafe = true

[pkg.markup5ever]
build.allow_apis = ["fs"]
allow_unsafe = true

[pkg.tendril]
allow_unsafe = true

[pkg.lru]
allow_unsafe = true

[pkg.surrealkv]
allow_apis = [
    "fs",
]<|MERGE_RESOLUTION|>--- conflicted
+++ resolved
@@ -12,9 +12,6 @@
 kind = "Bubblewrap"
 
 [api.fs]
-<<<<<<< HEAD
-include = ["rustix::fs", "tokio::fs"]
-=======
 include = [
     "rustix::fs",
     "tokio::fs",
@@ -23,7 +20,6 @@
     "std::path::Path",
     "std::path::PathBuf",
 ]
->>>>>>> 2b1e6a32
 
 [api.net]
 include = [
@@ -287,124 +283,113 @@
 ]
 
 [pkg.proc-macro2]
-<<<<<<< HEAD
 build.allow_apis = ["fs", "process"]
-=======
+allow_unsafe = true
+
+[pkg.libc]
+build.allow_apis = ["process"]
+allow_unsafe = true
+
+[pkg.memchr]
+allow_unsafe = true
+
+[pkg.log]
+allow_unsafe = true
+
+[pkg.bytes]
+allow_unsafe = true
+
+[pkg.autocfg]
+from.build.allow_apis = ["fs", "process"]
+
+[pkg.scopeguard]
+allow_unsafe = true
+
+[pkg.version_check]
+from.build.allow_apis = ["process"]
+
+[pkg.zerocopy]
+allow_unsafe = true
+
+[pkg.futures-sink]
+allow_unsafe = true
+
+[pkg.futures-task]
+allow_unsafe = true
+
+[pkg.allocator-api2]
+allow_unsafe = true
+
+[pkg.pin-utils]
+allow_unsafe = true
+
+[pkg.slab]
+allow_unsafe = true
+
+[pkg.smallvec]
+allow_unsafe = true
+
+[pkg.lock_api]
+allow_unsafe = true
+
+[pkg.bitflags]
+allow_unsafe = true
+
+[pkg.either]
+allow_unsafe = true
+
+[pkg.futures-channel]
+allow_unsafe = true
+
+[pkg.jobserver]
+allow_unsafe = true
+from.build.allow_apis = ["fs"]
+
+[pkg.getrandom]
+allow_unsafe = true
+
+[pkg.syn]
+allow_unsafe = true
+build.allow_apis = ["process"]
+
+[pkg.mio]
+allow_unsafe = true
+allow_apis = ["fs", "net"]
+
+[pkg.num_cpus]
+allow_unsafe = true
+allow_apis = ["fs"]
+
+[pkg.socket2]
+allow_unsafe = true
+allow_apis = ["net"]
+
+[pkg.signal-hook-registry]
+allow_unsafe = true
+
+[pkg.rustix]
+build.allow_apis = ["fs", "process"]
+allow_unsafe = true
+
+[pkg.tracing-core]
+allow_unsafe = true
+
+[pkg.linux-raw-sys]
+allow_unsafe = true
+
+[pkg.lazy_static]
+allow_unsafe = true
+
+[pkg.thiserror]
 build.allow_apis = [
     "process",
 ]
->>>>>>> 2b1e6a32
-allow_unsafe = true
-
-[pkg.libc]
-build.allow_apis = ["process"]
-allow_unsafe = true
-
-[pkg.memchr]
-allow_unsafe = true
-
-[pkg.log]
-allow_unsafe = true
-
-[pkg.bytes]
-allow_unsafe = true
-
-[pkg.autocfg]
-from.build.allow_apis = ["fs", "process"]
-
-[pkg.scopeguard]
-allow_unsafe = true
-
-[pkg.version_check]
-from.build.allow_apis = ["process"]
-
-[pkg.zerocopy]
-allow_unsafe = true
-
-[pkg.futures-sink]
-allow_unsafe = true
-
-[pkg.futures-task]
-allow_unsafe = true
-
-[pkg.allocator-api2]
-allow_unsafe = true
-
-[pkg.pin-utils]
-allow_unsafe = true
-
-[pkg.slab]
-allow_unsafe = true
-
-[pkg.smallvec]
-allow_unsafe = true
-
-[pkg.lock_api]
-allow_unsafe = true
-
-[pkg.bitflags]
-allow_unsafe = true
-
-[pkg.either]
-allow_unsafe = true
-
-[pkg.futures-channel]
-allow_unsafe = true
-
-[pkg.jobserver]
-allow_unsafe = true
-from.build.allow_apis = ["fs"]
-
-[pkg.getrandom]
-allow_unsafe = true
-
-[pkg.syn]
-allow_unsafe = true
-build.allow_apis = ["process"]
-
-[pkg.mio]
-allow_unsafe = true
-allow_apis = ["fs", "net"]
-
-[pkg.num_cpus]
-allow_unsafe = true
-allow_apis = ["fs"]
-
-[pkg.socket2]
-allow_unsafe = true
-allow_apis = ["net"]
-
-[pkg.signal-hook-registry]
-allow_unsafe = true
-
-[pkg.rustix]
-build.allow_apis = ["fs", "process"]
-allow_unsafe = true
-
-[pkg.tracing-core]
-allow_unsafe = true
-
-[pkg.linux-raw-sys]
-allow_unsafe = true
-
-[pkg.lazy_static]
-allow_unsafe = true
-
-[pkg.thiserror]
-<<<<<<< HEAD
-build.allow_apis = ["process"]
-allow_apis = ["fs"]
-=======
-build.allow_apis = [
-    "process",
-]
 build.allow_build_instructions = [
     "cargo:rustc-check-cfg=*",
 ]
 allow_apis = [
     "fs",
 ]
->>>>>>> 2b1e6a32
 
 [pkg.ahash]
 allow_unsafe = true
@@ -555,10 +540,7 @@
 
 [pkg.dirs-sys-next]
 allow_unsafe = true
-<<<<<<< HEAD
 from.build.allow_apis = ["fs"]
-=======
->>>>>>> 2b1e6a32
 
 [pkg.crunchy]
 build.allow_apis = ["fs"]
@@ -573,13 +555,7 @@
 allow_unsafe = true
 
 [pkg.anyhow]
-<<<<<<< HEAD
 build.allow_apis = ["fs", "process"]
-=======
-build.allow_apis = [
-    "process",
-]
->>>>>>> 2b1e6a32
 allow_unsafe = true
 
 [pkg.siphasher]
@@ -671,10 +647,7 @@
 
 [pkg.dashmap]
 allow_unsafe = true
-<<<<<<< HEAD
-allow_apis = ["net"]
-=======
->>>>>>> 2b1e6a32
+allow_apis = ["net"]
 
 [pkg.tokio-stream]
 allow_unsafe = true
@@ -1059,14 +1032,10 @@
 allow_apis = ["fs"]
 
 [pkg.axum-server]
-<<<<<<< HEAD
-allow_apis = ["net"]
-=======
 allow_apis = [
     "fs",
     "net",
 ]
->>>>>>> 2b1e6a32
 
 [pkg.clap_builder]
 allow_apis = ["fs"]
