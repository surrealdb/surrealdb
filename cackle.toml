--- conflicted
+++ resolved
@@ -1183,7 +1183,6 @@
 [pkg.constant_time_eq]
 allow_unsafe = true
 
-<<<<<<< HEAD
 [pkg.bitcode_derive]
 allow_proc_macro = true
 allow_unsafe = true
@@ -1308,13 +1307,12 @@
 [pkg.sysinfo]
 allow_unsafe = true
 allow_apis = ["fs"]
-=======
+
 [pkg.derive_builder_macro]
 allow_proc_macro = true
 
 [pkg.jieba-rs]
-build.allow_apis = ["fs"]
+allow_proc_macro = true
 
 [pkg.cedarwood]
-allow_unsafe = true
->>>>>>> b2ca2014
+allow_unsafe = true