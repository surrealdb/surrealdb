#
# General Configuration
#

[common]
version = 2
import_std = ["fs", "net", "process"]
features = ["default"]
build_flags = ["--tests"]

[sandbox]
kind = "Bubblewrap"

[api.fs]
include = ["rustix::fs", "tokio::fs"]
exclude = ["std::path::Path", "std::path::PathBuf"]

[api.net]
include = [
    "connect",
    "futures_util",
    "hashbrown",
    "mio::net",
    "surreal::net",
    "surrealdb",
    "surrealdb_core",
    "surrealkv",
    "tokio::net",
    "tracing",
    "tracing_core",
]
exclude = ["hashbrown::map"]

#
# Crates Linking to Libraries
#

[pkg.ring]
build.allow_apis = ["process"]
build.allow_build_instructions = [
    "cargo:rustc-env=RING_CORE_PREFIX=*",
    "cargo:rustc-link-lib=static=ring",
    "cargo:rustc-link-lib=static=ring-core",
    "cargo:rustc-link-lib=static=ring-test",
    "cargo:rustc-link-lib=static=ring_core_0_17_8_",
    "cargo:rustc-link-lib=static=ring_core_0_17_8_test",
    "cargo:rustc-link-search=native=*",
]
allow_unsafe = true
allow_apis = ["fs"]

[pkg.walkdir]
allow_apis = ["fs"]

[pkg.zstd-sys]
build.allow_apis = ["fs"]
build.allow_build_instructions = [
    "cargo:include=*",
    "cargo:root=*",
    "cargo:rustc-link-lib=static=zstd",
    "cargo:rustc-link-search=native=*",
]

[pkg.libz-sys]
build.allow_apis = ["fs", "process"]
build.allow_build_instructions = [
    "cargo:include=*",
    "cargo:root=*",
    "cargo:rustc-link-lib=static=z",
    "cargo:rustc-link-search=native=*",
]
allow_unsafe = true

[pkg.bzip2-sys]
build.allow_apis = ["fs"]
build.allow_build_instructions = [
    "cargo:include=*",
    "cargo:root=*",
    "cargo:rustc-link-lib=static=bz2",
    "cargo:rustc-link-search=native=*",
]

[pkg.lz4-sys]
build.allow_apis = ["fs"]
build.allow_build_instructions = [
    "cargo:include=*",
    "cargo:root=*",
    "cargo:rustc-link-lib=static=lz4",
    "cargo:rustc-link-search=native=*",
]
allow_unsafe = true

[pkg.psm]
allow_unsafe = true
build.allow_build_instructions = [
    "cargo:rustc-link-lib=static=psm_s",
    "cargo:rustc-link-search=native=*",
]

[pkg.rquickjs-sys]
build.allow_apis = ["fs", "process"]
build.allow_build_instructions = [
    "cargo:rustc-link-lib=static=quickjs",
    "cargo:rustc-link-search=native=*",
]
allow_unsafe = true

[pkg.libmimalloc-sys]
allow_unsafe = true
build.allow_build_instructions = [
    "cargo:rustc-link-lib=static=mimalloc",
    "cargo:rustc-link-search=native=*",
]

[pkg.librocksdb-sys]
allow_unsafe = true
build.sandbox.allow_network = true
build.sandbox.make_writable = ["target"]
build.allow_apis = ["fs", "process"]
build.allow_build_instructions = [
    "cargo:rustc-link-lib=static=rocksdb",
    "cargo:rustc-link-search=native=*",
    "cargo:rustc-link-lib=stdc++",
    "cargo:rustc-link-lib=static=snappy",
    "cargo:cargo_manifest_dir=*",
    "cargo:out_dir=*",
]

#
# Other (e.g. Unsafe, Filesystem, Network, Procedural Macros...)
#

[pkg.thiserror-impl]
allow_proc_macro = true

[pkg.pin-project-internal]
allow_proc_macro = true
allow_unsafe = true

[pkg.ptr_meta_derive]
allow_proc_macro = true

[pkg.derive_more]
allow_proc_macro = true

[pkg.actix-web-codegen]
allow_proc_macro = true

[pkg.test-log-macros]
allow_proc_macro = true

[pkg.rkyv_derive]
allow_proc_macro = true

[pkg.syn_derive]
allow_proc_macro = true

[pkg.miette-derive]
allow_proc_macro = true

[pkg.borsh-derive]
allow_proc_macro = true

[pkg.serial_test_derive]
allow_proc_macro = true

[pkg.time-macros]
allow_proc_macro = true
allow_unsafe = true

[pkg.futures-macro]
allow_proc_macro = true
allow_unsafe = true

[pkg.snafu-derive]
allow_proc_macro = true

[pkg.tracing-attributes]
allow_proc_macro = true

[pkg.wasm-bindgen-macro]
allow_proc_macro = true

[pkg.axum-macros]
allow_proc_macro = true

[pkg.serde_with_macros]
allow_proc_macro = true

[pkg.async-trait]
allow_proc_macro = true
allow_unsafe = true

[pkg.clap_derive]
allow_proc_macro = true

[pkg.serde_derive]
allow_proc_macro = true

[pkg.prost-derive]
allow_proc_macro = true

[pkg.zerocopy-derive]
allow_proc_macro = true

[pkg.revision-derive]
allow_proc_macro = true

[pkg.ref-cast-impl]
allow_proc_macro = true
allow_unsafe = true

[pkg.rustversion]
allow_proc_macro = true
build.allow_apis = ["fs", "process"]

[pkg.bytecheck_derive]
allow_proc_macro = true

[pkg.actix-macros]
allow_proc_macro = true

[pkg.rquickjs-macro]
allow_proc_macro = true
allow_apis = ["fs"]
allow_unsafe = true

[pkg.async-stream-impl]
allow_proc_macro = true
allow_unsafe = true

[pkg.rustyline-derive]
allow_proc_macro = true

[pkg.async-recursion]
allow_proc_macro = true

[pkg.proc-macro-error-attr]
allow_proc_macro = true

[pkg.paste]
allow_proc_macro = true
build.allow_apis = ["process"]

[pkg.surrealdb-derive]
allow_proc_macro = true

[pkg.tokio-macros]
allow_proc_macro = true

[pkg.darling_macro]
allow_proc_macro = true

[pkg.pin-project-lite]
allow_unsafe = true

[pkg.unicode-ident]
allow_unsafe = true

[pkg.itoa]
allow_unsafe = true

[pkg.futures-core]
allow_unsafe = true

[pkg.once_cell]
allow_unsafe = true

[pkg.serde]
build.allow_apis = ["process"]
allow_unsafe = true
allow_apis = ["fs"]

[pkg.proc-macro2]
build.allow_apis = [ "process"]
allow_unsafe = true

[pkg.libc]
build.allow_apis = ["process"]
allow_unsafe = true

[pkg.memchr]
allow_unsafe = true

[pkg.log]
allow_unsafe = true

[pkg.bytes]
allow_unsafe = true

[pkg.autocfg]
from.build.allow_apis = ["fs", "process"]

[pkg.scopeguard]
allow_unsafe = true

[pkg.version_check]
from.build.allow_apis = ["process"]

[pkg.zerocopy]
allow_unsafe = true

[pkg.futures-sink]
allow_unsafe = true

[pkg.futures-task]
allow_unsafe = true

[pkg.allocator-api2]
allow_unsafe = true

[pkg.pin-utils]
allow_unsafe = true

[pkg.slab]
allow_unsafe = true

[pkg.smallvec]
allow_unsafe = true

[pkg.lock_api]
allow_unsafe = true

[pkg.bitflags]
allow_unsafe = true

[pkg.either]
allow_unsafe = true

[pkg.futures-channel]
allow_unsafe = true

[pkg.jobserver]
allow_unsafe = true
from.build.allow_apis = ["fs"]

[pkg.getrandom]
allow_unsafe = true

[pkg.syn]
allow_unsafe = true
build.allow_apis = ["process"]

[pkg.mio]
allow_unsafe = true
allow_apis = ["fs", "net"]

[pkg.num_cpus]
allow_unsafe = true
allow_apis = ["fs"]

[pkg.socket2]
allow_unsafe = true
allow_apis = ["net"]

[pkg.signal-hook-registry]
allow_unsafe = true

[pkg.rustix]
build.allow_apis = ["fs", "process"]
allow_unsafe = true

[pkg.tracing-core]
allow_unsafe = true

[pkg.linux-raw-sys]
allow_unsafe = true

[pkg.lazy_static]
allow_unsafe = true

[pkg.thiserror]
build.allow_apis = ["process"]
build.allow_build_instructions = ["cargo:rustc-check-cfg=*"]
allow_apis = ["fs"]

[pkg.ahash]
allow_unsafe = true

[pkg.cc]
allow_unsafe = true
from.build.allow_apis = ["fs", "process"]

[pkg.typenum]
build.allow_apis = ["fs"]

[pkg.rand_core]
allow_unsafe = true

[pkg.spin]
allow_unsafe = true

[pkg.ppv-lite86]
allow_unsafe = true

[pkg.percent-encoding]
allow_unsafe = true

[pkg.hashbrown]
allow_unsafe = true

[pkg.tracing]
allow_unsafe = true
allow_apis = ["net"]

[pkg.tokio]
allow_unsafe = true
allow_apis = ["net", "process"]

[pkg.regex-automata]
allow_unsafe = true

[pkg.generic-array]
allow_unsafe = true

[pkg.byteorder]
allow_unsafe = true

[pkg.clang-sys]
allow_unsafe = true
from.build.allow_apis = ["fs", "process"]

[pkg.http]
allow_unsafe = true

[pkg.crossbeam-utils]
allow_unsafe = true

[pkg.subtle]
allow_unsafe = true

[pkg.minimal-lexical]
allow_unsafe = true

[pkg.libm]
allow_unsafe = true

[pkg.futures-util]
allow_unsafe = true

[pkg.indexmap]
allow_unsafe = true
allow_apis = ["net"]

[pkg.httparse]
allow_unsafe = true

[pkg.block-buffer]
allow_unsafe = true

[pkg.rand_chacha]
allow_unsafe = true

[pkg.libloading]
allow_unsafe = true

[pkg.ryu]
allow_unsafe = true

[pkg.tokio-util]
allow_unsafe = true
allow_apis = ["net"]

[pkg.nom]
allow_unsafe = true

[pkg.num-traits]
allow_unsafe = true

[pkg.unicode-normalization]
allow_unsafe = true

[pkg.prettyplease]
allow_unsafe = true
build.allow_build_instructions = ["cargo:VERSION=*"]

[pkg.lazycell]
allow_unsafe = true

[pkg.aho-corasick]
allow_unsafe = true

[pkg.rand]
allow_unsafe = true

[pkg.shlex]
allow_unsafe = true

[pkg.form_urlencoded]
allow_unsafe = true

[pkg.http-body]
allow_unsafe = true

[pkg.cpufeatures]
allow_unsafe = true

[pkg.serde_json]
allow_unsafe = true

[pkg.semver]
build.allow_apis = ["process"]
allow_unsafe = true

[pkg.unicode-bidi]
allow_unsafe = true

[pkg.try-lock]
allow_unsafe = true

[pkg.bindgen]
allow_unsafe = true
from.build.allow_apis = ["fs", "process"]

[pkg.pkg-config]
from.build.allow_apis = ["fs", "process"]

[pkg.parking_lot_core]
allow_unsafe = true

[pkg.wasm-bindgen-shared]
build.allow_build_instructions = ["cargo:rustc-env=SCHEMA_FILE_HASH=*"]

[pkg.dirs-sys-next]
allow_unsafe = true

[pkg.crunchy]
build.allow_apis = ["fs"]

[pkg.is-terminal]
allow_unsafe = true

[pkg.sha1]
allow_unsafe = true

[pkg.pin-project]
allow_unsafe = true

[pkg.anyhow]
build.allow_apis = [ "process"]
allow_unsafe = true

[pkg.siphasher]
allow_unsafe = true

[pkg.parking_lot]
allow_unsafe = true

[pkg.rustc_version]
from.build.allow_apis = ["process"]

[pkg.concurrent-queue]
allow_unsafe = true

[pkg.h2]
allow_unsafe = true
allow_apis = ["net"]

[pkg.fixedbitset]
allow_unsafe = true

[pkg.sync_wrapper]
allow_unsafe = true

[pkg.bumpalo]
allow_unsafe = true

[pkg.data-encoding]
allow_unsafe = true

[pkg.utf-8]
allow_unsafe = true

[pkg.urlencoding]
allow_unsafe = true

[pkg.bit-vec]
allow_unsafe = true

[pkg.string_cache]
allow_unsafe = true

[pkg.tiny-keccak]
allow_unsafe = true

[pkg.hash32]
allow_unsafe = true

[pkg.petgraph]
allow_unsafe = true

[pkg.bit-set]
allow_unsafe = true

[pkg.alloc-no-stdlib]
allow_unsafe = true

[pkg.event-listener]
allow_unsafe = true

[pkg.stable_deref_trait]
allow_unsafe = true

[pkg.matchit]
allow_unsafe = true

[pkg.powerfmt]
allow_unsafe = true

[pkg.wasm-bindgen-backend]
allow_unsafe = true

[pkg.alloc-stdlib]
allow_unsafe = true

[pkg.crc32fast]
build.allow_apis = ["process"]
allow_unsafe = true

[pkg.heapless]
allow_unsafe = true
build.allow_apis = ["fs", "process"]

[pkg.vcpkg]
from.build.allow_apis = ["fs"]

[pkg.inout]
allow_unsafe = true

[pkg.dashmap]
allow_unsafe = true

[pkg.tokio-stream]
allow_unsafe = true
from.test.allow_apis = ["net"]

[pkg.deranged]
allow_unsafe = true


[pkg.same-file]
allow_unsafe = true
allow_apis = ["fs"]

[pkg.doc-comment]
build.allow_apis = ["process"]

[pkg.itertools]
allow_unsafe = true

[pkg.cipher]
allow_unsafe = true

[pkg.headers]
allow_unsafe = true

[pkg.hyper]
allow_unsafe = true
allow_apis = ["net"]

[pkg.brotli-decompressor]
allow_unsafe = true

[pkg.time]
allow_unsafe = true

[pkg.thread_local]
allow_unsafe = true

[pkg.num-bigint]
build.allow_apis = ["fs"]
allow_unsafe = true

[pkg.utf8parse]
allow_unsafe = true

[pkg.base64ct]
allow_unsafe = true

[pkg.arbitrary]
allow_unsafe = true

[pkg.winnow]
allow_unsafe = true

[pkg.anstyle]
allow_unsafe = true

[pkg.relative-path]
allow_unsafe = true

[pkg.miette]
allow_unsafe = true


[pkg.glob]
allow_apis = ["fs"]

[pkg.which]
from.build.allow_apis = ["fs"]

[pkg.geo-types]
allow_unsafe = true

[pkg.serde_with]
allow_unsafe = true

[pkg.stacker]
allow_unsafe = true

[pkg.brotli]
allow_unsafe = true

[pkg.flate2]
allow_unsafe = true

[pkg.wasm-bindgen]
allow_unsafe = true

[pkg.toml_edit]
allow_unsafe = true

[pkg.mime_guess]
build.allow_apis = ["fs"]

[pkg.term]
from.build.allow_apis = ["fs"]

[pkg.lalrpop]
from.build.allow_apis = ["fs"]

[pkg.smol_str]
allow_unsafe = true

[pkg.rust_decimal]
build.allow_apis = ["fs"]

[pkg.ref-cast]
build.allow_apis = ["process"]
allow_unsafe = true

[pkg.atomic]
allow_unsafe = true

[pkg.iana-time-zone]
allow_unsafe = true
allow_apis = ["fs"]

[pkg.bitmaps]
allow_unsafe = true

[pkg.wyz]
allow_unsafe = true

[pkg.nu-ansi-term]
allow_unsafe = true

[pkg.event-listener-strategy]
allow_unsafe = true

[pkg.async-stream]
allow_unsafe = true
allow_apis = ["net"]

[pkg.prost]
allow_unsafe = true

[pkg.matchers]
allow_unsafe = true

[pkg.uuid]
allow_unsafe = true

[pkg.imbl-sized-chunks]
allow_unsafe = true

[pkg.chrono]
allow_unsafe = true
allow_apis = ["fs"]

[pkg.anstyle-parse]
allow_unsafe = true

[pkg.http-body-util]
allow_unsafe = true

[pkg.async-lock]
allow_unsafe = true

[pkg.sha2]
allow_unsafe = true

[pkg.crossbeam-epoch]
allow_unsafe = true

[pkg.sharded-slab]
allow_unsafe = true

[pkg.tracing-log]
allow_unsafe = true
allow_apis = ["net"]

[pkg.arrayvec]
allow_unsafe = true

[pkg.bstr]
allow_unsafe = true

[pkg.fst]
build.allow_apis = ["fs"]

[pkg.anstyle-query]
allow_unsafe = true

[pkg.endian-type]
allow_unsafe = true

[pkg.snap]
build.allow_apis = ["fs"]
allow_unsafe = true

[pkg.arc-swap]
allow_unsafe = true

[pkg.bytemuck]
allow_unsafe = true

[pkg.crossbeam-deque]
allow_unsafe = true

[pkg.anstream]
allow_unsafe = true

[pkg.bitvec]
allow_unsafe = true

[pkg.tracing-subscriber]
allow_unsafe = true
allow_apis = ["net"]

[pkg.imbl]
allow_unsafe = true

[pkg.rmp]
allow_unsafe = true

[pkg.hyper-util]
allow_unsafe = true
allow_apis = ["net"]

[pkg.terminal_size]
allow_unsafe = true

[pkg.bincode]
allow_unsafe = true

[pkg.blake2]
allow_unsafe = true

[pkg.roaring]
allow_unsafe = true

[pkg.geo]
allow_unsafe = true

[pkg.futures-lite]
allow_unsafe = true

[pkg.half]
allow_unsafe = true

[pkg.any_ascii]
allow_unsafe = true

[pkg.zeroize]
allow_unsafe = true

[pkg.encoding_rs]
allow_unsafe = true

[pkg.clap_lex]
allow_unsafe = true

[pkg.async-task]
allow_unsafe = true

[pkg.argon2]
allow_unsafe = true

[pkg.quick_cache]
allow_unsafe = true
allow_apis = ["net"]

[pkg.surreal]
allow_apis = ["fs", "net", "process"]
build.allow_build_instructions = ["cargo:rustc-env=*"]

[pkg.surreal.build.sandbox]
allow_network = true

[pkg.nix]
allow_unsafe = true

[pkg.ulid]
allow_unsafe = true

[pkg.serde_html_form]
allow_unsafe = true

[pkg.md-5]
allow_unsafe = true

[pkg.async-executor]
allow_unsafe = true

[pkg.fd-lock]
allow_unsafe = true

[pkg.deunicode]
allow_unsafe = true

[pkg.mimalloc]
allow_unsafe = true

[pkg.tracing-opentelemetry]
allow_unsafe = true
allow_apis = ["net"]

[pkg.predicates]
allow_unsafe = true

[pkg.rustyline]
allow_unsafe = true
allow_apis = ["fs"]

[pkg.zstd-safe]
allow_unsafe = true

[pkg.zstd]
allow_unsafe = true

[pkg.async-compression]
allow_unsafe = true

[pkg.rquickjs-core]
allow_unsafe = true

[pkg.reblessive]
allow_unsafe = true

[pkg.tungstenite]
allow_unsafe = true

[pkg.reqwest]
allow_unsafe = true
allow_apis = ["fs", "net"]

[pkg.proc-macro-crate]
allow_apis = ["fs", "process"]

[pkg.tonic]
allow_unsafe = true
allow_apis = ["net"]

[pkg.rocksdb]
allow_unsafe = true
allow_apis = ["fs"]

[pkg.surrealdb]
allow_apis = ["fs"]
build.allow_build_instructions = [
    "cargo::rustc-check-cfg=cfg(storage)",
]
build.allow_build_instructions = [
    "cargo::rustc-check-cfg=*",
]

[pkg.surrealdb-core]
allow_unsafe = true
<<<<<<< HEAD
allow_apis = ["net", "fs"]
allow_build_instructions = ["cargo::rustc-check-cfg=cfg(storage)"]
=======
allow_apis = [
    "net",
    "fs",
]
build.allow_build_instructions = [
    "cargo::rustc-check-cfg=*",
]
>>>>>>> 828f1c50

[pkg.assert_fs]
from.test.allow_apis = ["fs"]

[pkg.tempfile]
allow_apis = ["fs"]

[pkg.object_store]
allow_apis = ["fs"]

[pkg.hyper-rustls]
allow_apis = ["net"]

[pkg.wiremock]
from.test.allow_apis = ["net"]

[pkg.tokio-tungstenite]
allow_apis = ["net"]

[pkg.path-clean]
allow_apis = ["fs"]

[pkg.axum-server]
allow_apis = ["fs", "net"]

[pkg.clap_builder]
allow_apis = ["fs"]

[pkg.axum]
allow_apis = ["net"]

[pkg.tower]
allow_apis = ["net"]

[pkg.opentelemetry_sdk]
allow_apis = ["net"]

[pkg.tower-http]
allow_apis = ["net"]

[pkg.axum-core]
allow_apis = ["net"]

[pkg.cpp_demangle]
allow_unsafe = true

[pkg.memmap2]
allow_unsafe = true

[pkg.rayon-core]
allow_unsafe = true

[pkg.gimli]
allow_unsafe = true

[pkg.backtrace]
allow_unsafe = true

[pkg.rayon]
allow_unsafe = true

[pkg.symbolic-common]
allow_unsafe = true

[pkg.addr2line]
allow_unsafe = true

[pkg.rgb]
allow_unsafe = true

[pkg.num-format]
allow_unsafe = true

[pkg.str_stack]
allow_unsafe = true

[pkg.object]
allow_unsafe = true

[pkg.findshlibs]
allow_unsafe = true

[pkg.symbolic-demangle]
allow_unsafe = true

[pkg.criterion]
allow_unsafe = true

[pkg.pprof]
allow_unsafe = true

[pkg.pest_derive]
allow_proc_macro = true

[pkg.pest]
allow_unsafe = true

[pkg.pest_generator]
allow_apis = ["fs"]

[pkg.async-graphql-derive]
allow_proc_macro = true

[pkg.strum_macros]
allow_proc_macro = true

[pkg.async-graphql]
allow_apis = ["fs", "net"]

[pkg.multer]
allow_apis = ["net"]

# examples
[pkg.pear_codegen]
allow_proc_macro = true

[pkg.devise_codegen]
allow_proc_macro = true

[pkg.rocket_codegen]
allow_proc_macro = true

[pkg.ext-sort]
allow_apis = ["fs"]

[pkg.phf_macros]
allow_proc_macro = true

[pkg.rawpointer]
allow_unsafe = true

[pkg.matrixmultiply]
allow_unsafe = true

[pkg.approx]
allow_unsafe = true

[pkg.num-complex]
allow_unsafe = true

[pkg.ndarray]
allow_unsafe = true

[pkg.ndarray-stats]
allow_unsafe = true

[pkg.noisy_float]
allow_unsafe = true

[pkg.linfa-linalg]
allow_unsafe = true

[pkg.mac]
allow_unsafe = true

[pkg.html5ever]
build.allow_apis = ["fs"]

[pkg.futf]
allow_unsafe = true

[pkg.markup5ever]
build.allow_apis = ["fs"]
allow_unsafe = true

[pkg.tendril]
allow_unsafe = true

[pkg.lru]
allow_unsafe = true

[pkg.surrealkv]
allow_apis = ["fs"]

[pkg.atomic-waker]
allow_unsafe = true

[pkg.rustls-pki-types]
allow_unsafe = true

[pkg.static_assertions_next]
allow_unsafe = true

[pkg.surrealdb-async-graphql-axum]
allow_apis = [
    "net",
]<|MERGE_RESOLUTION|>--- conflicted
+++ resolved
@@ -977,10 +977,6 @@
 
 [pkg.surrealdb-core]
 allow_unsafe = true
-<<<<<<< HEAD
-allow_apis = ["net", "fs"]
-allow_build_instructions = ["cargo::rustc-check-cfg=cfg(storage)"]
-=======
 allow_apis = [
     "net",
     "fs",
@@ -988,7 +984,6 @@
 build.allow_build_instructions = [
     "cargo::rustc-check-cfg=*",
 ]
->>>>>>> 828f1c50
 
 [pkg.assert_fs]
 from.test.allow_apis = ["fs"]
