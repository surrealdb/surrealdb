--- conflicted
+++ resolved
@@ -1226,7 +1226,6 @@
 [pkg.revision]
 allow_apis = ["fs"]
 
-<<<<<<< HEAD
 [pkg.derive_builder_macro]
 allow_proc_macro = true
 
@@ -1235,7 +1234,6 @@
 
 [pkg.cedarwood]
 allow_unsafe = true
-=======
+
 [pkg.equator-macro]
-allow_proc_macro = true
->>>>>>> a507cdb4
+allow_proc_macro = true