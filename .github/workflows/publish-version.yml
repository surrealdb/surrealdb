on:
  workflow_call:
    inputs:
      git-ref:
        required: true
        type: string
        description: "The git ref of this release version. All 'actions/checkout' steps will use it"
      release-type:
        type: string
        default: nightly
        description: "The type of release, e.g. release, patch, nightly, alpha.1 or beta.1"
      latest:
        required: false
        type: boolean
        default: false
        description: "Consider this release as the latest one and update the Docker image tag and the binary pointer for the installers"
      publish:
        required: false
        type: boolean
        default: false
        description: "Whether to publish this release"
      create-release:
        required: false
        type: boolean
        default: false
        description: "Create a GitHub release"
      rust_version:
        required: false
        type: string
        default: "1.85.0"
        description: "The Rust version to use for building binaries"
      onnx_version:
        required: false
        type: string
        default: "1.16.3"
        description: "The ONNX library version"
      extra-features:
        required: false
        type: string
        description: "Extra features enabled in the binary"
    secrets:
      AWS_CI_ACCESS_KEY_ID:
        description: "AWS access key ID"
      AWS_CI_SECRET_ACCESS_KEY:
        description: "AWS secret access key"

defaults:
  run:
    shell: bash

permissions:
  contents: read
  # contents: write
  # pull-requests: write

jobs:
  prepare-vars:
    permissions:
      contents: write
    name: Prepare vars
    runs-on: ubuntu-latest
    outputs:
      environment: ${{ steps.outputs.outputs.environment }}
      version: ${{ steps.outputs.outputs.version }}
      patch: ${{ steps.outputs.outputs.patch }}
      current-version: ${{ steps.outputs.outputs.current-version }}
      name: ${{ steps.outputs.outputs.name }}
      build-metadata: ${{ steps.outputs.outputs.build-metadata }}
      release-branch: ${{ steps.outputs.outputs.release-branch }}
    steps:
      - name: Install stable toolchain
        uses: dtolnay/rust-toolchain@b3b07ba8b418998c39fb20f53e8b695cdcc8de1b # (Actions must be pinned by commit hash) master
        with:
          toolchain: ${{ inputs.rust_version }}

      - name: Checkout sources
        uses: actions/checkout@11bd71901bbe5b1630ceea73d27597364c9af683 
        with:
          ref: ${{ inputs.git-ref }}

      - name: Set outputs
        id: outputs
        run: |
          set -x

          suffix=$(echo ${{ inputs.release-type }} | tr "." "\n" | sed -n 1p)
          patch=$(echo ${{ inputs.release-type }} | tr "." "\n" | sed -n 2p)
          version=$(cargo metadata --format-version 1 --no-deps | jq -r '.packages | map(select(.name == "surrealdb"))[0].version')
          echo "current-version=${version}" >> $GITHUB_OUTPUT

          if [[ $version == *"-"* ]]; then
            echo "Found an unexpected pre-release version, '${version}', in ${{ inputs.git-ref }}"
            exit 400
          fi

          if [[ "${{ inputs.release-type }}" != "release" && "${{ inputs.release-type }}" != "patch" && "${{ inputs.release-type }}" != "nightly" && $suffix != "alpha" && $suffix != "beta" && $suffix != "rc" ]]; then
            echo "'${{ inputs.release-type }}' is not a supported release type"
            exit 400
          fi

          if [[ $suffix == "alpha" || $suffix == "beta" || $suffix == "rc" ]]; then
            if [[ -z $patch ]]; then
              echo "Pre-releases require a patch number, e.g. beta.3"
              exit 400
            elif ! [[ $patch =~ ^[0-9]+$ ]]; then
              echo "The patch number should be an integer, found ${patch}"
              exit 400
            fi
          fi

          if [[ $suffix == "release" ]]; then
            patch=$(echo ${version} | tr "." "\n" | sed -n 3p)
            environment=stable
          elif [[ $suffix == "patch" ]]; then
            major=$(echo ${version} | tr "." "\n" | sed -n 1p)
            minor=$(echo ${version} | tr "." "\n" | sed -n 2p)
            currentPatch=$(echo ${version} | tr "." "\n" | sed -n 3p)
            patch=$(($currentPatch + 1))
            version=${major}.${minor}.${patch}
            environment=stable
          elif [[ $suffix == "nightly" ]]; then
            date=$(git show --no-patch --format=%ad --date=format:%Y%m%d)
            # This sets the nightly version to something like `1.3.20250224221932`
            patch=$(git show --no-patch --format=%ad --date=format:%Y%m%d%H%M%S)
            rev=$(git rev-parse --short HEAD)
            buildMetadata=${date}.${rev}
            version=${version}-${{ inputs.release-type }}
            environment=${{ inputs.release-type }}
          elif [[  $suffix == "rc" ]]; then
            version=${version}-${{ inputs.release-type }}
            patch=$(($patch - 1))
            environment=release-candidate
          else
            version=${version}-${{ inputs.release-type }}
            patch=$(($patch - 1))
            environment=${suffix}
          fi

          echo "version=${version}" >> $GITHUB_OUTPUT
          echo "patch=${patch}" >> $GITHUB_OUTPUT
          echo "environment=${environment}" >> $GITHUB_OUTPUT
          echo "build-metadata=${buildMetadata}" >> $GITHUB_OUTPUT
          echo "release-branch=releases/${version}" >> $GITHUB_OUTPUT

          if [[ "${environment}" == "nightly" ]]; then
            echo "name=${environment}" >> $GITHUB_OUTPUT
          else
            echo "name=v${version}" >> $GITHUB_OUTPUT
          fi

      - name: Configure git
        run: |
          git config user.email "41898282+github-actions[bot]@users.noreply.github.com"
          git config user.name "github-actions[bot]"
          git config --add --bool push.autoSetupRemote true

      - name: Create release branch
        run: |
          set -x

          git push origin --delete ${{ steps.outputs.outputs.release-branch }} || true
          git checkout -b ${{ steps.outputs.outputs.release-branch }}

      - name: Patch release version
        if: ${{ inputs.release-type != 'release' }}
        run: |
          set -x

          version=${{ steps.outputs.outputs.version }}
          currentVersion=${{ steps.outputs.outputs.current-version }}

          # Bump the crate version
          sed -i "s#^version = \".*\"#version = \"${version}\"#" Cargo.toml
          sed -i "s#^version = \".*\"#version = \"${version}\"#" crates/sdk/Cargo.toml
          sed -i "s#^version = \".*\"#version = \"${version}\"#" crates/core/Cargo.toml

          # Update dependency versions
          sed -i "s#surrealdb = { version = \"=${currentVersion}\"#surrealdb = { version = \"=${version}\"#" Cargo.toml
          sed -i "s#surrealdb-core = { version = \"=${currentVersion}\"#surrealdb-core = { version = \"=${version}\"#" Cargo.toml

          # Update Cargo.lock without updating dependency versions
          cargo check --no-default-features --features storage-mem

          # Commit changes
          git commit -am "Prepare v${version} release"

      - name: Push the release branch
        run: git push

  test:
    name: Test
    needs: [prepare-vars]
    runs-on: [runner-amd64-2xlarge]
    steps:
      - name: Install stable toolchain
        uses: dtolnay/rust-toolchain@b3b07ba8b418998c39fb20f53e8b695cdcc8de1b # (Actions must be pinned by commit hash) master
        with:
          toolchain: ${{ inputs.rust_version }}

      - name: Checkout sources
        uses: actions/checkout@11bd71901bbe5b1630ceea73d27597364c9af683
        with:
          ref: ${{ needs.prepare-vars.outputs.release-branch }}

      - name: Setup cache
        uses: Swatinem/rust-cache@9d47c6ad4b02e050fd481d890b2ea34778fd09d6 # (Actions must be pinned by commit hash) v2.7.8
        with:
          save-if: ${{ inputs.git-ref == 'main' }}

      - name: Install cargo-llvm-cov
        uses: taiki-e/install-action@76081f88faadd9c23688b78b70c734925ea84cca # (Actions must be pinned by commit hash) cargo-llvm-cov

      - name: Install cargo-make
        run: cargo install --debug --locked cargo-make

      - name: Test workspace + coverage
        run: cargo make ci-workspace-coverage

      - name: Debug info
        if: always()
        run: |
          set -x
          free -m
          df -h
          ps auxf
          cat /tmp/surrealdb.log || true

      - name: Upload coverage report
        uses: actions/upload-artifact@ea165f8d65b6e75b540449e92b4886f43607fa02 # (Actions must be pinned by commit hash) v4.6.2
        with:
          name: code-coverage-report
          path: target/llvm-cov/html/
          retention-days: 5

  lint:
    name: Lint
    needs: [prepare-vars]
    runs-on: [runner-amd64-2xlarge]
    steps:
      - name: Checkout sources
        uses: actions/checkout@11bd71901bbe5b1630ceea73d27597364c9af683
        with:
          ref: ${{ needs.prepare-vars.outputs.release-branch }}

      - name: Install stable toolchain
        uses: dtolnay/rust-toolchain@b3b07ba8b418998c39fb20f53e8b695cdcc8de1b # (Actions must be pinned by commit hash) master
        with:
          toolchain: ${{ inputs.rust_version }}
          targets: wasm32-unknown-unknown
          components: rustfmt, clippy

      - name: Install cargo-make
        run: cargo install --debug --locked cargo-make

      - name: Check workspace
        run: cargo make ci-check

      - name: Check format
        run: cargo make ci-format

      - name: Check wasm
        run: cargo make ci-check-wasm

      - name: Check clippy
        run: cargo make ci-clippy

  docker-builder:
    name: Prepare docker builder
    runs-on: ubuntu-latest
    needs: [prepare-vars]
    outputs:
      name: ${{ steps.image.outputs.name }}
      tag: ${{ steps.image.outputs.tag }}
    steps:
      - name: Checkout sources
<<<<<<< HEAD
        uses: actions/checkout@11bd71901bbe5b1630ceea73d27597364c9af683
=======
        uses: actions/checkout@v4
        with:
          ref: ${{ needs.prepare-vars.outputs.release-branch }}
>>>>>>> 23a83c14

      - name: Set up Buildx
        uses: docker/setup-buildx-action@b5ca514318bd6ebac0fb2aedd5d36ec1b5c232a2 # (Actions must be pinned by commit hash) v3.10.0

      - name: Configure AWS credentials
        uses: aws-actions/configure-aws-credentials@e3dd6a429d7300a6a4c196c26e071d42e0343502 # (Actions must be pinned by commit hash) v4.0.2
        with:
          aws-access-key-id: ${{ secrets.AWS_CI_ACCESS_KEY_ID }}
          aws-secret-access-key: ${{ secrets.AWS_CI_SECRET_ACCESS_KEY }}
          aws-region: us-east-1

      - name: Login to Amazon ECR
        id: login-ecr
        uses: aws-actions/amazon-ecr-login@062b18b96a7aff071d4dc91bc00c4c1a7945b076 # (Actions must be pinned by commit hash) v2.0.1

      - name: Prepare docker image name
        id: image
        run: |
          set -x

          # (Actions must be pinned by commit hash) Use the github branch name so we can use modified builders on custom branches
          tag=$(echo ${{ github.ref_name }} | sed -e 's/[^a-zA-Z0-9]/-/g')

          echo "name=${{ steps.login-ecr.outputs.registry }}/surrealdb-builder" >> $GITHUB_OUTPUT
          echo "tag=${tag}" >> $GITHUB_OUTPUT

      - name: Build & Push builder image
        uses: docker/build-push-action@ca052bb54ab0790a636c9b5f226502c73d547a25 # (Actions must be pinned by commit hash) v5.4.0
        id: build
        with:
          context: .
          platforms: linux/amd64,linux/arm64
          file: ./docker/Dockerfile
          target: builder
          cache-from: |
            type=registry,ref=${{ steps.image.outputs.name }}:${{ steps.image.outputs.tag }}
            type=registry,ref=${{ steps.image.outputs.name }}:main
          cache-to: type=inline
          push: true
          tags: ${{ steps.image.outputs.name }}:${{ steps.image.outputs.tag }}
          build-args: |
            RUST_VERSION=${{ inputs.rust_version }}

  build:
    name: Build ${{ matrix.arch }} binary
    needs: [prepare-vars, docker-builder]
    strategy:
      fail-fast: false
      matrix:
        include:
          # MacOS amd64
          - arch: x86_64-apple-darwin
            runner: macos-latest-xlarge
            file: surreal-${{ needs.prepare-vars.outputs.name }}.darwin-amd64
            build-step: |
              set -x

              # Prepare deps
              brew install protobuf

              # Build
              if [[ ! -z "${{ inputs.extra-features }}" ]]; then
                extraFeatures="--features ${{ inputs.extra-features }}"
              fi

              # Download libonnxruntime's static library and tell ORT crate to use it
              mkdir /tmp/onnxruntime
              curl -sSL https://github.com/surrealdb/onnxruntime-build/releases/download/v${{ inputs.onnx_version }}/onnxruntime-osx-x86_64-static_lib-${{ inputs.onnx_version }}.tgz | \
                tar -xz -C /tmp/onnxruntime/
              export ORT_STRATEGY=system ORT_LIB_LOCATION=/tmp/onnxruntime/lib

              cargo build $extraFeatures --release --locked --target x86_64-apple-darwin

              # Package
              cp target/x86_64-apple-darwin/release/surreal surreal
              ./surreal version
              tar -zcvf surreal-${{ needs.prepare-vars.outputs.name }}.darwin-amd64.tgz surreal
              echo $(shasum -a 256 surreal-${{ needs.prepare-vars.outputs.name }}.darwin-amd64.tgz | cut -f1 -d' ') > surreal-${{ needs.prepare-vars.outputs.name }}.darwin-amd64.txt

          # MacOS arm64
          - arch: aarch64-apple-darwin
            runner: macos-latest-xlarge
            file: surreal-${{ needs.prepare-vars.outputs.name }}.darwin-arm64
            build-step: |
              set -x

              # Prepare deps
              brew install protobuf

              # Build
              if [[ ! -z "${{ inputs.extra-features }}" ]]; then
                extraFeatures="--features ${{ inputs.extra-features }}"
              fi

              # Download libonnxruntime's static library and tell ORT crate to use it
              mkdir /tmp/onnxruntime
              curl -sSL https://github.com/surrealdb/onnxruntime-build/releases/download/v${{ inputs.onnx_version }}/onnxruntime-osx-arm64-static_lib-${{ inputs.onnx_version }}.tgz | \
                tar -xz -C /tmp/onnxruntime/
              export ORT_STRATEGY=system ORT_LIB_LOCATION=/tmp/onnxruntime/lib

              cargo build $extraFeatures --release --locked --target aarch64-apple-darwin

              # Package
              cp target/aarch64-apple-darwin/release/surreal surreal
              ./surreal version
              tar -zcvf surreal-${{ needs.prepare-vars.outputs.name }}.darwin-arm64.tgz surreal
              echo $(shasum -a 256 surreal-${{ needs.prepare-vars.outputs.name }}.darwin-arm64.tgz | cut -f1 -d' ') > surreal-${{ needs.prepare-vars.outputs.name }}.darwin-arm64.txt

          # Linux amd64
          - arch: x86_64-unknown-linux-gnu
            runner: [runner-amd64-2xlarge]
            file: surreal-${{ needs.prepare-vars.outputs.name }}.linux-amd64
            build-step: |
              # Build
              if [[ ! -z "${{ inputs.extra-features }}" ]]; then
                extraFeatures="--features ${{ inputs.extra-features }}"
              fi

              # Download libonnxruntime's static library and tell ORT crate to use it
              tmpdir=$(mktemp -d)
              curl -sSL https://github.com/surrealdb/onnxruntime-build/releases/download/v${{ inputs.onnx_version }}/onnxruntime-linux-x64-static_lib-${{ inputs.onnx_version }}.tgz | \
                tar -xz -C $tmpdir
              export ORT_STRATEGY=system ORT_LIB_LOCATION=$tmpdir/lib

              docker run \
                --rm -t \
                --pull always \
                -v $(pwd):/surrealdb \
                -e SURREAL_BUILD_METADATA=$SURREAL_BUILD_METADATA \
                -e RUSTFLAGS="${RUSTFLAGS}" \
                -e ORT_STRATEGY=$ORT_STRATEGY \
                -e ORT_LIB_LOCATION=$ORT_LIB_LOCATION \
                -v $ORT_LIB_LOCATION:$ORT_LIB_LOCATION \
                ${{ needs.docker-builder.outputs.name }}:${{ needs.docker-builder.outputs.tag }} \
                  --target x86_64-unknown-linux-gnu ${extraFeatures} --release --locked

              # Package
              cp target/x86_64-unknown-linux-gnu/release/surreal surreal
              tar -zcvf surreal-${{ needs.prepare-vars.outputs.name }}.linux-amd64.tgz surreal
              echo $(shasum -a 256 surreal-${{ needs.prepare-vars.outputs.name }}.linux-amd64.tgz | cut -f1 -d' ') > surreal-${{ needs.prepare-vars.outputs.name }}.linux-amd64.txt

              # Verify the binary is compatible with various Linux distributions
              docker run --platform linux/amd64 --rm -t -v ./target/x86_64-unknown-linux-gnu/release/surreal:/surreal ubuntu:20.04 /surreal version
              docker run --platform linux/amd64 --rm -t -v ./target/x86_64-unknown-linux-gnu/release/surreal:/surreal rockylinux:8 /surreal version
              docker run --platform linux/amd64 --rm -t -v ./target/x86_64-unknown-linux-gnu/release/surreal:/surreal debian:11 /surreal version

          # Linux arm64
          - arch: aarch64-unknown-linux-gnu
            runner: [runner-arm64-2xlarge]
            file: surreal-${{ needs.prepare-vars.outputs.name }}.linux-arm64
            build-step: |
              set -x

              # Build
              if [[ ! -z "${{ inputs.extra-features }}" ]]; then
                extraFeatures="--features ${{ inputs.extra-features }}"
              fi

              # Download libonnxruntime's static library and tell ORT crate to use it
              tmpdir=$(mktemp -d)
              curl -sSL https://github.com/surrealdb/onnxruntime-build/releases/download/v${{ inputs.onnx_version }}/onnxruntime-linux-aarch64-static_lib-${{ inputs.onnx_version }}.tgz | \
                tar -xz -C $tmpdir
              export ORT_STRATEGY=system ORT_LIB_LOCATION=$tmpdir/lib

              docker run \
                --rm -t \
                --pull always \
                -v $(pwd):/surrealdb \
                -e SURREAL_BUILD_METADATA=$SURREAL_BUILD_METADATA \
                -e RUSTFLAGS="${RUSTFLAGS}" \
                -e ORT_STRATEGY=$ORT_STRATEGY \
                -e ORT_LIB_LOCATION=$ORT_LIB_LOCATION \
                -v $ORT_LIB_LOCATION:$ORT_LIB_LOCATION \
                ${{ needs.docker-builder.outputs.name }}:${{ needs.docker-builder.outputs.tag }} \
                  --target aarch64-unknown-linux-gnu ${extraFeatures} --release --locked

              # Package
              cp target/aarch64-unknown-linux-gnu/release/surreal surreal
              tar -zcvf surreal-${{ needs.prepare-vars.outputs.name }}.linux-arm64.tgz surreal
              echo $(shasum -a 256 surreal-${{ needs.prepare-vars.outputs.name }}.linux-arm64.tgz | cut -f1 -d' ') > surreal-${{ needs.prepare-vars.outputs.name }}.linux-arm64.txt

              # Verify the binary is compatible with various Linux distributions
              docker run --platform linux/arm64 --rm -t -v ./target/aarch64-unknown-linux-gnu/release/surreal:/surreal ubuntu:20.04 /surreal version
              docker run --platform linux/arm64 --rm -t -v ./target/aarch64-unknown-linux-gnu/release/surreal:/surreal rockylinux:8 /surreal version
              docker run --platform linux/arm64 --rm -t -v ./target/aarch64-unknown-linux-gnu/release/surreal:/surreal debian:11 /surreal version

          # Windows amd64
          - arch: x86_64-pc-windows-msvc
            runner: windows-latest-16-cores
            file: surreal-${{ needs.prepare-vars.outputs.name }}.windows-amd64
            build-step: |
              set -x

              # Prepare deps
              vcpkg integrate install

              # Build
              if [[ ! -z "${{ inputs.extra-features }}" ]]; then
                extraFeatures="--features ${{ inputs.extra-features }}"
              fi

              # Download libonnxruntime's static library and tell ORT crate to use it
              tmp_dir=$(mktemp -d)
              curl -sSL https://github.com/surrealdb/onnxruntime-build/releases/download/v${{ inputs.onnx_version }}/onnxruntime-win-x64-static_lib-${{ inputs.onnx_version }}.zip -o $tmp_dir/onnxruntime.zip
              unzip -d $tmp_dir $tmp_dir/onnxruntime.zip
              export ORT_STRATEGY=system ORT_LIB_LOCATION=$tmp_dir/lib

              cargo build $extraFeatures --release --locked --target x86_64-pc-windows-msvc

              # Package
              ./target/x86_64-pc-windows-msvc/release/surreal.exe version
              cp target/x86_64-pc-windows-msvc/release/surreal.exe surreal-${{ needs.prepare-vars.outputs.name }}.windows-amd64.exe
              echo $(certutil -hashfile surreal-${{ needs.prepare-vars.outputs.name }}.windows-amd64.exe SHA256 | sed -n '2p') > surreal-${{ needs.prepare-vars.outputs.name }}.windows-amd64.txt

    runs-on: ${{ matrix.runner }}
    steps:
      - name: Checkout sources
        uses: actions/checkout@11bd71901bbe5b1630ceea73d27597364c9af683
        with:
          ref: ${{ needs.prepare-vars.outputs.release-branch }}

      - name: Install stable toolchain
        uses: dtolnay/rust-toolchain@b3b07ba8b418998c39fb20f53e8b695cdcc8de1b # (Actions must be pinned by commit hash) master
        with:
          toolchain: ${{ inputs.rust_version }}
          targets: ${{ matrix.arch }}

      - name: Configure AWS credentials
        uses: aws-actions/configure-aws-credentials@e3dd6a429d7300a6a4c196c26e071d42e0343502 # (Actions must be pinned by commit hash) v4.0.2
        if: ${{ matrix.arch == 'x86_64-unknown-linux-gnu' || matrix.arch == 'aarch64-unknown-linux-gnu' }}
        with:
          aws-access-key-id: ${{ secrets.AWS_CI_ACCESS_KEY_ID }}
          aws-secret-access-key: ${{ secrets.AWS_CI_SECRET_ACCESS_KEY }}
          aws-region: us-east-1

      - name: Login to Amazon ECR
        id: login-ecr
        if: ${{ matrix.arch == 'x86_64-unknown-linux-gnu' || matrix.arch == 'aarch64-unknown-linux-gnu' }}
        uses: aws-actions/amazon-ecr-login@062b18b96a7aff071d4dc91bc00c4c1a7945b076 # (Actions must be pinned by commit hash) v2.0.1

      - name: Output package versions
        run: |
          set -x
          set +e
          go version ; cargo version ; rustc --version ; cmake --version ; gcc --version ; g++ --version ; perl -v

      - name: Build step
        env:
          SURREAL_BUILD_METADATA: ${{ needs.prepare-vars.outputs.build-metadata }}
        run: ${{ matrix.build-step }}

      - name: Upload artifacts
        uses: actions/upload-artifact@ea165f8d65b6e75b540449e92b4886f43607fa02 # (Actions must be pinned by commit hash) v4.6.2
        with:
          name: ${{ matrix.file }}
          path: |
            surreal
            ${{ matrix.file }}.tgz
            ${{ matrix.file }}.txt
            ${{ matrix.file }}.exe

  publish:
    name: Publish crate and artifacts binaries
    permissions: 
      contents: write
    needs: [prepare-vars, test, lint, build]
    runs-on: [runner-amd64-2xlarge]
    steps:
      - name: Checkout sources
        uses: actions/checkout@11bd71901bbe5b1630ceea73d27597364c9af683
        with:
          ref: ${{ needs.prepare-vars.outputs.release-branch }}

      - name: Install stable toolchain
<<<<<<< HEAD
        uses: dtolnay/rust-toolchain@b95584d8105b9ab200e15821fa671848cf2b7017 # (Actions must be pinned by commit hash) nightly
=======
        uses: dtolnay/rust-toolchain@4305c38b25d97ef35a8ad1f985ccf2d2242004f2 # stable

      - name: Install release-plz
        run: |
          curl -L https://github.com/MarcoIeni/release-plz/releases/download/release-plz-v0.3.30/release-plz-x86_64-unknown-linux-gnu.tar.gz | sudo tar -xz -C /usr/bin
          sudo chmod +x /usr/bin/release-plz
>>>>>>> 23a83c14

      - name: Create a temporary branch
        run: git checkout -b crate

      - name: Configure release-plz
        run: |
          cat << EOF > /tmp/release-plz.toml
          [workspace]
          changelog_update = false
          git_release_enable = false
          semver_check = false
          git_tag_enable = false
          EOF

      - name: Configure git
        run: |
          git config user.email "41898282+github-actions[bot]@users.noreply.github.com"
          git config user.name "github-actions[bot]"

      - name: Patch crate version
        if: ${{ needs.prepare-vars.outputs.environment != 'stable' }}
        run: |
          set -x

          # Derive crate version
          currentVersion=${{ needs.prepare-vars.outputs.current-version }}
          major=$(echo $currentVersion | tr "." "\n" | sed -n 1p)
          minor=$(echo $currentVersion | tr "." "\n" | sed -n 2p)
          version=${major}.${minor}.${{ needs.prepare-vars.outputs.patch }}

          # Update the version to a nightly one
          sed -i "s#^version = \".*\"#version = \"${version}\"#" Cargo.toml
          sed -i "s#^version = \".*\"#version = \"${version}\"#" crates/sdk/Cargo.toml
          sed -i "s#^version = \".*\"#version = \"${version}\"#" crates/core/Cargo.toml
          sed -i "s#surrealdb = { version = \"=${{ needs.prepare-vars.outputs.version }}\"#surrealdb = { version = \"=${version}\"#" Cargo.toml
          sed -i "s#surrealdb-core = { version = \"=${{ needs.prepare-vars.outputs.version }}\"#surrealdb-core = { version = \"=${version}\"#" Cargo.toml

          # Temporarily commit patch
          git commit -am "Patch crate version"

      - name: Patch crate name and description
        if: ${{ needs.prepare-vars.outputs.environment != 'stable' }}
        run: |
          set -x

          environment=${{ needs.prepare-vars.outputs.environment }}

          # Patch crate name
          sed -i "0,/surrealdb/s//surrealdb-${environment}/" crates/sdk/Cargo.toml
          sed -i "0,/surrealdb-core/s//surrealdb-core-${environment}/" crates/core/Cargo.toml

          # Patch dependency package
          sed -i "s/package = \"surrealdb\"/package = \"surrealdb-${environment}\"/" Cargo.toml
          sed -i "s/package = \"surrealdb-core\"/package = \"surrealdb-core-${environment}\"/" Cargo.toml

          # Patch the description
          if [[ $environment == 'alpha' ]]; then
            start="An"
          else
            start="A"
          fi
          sed -i "s#^description = \".*\"#description = \"${start} ${environment} release of the surrealdb crate\"#" crates/sdk/Cargo.toml
          sed -i "s#^description = \".*\"#description = \"${start} ${environment} release of the surrealdb-core crate\"#" crates/core/Cargo.toml

          # Temporarily commit patch
          git commit -am "Patch crate names"

      - run: cat Cargo.toml
      - run: cat crates/sdk/Cargo.toml
      - run: cat crates/core/Cargo.toml

      - name: Publish the crate
        if: ${{ inputs.publish }}
        env:
          CARGO_REGISTRY_TOKEN: ${{ secrets.CARGO_REGISTRY_TOKEN }}
        run: release-plz release --config /tmp/release-plz.toml

      - name: Download artifacts
        if: ${{ inputs.publish }}
        uses: actions/download-artifact@d3f86a106a0bac45b974a628896c90dbdf5c8093 # (Actions must be pinned by commit hash) v4.3.0
        with:
          path: artifacts

      - name: Publish release
        uses: softprops/action-gh-release@da05d552573ad5aba039eaac05058a918a7bf631 # (Actions must be pinned by commit hash) v2.2.2
        if: ${{ inputs.publish && inputs.create-release }}
        with:
          tag_name: v${{ needs.prepare-vars.outputs.version }}
          name: "Release ${{ needs.prepare-vars.outputs.version }}"
          body: "Release ${{ needs.prepare-vars.outputs.version }}"
          target_commitish: ${{ needs.prepare-vars.outputs.release-branch }}
          prerelease: ${{ needs.prepare-vars.outputs.environment != 'stable' }}
          fail_on_unmatched_files: true
          files: |
            LICENSE
            artifacts/surreal-${{ needs.prepare-vars.outputs.name }}.*/*.tgz
            artifacts/surreal-${{ needs.prepare-vars.outputs.name }}.*/*.exe

      - name: Configure AWS
        uses: aws-actions/configure-aws-credentials@e3dd6a429d7300a6a4c196c26e071d42e0343502 # (Actions must be pinned by commit hash) v4.0.2
        if: ${{ inputs.publish }}
        with:
          aws-region: us-east-2
          aws-access-key-id: ${{ secrets.AMAZON_ACCESS_KEY }}
          aws-secret-access-key: ${{ secrets.AMAZON_SECRET_KEY }}

      - name: Set latest release version
        if: ${{ inputs.publish && inputs.create-release && inputs.latest }}
        run: |
          echo v${{ needs.prepare-vars.outputs.version }} > latest.txt
          aws s3 cp --cache-control 'no-store' latest.txt s3://download.surrealdb.com/latest.txt

      - name: Set latest alpha or beta version
        if: ${{ inputs.publish && (needs.prepare-vars.outputs.environment == 'alpha' || needs.prepare-vars.outputs.environment == 'beta') }}
        run: |
          echo v${{ needs.prepare-vars.outputs.version }} > ${{ needs.prepare-vars.outputs.environment }}.txt
          aws s3 cp --cache-control 'no-store' ${{ needs.prepare-vars.outputs.environment }}.txt s3://download.surrealdb.com/${{ needs.prepare-vars.outputs.environment }}.txt

      - name: Publish binaries
        if: ${{ inputs.publish }}
        run: |
          for file in artifacts/**/*.{tgz,txt,exe}; do
            aws s3 cp --cache-control 'no-store' $file s3://download.surrealdb.com/${{ needs.prepare-vars.outputs.name }}/
          done

<<<<<<< HEAD
  tag-release:
    name: Tag release
    permissions:
      contents: write
    needs: [publish, prepare-vars]
    environment: ${{ needs.prepare-vars.outputs.environment }}
    if: ${{ inputs.publish }}
    runs-on: ubuntu-latest
    steps:
      - name: Checkout sources
        uses: actions/checkout@11bd71901bbe5b1630ceea73d27597364c9af683
        with:
          ref: ${{ needs.prepare-vars.outputs.release-branch }}

      - name: Tag the release
        if: ${{ inputs.suffix != 'nightly' }}
        run: |
          set -x
          git tag -a v${{ needs.prepare-vars.outputs.version }} -m "Release ${{ needs.prepare-vars.outputs.version }}"
          git push --tags

=======
>>>>>>> 23a83c14
  docker:
    name: Docker images
    needs: [prepare-vars, publish]
    if: ${{ inputs.publish }}
    uses: ./.github/workflows/docker.yml
    with:
      environment: ${{ needs.prepare-vars.outputs.environment }}
      git-ref: ${{ needs.prepare-vars.outputs.name }}
      tag-prefix: ${{ needs.prepare-vars.outputs.name }}
      latest: ${{ inputs.latest }}
      build: true
      push: true
    secrets: inherit

  package-macos:
    name: Package and publish macOS universal binary
    needs: [prepare-vars, publish]
    runs-on: macos-latest
    env:
      FILE: surreal-${{ needs.prepare-vars.outputs.name }}.darwin-universal
    steps:
      - name: Download amd64 binary
        uses: actions/download-artifact@d3f86a106a0bac45b974a628896c90dbdf5c8093 # (Actions must be pinned by commit hash) v4.3.0
        with:
          name: surreal-${{ needs.prepare-vars.outputs.name }}.darwin-amd64
          path: amd64

      - name: Download arm64 binary
        uses: actions/download-artifact@d3f86a106a0bac45b974a628896c90dbdf5c8093 # (Actions must be pinned by commit hash) v4.3.0
        with:
          name: surreal-${{ needs.prepare-vars.outputs.name }}.darwin-arm64
          path: arm64

      - name: Configure AWS
        uses: aws-actions/configure-aws-credentials@e3dd6a429d7300a6a4c196c26e071d42e0343502 # (Actions must be pinned by commit hash) v4.0.2
        with:
          aws-region: us-east-2
          aws-access-key-id: ${{ secrets.AMAZON_ACCESS_KEY }}
          aws-secret-access-key: ${{ secrets.AMAZON_SECRET_KEY }}

      - name: Package universal MacOS binary
        run: |
          lipo -create -output surreal amd64/surreal arm64/surreal
          chmod +x surreal
          tar -zcvf $FILE.tgz surreal
          echo $(shasum -a 256 $FILE.tgz | cut -f1 -d' ') > $FILE.txt

      - name: Publish universal MacOS binary
        if: ${{ inputs.publish }}
        run: |
          aws s3 cp --cache-control 'no-store' $FILE.tgz s3://download.surrealdb.com/${{ needs.prepare-vars.outputs.name }}/
          aws s3 cp --cache-control 'no-store' $FILE.txt s3://download.surrealdb.com/${{ needs.prepare-vars.outputs.name }}/

  propagate:
    name: Propagate binaries to all regions
    if: ${{ inputs.publish }}
    environment: ${{ needs.prepare-vars.outputs.environment }}
    needs: [publish, package-macos, prepare-vars]
    runs-on: ubuntu-latest
    steps:
      - name: Configure AWS
        uses: aws-actions/configure-aws-credentials@e3dd6a429d7300a6a4c196c26e071d42e0343502 # (Actions must be pinned by commit hash) v4.0.2
        with:
          aws-region: us-east-2
          aws-access-key-id: ${{ secrets.AMAZON_ACCESS_KEY }}
          aws-secret-access-key: ${{ secrets.AMAZON_SECRET_KEY }}

      - name: Distribute binaries
        run: |
          regions=("af-south-1" "ap-east-1" "ap-south-1" "ap-southeast-1" "ap-southeast-2" "ca-central-1" "eu-central-1" "eu-west-2" "me-south-1" "sa-east-1" "us-west-2")
          for region in ${regions[@]}; do
              aws s3 sync --delete --storage-class INTELLIGENT_TIERING --source-region eu-west-2 --region ${region} s3://download.surrealdb.com s3://download.${region}.surrealdb.com
          done

  cleanup:
    name: Cleanup
    permissions:
      contents: write
    needs: [publish, prepare-vars]
    runs-on: ubuntu-latest
    steps:
      - name: Checkout sources
        uses: actions/checkout@11bd71901bbe5b1630ceea73d27597364c9af683

      - name: Delete ${{ needs.prepare-vars.outputs.release-branch }}
        run: git push origin --delete ${{ needs.prepare-vars.outputs.release-branch }} || true<|MERGE_RESOLUTION|>--- conflicted
+++ resolved
@@ -273,13 +273,9 @@
       tag: ${{ steps.image.outputs.tag }}
     steps:
       - name: Checkout sources
-<<<<<<< HEAD
-        uses: actions/checkout@11bd71901bbe5b1630ceea73d27597364c9af683
-=======
-        uses: actions/checkout@v4
+        uses: actions/checkout@11bd71901bbe5b1630ceea73d27597364c9af683 # Actions must be pinned by hash
         with:
           ref: ${{ needs.prepare-vars.outputs.release-branch }}
->>>>>>> 23a83c14
 
       - name: Set up Buildx
         uses: docker/setup-buildx-action@b5ca514318bd6ebac0fb2aedd5d36ec1b5c232a2 # (Actions must be pinned by commit hash) v3.10.0
@@ -554,16 +550,12 @@
           ref: ${{ needs.prepare-vars.outputs.release-branch }}
 
       - name: Install stable toolchain
-<<<<<<< HEAD
-        uses: dtolnay/rust-toolchain@b95584d8105b9ab200e15821fa671848cf2b7017 # (Actions must be pinned by commit hash) nightly
-=======
-        uses: dtolnay/rust-toolchain@4305c38b25d97ef35a8ad1f985ccf2d2242004f2 # stable
+        uses: dtolnay/rust-toolchain@4305c38b25d97ef35a8ad1f985ccf2d2242004f2 # stable (Actions must be pinned by commit hash)
 
       - name: Install release-plz
         run: |
           curl -L https://github.com/MarcoIeni/release-plz/releases/download/release-plz-v0.3.30/release-plz-x86_64-unknown-linux-gnu.tar.gz | sudo tar -xz -C /usr/bin
           sudo chmod +x /usr/bin/release-plz
->>>>>>> 23a83c14
 
       - name: Create a temporary branch
         run: git checkout -b crate
@@ -689,30 +681,6 @@
             aws s3 cp --cache-control 'no-store' $file s3://download.surrealdb.com/${{ needs.prepare-vars.outputs.name }}/
           done
 
-<<<<<<< HEAD
-  tag-release:
-    name: Tag release
-    permissions:
-      contents: write
-    needs: [publish, prepare-vars]
-    environment: ${{ needs.prepare-vars.outputs.environment }}
-    if: ${{ inputs.publish }}
-    runs-on: ubuntu-latest
-    steps:
-      - name: Checkout sources
-        uses: actions/checkout@11bd71901bbe5b1630ceea73d27597364c9af683
-        with:
-          ref: ${{ needs.prepare-vars.outputs.release-branch }}
-
-      - name: Tag the release
-        if: ${{ inputs.suffix != 'nightly' }}
-        run: |
-          set -x
-          git tag -a v${{ needs.prepare-vars.outputs.version }} -m "Release ${{ needs.prepare-vars.outputs.version }}"
-          git push --tags
-
-=======
->>>>>>> 23a83c14
   docker:
     name: Docker images
     needs: [prepare-vars, publish]
