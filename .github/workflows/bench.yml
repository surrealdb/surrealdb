name: Benchmark

on:
  workflow_dispatch:
  push:
    branches:
      - main

concurrency:
  # Use github.run_id on main branch
  # Use github.event.pull_request.number on pull requests, so it's unique per pull request
  # Use github.ref on other branches, so it's unique per branch
  group: ${{ github.workflow }}-${{ github.ref == 'refs/heads/main' && github.run_id || github.event.pull_request.number || github.ref }}
  cancel-in-progress: true

defaults:
  run:
    shell: bash

env:
  RUST_VERSION: 1.86.0

#
# The bench jobs will:
# 1. Run the benchmark and save the results as a baseline named "current"
# 2. Download the following baselines from S3
#    - The latest baseline from the main branch
#    - The latest baseline from the current branch
# 3. Compare the current benchmark results vs the baselines
# 4. Save the comparison as an artifact
# 5. Upload the current benchmark results as a new baseline and update the latest baseline for the current branch
#

permissions:  # added using https://github.com/step-security/secure-repo
  contents: read

jobs:
  # Disable Bench common until we can get it to run under 1h.
  # common:
  #   name: Bench common
  #   runs-on: [runner-arm64-2xlarge]
  #   timeout-minutes: 60
  #   steps:
  #     - name: Install stable toolchain
  #       uses: dtolnay/rust-toolchain@4305c38b25d97ef35a8ad1f985ccf2d2242004f2 # stable (Actions must be pinned by commit hash)

  #     - name: Configure AWS credentials
  #       uses: aws-actions/configure-aws-credentials@97834a484a5ab3c40fa9e2eb40fcf8041105a573
  #       with:
  #         aws-region: us-east-1

  #     - name: Install dependencies
  #       run: |
  #         sudo apt-get -qq -y update
  #         sudo apt-get -qq -y install clang curl
  #         cargo install --quiet --locked critcmp cargo-make

  #     - name: Checkout changes
  #       uses: actions/checkout@11bd71901bbe5b1630ceea73d27597364c9af683 # v4.2.2

  #     - name: Run benchmark
  #       run: |
  #         cargo make ci-bench -- --save-baseline current

  #     - name: Copy results from AWS S3 bucket
  #       run: |
  #         BRANCH_NAME=$(echo ${{ github.head_ref || github.ref_name }} | sed 's/[^a-zA-Z0-9]/-/g')

  #         aws s3 sync s3://${{ secrets.AWS_S3_GITHUB_ACTIONS_BUCKET_NAME }}/bench-results/${{ github.job }}/main/latest bench-results-main || true
  #         aws s3 sync s3://${{ secrets.AWS_S3_GITHUB_ACTIONS_BUCKET_NAME }}/bench-results/${{ github.job }}/$BRANCH_NAME/latest bench-results-previous || true

  #     - name: Compare current benchmark results vs baseline
  #       run: |
  #         mkdir -p bench-results
  #         critcmp current bench-results-main/${{ matrix.target }}.json bench-results-previous/${{ matrix.target }}.json | tee bench-results/${{ github.job }}-comparison.txt

  #         # Create a summary of the comparison
  #         echo "\`\`\`" >> $GITHUB_STEP_SUMMARY
  #         cat bench-results/${{ github.job }}-comparison.txt >> $GITHUB_STEP_SUMMARY
  #         echo "\`\`\`" >> $GITHUB_STEP_SUMMARY

  #     - name: Save results as artifact
  #       uses: actions/upload-artifact@ea165f8d65b6e75b540449e92b4886f43607fa02 # v4.6.2
  #       with:
  #         name: ${{ github.job }}-comparison.txt
  #         path: bench-results/${{ github.job }}-comparison.txt

  #     - name: Copy results to AWS S3 bucket
  #       run: |
  #         BRANCH_NAME=$(echo ${{ github.head_ref || github.ref_name }} | sed 's/[^a-zA-Z0-9]/-/g')

  #         cargo make ci-bench -- --load-baseline current --save-baseline previous
  #         critcmp --export previous > bench-results/${{ matrix.target }}.json

  #         aws s3 sync bench-results s3://${{ secrets.AWS_S3_GITHUB_ACTIONS_BUCKET_NAME }}/bench-results/${{ github.job }}/$BRANCH_NAME/${{ github.run_id }}
  #         aws s3 sync bench-results s3://${{ secrets.AWS_S3_GITHUB_ACTIONS_BUCKET_NAME }}/bench-results/${{ github.job }}/$BRANCH_NAME/latest

  engines:
    name: Benchmark engines
    runs-on: [runner-arm64-2xlarge]
    timeout-minutes: 60
    permissions:
      id-token: write
      contents: read
    strategy:
      fail-fast: false
      matrix:
        include:
          - target: "lib-mem"
            features: "kv-mem"
          - target: "lib-rocksdb"
            features: "kv-rocksdb"
          - target: "lib-surrealkv"
            features: "kv-surrealkv"
          - target: "sdk-mem"
            features: "kv-mem"
          - target: "sdk-rocksdb"
            features: "kv-rocksdb"
          - target: "sdk-surrealkv"
            features: "kv-surrealkv"
          # This one fails because the server consumes too much memory and the kernel kills it. I tried with instances up to 16GB of RAM.
          # - target: "sdk-ws"
          #   features: "protocol-ws"
    steps:
      - name: Checkout
        uses: actions/checkout@11bd71901bbe5b1630ceea73d27597364c9af683 # v4.2.2 (Actions must be pinned by commit hash)

      - name: Install stable toolchain
<<<<<<< HEAD
        uses: dtolnay/rust-toolchain@4305c38b25d97ef35a8ad1f985ccf2d2242004f2 # stable (Actions must be pinned by commit hash)
=======
        uses: dtolnay/rust-toolchain@stable
        with:
          toolchain: ${{ env.RUST_VERSION }}
          components: rustfmt
>>>>>>> d2a8c148

      - name: Setup cache
        uses: Swatinem/rust-cache@9d47c6ad4b02e050fd481d890b2ea34778fd09d6 # v2.7.8 (Actions must be pinned by commit hash)
        with:
          save-if: ${{ github.ref == 'refs/heads/main' }}

      - name: Configure AWS credentials
        uses: aws-actions/configure-aws-credentials@97834a484a5ab3c40fa9e2eb40fcf8041105a573
        with:
          aws-region: us-east-1

      - name: Install dependencies
        run: |
          sudo apt-get -qq -y update
          sudo apt-get -qq -y install clang curl
          cargo install --quiet --locked critcmp cargo-make

      # Install FoundationDB if needed
      - name: Setup FoundationDB
        uses: foundationdb-rs/foundationdb-actions-install@6f9e87d22e19b889ab4c4eeabc1939f807df1d8a # v.2.2.0 (Actions must be pinned by commit hash)
        if: ${{ matrix.target == 'lib-fdb' || matrix.target == 'sdk-fdb' }}
        with:
          version: "7.1.61"

      # Run SurrealDB in the background if needed
      - name: Build and start SurrealDB
        if: ${{ matrix.target == 'sdk-ws' }}
        run: |
          cargo make build

          # Kill any potential previous instance of the server. The runner may be reused.
          pkill -9 surreal || true
          ./target/release/surreal start 2>&1 >surrealdb.log &

          set +e
          echo "Waiting for surreal to be ready..."
          tries=0
          while [[ $tries < 5 ]]; do
            ./target/release/surreal is-ready 2>/dev/null && echo "Ready!" && exit 0 || sleep 1
            tries=$((tries + 1))
          done

          echo "#####"
          echo "SurrealDB server failed to start!"
          echo "#####"
          cat surrealdb.log
          exit 1

      - name: Run benchmark
        env:
          BENCH_FEATURES: "${{ matrix.features }}"
          BENCH_DURATION: 60
          BENCH_WORKER_THREADS: 2
        run: |
          cargo make bench-${{ matrix.target }} -- --save-baseline current

          # Kill surreal server if it's running
          pkill -9 surreal || true

      - name: Copy results from AWS S3 bucket
        run: |
          BRANCH_NAME=$(echo ${{ github.head_ref || github.ref_name }} | sed 's/[^a-zA-Z0-9]/-/g')

          aws s3 sync s3://${{ secrets.AWS_S3_GITHUB_ACTIONS_BUCKET_NAME }}/bench-results/${{ github.job }}/main/latest bench-results-main || true
          aws s3 sync s3://${{ secrets.AWS_S3_GITHUB_ACTIONS_BUCKET_NAME }}/bench-results/${{ github.job }}/$BRANCH_NAME/latest bench-results-previous || true

      - name: Compare current benchmark results vs baseline
        run: |
          mkdir -p bench-results
          critcmp current bench-results-main/${{ matrix.target }}.json bench-results-previous/${{ matrix.target }}.json | tee bench-results/${{ matrix.target }}-comparison.txt

          # Create a summary of the comparison
          echo "\`\`\`" >> $GITHUB_STEP_SUMMARY
          cat bench-results/${{ matrix.target }}-comparison.txt >> $GITHUB_STEP_SUMMARY
          echo "\`\`\`" >> $GITHUB_STEP_SUMMARY

      - name: Save results as artifact
        uses: actions/upload-artifact@ea165f8d65b6e75b540449e92b4886f43607fa02 # v4.6.2 (Actions must be pinned by commit hash)
        with:
          name: ${{ matrix.target }}-comparison.txt
          path: bench-results/${{ matrix.target }}-comparison.txt

      - name: Copy results to AWS S3 bucket
        env:
          BENCH_FEATURES: "${{ matrix.features }}"
        run: |
          BRANCH_NAME=$(echo ${{ github.head_ref || github.ref_name }} | sed 's/[^a-zA-Z0-9]/-/g')

          cargo make bench-${{ matrix.target }} -- --load-baseline current --save-baseline previous
          critcmp --export previous > bench-results/${{ matrix.target }}.json

          aws s3 sync bench-results s3://${{ secrets.AWS_S3_GITHUB_ACTIONS_BUCKET_NAME }}/bench-results/${{ github.job }}/$BRANCH_NAME/${{ github.run_id }}
          aws s3 sync bench-results s3://${{ secrets.AWS_S3_GITHUB_ACTIONS_BUCKET_NAME }}/bench-results/${{ github.job }}/$BRANCH_NAME/latest<|MERGE_RESOLUTION|>--- conflicted
+++ resolved
@@ -126,14 +126,10 @@
         uses: actions/checkout@11bd71901bbe5b1630ceea73d27597364c9af683 # v4.2.2 (Actions must be pinned by commit hash)
 
       - name: Install stable toolchain
-<<<<<<< HEAD
         uses: dtolnay/rust-toolchain@4305c38b25d97ef35a8ad1f985ccf2d2242004f2 # stable (Actions must be pinned by commit hash)
-=======
-        uses: dtolnay/rust-toolchain@stable
         with:
           toolchain: ${{ env.RUST_VERSION }}
           components: rustfmt
->>>>>>> d2a8c148
 
       - name: Setup cache
         uses: Swatinem/rust-cache@9d47c6ad4b02e050fd481d890b2ea34778fd09d6 # v2.7.8 (Actions must be pinned by commit hash)
