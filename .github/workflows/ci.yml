--- conflicted
+++ resolved
@@ -28,12 +28,6 @@
 permissions:
   contents: read
 
-<<<<<<< HEAD
-env:
-  RUST_VERSION: "1.89"
-
-=======
->>>>>>> 9dc3d262
 jobs:
   # ----------------------------------------
   # Server build
