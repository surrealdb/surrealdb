name: Continuous integration

run-name: "CI run '${{ github.head_ref || github.ref_name }}'"

on:
  workflow_dispatch:
  push:
    branches:
      - main
  pull_request:
  merge_group:

concurrency:
  # Use github.run_id on main branch
  # Use github.event.pull_request.number on pull requests, so it's unique per pull request
  # Use github.ref on other branches, so it's unique per branch
  group: ${{ github.workflow }}-${{ github.ref == 'refs/heads/main' && github.run_id || github.event.pull_request.number || github.ref }}
  cancel-in-progress: true

defaults:
  run:
    shell: bash

permissions:
  contents: read

env:
  RUST_VERSION: 1.86.0

jobs:
  # ----------------------------------------
  # Server build
  # ----------------------------------------

  build:
    name: Build binary (${{ matrix.name }})
    strategy:
      matrix:
        include:
          - name: amd64
            runner: runner-amd64-large
            target: x86_64-unknown-linux-gnu
          - name: arm64
            runner: runner-arm64-large
            target: aarch64-unknown-linux-gnu
    runs-on: ${{ matrix.runner }}
    steps:
      - name: Install stable toolchain
        uses: dtolnay/rust-toolchain@4305c38b25d97ef35a8ad1f985ccf2d2242004f2 # (Actions must be pinned by commit hash) stable
        with:
          toolchain: ${{ env.RUST_VERSION }}

      - name: Checkout sources
        uses: actions/checkout@11bd71901bbe5b1630ceea73d27597364c9af683 # (Actions must be pinned by commit hash) v4.2.2

      - name: Setup cache
        uses: Swatinem/rust-cache@9d47c6ad4b02e050fd481d890b2ea34778fd09d6 # (Actions must be pinned by commit hash) v2.7.8
        with:
          save-if: ${{ github.ref == 'refs/heads/main' }}

      - name: Build binary
        run: cargo build --target ${{ matrix.target }}

      - name: Upload artifact
        uses: actions/upload-artifact@ea165f8d65b6e75b540449e92b4886f43607fa02 # (Actions must be pinned by commit hash) v4.6.2
        with:
          name: surreal-${{ matrix.name }}
          path: target/${{ matrix.target }}/debug/surreal

  # ----------------------------------------
  # Code quality checks
  # ----------------------------------------

  format:
    name: Check format
    runs-on: ubuntu-latest
    steps:
      - name: Install stable toolchain
        uses: dtolnay/rust-toolchain@4305c38b25d97ef35a8ad1f985ccf2d2242004f2 # (Actions must be pinned by commit hash) stable
        with:
          toolchain: ${{ env.RUST_VERSION }}
          components: rustfmt

      - name: Checkout sources
        uses: actions/checkout@11bd71901bbe5b1630ceea73d27597364c9af683 # (Actions must be pinned by commit hash) v4.2.2

      - name: Setup cache
        uses: Swatinem/rust-cache@9d47c6ad4b02e050fd481d890b2ea34778fd09d6 # (Actions must be pinned by commit hash) v2.7.8
        with:
          save-if: ${{ github.ref == 'refs/heads/main' }}

      - name: Install cargo-make
        run: cargo install --debug --locked cargo-make

      - name: Check format
        run: cargo make ci-format

  clippy:
    name: Check clippy
    runs-on: ubuntu-latest
    steps:
      - name: Install stable toolchain
        uses: dtolnay/rust-toolchain@4305c38b25d97ef35a8ad1f985ccf2d2242004f2 # (Actions must be pinned by commit hash) stable
        with:
          toolchain: ${{ env.RUST_VERSION }}
          components: clippy

      - name: Checkout sources
        uses: actions/checkout@11bd71901bbe5b1630ceea73d27597364c9af683 # (Actions must be pinned by commit hash) v4.2.2

      - name: Setup cache
        uses: Swatinem/rust-cache@9d47c6ad4b02e050fd481d890b2ea34778fd09d6 # (Actions must be pinned by commit hash) v2.7.8
        with:
          save-if: ${{ github.ref == 'refs/heads/main' }}

      - name: Install cargo-make
        run: cargo install --debug --locked cargo-make

      - name: Run clippy
        run: cargo make ci-clippy

      - name: Run clippy release
        run: cargo make ci-clippy-release

  check:
    name: Check workspace
    runs-on: ubuntu-latest
    steps:
      - name: Install stable toolchain
        uses: dtolnay/rust-toolchain@4305c38b25d97ef35a8ad1f985ccf2d2242004f2 # (Actions must be pinned by commit hash) stable
        with:
          toolchain: ${{ env.RUST_VERSION }}

      - name: Checkout sources
        uses: actions/checkout@11bd71901bbe5b1630ceea73d27597364c9af683 # (Actions must be pinned by commit hash) v4.2.2

      - name: Setup cache
        uses: Swatinem/rust-cache@9d47c6ad4b02e050fd481d890b2ea34778fd09d6 # (Actions must be pinned by commit hash) v2.7.8
        with:
          save-if: ${{ github.ref == 'refs/heads/main' }}

      - name: Install cargo-make
        run: cargo install --debug --locked cargo-make

      - name: Check workspace
        run: cargo make ci-check

      - name: Check workspace release
        run: cargo make ci-check-release

  check-msrv:
    name: Check workspace MSRV
    runs-on: ubuntu-latest
    env:
      msrv: "1.84" # This should be updated if the MSRV is updated.

    steps:
      - name: Install MSRV toolchain
        uses: dtolnay/rust-toolchain@4305c38b25d97ef35a8ad1f985ccf2d2242004f2 # (Actions must be pinned by commit hash) stable
        with:
          toolchain: ${{ env.msrv }}

      - name: Checkout sources
        uses: actions/checkout@11bd71901bbe5b1630ceea73d27597364c9af683 # (Actions must be pinned by commit hash) v4.2.2

      - name: Setup cache
        uses: Swatinem/rust-cache@9d47c6ad4b02e050fd481d890b2ea34778fd09d6 # (Actions must be pinned by commit hash) v2.7.8
        with:
          save-if: ${{ github.ref == 'refs/heads/main' }}

      - name: Install cargo-make
        run: cargo +${{ env.msrv }} install --debug --locked cargo-make

      - name: Check workspace on MSRV
        run: cargo +${{ env.msrv }} make ci-check

      - name: Check workspace release on MSRV
        run: cargo +${{ env.msrv }} make ci-check-release

  check-fuzzing:
    name: Check fuzzing
    runs-on: ubuntu-latest
    steps:
      - name: Install stable toolchain
        uses: dtolnay/rust-toolchain@4305c38b25d97ef35a8ad1f985ccf2d2242004f2 # (Actions must be pinned by commit hash) stable
        with:
          toolchain: ${{ env.RUST_VERSION }}

      - name: Checkout sources
        uses: actions/checkout@11bd71901bbe5b1630ceea73d27597364c9af683 # (Actions must be pinned by commit hash) v4.2.2

      - name: Setup cache
        uses: Swatinem/rust-cache@9d47c6ad4b02e050fd481d890b2ea34778fd09d6 # (Actions must be pinned by commit hash) v2.7.8
        with:
          save-if: ${{ github.ref == 'refs/heads/main' }}
          workspaces: crates/fuzz

      - name: Check fuzzers
        run: cargo build --manifest-path crates/fuzz/Cargo.toml

      - name: Check OSS-Fuzz
        uses: google/oss-fuzz/infra/cifuzz/actions/build_fuzzers@cafd7a0eb8ecb4e007c56897996a9b65c49c972f # (Actions must be pinned by commit hash) master
        with:
          oss-fuzz-project-name: surrealdb
          language: rust
        # Temporarily allow this step to fail
        continue-on-error: true

  check-wasm:
    name: Check Wasm
    runs-on: ubuntu-latest
    steps:
      - name: Install stable toolchain
        uses: dtolnay/rust-toolchain@4305c38b25d97ef35a8ad1f985ccf2d2242004f2 # (Actions must be pinned by commit hash) stable
        with:
          toolchain: ${{ env.RUST_VERSION }}
          targets: wasm32-unknown-unknown

      - name: Checkout sources
        uses: actions/checkout@11bd71901bbe5b1630ceea73d27597364c9af683 # (Actions must be pinned by commit hash) v4.2.2

      - name: Setup cache
        uses: Swatinem/rust-cache@9d47c6ad4b02e050fd481d890b2ea34778fd09d6 # (Actions must be pinned by commit hash) v2.7.8
        with:
          save-if: ${{ github.ref == 'refs/heads/main' }}

      - name: Install cargo-make
        run: cargo install --debug --locked cargo-make

      - name: Check wasm
        run: cargo make ci-check-wasm

  check-revision:
    name: Check revision
    runs-on: ubuntu-latest
    steps:
      - name: Checkout sources
        uses: actions/checkout@11bd71901bbe5b1630ceea73d27597364c9af683 # (Actions must be pinned by commit hash) v4.2.2

      - name: Install stable toolchain
        uses: dtolnay/rust-toolchain@4305c38b25d97ef35a8ad1f985ccf2d2242004f2 # (Actions must be pinned by commit hash) stable
        with:
          toolchain: ${{ env.RUST_VERSION }}

      - name: Install revision-lock
        run: cargo install revision-lock

      - name: Check revision.lock
        run: revision-lock --check

  check-binaries:
    name: Release binaries
    needs: [format, check, check-wasm]
    uses: ./.github/workflows/build.yml
    with:
      name: ci
      release-branch: ${{ github.head_ref || github.ref_name }}
    secrets: inherit

  # ----------------------------------------
  # Integration tests
  # ----------------------------------------

  cli-integration:
    name: CLI integration tests
    runs-on: ubuntu-latest
    steps:
      - name: Install stable toolchain
<<<<<<< HEAD
        uses: dtolnay/rust-toolchain@stable
      - uses: taiki-e/install-action@cargo-nextest
      - uses: taiki-e/install-action@cargo-make
=======
        uses: dtolnay/rust-toolchain@4305c38b25d97ef35a8ad1f985ccf2d2242004f2 # (Actions must be pinned by commit hash) stable
        with:
          toolchain: ${{ env.RUST_VERSION }}
>>>>>>> c4abe415

      - name: Checkout sources
        uses: actions/checkout@11bd71901bbe5b1630ceea73d27597364c9af683 # (Actions must be pinned by commit hash) v4.2.2

      - name: Setup cache
        uses: Swatinem/rust-cache@9d47c6ad4b02e050fd481d890b2ea34778fd09d6 # (Actions must be pinned by commit hash) v2.7.8
        with:
          save-if: ${{ github.ref == 'refs/heads/main' }}

      - name: Run CLI integration tests
        run: cargo make ci-cli-integration

  http-integration:
    name: HTTP integration tests
    runs-on: ubuntu-latest
    steps:
      - name: Install stable toolchain
<<<<<<< HEAD
        uses: dtolnay/rust-toolchain@stable
      - uses: taiki-e/install-action@cargo-nextest
      - uses: taiki-e/install-action@cargo-make
=======
        uses: dtolnay/rust-toolchain@4305c38b25d97ef35a8ad1f985ccf2d2242004f2 # (Actions must be pinned by commit hash) stable
        with:
          toolchain: ${{ env.RUST_VERSION }}
>>>>>>> c4abe415

      - name: Checkout sources
        uses: actions/checkout@11bd71901bbe5b1630ceea73d27597364c9af683 # (Actions must be pinned by commit hash) v4.2.2

      - name: Setup cache
        uses: Swatinem/rust-cache@9d47c6ad4b02e050fd481d890b2ea34778fd09d6 # (Actions must be pinned by commit hash) v2.7.8
        with:
          save-if: ${{ github.ref == 'refs/heads/main' }}

      - name: Install cargo-make
        run: cargo install --debug --locked cargo-make

      - name: Run HTTP integration tests
        run: cargo make ci-http-integration

  ws-integration:
    name: WebSocket integration tests
    runs-on: ubuntu-latest
    steps:
      - name: Install stable toolchain
        uses: dtolnay/rust-toolchain@4305c38b25d97ef35a8ad1f985ccf2d2242004f2 # (Actions must be pinned by commit hash) stable
        with:
          toolchain: ${{ env.RUST_VERSION }}

      - name: Checkout sources
        uses: actions/checkout@11bd71901bbe5b1630ceea73d27597364c9af683 # (Actions must be pinned by commit hash) v4.2.2

      - name: Setup cache
        uses: Swatinem/rust-cache@9d47c6ad4b02e050fd481d890b2ea34778fd09d6 # (Actions must be pinned by commit hash) v2.7.8
        with:
          save-if: ${{ github.ref == 'refs/heads/main' }}

      - name: Install cargo-make
        run: cargo install --debug --locked cargo-make

      - name: Run WebSocket integration tests
        run: cargo make ci-ws-integration

  ml-integration:
    name: ML integration tests
    runs-on: ubuntu-latest
    steps:
      - name: Install stable toolchain
<<<<<<< HEAD
        uses: dtolnay/rust-toolchain@stable
      - uses: taiki-e/install-action@cargo-nextest
      - uses: taiki-e/install-action@cargo-make
=======
        uses: dtolnay/rust-toolchain@4305c38b25d97ef35a8ad1f985ccf2d2242004f2 # (Actions must be pinned by commit hash) stable
        with:
          toolchain: ${{ env.RUST_VERSION }}
>>>>>>> c4abe415

      - name: Checkout sources
        uses: actions/checkout@11bd71901bbe5b1630ceea73d27597364c9af683 # (Actions must be pinned by commit hash) v4.2.2

      - name: Setup cache
        uses: Swatinem/rust-cache@9d47c6ad4b02e050fd481d890b2ea34778fd09d6 # (Actions must be pinned by commit hash) v2.7.8
        with:
          save-if: ${{ github.ref == 'refs/heads/main' }}

      - name: Run ML integration tests
        run: cargo make ci-ml-integration

  graphql-integration:
    name: GraphQL integration
    runs-on: ubuntu-latest
    steps:
      - name: Install stable toolchain
<<<<<<< HEAD
        uses: dtolnay/rust-toolchain@stable
      - uses: taiki-e/install-action@cargo-nextest
      - uses: taiki-e/install-action@cargo-make
=======
        uses: dtolnay/rust-toolchain@4305c38b25d97ef35a8ad1f985ccf2d2242004f2 # (Actions must be pinned by commit hash) stable
        with:
          toolchain: ${{ env.RUST_VERSION }}
>>>>>>> c4abe415

      - name: Checkout sources
        uses: actions/checkout@11bd71901bbe5b1630ceea73d27597364c9af683 # (Actions must be pinned by commit hash) v4.2.2

      - name: Setup cache
        uses: Swatinem/rust-cache@9d47c6ad4b02e050fd481d890b2ea34778fd09d6 # (Actions must be pinned by commit hash) v2.7.8
        with:
          save-if: ${{ github.ref == 'refs/heads/main' }}

      - name: Run GraphQL integration tests
        run: cargo make ci-graphql-integration

  # ----------------------------------------
  # Workspace tests
  # ----------------------------------------

  test:
    name: Test workspace
    runs-on: [runner-arm64-2xlarge]
    steps:
      - name: Update system dependencies
        run: sudo apt-get -y update
      - name: Install stable toolchain
<<<<<<< HEAD
        uses: dtolnay/rust-toolchain@stable
        with:
          components: llvm-tools-preview
      - uses: taiki-e/install-action@cargo-nextest
      - uses: taiki-e/install-action@cargo-make
      - uses: taiki-e/install-action@cargo-llvm-cov
=======
        uses: dtolnay/rust-toolchain@4305c38b25d97ef35a8ad1f985ccf2d2242004f2 # (Actions must be pinned by commit hash) stable
        with:
          toolchain: ${{ env.RUST_VERSION }}
>>>>>>> c4abe415

      - name: Checkout sources
        uses: actions/checkout@11bd71901bbe5b1630ceea73d27597364c9af683 # (Actions must be pinned by commit hash) v4.2.2

      - name: Setup cache
        uses: Swatinem/rust-cache@9d47c6ad4b02e050fd481d890b2ea34778fd09d6 # (Actions must be pinned by commit hash) v2.7.8
        with:
          save-if: ${{ github.ref == 'refs/heads/main' }}

<<<<<<< HEAD
=======
      - name: Install dependencies
        run: sudo apt-get -y update

      - name: Install cargo-llvm-cov
        uses: taiki-e/install-action@76081f88faadd9c23688b78b70c734925ea84cca # (Actions must be pinned by commit hash) cargo-llvm-cov

      - name: Install cargo-make
        run: cargo install --debug --locked cargo-make

>>>>>>> c4abe415
      - name: Test workspace + coverage
        run: cargo make ci-workspace-coverage

      - name: Upload coverage report
        uses: actions/upload-artifact@ea165f8d65b6e75b540449e92b4886f43607fa02 # (Actions must be pinned by commit hash) v4.6.2
        timeout-minutes: 1
        continue-on-error: true
        with:
          name: code-coverage-report
          path: target/llvm-cov/html/
          retention-days: 5

  # ----------------------------------------
  # Rust SDK tests
  # ----------------------------------------

  sdk-build:
    name: Test SDK build
    runs-on: ubuntu-latest
    steps:
      - name: Install stable toolchain
        uses: dtolnay/rust-toolchain@4305c38b25d97ef35a8ad1f985ccf2d2242004f2 # (Actions must be pinned by commit hash) stable
        with:
          toolchain: ${{ env.RUST_VERSION }}

      - name: Checkout sources
        uses: actions/checkout@11bd71901bbe5b1630ceea73d27597364c9af683 # (Actions must be pinned by commit hash) v4.2.2

      - name: Setup cache
        uses: Swatinem/rust-cache@9d47c6ad4b02e050fd481d890b2ea34778fd09d6 # (Actions must be pinned by commit hash) v2.7.8
        with:
          save-if: ${{ github.ref == 'refs/heads/main' }}

      - name: Build local
        working-directory: tests/sdk/local
        run: cargo build

      - name: Build remote
        working-directory: tests/sdk/remote
        run: cargo build

  any-engine:
    name: Rust SDK - Any engine
    runs-on: ubuntu-latest
    steps:
      - name: Install stable toolchain
<<<<<<< HEAD
        uses: dtolnay/rust-toolchain@stable
      - uses: taiki-e/install-action@cargo-nextest
      - uses: taiki-e/install-action@cargo-make
=======
        uses: dtolnay/rust-toolchain@4305c38b25d97ef35a8ad1f985ccf2d2242004f2 # (Actions must be pinned by commit hash) stable
        with:
          toolchain: ${{ env.RUST_VERSION }}
>>>>>>> c4abe415

      - name: Checkout sources
        uses: actions/checkout@11bd71901bbe5b1630ceea73d27597364c9af683 # (Actions must be pinned by commit hash) v4.2.2

      - name: Setup cache
        uses: Swatinem/rust-cache@9d47c6ad4b02e050fd481d890b2ea34778fd09d6 # (Actions must be pinned by commit hash) v2.7.8
        with:
          save-if: ${{ github.ref == 'refs/heads/main' }}

      - name: Test Any engine
        run: cargo make ci-api-integration-any

      - name: Debug info
        if: always()
        run: |
          set -x
          free -m
          df -h
          ps auxf

  ws-engine:
    name: Rust SDK - WebSocket engine
    runs-on: ubuntu-latest
    steps:
      - name: Install stable toolchain
<<<<<<< HEAD
        uses: dtolnay/rust-toolchain@stable
      - uses: taiki-e/install-action@cargo-nextest
      - uses: taiki-e/install-action@cargo-make
=======
        uses: dtolnay/rust-toolchain@4305c38b25d97ef35a8ad1f985ccf2d2242004f2 # (Actions must be pinned by commit hash) stable
        with:
          toolchain: ${{ env.RUST_VERSION }}
>>>>>>> c4abe415

      - name: Checkout sources
        uses: actions/checkout@11bd71901bbe5b1630ceea73d27597364c9af683 # (Actions must be pinned by commit hash) v4.2.2

      - name: Setup cache
        uses: Swatinem/rust-cache@9d47c6ad4b02e050fd481d890b2ea34778fd09d6 # (Actions must be pinned by commit hash) v2.7.8
        with:
          save-if: ${{ github.ref == 'refs/heads/main' }}

      - name: Test WS engine
        run: cargo make ci-api-integration-ws

      - name: Debug info
        if: always()
        run: |
          set -x
          free -m
          df -h
          ps auxf

  http-engine:
    name: Rust SDK - HTTP engine
    runs-on: ubuntu-latest
    steps:
      - name: Install stable toolchain
<<<<<<< HEAD
        uses: dtolnay/rust-toolchain@stable
      - uses: taiki-e/install-action@cargo-nextest
      - uses: taiki-e/install-action@cargo-make
=======
        uses: dtolnay/rust-toolchain@4305c38b25d97ef35a8ad1f985ccf2d2242004f2 # (Actions must be pinned by commit hash) stable
        with:
          toolchain: ${{ env.RUST_VERSION }}
>>>>>>> c4abe415

      - name: Checkout sources
        uses: actions/checkout@11bd71901bbe5b1630ceea73d27597364c9af683 # (Actions must be pinned by commit hash) v4.2.2

      - name: Setup cache
        uses: Swatinem/rust-cache@9d47c6ad4b02e050fd481d890b2ea34778fd09d6 # (Actions must be pinned by commit hash) v2.7.8
        with:
          save-if: ${{ github.ref == 'refs/heads/main' }}

      - name: Test HTTP engine
        run: cargo make ci-api-integration-http

      - name: Debug info
        if: always()
        run: |
          set -x
          free -m
          df -h
          ps auxf

  mem-engine:
    name: Rust SDK - Memory engine
    runs-on: ubuntu-latest
    steps:
      - name: Install stable toolchain
<<<<<<< HEAD
        uses: dtolnay/rust-toolchain@stable
      - uses: taiki-e/install-action@cargo-nextest
      - uses: taiki-e/install-action@cargo-make
=======
        uses: dtolnay/rust-toolchain@4305c38b25d97ef35a8ad1f985ccf2d2242004f2 # (Actions must be pinned by commit hash) stable
        with:
          toolchain: ${{ env.RUST_VERSION }}
>>>>>>> c4abe415

      - name: Checkout sources
        uses: actions/checkout@11bd71901bbe5b1630ceea73d27597364c9af683 # (Actions must be pinned by commit hash) v4.2.2

      - name: Setup cache
        uses: Swatinem/rust-cache@9d47c6ad4b02e050fd481d890b2ea34778fd09d6 # (Actions must be pinned by commit hash) v2.7.8
        with:
          save-if: ${{ github.ref == 'refs/heads/main' }}

      - name: Test Memory engine
        run: cargo make ci-api-integration-mem

      - name: Debug info
        if: always()
        run: |
          set -x
          free -m
          df -h
          ps auxf

  file-engine:
    name: Rust SDK - File engine
    runs-on: ubuntu-latest
    steps:
      - name: Install stable toolchain
<<<<<<< HEAD
        uses: dtolnay/rust-toolchain@stable
      - uses: taiki-e/install-action@cargo-nextest
      - uses: taiki-e/install-action@cargo-make
=======
        uses: dtolnay/rust-toolchain@4305c38b25d97ef35a8ad1f985ccf2d2242004f2 # (Actions must be pinned by commit hash) stable
        with:
          toolchain: ${{ env.RUST_VERSION }}
>>>>>>> c4abe415

      - name: Checkout sources
        uses: actions/checkout@11bd71901bbe5b1630ceea73d27597364c9af683 # (Actions must be pinned by commit hash) v4.2.2

      - name: Setup cache
        uses: Swatinem/rust-cache@9d47c6ad4b02e050fd481d890b2ea34778fd09d6 # (Actions must be pinned by commit hash) v2.7.8
        with:
          save-if: ${{ github.ref == 'refs/heads/main' }}

      - name: Test File engine
        run: cargo make ci-api-integration-file

      - name: Debug info
        if: always()
        run: |
          set -x
          free -m
          df -h
          ps auxf

  rocksdb-engine:
    name: Rust SDK - RocksDB engine
    runs-on: ubuntu-latest
    steps:
      - name: Install stable toolchain
<<<<<<< HEAD
        uses: dtolnay/rust-toolchain@stable
      - uses: taiki-e/install-action@cargo-nextest
      - uses: taiki-e/install-action@cargo-make
=======
        uses: dtolnay/rust-toolchain@4305c38b25d97ef35a8ad1f985ccf2d2242004f2 # (Actions must be pinned by commit hash) stable
        with:
          toolchain: ${{ env.RUST_VERSION }}
>>>>>>> c4abe415

      - name: Checkout sources
        uses: actions/checkout@11bd71901bbe5b1630ceea73d27597364c9af683 # (Actions must be pinned by commit hash) v4.2.2

      - name: Setup cache
        uses: Swatinem/rust-cache@9d47c6ad4b02e050fd481d890b2ea34778fd09d6 # (Actions must be pinned by commit hash) v2.7.8
        with:
          save-if: ${{ github.ref == 'refs/heads/main' }}

      - name: Test RocksDB engine
        run: cargo make ci-api-integration-rocksdb

      - name: Debug info
        if: always()
        run: |
          set -x
          free -m
          df -h
          ps auxf

  surrealkv-engine:
    name: Rust SDK - SurrealKV engine
    runs-on: ubuntu-latest
    steps:
      - name: Install stable toolchain
<<<<<<< HEAD
        uses: dtolnay/rust-toolchain@stable
      - uses: taiki-e/install-action@cargo-nextest
      - uses: taiki-e/install-action@cargo-make
=======
        uses: dtolnay/rust-toolchain@4305c38b25d97ef35a8ad1f985ccf2d2242004f2 # (Actions must be pinned by commit hash) stable
        with:
          toolchain: ${{ env.RUST_VERSION }}
>>>>>>> c4abe415

      - name: Checkout sources
        uses: actions/checkout@11bd71901bbe5b1630ceea73d27597364c9af683 # (Actions must be pinned by commit hash) v4.2.2

      - name: Setup cache
        uses: Swatinem/rust-cache@9d47c6ad4b02e050fd481d890b2ea34778fd09d6 # (Actions must be pinned by commit hash) v2.7.8
        with:
          save-if: ${{ github.ref == 'refs/heads/main' }}

      - name: Test SurrealKV engine
        run: cargo make ci-api-integration-surrealkv

      - name: Debug info
        if: always()
        run: |
          set -x
          free -m
          df -h
          ps auxf

  tikv-engine:
    name: Rust SDK - TiKV engine
    runs-on: ubuntu-latest
    steps:
      - name: Install stable toolchain
<<<<<<< HEAD
        uses: dtolnay/rust-toolchain@stable
      - uses: taiki-e/install-action@cargo-nextest
      - uses: taiki-e/install-action@cargo-make
=======
        uses: dtolnay/rust-toolchain@4305c38b25d97ef35a8ad1f985ccf2d2242004f2 # (Actions must be pinned by commit hash) stable
        with:
          toolchain: ${{ env.RUST_VERSION }}
>>>>>>> c4abe415

      - name: Checkout sources
        uses: actions/checkout@11bd71901bbe5b1630ceea73d27597364c9af683 # (Actions must be pinned by commit hash) v4.2.2

      - name: Setup cache
        uses: Swatinem/rust-cache@9d47c6ad4b02e050fd481d890b2ea34778fd09d6 # (Actions must be pinned by commit hash) v2.7.8
        with:
          save-if: ${{ github.ref == 'refs/heads/main' }}

      - name: Install TiUP
        timeout-minutes: 10
        run: |
          while ! ~/.tiup/bin/tiup -v; do
            curl --proto '=https' --tlsv1.2 -sSf https://tiup-mirrors.pingcap.com/install.sh | sh
          done

      - name: Test TiKV engine
        run: cargo make ci-api-integration-tikv

      - name: Debug info
        if: always()
        run: |
          set -x
          free -m
          df -h
          ps auxf

  fdb-engine-7-1:
    name: Rust SDK - FoundationDB engine 7.1
    runs-on: ubuntu-latest
    steps:
      - name: Install stable toolchain
<<<<<<< HEAD
        uses: dtolnay/rust-toolchain@stable
      - uses: taiki-e/install-action@cargo-nextest
      - uses: taiki-e/install-action@cargo-make
=======
        uses: dtolnay/rust-toolchain@4305c38b25d97ef35a8ad1f985ccf2d2242004f2 # (Actions must be pinned by commit hash) stable
        with:
          toolchain: ${{ env.RUST_VERSION }}
>>>>>>> c4abe415

      - name: Checkout sources
        uses: actions/checkout@11bd71901bbe5b1630ceea73d27597364c9af683 # (Actions must be pinned by commit hash) v4.2.2

      - name: Setup cache
        uses: Swatinem/rust-cache@9d47c6ad4b02e050fd481d890b2ea34778fd09d6 # (Actions must be pinned by commit hash) v2.7.8
        with:
          save-if: ${{ github.ref == 'refs/heads/main' }}

      - name: Setup FoundationDB
        uses: foundationdb-rs/foundationdb-actions-install@6f9e87d22e19b889ab4c4eeabc1939f807df1d8a # (Actions must be pinned by commit hash) v.2.2.0
        with:
          version: "7.1.61"

      - name: Test FoundationDB engine
        run: cargo make ci-api-integration-fdb-7_1

      - name: Debug info
        if: always()
        run: |
          set -x
          free -m
          df -h
          ps auxf

  fdb-engine-7-3:
    name: Rust SDK - FoundationDB engine 7.3
    runs-on: ubuntu-latest
    steps:
      - name: Install stable toolchain
<<<<<<< HEAD
        uses: dtolnay/rust-toolchain@stable
      - uses: taiki-e/install-action@cargo-nextest
      - uses: taiki-e/install-action@cargo-make
=======
        uses: dtolnay/rust-toolchain@4305c38b25d97ef35a8ad1f985ccf2d2242004f2 # (Actions must be pinned by commit hash) stable
        with:
          toolchain: ${{ env.RUST_VERSION }}
>>>>>>> c4abe415

      - name: Checkout sources
        uses: actions/checkout@11bd71901bbe5b1630ceea73d27597364c9af683 # (Actions must be pinned by commit hash) v4.2.2

      - name: Setup cache
        uses: Swatinem/rust-cache@9d47c6ad4b02e050fd481d890b2ea34778fd09d6 # (Actions must be pinned by commit hash) v2.7.8
        with:
          save-if: ${{ github.ref == 'refs/heads/main' }}

      - name: Setup FoundationDB
        uses: foundationdb-rs/foundationdb-actions-install@6f9e87d22e19b889ab4c4eeabc1939f807df1d8a # (Actions must be pinned by commit hash) v.2.2.0
        with:
          version: "7.3.47"

      - name: Test FoundationDB engine
        run: cargo make ci-api-integration-fdb-7_3

      - name: Debug info
        if: always()
        run: |
          set -x
          free -m
          df -h
          ps auxf

  # ----------------------------------------
  # Database upgrade tests
  # ----------------------------------------

  db-upgrade:
    name: Database Upgrade from previous versions
    runs-on: ubuntu-latest
    steps:
      - name: Install stable toolchain
<<<<<<< HEAD
        uses: dtolnay/rust-toolchain@stable
      - uses: taiki-e/install-action@cargo-nextest
      - uses: taiki-e/install-action@cargo-make
=======
        uses: dtolnay/rust-toolchain@4305c38b25d97ef35a8ad1f985ccf2d2242004f2 # (Actions must be pinned by commit hash) stable
        with:
          toolchain: ${{ env.RUST_VERSION }}
>>>>>>> c4abe415

      - name: Checkout sources
        uses: actions/checkout@11bd71901bbe5b1630ceea73d27597364c9af683 # (Actions must be pinned by commit hash) v4.2.2

      - name: Setup cache
        uses: Swatinem/rust-cache@9d47c6ad4b02e050fd481d890b2ea34778fd09d6 # (Actions must be pinned by commit hash) v2.7.8
        with:
          save-if: ${{ github.ref == 'refs/heads/main' }}

      - name: Test upgrade
        run: cargo make ci-database-upgrade

  # ----------------------------------------
  # SurrealQL language tests
  # ----------------------------------------

  lang-tests:
    name: Run SurrealQL language tests
    runs-on: ubuntu-latest
    steps:
      - name: Install stable toolchain
        uses: dtolnay/rust-toolchain@4305c38b25d97ef35a8ad1f985ccf2d2242004f2 # (Actions must be pinned by commit hash) stable
        with:
          toolchain: ${{ env.RUST_VERSION }}

      - name: Checkout sources
        uses: actions/checkout@11bd71901bbe5b1630ceea73d27597364c9af683 # (Actions must be pinned by commit hash) v4.2.2

      - name: Setup cache
        uses: Swatinem/rust-cache@9d47c6ad4b02e050fd481d890b2ea34778fd09d6 # (Actions must be pinned by commit hash) v2.7.8
        with:
          save-if: ${{ github.ref == 'refs/heads/main' }}
          workspaces: crates/language-tests

      - name: Build SurrealQL test tool
        run: |
          cd crates/language-tests
          cargo build

      - name: Run SurrealQL test suite
        run: |
          cd crates/language-tests
          ./target/debug/surrealql-test --color always run -j 3

  upgrade-tests:
    name: Run SurrealQL upgrade tests
    runs-on: ubuntu-latest
    steps:
      - name: Install stable toolchain
        uses: dtolnay/rust-toolchain@stable
        with:
          toolchain: ${{ env.RUST_VERSION }}

      - name: Checkout sources
        uses: actions/checkout@v4

      - name: Setup cache
        uses: Swatinem/rust-cache@v2
        with:
          save-if: ${{ github.ref == 'refs/heads/main' }}
          workspaces: |
            crates/language-tests
            ./
          cache-directories: crates/language-tests/.binary-cache

      - name: Build SurrealQL test tool
        run: |
          cd crates/language-tests
          cargo build --features upgrade

      - name: Run SurrealQL test suite
        run: |
          cd crates/language-tests
          ./target/debug/surrealql-test --color always upgrade --allow-download --from 2.2.0,2.1.0,2.0.0 --to ../..

  # ----------------------------------------
  # Other SDK tests
  # ----------------------------------------

  sdk-javascript:
    name: JavaScript SDK tests (${{ matrix.version }})
    continue-on-error: true
    runs-on: ubuntu-latest
    needs: build
    strategy:
      fail-fast: false
      matrix:
        version:
          - latest
    steps:
      - name: Checkout sources
        uses: actions/checkout@11bd71901bbe5b1630ceea73d27597364c9af683 # (Actions must be pinned by commit hash) v4.2.2
        with:
          repository: "surrealdb/surrealdb.js"

      - name: Download artifacts
        uses: actions/download-artifact@d3f86a106a0bac45b974a628896c90dbdf5c8093 # (Actions must be pinned by commit hash) v4.3.0
        with:
          name: surreal-amd64
          path: ${{ github.workspace }}/artifacts

      - name: Set file permissions
        run: chmod +x ${{ github.workspace }}/artifacts/surreal

      - name: Setup JavaScript
        uses: oven-sh/setup-bun@v2
        with:
          bun-version: ${{ matrix.version }}

      - name: Install dependencies
        run: bun install

      - name: Run JavaScript tests (HTTP)
        run: bun test
        env:
          SURREAL_PROTOCOL: http
          SURREAL_VERSION_CHECK: "false"
          SURREAL_EXECUTABLE_PATH: ${{ github.workspace }}/artifacts/surreal

      - name: Run JavaScript tests (WebSocket)
        run: bun test
        env:
          SURREAL_PROTOCOL: ws
          SURREAL_VERSION_CHECK: "false"
          SURREAL_EXECUTABLE_PATH: ${{ github.workspace }}/artifacts/surreal

  sdk-golang:
    name: Golang SDK tests (${{ matrix.version }})
    continue-on-error: true
    runs-on: ubuntu-latest
    needs: build
    strategy:
      fail-fast: false
      matrix:
        version:
          - 1.23
    steps:
      - name: Checkout sources
        uses: actions/checkout@11bd71901bbe5b1630ceea73d27597364c9af683 # (Actions must be pinned by commit hash) v4.2.2
        with:
          repository: "surrealdb/surrealdb.go"

      - name: Download artifacts
        uses: actions/download-artifact@d3f86a106a0bac45b974a628896c90dbdf5c8093 # (Actions must be pinned by commit hash) v4.3.0
        with:
          name: surreal-amd64
          path: ${{ github.workspace }}/artifacts

      - name: Set file permissions
        run: chmod +x ${{ github.workspace }}/artifacts/surreal

      - name: Setup Golang
        uses: actions/setup-go@v4
        with:
          go-version: ${{ matrix.version }}
          check-latest: true
          cache-dependency-path: go.sum

      - name: Start SurrealDB
        run: ${{ github.workspace }}/artifacts/surreal start --allow-all -u root -p root &

      - name: Wait for startup
        run: sleep 10

      - name: Run Golang tests (HTTP)
        run: go test -v -cover ./...
        env:
          SURREALDB_URL: http://localhost:8000/rpc

      - name: Run Golang tests (WebSocket)
        run: go test -v -cover ./...
        env:
          SURREALDB_URL: ws://localhost:8000/rpc

  sdk-python:
    name: Python SDK tests (${{ matrix.version }})
    continue-on-error: true
    runs-on: ubuntu-latest
    needs: build
    strategy:
      fail-fast: false
      matrix:
        version:
          - 3.13
    steps:
      - name: Checkout sources
        uses: actions/checkout@11bd71901bbe5b1630ceea73d27597364c9af683 # (Actions must be pinned by commit hash) v4.2.2
        with:
          repository: "surrealdb/surrealdb.py"

      - name: Download artifacts
        uses: actions/download-artifact@d3f86a106a0bac45b974a628896c90dbdf5c8093 # (Actions must be pinned by commit hash) v4.3.0
        with:
          name: surreal-amd64
          path: ${{ github.workspace }}/artifacts

      - name: Set file permissions
        run: chmod +x ${{ github.workspace }}/artifacts/surreal

      - name: Setup Python
        uses: actions/setup-python@v4
        with:
          python-version: ${{ matrix.version }}

      - name: Start SurrealDB
        run: ${{ github.workspace }}/artifacts/surreal start --allow-all -u root -p root &

      - name: Wait for startup
        run: sleep 10

      - name: Install dependencies
        run: pip install -r requirements.txt

      - name: Run Python tests (HTTP)
        run: python -m unittest discover -s tests
        env:
          PYTHONPATH: ./src
          SURREALDB_URL: http://localhost:8000

      - name: Run Python tests (WebSocket)
        run: python -m unittest discover -s tests
        env:
          PYTHONPATH: ./src
          SURREALDB_URL: ws://localhost:8000

  sdk-php:
    name: PHP SDK tests (${{ matrix.version }})
    continue-on-error: true
    runs-on: ubuntu-latest
    needs: build
    strategy:
      fail-fast: false
      matrix:
        version:
          - 8.2
    steps:
      - name: Checkout sources
        uses: actions/checkout@11bd71901bbe5b1630ceea73d27597364c9af683 # (Actions must be pinned by commit hash) v4.2.2
        with:
          repository: "surrealdb/surrealdb.php"

      - name: Download artifacts
        uses: actions/download-artifact@d3f86a106a0bac45b974a628896c90dbdf5c8093 # (Actions must be pinned by commit hash) v4.3.0
        with:
          name: surreal-amd64
          path: ${{ github.workspace }}/artifacts

      - name: Set file permissions
        run: chmod +x ${{ github.workspace }}/artifacts/surreal

      - name: Setup PHP
        uses: shivammathur/setup-php@cf4cade2721270509d5b1c766ab3549210a39a2a # (Actions must be pinned by commit hash) v2
        with:
          php-version: ${{ matrix.version }}

      - name: Setup Composer
        uses: php-actions/composer@8a65f0d3c6a1d17ca4800491a40b5756a4c164f3 # (Actions must be pinned by commit hash) v6.1.2
        with:
          php_version: ${{ matrix.version }}

      - name: Start SurrealDB
        run: ${{ github.workspace }}/artifacts/surreal start --allow-all -u root -p root &

      - name: Wait for startup
        run: sleep 10

      - name: Run PHP tests
        run: composer test-coverage-v2

  sdk-dotnet:
    name: .NET SDK tests (${{ matrix.version }})
    continue-on-error: true
    runs-on: ubuntu-latest
    needs: build
    strategy:
      fail-fast: false
      matrix:
        version:
          - 9.0.x
    steps:
      - name: Checkout sources
        uses: actions/checkout@11bd71901bbe5b1630ceea73d27597364c9af683 # (Actions must be pinned by commit hash) v4.2.2
        with:
          repository: "surrealdb/surrealdb.net"

      - name: Download artifacts
        uses: actions/download-artifact@d3f86a106a0bac45b974a628896c90dbdf5c8093 # (Actions must be pinned by commit hash) v4.3.0
        with:
          name: surreal-amd64
          path: ${{ github.workspace }}/artifacts

      - name: Set file permissions
        run: chmod +x ${{ github.workspace }}/artifacts/surreal

      - name: Setup dotnet
        uses: actions/setup-dotnet@67a3573c9a986a3f9c594539f4ab511d57bb3ce9 # (Actions must be pinned by commit hash) v4.3.1
        with:
          dotnet-version: ${{ matrix.version }}

      - name: Install dependencies
        run: dotnet restore

      - name: Disable embedded mode
        run: sudo bash disable_embedded_mode.sh

      - name: Build
        run: dotnet build --no-restore

      - name: Start SurrealDB
        run: ${{ github.workspace }}/artifacts/surreal start --allow-all -u root -p root &

      - name: Wait for startup
        run: sleep 10

      - name: Run .NET tests
        run: >
          dotnet test
          ./SurrealDb.Net.Tests/SurrealDb.Net.Tests.csproj
          --no-restore
          --no-build

      - name: Run .NET tests (Live Query)
        run: >
          dotnet test
          ./SurrealDb.Net.LiveQuery.Tests/SurrealDb.Net.LiveQuery.Tests.csproj
          --no-restore
          --no-build<|MERGE_RESOLUTION|>--- conflicted
+++ resolved
@@ -45,8 +45,7 @@
             target: aarch64-unknown-linux-gnu
     runs-on: ${{ matrix.runner }}
     steps:
-      - name: Install stable toolchain
-        uses: dtolnay/rust-toolchain@4305c38b25d97ef35a8ad1f985ccf2d2242004f2 # (Actions must be pinned by commit hash) stable
+      - uses: dtolnay/rust-toolchain@4305c38b25d97ef35a8ad1f985ccf2d2242004f2 # (Actions must be pinned by commit hash) stable
         with:
           toolchain: ${{ env.RUST_VERSION }}
 
@@ -75,8 +74,7 @@
     name: Check format
     runs-on: ubuntu-latest
     steps:
-      - name: Install stable toolchain
-        uses: dtolnay/rust-toolchain@4305c38b25d97ef35a8ad1f985ccf2d2242004f2 # (Actions must be pinned by commit hash) stable
+      - uses: dtolnay/rust-toolchain@4305c38b25d97ef35a8ad1f985ccf2d2242004f2 # (Actions must be pinned by commit hash) stable
         with:
           toolchain: ${{ env.RUST_VERSION }}
           components: rustfmt
@@ -99,8 +97,7 @@
     name: Check clippy
     runs-on: ubuntu-latest
     steps:
-      - name: Install stable toolchain
-        uses: dtolnay/rust-toolchain@4305c38b25d97ef35a8ad1f985ccf2d2242004f2 # (Actions must be pinned by commit hash) stable
+      - uses: dtolnay/rust-toolchain@4305c38b25d97ef35a8ad1f985ccf2d2242004f2 # (Actions must be pinned by commit hash) stable
         with:
           toolchain: ${{ env.RUST_VERSION }}
           components: clippy
@@ -126,8 +123,7 @@
     name: Check workspace
     runs-on: ubuntu-latest
     steps:
-      - name: Install stable toolchain
-        uses: dtolnay/rust-toolchain@4305c38b25d97ef35a8ad1f985ccf2d2242004f2 # (Actions must be pinned by commit hash) stable
+      - uses: dtolnay/rust-toolchain@4305c38b25d97ef35a8ad1f985ccf2d2242004f2 # (Actions must be pinned by commit hash) stable
         with:
           toolchain: ${{ env.RUST_VERSION }}
 
@@ -181,8 +177,7 @@
     name: Check fuzzing
     runs-on: ubuntu-latest
     steps:
-      - name: Install stable toolchain
-        uses: dtolnay/rust-toolchain@4305c38b25d97ef35a8ad1f985ccf2d2242004f2 # (Actions must be pinned by commit hash) stable
+      - uses: dtolnay/rust-toolchain@4305c38b25d97ef35a8ad1f985ccf2d2242004f2 # (Actions must be pinned by commit hash) stable
         with:
           toolchain: ${{ env.RUST_VERSION }}
 
@@ -210,8 +205,7 @@
     name: Check Wasm
     runs-on: ubuntu-latest
     steps:
-      - name: Install stable toolchain
-        uses: dtolnay/rust-toolchain@4305c38b25d97ef35a8ad1f985ccf2d2242004f2 # (Actions must be pinned by commit hash) stable
+      - uses: dtolnay/rust-toolchain@4305c38b25d97ef35a8ad1f985ccf2d2242004f2 # (Actions must be pinned by commit hash) stable
         with:
           toolchain: ${{ env.RUST_VERSION }}
           targets: wasm32-unknown-unknown
@@ -237,8 +231,7 @@
       - name: Checkout sources
         uses: actions/checkout@11bd71901bbe5b1630ceea73d27597364c9af683 # (Actions must be pinned by commit hash) v4.2.2
 
-      - name: Install stable toolchain
-        uses: dtolnay/rust-toolchain@4305c38b25d97ef35a8ad1f985ccf2d2242004f2 # (Actions must be pinned by commit hash) stable
+      - uses: dtolnay/rust-toolchain@4305c38b25d97ef35a8ad1f985ccf2d2242004f2 # (Actions must be pinned by commit hash) stable
         with:
           toolchain: ${{ env.RUST_VERSION }}
 
@@ -265,16 +258,11 @@
     name: CLI integration tests
     runs-on: ubuntu-latest
     steps:
-      - name: Install stable toolchain
-<<<<<<< HEAD
-        uses: dtolnay/rust-toolchain@stable
-      - uses: taiki-e/install-action@cargo-nextest
-      - uses: taiki-e/install-action@cargo-make
-=======
-        uses: dtolnay/rust-toolchain@4305c38b25d97ef35a8ad1f985ccf2d2242004f2 # (Actions must be pinned by commit hash) stable
-        with:
-          toolchain: ${{ env.RUST_VERSION }}
->>>>>>> c4abe415
+      - uses: dtolnay/rust-toolchain@4305c38b25d97ef35a8ad1f985ccf2d2242004f2 # (Actions must be pinned by commit hash) stable
+        with:
+            toolchain: ${{ env.RUST_VERSION }}
+      - uses: taiki-e/install-action@cargo-nextest
+      - uses: taiki-e/install-action@cargo-make
 
       - name: Checkout sources
         uses: actions/checkout@11bd71901bbe5b1630ceea73d27597364c9af683 # (Actions must be pinned by commit hash) v4.2.2
@@ -291,16 +279,11 @@
     name: HTTP integration tests
     runs-on: ubuntu-latest
     steps:
-      - name: Install stable toolchain
-<<<<<<< HEAD
-        uses: dtolnay/rust-toolchain@stable
-      - uses: taiki-e/install-action@cargo-nextest
-      - uses: taiki-e/install-action@cargo-make
-=======
-        uses: dtolnay/rust-toolchain@4305c38b25d97ef35a8ad1f985ccf2d2242004f2 # (Actions must be pinned by commit hash) stable
-        with:
-          toolchain: ${{ env.RUST_VERSION }}
->>>>>>> c4abe415
+      - uses: dtolnay/rust-toolchain@4305c38b25d97ef35a8ad1f985ccf2d2242004f2 # (Actions must be pinned by commit hash) stable
+        with:
+          toolchain: ${{ env.RUST_VERSION }}
+      - uses: taiki-e/install-action@cargo-nextest
+      - uses: taiki-e/install-action@cargo-make
 
       - name: Checkout sources
         uses: actions/checkout@11bd71901bbe5b1630ceea73d27597364c9af683 # (Actions must be pinned by commit hash) v4.2.2
@@ -320,8 +303,7 @@
     name: WebSocket integration tests
     runs-on: ubuntu-latest
     steps:
-      - name: Install stable toolchain
-        uses: dtolnay/rust-toolchain@4305c38b25d97ef35a8ad1f985ccf2d2242004f2 # (Actions must be pinned by commit hash) stable
+      - uses: dtolnay/rust-toolchain@4305c38b25d97ef35a8ad1f985ccf2d2242004f2 # (Actions must be pinned by commit hash) stable
         with:
           toolchain: ${{ env.RUST_VERSION }}
 
@@ -343,16 +325,11 @@
     name: ML integration tests
     runs-on: ubuntu-latest
     steps:
-      - name: Install stable toolchain
-<<<<<<< HEAD
-        uses: dtolnay/rust-toolchain@stable
-      - uses: taiki-e/install-action@cargo-nextest
-      - uses: taiki-e/install-action@cargo-make
-=======
-        uses: dtolnay/rust-toolchain@4305c38b25d97ef35a8ad1f985ccf2d2242004f2 # (Actions must be pinned by commit hash) stable
-        with:
-          toolchain: ${{ env.RUST_VERSION }}
->>>>>>> c4abe415
+      - uses: dtolnay/rust-toolchain@4305c38b25d97ef35a8ad1f985ccf2d2242004f2 # (Actions must be pinned by commit hash) stable
+        with:
+          toolchain: ${{ env.RUST_VERSION }}
+      - uses: taiki-e/install-action@cargo-nextest
+      - uses: taiki-e/install-action@cargo-make
 
       - name: Checkout sources
         uses: actions/checkout@11bd71901bbe5b1630ceea73d27597364c9af683 # (Actions must be pinned by commit hash) v4.2.2
@@ -369,16 +346,11 @@
     name: GraphQL integration
     runs-on: ubuntu-latest
     steps:
-      - name: Install stable toolchain
-<<<<<<< HEAD
-        uses: dtolnay/rust-toolchain@stable
-      - uses: taiki-e/install-action@cargo-nextest
-      - uses: taiki-e/install-action@cargo-make
-=======
-        uses: dtolnay/rust-toolchain@4305c38b25d97ef35a8ad1f985ccf2d2242004f2 # (Actions must be pinned by commit hash) stable
-        with:
-          toolchain: ${{ env.RUST_VERSION }}
->>>>>>> c4abe415
+      - uses: dtolnay/rust-toolchain@4305c38b25d97ef35a8ad1f985ccf2d2242004f2 # (Actions must be pinned by commit hash) stable
+        with:
+          toolchain: ${{ env.RUST_VERSION }}
+      - uses: taiki-e/install-action@cargo-nextest
+      - uses: taiki-e/install-action@cargo-make
 
       - name: Checkout sources
         uses: actions/checkout@11bd71901bbe5b1630ceea73d27597364c9af683 # (Actions must be pinned by commit hash) v4.2.2
@@ -401,40 +373,23 @@
     steps:
       - name: Update system dependencies
         run: sudo apt-get -y update
-      - name: Install stable toolchain
-<<<<<<< HEAD
-        uses: dtolnay/rust-toolchain@stable
+      - uses: dtolnay/rust-toolchain@4305c38b25d97ef35a8ad1f985ccf2d2242004f2 # (Actions must be pinned by commit hash) stable
         with:
           components: llvm-tools-preview
+          toolchain: ${{ env.RUST_VERSION }}
       - uses: taiki-e/install-action@cargo-nextest
       - uses: taiki-e/install-action@cargo-make
       - uses: taiki-e/install-action@cargo-llvm-cov
-=======
-        uses: dtolnay/rust-toolchain@4305c38b25d97ef35a8ad1f985ccf2d2242004f2 # (Actions must be pinned by commit hash) stable
-        with:
-          toolchain: ${{ env.RUST_VERSION }}
->>>>>>> c4abe415
-
-      - name: Checkout sources
-        uses: actions/checkout@11bd71901bbe5b1630ceea73d27597364c9af683 # (Actions must be pinned by commit hash) v4.2.2
-
-      - name: Setup cache
-        uses: Swatinem/rust-cache@9d47c6ad4b02e050fd481d890b2ea34778fd09d6 # (Actions must be pinned by commit hash) v2.7.8
-        with:
-          save-if: ${{ github.ref == 'refs/heads/main' }}
-
-<<<<<<< HEAD
-=======
-      - name: Install dependencies
-        run: sudo apt-get -y update
-
-      - name: Install cargo-llvm-cov
-        uses: taiki-e/install-action@76081f88faadd9c23688b78b70c734925ea84cca # (Actions must be pinned by commit hash) cargo-llvm-cov
-
-      - name: Install cargo-make
-        run: cargo install --debug --locked cargo-make
-
->>>>>>> c4abe415
+        
+
+      - name: Checkout sources
+        uses: actions/checkout@11bd71901bbe5b1630ceea73d27597364c9af683 # (Actions must be pinned by commit hash) v4.2.2
+
+      - name: Setup cache
+        uses: Swatinem/rust-cache@9d47c6ad4b02e050fd481d890b2ea34778fd09d6 # (Actions must be pinned by commit hash) v2.7.8
+        with:
+          save-if: ${{ github.ref == 'refs/heads/main' }}
+
       - name: Test workspace + coverage
         run: cargo make ci-workspace-coverage
 
@@ -455,8 +410,7 @@
     name: Test SDK build
     runs-on: ubuntu-latest
     steps:
-      - name: Install stable toolchain
-        uses: dtolnay/rust-toolchain@4305c38b25d97ef35a8ad1f985ccf2d2242004f2 # (Actions must be pinned by commit hash) stable
+      - uses: dtolnay/rust-toolchain@4305c38b25d97ef35a8ad1f985ccf2d2242004f2 # (Actions must be pinned by commit hash) stable
         with:
           toolchain: ${{ env.RUST_VERSION }}
 
@@ -480,16 +434,12 @@
     name: Rust SDK - Any engine
     runs-on: ubuntu-latest
     steps:
-      - name: Install stable toolchain
-<<<<<<< HEAD
-        uses: dtolnay/rust-toolchain@stable
-      - uses: taiki-e/install-action@cargo-nextest
-      - uses: taiki-e/install-action@cargo-make
-=======
-        uses: dtolnay/rust-toolchain@4305c38b25d97ef35a8ad1f985ccf2d2242004f2 # (Actions must be pinned by commit hash) stable
-        with:
-          toolchain: ${{ env.RUST_VERSION }}
->>>>>>> c4abe415
+      - uses: dtolnay/rust-toolchain@4305c38b25d97ef35a8ad1f985ccf2d2242004f2 # (Actions must be pinned by commit hash) stable
+        with:
+          toolchain: ${{ env.RUST_VERSION }}
+      - uses: taiki-e/install-action@cargo-nextest
+      - uses: taiki-e/install-action@cargo-make
+        
 
       - name: Checkout sources
         uses: actions/checkout@11bd71901bbe5b1630ceea73d27597364c9af683 # (Actions must be pinned by commit hash) v4.2.2
@@ -514,16 +464,11 @@
     name: Rust SDK - WebSocket engine
     runs-on: ubuntu-latest
     steps:
-      - name: Install stable toolchain
-<<<<<<< HEAD
-        uses: dtolnay/rust-toolchain@stable
-      - uses: taiki-e/install-action@cargo-nextest
-      - uses: taiki-e/install-action@cargo-make
-=======
-        uses: dtolnay/rust-toolchain@4305c38b25d97ef35a8ad1f985ccf2d2242004f2 # (Actions must be pinned by commit hash) stable
-        with:
-          toolchain: ${{ env.RUST_VERSION }}
->>>>>>> c4abe415
+      - uses: dtolnay/rust-toolchain@4305c38b25d97ef35a8ad1f985ccf2d2242004f2 # (Actions must be pinned by commit hash) stable
+        with:
+          toolchain: ${{ env.RUST_VERSION }}
+      - uses: taiki-e/install-action@cargo-nextest
+      - uses: taiki-e/install-action@cargo-make
 
       - name: Checkout sources
         uses: actions/checkout@11bd71901bbe5b1630ceea73d27597364c9af683 # (Actions must be pinned by commit hash) v4.2.2
@@ -548,16 +493,11 @@
     name: Rust SDK - HTTP engine
     runs-on: ubuntu-latest
     steps:
-      - name: Install stable toolchain
-<<<<<<< HEAD
-        uses: dtolnay/rust-toolchain@stable
-      - uses: taiki-e/install-action@cargo-nextest
-      - uses: taiki-e/install-action@cargo-make
-=======
-        uses: dtolnay/rust-toolchain@4305c38b25d97ef35a8ad1f985ccf2d2242004f2 # (Actions must be pinned by commit hash) stable
-        with:
-          toolchain: ${{ env.RUST_VERSION }}
->>>>>>> c4abe415
+      - uses: dtolnay/rust-toolchain@4305c38b25d97ef35a8ad1f985ccf2d2242004f2 # (Actions must be pinned by commit hash) stable
+        with:
+          toolchain: ${{ env.RUST_VERSION }}
+      - uses: taiki-e/install-action@cargo-nextest
+      - uses: taiki-e/install-action@cargo-make
 
       - name: Checkout sources
         uses: actions/checkout@11bd71901bbe5b1630ceea73d27597364c9af683 # (Actions must be pinned by commit hash) v4.2.2
@@ -582,16 +522,11 @@
     name: Rust SDK - Memory engine
     runs-on: ubuntu-latest
     steps:
-      - name: Install stable toolchain
-<<<<<<< HEAD
-        uses: dtolnay/rust-toolchain@stable
-      - uses: taiki-e/install-action@cargo-nextest
-      - uses: taiki-e/install-action@cargo-make
-=======
-        uses: dtolnay/rust-toolchain@4305c38b25d97ef35a8ad1f985ccf2d2242004f2 # (Actions must be pinned by commit hash) stable
-        with:
-          toolchain: ${{ env.RUST_VERSION }}
->>>>>>> c4abe415
+      - uses: dtolnay/rust-toolchain@4305c38b25d97ef35a8ad1f985ccf2d2242004f2 # (Actions must be pinned by commit hash) stable
+        with:
+          toolchain: ${{ env.RUST_VERSION }}
+      - uses: taiki-e/install-action@cargo-nextest
+      - uses: taiki-e/install-action@cargo-make
 
       - name: Checkout sources
         uses: actions/checkout@11bd71901bbe5b1630ceea73d27597364c9af683 # (Actions must be pinned by commit hash) v4.2.2
@@ -616,16 +551,11 @@
     name: Rust SDK - File engine
     runs-on: ubuntu-latest
     steps:
-      - name: Install stable toolchain
-<<<<<<< HEAD
-        uses: dtolnay/rust-toolchain@stable
-      - uses: taiki-e/install-action@cargo-nextest
-      - uses: taiki-e/install-action@cargo-make
-=======
-        uses: dtolnay/rust-toolchain@4305c38b25d97ef35a8ad1f985ccf2d2242004f2 # (Actions must be pinned by commit hash) stable
-        with:
-          toolchain: ${{ env.RUST_VERSION }}
->>>>>>> c4abe415
+      - uses: dtolnay/rust-toolchain@4305c38b25d97ef35a8ad1f985ccf2d2242004f2 # (Actions must be pinned by commit hash) stable
+        with:
+          toolchain: ${{ env.RUST_VERSION }}
+      - uses: taiki-e/install-action@cargo-nextest
+      - uses: taiki-e/install-action@cargo-make
 
       - name: Checkout sources
         uses: actions/checkout@11bd71901bbe5b1630ceea73d27597364c9af683 # (Actions must be pinned by commit hash) v4.2.2
@@ -650,16 +580,11 @@
     name: Rust SDK - RocksDB engine
     runs-on: ubuntu-latest
     steps:
-      - name: Install stable toolchain
-<<<<<<< HEAD
-        uses: dtolnay/rust-toolchain@stable
-      - uses: taiki-e/install-action@cargo-nextest
-      - uses: taiki-e/install-action@cargo-make
-=======
-        uses: dtolnay/rust-toolchain@4305c38b25d97ef35a8ad1f985ccf2d2242004f2 # (Actions must be pinned by commit hash) stable
-        with:
-          toolchain: ${{ env.RUST_VERSION }}
->>>>>>> c4abe415
+      - uses: dtolnay/rust-toolchain@4305c38b25d97ef35a8ad1f985ccf2d2242004f2 # (Actions must be pinned by commit hash) stable
+        with:
+          toolchain: ${{ env.RUST_VERSION }}
+      - uses: taiki-e/install-action@cargo-nextest
+      - uses: taiki-e/install-action@cargo-make
 
       - name: Checkout sources
         uses: actions/checkout@11bd71901bbe5b1630ceea73d27597364c9af683 # (Actions must be pinned by commit hash) v4.2.2
@@ -684,16 +609,11 @@
     name: Rust SDK - SurrealKV engine
     runs-on: ubuntu-latest
     steps:
-      - name: Install stable toolchain
-<<<<<<< HEAD
-        uses: dtolnay/rust-toolchain@stable
-      - uses: taiki-e/install-action@cargo-nextest
-      - uses: taiki-e/install-action@cargo-make
-=======
-        uses: dtolnay/rust-toolchain@4305c38b25d97ef35a8ad1f985ccf2d2242004f2 # (Actions must be pinned by commit hash) stable
-        with:
-          toolchain: ${{ env.RUST_VERSION }}
->>>>>>> c4abe415
+      - uses: dtolnay/rust-toolchain@4305c38b25d97ef35a8ad1f985ccf2d2242004f2 # (Actions must be pinned by commit hash) stable
+        with:
+          toolchain: ${{ env.RUST_VERSION }}
+      - uses: taiki-e/install-action@cargo-nextest
+      - uses: taiki-e/install-action@cargo-make
 
       - name: Checkout sources
         uses: actions/checkout@11bd71901bbe5b1630ceea73d27597364c9af683 # (Actions must be pinned by commit hash) v4.2.2
@@ -718,16 +638,11 @@
     name: Rust SDK - TiKV engine
     runs-on: ubuntu-latest
     steps:
-      - name: Install stable toolchain
-<<<<<<< HEAD
-        uses: dtolnay/rust-toolchain@stable
-      - uses: taiki-e/install-action@cargo-nextest
-      - uses: taiki-e/install-action@cargo-make
-=======
-        uses: dtolnay/rust-toolchain@4305c38b25d97ef35a8ad1f985ccf2d2242004f2 # (Actions must be pinned by commit hash) stable
-        with:
-          toolchain: ${{ env.RUST_VERSION }}
->>>>>>> c4abe415
+      - uses: dtolnay/rust-toolchain@4305c38b25d97ef35a8ad1f985ccf2d2242004f2 # (Actions must be pinned by commit hash) stable
+        with:
+          toolchain: ${{ env.RUST_VERSION }}
+      - uses: taiki-e/install-action@cargo-nextest
+      - uses: taiki-e/install-action@cargo-make
 
       - name: Checkout sources
         uses: actions/checkout@11bd71901bbe5b1630ceea73d27597364c9af683 # (Actions must be pinned by commit hash) v4.2.2
@@ -759,16 +674,11 @@
     name: Rust SDK - FoundationDB engine 7.1
     runs-on: ubuntu-latest
     steps:
-      - name: Install stable toolchain
-<<<<<<< HEAD
-        uses: dtolnay/rust-toolchain@stable
-      - uses: taiki-e/install-action@cargo-nextest
-      - uses: taiki-e/install-action@cargo-make
-=======
-        uses: dtolnay/rust-toolchain@4305c38b25d97ef35a8ad1f985ccf2d2242004f2 # (Actions must be pinned by commit hash) stable
-        with:
-          toolchain: ${{ env.RUST_VERSION }}
->>>>>>> c4abe415
+      - uses: dtolnay/rust-toolchain@4305c38b25d97ef35a8ad1f985ccf2d2242004f2 # (Actions must be pinned by commit hash) stable
+        with:
+          toolchain: ${{ env.RUST_VERSION }}
+      - uses: taiki-e/install-action@cargo-nextest
+      - uses: taiki-e/install-action@cargo-make
 
       - name: Checkout sources
         uses: actions/checkout@11bd71901bbe5b1630ceea73d27597364c9af683 # (Actions must be pinned by commit hash) v4.2.2
@@ -798,16 +708,11 @@
     name: Rust SDK - FoundationDB engine 7.3
     runs-on: ubuntu-latest
     steps:
-      - name: Install stable toolchain
-<<<<<<< HEAD
-        uses: dtolnay/rust-toolchain@stable
-      - uses: taiki-e/install-action@cargo-nextest
-      - uses: taiki-e/install-action@cargo-make
-=======
-        uses: dtolnay/rust-toolchain@4305c38b25d97ef35a8ad1f985ccf2d2242004f2 # (Actions must be pinned by commit hash) stable
-        with:
-          toolchain: ${{ env.RUST_VERSION }}
->>>>>>> c4abe415
+      - uses: dtolnay/rust-toolchain@4305c38b25d97ef35a8ad1f985ccf2d2242004f2 # (Actions must be pinned by commit hash) stable
+        with:
+          toolchain: ${{ env.RUST_VERSION }}
+      - uses: taiki-e/install-action@cargo-nextest
+      - uses: taiki-e/install-action@cargo-make
 
       - name: Checkout sources
         uses: actions/checkout@11bd71901bbe5b1630ceea73d27597364c9af683 # (Actions must be pinned by commit hash) v4.2.2
@@ -841,16 +746,12 @@
     name: Database Upgrade from previous versions
     runs-on: ubuntu-latest
     steps:
-      - name: Install stable toolchain
-<<<<<<< HEAD
-        uses: dtolnay/rust-toolchain@stable
-      - uses: taiki-e/install-action@cargo-nextest
-      - uses: taiki-e/install-action@cargo-make
-=======
-        uses: dtolnay/rust-toolchain@4305c38b25d97ef35a8ad1f985ccf2d2242004f2 # (Actions must be pinned by commit hash) stable
-        with:
-          toolchain: ${{ env.RUST_VERSION }}
->>>>>>> c4abe415
+      - uses: dtolnay/rust-toolchain@4305c38b25d97ef35a8ad1f985ccf2d2242004f2 # (Actions must be pinned by commit hash) stable
+        with:
+            toolchain: ${{ env.RUST_VERSION }}
+      - uses: taiki-e/install-action@cargo-nextest
+      - uses: taiki-e/install-action@cargo-make
+        
 
       - name: Checkout sources
         uses: actions/checkout@11bd71901bbe5b1630ceea73d27597364c9af683 # (Actions must be pinned by commit hash) v4.2.2
@@ -871,8 +772,7 @@
     name: Run SurrealQL language tests
     runs-on: ubuntu-latest
     steps:
-      - name: Install stable toolchain
-        uses: dtolnay/rust-toolchain@4305c38b25d97ef35a8ad1f985ccf2d2242004f2 # (Actions must be pinned by commit hash) stable
+      - uses: dtolnay/rust-toolchain@4305c38b25d97ef35a8ad1f985ccf2d2242004f2 # (Actions must be pinned by commit hash) stable
         with:
           toolchain: ${{ env.RUST_VERSION }}
 
@@ -899,8 +799,7 @@
     name: Run SurrealQL upgrade tests
     runs-on: ubuntu-latest
     steps:
-      - name: Install stable toolchain
-        uses: dtolnay/rust-toolchain@stable
+      - uses: dtolnay/rust-toolchain@stable
         with:
           toolchain: ${{ env.RUST_VERSION }}
 
