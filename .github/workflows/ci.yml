--- conflicted
+++ resolved
@@ -557,10 +557,6 @@
     name: TiKV engine
     runs-on: ubuntu-latest
     steps:
-<<<<<<< HEAD
-
-=======
->>>>>>> a1b4ee3a
       - name: Install stable toolchain
         uses: dtolnay/rust-toolchain@stable
         with:
