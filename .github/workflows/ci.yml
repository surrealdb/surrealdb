--- conflicted
+++ resolved
@@ -145,11 +145,8 @@
     steps:
       - name: Install MSRV toolchain
         uses: dtolnay/rust-toolchain@stable
-<<<<<<< HEAD
-=======
         with:
           toolchain: ${{ env.msrv }}
->>>>>>> e9c0d10b
 
       - name: Checkout sources
         uses: actions/checkout@v4
