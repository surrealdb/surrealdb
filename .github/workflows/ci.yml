name: Continuous integration

run-name: "CI run '${{ github.head_ref || github.ref_name }}'"

on:
  workflow_dispatch:
  push:
    branches:
      - main
  pull_request:
  merge_group:

concurrency:
  # Use github.run_id on main branch
  # Use github.event.pull_request.number on pull requests, so it's unique per pull request
  # Use github.ref on other branches, so it's unique per branch
  group: ${{ github.workflow }}-${{ github.ref == 'refs/heads/main' && github.run_id || github.event.pull_request.number || github.ref }}
  cancel-in-progress: true

defaults:
  run:
    shell: bash

env:
  RUSTFLAGS: "--cfg surrealdb_unstable"

jobs:
  format:
    name: Check format
    runs-on: ubuntu-latest
    steps:
      - name: Install stable toolchain
        uses: dtolnay/rust-toolchain@stable
        with:
          components: rustfmt

      - name: Checkout sources
        uses: actions/checkout@v4

      - name: Setup cache
        uses: Swatinem/rust-cache@v2
        with:
          save-if: ${{ github.ref == 'refs/heads/main' }}

      - name: Install cargo-make
        run: cargo install --debug --locked cargo-make

      - name: Check format
        run: cargo make ci-format

  clippy:
    name: Check clippy
    runs-on: ubuntu-latest
    steps:
      - name: Install stable toolchain
        uses: dtolnay/rust-toolchain@stable
        with:
          components: clippy

      - name: Checkout sources
        uses: actions/checkout@v4

      - name: Setup cache
        uses: Swatinem/rust-cache@v2
        with:
          save-if: ${{ github.ref == 'refs/heads/main' }}

      - name: Install cargo-make
        run: cargo install --debug --locked cargo-make

      - name: Run clippy
        run: cargo make ci-clippy

      - name: Run clippy release
        run: cargo make ci-clippy-release

  check:
    name: Check workspace
    runs-on: ubuntu-latest
    steps:
      - name: Install stable toolchain
        uses: dtolnay/rust-toolchain@stable

      - name: Checkout sources
        uses: actions/checkout@v4

      - name: Setup cache
        uses: Swatinem/rust-cache@v2
        with:
          save-if: ${{ github.ref == 'refs/heads/main' }}

      - name: Install cargo-make
        run: cargo install --debug --locked cargo-make

      - name: Check workspace
        run: cargo make ci-check

      - name: Check workspace release
        run: cargo make ci-check-release

  check-msrv:
    name: Check workspace MSRV
    runs-on: ubuntu-latest
    steps:
      - name: Install MSRV toolchain
        uses: dtolnay/rust-toolchain@1.80.1

      - name: Checkout sources
        uses: actions/checkout@v4

      - name: Setup cache
        uses: Swatinem/rust-cache@v2
        with:
          save-if: ${{ github.ref == 'refs/heads/main' }}

      - name: Install cargo-make
        run: cargo install --debug --locked cargo-make

      - name: Check workspace on MSRV
        run: cargo make ci-check

      - name: Check workspace release on MSRV
        run: cargo make ci-check-release

  check-fuzzing:
    name: Check fuzzing
    runs-on: ubuntu-latest
    steps:
      - name: Install stable toolchain
        uses: dtolnay/rust-toolchain@stable

      - name: Checkout sources
        uses: actions/checkout@v4

      - name: Setup cache
        uses: Swatinem/rust-cache@v2
        with:
          save-if: ${{ github.ref == 'refs/heads/main' }}
          workspaces: crates/fuzz

      - name: Check fuzzers
        run: cargo build --manifest-path crates/fuzz/Cargo.toml

      - name: Check OSS-Fuzz
        uses: google/oss-fuzz/infra/cifuzz/actions/build_fuzzers@master
        with:
          oss-fuzz-project-name: surrealdb
          language: rust
        # Temporarily allow this step to fail
        continue-on-error: true

  check-wasm:
    name: Check Wasm
    runs-on: ubuntu-latest
    steps:
      - name: Install stable toolchain
        uses: dtolnay/rust-toolchain@stable
        with:
          targets: wasm32-unknown-unknown

      - name: Checkout sources
        uses: actions/checkout@v4

      - name: Setup cache
        uses: Swatinem/rust-cache@v2
        with:
          save-if: ${{ github.ref == 'refs/heads/main' }}

      - name: Install cargo-make
        run: cargo install --debug --locked cargo-make

      - name: Check wasm
        run: cargo make ci-check-wasm

  check-revision:
    name: Check revision
    runs-on: ubuntu-latest
    steps:
      - name: Checkout sources
        uses: actions/checkout@v4

      - name: Install stable toolchain
        uses: dtolnay/rust-toolchain@stable

      - name: Install revision-lock
        run: cargo install revision-lock

      - name: Check revision.lock
        run: revision-lock --check

  cli-integration:
    name: CLI integration tests
    runs-on: ubuntu-latest
    steps:
      - name: Install stable toolchain
        uses: dtolnay/rust-toolchain@stable

      - name: Checkout sources
        uses: actions/checkout@v4

      - name: Setup cache
        uses: Swatinem/rust-cache@v2
        with:
          save-if: ${{ github.ref == 'refs/heads/main' }}

      - name: Install cargo-make
        run: cargo install --debug --locked cargo-make

      - name: Run CLI integration tests
        run: cargo make ci-cli-integration

  http-integration:
    name: HTTP integration tests
    runs-on: ubuntu-latest
    steps:
      - name: Install stable toolchain
        uses: dtolnay/rust-toolchain@stable

      - name: Checkout sources
        uses: actions/checkout@v4

      - name: Setup cache
        uses: Swatinem/rust-cache@v2
        with:
          save-if: ${{ github.ref == 'refs/heads/main' }}

      - name: Install cargo-make
        run: cargo install --debug --locked cargo-make

      - name: Run HTTP integration tests
        run: cargo make ci-http-integration

  ws-integration:
    name: WebSocket integration tests
    runs-on: ubuntu-latest
    steps:
      - name: Install stable toolchain
        uses: dtolnay/rust-toolchain@stable

      - name: Checkout sources
        uses: actions/checkout@v4

      - name: Setup cache
        uses: Swatinem/rust-cache@v2
        with:
          save-if: ${{ github.ref == 'refs/heads/main' }}

      - name: Install cargo-make
        run: cargo install --debug --locked cargo-make

      - name: Run WebSocket integration tests
        run: cargo make ci-ws-integration

  ml-integration:
    name: ML integration tests
    runs-on: ubuntu-latest
    steps:
      - name: Install stable toolchain
        uses: dtolnay/rust-toolchain@stable

      - name: Checkout sources
        uses: actions/checkout@v4

      - name: Setup cache
        uses: Swatinem/rust-cache@v2
        with:
          save-if: ${{ github.ref == 'refs/heads/main' }}

      - name: Install cargo-make
        run: cargo install --debug --locked cargo-make

      - name: Run ML integration tests
        run: cargo make ci-ml-integration

  graphql-integration:
    name: GraphQL integration
    runs-on: ubuntu-latest
    steps:
      - name: Install stable toolchain
        uses: dtolnay/rust-toolchain@stable

      - name: Checkout sources
        uses: actions/checkout@v4

      - name: Setup cache
        uses: Swatinem/rust-cache@v2
        with:
          save-if: ${{ github.ref == 'refs/heads/main' }}

      - name: Install cargo-make
        run: cargo install --debug --locked cargo-make

      - name: Run GraphQL integration tests
        run: cargo make ci-graphql-integration

  test:
    name: Test workspace
    runs-on: [runner-arm64-2xlarge]
    steps:
      - name: Install stable toolchain
        uses: dtolnay/rust-toolchain@stable

      - name: Checkout sources
        uses: actions/checkout@v4

      - name: Setup cache
        uses: Swatinem/rust-cache@v2
        with:
          save-if: ${{ github.ref == 'refs/heads/main' }}

      - name: Install dependencies
        run: sudo apt-get -y update

      - name: Install cargo-llvm-cov
        uses: taiki-e/install-action@cargo-llvm-cov

      - name: Install cargo-make
        run: cargo install --debug --locked cargo-make

<<<<<<< HEAD
      - uses: actions/setup-node@v4
        with:
          node-version: 20

      - name: Test workspace
        timeout-minutes: 60
        run: |
          npx -y concurrently \
            --kill-others \
            --success first \
            --names "server,client" \
            --prefix-colors "blue.bold,green.bold" \
            "SURREAL_LOG=info make serve" \
            "npx -y wait-on tcp:8000 && make test"

  graphql-integration:
    name: GraphQL integration
    runs-on: ubuntu-latest
    steps:
      - name: Install stable toolchain
        uses: dtolnay/rust-toolchain@stable

      - name: Checkout sources
        uses: actions/checkout@v4
=======
      - name: Test workspace + coverage
        run: cargo make ci-workspace-coverage
>>>>>>> 40b71d6c

      - name: Upload coverage report
        uses: actions/upload-artifact@v4
        timeout-minutes: 1
        continue-on-error: true
        with:
          name: code-coverage-report
          path: target/llvm-cov/html/
          retention-days: 5

  sdk-build:
    name: Test SDK build
    runs-on: ubuntu-latest
    steps:
      - name: Install stable toolchain
        uses: dtolnay/rust-toolchain@stable

      - name: Checkout sources
        uses: actions/checkout@v4

      - name: Setup cache
        uses: Swatinem/rust-cache@v2
        with:
          save-if: ${{ github.ref == 'refs/heads/main' }}

      - name: Build local
        working-directory: tests/sdk/local
        run: cargo build

      - name: Build remote
        working-directory: tests/sdk/remote
        run: cargo build

  any-engine:
    name: Rust SDK - Any engine
    runs-on: ubuntu-latest
    steps:
      - name: Install stable toolchain
        uses: dtolnay/rust-toolchain@stable

      - name: Checkout sources
        uses: actions/checkout@v4

      - name: Setup cache
        uses: Swatinem/rust-cache@v2
        with:
          save-if: ${{ github.ref == 'refs/heads/main' }}

      - name: Install cargo-make
        run: cargo install --debug --locked cargo-make

      - name: Test Any engine
        run: cargo make ci-api-integration-any

      - name: Debug info
        if: always()
        run: |
          set -x
          free -m
          df -h
          ps auxf

  ws-engine:
    name: Rust SDK - WebSocket engine
    runs-on: ubuntu-latest
    steps:
      - name: Install stable toolchain
        uses: dtolnay/rust-toolchain@stable

      - name: Checkout sources
        uses: actions/checkout@v4

      - name: Setup cache
        uses: Swatinem/rust-cache@v2
        with:
          save-if: ${{ github.ref == 'refs/heads/main' }}

      - name: Install cargo-make
        run: cargo install --debug --locked cargo-make

      - name: Test WS engine
        run: cargo make ci-api-integration-ws

      - name: Debug info
        if: always()
        run: |
          set -x
          free -m
          df -h
          ps auxf

  http-engine:
    name: Rust SDK - HTTP engine
    runs-on: ubuntu-latest
    steps:
      - name: Install stable toolchain
        uses: dtolnay/rust-toolchain@stable

      - name: Checkout sources
        uses: actions/checkout@v4

      - name: Setup cache
        uses: Swatinem/rust-cache@v2
        with:
          save-if: ${{ github.ref == 'refs/heads/main' }}

      - name: Install cargo-make
        run: cargo install --debug --locked cargo-make

      - name: Test HTTP engine
        run: cargo make ci-api-integration-http

      - name: Debug info
        if: always()
        run: |
          set -x
          free -m
          df -h
          ps auxf

  mem-engine:
    name: Rust SDK - Memory engine
    runs-on: ubuntu-latest
    steps:
      - name: Install stable toolchain
        uses: dtolnay/rust-toolchain@stable

      - name: Checkout sources
        uses: actions/checkout@v4

      - name: Setup cache
        uses: Swatinem/rust-cache@v2
        with:
          save-if: ${{ github.ref == 'refs/heads/main' }}

      - name: Install cargo-make
        run: cargo install --debug --locked cargo-make

      - name: Test Memory engine
        run: cargo make ci-api-integration-mem

      - name: Debug info
        if: always()
        run: |
          set -x
          free -m
          df -h
          ps auxf

  file-engine:
    name: Rust SDK - File engine
    runs-on: ubuntu-latest
    steps:
      - name: Install stable toolchain
        uses: dtolnay/rust-toolchain@stable

      - name: Checkout sources
        uses: actions/checkout@v4

      - name: Setup cache
        uses: Swatinem/rust-cache@v2
        with:
          save-if: ${{ github.ref == 'refs/heads/main' }}

      - name: Install cargo-make
        run: cargo install --debug --locked cargo-make

      - name: Test File engine
        run: cargo make ci-api-integration-file

      - name: Debug info
        if: always()
        run: |
          set -x
          free -m
          df -h
          ps auxf

  rocksdb-engine:
    name: Rust SDK - RocksDB engine
    runs-on: ubuntu-latest
    steps:
      - name: Install stable toolchain
        uses: dtolnay/rust-toolchain@stable

      - name: Checkout sources
        uses: actions/checkout@v4

      - name: Setup cache
        uses: Swatinem/rust-cache@v2
        with:
          save-if: ${{ github.ref == 'refs/heads/main' }}

      - name: Install cargo-make
        run: cargo install --debug --locked cargo-make

      - name: Test RocksDB engine
        run: cargo make ci-api-integration-rocksdb

      - name: Debug info
        if: always()
        run: |
          set -x
          free -m
          df -h
          ps auxf

  surrealkv-engine:
    name: Rust SDK - SurrealKV engine
    runs-on: ubuntu-latest
    steps:
      - name: Install stable toolchain
        uses: dtolnay/rust-toolchain@stable

      - name: Checkout sources
        uses: actions/checkout@v4

      - name: Setup cache
        uses: Swatinem/rust-cache@v2
        with:
          save-if: ${{ github.ref == 'refs/heads/main' }}

      - name: Install cargo-make
        run: cargo install --debug --locked cargo-make

      - name: Test SurrealKV engine
        run: cargo make ci-api-integration-surrealkv

      - name: Debug info
        if: always()
        run: |
          set -x
          free -m
          df -h
          ps auxf

  tikv-engine:
    name: Rust SDK - TiKV engine
    runs-on: ubuntu-latest
    steps:
      - name: Install stable toolchain
        uses: dtolnay/rust-toolchain@stable

      - name: Checkout sources
        uses: actions/checkout@v4

      - name: Setup cache
        uses: Swatinem/rust-cache@v2
        with:
          save-if: ${{ github.ref == 'refs/heads/main' }}

      - name: Install TiUP
        timeout-minutes: 10
        run: |
          while ! ~/.tiup/bin/tiup -v; do
            curl --proto '=https' --tlsv1.2 -sSf https://tiup-mirrors.pingcap.com/install.sh | sh
          done

      - name: Install cargo-make
        run: cargo install --debug --locked cargo-make

      - name: Test TiKV engine
        run: cargo make ci-api-integration-tikv

      - name: Debug info
        if: always()
        run: |
          set -x
          free -m
          df -h
          ps auxf

  fdb-engine-7-1:
    name: Rust SDK - FoundationDB engine 7.1
    runs-on: ubuntu-latest
    steps:
      - name: Install stable toolchain
        uses: dtolnay/rust-toolchain@stable

      - name: Checkout sources
        uses: actions/checkout@v4

      - name: Setup cache
        uses: Swatinem/rust-cache@v2
        with:
          save-if: ${{ github.ref == 'refs/heads/main' }}

      - name: Install cargo-make
        run: cargo install --debug --locked cargo-make

      - name: Setup FoundationDB
        uses: foundationdb-rs/foundationdb-actions-install@v.2.2.0
        with:
          version: "7.1.61"

      - name: Test FoundationDB engine
        run: cargo make ci-api-integration-fdb-7_1

      - name: Debug info
        if: always()
        run: |
          set -x
          free -m
          df -h
          ps auxf

  fdb-engine-7-3:
    name: Rust SDK - FoundationDB engine 7.3
    runs-on: ubuntu-latest
    steps:
      - name: Install stable toolchain
        uses: dtolnay/rust-toolchain@stable

      - name: Checkout sources
        uses: actions/checkout@v4

      - name: Setup cache
        uses: Swatinem/rust-cache@v2
        with:
          save-if: ${{ github.ref == 'refs/heads/main' }}

      - name: Install cargo-make
        run: cargo install --debug --locked cargo-make

      - name: Setup FoundationDB
        uses: foundationdb-rs/foundationdb-actions-install@v.2.2.0
        with:
          version: "7.3.47"

      - name: Test FoundationDB engine
        run: cargo make ci-api-integration-fdb-7_3

      - name: Debug info
        if: always()
        run: |
          set -x
          free -m
          df -h
          ps auxf

  db-upgrade:
    name: Database Upgrade from previous versions
    runs-on: ubuntu-latest
    steps:
      - name: Install stable toolchain
        uses: dtolnay/rust-toolchain@stable

      - name: Checkout sources
        uses: actions/checkout@v4

      - name: Setup cache
        uses: Swatinem/rust-cache@v2
        with:
          save-if: ${{ github.ref == 'refs/heads/main' }}

      - name: Install cargo-make
        run: cargo install --debug --locked cargo-make

      - name: Test upgrade
        run: cargo make ci-database-upgrade

  lang-tests:
    name: Run SurrealQL language tests
    runs-on: ubuntu-latest
    steps:
      - name: Install stable toolchain
        uses: dtolnay/rust-toolchain@stable

      - name: Checkout sources
        uses: actions/checkout@v4

      - name: Setup cache
        uses: Swatinem/rust-cache@v2
        with:
          save-if: ${{ github.ref == 'refs/heads/main' }}
          workspaces: crates/language-tests

      - name: Build SurrealQL test tool
        run: |
          cd crates/language-tests
          cargo build

      - name: Run SurrealQL test suite
        run: |
          cd crates/language-tests
          ./target/debug/surrealql-test --color always run<|MERGE_RESOLUTION|>--- conflicted
+++ resolved
@@ -317,35 +317,8 @@
       - name: Install cargo-make
         run: cargo install --debug --locked cargo-make
 
-<<<<<<< HEAD
-      - uses: actions/setup-node@v4
-        with:
-          node-version: 20
-
-      - name: Test workspace
-        timeout-minutes: 60
-        run: |
-          npx -y concurrently \
-            --kill-others \
-            --success first \
-            --names "server,client" \
-            --prefix-colors "blue.bold,green.bold" \
-            "SURREAL_LOG=info make serve" \
-            "npx -y wait-on tcp:8000 && make test"
-
-  graphql-integration:
-    name: GraphQL integration
-    runs-on: ubuntu-latest
-    steps:
-      - name: Install stable toolchain
-        uses: dtolnay/rust-toolchain@stable
-
-      - name: Checkout sources
-        uses: actions/checkout@v4
-=======
       - name: Test workspace + coverage
         run: cargo make ci-workspace-coverage
->>>>>>> 40b71d6c
 
       - name: Upload coverage report
         uses: actions/upload-artifact@v4
