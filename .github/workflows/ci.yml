name: Continuous integration

run-name: "CI run '${{ github.head_ref || github.ref_name }}'"

on:
  workflow_dispatch:
  push:
    branches:
      - main
  pull_request:
  merge_group:

concurrency:
  # Use github.run_id on main branch
  # Use github.event.pull_request.number on pull requests, so it's unique per pull request
  # Use github.ref on other branches, so it's unique per branch
  group: ${{ github.workflow }}-${{ github.ref == 'refs/heads/main' && github.run_id || github.event.pull_request.number || github.ref }}
  cancel-in-progress: true

defaults:
  run:
    shell: bash

<<<<<<< HEAD
permissions:
  contents: read
=======
env:
  RUST_VERSION: 1.86.0
>>>>>>> d2a8c148

jobs:
  # ----------------------------------------
  # Server build
  # ----------------------------------------

  build:
    name: Build binary (${{ matrix.name }})
    strategy:
      matrix:
        include:
          - name: amd64
            runner: runner-amd64-large
            target: x86_64-unknown-linux-gnu
          - name: arm64
            runner: runner-arm64-large
            target: aarch64-unknown-linux-gnu
    runs-on: ${{ matrix.runner }}
    steps:
      - name: Install stable toolchain
<<<<<<< HEAD
        uses: dtolnay/rust-toolchain@4305c38b25d97ef35a8ad1f985ccf2d2242004f2 # (Actions must be pinned by commit hash) stable
=======
        uses: dtolnay/rust-toolchain@stable
        with:
          toolchain: ${{ env.RUST_VERSION }}
>>>>>>> d2a8c148

      - name: Checkout sources
        uses: actions/checkout@11bd71901bbe5b1630ceea73d27597364c9af683 # (Actions must be pinned by commit hash) v4.2.2

      - name: Setup cache
        uses: Swatinem/rust-cache@9d47c6ad4b02e050fd481d890b2ea34778fd09d6 # (Actions must be pinned by commit hash) v2.7.8
        with:
          save-if: ${{ github.ref == 'refs/heads/main' }}

      - name: Build binary
        run: cargo build --target ${{ matrix.target }}

      - name: Upload artifact
        uses: actions/upload-artifact@ea165f8d65b6e75b540449e92b4886f43607fa02 # (Actions must be pinned by commit hash) v4.6.2
        with:
          name: surreal-${{ matrix.name }}
          path: target/${{ matrix.target }}/debug/surreal

  # ----------------------------------------
  # Code quality checks
  # ----------------------------------------

  format:
    name: Check format
    runs-on: ubuntu-latest
    steps:
      - name: Install stable toolchain
        uses: dtolnay/rust-toolchain@4305c38b25d97ef35a8ad1f985ccf2d2242004f2 # (Actions must be pinned by commit hash) stable
        with:
          toolchain: ${{ env.RUST_VERSION }}
          components: rustfmt

      - name: Checkout sources
        uses: actions/checkout@11bd71901bbe5b1630ceea73d27597364c9af683 # (Actions must be pinned by commit hash) v4.2.2

      - name: Setup cache
        uses: Swatinem/rust-cache@9d47c6ad4b02e050fd481d890b2ea34778fd09d6 # (Actions must be pinned by commit hash) v2.7.8
        with:
          save-if: ${{ github.ref == 'refs/heads/main' }}

      - name: Install cargo-make
        run: cargo install --debug --locked cargo-make

      - name: Check format
        run: cargo make ci-format

  clippy:
    name: Check clippy
    runs-on: ubuntu-latest
    steps:
      - name: Install stable toolchain
        uses: dtolnay/rust-toolchain@4305c38b25d97ef35a8ad1f985ccf2d2242004f2 # (Actions must be pinned by commit hash) stable
        with:
          toolchain: ${{ env.RUST_VERSION }}
          components: clippy

      - name: Checkout sources
        uses: actions/checkout@11bd71901bbe5b1630ceea73d27597364c9af683 # (Actions must be pinned by commit hash) v4.2.2

      - name: Setup cache
        uses: Swatinem/rust-cache@9d47c6ad4b02e050fd481d890b2ea34778fd09d6 # (Actions must be pinned by commit hash) v2.7.8
        with:
          save-if: ${{ github.ref == 'refs/heads/main' }}

      - name: Install cargo-make
        run: cargo install --debug --locked cargo-make

      - name: Run clippy
        run: cargo make ci-clippy

      - name: Run clippy release
        run: cargo make ci-clippy-release

  check:
    name: Check workspace
    runs-on: ubuntu-latest
    steps:
      - name: Install stable toolchain
<<<<<<< HEAD
        uses: dtolnay/rust-toolchain@4305c38b25d97ef35a8ad1f985ccf2d2242004f2 # (Actions must be pinned by commit hash) stable
=======
        uses: dtolnay/rust-toolchain@stable
        with:
          toolchain: ${{ env.RUST_VERSION }}
>>>>>>> d2a8c148

      - name: Checkout sources
        uses: actions/checkout@11bd71901bbe5b1630ceea73d27597364c9af683 # (Actions must be pinned by commit hash) v4.2.2

      - name: Setup cache
        uses: Swatinem/rust-cache@9d47c6ad4b02e050fd481d890b2ea34778fd09d6 # (Actions must be pinned by commit hash) v2.7.8
        with:
          save-if: ${{ github.ref == 'refs/heads/main' }}

      - name: Install cargo-make
        run: cargo install --debug --locked cargo-make

      - name: Check workspace
        run: cargo make ci-check

      - name: Check workspace release
        run: cargo make ci-check-release

  check-msrv:
    name: Check workspace MSRV
    runs-on: ubuntu-latest
    env:
      msrv: "1.84" # This should be updated if the MSRV is updated.

    steps:
      - name: Install MSRV toolchain
        uses: dtolnay/rust-toolchain@4305c38b25d97ef35a8ad1f985ccf2d2242004f2 # (Actions must be pinned by commit hash) stable
        with:
          toolchain: ${{ env.msrv }}

      - name: Checkout sources
        uses: actions/checkout@11bd71901bbe5b1630ceea73d27597364c9af683 # (Actions must be pinned by commit hash) v4.2.2

      - name: Setup cache
        uses: Swatinem/rust-cache@9d47c6ad4b02e050fd481d890b2ea34778fd09d6 # (Actions must be pinned by commit hash) v2.7.8
        with:
          save-if: ${{ github.ref == 'refs/heads/main' }}

      - name: Install cargo-make
        run: cargo +${{ env.msrv }} install --debug --locked cargo-make

      - name: Check workspace on MSRV
        run: cargo +${{ env.msrv }} make ci-check

      - name: Check workspace release on MSRV
        run: cargo +${{ env.msrv }} make ci-check-release

  check-fuzzing:
    name: Check fuzzing
    runs-on: ubuntu-latest
    steps:
      - name: Install stable toolchain
<<<<<<< HEAD
        uses: dtolnay/rust-toolchain@4305c38b25d97ef35a8ad1f985ccf2d2242004f2 # (Actions must be pinned by commit hash) stable
=======
        uses: dtolnay/rust-toolchain@stable
        with:
          toolchain: ${{ env.RUST_VERSION }}
>>>>>>> d2a8c148

      - name: Checkout sources
        uses: actions/checkout@11bd71901bbe5b1630ceea73d27597364c9af683 # (Actions must be pinned by commit hash) v4.2.2

      - name: Setup cache
        uses: Swatinem/rust-cache@9d47c6ad4b02e050fd481d890b2ea34778fd09d6 # (Actions must be pinned by commit hash) v2.7.8
        with:
          save-if: ${{ github.ref == 'refs/heads/main' }}
          workspaces: crates/fuzz

      - name: Check fuzzers
        run: cargo build --manifest-path crates/fuzz/Cargo.toml

      - name: Check OSS-Fuzz
        uses: google/oss-fuzz/infra/cifuzz/actions/build_fuzzers@cafd7a0eb8ecb4e007c56897996a9b65c49c972f # (Actions must be pinned by commit hash) master
        with:
          oss-fuzz-project-name: surrealdb
          language: rust
        # Temporarily allow this step to fail
        continue-on-error: true

  check-wasm:
    name: Check Wasm
    runs-on: ubuntu-latest
    steps:
      - name: Install stable toolchain
        uses: dtolnay/rust-toolchain@4305c38b25d97ef35a8ad1f985ccf2d2242004f2 # (Actions must be pinned by commit hash) stable
        with:
          toolchain: ${{ env.RUST_VERSION }}
          targets: wasm32-unknown-unknown

      - name: Checkout sources
        uses: actions/checkout@11bd71901bbe5b1630ceea73d27597364c9af683 # (Actions must be pinned by commit hash) v4.2.2

      - name: Setup cache
        uses: Swatinem/rust-cache@9d47c6ad4b02e050fd481d890b2ea34778fd09d6 # (Actions must be pinned by commit hash) v2.7.8
        with:
          save-if: ${{ github.ref == 'refs/heads/main' }}

      - name: Install cargo-make
        run: cargo install --debug --locked cargo-make

      - name: Check wasm
        run: cargo make ci-check-wasm

  check-revision:
    name: Check revision
    runs-on: ubuntu-latest
    steps:
      - name: Checkout sources
        uses: actions/checkout@11bd71901bbe5b1630ceea73d27597364c9af683 # (Actions must be pinned by commit hash) v4.2.2

      - name: Install stable toolchain
<<<<<<< HEAD
        uses: dtolnay/rust-toolchain@4305c38b25d97ef35a8ad1f985ccf2d2242004f2 # (Actions must be pinned by commit hash) stable
=======
        uses: dtolnay/rust-toolchain@stable
        with:
          toolchain: ${{ env.RUST_VERSION }}
>>>>>>> d2a8c148

      - name: Install revision-lock
        run: cargo install revision-lock

      - name: Check revision.lock
        run: revision-lock --check

  # ----------------------------------------
  # Integration tests
  # ----------------------------------------

  cli-integration:
    name: CLI integration tests
    runs-on: ubuntu-latest
    steps:
      - name: Install stable toolchain
<<<<<<< HEAD
        uses: dtolnay/rust-toolchain@4305c38b25d97ef35a8ad1f985ccf2d2242004f2 # (Actions must be pinned by commit hash) stable
=======
        uses: dtolnay/rust-toolchain@stable
        with:
          toolchain: ${{ env.RUST_VERSION }}
>>>>>>> d2a8c148

      - name: Checkout sources
        uses: actions/checkout@11bd71901bbe5b1630ceea73d27597364c9af683 # (Actions must be pinned by commit hash) v4.2.2

      - name: Setup cache
        uses: Swatinem/rust-cache@9d47c6ad4b02e050fd481d890b2ea34778fd09d6 # (Actions must be pinned by commit hash) v2.7.8
        with:
          save-if: ${{ github.ref == 'refs/heads/main' }}

      - name: Install cargo-make
        run: cargo install --debug --locked cargo-make

      - name: Run CLI integration tests
        run: cargo make ci-cli-integration

  http-integration:
    name: HTTP integration tests
    runs-on: ubuntu-latest
    steps:
      - name: Install stable toolchain
<<<<<<< HEAD
        uses: dtolnay/rust-toolchain@4305c38b25d97ef35a8ad1f985ccf2d2242004f2 # (Actions must be pinned by commit hash) stable
=======
        uses: dtolnay/rust-toolchain@stable
        with:
          toolchain: ${{ env.RUST_VERSION }}
>>>>>>> d2a8c148

      - name: Checkout sources
        uses: actions/checkout@11bd71901bbe5b1630ceea73d27597364c9af683 # (Actions must be pinned by commit hash) v4.2.2

      - name: Setup cache
        uses: Swatinem/rust-cache@9d47c6ad4b02e050fd481d890b2ea34778fd09d6 # (Actions must be pinned by commit hash) v2.7.8
        with:
          save-if: ${{ github.ref == 'refs/heads/main' }}

      - name: Install cargo-make
        run: cargo install --debug --locked cargo-make

      - name: Run HTTP integration tests
        run: cargo make ci-http-integration

  ws-integration:
    name: WebSocket integration tests
    runs-on: ubuntu-latest
    steps:
      - name: Install stable toolchain
<<<<<<< HEAD
        uses: dtolnay/rust-toolchain@4305c38b25d97ef35a8ad1f985ccf2d2242004f2 # (Actions must be pinned by commit hash) stable
=======
        uses: dtolnay/rust-toolchain@stable
        with:
          toolchain: ${{ env.RUST_VERSION }}
>>>>>>> d2a8c148

      - name: Checkout sources
        uses: actions/checkout@11bd71901bbe5b1630ceea73d27597364c9af683 # (Actions must be pinned by commit hash) v4.2.2

      - name: Setup cache
        uses: Swatinem/rust-cache@9d47c6ad4b02e050fd481d890b2ea34778fd09d6 # (Actions must be pinned by commit hash) v2.7.8
        with:
          save-if: ${{ github.ref == 'refs/heads/main' }}

      - name: Install cargo-make
        run: cargo install --debug --locked cargo-make

      - name: Run WebSocket integration tests
        run: cargo make ci-ws-integration

  ml-integration:
    name: ML integration tests
    runs-on: ubuntu-latest
    steps:
      - name: Install stable toolchain
<<<<<<< HEAD
        uses: dtolnay/rust-toolchain@4305c38b25d97ef35a8ad1f985ccf2d2242004f2 # (Actions must be pinned by commit hash) stable
=======
        uses: dtolnay/rust-toolchain@stable
        with:
          toolchain: ${{ env.RUST_VERSION }}
>>>>>>> d2a8c148

      - name: Checkout sources
        uses: actions/checkout@11bd71901bbe5b1630ceea73d27597364c9af683 # (Actions must be pinned by commit hash) v4.2.2

      - name: Setup cache
        uses: Swatinem/rust-cache@9d47c6ad4b02e050fd481d890b2ea34778fd09d6 # (Actions must be pinned by commit hash) v2.7.8
        with:
          save-if: ${{ github.ref == 'refs/heads/main' }}

      - name: Install cargo-make
        run: cargo install --debug --locked cargo-make

      - name: Run ML integration tests
        run: cargo make ci-ml-integration

  graphql-integration:
    name: GraphQL integration
    runs-on: ubuntu-latest
    steps:
      - name: Install stable toolchain
<<<<<<< HEAD
        uses: dtolnay/rust-toolchain@4305c38b25d97ef35a8ad1f985ccf2d2242004f2 # (Actions must be pinned by commit hash) stable
=======
        uses: dtolnay/rust-toolchain@stable
        with:
          toolchain: ${{ env.RUST_VERSION }}
>>>>>>> d2a8c148

      - name: Checkout sources
        uses: actions/checkout@11bd71901bbe5b1630ceea73d27597364c9af683 # (Actions must be pinned by commit hash) v4.2.2

      - name: Setup cache
        uses: Swatinem/rust-cache@9d47c6ad4b02e050fd481d890b2ea34778fd09d6 # (Actions must be pinned by commit hash) v2.7.8
        with:
          save-if: ${{ github.ref == 'refs/heads/main' }}

      - name: Install cargo-make
        run: cargo install --debug --locked cargo-make

      - name: Run GraphQL integration tests
        run: cargo make ci-graphql-integration

  # ----------------------------------------
  # Workspace tests
  # ----------------------------------------

  test:
    name: Test workspace
    runs-on: [runner-arm64-2xlarge]
    steps:
      - name: Install stable toolchain
<<<<<<< HEAD
        uses: dtolnay/rust-toolchain@4305c38b25d97ef35a8ad1f985ccf2d2242004f2 # (Actions must be pinned by commit hash) stable
=======
        uses: dtolnay/rust-toolchain@stable
        with:
          toolchain: ${{ env.RUST_VERSION }}
>>>>>>> d2a8c148

      - name: Checkout sources
        uses: actions/checkout@11bd71901bbe5b1630ceea73d27597364c9af683 # (Actions must be pinned by commit hash) v4.2.2

      - name: Setup cache
        uses: Swatinem/rust-cache@9d47c6ad4b02e050fd481d890b2ea34778fd09d6 # (Actions must be pinned by commit hash) v2.7.8
        with:
          save-if: ${{ github.ref == 'refs/heads/main' }}

      - name: Install dependencies
        run: sudo apt-get -y update

      - name: Install cargo-llvm-cov
        uses: taiki-e/install-action@76081f88faadd9c23688b78b70c734925ea84cca # (Actions must be pinned by commit hash) cargo-llvm-cov

      - name: Install cargo-make
        run: cargo install --debug --locked cargo-make

      - name: Test workspace + coverage
        run: cargo make ci-workspace-coverage

      - name: Upload coverage report
        uses: actions/upload-artifact@ea165f8d65b6e75b540449e92b4886f43607fa02 # (Actions must be pinned by commit hash) v4.6.2
        timeout-minutes: 1
        continue-on-error: true
        with:
          name: code-coverage-report
          path: target/llvm-cov/html/
          retention-days: 5

  # ----------------------------------------
  # Rust SDK tests
  # ----------------------------------------

  sdk-build:
    name: Test SDK build
    runs-on: ubuntu-latest
    steps:
      - name: Install stable toolchain
<<<<<<< HEAD
        uses: dtolnay/rust-toolchain@4305c38b25d97ef35a8ad1f985ccf2d2242004f2 # (Actions must be pinned by commit hash) stable
=======
        uses: dtolnay/rust-toolchain@stable
        with:
          toolchain: ${{ env.RUST_VERSION }}
>>>>>>> d2a8c148

      - name: Checkout sources
        uses: actions/checkout@11bd71901bbe5b1630ceea73d27597364c9af683 # (Actions must be pinned by commit hash) v4.2.2

      - name: Setup cache
        uses: Swatinem/rust-cache@9d47c6ad4b02e050fd481d890b2ea34778fd09d6 # (Actions must be pinned by commit hash) v2.7.8
        with:
          save-if: ${{ github.ref == 'refs/heads/main' }}

      - name: Build local
        working-directory: tests/sdk/local
        run: cargo build

      - name: Build remote
        working-directory: tests/sdk/remote
        run: cargo build

  any-engine:
    name: Rust SDK - Any engine
    runs-on: ubuntu-latest
    steps:
      - name: Install stable toolchain
<<<<<<< HEAD
        uses: dtolnay/rust-toolchain@4305c38b25d97ef35a8ad1f985ccf2d2242004f2 # (Actions must be pinned by commit hash) stable
=======
        uses: dtolnay/rust-toolchain@stable
        with:
          toolchain: ${{ env.RUST_VERSION }}
>>>>>>> d2a8c148

      - name: Checkout sources
        uses: actions/checkout@11bd71901bbe5b1630ceea73d27597364c9af683 # (Actions must be pinned by commit hash) v4.2.2

      - name: Setup cache
        uses: Swatinem/rust-cache@9d47c6ad4b02e050fd481d890b2ea34778fd09d6 # (Actions must be pinned by commit hash) v2.7.8
        with:
          save-if: ${{ github.ref == 'refs/heads/main' }}

      - name: Install cargo-make
        run: cargo install --debug --locked cargo-make

      - name: Test Any engine
        run: cargo make ci-api-integration-any

      - name: Debug info
        if: always()
        run: |
          set -x
          free -m
          df -h
          ps auxf

  ws-engine:
    name: Rust SDK - WebSocket engine
    runs-on: ubuntu-latest
    steps:
      - name: Install stable toolchain
<<<<<<< HEAD
        uses: dtolnay/rust-toolchain@4305c38b25d97ef35a8ad1f985ccf2d2242004f2 # (Actions must be pinned by commit hash) stable
=======
        uses: dtolnay/rust-toolchain@stable
        with:
          toolchain: ${{ env.RUST_VERSION }}
>>>>>>> d2a8c148

      - name: Checkout sources
        uses: actions/checkout@11bd71901bbe5b1630ceea73d27597364c9af683 # (Actions must be pinned by commit hash) v4.2.2

      - name: Setup cache
        uses: Swatinem/rust-cache@9d47c6ad4b02e050fd481d890b2ea34778fd09d6 # (Actions must be pinned by commit hash) v2.7.8
        with:
          save-if: ${{ github.ref == 'refs/heads/main' }}

      - name: Install cargo-make
        run: cargo install --debug --locked cargo-make

      - name: Test WS engine
        run: cargo make ci-api-integration-ws

      - name: Debug info
        if: always()
        run: |
          set -x
          free -m
          df -h
          ps auxf

  http-engine:
    name: Rust SDK - HTTP engine
    runs-on: ubuntu-latest
    steps:
      - name: Install stable toolchain
<<<<<<< HEAD
        uses: dtolnay/rust-toolchain@4305c38b25d97ef35a8ad1f985ccf2d2242004f2 # (Actions must be pinned by commit hash) stable
=======
        uses: dtolnay/rust-toolchain@stable
        with:
          toolchain: ${{ env.RUST_VERSION }}
>>>>>>> d2a8c148

      - name: Checkout sources
        uses: actions/checkout@11bd71901bbe5b1630ceea73d27597364c9af683 # (Actions must be pinned by commit hash) v4.2.2

      - name: Setup cache
        uses: Swatinem/rust-cache@9d47c6ad4b02e050fd481d890b2ea34778fd09d6 # (Actions must be pinned by commit hash) v2.7.8
        with:
          save-if: ${{ github.ref == 'refs/heads/main' }}

      - name: Install cargo-make
        run: cargo install --debug --locked cargo-make

      - name: Test HTTP engine
        run: cargo make ci-api-integration-http

      - name: Debug info
        if: always()
        run: |
          set -x
          free -m
          df -h
          ps auxf

  mem-engine:
    name: Rust SDK - Memory engine
    runs-on: ubuntu-latest
    steps:
      - name: Install stable toolchain
<<<<<<< HEAD
        uses: dtolnay/rust-toolchain@4305c38b25d97ef35a8ad1f985ccf2d2242004f2 # (Actions must be pinned by commit hash) stable
=======
        uses: dtolnay/rust-toolchain@stable
        with:
          toolchain: ${{ env.RUST_VERSION }}
>>>>>>> d2a8c148

      - name: Checkout sources
        uses: actions/checkout@11bd71901bbe5b1630ceea73d27597364c9af683 # (Actions must be pinned by commit hash) v4.2.2

      - name: Setup cache
        uses: Swatinem/rust-cache@9d47c6ad4b02e050fd481d890b2ea34778fd09d6 # (Actions must be pinned by commit hash) v2.7.8
        with:
          save-if: ${{ github.ref == 'refs/heads/main' }}

      - name: Install cargo-make
        run: cargo install --debug --locked cargo-make

      - name: Test Memory engine
        run: cargo make ci-api-integration-mem

      - name: Debug info
        if: always()
        run: |
          set -x
          free -m
          df -h
          ps auxf

  file-engine:
    name: Rust SDK - File engine
    runs-on: ubuntu-latest
    steps:
      - name: Install stable toolchain
<<<<<<< HEAD
        uses: dtolnay/rust-toolchain@4305c38b25d97ef35a8ad1f985ccf2d2242004f2 # (Actions must be pinned by commit hash) stable
=======
        uses: dtolnay/rust-toolchain@stable
        with:
          toolchain: ${{ env.RUST_VERSION }}
>>>>>>> d2a8c148

      - name: Checkout sources
        uses: actions/checkout@11bd71901bbe5b1630ceea73d27597364c9af683 # (Actions must be pinned by commit hash) v4.2.2

      - name: Setup cache
        uses: Swatinem/rust-cache@9d47c6ad4b02e050fd481d890b2ea34778fd09d6 # (Actions must be pinned by commit hash) v2.7.8
        with:
          save-if: ${{ github.ref == 'refs/heads/main' }}

      - name: Install cargo-make
        run: cargo install --debug --locked cargo-make

      - name: Test File engine
        run: cargo make ci-api-integration-file

      - name: Debug info
        if: always()
        run: |
          set -x
          free -m
          df -h
          ps auxf

  rocksdb-engine:
    name: Rust SDK - RocksDB engine
    runs-on: ubuntu-latest
    steps:
      - name: Install stable toolchain
<<<<<<< HEAD
        uses: dtolnay/rust-toolchain@4305c38b25d97ef35a8ad1f985ccf2d2242004f2 # (Actions must be pinned by commit hash) stable
=======
        uses: dtolnay/rust-toolchain@stable
        with:
          toolchain: ${{ env.RUST_VERSION }}
>>>>>>> d2a8c148

      - name: Checkout sources
        uses: actions/checkout@11bd71901bbe5b1630ceea73d27597364c9af683 # (Actions must be pinned by commit hash) v4.2.2

      - name: Setup cache
        uses: Swatinem/rust-cache@9d47c6ad4b02e050fd481d890b2ea34778fd09d6 # (Actions must be pinned by commit hash) v2.7.8
        with:
          save-if: ${{ github.ref == 'refs/heads/main' }}

      - name: Install cargo-make
        run: cargo install --debug --locked cargo-make

      - name: Test RocksDB engine
        run: cargo make ci-api-integration-rocksdb

      - name: Debug info
        if: always()
        run: |
          set -x
          free -m
          df -h
          ps auxf

  surrealkv-engine:
    name: Rust SDK - SurrealKV engine
    runs-on: ubuntu-latest
    steps:
      - name: Install stable toolchain
<<<<<<< HEAD
        uses: dtolnay/rust-toolchain@4305c38b25d97ef35a8ad1f985ccf2d2242004f2 # (Actions must be pinned by commit hash) stable
=======
        uses: dtolnay/rust-toolchain@stable
        with:
          toolchain: ${{ env.RUST_VERSION }}
>>>>>>> d2a8c148

      - name: Checkout sources
        uses: actions/checkout@11bd71901bbe5b1630ceea73d27597364c9af683 # (Actions must be pinned by commit hash) v4.2.2

      - name: Setup cache
        uses: Swatinem/rust-cache@9d47c6ad4b02e050fd481d890b2ea34778fd09d6 # (Actions must be pinned by commit hash) v2.7.8
        with:
          save-if: ${{ github.ref == 'refs/heads/main' }}

      - name: Install cargo-make
        run: cargo install --debug --locked cargo-make

      - name: Test SurrealKV engine
        run: cargo make ci-api-integration-surrealkv

      - name: Debug info
        if: always()
        run: |
          set -x
          free -m
          df -h
          ps auxf

  tikv-engine:
    name: Rust SDK - TiKV engine
    runs-on: ubuntu-latest
    steps:
      - name: Install stable toolchain
<<<<<<< HEAD
        uses: dtolnay/rust-toolchain@4305c38b25d97ef35a8ad1f985ccf2d2242004f2 # (Actions must be pinned by commit hash) stable
=======
        uses: dtolnay/rust-toolchain@stable
        with:
          toolchain: ${{ env.RUST_VERSION }}
>>>>>>> d2a8c148

      - name: Checkout sources
        uses: actions/checkout@11bd71901bbe5b1630ceea73d27597364c9af683 # (Actions must be pinned by commit hash) v4.2.2

      - name: Setup cache
        uses: Swatinem/rust-cache@9d47c6ad4b02e050fd481d890b2ea34778fd09d6 # (Actions must be pinned by commit hash) v2.7.8
        with:
          save-if: ${{ github.ref == 'refs/heads/main' }}

      - name: Install TiUP
        timeout-minutes: 10
        run: |
          while ! ~/.tiup/bin/tiup -v; do
            curl --proto '=https' --tlsv1.2 -sSf https://tiup-mirrors.pingcap.com/install.sh | sh
          done

      - name: Install cargo-make
        run: cargo install --debug --locked cargo-make

      - name: Test TiKV engine
        run: cargo make ci-api-integration-tikv

      - name: Debug info
        if: always()
        run: |
          set -x
          free -m
          df -h
          ps auxf

  fdb-engine-7-1:
    name: Rust SDK - FoundationDB engine 7.1
    runs-on: ubuntu-latest
    steps:
      - name: Install stable toolchain
<<<<<<< HEAD
        uses: dtolnay/rust-toolchain@4305c38b25d97ef35a8ad1f985ccf2d2242004f2 # (Actions must be pinned by commit hash) stable
=======
        uses: dtolnay/rust-toolchain@stable
        with:
          toolchain: ${{ env.RUST_VERSION }}
>>>>>>> d2a8c148

      - name: Checkout sources
        uses: actions/checkout@11bd71901bbe5b1630ceea73d27597364c9af683 # (Actions must be pinned by commit hash) v4.2.2

      - name: Setup cache
        uses: Swatinem/rust-cache@9d47c6ad4b02e050fd481d890b2ea34778fd09d6 # (Actions must be pinned by commit hash) v2.7.8
        with:
          save-if: ${{ github.ref == 'refs/heads/main' }}

      - name: Install cargo-make
        run: cargo install --debug --locked cargo-make

      - name: Setup FoundationDB
        uses: foundationdb-rs/foundationdb-actions-install@6f9e87d22e19b889ab4c4eeabc1939f807df1d8a # (Actions must be pinned by commit hash) v.2.2.0
        with:
          version: "7.1.61"

      - name: Test FoundationDB engine
        run: cargo make ci-api-integration-fdb-7_1

      - name: Debug info
        if: always()
        run: |
          set -x
          free -m
          df -h
          ps auxf

  fdb-engine-7-3:
    name: Rust SDK - FoundationDB engine 7.3
    runs-on: ubuntu-latest
    steps:
      - name: Install stable toolchain
<<<<<<< HEAD
        uses: dtolnay/rust-toolchain@4305c38b25d97ef35a8ad1f985ccf2d2242004f2 # (Actions must be pinned by commit hash) stable
=======
        uses: dtolnay/rust-toolchain@stable
        with:
          toolchain: ${{ env.RUST_VERSION }}
>>>>>>> d2a8c148

      - name: Checkout sources
        uses: actions/checkout@11bd71901bbe5b1630ceea73d27597364c9af683 # (Actions must be pinned by commit hash) v4.2.2

      - name: Setup cache
        uses: Swatinem/rust-cache@9d47c6ad4b02e050fd481d890b2ea34778fd09d6 # (Actions must be pinned by commit hash) v2.7.8
        with:
          save-if: ${{ github.ref == 'refs/heads/main' }}

      - name: Install cargo-make
        run: cargo install --debug --locked cargo-make

      - name: Setup FoundationDB
        uses: foundationdb-rs/foundationdb-actions-install@6f9e87d22e19b889ab4c4eeabc1939f807df1d8a # (Actions must be pinned by commit hash) v.2.2.0
        with:
          version: "7.3.47"

      - name: Test FoundationDB engine
        run: cargo make ci-api-integration-fdb-7_3

      - name: Debug info
        if: always()
        run: |
          set -x
          free -m
          df -h
          ps auxf

  # ----------------------------------------
  # Database upgrade tests
  # ----------------------------------------

  db-upgrade:
    name: Database Upgrade from previous versions
    runs-on: ubuntu-latest
    steps:
      - name: Install stable toolchain
<<<<<<< HEAD
        uses: dtolnay/rust-toolchain@4305c38b25d97ef35a8ad1f985ccf2d2242004f2 # (Actions must be pinned by commit hash) stable
=======
        uses: dtolnay/rust-toolchain@stable
        with:
          toolchain: ${{ env.RUST_VERSION }}
>>>>>>> d2a8c148

      - name: Checkout sources
        uses: actions/checkout@11bd71901bbe5b1630ceea73d27597364c9af683 # (Actions must be pinned by commit hash) v4.2.2

      - name: Setup cache
        uses: Swatinem/rust-cache@9d47c6ad4b02e050fd481d890b2ea34778fd09d6 # (Actions must be pinned by commit hash) v2.7.8
        with:
          save-if: ${{ github.ref == 'refs/heads/main' }}

      - name: Install cargo-make
        run: cargo install --debug --locked cargo-make

      - name: Test upgrade
        run: cargo make ci-database-upgrade

  # ----------------------------------------
  # SurrealQL language tests
  # ----------------------------------------

  lang-tests:
    name: Run SurrealQL language tests
    runs-on: ubuntu-latest
    steps:
      - name: Install stable toolchain
<<<<<<< HEAD
        uses: dtolnay/rust-toolchain@4305c38b25d97ef35a8ad1f985ccf2d2242004f2 # (Actions must be pinned by commit hash) stable
=======
        uses: dtolnay/rust-toolchain@stable
        with:
          toolchain: ${{ env.RUST_VERSION }}
>>>>>>> d2a8c148

      - name: Checkout sources
        uses: actions/checkout@11bd71901bbe5b1630ceea73d27597364c9af683 # (Actions must be pinned by commit hash) v4.2.2

      - name: Setup cache
        uses: Swatinem/rust-cache@9d47c6ad4b02e050fd481d890b2ea34778fd09d6 # (Actions must be pinned by commit hash) v2.7.8
        with:
          save-if: ${{ github.ref == 'refs/heads/main' }}
          workspaces: crates/language-tests

      - name: Build SurrealQL test tool
        run: |
          cd crates/language-tests
          cargo build

      - name: Run SurrealQL test suite
        run: |
          cd crates/language-tests
          ./target/debug/surrealql-test --color always run -j 3

  upgrade-tests:
    name: Run SurrealQL upgrade tests
    runs-on: ubuntu-latest
    steps:
      - name: Install stable toolchain
        uses: dtolnay/rust-toolchain@stable
        with:
          toolchain: ${{ env.RUST_VERSION }}

      - name: Checkout sources
        uses: actions/checkout@v4

      - name: Setup cache
        uses: Swatinem/rust-cache@v2
        with:
          save-if: ${{ github.ref == 'refs/heads/main' }}
          workspaces: |
            crates/language-tests
            ./
          cache-directories: crates/language-tests/.binary-cache

      - name: Build SurrealQL test tool
        run: |
          cd crates/language-tests
          cargo build --features upgrade

      - name: Run SurrealQL test suite
        run: |
          cd crates/language-tests
          ./target/debug/surrealql-test --color always upgrade --allow-download --from 2.2.0,2.1.0,2.0.0 --to ../..

  # ----------------------------------------
  # Other SDK tests
  # ----------------------------------------

  sdk-javascript:
    name: JavaScript SDK tests (${{ matrix.version }})
    continue-on-error: true
    runs-on: ubuntu-latest
    needs: build
    strategy:
      fail-fast: false
      matrix:
        version:
          - latest
    steps:
      - name: Checkout sources
        uses: actions/checkout@11bd71901bbe5b1630ceea73d27597364c9af683 # (Actions must be pinned by commit hash) v4.2.2
        with:
          repository: "surrealdb/surrealdb.js"

      - name: Download artifacts
        uses: actions/download-artifact@d3f86a106a0bac45b974a628896c90dbdf5c8093 # (Actions must be pinned by commit hash) v4.3.0
        with:
          name: surreal-amd64
          path: ${{ github.workspace }}/artifacts

      - name: Set file permissions
        run: chmod +x ${{ github.workspace }}/artifacts/surreal

      - name: Setup JavaScript
        uses: oven-sh/setup-bun@v2
        with:
          bun-version: ${{ matrix.version }}

      - name: Install dependencies
        run: bun install

      - name: Run JavaScript tests (HTTP)
        run: bun test
        env:
          SURREAL_PROTOCOL: http
          SURREAL_VERSION_CHECK: "false"
          SURREAL_EXECUTABLE_PATH: ${{ github.workspace }}/artifacts/surreal

      - name: Run JavaScript tests (WebSocket)
        run: bun test
        env:
          SURREAL_PROTOCOL: ws
          SURREAL_VERSION_CHECK: "false"
          SURREAL_EXECUTABLE_PATH: ${{ github.workspace }}/artifacts/surreal

  sdk-golang:
    name: Golang SDK tests (${{ matrix.version }})
    continue-on-error: true
    runs-on: ubuntu-latest
    needs: build
    strategy:
      fail-fast: false
      matrix:
        version:
          - 1.23
    steps:
      - name: Checkout sources
        uses: actions/checkout@11bd71901bbe5b1630ceea73d27597364c9af683 # (Actions must be pinned by commit hash) v4.2.2
        with:
          repository: "surrealdb/surrealdb.go"

      - name: Download artifacts
        uses: actions/download-artifact@d3f86a106a0bac45b974a628896c90dbdf5c8093 # (Actions must be pinned by commit hash) v4.3.0
        with:
          name: surreal-amd64
          path: ${{ github.workspace }}/artifacts

      - name: Set file permissions
        run: chmod +x ${{ github.workspace }}/artifacts/surreal

      - name: Setup Golang
        uses: actions/setup-go@v4
        with:
          go-version: ${{ matrix.version }}
          check-latest: true
          cache-dependency-path: go.sum

      - name: Start SurrealDB
        run: ${{ github.workspace }}/artifacts/surreal start --allow-all -u root -p root &

      - name: Wait for startup
        run: sleep 10

      - name: Run Golang tests (HTTP)
        run: go test -v -cover ./...
        env:
          SURREALDB_URL: http://localhost:8000/rpc

      - name: Run Golang tests (WebSocket)
        run: go test -v -cover ./...
        env:
          SURREALDB_URL: ws://localhost:8000/rpc

  sdk-python:
    name: Python SDK tests (${{ matrix.version }})
    continue-on-error: true
    runs-on: ubuntu-latest
    needs: build
    strategy:
      fail-fast: false
      matrix:
        version:
          - 3.13
    steps:
      - name: Checkout sources
        uses: actions/checkout@11bd71901bbe5b1630ceea73d27597364c9af683 # (Actions must be pinned by commit hash) v4.2.2
        with:
          repository: "surrealdb/surrealdb.py"

      - name: Download artifacts
        uses: actions/download-artifact@d3f86a106a0bac45b974a628896c90dbdf5c8093 # (Actions must be pinned by commit hash) v4.3.0
        with:
          name: surreal-amd64
          path: ${{ github.workspace }}/artifacts

      - name: Set file permissions
        run: chmod +x ${{ github.workspace }}/artifacts/surreal

      - name: Setup Python
        uses: actions/setup-python@v4
        with:
          python-version: ${{ matrix.version }}

      - name: Start SurrealDB
        run: ${{ github.workspace }}/artifacts/surreal start --allow-all -u root -p root &

      - name: Wait for startup
        run: sleep 10

      - name: Install dependencies
        run: pip install -r requirements.txt

      - name: Run Python tests (HTTP)
        run: python -m unittest discover -s tests
        env:
          PYTHONPATH: ./src
          SURREALDB_URL: http://localhost:8000

      - name: Run Python tests (WebSocket)
        run: python -m unittest discover -s tests
        env:
          PYTHONPATH: ./src
          SURREALDB_URL: ws://localhost:8000

  sdk-php:
    name: PHP SDK tests (${{ matrix.version }})
    continue-on-error: true
    runs-on: ubuntu-latest
    needs: build
    strategy:
      fail-fast: false
      matrix:
        version:
          - 8.2
    steps:
      - name: Checkout sources
        uses: actions/checkout@11bd71901bbe5b1630ceea73d27597364c9af683 # (Actions must be pinned by commit hash) v4.2.2
        with:
          repository: "surrealdb/surrealdb.php"

      - name: Download artifacts
        uses: actions/download-artifact@d3f86a106a0bac45b974a628896c90dbdf5c8093 # (Actions must be pinned by commit hash) v4.3.0
        with:
          name: surreal-amd64
          path: ${{ github.workspace }}/artifacts

      - name: Set file permissions
        run: chmod +x ${{ github.workspace }}/artifacts/surreal

      - name: Setup PHP
        uses: shivammathur/setup-php@cf4cade2721270509d5b1c766ab3549210a39a2a # (Actions must be pinned by commit hash) v2
        with:
          php-version: ${{ matrix.version }}

      - name: Setup Composer
        uses: php-actions/composer@8a65f0d3c6a1d17ca4800491a40b5756a4c164f3 # (Actions must be pinned by commit hash) v6.1.2
        with:
          php_version: ${{ matrix.version }}

      - name: Start SurrealDB
        run: ${{ github.workspace }}/artifacts/surreal start --allow-all -u root -p root &

      - name: Wait for startup
        run: sleep 10

      - name: Run PHP tests
        run: composer test-coverage-v2

  sdk-dotnet:
    name: .NET SDK tests (${{ matrix.version }})
    continue-on-error: true
    runs-on: ubuntu-latest
    needs: build
    strategy:
      fail-fast: false
      matrix:
        version:
          - 9.0.x
    steps:
      - name: Checkout sources
        uses: actions/checkout@11bd71901bbe5b1630ceea73d27597364c9af683 # (Actions must be pinned by commit hash) v4.2.2
        with:
          repository: "surrealdb/surrealdb.net"

      - name: Download artifacts
        uses: actions/download-artifact@d3f86a106a0bac45b974a628896c90dbdf5c8093 # (Actions must be pinned by commit hash) v4.3.0
        with:
          name: surreal-amd64
          path: ${{ github.workspace }}/artifacts

      - name: Set file permissions
        run: chmod +x ${{ github.workspace }}/artifacts/surreal

      - name: Setup dotnet
        uses: actions/setup-dotnet@67a3573c9a986a3f9c594539f4ab511d57bb3ce9 # (Actions must be pinned by commit hash) v4.3.1
        with:
          dotnet-version: ${{ matrix.version }}

      - name: Install dependencies
        run: dotnet restore

      - name: Disable embedded mode
        run: sudo bash disable_embedded_mode.sh

      - name: Build
        run: dotnet build --no-restore

      - name: Start SurrealDB
        run: ${{ github.workspace }}/artifacts/surreal start --allow-all -u root -p root &

      - name: Wait for startup
        run: sleep 10

      - name: Run .NET tests
        run: >
          dotnet test
          ./SurrealDb.Net.Tests/SurrealDb.Net.Tests.csproj
          --no-restore
          --no-build

      - name: Run .NET tests (Live Query)
        run: >
          dotnet test
          ./SurrealDb.Net.LiveQuery.Tests/SurrealDb.Net.LiveQuery.Tests.csproj
          --no-restore
          --no-build<|MERGE_RESOLUTION|>--- conflicted
+++ resolved
@@ -21,13 +21,11 @@
   run:
     shell: bash
 
-<<<<<<< HEAD
 permissions:
   contents: read
-=======
+
 env:
   RUST_VERSION: 1.86.0
->>>>>>> d2a8c148
 
 jobs:
   # ----------------------------------------
@@ -48,13 +46,9 @@
     runs-on: ${{ matrix.runner }}
     steps:
       - name: Install stable toolchain
-<<<<<<< HEAD
-        uses: dtolnay/rust-toolchain@4305c38b25d97ef35a8ad1f985ccf2d2242004f2 # (Actions must be pinned by commit hash) stable
-=======
-        uses: dtolnay/rust-toolchain@stable
-        with:
-          toolchain: ${{ env.RUST_VERSION }}
->>>>>>> d2a8c148
+        uses: dtolnay/rust-toolchain@4305c38b25d97ef35a8ad1f985ccf2d2242004f2 # (Actions must be pinned by commit hash) stable
+        with:
+          toolchain: ${{ env.RUST_VERSION }}
 
       - name: Checkout sources
         uses: actions/checkout@11bd71901bbe5b1630ceea73d27597364c9af683 # (Actions must be pinned by commit hash) v4.2.2
@@ -133,13 +127,9 @@
     runs-on: ubuntu-latest
     steps:
       - name: Install stable toolchain
-<<<<<<< HEAD
-        uses: dtolnay/rust-toolchain@4305c38b25d97ef35a8ad1f985ccf2d2242004f2 # (Actions must be pinned by commit hash) stable
-=======
-        uses: dtolnay/rust-toolchain@stable
-        with:
-          toolchain: ${{ env.RUST_VERSION }}
->>>>>>> d2a8c148
+        uses: dtolnay/rust-toolchain@4305c38b25d97ef35a8ad1f985ccf2d2242004f2 # (Actions must be pinned by commit hash) stable
+        with:
+          toolchain: ${{ env.RUST_VERSION }}
 
       - name: Checkout sources
         uses: actions/checkout@11bd71901bbe5b1630ceea73d27597364c9af683 # (Actions must be pinned by commit hash) v4.2.2
@@ -192,13 +182,9 @@
     runs-on: ubuntu-latest
     steps:
       - name: Install stable toolchain
-<<<<<<< HEAD
-        uses: dtolnay/rust-toolchain@4305c38b25d97ef35a8ad1f985ccf2d2242004f2 # (Actions must be pinned by commit hash) stable
-=======
-        uses: dtolnay/rust-toolchain@stable
-        with:
-          toolchain: ${{ env.RUST_VERSION }}
->>>>>>> d2a8c148
+        uses: dtolnay/rust-toolchain@4305c38b25d97ef35a8ad1f985ccf2d2242004f2 # (Actions must be pinned by commit hash) stable
+        with:
+          toolchain: ${{ env.RUST_VERSION }}
 
       - name: Checkout sources
         uses: actions/checkout@11bd71901bbe5b1630ceea73d27597364c9af683 # (Actions must be pinned by commit hash) v4.2.2
@@ -252,13 +238,9 @@
         uses: actions/checkout@11bd71901bbe5b1630ceea73d27597364c9af683 # (Actions must be pinned by commit hash) v4.2.2
 
       - name: Install stable toolchain
-<<<<<<< HEAD
-        uses: dtolnay/rust-toolchain@4305c38b25d97ef35a8ad1f985ccf2d2242004f2 # (Actions must be pinned by commit hash) stable
-=======
-        uses: dtolnay/rust-toolchain@stable
-        with:
-          toolchain: ${{ env.RUST_VERSION }}
->>>>>>> d2a8c148
+        uses: dtolnay/rust-toolchain@4305c38b25d97ef35a8ad1f985ccf2d2242004f2 # (Actions must be pinned by commit hash) stable
+        with:
+          toolchain: ${{ env.RUST_VERSION }}
 
       - name: Install revision-lock
         run: cargo install revision-lock
@@ -275,13 +257,9 @@
     runs-on: ubuntu-latest
     steps:
       - name: Install stable toolchain
-<<<<<<< HEAD
-        uses: dtolnay/rust-toolchain@4305c38b25d97ef35a8ad1f985ccf2d2242004f2 # (Actions must be pinned by commit hash) stable
-=======
-        uses: dtolnay/rust-toolchain@stable
-        with:
-          toolchain: ${{ env.RUST_VERSION }}
->>>>>>> d2a8c148
+        uses: dtolnay/rust-toolchain@4305c38b25d97ef35a8ad1f985ccf2d2242004f2 # (Actions must be pinned by commit hash) stable
+        with:
+          toolchain: ${{ env.RUST_VERSION }}
 
       - name: Checkout sources
         uses: actions/checkout@11bd71901bbe5b1630ceea73d27597364c9af683 # (Actions must be pinned by commit hash) v4.2.2
@@ -302,13 +280,9 @@
     runs-on: ubuntu-latest
     steps:
       - name: Install stable toolchain
-<<<<<<< HEAD
-        uses: dtolnay/rust-toolchain@4305c38b25d97ef35a8ad1f985ccf2d2242004f2 # (Actions must be pinned by commit hash) stable
-=======
-        uses: dtolnay/rust-toolchain@stable
-        with:
-          toolchain: ${{ env.RUST_VERSION }}
->>>>>>> d2a8c148
+        uses: dtolnay/rust-toolchain@4305c38b25d97ef35a8ad1f985ccf2d2242004f2 # (Actions must be pinned by commit hash) stable
+        with:
+          toolchain: ${{ env.RUST_VERSION }}
 
       - name: Checkout sources
         uses: actions/checkout@11bd71901bbe5b1630ceea73d27597364c9af683 # (Actions must be pinned by commit hash) v4.2.2
@@ -329,13 +303,9 @@
     runs-on: ubuntu-latest
     steps:
       - name: Install stable toolchain
-<<<<<<< HEAD
-        uses: dtolnay/rust-toolchain@4305c38b25d97ef35a8ad1f985ccf2d2242004f2 # (Actions must be pinned by commit hash) stable
-=======
-        uses: dtolnay/rust-toolchain@stable
-        with:
-          toolchain: ${{ env.RUST_VERSION }}
->>>>>>> d2a8c148
+        uses: dtolnay/rust-toolchain@4305c38b25d97ef35a8ad1f985ccf2d2242004f2 # (Actions must be pinned by commit hash) stable
+        with:
+          toolchain: ${{ env.RUST_VERSION }}
 
       - name: Checkout sources
         uses: actions/checkout@11bd71901bbe5b1630ceea73d27597364c9af683 # (Actions must be pinned by commit hash) v4.2.2
@@ -356,13 +326,9 @@
     runs-on: ubuntu-latest
     steps:
       - name: Install stable toolchain
-<<<<<<< HEAD
-        uses: dtolnay/rust-toolchain@4305c38b25d97ef35a8ad1f985ccf2d2242004f2 # (Actions must be pinned by commit hash) stable
-=======
-        uses: dtolnay/rust-toolchain@stable
-        with:
-          toolchain: ${{ env.RUST_VERSION }}
->>>>>>> d2a8c148
+        uses: dtolnay/rust-toolchain@4305c38b25d97ef35a8ad1f985ccf2d2242004f2 # (Actions must be pinned by commit hash) stable
+        with:
+          toolchain: ${{ env.RUST_VERSION }}
 
       - name: Checkout sources
         uses: actions/checkout@11bd71901bbe5b1630ceea73d27597364c9af683 # (Actions must be pinned by commit hash) v4.2.2
@@ -383,13 +349,9 @@
     runs-on: ubuntu-latest
     steps:
       - name: Install stable toolchain
-<<<<<<< HEAD
-        uses: dtolnay/rust-toolchain@4305c38b25d97ef35a8ad1f985ccf2d2242004f2 # (Actions must be pinned by commit hash) stable
-=======
-        uses: dtolnay/rust-toolchain@stable
-        with:
-          toolchain: ${{ env.RUST_VERSION }}
->>>>>>> d2a8c148
+        uses: dtolnay/rust-toolchain@4305c38b25d97ef35a8ad1f985ccf2d2242004f2 # (Actions must be pinned by commit hash) stable
+        with:
+          toolchain: ${{ env.RUST_VERSION }}
 
       - name: Checkout sources
         uses: actions/checkout@11bd71901bbe5b1630ceea73d27597364c9af683 # (Actions must be pinned by commit hash) v4.2.2
@@ -414,13 +376,9 @@
     runs-on: [runner-arm64-2xlarge]
     steps:
       - name: Install stable toolchain
-<<<<<<< HEAD
-        uses: dtolnay/rust-toolchain@4305c38b25d97ef35a8ad1f985ccf2d2242004f2 # (Actions must be pinned by commit hash) stable
-=======
-        uses: dtolnay/rust-toolchain@stable
-        with:
-          toolchain: ${{ env.RUST_VERSION }}
->>>>>>> d2a8c148
+        uses: dtolnay/rust-toolchain@4305c38b25d97ef35a8ad1f985ccf2d2242004f2 # (Actions must be pinned by commit hash) stable
+        with:
+          toolchain: ${{ env.RUST_VERSION }}
 
       - name: Checkout sources
         uses: actions/checkout@11bd71901bbe5b1630ceea73d27597364c9af683 # (Actions must be pinned by commit hash) v4.2.2
@@ -460,13 +418,9 @@
     runs-on: ubuntu-latest
     steps:
       - name: Install stable toolchain
-<<<<<<< HEAD
-        uses: dtolnay/rust-toolchain@4305c38b25d97ef35a8ad1f985ccf2d2242004f2 # (Actions must be pinned by commit hash) stable
-=======
-        uses: dtolnay/rust-toolchain@stable
-        with:
-          toolchain: ${{ env.RUST_VERSION }}
->>>>>>> d2a8c148
+        uses: dtolnay/rust-toolchain@4305c38b25d97ef35a8ad1f985ccf2d2242004f2 # (Actions must be pinned by commit hash) stable
+        with:
+          toolchain: ${{ env.RUST_VERSION }}
 
       - name: Checkout sources
         uses: actions/checkout@11bd71901bbe5b1630ceea73d27597364c9af683 # (Actions must be pinned by commit hash) v4.2.2
@@ -489,13 +443,9 @@
     runs-on: ubuntu-latest
     steps:
       - name: Install stable toolchain
-<<<<<<< HEAD
-        uses: dtolnay/rust-toolchain@4305c38b25d97ef35a8ad1f985ccf2d2242004f2 # (Actions must be pinned by commit hash) stable
-=======
-        uses: dtolnay/rust-toolchain@stable
-        with:
-          toolchain: ${{ env.RUST_VERSION }}
->>>>>>> d2a8c148
+        uses: dtolnay/rust-toolchain@4305c38b25d97ef35a8ad1f985ccf2d2242004f2 # (Actions must be pinned by commit hash) stable
+        with:
+          toolchain: ${{ env.RUST_VERSION }}
 
       - name: Checkout sources
         uses: actions/checkout@11bd71901bbe5b1630ceea73d27597364c9af683 # (Actions must be pinned by commit hash) v4.2.2
@@ -524,13 +474,9 @@
     runs-on: ubuntu-latest
     steps:
       - name: Install stable toolchain
-<<<<<<< HEAD
-        uses: dtolnay/rust-toolchain@4305c38b25d97ef35a8ad1f985ccf2d2242004f2 # (Actions must be pinned by commit hash) stable
-=======
-        uses: dtolnay/rust-toolchain@stable
-        with:
-          toolchain: ${{ env.RUST_VERSION }}
->>>>>>> d2a8c148
+        uses: dtolnay/rust-toolchain@4305c38b25d97ef35a8ad1f985ccf2d2242004f2 # (Actions must be pinned by commit hash) stable
+        with:
+          toolchain: ${{ env.RUST_VERSION }}
 
       - name: Checkout sources
         uses: actions/checkout@11bd71901bbe5b1630ceea73d27597364c9af683 # (Actions must be pinned by commit hash) v4.2.2
@@ -559,13 +505,9 @@
     runs-on: ubuntu-latest
     steps:
       - name: Install stable toolchain
-<<<<<<< HEAD
-        uses: dtolnay/rust-toolchain@4305c38b25d97ef35a8ad1f985ccf2d2242004f2 # (Actions must be pinned by commit hash) stable
-=======
-        uses: dtolnay/rust-toolchain@stable
-        with:
-          toolchain: ${{ env.RUST_VERSION }}
->>>>>>> d2a8c148
+        uses: dtolnay/rust-toolchain@4305c38b25d97ef35a8ad1f985ccf2d2242004f2 # (Actions must be pinned by commit hash) stable
+        with:
+          toolchain: ${{ env.RUST_VERSION }}
 
       - name: Checkout sources
         uses: actions/checkout@11bd71901bbe5b1630ceea73d27597364c9af683 # (Actions must be pinned by commit hash) v4.2.2
@@ -594,13 +536,9 @@
     runs-on: ubuntu-latest
     steps:
       - name: Install stable toolchain
-<<<<<<< HEAD
-        uses: dtolnay/rust-toolchain@4305c38b25d97ef35a8ad1f985ccf2d2242004f2 # (Actions must be pinned by commit hash) stable
-=======
-        uses: dtolnay/rust-toolchain@stable
-        with:
-          toolchain: ${{ env.RUST_VERSION }}
->>>>>>> d2a8c148
+        uses: dtolnay/rust-toolchain@4305c38b25d97ef35a8ad1f985ccf2d2242004f2 # (Actions must be pinned by commit hash) stable
+        with:
+          toolchain: ${{ env.RUST_VERSION }}
 
       - name: Checkout sources
         uses: actions/checkout@11bd71901bbe5b1630ceea73d27597364c9af683 # (Actions must be pinned by commit hash) v4.2.2
@@ -629,13 +567,9 @@
     runs-on: ubuntu-latest
     steps:
       - name: Install stable toolchain
-<<<<<<< HEAD
-        uses: dtolnay/rust-toolchain@4305c38b25d97ef35a8ad1f985ccf2d2242004f2 # (Actions must be pinned by commit hash) stable
-=======
-        uses: dtolnay/rust-toolchain@stable
-        with:
-          toolchain: ${{ env.RUST_VERSION }}
->>>>>>> d2a8c148
+        uses: dtolnay/rust-toolchain@4305c38b25d97ef35a8ad1f985ccf2d2242004f2 # (Actions must be pinned by commit hash) stable
+        with:
+          toolchain: ${{ env.RUST_VERSION }}
 
       - name: Checkout sources
         uses: actions/checkout@11bd71901bbe5b1630ceea73d27597364c9af683 # (Actions must be pinned by commit hash) v4.2.2
@@ -664,13 +598,9 @@
     runs-on: ubuntu-latest
     steps:
       - name: Install stable toolchain
-<<<<<<< HEAD
-        uses: dtolnay/rust-toolchain@4305c38b25d97ef35a8ad1f985ccf2d2242004f2 # (Actions must be pinned by commit hash) stable
-=======
-        uses: dtolnay/rust-toolchain@stable
-        with:
-          toolchain: ${{ env.RUST_VERSION }}
->>>>>>> d2a8c148
+        uses: dtolnay/rust-toolchain@4305c38b25d97ef35a8ad1f985ccf2d2242004f2 # (Actions must be pinned by commit hash) stable
+        with:
+          toolchain: ${{ env.RUST_VERSION }}
 
       - name: Checkout sources
         uses: actions/checkout@11bd71901bbe5b1630ceea73d27597364c9af683 # (Actions must be pinned by commit hash) v4.2.2
@@ -699,13 +629,9 @@
     runs-on: ubuntu-latest
     steps:
       - name: Install stable toolchain
-<<<<<<< HEAD
-        uses: dtolnay/rust-toolchain@4305c38b25d97ef35a8ad1f985ccf2d2242004f2 # (Actions must be pinned by commit hash) stable
-=======
-        uses: dtolnay/rust-toolchain@stable
-        with:
-          toolchain: ${{ env.RUST_VERSION }}
->>>>>>> d2a8c148
+        uses: dtolnay/rust-toolchain@4305c38b25d97ef35a8ad1f985ccf2d2242004f2 # (Actions must be pinned by commit hash) stable
+        with:
+          toolchain: ${{ env.RUST_VERSION }}
 
       - name: Checkout sources
         uses: actions/checkout@11bd71901bbe5b1630ceea73d27597364c9af683 # (Actions must be pinned by commit hash) v4.2.2
@@ -734,13 +660,9 @@
     runs-on: ubuntu-latest
     steps:
       - name: Install stable toolchain
-<<<<<<< HEAD
-        uses: dtolnay/rust-toolchain@4305c38b25d97ef35a8ad1f985ccf2d2242004f2 # (Actions must be pinned by commit hash) stable
-=======
-        uses: dtolnay/rust-toolchain@stable
-        with:
-          toolchain: ${{ env.RUST_VERSION }}
->>>>>>> d2a8c148
+        uses: dtolnay/rust-toolchain@4305c38b25d97ef35a8ad1f985ccf2d2242004f2 # (Actions must be pinned by commit hash) stable
+        with:
+          toolchain: ${{ env.RUST_VERSION }}
 
       - name: Checkout sources
         uses: actions/checkout@11bd71901bbe5b1630ceea73d27597364c9af683 # (Actions must be pinned by commit hash) v4.2.2
@@ -776,13 +698,9 @@
     runs-on: ubuntu-latest
     steps:
       - name: Install stable toolchain
-<<<<<<< HEAD
-        uses: dtolnay/rust-toolchain@4305c38b25d97ef35a8ad1f985ccf2d2242004f2 # (Actions must be pinned by commit hash) stable
-=======
-        uses: dtolnay/rust-toolchain@stable
-        with:
-          toolchain: ${{ env.RUST_VERSION }}
->>>>>>> d2a8c148
+        uses: dtolnay/rust-toolchain@4305c38b25d97ef35a8ad1f985ccf2d2242004f2 # (Actions must be pinned by commit hash) stable
+        with:
+          toolchain: ${{ env.RUST_VERSION }}
 
       - name: Checkout sources
         uses: actions/checkout@11bd71901bbe5b1630ceea73d27597364c9af683 # (Actions must be pinned by commit hash) v4.2.2
@@ -816,13 +734,9 @@
     runs-on: ubuntu-latest
     steps:
       - name: Install stable toolchain
-<<<<<<< HEAD
-        uses: dtolnay/rust-toolchain@4305c38b25d97ef35a8ad1f985ccf2d2242004f2 # (Actions must be pinned by commit hash) stable
-=======
-        uses: dtolnay/rust-toolchain@stable
-        with:
-          toolchain: ${{ env.RUST_VERSION }}
->>>>>>> d2a8c148
+        uses: dtolnay/rust-toolchain@4305c38b25d97ef35a8ad1f985ccf2d2242004f2 # (Actions must be pinned by commit hash) stable
+        with:
+          toolchain: ${{ env.RUST_VERSION }}
 
       - name: Checkout sources
         uses: actions/checkout@11bd71901bbe5b1630ceea73d27597364c9af683 # (Actions must be pinned by commit hash) v4.2.2
@@ -860,13 +774,9 @@
     runs-on: ubuntu-latest
     steps:
       - name: Install stable toolchain
-<<<<<<< HEAD
-        uses: dtolnay/rust-toolchain@4305c38b25d97ef35a8ad1f985ccf2d2242004f2 # (Actions must be pinned by commit hash) stable
-=======
-        uses: dtolnay/rust-toolchain@stable
-        with:
-          toolchain: ${{ env.RUST_VERSION }}
->>>>>>> d2a8c148
+        uses: dtolnay/rust-toolchain@4305c38b25d97ef35a8ad1f985ccf2d2242004f2 # (Actions must be pinned by commit hash) stable
+        with:
+          toolchain: ${{ env.RUST_VERSION }}
 
       - name: Checkout sources
         uses: actions/checkout@11bd71901bbe5b1630ceea73d27597364c9af683 # (Actions must be pinned by commit hash) v4.2.2
@@ -891,13 +801,9 @@
     runs-on: ubuntu-latest
     steps:
       - name: Install stable toolchain
-<<<<<<< HEAD
-        uses: dtolnay/rust-toolchain@4305c38b25d97ef35a8ad1f985ccf2d2242004f2 # (Actions must be pinned by commit hash) stable
-=======
-        uses: dtolnay/rust-toolchain@stable
-        with:
-          toolchain: ${{ env.RUST_VERSION }}
->>>>>>> d2a8c148
+        uses: dtolnay/rust-toolchain@4305c38b25d97ef35a8ad1f985ccf2d2242004f2 # (Actions must be pinned by commit hash) stable
+        with:
+          toolchain: ${{ env.RUST_VERSION }}
 
       - name: Checkout sources
         uses: actions/checkout@11bd71901bbe5b1630ceea73d27597364c9af683 # (Actions must be pinned by commit hash) v4.2.2
