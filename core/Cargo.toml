--- conflicted
+++ resolved
@@ -152,14 +152,11 @@
 ulid = { version = "1.1.0", features = ["serde"] }
 unicase = "2.7.0"
 url = "2.5.0"
-<<<<<<< HEAD
 async-graphql = { version = "7.0.7", default-features = false, features = [
     "dynamic-schema",
 ] }
-=======
 castaway = "0.2.3"
 serde-content = "0.1.0"
->>>>>>> 57c7f5ec
 
 [dev-dependencies]
 criterion = { version = "0.5.1", features = ["async_tokio"] }
