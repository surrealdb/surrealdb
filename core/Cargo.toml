[package]
name = "surrealdb-core"
publish = true
edition = "2021"
version = "2.0.0-1.5.0"
rust-version = "1.77.0"
readme = "../lib/CARGO.md"
authors = ["Tobie Morgan Hitchcock <tobie@surrealdb.com>"]
description = "A scalable, distributed, collaborative, document-graph database, for the realtime web"
repository = "https://github.com/surrealdb/surrealdb"
homepage = "https://github.com/surrealdb/surrealdb"
documentation = "https://docs.rs/surrealdb-core/"
keywords = [
	"database",
	"embedded-database",
	"key-value",
	"key-value-store",
	"kv-store",
]
categories = ["database-implementations", "data-structures", "embedded"]
license-file = "../LICENSE"
resolver = "2"

[features]
# Public features
default = ["kv-mem"]
kv-mem = ["dep:echodb", "tokio/time"]
kv-indxdb = ["dep:indxdb"]
kv-speedb = ["dep:speedb", "tokio/time", "dep:tempfile", "dep:ext-sort"]
kv-rocksdb = ["dep:rocksdb", "tokio/time", "dep:tempfile", "dep:ext-sort"]
kv-tikv = ["dep:tikv", "dep:tempfile", "dep:ext-sort"]
kv-fdb-5_1 = ["foundationdb/fdb-5_1", "kv-fdb", "dep:tempfile", "dep:ext-sort"]
kv-fdb-5_2 = ["foundationdb/fdb-5_2", "kv-fdb", "dep:tempfile", "dep:ext-sort"]
kv-fdb-6_0 = ["foundationdb/fdb-6_0", "kv-fdb", "dep:tempfile", "dep:ext-sort"]
kv-fdb-6_1 = ["foundationdb/fdb-6_1", "kv-fdb", "dep:tempfile", "dep:ext-sort"]
kv-fdb-6_2 = ["foundationdb/fdb-6_2", "kv-fdb", "dep:tempfile", "dep:ext-sort"]
kv-fdb-6_3 = ["foundationdb/fdb-6_3", "kv-fdb", "dep:tempfile", "dep:ext-sort"]
kv-fdb-7_0 = ["foundationdb/fdb-7_0", "kv-fdb", "dep:tempfile", "dep:ext-sort"]
kv-fdb-7_1 = ["foundationdb/fdb-7_1", "kv-fdb", "dep:tempfile", "dep:ext-sort"]
kv-surrealkv = ["dep:surrealkv", "tokio/time", "dep:tempfile", "dep:ext-sort"]
scripting = ["dep:js"]
http = ["dep:reqwest"]
ml = ["dep:surrealml", "dep:ndarray"]
jwks = ["dep:reqwest"]
arbitrary = [
	"dep:arbitrary",
	"dep:regex-syntax",
	"rust_decimal/rust-fuzz",
	"geo-types/arbitrary",
	"uuid/arbitrary",
]
experimental-parser = ["dep:phf", "dep:unicase"]
# Private features
kv-fdb = ["tokio/time"]

[package.metadata.docs.rs]
rustdoc-args = ["--cfg", "docsrs"]
features = ["kv-mem", "kv-rocksdb", "http", "scripting"]
targets = []

[dependencies]
addr = { version = "0.15.6", default-features = false, features = ["std"] }
arbitrary = { version = "1.3.2", features = ["derive"], optional = true }
argon2 = "0.5.2"
ascii = { version = "0.3.2", package = "any_ascii" }
async-recursion = "1.0.5"
base64 = "0.21.5"
bcrypt = "0.15.0"
bincode = "1.3.3"
bytes = "1.5.0"
cedar-policy = "2.4.2"
channel = { version = "1.9.0", package = "async-channel" }
chrono = { version = "0.4.31", features = ["serde"] }
derive = { version = "0.12.0", package = "surrealdb-derive" }
deunicode = "1.4.1"
dmp = "0.2.0"
echodb = { version = "0.4.0", optional = true }
executor = { version = "1.8.0", package = "async-executor" }
ext-sort = { version = "^0.1.4", optional = true }
foundationdb = { version = "0.8.0", default-features = false, features = [
	"embedded-fdb-include",
], optional = true }
fst = "0.4.7"
futures = "0.3.29"
fuzzy-matcher = "0.3.7"
geo = { version = "0.27.0", features = ["use-serde"] }
geo-types = { version = "0.7.12", features = ["arbitrary"] }
hex = { version = "0.4.3" }
indxdb = { version = "0.4.0", optional = true }
ipnet = "2.9.0"
js = { version = "0.5.1", package = "rquickjs", features = [
	"array-buffer",
	"bindgen",
	"classes",
	"futures",
	"loader",
	"macro",
	"parallel",
	"properties",
	"rust-alloc",
], optional = true }
jsonwebtoken = { version = "8.3.0-surreal.1", package = "surrealdb-jsonwebtoken" }
lexicmp = "0.1.0"
md-5 = "0.10.6"
nanoid = "0.4.0"
ndarray = { version = "0.15.6", optional = true }
nom = { version = "7.1.3", features = ["alloc"] }
num_cpus = "1.16.0"
object_store = { version = "0.8.0", optional = false }
once_cell = "1.18.0"
pbkdf2 = { version = "0.12.2", features = ["simple"] }
phf = { version = "0.11.2", features = ["macros", "unicase"], optional = true }
pin-project-lite = "0.2.13"
quick_cache = "0.4.0"
radix_trie = { version = "0.2.1", features = ["serde"] }
rand = "0.8.5"
reblessive = { version = "0.3.0" }
regex = "1.10.2"
regex-syntax = { version = "0.8.2", optional = true, features = ["arbitrary"] }
reqwest = { version = "0.11.22", default-features = false, features = [
	"json",
	"stream",
	"multipart",
], optional = true }
revision = "0.5.0"
roaring = { version = "0.10.2", features = ["serde"] }
rocksdb = { version = "0.21.0", features = ["lz4", "snappy"], optional = true }
rust_decimal = { version = "1.33.1", features = ["maths", "serde-str"] }
rust-stemmers = "1.2.0"
scrypt = "0.11.0"
semver = { version = "1.0.20", features = ["serde"] }
serde = { version = "1.0.193", features = ["derive"] }
serde_json = "1.0.108"
sha1 = "0.10.6"
sha2 = "0.10.8"
snap = "1.1.0"
speedb = { version = "0.0.4", features = ["lz4", "snappy"], optional = true }
storekey = "0.5.0"
surrealkv = { version = "0.1.3", optional = true }
surrealml = { version = "0.1.1", optional = true, package = "surrealml-core" }
tempfile = { version = "3.10.1", optional = true }
thiserror = "1.0.50"
tikv = { version = "0.2.0-surreal.2", default-features = false, package = "surrealdb-tikv-client", optional = true }
tracing = "0.1.40"
trice = "0.4.0"
ulid = { version = "1.1.0", features = ["serde"] }
unicase = { version = "2.7.0", optional = true }
<<<<<<< HEAD
arbitrary = { version = "1.3.2", features = ["derive"], optional = true }
regex-syntax = { version = "0.8.2", optional = true, features = ["arbitrary"] }
geo-types = { version = "0.7.12", features = ["arbitrary"] }
reblessive = { version = "0.3.2", features = ["tree"], path = "../../reblessive" }
=======
url = "2.5.0"
>>>>>>> 32a7a9bc

[dev-dependencies]
criterion = { version = "0.5.1", features = ["async_tokio"] }
env_logger = "0.10.1"
pprof = { version = "0.13.0", features = ["flamegraph", "criterion"] }
serial_test = "2.0.0"
temp-dir = "0.1.11"
test-log = { version = "0.2.13", features = ["trace"] }
time = { version = "0.3.30", features = ["serde"] }
tokio = { version = "1.34.0", features = ["macros", "sync", "rt-multi-thread"] }
tracing-subscriber = { version = "0.3.18", features = ["env-filter"] }
wiremock = "0.5.22"

[target.'cfg(target_arch = "wasm32")'.dependencies]
pharos = "0.5.3"
ring = { version = "0.17.7", features = ["wasm32_unknown_unknown_js"] }
tokio = { version = "1.34.0", default-features = false, features = [
	"rt",
	"sync",
] }
uuid = { version = "1.6.1", features = ["serde", "js", "v4", "v7"] }
wasm-bindgen-futures = "0.4.39"
wasmtimer = { version = "0.2.0", default-features = false, features = [
	"tokio",
] }
ws_stream_wasm = "0.7.4"

[target.'cfg(not(target_arch = "wasm32"))'.dependencies]
tokio = { version = "1.34.0", default-features = false, features = [
	"macros",
	"io-util",
	"io-std",
	"fs",
	"rt-multi-thread",
	"time",
	"sync",
] }
tokio-tungstenite = { version = "0.20.1", optional = true }
uuid = { version = "1.6.1", features = ["serde", "v4", "v7"] }

[lib]
name = "surrealdb_core"<|MERGE_RESOLUTION|>--- conflicted
+++ resolved
@@ -114,7 +114,7 @@
 quick_cache = "0.4.0"
 radix_trie = { version = "0.2.1", features = ["serde"] }
 rand = "0.8.5"
-reblessive = { version = "0.3.0" }
+reblessive = { version = "0.3.2", features = ["tree"] }
 regex = "1.10.2"
 regex-syntax = { version = "0.8.2", optional = true, features = ["arbitrary"] }
 reqwest = { version = "0.11.22", default-features = false, features = [
@@ -145,14 +145,7 @@
 trice = "0.4.0"
 ulid = { version = "1.1.0", features = ["serde"] }
 unicase = { version = "2.7.0", optional = true }
-<<<<<<< HEAD
-arbitrary = { version = "1.3.2", features = ["derive"], optional = true }
-regex-syntax = { version = "0.8.2", optional = true, features = ["arbitrary"] }
-geo-types = { version = "0.7.12", features = ["arbitrary"] }
-reblessive = { version = "0.3.2", features = ["tree"], path = "../../reblessive" }
-=======
 url = "2.5.0"
->>>>>>> 32a7a9bc
 
 [dev-dependencies]
 criterion = { version = "0.5.1", features = ["async_tokio"] }
