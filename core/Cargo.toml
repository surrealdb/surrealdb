[package]
name = "surrealdb-core"
publish = true
edition = "2021"
version = "2.0.0"
rust-version = "1.80.0"
readme = "../sdk/CARGO.md"
authors = ["Tobie Morgan Hitchcock <tobie@surrealdb.com>"]
description = "A scalable, distributed, collaborative, document-graph database, for the realtime web"
repository = "https://github.com/surrealdb/surrealdb"
homepage = "https://github.com/surrealdb/surrealdb"
documentation = "https://docs.rs/surrealdb-core/"
keywords = [
    "database",
    "embedded-database",
    "key-value",
    "key-value-store",
    "kv-store",
]
categories = ["database-implementations", "data-structures", "embedded"]
license-file = "../LICENSE"
resolver = "2"

[features]
# Public features
default = ["kv-mem"]
kv-mem = ["dep:echodb", "tokio/time", "dep:tempfile", "dep:ext-sort"]
kv-indxdb = ["dep:indxdb"]
kv-rocksdb = ["dep:rocksdb", "tokio/time", "dep:tempfile", "dep:ext-sort"]
kv-tikv = ["dep:tikv", "tokio/time", "dep:tempfile", "dep:ext-sort"]
kv-fdb = ["dep:foundationdb", "tokio/time", "dep:tempfile", "dep:ext-sort"]
kv-surrealkv = ["dep:surrealkv", "tokio/time", "dep:tempfile", "dep:ext-sort"]
scripting = ["dep:js"]
http = ["dep:reqwest"]
ml = ["dep:surrealml"]
jwks = ["dep:reqwest"]
arbitrary = [
    "dep:arbitrary",
    "dep:regex-syntax",
    "rust_decimal/rust-fuzz",
    "geo-types/arbitrary",
    "uuid/arbitrary",
]
# Special features
kv-fdb-7_1 = ["foundationdb/fdb-7_1"]
kv-fdb-7_3 = ["foundationdb/fdb-7_3"]

[package.metadata.docs.rs]
rustdoc-args = ["--cfg", "docsrs"]
features = ["kv-mem", "kv-rocksdb", "http", "scripting"]
targets = []

[dependencies]
addr = { version = "0.15.6", default-features = false, features = ["std"] }
ahash = "0.8.11"
ammonia = "4.0.0"
arbitrary = { version = "1.3.2", features = ["derive"], optional = true }
argon2 = "0.5.2"
ascii = { version = "0.3.2", package = "any_ascii" }
async-graphql = { version = "7.0.7", default-features = false, features = ["dynamic-schema"] }
base64 = "0.21.5"
bcrypt = "0.15.0"
bincode = "1.3.3"
blake3 = "1.5.3"
bytes = "1.5.0"
castaway = "0.2.3"
cedar-policy = "2.4.2"
channel = { version = "1.9.0", package = "async-channel" }
chrono = { version = "0.4.38", features = ["serde"] }
ciborium = "0.2.1"
dashmap = "5.5.3"
derive = { version = "0.12.0", package = "surrealdb-derive" }
deunicode = "1.4.1"
dmp = "0.2.0"
echodb = { version = "0.7.0", optional = true }
executor = { version = "1.8.0", package = "async-executor" }
ext-sort = { version = "^0.1.4", optional = true }
foundationdb = { version = "0.9.0", default-features = false, features = [
    "embedded-fdb-include",
], optional = true }
fst = "0.4.7"
futures = "0.3.29"
fuzzy-matcher = "0.3.7"
geo = { version = "0.28.0", features = ["use-serde"] }
geo-types = { version = "0.7.13", features = ["arbitrary"] }
hex = { version = "0.4.3" }
indxdb = { version = "0.5.0", optional = true }
ipnet = "2.9.0"
js = { version = "0.6.2", package = "rquickjs", features = [
    "array-buffer",
    "bindgen",
    "classes",
    "futures",
    "loader",
    "macro",
    "parallel",
    "properties",
    "rust-alloc",
], optional = true }
jsonwebtoken = "9.3.0"
lexicmp = "0.1.0"
linfa-linalg = "=0.1.0"
md-5 = "0.10.6"
nanoid = "0.4.0"
ndarray = { version = "=0.15.6" }
ndarray-stats = "=0.5.1"
num_cpus = "1.16.0"
num-traits = "0.2.18"
object_store = { version = "0.10.2", optional = false }
once_cell = "1.18.0"
pbkdf2 = { version = "0.12.2", features = ["simple"] }
phf = { version = "0.11.2", features = ["macros", "unicase"] }
pin-project-lite = "0.2.13"
quick_cache = "0.5.1"
radix_trie = { version = "0.2.1", features = ["serde"] }
rand = "0.8.5"
reblessive = { version = "0.4.0", features = ["tree"] }
regex = "1.10.6"
regex-syntax = { version = "0.8.4", optional = true, features = ["arbitrary"] }
reqwest = { version = "0.12.5", default-features = false, features = [
    "json",
    "stream",
    "multipart",
], optional = true }
revision = { version = "0.10.0", features = [
    "chrono",
    "geo",
    "roaring",
    "regex",
    "rust_decimal",
    "uuid",
] }
rmpv = "1.0.1"
roaring = { version = "0.10.6", features = ["serde"] }
rocksdb = { version = "0.21.0", features = ["lz4", "snappy"], optional = true }
rust_decimal = { version = "1.36.0", features = ["maths", "serde-str"] }
rust-stemmers = "1.2.0"
scrypt = "0.11.0"
semver = { version = "1.0.20", features = ["serde"] }
serde = { version = "1.0.209", features = ["derive"] }
serde_json = "1.0.127"
serde-content = "0.1.0"
sha1 = "0.10.6"
sha2 = "0.10.8"
snap = "1.1.0"
storekey = "0.5.0"
subtle = "2.6"
surrealkv = { version = "0.3.4", optional = true }
surrealml = { version = "0.1.1", optional = true, package = "surrealml-core" }
tempfile = { version = "3.10.1", optional = true }
thiserror = "1.0.63"
tikv = { version = "0.3.0-surreal.1", default-features = false, package = "surrealdb-tikv-client", optional = true }
tracing = "0.1.40"
trice = "0.4.0"
ulid = { version = "1.1.0", features = ["serde"] }
unicase = "2.7.0"
url = "2.5.0"
<<<<<<< HEAD
async-graphql = { version = "7.0.7", default-features = false, features = [
    "dynamic-schema",
] }
castaway = "0.2.3"
serde-content = "0.1.0"
jieba-rs = "0.7.0"
=======
>>>>>>> 44318097

[dev-dependencies]
criterion = { version = "0.5.1", features = ["async_tokio"] }
env_logger = "0.10.1"
flate2 = "1.0.28"
pprof = { version = "0.13.0", features = ["flamegraph", "criterion"] }
serial_test = "2.0.0"
temp-dir = "0.1.11"
test-log = { version = "0.2.13", features = ["trace"] }
time = { version = "0.3.36", features = ["serde"] }
tokio = { version = "1.34.0", features = ["macros", "sync", "rt-multi-thread"] }
tracing-subscriber = { version = "0.3.18", features = ["env-filter"] }
wiremock = "0.6.0"

[target.'cfg(target_arch = "wasm32")'.dependencies]
pharos = "0.5.3"
ring = { version = "0.17.7", features = ["wasm32_unknown_unknown_js"] }
tokio = { version = "1.34.0", default-features = false, features = [
    "rt",
    "sync",
] }
uuid = { version = "1.10.0", features = ["serde", "js", "v4", "v7"] }
wasm-bindgen-futures = "0.4.39"
wasmtimer = { version = "0.2.0", default-features = false, features = [
    "tokio",
] }
ws_stream_wasm = "0.7.4"

[target.'cfg(not(target_arch = "wasm32"))'.dependencies]
tokio = { version = "1.34.0", default-features = false, features = [
    "macros",
    "io-util",
    "io-std",
    "fs",
    "rt-multi-thread",
    "time",
    "sync",
] }
tokio-tungstenite = { version = "0.21.0", optional = true }
uuid = { version = "1.10.0", features = ["serde", "v4", "v7"] }

[lints.rust]
unexpected_cfgs = { level = "warn", check-cfg = ['cfg(surrealdb_unstable)'] }

[lib]
name = "surrealdb_core"<|MERGE_RESOLUTION|>--- conflicted
+++ resolved
@@ -86,6 +86,7 @@
 hex = { version = "0.4.3" }
 indxdb = { version = "0.5.0", optional = true }
 ipnet = "2.9.0"
+jieba-rs = "0.7.0"
 js = { version = "0.6.2", package = "rquickjs", features = [
     "array-buffer",
     "bindgen",
@@ -155,15 +156,6 @@
 ulid = { version = "1.1.0", features = ["serde"] }
 unicase = "2.7.0"
 url = "2.5.0"
-<<<<<<< HEAD
-async-graphql = { version = "7.0.7", default-features = false, features = [
-    "dynamic-schema",
-] }
-castaway = "0.2.3"
-serde-content = "0.1.0"
-jieba-rs = "0.7.0"
-=======
->>>>>>> 44318097
 
 [dev-dependencies]
 criterion = { version = "0.5.1", features = ["async_tokio"] }
