[package]
name = "surrealdb-core"
publish = true
edition = "2021"
version = "2.0.4"
rust-version = "1.80.1"
readme = "../sdk/CARGO.md"
authors = ["Tobie Morgan Hitchcock <tobie@surrealdb.com>"]
description = "A scalable, distributed, collaborative, document-graph database, for the realtime web"
repository = "https://github.com/surrealdb/surrealdb"
homepage = "https://github.com/surrealdb/surrealdb"
documentation = "https://docs.rs/surrealdb-core/"
keywords = [
    "database",
    "embedded-database",
    "key-value",
    "key-value-store",
    "kv-store",
]
categories = ["database-implementations", "data-structures", "embedded"]
license-file = "../LICENSE"
resolver = "2"

[features]
# Public features
default = ["kv-mem"]
kv-mem = ["dep:surrealkv", "tokio/time", "dep:tempfile", "dep:ext-sort"]
kv-indxdb = ["dep:indxdb"]
kv-rocksdb = ["dep:rocksdb", "tokio/time", "dep:tempfile", "dep:ext-sort"]
kv-tikv = ["dep:tikv", "tokio/time", "dep:tempfile", "dep:ext-sort"]
kv-fdb = ["dep:foundationdb", "tokio/time", "dep:tempfile", "dep:ext-sort"]
kv-surrealkv = ["dep:surrealkv", "tokio/time", "dep:tempfile", "dep:ext-sort"]
kv-surrealcs = ["dep:surrealcs", "tokio/time", "dep:tempfile", "dep:ext-sort"]
scripting = ["dep:js"]
http = ["dep:reqwest"]
ml = ["dep:surrealml"]
jwks = ["dep:reqwest"]
arbitrary = [
    "dep:arbitrary",
    "dep:regex-syntax",
    "rust_decimal/rust-fuzz",
    "geo-types/arbitrary",
    "uuid/arbitrary",
]
# Special features
kv-fdb-7_1 = ["foundationdb/fdb-7_1"]
kv-fdb-7_3 = ["foundationdb/fdb-7_3"]

[package.metadata.docs.rs]
rustdoc-args = ["--cfg", "docsrs"]
features = ["kv-mem", "kv-rocksdb", "http", "scripting"]
targets = []

[dependencies]
addr = { version = "0.15.6", default-features = false, features = ["std"] }
ahash = "0.8.11"
ammonia = "4.0.0"
arbitrary = { version = "1.3.2", features = ["derive"], optional = true }
argon2 = "0.5.2"
ascii = { version = "0.3.2", package = "any_ascii" }
async-graphql = { version = "7.0.9", default-features = false, features = [
    "dynamic-schema",
] }
base64 = "0.21.5"
bcrypt = "0.15.0"
bincode = "1.3.3"
blake3 = "1.5.3"
bytes = "1.5.0"
castaway = "0.2.3"
cedar-policy = "2.4.2"
channel = { version = "2.3.1", package = "async-channel" }
chrono = { version = "0.4.38", features = ["serde"] }
ciborium = "0.2.1"
dashmap = "5.5.3"
derive = { version = "0.12.0", package = "surrealdb-derive" }
deunicode = "1.4.1"
dmp = "0.2.0"
executor = { version = "1.8.0", package = "async-executor" }
ext-sort = { version = "^0.1.4", optional = true }
foundationdb = { version = "0.9.0", default-features = false, features = [
    "embedded-fdb-include",
], optional = true }
fst = "0.4.7"
futures = "0.3.29"
fuzzy-matcher = "0.3.7"
geo = { version = "0.28.0", features = ["use-serde"] }
geo-types = { version = "0.7.13", features = ["arbitrary"] }
hex = { version = "0.4.3" }
indxdb = { version = "0.5.0", optional = true }
ipnet = "2.9.0"
js = { version = "0.6.2", package = "rquickjs", features = [
    "array-buffer",
    "bindgen",
    "classes",
    "futures",
    "loader",
    "macro",
    "parallel",
    "properties",
    "rust-alloc",
], optional = true }
jsonwebtoken = "9.3.0"
lexicmp = "0.1.0"
linfa-linalg = "=0.1.0"
md-5 = "0.10.6"
nanoid = "0.4.0"
ndarray = { version = "=0.15.6" }
ndarray-stats = "=0.5.1"
num_cpus = "1.16.0"
num-traits = "0.2.18"
object_store = { version = "0.10.2", optional = false }
pbkdf2 = { version = "0.12.2", features = ["simple"] }
phf = { version = "0.11.2", features = ["macros", "unicase"] }
pin-project-lite = "0.2.13"
quick_cache = "0.5.1"
radix_trie = { version = "0.2.1", features = ["serde"] }
rand = "0.8.5"
rayon = "1.10.0"
reblessive = { version = "0.4.1", features = ["tree"] }
regex = "1.10.6"
regex-syntax = { version = "0.8.4", optional = true, features = ["arbitrary"] }
reqwest = { version = "0.12.7", default-features = false, features = [
    "json",
    "stream",
    "multipart",
], optional = true }
revision = { version = "0.10.0", features = [
    "chrono",
    "geo",
    "roaring",
    "regex",
    "rust_decimal",
    "uuid",
] }
rmpv = "1.0.1"
roaring = { version = "0.10.6", features = ["serde"] }
rocksdb = { version = "0.22.0", features = ["lz4", "snappy"], optional = true }
rust_decimal = { version = "1.36.0", features = ["maths", "serde-str"] }
rust-stemmers = "1.2.0"
scrypt = "0.11.0"
semver = { version = "1.0.20", features = ["serde"] }
serde = { version = "1.0.209", features = ["derive"] }
serde_json = "1.0.127"
serde-content = "0.1.0"
sha1 = "0.10.6"
sha2 = "0.10.8"
snap = "1.1.0"
storekey = "0.5.0"
subtle = "2.6"
surrealcs = { version = "0.4.4", optional = true }
surrealkv = { version = "0.5.0", optional = true }
surrealml = { version = "0.1.1", optional = true, package = "surrealml-core" }
tempfile = { version = "3.10.1", optional = true }
thiserror = "1.0.63"
tikv = { version = "0.3.0-surreal.1", default-features = false, package = "surrealdb-tikv-client", optional = true }
tracing = "0.1.40"
trice = "0.4.0"
ulid = { version = "1.1.0", features = ["serde"] }
unicase = "2.7.0"
url = "2.5.0"
<<<<<<< HEAD
strsim = "0.11.1"
=======
vart = "0.7.0"
>>>>>>> 9ea5f87a

[dev-dependencies]
criterion = { version = "0.5.1", features = ["async_tokio"] }
env_logger = "0.10.1"
flate2 = "1.0.28"
pprof = { version = "0.13.0", features = ["flamegraph", "criterion"] }
serial_test = "2.0.0"
temp-dir = "0.1.11"
test-log = { version = "0.2.13", features = ["trace"] }
time = { version = "0.3.36", features = ["serde"] }
tokio = { version = "1.40.0", features = ["macros", "sync", "rt-multi-thread"] }
tracing-subscriber = { version = "0.3.18", features = ["env-filter"] }
wiremock = "0.6.0"

[target.'cfg(target_arch = "wasm32")'.dependencies]
pharos = "0.5.3"
ring = { version = "0.17.7", features = ["wasm32_unknown_unknown_js"] }
tokio = { version = "1.40.0", default-features = false, features = [
    "rt",
    "sync",
] }
uuid = { version = "1.10.0", features = ["serde", "js", "v4", "v7"] }
wasm-bindgen-futures = "0.4.39"
wasmtimer = { version = "0.2.0", default-features = false, features = [
    "tokio",
] }
ws_stream_wasm = "0.7.4"

[target.'cfg(not(target_arch = "wasm32"))'.dependencies]
tokio = { version = "1.40.0", default-features = false, features = [
    "macros",
    "io-util",
    "io-std",
    "fs",
    "rt-multi-thread",
    "time",
    "sync",
] }
tokio-tungstenite = { version = "0.21.0", optional = true }
uuid = { version = "1.10.0", features = ["serde", "v4", "v7"] }

[lints.rust]
unexpected_cfgs = { level = "warn", check-cfg = [
    'cfg(storage)',
    'cfg(surrealdb_unstable)',
] }

[lib]
name = "surrealdb_core"<|MERGE_RESOLUTION|>--- conflicted
+++ resolved
@@ -146,6 +146,7 @@
 sha2 = "0.10.8"
 snap = "1.1.0"
 storekey = "0.5.0"
+strsim = "0.11.1"
 subtle = "2.6"
 surrealcs = { version = "0.4.4", optional = true }
 surrealkv = { version = "0.5.0", optional = true }
@@ -158,11 +159,7 @@
 ulid = { version = "1.1.0", features = ["serde"] }
 unicase = "2.7.0"
 url = "2.5.0"
-<<<<<<< HEAD
-strsim = "0.11.1"
-=======
 vart = "0.7.0"
->>>>>>> 9ea5f87a
 
 [dev-dependencies]
 criterion = { version = "0.5.1", features = ["async_tokio"] }
