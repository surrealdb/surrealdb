--- conflicted
+++ resolved
@@ -136,12 +136,8 @@
 snap = "1.1.0"
 speedb = { version = "0.0.4", features = ["lz4", "snappy"], optional = true }
 storekey = "0.5.0"
-<<<<<<< HEAD
-surrealml-core = { version = "0.0.8", optional = true }
-=======
 surrealml-core1 = { version = "0.0.7", optional = true, package = "surrealml-core" }
 surrealml-core2 = { version = "0.0.8", optional = true, package = "surrealml-core" }
->>>>>>> 3ccca663
 thiserror = "1.0.50"
 tikv = { version = "0.2.0-surreal.2", default-features = false, package = "surrealdb-tikv-client", optional = true }
 tracing = "0.1.40"
