--- conflicted
+++ resolved
@@ -106,14 +106,10 @@
 linfa-linalg = "=0.1.0"
 md-5 = "0.10.6"
 nanoid = "0.4.0"
-<<<<<<< HEAD
-ndarray = { version = "0.15.6", optional = true }
-=======
 ndarray = { version = "=0.15.6", features = ["serde"] }
 ndarray-stats = "=0.5.1"
 num-traits = "0.2.18"
 nom = { version = "7.1.3", features = ["alloc"] }
->>>>>>> 009486b2
 num_cpus = "1.16.0"
 object_store = { version = "0.8.0", optional = false }
 once_cell = "1.18.0"
