--- conflicted
+++ resolved
@@ -122,18 +122,21 @@
 rand = "0.8.5"
 reblessive = { version = "0.3.5", features = ["tree"] }
 regex = "1.10.2"
-<<<<<<< HEAD
+regex-syntax = { version = "0.8.2", optional = true, features = ["arbitrary"] }
 # TODO remove git dependency when reqwest 0.12 is released
 reqwest = { git = "https://github.com/seanmonstar/reqwest.git", branch = "0.12-dev", default-features = false, features = [
-=======
-regex-syntax = { version = "0.8.2", optional = true, features = ["arbitrary"] }
-reqwest = { version = "0.11.22", default-features = false, features = [
->>>>>>> ebc365d4
     "json",
     "stream",
     "multipart",
 ], optional = true }
-revision = { version = "0.7.0", features = ["chrono", "geo", "roaring", "regex", "rust_decimal", "uuid"] }
+revision = { version = "0.7.0", features = [
+    "chrono",
+    "geo",
+    "roaring",
+    "regex",
+    "rust_decimal",
+    "uuid",
+] }
 rmpv = "1.0.1"
 roaring = { version = "0.10.2", features = ["serde"] }
 rocksdb = { version = "0.21.0", features = ["lz4", "snappy"], optional = true }
@@ -173,13 +176,7 @@
 
 [target.'cfg(target_arch = "wasm32")'.dependencies]
 pharos = "0.5.3"
-<<<<<<< HEAD
-ring = { version = "0.17.7", features = [
-    "wasm32_unknown_unknown_js",
-] } # Make ring-based dependencies work on Wasm
-=======
 ring = { version = "0.17.7", features = ["wasm32_unknown_unknown_js"] }
->>>>>>> ebc365d4
 tokio = { version = "1.34.0", default-features = false, features = [
     "rt",
     "sync",
