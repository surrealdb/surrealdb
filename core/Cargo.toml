[package]
name = "surrealdb-core"
publish = true
edition = "2021"
version = "2.0.0"
rust-version = "1.77.0"
readme = "../lib/CARGO.md"
authors = ["Tobie Morgan Hitchcock <tobie@surrealdb.com>"]
description = "A scalable, distributed, collaborative, document-graph database, for the realtime web"
repository = "https://github.com/surrealdb/surrealdb"
homepage = "https://github.com/surrealdb/surrealdb"
documentation = "https://docs.rs/surrealdb-core/"
keywords = [
    "database",
    "embedded-database",
    "key-value",
    "key-value-store",
    "kv-store",
]
categories = ["database-implementations", "data-structures", "embedded"]
license-file = "../LICENSE"
resolver = "2"

[features]
# Public features
default = ["kv-mem"]
kv-mem = ["dep:echodb", "tokio/time", "dep:tempfile", "dep:ext-sort"]
kv-indxdb = ["dep:indxdb"]
kv-rocksdb = ["dep:rocksdb", "tokio/time", "dep:tempfile", "dep:ext-sort"]
kv-tikv = ["dep:tikv", "tokio/time", "dep:tempfile", "dep:ext-sort"]
kv-fdb = ["dep:foundationdb", "tokio/time", "dep:tempfile", "dep:ext-sort"]
kv-surrealkv = ["dep:surrealkv", "tokio/time", "dep:tempfile", "dep:ext-sort"]
kv-surrealcs = ["dep:surrealcs", "tokio/time", "dep:tempfile", "dep:ext-sort"]
scripting = ["dep:js"]
http = ["dep:reqwest"]
ml = ["dep:surrealml"]
jwks = ["dep:reqwest"]
arbitrary = [
    "dep:arbitrary",
    "dep:regex-syntax",
    "rust_decimal/rust-fuzz",
    "geo-types/arbitrary",
    "uuid/arbitrary",
]
# Special features
kv-fdb-7_1 = ["foundationdb/fdb-7_1"]
kv-fdb-7_3 = ["foundationdb/fdb-7_3"]

[package.metadata.docs.rs]
rustdoc-args = ["--cfg", "docsrs"]
features = ["kv-mem", "kv-rocksdb", "http", "scripting"]
targets = []

[dependencies]
addr = { version = "0.15.6", default-features = false, features = ["std"] }
ahash = "0.8.11"
ammonia = "4.0.0"
arbitrary = { version = "1.3.2", features = ["derive"], optional = true }
argon2 = "0.5.2"
ascii = { version = "0.3.2", package = "any_ascii" }
async-recursion = "1.0.5"
base64 = "0.21.5"
bcrypt = "0.15.0"
bincode = "1.3.3"
bytes = "1.5.0"
ciborium = "0.2.1"
cedar-policy = "2.4.2"
channel = { version = "1.9.0", package = "async-channel" }
chrono = { version = "0.4.31", features = ["serde"] }
dashmap = "5.5.3"
derive = { version = "0.12.0", package = "surrealdb-derive" }
deunicode = "1.4.1"
dmp = "0.2.0"
echodb = { version = "0.7.0", optional = true }
executor = { version = "1.8.0", package = "async-executor" }
ext-sort = { version = "^0.1.4", optional = true }
foundationdb = { version = "0.9.0", default-features = false, features = [
    "embedded-fdb-include",
], optional = true }
fst = "0.4.7"
futures = "0.3.29"
fuzzy-matcher = "0.3.7"
geo = { version = "0.27.0", features = ["use-serde"] }
geo-types = { version = "0.7.12", features = ["arbitrary"] }
hex = { version = "0.4.3" }
indxdb = { version = "0.5.0", optional = true }
ipnet = "2.9.0"
js = { version = "0.6.2", package = "rquickjs", features = [
    "array-buffer",
    "bindgen",
    "classes",
    "futures",
    "loader",
    "macro",
    "parallel",
    "properties",
    "rust-alloc",
], optional = true }
jsonwebtoken = "9.3.0"
lexicmp = "0.1.0"
linfa-linalg = "=0.1.0"
md-5 = "0.10.6"
nanoid = "0.4.0"
ndarray = { version = "=0.15.6" }
ndarray-stats = "=0.5.1"
num-traits = "0.2.18"
nom = { version = "7.1.3", features = ["alloc"] }
num_cpus = "1.16.0"
object_store = { version = "0.10.2", optional = false }
once_cell = "1.18.0"
pbkdf2 = { version = "0.12.2", features = ["simple"] }
phf = { version = "0.11.2", features = ["macros", "unicase"] }
pin-project-lite = "0.2.13"
quick_cache = "0.5.1"
radix_trie = { version = "0.2.1", features = ["serde"] }
rand = "0.8.5"
reblessive = { version = "0.4.0", features = ["tree"] }
regex = "1.10.2"
regex-syntax = { version = "0.8.2", optional = true, features = ["arbitrary"] }
reqwest = { version = "0.12.5", default-features = false, features = [
    "json",
    "stream",
    "multipart",
], optional = true }
revision = { version = "0.8.0", features = [
    "chrono",
    "geo",
    "roaring",
    "regex",
    "rust_decimal",
    "uuid",
] }
rmpv = "1.0.1"
roaring = { version = "0.10.2", features = ["serde"] }
rocksdb = { version = "0.21.0", features = ["lz4", "snappy"], optional = true }
rust_decimal = { version = "1.33.1", features = ["maths", "serde-str"] }
rust-stemmers = "1.2.0"
scrypt = "0.11.0"
semver = { version = "1.0.20", features = ["serde"] }
serde = { version = "1.0.193", features = ["derive"] }
serde_json = "1.0.108"
sha1 = "0.10.6"
sha2 = "0.10.8"
snap = "1.1.0"
storekey = "0.5.0"
<<<<<<< HEAD
surrealcs = { version = "0.1.0", optional = true }
surrealkv = { version = "0.3.0", optional = true }
=======
subtle = "2.6"
surrealkv = { version = "0.3.3", optional = true }
>>>>>>> 6e9d04d4
surrealml = { version = "0.1.1", optional = true, package = "surrealml-core" }
tempfile = { version = "3.10.1", optional = true }
thiserror = "1.0.50"
tikv = { version = "0.3.0-surreal.1", default-features = false, package = "surrealdb-tikv-client", optional = true }
tracing = "0.1.40"
trice = "0.4.0"
ulid = { version = "1.1.0", features = ["serde"] }
unicase = "2.7.0"
url = "2.5.0"
castaway = "0.2.3"
serde-content = "0.1.0"

[dev-dependencies]
criterion = { version = "0.5.1", features = ["async_tokio"] }
env_logger = "0.10.1"
flate2 = "1.0.28"
pprof = { version = "0.13.0", features = ["flamegraph", "criterion"] }
serial_test = "2.0.0"
temp-dir = "0.1.11"
test-log = { version = "0.2.13", features = ["trace"] }
time = { version = "0.3.36", features = ["serde"] }
tokio = { version = "1.34.0", features = ["macros", "sync", "rt-multi-thread"] }
tracing-subscriber = { version = "0.3.18", features = ["env-filter"] }
wiremock = "0.6.0"

[target.'cfg(target_arch = "wasm32")'.dependencies]
pharos = "0.5.3"
ring = { version = "0.17.7", features = ["wasm32_unknown_unknown_js"] }
tokio = { version = "1.34.0", default-features = false, features = [
    "rt",
    "sync",
] }
uuid = { version = "1.6.1", features = ["serde", "js", "v4", "v7"] }
wasm-bindgen-futures = "0.4.39"
wasmtimer = { version = "0.2.0", default-features = false, features = [
    "tokio",
] }
ws_stream_wasm = "0.7.4"

[target.'cfg(not(target_arch = "wasm32"))'.dependencies]
tokio = { version = "1.34.0", default-features = false, features = [
    "macros",
    "io-util",
    "io-std",
    "fs",
    "rt-multi-thread",
    "time",
    "sync",
] }
tokio-tungstenite = { version = "0.21.0", optional = true }
uuid = { version = "1.6.1", features = ["serde", "v4", "v7"] }

[lib]
name = "surrealdb_core"<|MERGE_RESOLUTION|>--- conflicted
+++ resolved
@@ -143,13 +143,9 @@
 sha2 = "0.10.8"
 snap = "1.1.0"
 storekey = "0.5.0"
-<<<<<<< HEAD
-surrealcs = { version = "0.1.0", optional = true }
-surrealkv = { version = "0.3.0", optional = true }
-=======
 subtle = "2.6"
+surrealcs = { version = "0.1.0", optional = true, git = "https://github.com/surrealdb/surrealcs.git" }
 surrealkv = { version = "0.3.3", optional = true }
->>>>>>> 6e9d04d4
 surrealml = { version = "0.1.1", optional = true, package = "surrealml-core" }
 tempfile = { version = "3.10.1", optional = true }
 thiserror = "1.0.50"
