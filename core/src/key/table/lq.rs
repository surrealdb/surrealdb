//! Stores a LIVE SELECT query definition on the table
use crate::key::category::Categorise;
use crate::key::category::Category;
use derive::Key;
use serde::{Deserialize, Serialize};
use uuid::Uuid;

/// Lv is used to track a live query and is cluster independent, i.e. it is tied with a ns/db/tb combo without the cl.
/// The live statement includes the node id, so lq can be derived purely from an lv.
///
/// The value of the lv is the statement.
#[derive(Clone, Debug, Eq, PartialEq, PartialOrd, Serialize, Deserialize, Key)]
#[non_exhaustive]
pub struct Lq<'a> {
	__: u8,
	_a: u8,
	pub ns: &'a str,
	_b: u8,
	pub db: &'a str,
	_c: u8,
	pub tb: &'a str,
	_d: u8,
	_e: u8,
	_f: u8,
	#[serde(with = "uuid::serde::compact")]
	pub lq: Uuid,
}

pub fn new<'a>(ns: &'a str, db: &'a str, tb: &'a str, lq: Uuid) -> Lq<'a> {
	Lq::new(ns, db, tb, lq)
}

pub fn prefix(ns: &str, db: &str, tb: &str) -> Vec<u8> {
	let mut k = super::all::new(ns, db, tb).encode().unwrap();
	k.extend_from_slice(b"!lq\0");
	k
}

pub fn suffix(ns: &str, db: &str, tb: &str) -> Vec<u8> {
	let mut k = super::all::new(ns, db, tb).encode().unwrap();
<<<<<<< HEAD
	k.extend_from_slice(b"!lq");
	k.extend_from_slice(Uuid::max().as_ref());
	// We need the extra byte here because `getr()` only supports half-open ranges
	// so it wouldn't match max UUIDs because it doesn't check for equal matches
	// on the upper bound. Adding an extra byte to bring max into range as well.
	k.push(0x00);
=======
	k.extend_from_slice(&[b'!', b'l', b'q', 0xff]);
>>>>>>> 72b09787
	k
}

impl Categorise for Lq<'_> {
	fn categorise(&self) -> Category {
		Category::TableLiveQuery
	}
}

impl<'a> Lq<'a> {
	pub fn new(ns: &'a str, db: &'a str, tb: &'a str, lq: Uuid) -> Self {
		Self {
			__: b'/',
			_a: b'*',
			ns,
			_b: b'*',
			db,
			_c: b'*',
			tb,
			_d: b'!',
			_e: b'l',
			_f: b'q',
			lq,
		}
	}
}

#[cfg(test)]
mod tests {
	#[test]
	fn key() {
		use super::*;
		#[rustfmt::skip]
		let live_query_id = Uuid::from_bytes([1, 2, 3, 4, 5, 6, 7, 8, 9, 10, 11, 12, 13, 14, 15, 16]);
		let val = Lq::new("testns", "testdb", "testtb", live_query_id);
		let enc = Lq::encode(&val).unwrap();
		assert_eq!(
			enc,
			b"/*testns\x00*testdb\x00*testtb\x00!lq\x01\x02\x03\x04\x05\x06\x07\x08\x09\x0a\x0b\x0c\x0d\x0e\x0f\x10"
		);

		let dec = Lq::decode(&enc).unwrap();
		assert_eq!(val, dec);
	}

	#[test]
	fn prefix() {
		let val = super::prefix("testns", "testdb", "testtb");
		assert_eq!(val, b"/*testns\x00*testdb\x00*testtb\x00!lq\x00")
	}

	#[test]
	fn suffix() {
		let val = super::suffix("testns", "testdb", "testtb");
		assert_eq!(val, b"/*testns\x00*testdb\x00*testtb\x00!lq\xff")
	}
}<|MERGE_RESOLUTION|>--- conflicted
+++ resolved
@@ -38,16 +38,7 @@
 
 pub fn suffix(ns: &str, db: &str, tb: &str) -> Vec<u8> {
 	let mut k = super::all::new(ns, db, tb).encode().unwrap();
-<<<<<<< HEAD
-	k.extend_from_slice(b"!lq");
-	k.extend_from_slice(Uuid::max().as_ref());
-	// We need the extra byte here because `getr()` only supports half-open ranges
-	// so it wouldn't match max UUIDs because it doesn't check for equal matches
-	// on the upper bound. Adding an extra byte to bring max into range as well.
-	k.push(0x00);
-=======
-	k.extend_from_slice(&[b'!', b'l', b'q', 0xff]);
->>>>>>> 72b09787
+	k.extend_from_slice(b"!lq\0");
 	k
 }
 
