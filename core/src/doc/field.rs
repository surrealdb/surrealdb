--- conflicted
+++ resolved
@@ -6,11 +6,8 @@
 use crate::iam::Action;
 use crate::sql::permission::Permission;
 use crate::sql::value::Value;
-<<<<<<< HEAD
 use crate::sql::Part;
-=======
 use reblessive::tree::Stk;
->>>>>>> 8f6af53d
 
 impl<'a> Document<'a> {
 	pub async fn field(
