use crate::ctx::Context;
use crate::dbs::Options;
use crate::dbs::Statement;
use crate::doc::Document;
use crate::err::Error;
use crate::iam::Action;
use crate::sql::permission::Permission;
use crate::sql::value::Value;
use crate::sql::Part;
use reblessive::tree::Stk;

impl<'a> Document<'a> {
	pub async fn field(
		&mut self,
		stk: &mut Stk,
		ctx: &Context<'_>,
		opt: &Options,
<<<<<<< HEAD
		txn: &Transaction,
		stm: &Statement<'_>,
=======
		_stm: &Statement<'_>,
>>>>>>> 03bd9d37
	) -> Result<(), Error> {
		// Check import
		if opt.import {
			return Ok(());
		}
		// Get the record id
		let rid = self.id.as_ref().unwrap();
		// Get the user applied input
		let inp = self.initial.doc.changed(self.current.doc.as_ref());
		// Get field definitions
		let fds = self.fd(opt, txn).await?;

		// If a scheaful table check that no excess fields have been provided
		if self.tb(opt, txn).await?.full {
			let data = match stm {
				Statement::Create(v) => v.data.as_ref(),
				Statement::Update(v) => v.data.as_ref(),
				Statement::Relate(v) => v.data.as_ref(),
				Statement::Insert(v) => Some(&v.data),
				_ => None,
			};
			let stm_fd_names = data.as_ref().map_or(vec![], |d| d.field_names());
			let fd_names = fds.iter().map(|fd| fd.name.clone()).collect::<Vec<_>>();
			for stm_name in stm_fd_names {
				if stm_name.0.starts_with(&[Part::Field("id".into())]) {
					continue;
				}

				if !fd_names.contains(&stm_name) {
					return Err(Error::UndefinedField {
						table: rid.tb.clone(),
						field: stm_name,
					});
				}
			}
		}

		// Loop through all field statements
<<<<<<< HEAD
		for fd in fds.iter() {
=======
		for fd in self.fd(ctx, opt).await?.iter() {
>>>>>>> 03bd9d37
			// Loop over each field in document
			for (k, mut val) in self.current.doc.walk(&fd.name).into_iter() {
				// Get the initial value
				let old = self.initial.doc.pick(&k);
				// Get the input value
				let inp = inp.pick(&k);
				// Check for READONLY clause
				if fd.readonly && !self.is_new() && val != old {
					return Err(Error::FieldReadonly {
						field: fd.name.clone(),
						thing: rid.to_string(),
					});
				}
				// Get the default value
				let def = match &fd.default {
					Some(v) => Some(v),
					_ => match &fd.value {
						Some(v) if v.is_static() => Some(v),
						_ => None,
					},
				};
				// Check for a DEFAULT clause
				if let Some(expr) = def {
					if self.is_new() && val.is_none() {
						// Configure the context
						let mut ctx = Context::new(ctx);
						ctx.add_value("input", &inp);
						ctx.add_value("value", &val);
						ctx.add_value("after", &val);
						ctx.add_value("before", &old);
						// Process the VALUE clause
						val = expr.compute(stk, &ctx, opt, Some(&self.current)).await?;
					}
				}
				// Check for a TYPE clause
				if let Some(kind) = &fd.kind {
					val = val.coerce_to(kind).map_err(|e| match e {
						// There was a conversion error
						Error::CoerceTo {
							from,
							..
						} => Error::FieldCheck {
							thing: rid.to_string(),
							field: fd.name.clone(),
							value: from.to_string(),
							check: kind.to_string(),
						},
						// There was a different error
						e => e,
					})?;
				}
				// Check for a VALUE clause
				if let Some(expr) = &fd.value {
					// Only run value clause for mutable and new fields
					if !fd.readonly || self.is_new() {
						// Configure the context
						let mut ctx = Context::new(ctx);
						ctx.add_value("input", &inp);
						ctx.add_value("value", &val);
						ctx.add_value("after", &val);
						ctx.add_value("before", &old);
						// Process the VALUE clause
						val = expr.compute(stk, &ctx, opt, Some(&self.current)).await?;
					}
				}
				// Check for a TYPE clause
				if let Some(kind) = &fd.kind {
					val = val.coerce_to(kind).map_err(|e| match e {
						// There was a conversion error
						Error::CoerceTo {
							from,
							..
						} => Error::FieldCheck {
							thing: rid.to_string(),
							field: fd.name.clone(),
							value: from.to_string(),
							check: kind.to_string(),
						},
						// There was a different error
						e => e,
					})?;
				}
				// Check for a ASSERT clause
				if let Some(expr) = &fd.assert {
					// Configure the context
					let mut ctx = Context::new(ctx);
					ctx.add_value("input", &inp);
					ctx.add_value("value", &val);
					ctx.add_value("after", &val);
					ctx.add_value("before", &old);
					// Process the ASSERT clause
					if !expr.compute(stk, &ctx, opt, Some(&self.current)).await?.is_truthy() {
						return Err(Error::FieldValue {
							thing: rid.to_string(),
							field: fd.name.clone(),
							value: val.to_string(),
							check: expr.to_string(),
						});
					}
				}
				// Check for a PERMISSIONS clause
				if opt.check_perms(Action::Edit)? {
					// Get the permission clause
					let perms = if self.is_new() {
						&fd.permissions.create
					} else {
						&fd.permissions.update
					};
					// Match the permission clause
					match perms {
						// The field PERMISSIONS clause
						// is FULL, enabling this field
						// to be updated without checks.
						Permission::Full => (),
						// The field PERMISSIONS clause
						// is NONE, meaning that this
						// change will be reverted.
						Permission::None => val = old,
						// The field PERMISSIONS clause
						// is a custom expression, so
						// we check the expression and
						// revert the field if denied.
						Permission::Specific(e) => {
							// Disable permissions
							let opt = &opt.new_with_perms(false);
							// Configure the context
							let mut ctx = Context::new(ctx);
							ctx.add_value("input", &inp);
							ctx.add_value("value", &val);
							ctx.add_value("after", &val);
							ctx.add_value("before", &old);
							// Process the PERMISSION clause
							if !e.compute(stk, &ctx, opt, Some(&self.current)).await?.is_truthy() {
								val = old
							}
						}
					}
				}
				// Set the value of the field
				match val {
					Value::None => self.current.doc.to_mut().del(stk, ctx, opt, &k).await?,
					_ => self.current.doc.to_mut().set(stk, ctx, opt, &k, val).await?,
				};
			}
		}
		// Carry on
		Ok(())
	}
}<|MERGE_RESOLUTION|>--- conflicted
+++ resolved
@@ -15,12 +15,8 @@
 		stk: &mut Stk,
 		ctx: &Context<'_>,
 		opt: &Options,
-<<<<<<< HEAD
 		txn: &Transaction,
 		stm: &Statement<'_>,
-=======
-		_stm: &Statement<'_>,
->>>>>>> 03bd9d37
 	) -> Result<(), Error> {
 		// Check import
 		if opt.import {
@@ -59,11 +55,7 @@
 		}
 
 		// Loop through all field statements
-<<<<<<< HEAD
-		for fd in fds.iter() {
-=======
 		for fd in self.fd(ctx, opt).await?.iter() {
->>>>>>> 03bd9d37
 			// Loop over each field in document
 			for (k, mut val) in self.current.doc.walk(&fd.name).into_iter() {
 				// Get the initial value
