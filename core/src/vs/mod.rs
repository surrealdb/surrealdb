//! vs is a module to handle Versionstamps.
//! This module is supplemental to the kvs::tx module and is not intended to be used directly
//! by applications.
//! This module might be migrated into the kvs or kvs::tx module in the future.

/// Versionstamp is a 10-byte array used to identify a specific version of a key.
/// The first 8 bytes are significant (the u64), and the remaining 2 bytes are not significant, but used for extra precision.
/// To convert to and from this module, see the conv module in this same directory.
///
<<<<<<< HEAD
=======
/// You're going to want these
/// 65536
/// 131072
/// 196608
/// 262144
/// 327680
/// 393216
>>>>>>> e00c4563
pub type Versionstamp = [u8; 10];

pub(crate) mod conv;
pub(crate) mod oracle;

pub use self::conv::*;
pub use self::oracle::*;

/// Generate S-tuples of valid, sequenced versionstamps within range.
/// The limit is used, because these are combinatorics - without an upper bound, combinations aren't possible.
#[doc(hidden)]
pub fn generate_versionstamp_sequences(start: Versionstamp) -> VersionstampSequence {
	VersionstampSequence {
		next_state: Some(start),
	}
}

#[doc(hidden)]
pub struct VersionstampSequence {
	next_state: Option<Versionstamp>,
}

#[doc(hidden)]
impl Iterator for VersionstampSequence {
	type Item = Versionstamp;

	fn next(&mut self) -> Option<Self::Item> {
		self.next_state?;
		let returned_state = self.next_state.unwrap();
		// Now calculate next
		let mut next_state = self.next_state.unwrap();
		let index_to_increase =
			next_state.iter().enumerate().rev().skip(2).find(|(_, &x)| x < 255u8).take();
		if index_to_increase.is_none() {
			self.next_state = None;
			return Some(returned_state);
		}
		let (index_to_increase, _) = index_to_increase.unwrap();
		next_state[index_to_increase] += 1;
		for next_state_byte in
			next_state.iter_mut().take(returned_state.len() - 2).skip(index_to_increase + 1)
		{
			*next_state_byte = 0;
		}
		self.next_state = Some(next_state);
		Some(returned_state)
	}
}

#[cfg(test)]
mod test {
	use crate::vs::{to_u128_be, Versionstamp};

	#[test]
	pub fn generate_one_vs() {
		let vs = super::generate_versionstamp_sequences([0; 10]).take(1).collect::<Vec<_>>();
		assert_eq!(vs.len(), 1, "Should be 1, but was {:?}", vs);
		assert_eq!(vs[0], [0; 10]);
	}

	#[test]
	pub fn generate_two_vs_in_sequence() {
		let vs =
			super::generate_versionstamp_sequences([0, 0, 0, 0, 0, 0, 0, 1, 0, 0]).flat_map(|vs| {
				let skip_because_first_is_equal = 1;
				super::generate_versionstamp_sequences(vs)
					.skip(skip_because_first_is_equal)
					.map(move |vs2| (vs, vs2))
			});
		let versionstamps = vs.take(4).collect::<Vec<(Versionstamp, Versionstamp)>>();

		assert_eq!(
			versionstamps.len(),
			4,
			"We expect the combinations to be 2x2 matrix, but was {:?}",
			versionstamps
		);

		let acceptable_values = [65536u128, 131072, 196608, 262144, 327680, 393216];
		for (first, second) in versionstamps {
			assert!(first < second, "First: {:?}, Second: {:?}", first, second);
			let first = to_u128_be(first);
			let second = to_u128_be(second);
			assert!(acceptable_values.contains(&first));
			assert!(acceptable_values.contains(&second));
		}
	}

	#[test]
	pub fn iteration_stops_past_end() {
		let mut iter = super::generate_versionstamp_sequences([255; 10]);
		assert!(iter.next().is_some());
		assert!(iter.next().is_none());
	}
}<|MERGE_RESOLUTION|>--- conflicted
+++ resolved
@@ -7,8 +7,6 @@
 /// The first 8 bytes are significant (the u64), and the remaining 2 bytes are not significant, but used for extra precision.
 /// To convert to and from this module, see the conv module in this same directory.
 ///
-<<<<<<< HEAD
-=======
 /// You're going to want these
 /// 65536
 /// 131072
@@ -16,7 +14,6 @@
 /// 262144
 /// 327680
 /// 393216
->>>>>>> e00c4563
 pub type Versionstamp = [u8; 10];
 
 pub(crate) mod conv;
