--- conflicted
+++ resolved
@@ -1179,12 +1179,6 @@
 	#[error("Encountered an issue while processed export config: found {0}, but expected {1}.")]
 	InvalidExportConfig(Value, String),
 
-<<<<<<< HEAD
-	#[error("Error while computing version: expected a datetime, but found {found}")]
-	InvalidVersion {
-		found: Value,
-	},
-=======
 	/// Found an unexpected value in a range
 	#[error("Found {found} for bound but expected {expected}.")]
 	InvalidBound {
@@ -1211,7 +1205,11 @@
 	/// Tried to use an idiom RepeatRecurse symbol in a position where it is not supported
 	#[error("Tried to use a `@` repeat recurse symbol in a position where it is not supported")]
 	UnsupportedRepeatRecurse,
->>>>>>> 25d09653
+
+	#[error("Error while computing version: expected a datetime, but found {found}")]
+	InvalidVersion {
+		found: Value,
+	},
 }
 
 impl From<Error> for String {
