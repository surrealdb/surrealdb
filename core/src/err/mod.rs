--- conflicted
+++ resolved
@@ -1176,7 +1176,9 @@
 	#[error("Error while ordering a result: {0}.")]
 	OrderingError(String),
 
-<<<<<<< HEAD
+	#[error("Encountered an issue while processed export config: found {0}, but expected {1}.")]
+	InvalidExportConfig(Value, String),
+  
 	/// Found an unexpected value in a range
 	#[error("Found {found} for bound but expected {expected}.")]
 	InvalidBound {
@@ -1203,10 +1205,6 @@
 	/// Tried to use an idiom RepeatRecurse symbol in a position where it is not supported
 	#[error("Tried to use a `@` repeat recurse symbol in a position where it is not supported")]
 	UnsupportedRepeatRecurse,
-=======
-	#[error("Encountered an issue while processed export config: found {0}, but expected {1}.")]
-	InvalidExportConfig(Value, String),
->>>>>>> caa842b3
 }
 
 impl From<Error> for String {
