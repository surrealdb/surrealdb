--- conflicted
+++ resolved
@@ -1208,38 +1208,32 @@
 		serializer.serialize_str(self.to_string().as_str())
 	}
 }
-<<<<<<< HEAD
 impl Error {
 	pub fn set_check_from_coerce(self, name: String) -> Error {
-=======
-
-impl Error {
-	pub fn function_check_from_coerce(self, name: impl Into<String>) -> Error {
->>>>>>> 5d92c7c0
 		match self {
 			Error::CoerceTo {
 				from,
 				into,
-<<<<<<< HEAD
 			} => Error::SetCheck {
 				name,
 				value: from.to_string(),
 				check: into,
 			},
 			e => e,
-=======
+		}
+	}
+
+	pub fn function_check_from_coerce(self, name: impl Into<String>) -> Error {
+		match self {
+			Error::CoerceTo {
+				from,
+				into,
 			} => Error::FunctionCheck {
 				name: name.into(),
 				value: from.to_string(),
 				check: into,
 			},
-			fc @ Error::FunctionCheck {
-				..
-			} => fc,
-			_ => Error::Internal(
-				"function_check_from_coerce called on Error that wasn't CoerceTo".to_string(),
-			),
->>>>>>> 5d92c7c0
+			e => e,
 		}
 	}
 }