use crate::iam::Error as IamError;
use crate::idx::ft::MatchRef;
use crate::idx::trees::vector::SharedVector;
use crate::sql::idiom::Idiom;
use crate::sql::index::Distance;
use crate::sql::thing::Thing;
use crate::sql::value::Value;
use crate::syn::error::RenderedError as RenderedParserError;
use crate::vs::Error as VersionstampError;
use base64::DecodeError as Base64Error;
use bincode::Error as BincodeError;
#[cfg(storage)]
use ext_sort::SortError;
use fst::Error as FstError;
use jsonwebtoken::errors::Error as JWTError;
use object_store::Error as ObjectStoreError;
use revision::Error as RevisionError;
use serde::Serialize;
use std::io::Error as IoError;
use std::string::FromUtf8Error;
use storekey::decode::Error as DecodeError;
use storekey::encode::Error as EncodeError;
use thiserror::Error;

/// An error originating from an embedded SurrealDB database.
#[derive(Error, Debug)]
#[non_exhaustive]
pub enum Error {
	/// This error is used for ignoring a document when processing a query
	#[doc(hidden)]
	#[error("Conditional clause is not truthy")]
	Ignore,

	/// This error is used for breaking a loop in a foreach statement
	#[doc(hidden)]
	#[error("Break statement has been reached")]
	Break,

	/// This error is used for skipping a loop in a foreach statement
	#[doc(hidden)]
	#[error("Continue statement has been reached")]
	Continue,

	/// This error is used for retrying document processing with a new id
	#[doc(hidden)]
	#[error("This document should be retried with a new ID")]
	RetryWithId(Thing),

	/// The database encountered unreachable logic
	#[error("The database encountered unreachable logic: {0}")]
	Unreachable(String),

	/// Statement has been deprecated
	#[error("{0}")]
	Deprecated(String),

	/// A custom error has been thrown
	#[error("An error occurred: {0}")]
	Thrown(String),

	/// There was a problem with the underlying datastore
	#[error("There was a problem with the underlying datastore: {0}")]
	Ds(String),

	/// There was a problem with a datastore transaction
	#[error("There was a problem with a datastore transaction: {0}")]
	Tx(String),

	/// There was an error when starting a new datastore transaction
	#[error("There was an error when starting a new datastore transaction")]
	TxFailure,

	/// The transaction was already cancelled or committed
	#[error("Couldn't update a finished transaction")]
	TxFinished,

	/// The current transaction was created as read-only
	#[error("Couldn't write to a read only transaction")]
	TxReadonly,

	/// The conditional value in the request was not equal
	#[error("Value being checked was not correct")]
	TxConditionNotMet,

	/// The key being inserted in the transaction already exists
	#[error("The key being inserted already exists")]
	TxKeyAlreadyExists,

	/// The key exceeds a limit set by the KV store
	#[error("Record id or key is too large")]
	TxKeyTooLarge,

	/// The value exceeds a limit set by the KV store
	#[error("Record or value is too large")]
	TxValueTooLarge,

	/// The transaction writes too much data for the KV store
	#[error("Transaction is too large")]
	TxTooLarge,

	/// No namespace has been selected
	#[error("Specify a namespace to use")]
	NsEmpty,

	/// No database has been selected
	#[error("Specify a database to use")]
	DbEmpty,

	/// No SQL query has been specified
	#[error("Specify some SQL code to execute")]
	QueryEmpty,

	/// There was an error with the SQL query
	#[error("The SQL query was not parsed fully")]
	QueryRemaining,

	/// There was an error with the SQL query
	#[error("Parse error: {0}")]
	InvalidQuery(RenderedParserError),

	/// There was an error with the SQL query
	#[error("Can not use {value} in a CONTENT clause")]
	InvalidContent {
		value: Value,
	},

	/// There was an error with the SQL query
	#[error("Can not use {value} in a MERGE clause")]
	InvalidMerge {
		value: Value,
	},

	/// There was an error with the provided JSON Patch
	#[error("The JSON Patch contains invalid operations. {message}")]
	InvalidPatch {
		message: String,
	},

	/// Given test operation failed for JSON Patch
	#[error("Given test operation failed for JSON Patch. Expected `{expected}`, but got `{got}` instead.")]
	PatchTest {
		expected: String,
		got: String,
	},

	/// Remote HTTP request functions are not enabled
	#[error("Remote HTTP request functions are not enabled")]
	HttpDisabled,

	/// it is not possible to set a variable with the specified name
	#[error("'{name}' is a protected variable and cannot be set")]
	InvalidParam {
		name: String,
	},

	#[error("Found '{field}' in SELECT clause on line {line}, but field is not an aggregate function, and is not present in GROUP BY expression")]
	InvalidField {
		line: usize,
		field: String,
	},

	/// The FETCH clause accepts idioms, strings and fields.
	#[error("Found {value} on FETCH CLAUSE, but FETCH expects an idiom, a string or fields")]
	InvalidFetch {
		value: Value,
	},

	#[error("Found '{field}' in SPLIT ON clause on line {line}, but field is not present in SELECT expression")]
	InvalidSplit {
		line: usize,
		field: String,
	},

	#[error("Found '{field}' in ORDER BY clause on line {line}, but field is not present in SELECT expression")]
	InvalidOrder {
		line: usize,
		field: String,
	},

	#[error("Found '{field}' in GROUP BY clause on line {line}, but field is not present in SELECT expression")]
	InvalidGroup {
		line: usize,
		field: String,
	},

	/// The LIMIT clause must evaluate to a positive integer
	#[error("Found {value} but the LIMIT clause must evaluate to a positive integer")]
	InvalidLimit {
		value: String,
	},

	/// The START clause must evaluate to a positive integer
	#[error("Found {value} but the START clause must evaluate to a positive integer")]
	InvalidStart {
		value: String,
	},

	/// There was an error with the provided JavaScript code
	#[error("Problem with embedded script function. {message}")]
	InvalidScript {
		message: String,
	},

	/// There was an error with the provided machine learning model
	#[error("Problem with machine learning computation. {message}")]
	InvalidModel {
		message: String,
	},

	/// There was a problem running the specified function
	#[error("There was a problem running the {name}() function. {message}")]
	InvalidFunction {
		name: String,
		message: String,
	},

	/// The wrong quantity or magnitude of arguments was given for the specified function
	#[error("Incorrect arguments for function {name}(). {message}")]
	InvalidArguments {
		name: String,
		message: String,
	},

	/// The wrong quantity or magnitude of arguments was given for the specified function
	#[error("Incorrect arguments for aggregate function {name}() on table '{table}'. {message}")]
	InvalidAggregation {
		name: String,
		table: String,
		message: String,
	},

	/// The wrong quantity or magnitude of arguments was given for the specified function
	#[error("There was a problem running the {name} function. Expected this function to return a value of type {check}, but found {value}")]
	FunctionCheck {
		name: String,
		value: String,
		check: String,
	},

	/// The URL is invalid
	#[error("The URL `{0}` is invalid")]
	InvalidUrl(String),

	/// The size of the vector is incorrect
	#[error("Incorrect vector dimension ({current}). Expected a vector of {expected} dimension.")]
	InvalidVectorDimension {
		current: usize,
		expected: usize,
	},

	/// The size of the vector is incorrect
	#[error("Unable to compute distance.The calculated result is not a valid number: {dist}. Vectors: {left:?} - {right:?}")]
	InvalidVectorDistance {
		left: SharedVector,
		right: SharedVector,
		dist: f64,
	},

	/// The size of the vector is incorrect
	#[error("The vector element ({current}) is not a number.")]
	InvalidVectorType {
		current: String,
		expected: &'static str,
	},

	/// The size of the vector is incorrect
	#[error("The value cannot be converted to a vector: {0}")]
	InvalidVectorValue(String),

	/// Invalid regular expression
	#[error("Invalid regular expression: {0:?}")]
	InvalidRegex(String),

	/// Invalid timeout
	#[error("Invalid timeout: {0:?} seconds")]
	InvalidTimeout(u64),

	/// The query timedout
	#[error("The query was not executed because it exceeded the timeout")]
	QueryTimedout,

	/// The query did not execute, because the transaction was cancelled
	#[error("The query was not executed due to a cancelled transaction")]
	QueryCancelled,

	/// The query did not execute, because the transaction has failed
	#[error("The query was not executed due to a failed transaction")]
	QueryNotExecuted,

	/// The query did not execute, because the transaction has failed (with a message)
	#[error("The query was not executed due to a failed transaction. {message}")]
	QueryNotExecutedDetail {
		message: String,
	},

	/// The permissions do not allow for changing to the specified namespace
	#[error("You don't have permission to change to the {ns} namespace")]
	NsNotAllowed {
		ns: String,
	},

	/// The permissions do not allow for changing to the specified database
	#[error("You don't have permission to change to the {db} database")]
	DbNotAllowed {
		db: String,
	},

	/// The requested namespace does not exist
	#[error("The namespace '{value}' does not exist")]
	NsNotFound {
		value: String,
	},

	/// The requested namespace login does not exist
	#[error("The namespace login '{value}' does not exist")]
	NlNotFound {
		value: String,
	},

	/// The requested database does not exist
	#[error("The database '{value}' does not exist")]
	DbNotFound {
		value: String,
	},

	/// The requested database login does not exist
	#[error("The database login '{value}' does not exist")]
	DlNotFound {
		value: String,
	},

	/// The requested event does not exist
	#[error("The event '{value}' does not exist")]
	EvNotFound {
		value: String,
	},

	/// The requested function does not exist
	#[error("The function 'fn::{value}' does not exist")]
	FcNotFound {
		value: String,
	},

	/// The requested field does not exist
	#[error("The field '{value}' does not exist")]
	FdNotFound {
		value: String,
	},

	/// The requested model does not exist
	#[error("The model 'ml::{value}' does not exist")]
	MlNotFound {
		value: String,
	},

	// The cluster node does not exist
	#[error("The node '{value}' does not exist")]
	NdNotFound {
		value: String,
	},

	/// The requested param does not exist
	#[error("The param '${value}' does not exist")]
	PaNotFound {
		value: String,
	},

	/// The requested config does not exist
	#[error("The config for {value} does not exist")]
	CgNotFound {
		value: String,
	},

	/// The requested table does not exist
	#[error("The table '{value}' does not exist")]
	TbNotFound {
		value: String,
	},

	/// The requested live query does not exist
	#[error("The live query '{value}' does not exist")]
	LvNotFound {
		value: String,
	},

	/// The requested cluster live query does not exist
	#[error("The cluster live query '{value}' does not exist")]
	LqNotFound {
		value: String,
	},

	/// The requested analyzer does not exist
	#[error("The analyzer '{value}' does not exist")]
	AzNotFound {
		value: String,
	},

	/// The requested analyzer does not exist
	#[error("The index '{value}' does not exist")]
	IxNotFound {
		value: String,
	},

	/// The requested record does not exist
	#[error("The record '{value}' does not exist")]
	IdNotFound {
		value: String,
	},

	#[error("Unsupported distance: {0}")]
	UnsupportedDistance(Distance),

	/// The requested root user does not exist
	#[error("The root user '{value}' does not exist")]
	UserRootNotFound {
		value: String,
	},

	/// The requested namespace user does not exist
	#[error("The user '{value}' does not exist in the namespace '{ns}'")]
	UserNsNotFound {
		value: String,
		ns: String,
	},

	/// The requested database user does not exist
	#[error("The user '{value}' does not exist in the database '{db}'")]
	UserDbNotFound {
		value: String,
		ns: String,
		db: String,
	},

	/// Unable to perform the realtime query
	#[error("Unable to perform the realtime query")]
	RealtimeDisabled,

	/// Reached excessive computation depth due to functions, subqueries, or futures
	#[error("Reached excessive computation depth due to functions, subqueries, or futures")]
	ComputationDepthExceeded,

	/// Can not execute statement using the specified value
	#[error("Can not execute statement using value '{value}'")]
	InvalidStatementTarget {
		value: String,
	},

	/// Can not execute CREATE statement using the specified value
	#[error("Can not execute CREATE statement using value '{value}'")]
	CreateStatement {
		value: String,
	},

	/// Can not execute UPSERT statement using the specified value
	#[error("Can not execute UPSERT statement using value '{value}'")]
	UpsertStatement {
		value: String,
	},

	/// Can not execute UPDATE statement using the specified value
	#[error("Can not execute UPDATE statement using value '{value}'")]
	UpdateStatement {
		value: String,
	},

	/// Can not execute RELATE statement using the specified value
	#[error("Can not execute RELATE statement using value '{value}'")]
	RelateStatement {
		value: String,
	},

	/// Can not execute RELATE statement using the specified value
	#[error("Can not execute RELATE statement where property 'in' is '{value}'")]
	RelateStatementIn {
		value: String,
	},

	/// Can not execute RELATE statement using the specified value
	#[error("Can not execute RELATE statement where property 'id' is '{value}'")]
	RelateStatementId {
		value: String,
	},

	/// Can not execute RELATE statement using the specified value
	#[error("Can not execute RELATE statement where property 'out' is '{value}'")]
	RelateStatementOut {
		value: String,
	},

	/// Can not execute DELETE statement using the specified value
	#[error("Can not execute DELETE statement using value '{value}'")]
	DeleteStatement {
		value: String,
	},

	/// Can not execute INSERT statement using the specified value
	#[error("Can not execute INSERT statement using value '{value}'")]
	InsertStatement {
		value: String,
	},

	/// Can not execute INSERT statement using the specified value
	#[error("Can not execute INSERT statement where property 'in' is '{value}'")]
	InsertStatementIn {
		value: String,
	},

	/// Can not execute INSERT statement using the specified value
	#[error("Can not execute INSERT statement where property 'id' is '{value}'")]
	InsertStatementId {
		value: String,
	},

	/// Can not execute INSERT statement using the specified value
	#[error("Can not execute INSERT statement where property 'out' is '{value}'")]
	InsertStatementOut {
		value: String,
	},

	/// Can not execute LIVE statement using the specified value
	#[error("Can not execute LIVE statement using value '{value}'")]
	LiveStatement {
		value: String,
	},

	/// Can not execute KILL statement using the specified id
	#[error("Can not execute KILL statement using id '{value}'")]
	KillStatement {
		value: String,
	},

	/// Can not execute CREATE statement using the specified value
	#[error("Expected a single result output when using the ONLY keyword")]
	SingleOnlyOutput,

	/// The permissions do not allow this query to be run on this table
	#[error("You don't have permission to run this query on the `{table}` table")]
	TablePermissions {
		table: String,
	},

	/// The permissions do not allow this query to be run on this table
	#[error("You don't have permission to view the ${name} parameter")]
	ParamPermissions {
		name: String,
	},

	/// The permissions do not allow this query to be run on this table
	#[error("You don't have permission to run the fn::{name} function")]
	FunctionPermissions {
		name: String,
	},

	/// The specified table can not be written as it is setup as a foreign table view
	#[error("Unable to write to the `{table}` table while setup as a view")]
	TableIsView {
		table: String,
	},

	/// A database entry for the specified record already exists
	#[error("Database record `{thing}` already exists")]
	RecordExists {
		thing: Thing,
	},

	/// A database index entry for the specified record already exists
	#[error("Database index `{index}` already contains {value}, with record `{thing}`")]
	IndexExists {
		thing: Thing,
		index: String,
		value: String,
	},

	/// The specified table is not configured for the type of record being added
	#[error("Found record: `{thing}` which is {}a relation, but expected a {target_type}", if *relation { "not " } else { "" })]
	TableCheck {
		thing: String,
		relation: bool,
		target_type: String,
	},

	/// The specified field did not conform to the field type check
	#[error("Found {value} for field `{field}`, with record `{thing}`, but expected a {check}")]
	FieldCheck {
		thing: String,
		value: String,
		field: Idiom,
		check: String,
	},

	/// The specified field did not conform to the field ASSERT clause
	#[error("Found {value} for field `{field}`, with record `{thing}`, but field must conform to: {check}")]
	FieldValue {
		thing: String,
		value: String,
		field: Idiom,
		check: String,
	},

	/// The specified value did not conform to the LET type check
	#[error("Found {value} for param ${name}, but expected a {check}")]
	SetCheck {
		value: String,
		name: String,
		check: String,
	},

	/// The specified field did not conform to the field ASSERT clause
	#[error(
		"Found changed value for field `{field}`, with record `{thing}`, but field is readonly"
	)]
	FieldReadonly {
		thing: String,
		field: Idiom,
	},

	/// The specified field on a SCHEMAFUL table was not defined
	#[error("Found field '{field}', but no such field exists for table '{table}'")]
	FieldUndefined {
		table: String,
		field: Idiom,
	},

	/// Found a record id for the record but this is not a valid id
	#[error("Found {value} for the Record ID but this is not a valid id")]
	IdInvalid {
		value: String,
	},

	/// Found a record id for the record but we are creating a specific record
	#[error("Found {value} for the `id` field, but a specific record has been specified")]
	IdMismatch {
		value: String,
	},

	/// Found a record id for the record but this is not a valid id
	#[error("Found {value} for the incoming relation, but this is not a valid Record ID")]
	InInvalid {
		value: String,
	},

	/// Found a record id for the record but we are creating a specific record
	#[error("Found {value} for the `in` field, but the value does not match the `in` record id")]
	InMismatch {
		value: String,
	},

	/// Found a record id for the record but we are creating a specific record
	#[error("Found {value} for the `in` field, which does not match the existing field value")]
	InOverride {
		value: String,
	},

	/// Found a record id for the record but this is not a valid id
	#[error("Found {value} for the outgoing relation, but this is not a valid Record ID")]
	OutInvalid {
		value: String,
	},

	/// Found a record id for the record but we are creating a specific record
	#[error("Found {value} for the `out` field, but the value does not match the `out` record id")]
	OutMismatch {
		value: String,
	},

	/// Found a record id for the record but we are creating a specific record
	#[error("Found {value} for the `out` field, which does not match the existing field value")]
	OutOverride {
		value: String,
	},

	/// Unable to coerce to a value to another value
	#[error("Expected a {into} but found {from}")]
	CoerceTo {
		from: Value,
		into: String,
	},

	/// Unable to convert a value to another value
	#[error("Expected a {into} but cannot convert {from} into a {into}")]
	ConvertTo {
		from: Value,
		into: String,
	},

	/// Unable to coerce to a value to another value
	#[error("Expected a {kind} but the array had {size} items")]
	LengthInvalid {
		kind: String,
		size: usize,
	},

	/// Cannot perform addition
	#[error("Cannot perform addition with '{0}' and '{1}'")]
	TryAdd(String, String),

	/// Cannot perform subtraction
	#[error("Cannot perform subtraction with '{0}' and '{1}'")]
	TrySub(String, String),

	/// Cannot perform multiplication
	#[error("Cannot perform multiplication with '{0}' and '{1}'")]
	TryMul(String, String),

	/// Cannot perform division
	#[error("Cannot perform division with '{0}' and '{1}'")]
	TryDiv(String, String),

	/// Cannot perform remainder
	#[error("Cannot perform remainder with '{0}' and '{1}'")]
	TryRem(String, String),

	/// Cannot perform power
	#[error("Cannot raise the value '{0}' with '{1}'")]
	TryPow(String, String),

	/// Cannot perform negation
	#[error("Cannot negate the value '{0}'")]
	TryNeg(String),

	/// It's is not possible to convert between the two types
	#[error("Cannot convert from '{0}' to '{1}'")]
	TryFrom(String, &'static str),

	/// There was an error processing a remote HTTP request
	#[error("There was an error processing a remote HTTP request: {0}")]
	Http(String),

	/// There was an error processing a value in parallel
	#[error("There was an error processing a value in parallel: {0}")]
	Channel(String),

	/// Represents an underlying error with IO encoding / decoding
	#[error("I/O error: {0}")]
	Io(#[from] IoError),

	/// Represents an error when encoding a key-value entry
	#[error("Key encoding error: {0}")]
	Encode(#[from] EncodeError),

	/// Represents an error when decoding a key-value entry
	#[error("Key decoding error: {0}")]
	Decode(#[from] DecodeError),

	/// Represents an underlying error with versioned data encoding / decoding
	#[error("Versioned error: {0}")]
	Revision(#[from] RevisionError),

	/// The index has been found to be inconsistent
	#[error("Index is corrupted: {0}")]
	CorruptedIndex(&'static str),

	/// The query planner did not find an index able to support the match @@ for a given expression
	#[error("There was no suitable index supporting the expression '{value}'")]
	NoIndexFoundForMatch {
		value: String,
	},

	/// Represents an error when analyzing a value
	#[error("A value can't be analyzed: {0}")]
	AnalyzerError(String),

	/// Represents an error when trying to highlight a value
	#[error("A value can't be highlighted: {0}")]
	HighlightError(String),

	/// Represents an underlying error with Bincode serializing / deserializing
	#[error("Bincode error: {0}")]
	Bincode(#[from] BincodeError),

	/// Represents an underlying error with FST
	#[error("FstError error: {0}")]
	FstError(#[from] FstError),

	/// Represents an underlying error while reading UTF8 characters
	#[error("Utf8 error: {0}")]
	Utf8Error(#[from] FromUtf8Error),

	/// Represents an underlying error with the Object Store
	#[error("Object Store error: {0}")]
	ObsError(#[from] ObjectStoreError),

	/// There was an error with model computation
	#[error("There was an error with model computation: {0}")]
	ModelComputation(String),

	/// The feature has not yet being implemented
	#[error("Feature not yet implemented: {feature}")]
	FeatureNotYetImplemented {
		feature: String,
	},

	/// Duplicated match references are not allowed
	#[error("Duplicated Match reference: {mr}")]
	DuplicatedMatchRef {
		mr: MatchRef,
	},

	/// Represents a failure in timestamp arithmetic related to database internals
	#[error("Timestamp arithmetic error: {0}")]
	TimestampOverflow(String),

	/// Internal server error
	/// This should be used extremely sporadically, since we lose the type of error as a consequence
	/// There will be times when it is useful, such as with unusual type conversion errors
	#[error("Internal database error: {0}")]
	Internal(String),

	/// Unimplemented functionality
	#[error("Unimplemented functionality: {0}")]
	Unimplemented(String),

	#[error("Versionstamp in key is corrupted: {0}")]
	CorruptedVersionstampInKey(#[from] VersionstampError),

	/// Invalid level
	#[error("Invalid level '{0}'")]
	InvalidLevel(String),

	/// Represents an underlying IAM error
	#[error("IAM error: {0}")]
	IamError(#[from] IamError),

	//
	// Capabilities
	//
	/// Scripting is not allowed
	#[error("Scripting functions are not allowed")]
	ScriptingNotAllowed,

	/// Function is not allowed
	#[error("Function '{0}' is not allowed to be executed")]
	FunctionNotAllowed(String),

	/// Network target is not allowed
	#[error("Access to network target '{0}' is not allowed")]
	NetTargetNotAllowed(String),

	//
	// Authentication / Signup
	//
	#[error("There was an error creating the token")]
	TokenMakingFailed,

	#[error("No record was returned")]
	NoRecordFound,

	#[error("The signup query failed")]
	SignupQueryFailed,

	#[error("The signin query failed")]
	SigninQueryFailed,

	#[error("Username or Password was not provided")]
	MissingUserOrPass,

	#[error("No signin target to either SC or DB or NS or KV")]
	NoSigninTarget,

	#[error("The password did not verify")]
	InvalidPass,

	/// There was an error with authentication
	#[error("There was a problem with authentication")]
	InvalidAuth,

	/// There was an error with signing up
	#[error("There was a problem with signing up")]
	InvalidSignup,

	/// Auth was expected to be set but was unknown
	#[error("Auth was expected to be set but was unknown")]
	UnknownAuth,

	/// Auth requires a token header which is missing
	#[error("Auth token is missing the '{0}' header")]
	MissingTokenHeader(String),

	/// Auth requires a token claim which is missing
	#[error("Auth token is missing the '{0}' claim")]
	MissingTokenClaim(String),

	/// The db is running without an available storage engine
	#[error("The db is running without an available storage engine")]
	MissingStorageEngine,

	// The cluster node already exists
	#[error("The node '{value}' already exists")]
	ClAlreadyExists {
		value: String,
	},

	/// The requested analyzer already exists
	#[error("The analyzer '{value}' already exists")]
	AzAlreadyExists {
		value: String,
	},

	/// The requested database already exists
	#[error("The database '{value}' already exists")]
	DbAlreadyExists {
		value: String,
	},

	/// The requested event already exists
	#[error("The event '{value}' already exists")]
	EvAlreadyExists {
		value: String,
	},

	/// The requested field already exists
	#[error("The field '{value}' already exists")]
	FdAlreadyExists {
		value: String,
	},

	/// The requested function already exists
	#[error("The function 'fn::{value}' already exists")]
	FcAlreadyExists {
		value: String,
	},

	/// The requested index already exists
	#[error("The index '{value}' already exists")]
	IxAlreadyExists {
		value: String,
	},

	/// The requested model already exists
	#[error("The model '{value}' already exists")]
	MlAlreadyExists {
		value: String,
	},

	/// The requested namespace already exists
	#[error("The namespace '{value}' already exists")]
	NsAlreadyExists {
		value: String,
	},

	/// The requested param already exists
	#[error("The param '${value}' already exists")]
	PaAlreadyExists {
		value: String,
	},

	/// The requested config already exists
	#[error("The config for {value} already exists")]
	CgAlreadyExists {
		value: String,
	},

	/// The requested table already exists
	#[error("The table '{value}' already exists")]
	TbAlreadyExists {
		value: String,
	},

	/// The requested namespace token already exists
	#[error("The namespace token '{value}' already exists")]
	NtAlreadyExists {
		value: String,
	},

	/// The requested database token already exists
	#[error("The database token '{value}' already exists")]
	DtAlreadyExists {
		value: String,
	},

	/// The requested user already exists
	#[error("The root user '{value}' already exists")]
	UserRootAlreadyExists {
		value: String,
	},

	/// The requested namespace user already exists
	#[error("The user '{value}' already exists in the namespace '{ns}'")]
	UserNsAlreadyExists {
		value: String,
		ns: String,
	},

	/// The requested database user already exists
	#[error("The user '{value}' already exists in the database '{db}'")]
	UserDbAlreadyExists {
		value: String,
		ns: String,
		db: String,
	},

	/// A database index entry for the specified table is already building
	#[error("Database index `{index}` is currently building")]
	IndexAlreadyBuilding {
		index: String,
	},

	/// The token has expired
	#[error("The token has expired")]
	ExpiredToken,

	/// The session has expired
	#[error("The session has expired")]
	ExpiredSession,

	/// A node task has failed
	#[error("A node task has failed: {0}")]
	NodeAgent(&'static str),

	/// The supplied type could not be serialiazed into `sql::Value`
	#[error("Serialization error: {0}")]
	Serialization(String),

	/// The requested root access method already exists
	#[error("The root access method '{ac}' already exists")]
	AccessRootAlreadyExists {
		ac: String,
	},

	/// The requested namespace access method already exists
	#[error("The access method '{ac}' already exists in the namespace '{ns}'")]
	AccessNsAlreadyExists {
		ac: String,
		ns: String,
	},

	/// The requested database access method already exists
	#[error("The access method '{ac}' already exists in the database '{db}'")]
	AccessDbAlreadyExists {
		ac: String,
		ns: String,
		db: String,
	},

	/// The requested root access method does not exist
	#[error("The root access method '{ac}' does not exist")]
	AccessRootNotFound {
		ac: String,
	},

	/// The requested root access grant does not exist
	#[error("The root access grant '{gr}' does not exist")]
	AccessGrantRootNotFound {
		ac: String,
		gr: String,
	},

	/// The requested namespace access method does not exist
	#[error("The access method '{ac}' does not exist in the namespace '{ns}'")]
	AccessNsNotFound {
		ac: String,
		ns: String,
	},

	/// The requested namespace access grant does not exist
	#[error("The access grant '{gr}' does not exist in the namespace '{ns}'")]
	AccessGrantNsNotFound {
		ac: String,
		gr: String,
		ns: String,
	},

	/// The requested database access method does not exist
	#[error("The access method '{ac}' does not exist in the database '{db}'")]
	AccessDbNotFound {
		ac: String,
		ns: String,
		db: String,
	},

	/// The requested database access grant does not exist
	#[error("The access grant '{gr}' does not exist in the database '{db}'")]
	AccessGrantDbNotFound {
		ac: String,
		gr: String,
		ns: String,
		db: String,
	},

	/// The access method cannot be defined on the requested level
	#[error("The access method cannot be defined on the requested level")]
	AccessLevelMismatch,

	#[error("The access method cannot be used in the requested operation")]
	AccessMethodMismatch,

	#[error("The access method does not exist")]
	AccessNotFound,

	#[error("This access method has an invalid duration")]
	AccessInvalidDuration,

	#[error("This access method results in an invalid expiration")]
	AccessInvalidExpiration,

	#[error("The record access signup query failed")]
	AccessRecordSignupQueryFailed,

	#[error("The record access signin query failed")]
	AccessRecordSigninQueryFailed,

	#[error("This record access method does not allow signup")]
	AccessRecordNoSignup,

	#[error("This record access method does not allow signin")]
	AccessRecordNoSignin,

	#[error("This bearer access method requires a key to be provided")]
	AccessBearerMissingKey,

	#[error("This bearer access grant has an invalid format")]
	AccessGrantBearerInvalid,

	#[error("This access grant has an invalid subject")]
	AccessGrantInvalidSubject,

	#[error("This access grant has been revoked")]
	AccessGrantRevoked,

	/// Found a table name for the record but this is not a valid table
	#[error("Found {value} for the Record ID but this is not a valid table name")]
	TbInvalid {
		value: String,
	},

	/// This error is used for breaking execution when a value is returned
	#[doc(hidden)]
	#[error("Return statement has been reached")]
	Return {
		value: Value,
	},

	/// A destructuring variant was used in a context where it is not supported
	#[error("{variant} destructuring method is not supported here")]
	UnsupportedDestructure {
		variant: String,
	},

	#[doc(hidden)]
	#[error("The underlying datastore does not support versioned queries")]
	UnsupportedVersionedQueries,

	/// Found an unexpected value in a range
	#[error("Expected a range value of '{expected}', but found '{found}'")]
	InvalidRangeValue {
		expected: String,
		found: String,
	},

	/// Found an unexpected value in a range
	#[error("The range cannot exceed a size of {max} for this operation")]
	RangeTooBig {
		max: usize,
	},

	/// There was an invalid storage version stored in the database
	#[error("There was an invalid storage version stored in the database")]
	InvalidStorageVersion,

	/// There was an outdated storage version stored in the database
	#[error("The data stored on disk is out-of-date with this version. Please follow the upgrade guides in the documentation")]
	OutdatedStorageVersion,

	#[error("Found a non-computed value where they are not allowed")]
	NonComputed,

<<<<<<< HEAD
	#[error("Size of query script exceeded maximum supported size of 4,294,967,295 bytes.")]
	QueryTooLarge,
=======
	/// Represents a failure in timestamp arithmetic related to database internals
	#[error("Failed to compute: \"{0}\", as the operation results in an overflow.")]
	ArithmeticOverflow(String),
>>>>>>> 97eb95b6
}

impl From<Error> for String {
	fn from(e: Error) -> String {
		e.to_string()
	}
}

impl From<Base64Error> for Error {
	fn from(_: Base64Error) -> Error {
		Error::InvalidAuth
	}
}

impl From<JWTError> for Error {
	fn from(_: JWTError) -> Error {
		Error::InvalidAuth
	}
}

impl From<regex::Error> for Error {
	fn from(error: regex::Error) -> Self {
		Error::InvalidRegex(error.to_string())
	}
}

#[cfg(feature = "kv-mem")]
impl From<echodb::err::Error> for Error {
	fn from(e: echodb::err::Error) -> Error {
		match e {
			echodb::err::Error::KeyAlreadyExists => Error::TxKeyAlreadyExists,
			echodb::err::Error::ValNotExpectedValue => Error::TxConditionNotMet,
			_ => Error::Tx(e.to_string()),
		}
	}
}

#[cfg(feature = "kv-indxdb")]
impl From<indxdb::err::Error> for Error {
	fn from(e: indxdb::err::Error) -> Error {
		match e {
			indxdb::err::Error::KeyAlreadyExists => Error::TxKeyAlreadyExists,
			indxdb::err::Error::ValNotExpectedValue => Error::TxConditionNotMet,
			_ => Error::Tx(e.to_string()),
		}
	}
}

#[cfg(feature = "kv-tikv")]
impl From<tikv::Error> for Error {
	fn from(e: tikv::Error) -> Error {
		match e {
			tikv::Error::DuplicateKeyInsertion => Error::TxKeyAlreadyExists,
			tikv::Error::KeyError(ke) if ke.abort.contains("KeyTooLarge") => Error::TxKeyTooLarge,
			tikv::Error::RegionError(re) if re.raft_entry_too_large.is_some() => Error::TxTooLarge,
			_ => Error::Tx(e.to_string()),
		}
	}
}

#[cfg(feature = "kv-rocksdb")]
impl From<rocksdb::Error> for Error {
	fn from(e: rocksdb::Error) -> Error {
		Error::Tx(e.to_string())
	}
}

#[cfg(feature = "kv-surrealkv")]
impl From<surrealkv::Error> for Error {
	fn from(e: surrealkv::Error) -> Error {
		Error::Tx(e.to_string())
	}
}

#[cfg(feature = "kv-fdb")]
impl From<foundationdb::FdbError> for Error {
	fn from(e: foundationdb::FdbError) -> Error {
		Error::Ds(e.to_string())
	}
}

#[cfg(feature = "kv-fdb")]
impl From<foundationdb::TransactionCommitError> for Error {
	fn from(e: foundationdb::TransactionCommitError) -> Error {
		Error::Tx(e.to_string())
	}
}

impl From<channel::RecvError> for Error {
	fn from(e: channel::RecvError) -> Error {
		Error::Channel(e.to_string())
	}
}

impl<T> From<channel::SendError<T>> for Error {
	fn from(e: channel::SendError<T>) -> Error {
		Error::Channel(e.to_string())
	}
}

#[cfg(any(feature = "http", feature = "jwks"))]
impl From<reqwest::Error> for Error {
	fn from(e: reqwest::Error) -> Error {
		Error::Http(e.to_string())
	}
}

#[cfg(storage)]
impl<S, D, I> From<SortError<S, D, I>> for Error
where
	S: std::error::Error,
	D: std::error::Error,
	I: std::error::Error,
{
	fn from(e: SortError<S, D, I>) -> Error {
		Error::Internal(e.to_string())
	}
}

impl Serialize for Error {
	fn serialize<S>(&self, serializer: S) -> Result<S::Ok, S::Error>
	where
		S: serde::Serializer,
	{
		serializer.serialize_str(self.to_string().as_str())
	}
}
impl Error {
	pub fn set_check_from_coerce(self, name: String) -> Error {
		match self {
			Error::CoerceTo {
				from,
				into,
			} => Error::SetCheck {
				name,
				value: from.to_string(),
				check: into,
			},
			e => e,
		}
	}

	pub fn function_check_from_coerce(self, name: impl Into<String>) -> Error {
		match self {
			Error::CoerceTo {
				from,
				into,
			} => Error::FunctionCheck {
				name: name.into(),
				value: from.to_string(),
				check: into,
			},
			e => e,
		}
	}
}<|MERGE_RESOLUTION|>--- conflicted
+++ resolved
@@ -1164,14 +1164,11 @@
 	#[error("Found a non-computed value where they are not allowed")]
 	NonComputed,
 
-<<<<<<< HEAD
 	#[error("Size of query script exceeded maximum supported size of 4,294,967,295 bytes.")]
 	QueryTooLarge,
-=======
 	/// Represents a failure in timestamp arithmetic related to database internals
 	#[error("Failed to compute: \"{0}\", as the operation results in an overflow.")]
 	ArithmeticOverflow(String),
->>>>>>> 97eb95b6
 }
 
 impl From<Error> for String {
