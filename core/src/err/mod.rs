--- conflicted
+++ resolved
@@ -1176,17 +1176,15 @@
 	#[error("Error while ordering a result: {0}.")]
 	OrderingError(String),
 
-<<<<<<< HEAD
+	#[error("Encountered an issue while processed export config: found {0}, but expected {1}.")]
+	InvalidExportConfig(Value, String),
+
 	#[error(
 		"Error while computing version: expected a datetime or a datetime-range, but found {found}"
 	)]
 	InvalidVersion {
 		found: Value,
 	},
-=======
-	#[error("Encountered an issue while processed export config: found {0}, but expected {1}.")]
-	InvalidExportConfig(Value, String),
->>>>>>> e7b63bb6
 }
 
 impl From<Error> for String {
