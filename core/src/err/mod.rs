--- conflicted
+++ resolved
@@ -302,7 +302,6 @@
 		value: String,
 	},
 
-<<<<<<< HEAD
 	/// The requested namespace access method does not exist
 	#[error("The namespace access method '{value}' does not exist")]
 	NaNotFound {
@@ -315,8 +314,6 @@
 		value: String,
 	},
 
-=======
->>>>>>> 2b1e6a32
 	/// The requested namespace login does not exist
 	#[error("The namespace login '{value}' does not exist")]
 	NlNotFound {
@@ -329,7 +326,6 @@
 		value: String,
 	},
 
-<<<<<<< HEAD
 	/// The requested database access method does not exist
 	#[error("The database access method '{value}' does not exist")]
 	DaNotFound {
@@ -342,8 +338,6 @@
 		value: String,
 	},
 
-=======
->>>>>>> 2b1e6a32
 	/// The requested database login does not exist
 	#[error("The database login '{value}' does not exist")]
 	DlNotFound {
