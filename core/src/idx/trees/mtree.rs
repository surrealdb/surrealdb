use std::cmp::Reverse;
use std::collections::btree_map::Entry;
#[cfg(debug_assertions)]
use std::collections::HashMap;
use std::collections::{BTreeMap, BTreeSet, BinaryHeap, VecDeque};
use std::fmt::{Debug, Display, Formatter};
use std::io::Cursor;
use std::sync::Arc;

use async_recursion::async_recursion;
use revision::revisioned;
use roaring::RoaringTreemap;
use serde::{Deserialize, Serialize};
use tokio::sync::RwLock;

use crate::err::Error;

use crate::idx::docids::{DocId, DocIds};
use crate::idx::trees::btree::BStatistics;
use crate::idx::trees::knn::{Ids64, KnnResult, KnnResultBuilder, PriorityNode};
use crate::idx::trees::store::{
	IndexStores, NodeId, StoredNode, TreeNode, TreeNodeProvider, TreeStore,
};
use crate::idx::trees::vector::{SharedVector, Vector};
use crate::idx::{IndexKeyBase, VersionedSerdeState};
use crate::kvs::{Key, Transaction, TransactionType, Val};
use crate::sql::index::{Distance, MTreeParams, VectorType};
use crate::sql::{Array, Object, Thing, Value};

pub(crate) struct MTreeIndex {
	state_key: Key,
	dim: usize,
	vector_type: VectorType,
	store: MTreeStore,
	doc_ids: Arc<RwLock<DocIds>>,
	mtree: Arc<RwLock<MTree>>,
}

impl MTreeIndex {
	pub(crate) async fn new(
		ixs: &IndexStores,
		tx: &mut Transaction,
		ikb: IndexKeyBase,
		p: &MTreeParams,
		tt: TransactionType,
	) -> Result<Self, Error> {
		let doc_ids = Arc::new(RwLock::new(
			DocIds::new(ixs, tx, tt, ikb.clone(), p.doc_ids_order, p.doc_ids_cache).await?,
		));
		let state_key = ikb.new_vm_key(None);
		let state: MState = if let Some(val) = tx.get(state_key.clone()).await? {
			MState::try_from_val(val)?
		} else {
			MState::new(p.capacity)
		};
		let store = ixs
			.get_store_mtree(
				TreeNodeProvider::Vector(ikb),
				state.generation,
				tt,
				p.mtree_cache as usize,
			)
			.await;
		let mtree = Arc::new(RwLock::new(MTree::new(state, p.distance.clone())));
		Ok(Self {
			state_key,
			dim: p.dimension as usize,
			vector_type: p.vector_type,
			doc_ids,
			mtree,
			store,
		})
	}
	pub(crate) async fn index_document(
		&mut self,
		tx: &mut Transaction,
		rid: &Thing,
		content: &Vec<Value>,
	) -> Result<(), Error> {
		// Resolve the doc_id
		let resolved = self.doc_ids.write().await.resolve_doc_id(tx, rid.into()).await?;
		let doc_id = *resolved.doc_id();
		// Lock the index
		let mut mtree = self.mtree.write().await;
		for v in content {
			// Extract the vector
			let vector = Vector::try_from_value(self.vector_type, self.dim, v)?;
			vector.check_dimension(self.dim)?;
			// Insert the vector in the index
			mtree.insert(tx, &mut self.store, vector.into(), doc_id).await?;
		}
		Ok(())
	}

	pub(crate) async fn knn_search(
		&self,
		tx: &mut Transaction,
		a: &Array,
		k: usize,
	) -> Result<VecDeque<(DocId, f64)>, Error> {
		// Extract the vector
		let vector = Arc::new(Vector::try_from_array(self.vector_type, a)?);
		vector.check_dimension(self.dim)?;
		// Lock the index
		let mtree = self.mtree.read().await;
		// Do the search
		let res = mtree.knn_search(tx, &self.store, &vector, k).await?;
		Ok(res.docs)
	}

	pub(crate) async fn remove_document(
		&mut self,
		tx: &mut Transaction,
		rid: &Thing,
		content: &Vec<Value>,
	) -> Result<(), Error> {
		if let Some(doc_id) = self.doc_ids.write().await.remove_doc(tx, rid.into()).await? {
			// Lock the index
			let mut mtree = self.mtree.write().await;
			for v in content {
				// Extract the vector
				let vector = Vector::try_from_value(self.vector_type, self.dim, v)?;
				vector.check_dimension(self.dim)?;
				// Remove the vector
				mtree.delete(tx, &mut self.store, vector.into(), doc_id).await?;
			}
		}
		Ok(())
	}

	pub(in crate::idx) fn doc_ids(&self) -> Arc<RwLock<DocIds>> {
		self.doc_ids.clone()
	}

	pub(crate) async fn statistics(&self, tx: &mut Transaction) -> Result<MtStatistics, Error> {
		Ok(MtStatistics {
			doc_ids: self.doc_ids.read().await.statistics(tx).await?,
		})
	}

	pub(crate) async fn finish(&mut self, tx: &mut Transaction) -> Result<(), Error> {
		self.doc_ids.write().await.finish(tx).await?;
		let mut mtree = self.mtree.write().await;
		if self.store.finish(tx).await? {
			mtree.state.generation += 1;
			tx.set(self.state_key.clone(), mtree.state.try_to_val()?).await?;
		}
		Ok(())
	}
}

<<<<<<< HEAD
=======
struct KnnResultBuilder {
	knn: u64,
	docs: RoaringTreemap,
	priority_list: BTreeMap<PriorityResult, RoaringTreemap>,
}

impl KnnResultBuilder {
	fn new(knn: usize) -> Self {
		Self {
			knn: knn as u64,
			docs: RoaringTreemap::default(),
			priority_list: BTreeMap::default(),
		}
	}
	fn check_add(&self, dist: f64) -> bool {
		if self.docs.len() < self.knn {
			true
		} else if let Some(pr) = self.priority_list.keys().last() {
			dist <= pr.0
		} else {
			true
		}
	}

	fn add(&mut self, dist: f64, docs: &RoaringTreemap) {
		let pr = PriorityResult(dist);
		match self.priority_list.entry(pr) {
			Entry::Vacant(e) => {
				for doc in docs {
					self.docs.insert(doc);
				}
				e.insert(docs.clone());
			}
			Entry::Occupied(mut e) => {
				let d = e.get_mut();
				for doc in docs {
					d.insert(doc);
					self.docs.insert(doc);
				}
			}
		}

		#[cfg(debug_assertions)]
		debug!("KnnResult add - dist: {} - docs: {:?} - total: {}", dist, docs, self.docs.len());
		debug!("{:?}", self.priority_list);

		// Do possible eviction
		let docs_len = self.docs.len();
		if docs_len > self.knn {
			if let Some((_, d)) = self.priority_list.last_key_value() {
				if docs_len - d.len() >= self.knn {
					if let Some((_, evicted_docs)) = self.priority_list.pop_last() {
						self.docs -= evicted_docs;
					}
				}
			}
		}
	}

	fn build(self, #[cfg(debug_assertions)] visited_nodes: HashMap<NodeId, usize>) -> KnnResult {
		let mut sorted_docs = VecDeque::with_capacity(self.knn as usize);
		#[cfg(debug_assertions)]
		debug!("self.priority_list: {:?} - self.docs: {:?}", self.priority_list, self.docs);
		let mut left = self.knn;
		for (_, docs) in self.priority_list {
			let dl = docs.len();
			if dl > left {
				for doc_id in docs.iter().take(left as usize) {
					sorted_docs.push_back(doc_id);
				}
				break;
			}
			for doc_id in docs {
				sorted_docs.push_back(doc_id);
			}
			left -= dl;
			// We don't expect anymore result, we can leave
			if left == 0 {
				break;
			}
		}
		debug!("sorted_docs: {:?}", sorted_docs);
		KnnResult {
			docs: sorted_docs,
			#[cfg(debug_assertions)]
			visited_nodes,
		}
	}
}

#[non_exhaustive]
pub struct KnnResult {
	docs: VecDeque<DocId>,
	#[cfg(debug_assertions)]
	#[allow(dead_code)]
	visited_nodes: HashMap<NodeId, usize>,
}

>>>>>>> 53b2878a
// https://en.wikipedia.org/wiki/M-tree
// https://arxiv.org/pdf/1004.4216.pdf
#[non_exhaustive]
pub struct MTree {
	state: MState,
	distance: Distance,
	minimum: usize,
}

impl MTree {
	const RADIUS_EPSILON: f64 = f64::EPSILON * 3f64;

	pub fn new(state: MState, distance: Distance) -> Self {
		let minimum = (state.capacity + 1) as usize / 2;
		Self {
			state,
			distance,
			minimum,
		}
	}

	pub async fn knn_search(
		&self,
		tx: &mut Transaction,
		store: &MTreeStore,
		v: &SharedVector,
		k: usize,
	) -> Result<KnnResult, Error> {
		#[cfg(debug_assertions)]
		debug!("knn_search - v: {:?} - k: {}", v, k);
		let mut queue = BinaryHeap::new();
		let mut res = KnnResultBuilder::new(k);
		if let Some(root_id) = self.state.root {
			queue.push(Reverse(PriorityNode {
				dist: 0.0,
				doc: root_id,
			}));
		}
		#[cfg(debug_assertions)]
		let mut visited_nodes = HashMap::new();
		while let Some(current) = queue.pop() {
			let node = store.get_node(tx, current.0.doc).await?;
			#[cfg(debug_assertions)]
			{
				debug!("Visit node id: {} - dist: {}", current.0.doc, current.0.dist);
				if visited_nodes.insert(current.0.doc, node.n.len()).is_some() {
					return Err(Error::Unreachable("MTree::knn_search"));
				}
			}
			match node.n {
				MTreeNode::Leaf(ref n) => {
					#[cfg(debug_assertions)]
					debug!("Leaf found - id: {} - len: {}", node.id, n.len(),);
					for (o, p) in n {
						let d = self.calculate_distance(o, v)?;
						if res.check_add(d) {
							#[cfg(debug_assertions)]
							debug!("Add: {d} - obj: {o:?} - docs: {:?}", p.docs);
							res.add(d, &Ids64::Bits(p.docs.clone()));
						}
					}
				}
				MTreeNode::Internal(ref n) => {
					#[cfg(debug_assertions)]
					debug!("Internal found - id: {} - {:?}", node.id, n);
					for (o, p) in n {
						let d = self.calculate_distance(o, v)?;
						let min_dist = (d - p.radius).max(0.0);
						if res.check_add(min_dist) {
							debug!("Queue add - dist: {} - node: {}", min_dist, p.node);
							queue.push(Reverse(PriorityNode {
								dist: min_dist,
								doc: p.node,
							}));
						}
					}
				}
			}
		}
		Ok(res.build(
			#[cfg(debug_assertions)]
			visited_nodes,
		))
	}
}

enum InsertionResult {
	DocAdded,
	CoveringRadius(f64),
	PromotedEntries(SharedVector, RoutingProperties, SharedVector, RoutingProperties),
}

enum DeletionResult {
	NotFound,
	DocRemoved,
	CoveringRadius(f64),
	Underflown(MStoredNode, bool),
}

// Insertion
impl MTree {
	fn new_node_id(&mut self) -> NodeId {
		let new_node_id = self.state.next_node_id;
		self.state.next_node_id += 1;
		new_node_id
	}

	pub async fn insert(
		&mut self,
		tx: &mut Transaction,
		store: &mut MTreeStore,
		obj: SharedVector,
		id: DocId,
	) -> Result<(), Error> {
		#[cfg(debug_assertions)]
		debug!("Insert - obj: {:?} - doc: {}", obj, id);
		// First we check if we already have the object. In this case we just append the doc.
		if self.append(tx, store, &obj, id).await? {
			return Ok(());
		}
		if let Some(root_id) = self.state.root {
			let node = store.get_node_mut(tx, root_id).await?;
			// Otherwise, we insert the object with possibly mutating the tree
			if let InsertionResult::PromotedEntries(o1, p1, o2, p2) =
				self.insert_at_node(tx, store, node, &None, obj, id).await?
			{
				self.create_new_internal_root(store, o1, p1, o2, p2).await?;
			}
		} else {
			self.create_new_leaf_root(store, obj, id).await?;
		}
		Ok(())
	}

	async fn create_new_leaf_root(
		&mut self,
		store: &mut MTreeStore,
		obj: SharedVector,
		id: DocId,
	) -> Result<(), Error> {
		let new_root_id = self.new_node_id();
		let p = ObjectProperties::new_root(id);
		let mut objects = LeafMap::new();
		objects.insert(obj, p);
		let new_root_node = store.new_node(new_root_id, MTreeNode::Leaf(objects))?;
		store.set_node(new_root_node, true).await?;
		self.set_root(Some(new_root_id));
		Ok(())
	}

	async fn create_new_internal_root(
		&mut self,
		store: &mut MTreeStore,
		o1: SharedVector,
		p1: RoutingProperties,
		o2: SharedVector,
		p2: RoutingProperties,
	) -> Result<(), Error> {
		let new_root_id = self.new_node_id();
		#[cfg(debug_assertions)]
		debug!(
			"New internal root - node: {} - e1.node: {} - e1.obj: {:?} - e1.radius: {} - e2.node: {} - e2.obj: {:?} - e2.radius: {}",
			new_root_id,
			p1.node,
			o1,
			p1.radius,
			p2.node,
			o2,
			p2.radius
		);
		let mut entries = InternalMap::new();
		entries.insert(o1, p1);
		entries.insert(o2, p2);
		let new_root_node = store.new_node(new_root_id, MTreeNode::Internal(entries))?;
		store.set_node(new_root_node, true).await?;
		self.set_root(Some(new_root_id));
		Ok(())
	}

	async fn append(
		&mut self,
		tx: &mut Transaction,
		store: &mut MTreeStore,
		object: &SharedVector,
		id: DocId,
	) -> Result<bool, Error> {
		let mut queue = BinaryHeap::new();
		if let Some(root_id) = self.state.root {
			queue.push(root_id);
		}
		while let Some(current) = queue.pop() {
			let mut node = store.get_node_mut(tx, current).await?;
			match node.n {
				MTreeNode::Leaf(ref mut n) => {
					if let Some(p) = n.get_mut(object) {
						p.docs.insert(id);
						store.set_node(node, true).await?;
						return Ok(true);
					}
				}
				MTreeNode::Internal(ref n) => {
					for (o, p) in n {
						let d = self.calculate_distance(o, object)?;
						if d <= p.radius {
							queue.push(p.node);
						}
					}
				}
			}
			store.set_node(node, false).await?;
		}
		Ok(false)
	}

	#[cfg_attr(not(target_arch = "wasm32"), async_recursion)]
	#[cfg_attr(target_arch = "wasm32", async_recursion(? Send))]
	async fn insert_at_node(
		&mut self,
		tx: &mut Transaction,
		store: &mut MTreeStore,
		node: MStoredNode,
		parent_center: &Option<SharedVector>,
		object: SharedVector,
		doc: DocId,
	) -> Result<InsertionResult, Error> {
		#[cfg(debug_assertions)]
		debug!("insert_at_node - node: {} - doc: {} - obj: {:?}", node.id, doc, object);
		match node.n {
			// If (N is a leaf)
			MTreeNode::Leaf(n) => {
				self.insert_node_leaf(store, node.id, node.key, n, parent_center, object, doc).await
			}
			// Else
			MTreeNode::Internal(n) => {
				self.insert_node_internal(
					tx,
					store,
					node.id,
					node.key,
					n,
					parent_center,
					object,
					doc,
				)
				.await
			}
		}
	}

	#[allow(clippy::too_many_arguments)]
	async fn insert_node_internal(
		&mut self,
		tx: &mut Transaction,
		store: &mut MTreeStore,
		node_id: NodeId,
		node_key: Key,
		mut node: InternalNode,
		parent_center: &Option<SharedVector>,
		object: SharedVector,
		doc_id: DocId,
	) -> Result<InsertionResult, Error> {
		// Choose `best` subtree entry ObestSubstree from N;
		let (best_entry_obj, mut best_entry) = self.find_closest(&node, &object)?;
		let best_node = store.get_node_mut(tx, best_entry.node).await?;
		// Insert(Oi, child(ObestSubstree), ObestSubtree);
		match self
			.insert_at_node(tx, store, best_node, &Some(best_entry_obj.clone()), object, doc_id)
			.await?
		{
			// If (entry returned)
			InsertionResult::PromotedEntries(o1, mut p1, o2, mut p2) => {
				#[cfg(debug_assertions)]
				debug!(
					"Promote to Node ID: {} - e1.node: {} - e1.obj: {:?} - e1.radius: {} - e2.node: {} - e2.obj: {:?} - e2.radius: {} ",
					node_id, p1.node, o1, p1.radius, p2.node, o2, p2.radius
				);
				// Remove ObestSubtree from N;
				node.remove(&best_entry_obj);
				// if (N U P will fit into N)
				let mut nup: BTreeSet<SharedVector> = BTreeSet::from_iter(node.keys().cloned());
				nup.insert(o1.clone());
				nup.insert(o2.clone());
				if nup.len() <= self.state.capacity as usize {
					// Let parentDistance(Op) = d(Op, parent(N));
					if let Some(pc) = parent_center {
						p1.parent_dist = self.calculate_distance(&o1, pc)?;
						p2.parent_dist = self.calculate_distance(&o2, pc)?;
					} else {
						p1.parent_dist = 0.0;
						p2.parent_dist = 0.0;
					}
					node.insert(o1, p1);
					node.insert(o2, p2);
					let max_dist = self.compute_internal_max_distance(&node);
					Self::set_stored_node(store, node_id, node_key, node.into_mtree_node(), true)
						.await?;
					Ok(InsertionResult::CoveringRadius(max_dist + Self::RADIUS_EPSILON))
				} else {
					node.insert(o1, p1);
					node.insert(o2, p2);
					// Split(N U P)
					let (o1, p1, o2, p2) = self.split_node(store, node_id, node_key, node).await?;
					Ok(InsertionResult::PromotedEntries(o1, p1, o2, p2))
				}
			}
			InsertionResult::DocAdded => {
				store
					.set_node(StoredNode::new(node.into_mtree_node(), node_id, node_key, 0), false)
					.await?;
				Ok(InsertionResult::DocAdded)
			}
			InsertionResult::CoveringRadius(covering_radius) => {
				let mut updated = false;
				if covering_radius > best_entry.radius {
					#[cfg(debug_assertions)]
					debug!(
						"NODE: {} - BE_OBJ: {:?} - BE_RADIUS: {} -> {}",
						node_id, best_entry_obj, best_entry.radius, covering_radius
					);
					best_entry.radius = covering_radius;
					node.insert(best_entry_obj, best_entry);
					updated = true;
				}
				let max_dist = self.compute_internal_max_distance(&node);
				#[cfg(debug_assertions)]
				debug!("NODE INTERNAL: {} - MAX_DIST: {:?}", node_id, max_dist);
				store
					.set_node(
						StoredNode::new(node.into_mtree_node(), node_id, node_key, 0),
						updated,
					)
					.await?;
				Ok(InsertionResult::CoveringRadius(max_dist + Self::RADIUS_EPSILON))
			}
		}
	}

	fn find_closest(
		&self,
		node: &InternalNode,
		object: &SharedVector,
	) -> Result<(SharedVector, RoutingProperties), Error> {
		let mut closest = None;
		let mut dist = f64::MAX;
		for (o, p) in node {
			let d = self.calculate_distance(o, object)?;
			if d < dist {
				closest = Some((o.clone(), p.clone()));
				dist = d;
			}
		}
		#[cfg(debug_assertions)]
		debug!("Find closest {:?} - Res: {:?}", object, closest);
		if let Some((o, p)) = closest {
			Ok((o, p))
		} else {
			Err(Error::Unreachable("MTree::find_closest"))
		}
	}

	#[allow(clippy::too_many_arguments)]
	async fn insert_node_leaf(
		&mut self,
		store: &mut MTreeStore,
		node_id: NodeId,
		node_key: Key,
		mut node: LeafNode,
		parent_center: &Option<SharedVector>,
		object: SharedVector,
		doc_id: DocId,
	) -> Result<InsertionResult, Error> {
		match node.entry(object) {
			Entry::Occupied(mut e) => {
				e.get_mut().docs.insert(doc_id);
				store
					.set_node(StoredNode::new(node.into_mtree_node(), node_id, node_key, 0), true)
					.await?;
				return Ok(InsertionResult::DocAdded);
			}
			// Add Oi to N
			Entry::Vacant(e) => {
				// Let parentDistance(Oi) = d(Oi, parent(N))
				let parent_dist = if let Some(pc) = parent_center {
					self.calculate_distance(pc, e.key())?
				} else {
					0.0
				};
				e.insert(ObjectProperties::new(parent_dist, doc_id));
			}
		};
		// If (N will fit into N)
		if node.len() <= self.state.capacity as usize {
			let max_dist = self.compute_leaf_max_distance(&node, parent_center)?;
			#[cfg(debug_assertions)]
			debug!("NODE LEAF: {} - MAX_DIST: {:?}", node_id, max_dist);
			store
				.set_node(StoredNode::new(node.into_mtree_node(), node_id, node_key, 0), true)
				.await?;
			Ok(InsertionResult::CoveringRadius(max_dist))
		} else {
			// Else
			// Split (N)
			let (o1, p1, o2, p2) = self.split_node(store, node_id, node_key, node).await?;
			Ok(InsertionResult::PromotedEntries(o1, p1, o2, p2))
		}
	}

	fn set_root(&mut self, new_root: Option<NodeId>) {
		#[cfg(debug_assertions)]
		debug!("SET_ROOT: {:?}", new_root);
		self.state.root = new_root;
	}

	async fn split_node<N>(
		&mut self,
		store: &mut MTreeStore,
		node_id: NodeId,
		node_key: Key,
		mut node: N,
	) -> Result<(SharedVector, RoutingProperties, SharedVector, RoutingProperties), Error>
	where
		N: NodeVectors + Debug,
	{
		#[cfg(debug_assertions)]
		debug!("Split node: {:?}", node);
		let mut a2 = node.get_objects();
		let (distances, p1, p2) = self.compute_distances_and_promoted_objects(&a2)?;

		// Distributed objects
		a2.sort_by(|o1, o2| {
			let d1 = *distances.0.get(&(p1.clone(), o1.clone())).unwrap_or(&0.0);
			let d2 = *distances.0.get(&(p1.clone(), o2.clone())).unwrap_or(&0.0);
			d1.total_cmp(&d2)
		});
		let a1_size = a2.len() / 2;
		let a1: Vec<SharedVector> = a2.drain(0..a1_size).collect();

		let (node1, r1, o1) = node.extract_node(&distances, p1, a1)?;
		let (node2, r2, o2) = node.extract_node(&distances, p2, a2)?;

		// Create a new node
		let new_node_id = self.new_node_id();

		// Update the store/cache
		let n = StoredNode::new(node1.into_mtree_node(), node_id, node_key, 0);
		store.set_node(n, true).await?;
		let n = store.new_node(new_node_id, node2.into_mtree_node())?;
		store.set_node(n, true).await?;

		// Update the split node
		let p1 = RoutingProperties {
			node: node_id,
			radius: r1,
			parent_dist: 0.0,
		};
		let p2 = RoutingProperties {
			node: new_node_id,
			radius: r2,
			parent_dist: 0.0,
		};

		#[cfg(debug_assertions)]
		if p1.node == p2.node {
			return Err(Error::Unreachable("MTree::split_node"));
		}
		Ok((o1, p1, o2, p2))
	}

	// Compute the distance cache, and return the most distant objects
	fn compute_distances_and_promoted_objects(
		&self,
		objects: &[SharedVector],
	) -> Result<(DistanceCache, SharedVector, SharedVector), Error> {
		let mut promo = None;
		let mut max_dist = 0f64;
		let n = objects.len();
		let mut dist_cache = BTreeMap::new();
		for (i, o1) in objects.iter().enumerate() {
			for o2 in objects.iter().take(n).skip(i + 1) {
				let distance = self.calculate_distance(o1, o2)?;
				dist_cache.insert((o1.clone(), o2.clone()), distance);
				dist_cache.insert((o2.clone(), o1.clone()), distance); // Because the distance function is symmetric
				#[cfg(debug_assertions)]
				{
					// Check that the distance is commutative
					assert_eq!(self.calculate_distance(o2, o1)?, distance);
					debug!(
						"dist_cache - len: {} - dist: {} - o1: {:?} - o2: {:?})",
						dist_cache.len(),
						distance,
						o1,
						o2
					);
				}
				if distance > max_dist {
					promo = Some((o1.clone(), o2.clone()));
					max_dist = distance;
				}
			}
		}
		#[cfg(debug_assertions)]
		{
			debug!("Promo: {:?}", promo);
			assert_eq!(dist_cache.len(), n * n - n);
		}
		match promo {
			None => Err(Error::Unreachable("MTree::compute_distances_and_promoted_objects")),
			Some((p1, p2)) => Ok((DistanceCache(dist_cache), p1, p2)),
		}
	}

	fn compute_internal_max_distance(&self, node: &InternalNode) -> f64 {
		let mut max_dist = 0f64;
		for p in node.values() {
			max_dist = max_dist.max(p.parent_dist + p.radius);
		}
		max_dist
	}

	fn compute_leaf_max_distance(
		&self,
		node: &LeafNode,
		parent: &Option<SharedVector>,
	) -> Result<f64, Error> {
		Ok(if let Some(p) = parent {
			let mut max_dist = 0f64;
			for o in node.keys() {
				max_dist = max_dist.max(self.calculate_distance(p, o)?);
			}
			max_dist
		} else {
			0.0
		})
	}

	fn calculate_distance(&self, v1: &SharedVector, v2: &SharedVector) -> Result<f64, Error> {
		let dist = self.distance.calculate(v1, v2);
		if dist.is_finite() {
			Ok(dist)
		} else {
			Err(Error::InvalidVectorDistance {
				left: v1.clone(),
				right: v2.clone(),
				dist,
			})
		}
	}

	async fn delete(
		&mut self,
		tx: &mut Transaction,
		store: &mut MTreeStore,
		object: SharedVector,
		doc_id: DocId,
	) -> Result<bool, Error> {
		#[cfg(debug_assertions)]
		debug!("delete - DocID: {doc_id} - obj: {object:?}");
		let mut deleted = false;
		if let Some(root_id) = self.state.root {
			let root_node = store.get_node_mut(tx, root_id).await?;
			if let DeletionResult::Underflown(sn, n_updated) = self
				.delete_at_node(tx, store, root_node, &None, object, doc_id, &mut deleted)
				.await?
			{
				match &sn.n {
					MTreeNode::Internal(n) => match n.len() {
						0 => {
							store.remove_node(sn.id, sn.key).await?;
							self.set_root(None);
							return Ok(deleted);
						}
						1 => {
							store.remove_node(sn.id, sn.key).await?;
							let e = n.values().next().ok_or(Error::Unreachable("MTree::delete"))?;
							self.set_root(Some(e.node));
							return Ok(deleted);
						}
						_ => {}
					},
					MTreeNode::Leaf(n) => {
						if n.is_empty() {
							store.remove_node(sn.id, sn.key).await?;
							self.set_root(None);
							return Ok(deleted);
						}
					}
				}
				store.set_node(sn, n_updated).await?;
			}
		}
		Ok(deleted)
	}

	#[cfg_attr(not(target_arch = "wasm32"), async_recursion)]
	#[cfg_attr(target_arch = "wasm32", async_recursion(? Send))]
	#[allow(clippy::too_many_arguments)]
	async fn delete_at_node(
		&mut self,
		tx: &mut Transaction,
		store: &mut MTreeStore,
		node: MStoredNode,
		parent_center: &Option<SharedVector>,
		object: SharedVector,
		id: DocId,
		deleted: &mut bool,
	) -> Result<DeletionResult, Error> {
		#[cfg(debug_assertions)]
		debug!("delete_at_node ID: {} - obj: {:?}", node.id, object);
		// Delete ( Od:LeafEntry, N:Node)
		match node.n {
			// If (N is a leaf)
			MTreeNode::Leaf(n) => {
				self.delete_node_leaf(
					store,
					node.id,
					node.key,
					n,
					parent_center,
					object,
					id,
					deleted,
				)
				.await
			}
			// Else
			MTreeNode::Internal(n) => {
				self.delete_node_internal(
					tx,
					store,
					node.id,
					node.key,
					n,
					parent_center,
					object,
					id,
					deleted,
				)
				.await
			}
		}
	}

	#[allow(clippy::too_many_arguments)]
	async fn delete_node_internal(
		&mut self,
		tx: &mut Transaction,
		store: &mut MTreeStore,
		node_id: NodeId,
		node_key: Key,
		mut n_node: InternalNode,
		parent_center: &Option<SharedVector>,
		od: SharedVector,
		id: DocId,
		deleted: &mut bool,
	) -> Result<DeletionResult, Error> {
		#[cfg(debug_assertions)]
		debug!("delete_node_internal ID: {} - DocID: {} - obj: {:?}", node_id, id, od);
		let mut on_objs = Vec::new();
		let mut n_updated = false;
		// For each On E N
		for (on_obj, on_entry) in &n_node {
			let on_od_dist = self.calculate_distance(on_obj, &od)?;
			#[cfg(debug_assertions)]
			debug!("on_od_dist: {:?} / {} / {}", on_obj, on_od_dist, on_entry.radius);
			// If (d(Od, On) <= r(On))
			if on_od_dist <= on_entry.radius {
				on_objs.push((on_obj.clone(), on_entry.clone()));
			}
		}
		#[cfg(debug_assertions)]
		debug!("on_objs: {:?}", on_objs);
		for (on_obj, mut on_entry) in on_objs {
			#[cfg(debug_assertions)]
			debug!("on_obj: {:?}", on_obj);
			// Delete (Od, child(On))
			let on_node = store.get_node_mut(tx, on_entry.node).await?;
			#[cfg(debug_assertions)]
			let d_id = on_node.id;
			match self
				.delete_at_node(tx, store, on_node, &Some(on_obj.clone()), od.clone(), id, deleted)
				.await?
			{
				DeletionResult::NotFound => {
					#[cfg(debug_assertions)]
					debug!("delete_at_node ID {} => NotFound", d_id);
				}
				DeletionResult::DocRemoved => {
					#[cfg(debug_assertions)]
					debug!("delete_at_node ID {} => DocRemoved", d_id);
				}
				// Let r = returned covering radius
				DeletionResult::CoveringRadius(r) => {
					#[cfg(debug_assertions)]
					debug!("delete_at_node ID {} => CoveringRadius", d_id);
					// If (r > r(On))
					if r > on_entry.radius {
						// Let r(On) = r;
						on_entry.radius = r;
						n_node.insert(on_obj, on_entry);
						n_updated = true;
					}
				}
				DeletionResult::Underflown(sn, sn_updated) => {
					#[cfg(debug_assertions)]
					debug!("delete_at_node {} => Underflown", d_id);
					if self
						.deletion_underflown(
							tx,
							store,
							parent_center,
							&mut n_node,
							on_obj,
							sn,
							sn_updated,
						)
						.await?
					{
						n_updated = true;
						break;
					}
				}
			}
		}
		self.delete_node_internal_check_underflown(store, node_id, node_key, n_node, n_updated)
			.await
	}

	async fn delete_node_internal_check_underflown(
		&mut self,
		store: &mut MTreeStore,
		node_id: NodeId,
		node_key: Key,
		n_node: InternalNode,
		n_updated: bool,
	) -> Result<DeletionResult, Error> {
		// If (N is underflown)
		if n_node.len() < self.minimum {
			// Return N
			return Ok(DeletionResult::Underflown(
				StoredNode::new(MTreeNode::Internal(n_node), node_id, node_key, 0),
				n_updated,
			));
		}
		// Return max(On E N) { parentDistance(On) + r(On)}
		let max_dist = self.compute_internal_max_distance(&n_node);
		Self::set_stored_node(store, node_id, node_key, n_node.into_mtree_node(), n_updated)
			.await?;
		Ok(DeletionResult::CoveringRadius(max_dist))
	}

	async fn set_stored_node(
		store: &mut MTreeStore,
		node_id: NodeId,
		node_key: Key,
		node: MTreeNode,
		updated: bool,
	) -> Result<(), Error> {
		store.set_node(StoredNode::new(node, node_id, node_key, 0), updated).await?;
		Ok(())
	}

	#[allow(clippy::too_many_arguments)]
	async fn deletion_underflown(
		&mut self,
		tx: &mut Transaction,
		store: &mut MTreeStore,
		parent_center: &Option<SharedVector>,
		n_node: &mut InternalNode,
		on_obj: SharedVector,
		p: MStoredNode,
		p_updated: bool,
	) -> Result<bool, Error> {
		#[cfg(debug_assertions)]
		debug!("deletion_underflown Node ID: {}", p.id);
		let min = f64::NAN;
		let mut onn = None;
		// Find node entry Onn € N, e <> 0, for which d(On, Onn) is a minimum
		for (onn_obj, onn_entry) in n_node.iter() {
			if onn_entry.node != p.id {
				let d = self.calculate_distance(&on_obj, onn_obj)?;
				if min.is_nan() || d < min {
					onn = Some((onn_obj.clone(), onn_entry.clone()));
				}
			}
		}
		#[cfg(debug_assertions)]
		debug!("deletion_underflown - p_id: {} - onn: {:?} - n_len: {}", p.id, onn, n_node.len());
		if let Some((onn_obj, onn_entry)) = onn {
			#[cfg(debug_assertions)]
			debug!("deletion_underflown: onn_entry {}", onn_entry.node);
			// Let S be the set of entries in child(Onn()
			let onn_child = store.get_node_mut(tx, onn_entry.node).await?;
			// If (S U P) will fit into child(Onn)
			if onn_child.n.len() + p.n.len() <= self.state.capacity as usize {
				self.delete_underflown_fit_into_child(
					store, n_node, on_obj, p, onn_obj, onn_entry, onn_child,
				)
				.await?;
			} else {
				self.delete_underflown_redistribute(
					store,
					parent_center,
					n_node,
					on_obj,
					onn_obj,
					p,
					onn_child,
				)
				.await?;
			}
			return Ok(true);
		}
		store.set_node(p, p_updated).await?;
		Ok(false)
	}

	#[allow(clippy::too_many_arguments)]
	async fn delete_underflown_fit_into_child(
		&mut self,
		store: &mut MTreeStore,
		n_node: &mut InternalNode,
		on_obj: SharedVector,
		p: MStoredNode,
		onn_obj: SharedVector,
		mut onn_entry: RoutingProperties,
		mut onn_child: MStoredNode,
	) -> Result<(), Error> {
		#[cfg(debug_assertions)]
		debug!("deletion_underflown - fit into Node ID: {}", onn_child.id);
		// Remove On from N;
		n_node.remove(&on_obj);
		match &mut onn_child.n {
			MTreeNode::Internal(s) => {
				let p_node = p.n.internal()?;
				// for each Op E P
				for (p_obj, mut p_entry) in p_node {
					// Let parentDistance(Op) = d(Op, Onn);
					p_entry.parent_dist = self.calculate_distance(&p_obj, &onn_obj)?;
					// Add Op to S;
					s.insert(p_obj, p_entry);
				}
				// Let r(Onn) = max (Os E S) {parentDistance(Os) + r(Os)}
				let mut radius = 0.0;
				for s_entry in s.values() {
					let d = s_entry.parent_dist + s_entry.radius;
					if d > radius {
						radius = d;
					}
				}
				if onn_entry.radius != radius {
					onn_entry.radius = radius;
				}
				n_node.insert(onn_obj, onn_entry);
			}
			MTreeNode::Leaf(s) => {
				let p_node = p.n.leaf()?;
				// for each Op E P
				for (p_obj, mut p_entry) in p_node {
					// Let parentDistance(Op) = d(Op, Onn);
					p_entry.parent_dist = self.calculate_distance(&p_obj, &onn_obj)?;
					// Add Op to S;
					s.insert(p_obj, p_entry);
				}
				// Let r(Onn) = max (Os E S) {parentDistance(Os)}
				let mut radius = 0.0;
				for s_entry in s.values() {
					if s_entry.parent_dist > radius {
						radius = s_entry.parent_dist;
					}
				}
				if onn_entry.radius != radius {
					onn_entry.radius = radius;
				}
				n_node.insert(onn_obj, onn_entry);
			}
		}
		store.remove_node(p.id, p.key).await?;
		store.set_node(onn_child, true).await?;
		Ok(())
	}

	#[allow(clippy::too_many_arguments)]
	async fn delete_underflown_redistribute(
		&mut self,
		store: &mut MTreeStore,
		parent_center: &Option<SharedVector>,
		n_node: &mut InternalNode,
		on_obj: SharedVector,
		onn_obj: SharedVector,
		mut p: MStoredNode,
		onn_child: MStoredNode,
	) -> Result<(), Error> {
		#[cfg(debug_assertions)]
		debug!("deletion_underflown - delete_underflown_redistribute Node ID: {}", p.id);
		// Remove On and Onn from N;
		n_node.remove(&on_obj);
		n_node.remove(&onn_obj);
		// (S U P)
		p.n.merge(onn_child.n)?;
		// Split(S U P)
		let (o1, mut e1, o2, mut e2) = match p.n {
			MTreeNode::Internal(n) => self.split_node(store, p.id, p.key, n).await?,
			MTreeNode::Leaf(n) => self.split_node(store, p.id, p.key, n).await?,
		};
		if let Some(pc) = parent_center {
			e1.parent_dist = self.calculate_distance(&o1, pc)?;
			e2.parent_dist = self.calculate_distance(&o2, pc)?;
		} else {
			e1.parent_dist = 0.0;
			e2.parent_dist = 0.0;
		}
		// Add new child pointer entries to N;
		n_node.insert(o1, e1);
		n_node.insert(o2, e2);
		store.remove_node(onn_child.id, onn_child.key).await?;
		Ok(())
	}

	#[allow(clippy::too_many_arguments)]
	async fn delete_node_leaf(
		&mut self,
		store: &mut MTreeStore,
		node_id: NodeId,
		node_key: Key,
		mut leaf_node: LeafNode,
		parent_center: &Option<SharedVector>,
		od: SharedVector,
		id: DocId,
		deleted: &mut bool,
	) -> Result<DeletionResult, Error> {
		#[cfg(debug_assertions)]
		debug!("delete_node_leaf - n_id: {} - obj: {:?} - doc: {}", node_id, od, id);
		let mut entry_removed = false;
		// If (Od E N)
		if let Entry::Occupied(mut e) = leaf_node.entry(od) {
			let p = e.get_mut();
			// Remove Od from N
			if p.docs.remove(id) {
				*deleted = true;
				#[cfg(debug_assertions)]
				debug!("deleted - n_id: {} - doc: {}", node_id, id);
				if p.docs.is_empty() {
					e.remove();
					entry_removed = true;
				}
			}
		} else {
			let sn = StoredNode::new(MTreeNode::Leaf(leaf_node), node_id, node_key, 0);
			store.set_node(sn, false).await?;
			return Ok(DeletionResult::NotFound);
		}
		if entry_removed {
			// If (N is underflown)
			if leaf_node.len() < self.minimum {
				return Ok(DeletionResult::Underflown(
					StoredNode::new(MTreeNode::Leaf(leaf_node), node_id, node_key, 0),
					true,
				));
			}
			// Return max(Ol E N) { parentDistance(Ol)};
			let max_dist = self.compute_leaf_max_distance(&leaf_node, parent_center)?;
			let sn = StoredNode::new(MTreeNode::Leaf(leaf_node), node_id, node_key, 0);
			store.set_node(sn, true).await?;
			Ok(DeletionResult::CoveringRadius(max_dist))
		} else {
			let sn = StoredNode::new(MTreeNode::Leaf(leaf_node), node_id, node_key, 0);
			store.set_node(sn, true).await?;
			Ok(DeletionResult::DocRemoved)
		}
	}
}

struct DistanceCache(BTreeMap<(SharedVector, SharedVector), f64>);

pub(in crate::idx) type MTreeStore = TreeStore<MTreeNode>;
type MStoredNode = StoredNode<MTreeNode>;

type InternalMap = BTreeMap<SharedVector, RoutingProperties>;

type LeafMap = BTreeMap<SharedVector, ObjectProperties>;

#[derive(Debug, Clone)]
/// A node in this tree structure holds entries.
/// Each entry is a tuple consisting of an object and its associated properties.
/// It's essential to note that the properties vary between a LeafNode and an InternalNode.
/// Both LeafNodes and InternalNodes are implemented as a map.
/// In this map, the key is an object, and the values correspond to its properties.
/// In essence, an entry can be visualized as a tuple of the form (object, properties).
#[non_exhaustive]
pub enum MTreeNode {
	Internal(InternalNode),
	Leaf(LeafNode),
}

impl MTreeNode {
	fn len(&self) -> usize {
		match self {
			MTreeNode::Internal(e) => e.len(),
			MTreeNode::Leaf(m) => m.len(),
		}
	}

	fn internal(self) -> Result<InternalNode, Error> {
		match self {
			MTreeNode::Internal(n) => Ok(n),
			MTreeNode::Leaf(_) => Err(Error::Unreachable("MTreeNode::internal")),
		}
	}

	fn leaf(self) -> Result<LeafNode, Error> {
		match self {
			MTreeNode::Internal(_) => Err(Error::Unreachable("MTreeNode::lead")),
			MTreeNode::Leaf(n) => Ok(n),
		}
	}

	fn merge(&mut self, other: MTreeNode) -> Result<(), Error> {
		match (self, other) {
			(MTreeNode::Internal(s), MTreeNode::Internal(o)) => {
				Self::merge_internal(s, o);
				Ok(())
			}
			(MTreeNode::Leaf(s), MTreeNode::Leaf(o)) => {
				Self::merge_leaf(s, o);
				Ok(())
			}
			(_, _) => Err(Error::Unreachable("MTreeNode::merge")),
		}
	}

	fn merge_internal(n: &mut InternalNode, other: InternalNode) {
		for (o, p) in other {
			n.insert(o, p);
		}
	}

	fn merge_leaf(s: &mut LeafNode, o: LeafNode) {
		for (v, p) in o {
			match s.entry(v) {
				Entry::Occupied(mut e) => {
					let props = e.get_mut();
					for doc in p.docs {
						props.docs.insert(doc);
					}
				}
				Entry::Vacant(e) => {
					e.insert(p);
				}
			}
		}
	}
}

impl Display for MTreeNode {
	fn fmt(&self, f: &mut Formatter<'_>) -> std::fmt::Result {
		match self {
			MTreeNode::Internal(i) => write!(f, "Internal: {i:?}"),
			MTreeNode::Leaf(l) => write!(f, "Leaf: {l:?}"),
		}
	}
}

trait NodeVectors: Sized {
	#[allow(dead_code)]
	fn len(&self) -> usize;

	fn get_objects(&self) -> Vec<SharedVector>;

	fn extract_node(
		&mut self,
		distances: &DistanceCache,
		p: SharedVector,
		a: Vec<SharedVector>,
	) -> Result<(Self, f64, SharedVector), Error>;

	fn into_mtree_node(self) -> MTreeNode;
}

impl NodeVectors for LeafNode {
	fn len(&self) -> usize {
		self.len()
	}

	fn get_objects(&self) -> Vec<SharedVector> {
		self.keys().cloned().collect()
	}

	fn extract_node(
		&mut self,
		distances: &DistanceCache,
		p: SharedVector,
		a: Vec<SharedVector>,
	) -> Result<(Self, f64, SharedVector), Error> {
		let mut n = LeafNode::new();
		let mut r = 0f64;
		for o in a {
			let mut props =
				self.remove(&o).ok_or(Error::Unreachable("NodeVectors/LeafNode::extract_node)"))?;
			let dist = *distances.0.get(&(o.clone(), p.clone())).unwrap_or(&0f64);
			if dist > r {
				r = dist;
			}
			props.parent_dist = dist;
			n.insert(o, props);
		}
		Ok((n, r, p))
	}

	fn into_mtree_node(self) -> MTreeNode {
		MTreeNode::Leaf(self)
	}
}

impl NodeVectors for InternalNode {
	fn len(&self) -> usize {
		self.len()
	}

	fn get_objects(&self) -> Vec<SharedVector> {
		self.keys().cloned().collect()
	}

	fn extract_node(
		&mut self,
		distances: &DistanceCache,
		p: SharedVector,
		a: Vec<SharedVector>,
	) -> Result<(Self, f64, SharedVector), Error> {
		let mut n = InternalNode::new();
		let mut max_r = 0f64;
		for o in a {
			let mut props = self
				.remove(&o)
				.ok_or(Error::Unreachable("NodeVectors/InternalNode::extract_node"))?;
			let dist = *distances.0.get(&(o.clone(), p.clone())).unwrap_or(&0f64);
			let r = dist + props.radius;
			if r > max_r {
				max_r = r;
			}
			props.parent_dist = dist;
			n.insert(o, props);
		}
		Ok((n, max_r, p))
	}

	fn into_mtree_node(self) -> MTreeNode {
		MTreeNode::Internal(self)
	}
}

pub type InternalNode = InternalMap;
pub type LeafNode = LeafMap;

impl TreeNode for MTreeNode {
	fn try_from_val(val: Val) -> Result<Self, Error> {
		let mut c: Cursor<Vec<u8>> = Cursor::new(val);
		let node_type: u8 = bincode::deserialize_from(&mut c)?;
		match node_type {
			1u8 => {
				let objects: BTreeMap<SharedVector, ObjectProperties> =
					bincode::deserialize_from(c)?;
				Ok(MTreeNode::Leaf(objects))
			}
			2u8 => {
				let entries: BTreeMap<SharedVector, RoutingProperties> =
					bincode::deserialize_from(c)?;
				Ok(MTreeNode::Internal(entries))
			}
			_ => Err(Error::CorruptedIndex("MTreeNode::try_from_val")),
		}
	}

	fn try_into_val(&mut self) -> Result<Val, Error> {
		let mut c: Cursor<Vec<u8>> = Cursor::new(Vec::new());
		match self {
			MTreeNode::Leaf(objects) => {
				bincode::serialize_into(&mut c, &1u8)?;
				bincode::serialize_into(&mut c, objects)?;
			}
			MTreeNode::Internal(entries) => {
				bincode::serialize_into(&mut c, &2u8)?;
				bincode::serialize_into(&mut c, entries)?;
			}
		};
		Ok(c.into_inner())
	}
}

pub(crate) struct MtStatistics {
	doc_ids: BStatistics,
}

impl From<MtStatistics> for Value {
	fn from(stats: MtStatistics) -> Self {
		let mut res = Object::default();
		res.insert("doc_ids".to_owned(), Value::from(stats.doc_ids));
		Value::from(res)
	}
}

#[derive(Clone, Serialize, Deserialize)]
#[revisioned(revision = 2)]
#[non_exhaustive]
pub struct MState {
	capacity: u16,
	root: Option<NodeId>,
	next_node_id: NodeId,
	#[revision(start = 2)]
	generation: u64,
}

impl MState {
	pub fn new(capacity: u16) -> Self {
		assert!(capacity >= 2, "Capacity should be >= 2");
		Self {
			capacity,
			root: None,
			next_node_id: 0,
			generation: 0,
		}
	}
}

#[derive(Clone, Serialize, Deserialize, Debug)]
#[non_exhaustive]
pub struct RoutingProperties {
	// Reference to the node
	node: NodeId,
	// Distance to its parent object
	parent_dist: f64,
	// Covering radius
	radius: f64,
}

#[derive(Serialize, Deserialize, Debug, Clone)]
#[non_exhaustive]
pub struct ObjectProperties {
	// Distance to its parent object
	parent_dist: f64,
	// The documents pointing to this vector
	docs: RoaringTreemap,
}

impl ObjectProperties {
	fn new(parent_dist: f64, id: DocId) -> Self {
		let mut docs = RoaringTreemap::new();
		docs.insert(id);
		Self {
			parent_dist,
			docs,
		}
	}

	fn new_root(id: DocId) -> Self {
		Self::new(0.0, id)
	}
}

impl VersionedSerdeState for MState {}

#[cfg(test)]
mod tests {
	use std::collections::{BTreeMap, BTreeSet, HashMap, HashSet, VecDeque};

	use crate::err::Error;
	use test_log::test;

	use crate::idx::docids::DocId;
	use crate::idx::trees::knn::tests::{new_vec, TestCollection};
	use crate::idx::trees::mtree::{
		InternalMap, MState, MTree, MTreeNode, MTreeStore, ObjectProperties,
	};
	use crate::idx::trees::store::{NodeId, TreeNodeProvider, TreeStore};
	use crate::idx::trees::vector::{SharedVector, Vector};
	use crate::kvs::LockType::*;
	use crate::kvs::Transaction;
	use crate::kvs::{Datastore, TransactionType};
	use crate::sql::index::{Distance, VectorType};

	async fn new_operation(
		ds: &Datastore,
		t: &MTree,
		tt: TransactionType,
		cache_size: usize,
	) -> (TreeStore<MTreeNode>, Transaction) {
		let st = ds
			.index_store()
			.get_store_mtree(TreeNodeProvider::Debug, t.state.generation, tt, cache_size)
			.await;
		let tx = ds.transaction(tt, Optimistic).await.unwrap();
		(st, tx)
	}

	async fn finish_operation(
		t: &mut MTree,
		mut tx: Transaction,
		mut st: TreeStore<MTreeNode>,
		commit: bool,
	) -> Result<(), Error> {
		if st.finish(&mut tx).await? {
			t.state.generation += 1;
		}
		if commit {
			tx.commit().await
		} else {
			tx.cancel().await
		}
	}

	#[test(tokio::test)]
	async fn test_mtree_insertions() -> Result<(), Error> {
		const CACHE_SIZE: usize = 20;

		let mut t = MTree::new(MState::new(3), Distance::Euclidean);
		let ds = Datastore::new("memory").await?;

		let vec1 = new_vec(1, VectorType::F64, 1);
		// First the index is empty
		{
			let (st, mut tx) = new_operation(&ds, &t, TransactionType::Read, CACHE_SIZE).await;
			let res = t.knn_search(&mut tx, &st, &vec1, 10).await?;
			check_knn(&res.docs, vec![]);
			#[cfg(debug_assertions)]
			assert_eq!(res.visited_nodes.len(), 0);
		}
		// Insert single element
		{
			let (mut st, mut tx) = new_operation(&ds, &t, TransactionType::Write, CACHE_SIZE).await;
			t.insert(&mut tx, &mut st, vec1.clone(), 1).await?;
			assert_eq!(t.state.root, Some(0));
			check_leaf_write(&mut tx, &mut st, 0, |m| {
				assert_eq!(m.len(), 1);
				check_leaf_vec(m, &vec1, 0.0, &[1]);
			})
			.await;
			finish_operation(&mut t, tx, st, true).await?;
		}
		// Check KNN
		{
			let (mut st, mut tx) = new_operation(&ds, &t, TransactionType::Read, CACHE_SIZE).await;
			let res = t.knn_search(&mut tx, &st, &vec1, 10).await?;
			check_knn(&res.docs, vec![1]);
			#[cfg(debug_assertions)]
			assert_eq!(res.visited_nodes.len(), 1);
			check_tree_properties(&mut tx, &mut st, &t).await?.check(1, 1, Some(1), Some(1), 1, 1);
		}

		// insert second element
		let vec2 = new_vec(2, VectorType::F64, 1);
		{
			let (mut st, mut tx) = new_operation(&ds, &t, TransactionType::Write, CACHE_SIZE).await;
			t.insert(&mut tx, &mut st, vec2.clone(), 2).await?;
			finish_operation(&mut t, tx, st, true).await?;
		}
		// vec1 knn
		{
			let (mut st, mut tx) = new_operation(&ds, &t, TransactionType::Read, CACHE_SIZE).await;
			let res = t.knn_search(&mut tx, &st, &vec1, 10).await?;
			check_knn(&res.docs, vec![1, 2]);
			#[cfg(debug_assertions)]
			assert_eq!(res.visited_nodes.len(), 1);
			assert_eq!(t.state.root, Some(0));
			check_leaf_read(&mut tx, &mut st, 0, |m| {
				assert_eq!(m.len(), 2);
				check_leaf_vec(m, &vec1, 0.0, &[1]);
				check_leaf_vec(m, &vec2, 0.0, &[2]);
			})
			.await;
			check_tree_properties(&mut tx, &mut st, &t).await?.check(1, 1, Some(2), Some(2), 2, 2);
		}
		// vec2 knn
		{
			let (st, mut tx) = new_operation(&ds, &t, TransactionType::Read, CACHE_SIZE).await;
			let res = t.knn_search(&mut tx, &st, &vec2, 10).await?;
			check_knn(&res.docs, vec![2, 1]);
			#[cfg(debug_assertions)]
			assert_eq!(res.visited_nodes.len(), 1);
		}

		// insert new doc to existing vector
		{
			let (mut st, mut tx) = new_operation(&ds, &t, TransactionType::Write, CACHE_SIZE).await;
			t.insert(&mut tx, &mut st, vec2.clone(), 3).await?;
			finish_operation(&mut t, tx, st, true).await?;
		}
		// vec2 knn
		{
			let (mut st, mut tx) = new_operation(&ds, &t, TransactionType::Read, CACHE_SIZE).await;
			let res = t.knn_search(&mut tx, &st, &vec2, 10).await?;
			check_knn(&res.docs, vec![2, 3, 1]);
			#[cfg(debug_assertions)]
			assert_eq!(res.visited_nodes.len(), 1);
			assert_eq!(t.state.root, Some(0));
			check_leaf_read(&mut tx, &mut st, 0, |m| {
				assert_eq!(m.len(), 2);
				check_leaf_vec(m, &vec1, 0.0, &[1]);
				check_leaf_vec(m, &vec2, 0.0, &[2, 3]);
			})
			.await;
			check_tree_properties(&mut tx, &mut st, &t).await?.check(1, 1, Some(2), Some(2), 2, 3);
		}

		// insert third vector
		let vec3 = new_vec(3, VectorType::F64, 1);
		{
			let (mut st, mut tx) = new_operation(&ds, &t, TransactionType::Write, CACHE_SIZE).await;
			t.insert(&mut tx, &mut st, vec3.clone(), 3).await?;
			finish_operation(&mut t, tx, st, true).await?;
		}
		// vec3 knn
		{
			let (mut st, mut tx) = new_operation(&ds, &t, TransactionType::Read, CACHE_SIZE).await;
			let res = t.knn_search(&mut tx, &st, &vec3, 10).await?;
			check_knn(&res.docs, vec![3, 2, 3, 1]);
			#[cfg(debug_assertions)]
			assert_eq!(res.visited_nodes.len(), 1);
			assert_eq!(t.state.root, Some(0));
			check_leaf_read(&mut tx, &mut st, 0, |m| {
				assert_eq!(m.len(), 3);
				check_leaf_vec(m, &vec1, 0.0, &[1]);
				check_leaf_vec(m, &vec2, 0.0, &[2, 3]);
				check_leaf_vec(m, &vec3, 0.0, &[3]);
			})
			.await;
			check_tree_properties(&mut tx, &mut st, &t).await?.check(1, 1, Some(3), Some(3), 3, 4);
		}

		// Check split leaf node
		let vec4 = new_vec(4, VectorType::F64, 1);
		{
			let (mut st, mut tx) = new_operation(&ds, &t, TransactionType::Write, CACHE_SIZE).await;
			t.insert(&mut tx, &mut st, vec4.clone(), 4).await?;
			finish_operation(&mut t, tx, st, true).await?;
		}
		// vec4 knn
		{
			let (mut st, mut tx) = new_operation(&ds, &t, TransactionType::Read, CACHE_SIZE).await;
			let res = t.knn_search(&mut tx, &st, &vec4, 10).await?;
			check_knn(&res.docs, vec![4, 3, 2, 3, 1]);
			#[cfg(debug_assertions)]
			assert_eq!(res.visited_nodes.len(), 3);
			assert_eq!(t.state.root, Some(2));
			check_internal(&mut tx, &mut st, 2, |m| {
				assert_eq!(m.len(), 2);
				check_routing_vec(m, &vec1, 0.0, 0, 1.0);
				check_routing_vec(m, &vec4, 0.0, 1, 1.0);
			})
			.await;
			check_leaf_read(&mut tx, &mut st, 0, |m| {
				assert_eq!(m.len(), 2);
				check_leaf_vec(m, &vec1, 0.0, &[1]);
				check_leaf_vec(m, &vec2, 1.0, &[2, 3]);
			})
			.await;
			check_leaf_read(&mut tx, &mut st, 1, |m| {
				assert_eq!(m.len(), 2);
				check_leaf_vec(m, &vec3, 1.0, &[3]);
				check_leaf_vec(m, &vec4, 0.0, &[4]);
			})
			.await;
			check_tree_properties(&mut tx, &mut st, &t).await?.check(3, 2, Some(2), Some(2), 4, 5);
		}

		// Insert vec extending the radius of the last node, calling compute_leaf_radius
		let vec6 = new_vec(6, VectorType::F64, 1);
		{
			let (mut st, mut tx) = new_operation(&ds, &t, TransactionType::Write, CACHE_SIZE).await;
			t.insert(&mut tx, &mut st, vec6.clone(), 6).await?;
			finish_operation(&mut t, tx, st, true).await?;
		}
		// vec6 knn
		{
			let (mut st, mut tx) = new_operation(&ds, &t, TransactionType::Read, CACHE_SIZE).await;
			let res = t.knn_search(&mut tx, &st, &vec6, 10).await?;
			check_knn(&res.docs, vec![6, 4, 3, 2, 3, 1]);
			#[cfg(debug_assertions)]
			assert_eq!(res.visited_nodes.len(), 3);
			assert_eq!(t.state.root, Some(2));
			check_internal(&mut tx, &mut st, 2, |m| {
				assert_eq!(m.len(), 2);
				check_routing_vec(m, &vec1, 0.0, 0, 1.0);
				check_routing_vec(m, &vec4, 0.0, 1, 2.0);
			})
			.await;
			check_leaf_read(&mut tx, &mut st, 0, |m| {
				assert_eq!(m.len(), 2);
				check_leaf_vec(m, &vec1, 0.0, &[1]);
				check_leaf_vec(m, &vec2, 1.0, &[2, 3]);
			})
			.await;
			check_leaf_read(&mut tx, &mut st, 1, |m| {
				assert_eq!(m.len(), 3);
				check_leaf_vec(m, &vec3, 1.0, &[3]);
				check_leaf_vec(m, &vec4, 0.0, &[4]);
				check_leaf_vec(m, &vec6, 2.0, &[6]);
			})
			.await;
			check_tree_properties(&mut tx, &mut st, &t).await?.check(3, 2, Some(2), Some(3), 5, 6);
		}

		// Insert check split internal node

		// Insert vec8
		let vec8 = new_vec(8, VectorType::F64, 1);
		{
			let (mut st, mut tx) = new_operation(&ds, &t, TransactionType::Write, CACHE_SIZE).await;
			t.insert(&mut tx, &mut st, vec8.clone(), 8).await?;
			finish_operation(&mut t, tx, st, true).await?;
		}
		{
			let (mut st, mut tx) = new_operation(&ds, &t, TransactionType::Read, CACHE_SIZE).await;
			check_tree_properties(&mut tx, &mut st, &t).await?.check(4, 2, Some(2), Some(2), 6, 7);
			assert_eq!(t.state.root, Some(2));
			// Check Root node (level 1)
			check_internal(&mut tx, &mut st, 2, |m| {
				assert_eq!(m.len(), 3);
				check_routing_vec(m, &vec1, 0.0, 0, 1.0);
				check_routing_vec(m, &vec3, 0.0, 1, 1.0);
				check_routing_vec(m, &vec8, 0.0, 3, 2.0);
			})
			.await;
			// Check level 2
			check_leaf_read(&mut tx, &mut st, 0, |m| {
				assert_eq!(m.len(), 2);
				check_leaf_vec(m, &vec1, 0.0, &[1]);
				check_leaf_vec(m, &vec2, 1.0, &[2, 3]);
			})
			.await;
			check_leaf_read(&mut tx, &mut st, 1, |m| {
				assert_eq!(m.len(), 2);
				check_leaf_vec(m, &vec3, 0.0, &[3]);
				check_leaf_vec(m, &vec4, 1.0, &[4]);
			})
			.await;
			check_leaf_read(&mut tx, &mut st, 3, |m| {
				assert_eq!(m.len(), 2);
				check_leaf_vec(m, &vec6, 2.0, &[6]);
				check_leaf_vec(m, &vec8, 0.0, &[8]);
			})
			.await;
		}

		let vec9 = new_vec(9, VectorType::F64, 1);
		{
			let (mut st, mut tx) = new_operation(&ds, &t, TransactionType::Write, CACHE_SIZE).await;
			t.insert(&mut tx, &mut st, vec9.clone(), 9).await?;
			finish_operation(&mut t, tx, st, true).await?;
		}
		{
			let (mut st, mut tx) = new_operation(&ds, &t, TransactionType::Read, CACHE_SIZE).await;
			check_tree_properties(&mut tx, &mut st, &t).await?.check(4, 2, Some(2), Some(3), 7, 8);
			assert_eq!(t.state.root, Some(2));
			// Check Root node (level 1)
			check_internal(&mut tx, &mut st, 2, |m| {
				assert_eq!(m.len(), 3);
				check_routing_vec(m, &vec1, 0.0, 0, 1.0);
				check_routing_vec(m, &vec3, 0.0, 1, 1.0);
				check_routing_vec(m, &vec8, 0.0, 3, 2.0);
			})
			.await;
			// Check level 2
			check_leaf_read(&mut tx, &mut st, 0, |m| {
				assert_eq!(m.len(), 2);
				check_leaf_vec(m, &vec1, 0.0, &[1]);
				check_leaf_vec(m, &vec2, 1.0, &[2, 3]);
			})
			.await;
			check_leaf_read(&mut tx, &mut st, 1, |m| {
				assert_eq!(m.len(), 2);
				check_leaf_vec(m, &vec3, 0.0, &[3]);
				check_leaf_vec(m, &vec4, 1.0, &[4]);
			})
			.await;
			check_leaf_read(&mut tx, &mut st, 3, |m| {
				assert_eq!(m.len(), 3);
				check_leaf_vec(m, &vec6, 2.0, &[6]);
				check_leaf_vec(m, &vec8, 0.0, &[8]);
				check_leaf_vec(m, &vec9, 1.0, &[9]);
			})
			.await;
		}

		let vec10 = new_vec(10, VectorType::F64, 1);
		{
			let (mut st, mut tx) = new_operation(&ds, &t, TransactionType::Write, CACHE_SIZE).await;
			t.insert(&mut tx, &mut st, vec10.clone(), 10).await?;
			finish_operation(&mut t, tx, st, true).await?;
		}
		{
			let (mut st, mut tx) = new_operation(&ds, &t, TransactionType::Read, CACHE_SIZE).await;
			check_tree_properties(&mut tx, &mut st, &t).await?.check(7, 3, Some(2), Some(2), 8, 9);
			assert_eq!(t.state.root, Some(6));
			// Check Root node (level 1)
			check_internal(&mut tx, &mut st, 6, |m| {
				assert_eq!(m.len(), 2);
				check_routing_vec(m, &vec1, 0.0, 2, 3.0);
				check_routing_vec(m, &vec10, 0.0, 5, 6.0);
			})
			.await;
			// Check level 2
			check_internal(&mut tx, &mut st, 2, |m| {
				assert_eq!(m.len(), 2);
				check_routing_vec(m, &vec1, 0.0, 0, 1.0);
				check_routing_vec(m, &vec3, 2.0, 1, 1.0);
			})
			.await;
			check_internal(&mut tx, &mut st, 5, |m| {
				assert_eq!(m.len(), 2);
				check_routing_vec(m, &vec6, 4.0, 3, 2.0);
				check_routing_vec(m, &vec10, 0.0, 4, 1.0);
			})
			.await;
			// Check level 3
			check_leaf_read(&mut tx, &mut st, 0, |m| {
				assert_eq!(m.len(), 2);
				check_leaf_vec(m, &vec1, 0.0, &[1]);
				check_leaf_vec(m, &vec2, 1.0, &[2, 3]);
			})
			.await;
			check_leaf_read(&mut tx, &mut st, 1, |m| {
				assert_eq!(m.len(), 2);
				check_leaf_vec(m, &vec3, 0.0, &[3]);
				check_leaf_vec(m, &vec4, 1.0, &[4]);
			})
			.await;
			check_leaf_read(&mut tx, &mut st, 3, |m| {
				assert_eq!(m.len(), 2);
				check_leaf_vec(m, &vec6, 0.0, &[6]);
				check_leaf_vec(m, &vec8, 2.0, &[8]);
			})
			.await;
			check_leaf_read(&mut tx, &mut st, 4, |m| {
				assert_eq!(m.len(), 2);
				check_leaf_vec(m, &vec9, 1.0, &[9]);
				check_leaf_vec(m, &vec10, 0.0, &[10]);
			})
			.await;
		}

		// vec8 knn
		{
			let (st, mut tx) = new_operation(&ds, &t, TransactionType::Read, CACHE_SIZE).await;
			let res = t.knn_search(&mut tx, &st, &vec8, 20).await?;
			check_knn(&res.docs, vec![8, 9, 6, 10, 4, 3, 2, 3, 1]);
			#[cfg(debug_assertions)]
			assert_eq!(res.visited_nodes.len(), 7);
		}
		// vec4 knn(2)
		{
			let (st, mut tx) = new_operation(&ds, &t, TransactionType::Read, CACHE_SIZE).await;
			let res = t.knn_search(&mut tx, &st, &vec4, 2).await?;
			check_knn(&res.docs, vec![4, 3]);
			#[cfg(debug_assertions)]
			assert_eq!(res.visited_nodes.len(), 6);
		}

		// vec10 knn(2)
		{
			let (st, mut tx) = new_operation(&ds, &t, TransactionType::Read, CACHE_SIZE).await;
			let res = t.knn_search(&mut tx, &st, &vec10, 2).await?;
			check_knn(&res.docs, vec![10, 9]);
			#[cfg(debug_assertions)]
			assert_eq!(res.visited_nodes.len(), 5);
		}
		Ok(())
	}

	async fn insert_collection_one_by_one(
		ds: &Datastore,
		t: &mut MTree,
		collection: &TestCollection,
		cache_size: usize,
	) -> Result<HashMap<DocId, SharedVector>, Error> {
		let mut map = HashMap::with_capacity(collection.as_ref().len());
		let mut c = 0;
		for (doc_id, obj) in collection.as_ref() {
			{
				let (mut st, mut tx) =
					new_operation(ds, t, TransactionType::Write, cache_size).await;
				t.insert(&mut tx, &mut st, obj.clone(), *doc_id).await?;
				finish_operation(t, tx, st, true).await?;
				map.insert(*doc_id, obj.clone());
			}
			c += 1;
			{
				let (mut st, mut tx) =
					new_operation(ds, t, TransactionType::Read, cache_size).await;
				let p = check_tree_properties(&mut tx, &mut st, t).await?;
				assert_eq!(p.doc_count, c);
			}
		}
		Ok(map)
	}

	async fn insert_collection_batch(
		ds: &Datastore,
		t: &mut MTree,
		collection: &TestCollection,
		cache_size: usize,
	) -> Result<HashMap<DocId, SharedVector>, Error> {
		let mut map = HashMap::with_capacity(collection.as_ref().len());
		{
			let (mut st, mut tx) = new_operation(ds, t, TransactionType::Write, cache_size).await;
			for (doc_id, obj) in collection.as_ref() {
				t.insert(&mut tx, &mut st, obj.clone(), *doc_id).await?;
				map.insert(*doc_id, obj.clone());
			}
			finish_operation(t, tx, st, true).await?;
		}
		{
			let (mut st, mut tx) = new_operation(ds, t, TransactionType::Read, cache_size).await;
			check_tree_properties(&mut tx, &mut st, t).await?;
		}
		Ok(map)
	}

	async fn delete_collection(
		ds: &Datastore,
		t: &mut MTree,
		collection: &TestCollection,
		cache_size: usize,
	) -> Result<(), Error> {
		for (doc_id, obj) in collection.as_ref() {
			{
				debug!("### Remove {} {:?}", doc_id, obj);
				let (mut st, mut tx) =
					new_operation(ds, t, TransactionType::Write, cache_size).await;
				assert!(
					t.delete(&mut tx, &mut st, obj.clone(), *doc_id).await?,
					"Delete failed - doc_id: {doc_id} - obj: {obj:?} - coll: {:?} ",
					collection.as_ref()
				);
				finish_operation(t, tx, st, true).await?;
			}
			{
				let (st, mut tx) = new_operation(ds, t, TransactionType::Read, cache_size).await;
				let res = t.knn_search(&mut tx, &st, obj, 1).await?;
				let docs: Vec<DocId> = res.docs.into_iter().map(|(d, _)| d).collect();
				assert!(!docs.contains(doc_id), "Found: {} {:?}", doc_id, obj);
			}
			{
				let (mut st, mut tx) =
					new_operation(ds, t, TransactionType::Read, cache_size).await;
				check_tree_properties(&mut tx, &mut st, t).await?;
			}
		}

		let (mut st, mut tx) = new_operation(ds, t, TransactionType::Read, cache_size).await;
		check_tree_properties(&mut tx, &mut st, t).await?.check(0, 0, None, None, 0, 0);
		Ok(())
	}

	async fn find_collection(
		ds: &Datastore,
		t: &mut MTree,
		collection: &TestCollection,
		cache_size: usize,
	) -> Result<(), Error> {
		let (mut st, mut tx) = new_operation(ds, t, TransactionType::Read, cache_size).await;
		let max_knn = 20.max(collection.as_ref().len());
		for (doc_id, obj) in collection.as_ref() {
			for knn in 1..max_knn {
				let res = t.knn_search(&mut tx, &st, obj, knn).await?;
				let docs: Vec<DocId> = res.docs.iter().map(|(d, _)| *d).collect();
				if collection.is_unique() {
					assert!(
						docs.contains(doc_id),
						"Search: {:?} - Knn: {} - Wrong Doc - Expected: {} - Got: {:?}",
						obj,
						knn,
						doc_id,
						res.docs
					);
				}
				let expected_len = collection.as_ref().len().min(knn);
				if expected_len != res.docs.len() {
					#[cfg(debug_assertions)]
					debug!("{:?}", res.visited_nodes);
					check_tree_properties(&mut tx, &mut st, t).await?;
				}
				assert_eq!(
					expected_len,
					res.docs.len(),
					"Wrong knn count - Expected: {} - Got: {} - Collection: {}",
					expected_len,
					res.docs.len(),
					collection.as_ref().len(),
				)
			}
		}
		Ok(())
	}

	async fn check_full_knn(
		ds: &Datastore,
		t: &mut MTree,
		map: &HashMap<DocId, SharedVector>,
		cache_size: usize,
	) -> Result<(), Error> {
		let (st, mut tx) = new_operation(ds, t, TransactionType::Read, cache_size).await;
		for obj in map.values() {
			let res = t.knn_search(&mut tx, &st, obj, map.len()).await?;
			assert_eq!(
				map.len(),
				res.docs.len(),
				"Wrong knn count - Expected: {} - Got: {} - Collection: {}",
				map.len(),
				res.docs.len(),
				map.len(),
			);
			// We check that the results are sorted by ascending distance
			let mut dist = 0.0;
			for (doc, d) in res.docs {
				let o = map.get(&doc).unwrap();
				debug!("doc: {doc} - d: {d} - {obj:?} - {o:?}");
				assert!(d >= dist, "d: {d} - dist: {dist}");
				dist = d;
			}
		}
		Ok(())
	}

	async fn test_mtree_collection(
		capacities: &[u16],
		vector_type: VectorType,
		collection: TestCollection,
		check_find: bool,
		check_full: bool,
		check_delete: bool,
		cache_size: usize,
	) -> Result<(), Error> {
		for distance in [Distance::Euclidean, Distance::Cosine, Distance::Manhattan] {
			if distance == Distance::Cosine && vector_type == VectorType::F64 {
				// Tests based on Cosine distance with F64 may fail due to float rounding errors
				continue;
			}
			for capacity in capacities {
				info!(
					"test_mtree_collection - Distance: {:?} - Capacity: {} - Collection: {} - Vector type: {}",
					distance,
					capacity,
					collection.as_ref().len(),
					vector_type,
				);
				let ds = Datastore::new("memory").await?;
				let mut t = MTree::new(MState::new(*capacity), distance.clone());

				let map = if collection.as_ref().len() < 1000 {
					insert_collection_one_by_one(&ds, &mut t, &collection, cache_size).await?
				} else {
					insert_collection_batch(&ds, &mut t, &collection, cache_size).await?
				};
				if check_find {
					find_collection(&ds, &mut t, &collection, cache_size).await?;
				}
				if check_full {
					check_full_knn(&ds, &mut t, &map, cache_size).await?;
				}
				if check_delete {
					delete_collection(&ds, &mut t, &collection, cache_size).await?;
				}
			}
		}
		Ok(())
	}

	#[test(tokio::test)]
	async fn test_mtree_unique_xs() -> Result<(), Error> {
		for vt in
			[VectorType::F64, VectorType::F32, VectorType::I64, VectorType::I32, VectorType::I16]
		{
			for i in 0..30 {
				test_mtree_collection(
					&[3, 40],
					vt,
					TestCollection::new(true, i, vt, 2, &Distance::Euclidean),
					true,
					true,
					false,
					100,
				)
				.await?;
			}
		}
		Ok(())
	}

	#[test(tokio::test)]
	#[ignore]
	async fn deletion_test_floating_error() -> Result<(), Error> {
		let test_collection = TestCollection::Unique(vec![
			(0, Vector::F64(vec![-16.816376292553386, 5.6795846663936835]).into()),
			(1, Vector::F64(vec![-14.899135190740012, 9.924435089592652]).into()),
			(2, Vector::F64(vec![-14.220749477749795, -14.018128602068412]).into()),
			(3, Vector::F64(vec![-13.963238036814108, -18.45568413304635]).into()),
			(4, Vector::F64(vec![-11.617394396737966, 17.255102393830107]).into()),
			(5, Vector::F64(vec![-9.69389955392497, -9.229744942132994]).into()),
			(6, Vector::F64(vec![-8.966803607908405, -11.461478546882232]).into()),
			(7, Vector::F64(vec![-7.986262567589504, 5.445242131324491]).into()),
			(8, Vector::F64(vec![-6.0001549648343815, -13.363890707966178]).into()),
			(9, Vector::F64(vec![-1.465237737901269, 12.82136788621726]).into()),
			(10, Vector::F64(vec![-0.9659450610190099, -13.68243303993096]).into()),
			(11, Vector::F64(vec![10.037378651796807, -11.28025173158252]).into()),
			(12, Vector::F64(vec![10.721922025569782, -13.778005001052758]).into()),
			(13, Vector::F64(vec![12.508043602926449, 2.6667018326849536]).into()),
		]);
		test_mtree_collection(&[3], VectorType::F64, test_collection, true, true, true, 100).await
	}

	#[test(tokio::test)]
	async fn test_mtree_unique_xs_full_cache() -> Result<(), Error> {
		for vt in
			[VectorType::F64, VectorType::F32, VectorType::I64, VectorType::I32, VectorType::I16]
		{
			for i in 0..30 {
				test_mtree_collection(
					&[3, 40],
					vt,
					TestCollection::new(true, i, vt, 2, &Distance::Euclidean),
					true,
					true,
					false,
					0,
				)
				.await?;
			}
		}
		Ok(())
	}

	#[test(tokio::test)]
	async fn test_mtree_unique_small() -> Result<(), Error> {
		for vt in [VectorType::F64, VectorType::I64] {
			test_mtree_collection(
				&[10, 20],
				vt,
				TestCollection::new(true, 100, vt, 3, &Distance::Euclidean),
				true,
				true,
				false,
				0,
			)
			.await?;
		}
		Ok(())
	}

	#[test(tokio::test)]
	async fn test_mtree_unique_normal() -> Result<(), Error> {
		for vt in [VectorType::F32, VectorType::I32] {
			test_mtree_collection(
				&[40],
				vt,
				TestCollection::new(true, 1000, vt, 20, &Distance::Euclidean),
				false,
				true,
				false,
				100,
			)
			.await?;
		}
		Ok(())
	}

	#[test(tokio::test)]
	async fn test_mtree_unique_normal_full_cache() -> Result<(), Error> {
		for vt in [VectorType::F32, VectorType::I32] {
			test_mtree_collection(
				&[40],
				vt,
				TestCollection::new(true, 1000, vt, 20, &Distance::Euclidean),
				false,
				true,
				false,
				0,
			)
			.await?;
		}
		Ok(())
	}

	#[test(tokio::test)]
	async fn test_mtree_unique_normal_root_cache() -> Result<(), Error> {
		for vt in [VectorType::F32, VectorType::I32] {
			test_mtree_collection(
				&[40],
				vt,
				TestCollection::new(true, 1000, vt, 20, &Distance::Euclidean),
				false,
				true,
				false,
				1,
			)
			.await?;
		}
		Ok(())
	}

	#[test(tokio::test)]
	async fn test_mtree_random_xs() -> Result<(), Error> {
		for vt in
			[VectorType::F64, VectorType::F32, VectorType::I64, VectorType::I32, VectorType::I16]
		{
			for i in 0..30 {
				// 10, 40
				test_mtree_collection(
					&[3, 40],
					vt,
					TestCollection::new(false, i, vt, 1, &Distance::Euclidean),
					true,
					true,
					false,
					0,
				)
				.await?;
			}
		}
		Ok(())
	}

	#[test(tokio::test)]
	async fn test_mtree_random_small() -> Result<(), Error> {
		for vt in [VectorType::F64, VectorType::I64] {
			test_mtree_collection(
				&[10, 20],
				vt,
				TestCollection::new(false, 100, vt, 3, &Distance::Euclidean),
				true,
				true,
				false,
				0,
			)
			.await?;
		}
		Ok(())
	}

	#[test(tokio::test)]
	async fn test_mtree_random_normal() -> Result<(), Error> {
		for vt in [VectorType::F32, VectorType::I32] {
			test_mtree_collection(
				&[40],
				vt,
				TestCollection::new(false, 1000, vt, 20, &Distance::Euclidean),
				false,
				true,
				false,
				0,
			)
			.await?;
		}
		Ok(())
	}

	fn check_leaf_vec(
		m: &BTreeMap<SharedVector, ObjectProperties>,
		obj: &Vector,
		parent_dist: f64,
		docs: &[DocId],
	) {
		let p = m.get(obj).unwrap();
		assert_eq!(p.docs.len(), docs.len() as u64);
		for doc in docs {
			assert!(p.docs.contains(*doc));
		}
		assert_eq!(p.parent_dist, parent_dist);
	}

	fn check_routing_vec(
		m: &InternalMap,
		center: &Vector,
		parent_dist: f64,
		node_id: NodeId,
		radius: f64,
	) {
		let p = m.get(center).unwrap();
		assert_eq!(parent_dist, p.parent_dist);
		assert_eq!(node_id, p.node);
		assert_eq!(radius, p.radius);
	}

	async fn check_node_read<F>(
		tx: &mut Transaction,
		st: &mut MTreeStore,
		node_id: NodeId,
		check_func: F,
	) where
		F: FnOnce(&MTreeNode),
	{
		let n = st.get_node(tx, node_id).await.unwrap();
		check_func(&n.n);
	}

	async fn check_node_write<F>(
		tx: &mut Transaction,
		st: &mut MTreeStore,
		node_id: NodeId,
		check_func: F,
	) where
		F: FnOnce(&MTreeNode),
	{
		let n = st.get_node_mut(tx, node_id).await.unwrap();
		check_func(&n.n);
		st.set_node(n, false).await.unwrap();
	}

	async fn check_leaf_read<F>(
		tx: &mut Transaction,
		st: &mut MTreeStore,
		node_id: NodeId,
		check_func: F,
	) where
		F: FnOnce(&BTreeMap<SharedVector, ObjectProperties>),
	{
		check_node_read(tx, st, node_id, |n| {
			if let MTreeNode::Leaf(m) = n {
				check_func(m);
			} else {
				panic!("The node is not a leaf node: {node_id}")
			}
		})
		.await
	}

	async fn check_leaf_write<F>(
		tx: &mut Transaction,
		st: &mut MTreeStore,
		node_id: NodeId,
		check_func: F,
	) where
		F: FnOnce(&BTreeMap<SharedVector, ObjectProperties>),
	{
		check_node_write(tx, st, node_id, |n| {
			if let MTreeNode::Leaf(m) = n {
				check_func(m);
			} else {
				panic!("The node is not a leaf node: {node_id}")
			}
		})
		.await
	}

	async fn check_internal<F>(
		tx: &mut Transaction,
		st: &mut MTreeStore,
		node_id: NodeId,
		check_func: F,
	) where
		F: FnOnce(&InternalMap),
	{
		check_node_read(tx, st, node_id, |n| {
			if let MTreeNode::Internal(m) = n {
				check_func(m);
			} else {
				panic!("The node is not a routing node: {node_id}")
			}
		})
		.await
	}

	fn check_knn(res: &VecDeque<(DocId, f64)>, expected: Vec<DocId>) {
		let res: Vec<DocId> = res.iter().map(|(doc, _)| *doc).collect();
		assert_eq!(res, expected);
	}

	#[derive(Default, Debug)]
	struct CheckedProperties {
		node_count: usize,
		max_depth: usize,
		min_leaf_depth: Option<usize>,
		max_leaf_depth: Option<usize>,
		min_objects: Option<usize>,
		max_objects: Option<usize>,
		object_count: usize,
		doc_count: usize,
	}

	impl CheckedProperties {
		fn check(
			&self,
			expected_node_count: usize,
			expected_depth: usize,
			expected_min_objects: Option<usize>,
			expected_max_objects: Option<usize>,
			expected_object_count: usize,
			expected_doc_count: usize,
		) {
			assert_eq!(self.node_count, expected_node_count, "Node count - {:?}", self);
			assert_eq!(self.max_depth, expected_depth, "Max depth - {:?}", self);
			let expected_leaf_depth = if expected_depth == 0 {
				None
			} else {
				Some(expected_depth)
			};
			assert_eq!(self.min_leaf_depth, expected_leaf_depth, "Min leaf depth - {:?}", self);
			assert_eq!(self.max_leaf_depth, expected_leaf_depth, "Max leaf depth - {:?}", self);
			assert_eq!(self.min_objects, expected_min_objects, "Min objects - {:?}", self);
			assert_eq!(self.max_objects, expected_max_objects, "Max objects - {:?}", self);
			assert_eq!(self.object_count, expected_object_count, "Object count- {:?}", self);
			assert_eq!(self.doc_count, expected_doc_count, "Doc count - {:?}", self);
		}
	}

	async fn check_tree_properties(
		tx: &mut Transaction,
		st: &mut MTreeStore,
		t: &MTree,
	) -> Result<CheckedProperties, Error> {
		debug!("CheckTreeProperties");
		let mut node_ids = HashSet::new();
		let mut checks = CheckedProperties::default();
		let mut nodes: VecDeque<(NodeId, f64, Option<SharedVector>, usize)> = VecDeque::new();
		if let Some(root_id) = t.state.root {
			nodes.push_back((root_id, 0.0, None, 1));
		}
		let mut leaf_objects = BTreeSet::new();
		while let Some((node_id, radius, center, depth)) = nodes.pop_front() {
			assert!(node_ids.insert(node_id), "Node already exist: {}", node_id);
			checks.node_count += 1;
			if depth > checks.max_depth {
				checks.max_depth = depth;
			}
			let node = st.get_node(tx, node_id).await?;
			debug!(
				"Node id: {} - depth: {} - len: {} - {:?}",
				node.id,
				depth,
				node.n.len(),
				node.n
			);
			assert_ne!(node.n.len(), 0, "Empty node! {}", node.id);
			if Some(node_id) != t.state.root {
				assert!(
					node.n.len() >= t.minimum && node.n.len() <= t.state.capacity as usize,
					"Wrong node size - Node: {} - Size: {}",
					node_id,
					node.n.len()
				);
			}
			match &node.n {
				MTreeNode::Internal(entries) => {
					debug!("Internal Node id: {} - entries: {:?}", node.id, entries);
					let next_depth = depth + 1;
					for (o, p) in entries {
						if let Some(center) = center.as_ref() {
							let pd = t.calculate_distance(center, o)?;
							assert_eq_dist(pd, p.parent_dist, 3);
							assert!(pd + p.radius <= radius);
						}
						nodes.push_back((p.node, p.radius, Some(o.clone()), next_depth))
					}
				}
				MTreeNode::Leaf(m) => {
					debug!("Leaf Node id: {} - entries: {:?}", node.id, m);
					checks.object_count += m.len();
					update_min(&mut checks.min_objects, m.len());
					update_max(&mut checks.max_objects, m.len());
					update_min(&mut checks.min_leaf_depth, depth);
					update_max(&mut checks.max_leaf_depth, depth);
					for (o, p) in m {
						if !leaf_objects.insert(o.clone()) {
							panic!("Leaf object already exists: {:?}", o);
						}
						if let Some(center) = center.as_ref() {
							let pd = t.calculate_distance(center, o)?;
							assert_eq_dist(pd, p.parent_dist, 3);
						}
						checks.doc_count += p.docs.len() as usize;
					}
				}
			}
		}
		Ok(checks)
	}

	fn assert_eq_dist(result: f64, expected: f64, epsilon_tolerancy: usize) {
		let margin = f64::EPSILON * epsilon_tolerancy as f64;
		assert!(
			(result - expected).abs() <= margin,
			"Expected {expected} but got {result} - difference exceeds epsilon {margin}"
		);
	}

	fn update_min(min: &mut Option<usize>, val: usize) {
		if let Some(m) = *min {
			if val < m {
				*min = Some(val);
			}
		} else {
			*min = Some(val);
		}
	}

	fn update_max(max: &mut Option<usize>, val: usize) {
		if let Some(m) = *max {
			if val > m {
				*max = Some(val);
			}
		} else {
			*max = Some(val);
		}
	}
}<|MERGE_RESOLUTION|>--- conflicted
+++ resolved
@@ -149,107 +149,6 @@
 	}
 }
 
-<<<<<<< HEAD
-=======
-struct KnnResultBuilder {
-	knn: u64,
-	docs: RoaringTreemap,
-	priority_list: BTreeMap<PriorityResult, RoaringTreemap>,
-}
-
-impl KnnResultBuilder {
-	fn new(knn: usize) -> Self {
-		Self {
-			knn: knn as u64,
-			docs: RoaringTreemap::default(),
-			priority_list: BTreeMap::default(),
-		}
-	}
-	fn check_add(&self, dist: f64) -> bool {
-		if self.docs.len() < self.knn {
-			true
-		} else if let Some(pr) = self.priority_list.keys().last() {
-			dist <= pr.0
-		} else {
-			true
-		}
-	}
-
-	fn add(&mut self, dist: f64, docs: &RoaringTreemap) {
-		let pr = PriorityResult(dist);
-		match self.priority_list.entry(pr) {
-			Entry::Vacant(e) => {
-				for doc in docs {
-					self.docs.insert(doc);
-				}
-				e.insert(docs.clone());
-			}
-			Entry::Occupied(mut e) => {
-				let d = e.get_mut();
-				for doc in docs {
-					d.insert(doc);
-					self.docs.insert(doc);
-				}
-			}
-		}
-
-		#[cfg(debug_assertions)]
-		debug!("KnnResult add - dist: {} - docs: {:?} - total: {}", dist, docs, self.docs.len());
-		debug!("{:?}", self.priority_list);
-
-		// Do possible eviction
-		let docs_len = self.docs.len();
-		if docs_len > self.knn {
-			if let Some((_, d)) = self.priority_list.last_key_value() {
-				if docs_len - d.len() >= self.knn {
-					if let Some((_, evicted_docs)) = self.priority_list.pop_last() {
-						self.docs -= evicted_docs;
-					}
-				}
-			}
-		}
-	}
-
-	fn build(self, #[cfg(debug_assertions)] visited_nodes: HashMap<NodeId, usize>) -> KnnResult {
-		let mut sorted_docs = VecDeque::with_capacity(self.knn as usize);
-		#[cfg(debug_assertions)]
-		debug!("self.priority_list: {:?} - self.docs: {:?}", self.priority_list, self.docs);
-		let mut left = self.knn;
-		for (_, docs) in self.priority_list {
-			let dl = docs.len();
-			if dl > left {
-				for doc_id in docs.iter().take(left as usize) {
-					sorted_docs.push_back(doc_id);
-				}
-				break;
-			}
-			for doc_id in docs {
-				sorted_docs.push_back(doc_id);
-			}
-			left -= dl;
-			// We don't expect anymore result, we can leave
-			if left == 0 {
-				break;
-			}
-		}
-		debug!("sorted_docs: {:?}", sorted_docs);
-		KnnResult {
-			docs: sorted_docs,
-			#[cfg(debug_assertions)]
-			visited_nodes,
-		}
-	}
-}
-
-#[non_exhaustive]
-pub struct KnnResult {
-	docs: VecDeque<DocId>,
-	#[cfg(debug_assertions)]
-	#[allow(dead_code)]
-	visited_nodes: HashMap<NodeId, usize>,
-}
-
->>>>>>> 53b2878a
 // https://en.wikipedia.org/wiki/M-tree
 // https://arxiv.org/pdf/1004.4216.pdf
 #[non_exhaustive]
