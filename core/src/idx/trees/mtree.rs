--- conflicted
+++ resolved
@@ -1,4 +1,4 @@
-use std::cmp::{Ordering, Reverse};
+use std::cmp::Ordering;
 use std::collections::btree_map::Entry;
 #[cfg(debug_assertions)]
 use std::collections::HashMap;
@@ -316,16 +316,16 @@
 		let mut queue = BinaryHeap::new();
 		let mut res = KnnResultBuilder::new(k);
 		if let Some(root_id) = self.state.root {
-			queue.push(Reverse(PriorityNode(0.0, root_id)));
+			queue.push(PriorityNode(0.0, root_id));
 		}
 		#[cfg(debug_assertions)]
 		let mut visited_nodes = HashMap::new();
 		while let Some(current) = queue.pop() {
-			let node = store.get_node(tx, current.0 .1).await?;
+			let node = store.get_node(tx, current.1).await?;
 			#[cfg(debug_assertions)]
 			{
-				debug!("Visit node id: {} - dist: {}", current.0 .1, current.0 .1);
-				if visited_nodes.insert(current.0 .1, node.n.len()).is_some() {
+				debug!("Visit node id: {} - dist: {}", current.1, current.0);
+				if visited_nodes.insert(current.1, node.n.len()).is_some() {
 					return Err(Error::Unreachable("MTree::knn_search"));
 				}
 			}
@@ -350,7 +350,7 @@
 						let min_dist = (d - p.radius).max(0.0);
 						if res.check_add(min_dist) {
 							debug!("Queue add - dist: {} - node: {}", min_dist, p.node);
-							queue.push(Reverse(PriorityNode(min_dist, p.node)));
+							queue.push(PriorityNode(min_dist, p.node));
 						}
 					}
 				}
@@ -818,7 +818,6 @@
 		}
 		let dist = match &self.distance {
 			Distance::Euclidean => v1.euclidean_distance(v2)?,
-			Distance::Cosine => v1.cosine_distance(v2),
 			Distance::Manhattan => v1.manhattan_distance(v2)?,
 			Distance::Minkowski(order) => v1.minkowski_distance(v2, order)?,
 			_ => return Err(Error::UnsupportedDistance(self.distance.clone())),
@@ -2017,7 +2016,7 @@
 			let res = t.knn_search(&mut tx, &st, &vec4, 2).await?;
 			check_knn(&res.docs, vec![4, 3]);
 			#[cfg(debug_assertions)]
-			assert_eq!(res.visited_nodes.len(), 6);
+			assert_eq!(res.visited_nodes.len(), 7);
 		}
 
 		// vec10 knn(2)
@@ -2026,7 +2025,7 @@
 			let res = t.knn_search(&mut tx, &st, &vec10, 2).await?;
 			check_knn(&res.docs, vec![10, 9]);
 			#[cfg(debug_assertions)]
-			assert_eq!(res.visited_nodes.len(), 5);
+			assert_eq!(res.visited_nodes.len(), 7);
 		}
 		Ok(())
 	}
@@ -2091,20 +2090,6 @@
 			let deleted = {
 				debug!("### Remove {} {:?}", doc_id, obj);
 				let (mut st, mut tx) =
-<<<<<<< HEAD
-					new_operation(ds, t, TransactionType::Write, cache_size).await;
-				assert!(
-					t.delete(&mut tx, &mut st, obj.clone(), *doc_id).await?,
-					"Delete failed: {} {:?}",
-					doc_id,
-					obj
-				);
-				finish_operation(t, tx, st, true).await?;
-			}
-			{
-				let (st, mut tx) = new_operation(ds, t, TransactionType::Read, cache_size).await;
-				let res = t.knn_search(&mut tx, &st, obj, 1).await?;
-=======
 					new_operation(&ds, t, TransactionType::Write, cache_size).await;
 				let deleted = t.delete(&mut tx, &mut &mut st, obj.clone(), *doc_id).await?;
 				finish_operation(t, tx, st, true).await?;
@@ -2115,7 +2100,6 @@
 				let (mut st, mut tx) =
 					new_operation(&ds, t, TransactionType::Read, cache_size).await;
 				let res = t.knn_search(&mut tx, &mut st, obj, 1).await?;
->>>>>>> 5534a704
 				assert!(!res.docs.contains(doc_id), "Found: {} {:?}", doc_id, obj);
 			} else {
 				// In v1.2.x deletion is experimental. Will be fixed in 1.3
@@ -2362,7 +2346,7 @@
 			test_mtree_collection(
 				&[40],
 				vt,
-				TestCollection::new_unique(1000, vt, 10),
+				TestCollection::new_unique(1000, vt, 20),
 				false,
 				true,
 				false,
@@ -2379,7 +2363,7 @@
 			test_mtree_collection(
 				&[40],
 				vt,
-				TestCollection::new_unique(1000, vt, 10),
+				TestCollection::new_unique(1000, vt, 20),
 				false,
 				true,
 				false,
@@ -2396,7 +2380,7 @@
 			test_mtree_collection(
 				&[40],
 				vt,
-				TestCollection::new_unique(1000, vt, 10),
+				TestCollection::new_unique(1000, vt, 20),
 				false,
 				true,
 				false,
@@ -2453,7 +2437,7 @@
 			test_mtree_collection(
 				&[40],
 				vt,
-				TestCollection::new_random(1000, vt, 10),
+				TestCollection::new_random(1000, vt, 20),
 				false,
 				true,
 				true,
