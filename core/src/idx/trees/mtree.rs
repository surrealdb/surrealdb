--- conflicted
+++ resolved
@@ -57,13 +57,8 @@
 			DocIds::new(ixs, txn, tt, ikb.clone(), p.doc_ids_order, p.doc_ids_cache).await?,
 		));
 		let state_key = ikb.new_vm_key(None);
-<<<<<<< HEAD
-		let state: MState = if let Some(val) = tx.get(state_key.clone()).await? {
+		let state: MState = if let Some(val) = txn.get(state_key.clone()).await? {
 			VersionedStore::try_from(val)?
-=======
-		let state: MState = if let Some(val) = txn.get(state_key.clone()).await? {
-			MState::try_from_val(val)?
->>>>>>> 07610d94
 		} else {
 			MState::new(p.capacity)
 		};
