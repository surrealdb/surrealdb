use crate::ctx::Context;
use crate::dbs::{Options, Transaction};
use crate::doc::CursorDoc;
use crate::err::Error;
use crate::idx::docids::{DocId, DocIds};
use crate::idx::ft::analyzer::{Analyzer, TermsList, TermsSet};
use crate::idx::ft::scorer::BM25Scorer;
use crate::idx::ft::termdocs::TermsDocs;
use crate::idx::ft::terms::Terms;
use crate::idx::ft::{FtIndex, MatchRef};
use crate::idx::planner::iterators::{
	DocIdsIterator, IndexEqualThingIterator, IndexJoinThingIterator, IndexRangeThingIterator,
	IndexUnionThingIterator, MatchesThingIterator, ThingIterator, UniqueEqualThingIterator,
	UniqueJoinThingIterator, UniqueRangeThingIterator, UniqueUnionThingIterator,
};
use crate::idx::planner::knn::KnnPriorityList;
use crate::idx::planner::plan::IndexOperator::Matches;
use crate::idx::planner::plan::{IndexOperator, IndexOption, RangeValue};
use crate::idx::planner::tree::{IdiomPosition, IndexRef, IndexesMap};
use crate::idx::planner::{IterationStage, KnnSet};
use crate::idx::trees::mtree::MTreeIndex;
use crate::idx::IndexKeyBase;
use crate::kvs;
use crate::kvs::{Key, TransactionType};
use crate::sql::index::{Distance, Index};
use crate::sql::statements::DefineIndexStatement;
use crate::sql::{Array, Expression, Idiom, Number, Object, Table, Thing, Value};
use reblessive::tree::Stk;
use std::collections::{HashMap, HashSet, VecDeque};
use std::sync::Arc;
use tokio::sync::RwLock;

pub(super) type KnnEntry = (KnnPriorityList, Idiom, Arc<Vec<Number>>, Distance);
pub(super) type KnnExpressions = HashMap<Arc<Expression>, (u32, Idiom, Arc<Vec<Number>>, Distance)>;

#[derive(Clone)]
pub(crate) struct QueryExecutor(Arc<InnerQueryExecutor>);

pub(super) struct InnerQueryExecutor {
	table: String,
	ft_map: HashMap<IndexRef, FtIndex>,
	mr_entries: HashMap<MatchRef, FtEntry>,
	exp_entries: HashMap<Arc<Expression>, FtEntry>,
	it_entries: Vec<IteratorEntry>,
	index_definitions: Vec<DefineIndexStatement>,
	mt_entries: HashMap<Arc<Expression>, MtEntry>,
	knn_entries: HashMap<Arc<Expression>, KnnEntry>,
}

impl From<InnerQueryExecutor> for QueryExecutor {
	fn from(value: InnerQueryExecutor) -> Self {
		Self(Arc::new(value))
	}
}

pub(crate) type IteratorRef = u16;

pub(super) enum IteratorEntry {
	Single(Arc<Expression>, IndexOption),
	Range(HashSet<Arc<Expression>>, IndexRef, RangeValue, RangeValue),
}

impl IteratorEntry {
	pub(super) fn explain(&self, ix_def: &[DefineIndexStatement]) -> Value {
		match self {
			Self::Single(_, io) => io.explain(ix_def),
			Self::Range(_, ir, from, to) => {
				let mut e = HashMap::default();
				if let Some(ix) = ix_def.get(*ir as usize) {
					e.insert("index", Value::from(ix.name.0.to_owned()));
				}
				e.insert("from", Value::from(from));
				e.insert("to", Value::from(to));
				Value::from(Object::from(e))
			}
		}
	}
}
impl InnerQueryExecutor {
	pub(super) async fn new(
		stk: &mut Stk,
		ctx: &Context<'_>,
		opt: &Options,
		txn: &Transaction,
		table: &Table,
		im: IndexesMap,
		knns: KnnExpressions,
	) -> Result<Self, Error> {
		let mut mr_entries = HashMap::default();
		let mut exp_entries = HashMap::default();
		let mut ft_map = HashMap::default();
		let mut mt_map: HashMap<IndexRef, MTreeIndex> = HashMap::default();
		let mut mt_entries = HashMap::default();
		let mut knn_entries = HashMap::with_capacity(knns.len());

		// Create all the instances of FtIndex
		// Build the FtEntries and map them to Idioms and MatchRef
		for (exp, io) in im.options {
			let ix_ref = io.ix_ref();
			if let Some(idx_def) = im.definitions.get(ix_ref as usize) {
				match &idx_def.index {
					Index::Search(p) => {
						let mut ft_entry = None;
						if let Some(ft) = ft_map.get(&ix_ref) {
							if ft_entry.is_none() {
								ft_entry = FtEntry::new(stk, ctx, opt, txn, ft, io).await?;
							}
						} else {
							let ikb = IndexKeyBase::new(opt, idx_def);
							let ft = FtIndex::new(
								ctx.get_index_stores(),
								opt,
								txn,
								p.az.as_str(),
								ikb,
								p,
								TransactionType::Read,
							)
							.await?;
							if ft_entry.is_none() {
								ft_entry = FtEntry::new(stk, ctx, opt, txn, &ft, io).await?;
							}
							ft_map.insert(ix_ref, ft);
						}
						if let Some(e) = ft_entry {
							if let Matches(_, Some(mr)) = e.0.index_option.op() {
								if mr_entries.insert(*mr, e.clone()).is_some() {
									return Err(Error::DuplicatedMatchRef {
										mr: *mr,
									});
								}
							}
							exp_entries.insert(exp, e);
						}
					}
					Index::MTree(p) => {
						if let IndexOperator::Knn(a, k) = io.op() {
							let mut tx = txn.lock().await;
							let entry = if let Some(mt) = mt_map.get(&ix_ref) {
								MtEntry::new(&mut tx, mt, a.clone(), *k).await?
							} else {
								let ikb = IndexKeyBase::new(opt, idx_def);
								let mt = MTreeIndex::new(
									ctx.get_index_stores(),
									&mut tx,
									ikb,
									p,
									TransactionType::Read,
								)
								.await?;
								let entry = MtEntry::new(&mut tx, &mt, a.clone(), *k).await?;
								mt_map.insert(ix_ref, mt);
								entry
							};
							mt_entries.insert(exp, entry);
						}
					}
					_ => {}
				}
			}
		}

		for (exp, (knn, id, obj, dist)) in knns {
			knn_entries.insert(exp, (KnnPriorityList::new(knn as usize), id, obj, dist));
		}

		Ok(Self {
			table: table.0.clone(),
			ft_map,
			mr_entries,
			exp_entries,
			it_entries: Vec::new(),
			index_definitions: im.definitions,
			mt_entries,
			knn_entries,
		})
	}

	pub(super) fn add_iterator(&mut self, it_entry: IteratorEntry) -> IteratorRef {
		let ir = self.it_entries.len();
		self.it_entries.push(it_entry);
		ir as IteratorRef
	}
}

impl QueryExecutor {
	pub(crate) async fn knn(
		&self,
		stk: &mut Stk,
		ctx: &Context<'_>,
		opt: &Options,
		txn: &Transaction,
		thg: &Thing,
		doc: Option<&CursorDoc<'_>>,
		exp: &Expression,
	) -> Result<Value, Error> {
		if let Some(IterationStage::Iterate(e)) = ctx.get_iteration_stage() {
			if let Some(e) = e {
				if let Some(e) = e.get(thg.tb.as_str()) {
					if let Some(things) = e.get(exp) {
						if things.contains(thg) {
							return Ok(Value::Bool(true));
						}
					}
				}
			}
			Ok(Value::Bool(false))
		} else {
			if let Some((p, id, val, dist)) = self.0.knn_entries.get(exp) {
				let v: Vec<Number> = id.compute(stk, ctx, opt, txn, doc).await?.try_into()?;
				let dist = dist.compute(&v, val.as_ref())?;
				p.add(dist, thg).await;
			}
			Ok(Value::Bool(true))
		}
	}

	pub(super) async fn build_knn_set(&self) -> KnnSet {
		let mut set = HashMap::with_capacity(self.0.knn_entries.len());
		for (exp, (p, _, _, _)) in &self.0.knn_entries {
			set.insert(exp.clone(), p.build().await);
		}
		set
	}

	pub(crate) fn is_table(&self, tb: &str) -> bool {
		self.0.table.eq(tb)
	}

	pub(crate) fn has_knn(&self) -> bool {
		!self.0.knn_entries.is_empty()
	}

	/// Returns `true` if the expression is matching the current iterator.
	pub(crate) fn is_iterator_expression(&self, ir: IteratorRef, exp: &Expression) -> bool {
		match self.0.it_entries.get(ir as usize) {
			Some(IteratorEntry::Single(e, ..)) => exp.eq(e.as_ref()),
			Some(IteratorEntry::Range(es, ..)) => es.contains(exp),
			_ => false,
		}
	}

	pub(crate) fn explain(&self, itr: IteratorRef) -> Value {
		match self.0.it_entries.get(itr as usize) {
			Some(ie) => ie.explain(self.0.index_definitions.as_slice()),
			None => Value::None,
		}
	}

	fn get_match_ref(match_ref: &Value) -> Option<MatchRef> {
		if let Value::Number(n) = match_ref {
			let m = n.to_int() as u8;
			Some(m)
		} else {
			None
		}
	}

	pub(crate) async fn new_iterator(
		&self,
		opt: &Options,
		it_ref: IteratorRef,
	) -> Result<Option<ThingIterator>, Error> {
		if let Some(it_entry) = self.0.it_entries.get(it_ref as usize) {
			match it_entry {
				IteratorEntry::Single(_, io) => self.new_single_iterator(opt, it_ref, io).await,
				IteratorEntry::Range(_, ir, from, to) => {
					Ok(self.new_range_iterator(opt, *ir, from, to))
				}
			}
		} else {
			Ok(None)
		}
	}

	async fn new_single_iterator(
		&self,
		opt: &Options,
		it_ref: IteratorRef,
		io: &IndexOption,
	) -> Result<Option<ThingIterator>, Error> {
		if let Some(ix) = self.get_index_def(io.ix_ref()) {
			match ix.index {
				Index::Idx => Ok(self.new_index_iterator(opt, it_ref, ix, io.clone()).await?),
				Index::Uniq => {
					Ok(self.new_unique_index_iterator(opt, it_ref, ix, io.clone()).await?)
				}
				Index::Search {
					..
				} => self.new_search_index_iterator(it_ref, io.clone()).await,
				Index::MTree(_) => Ok(self.new_mtree_index_knn_iterator(it_ref)),
			}
		} else {
			Ok(None)
		}
	}

	async fn new_index_iterator(
		&self,
		opt: &Options,
		it_ref: IteratorRef,
		ix: &DefineIndexStatement,
		io: IndexOption,
	) -> Result<Option<ThingIterator>, Error> {
		Ok(match io.op() {
			IndexOperator::Equality(value) => Some(ThingIterator::IndexEqual(
				IndexEqualThingIterator::new(opt.ns(), opt.db(), &ix.what, &ix.name, value),
			)),
			IndexOperator::Union(value) => Some(ThingIterator::IndexUnion(
				IndexUnionThingIterator::new(opt.ns(), opt.db(), &ix.what, &ix.name, value),
			)),
			IndexOperator::Join(ios) => {
				let iterators = self.build_iterators(opt, it_ref, ios).await?;
				let index_join = Box::new(IndexJoinThingIterator::new(opt, ix, iterators));
				Some(ThingIterator::IndexJoin(index_join))
			}
			_ => None,
		})
	}

	fn new_range_iterator(
		&self,
		opt: &Options,
		ir: IndexRef,
		from: &RangeValue,
		to: &RangeValue,
	) -> Option<ThingIterator> {
		if let Some(ix) = self.get_index_def(ir) {
			match ix.index {
				Index::Idx => {
					return Some(ThingIterator::IndexRange(IndexRangeThingIterator::new(
						opt.ns(),
						opt.db(),
						&ix.what,
						&ix.name,
						from,
						to,
					)))
				}
				Index::Uniq => {
					return Some(ThingIterator::UniqueRange(UniqueRangeThingIterator::new(
						opt.ns(),
						opt.db(),
						&ix.what,
						&ix.name,
						from,
						to,
					)))
				}
				_ => {}
			}
		}
		None
	}

	async fn new_unique_index_iterator(
		&self,
		opt: &Options,
		it_ref: IteratorRef,
		ix: &DefineIndexStatement,
		io: IndexOption,
	) -> Result<Option<ThingIterator>, Error> {
		Ok(match io.op() {
			IndexOperator::Equality(value) => Some(ThingIterator::UniqueEqual(
				UniqueEqualThingIterator::new(opt.ns(), opt.db(), &ix.what, &ix.name, value),
			)),
			IndexOperator::Union(value) => {
				Some(ThingIterator::UniqueUnion(UniqueUnionThingIterator::new(opt, ix, value)))
			}
			IndexOperator::Join(ios) => {
				let iterators = self.build_iterators(opt, it_ref, ios).await?;
				let unique_join = Box::new(UniqueJoinThingIterator::new(opt, ix, iterators));
				Some(ThingIterator::UniqueJoin(unique_join))
			}
			_ => None,
		})
	}

	async fn new_search_index_iterator(
		&self,
		it_ref: IteratorRef,
		io: IndexOption,
	) -> Result<Option<ThingIterator>, Error> {
		if let Some(IteratorEntry::Single(exp, ..)) = self.0.it_entries.get(it_ref as usize) {
			if let Matches(_, _) = io.op() {
				if let Some(fti) = self.0.ft_map.get(&io.ix_ref()) {
					if let Some(fte) = self.0.exp_entries.get(exp.as_ref()) {
						let it = MatchesThingIterator::new(fti, fte.0.terms_docs.clone()).await?;
						return Ok(Some(ThingIterator::Matches(it)));
					}
				}
			}
		}
		Ok(None)
	}

	fn new_mtree_index_knn_iterator(&self, it_ref: IteratorRef) -> Option<ThingIterator> {
		if let Some(IteratorEntry::Single(exp, ..)) = self.0.it_entries.get(it_ref as usize) {
			if let Some(mte) = self.0.mt_entries.get(exp.as_ref()) {
				let it = DocIdsIterator::new(mte.doc_ids.clone(), mte.res.clone());
				return Some(ThingIterator::Knn(it));
			}
		}
		None
	}

	async fn build_iterators(
		&self,
		opt: &Options,
		it_ref: IteratorRef,
		ios: &[IndexOption],
	) -> Result<VecDeque<ThingIterator>, Error> {
		let mut iterators = VecDeque::with_capacity(ios.len());
		for io in ios {
			if let Some(it) = Box::pin(self.new_single_iterator(opt, it_ref, io)).await? {
				iterators.push_back(it);
			}
		}
		Ok(iterators)
	}

	fn get_index_def(&self, ir: IndexRef) -> Option<&DefineIndexStatement> {
		self.0.index_definitions.get(ir as usize)
	}

	#[allow(clippy::too_many_arguments)]
	pub(crate) async fn matches(
		&self,
		ctx: &Context<'_>,
		opt: &Options,
		txn: &Transaction,
		thg: &Thing,
		exp: &Expression,
		l: Value,
		r: Value,
	) -> Result<bool, Error> {
		if let Some(ft) = self.0.exp_entries.get(exp) {
			if let Some(ix_def) = self.get_index_def(ft.0.index_option.ix_ref()) {
				if self.0.table.eq(&ix_def.what.0) {
					return self.matches_with_doc_id(txn, thg, ft).await;
				}
			}
			return self.matches_with_value(ctx, opt, txn, ft, l, r).await;
		}

		// If no previous case were successful, we end up with a user error
		Err(Error::NoIndexFoundForMatch {
			value: exp.to_string(),
		})
	}

	async fn matches_with_doc_id(
		&self,
		txn: &Transaction,
		thg: &Thing,
		ft: &FtEntry,
	) -> Result<bool, Error> {
		let mut run = txn.lock().await;
		let doc_key: Key = thg.into();
		if let Some(doc_id) = ft.0.doc_ids.read().await.get_doc_id(&mut run, doc_key).await? {
			let term_goals = ft.0.terms_docs.len();
			// If there is no terms, it can't be a match
			if term_goals == 0 {
				return Ok(false);
			}
			for opt_td in ft.0.terms_docs.iter() {
				if let Some((_, docs)) = opt_td {
					if !docs.contains(doc_id) {
						return Ok(false);
					}
				} else {
					// If one of the term is missing, it can't be a match
					return Ok(false);
				}
			}
			return Ok(true);
		}
		Ok(false)
	}

	async fn matches_with_value(
		&self,
		ctx: &Context<'_>,
		opt: &Options,
		txn: &Transaction,
		ft: &FtEntry,
		l: Value,
		r: Value,
	) -> Result<bool, Error> {
		// If the query terms contains terms that are unknown in the index
		// of if there is not terms in the query
		// we are sure that it does not match any document
		if !ft.0.query_terms_set.is_matchable() {
			return Ok(false);
		}
		let v = match ft.0.index_option.id_pos() {
			IdiomPosition::Left => r,
			IdiomPosition::Right => l,
		};
		let terms = ft.0.terms.read().await;
		// Extract the terms set from the record
		let t = ft.0.analyzer.extract_indexing_terms(ctx, opt, txn, &terms, v).await?;
		Ok(ft.0.query_terms_set.is_subset(&t))
	}

	fn get_ft_entry(&self, match_ref: &Value) -> Option<&FtEntry> {
		if let Some(mr) = Self::get_match_ref(match_ref) {
			self.0.mr_entries.get(&mr)
		} else {
			None
		}
	}

	fn get_ft_entry_and_index(&self, match_ref: &Value) -> Option<(&FtEntry, &FtIndex)> {
		if let Some(e) = self.get_ft_entry(match_ref) {
			if let Some(ft) = self.0.ft_map.get(&e.0.index_option.ix_ref()) {
				return Some((e, ft));
			}
		}
		None
	}

	#[allow(clippy::too_many_arguments)]
	pub(crate) async fn highlight(
		&self,
		txn: &Transaction,
		thg: &Thing,
		prefix: Value,
		suffix: Value,
		match_ref: Value,
		partial: bool,
		doc: &Value,
	) -> Result<Value, Error> {
		if let Some((e, ft)) = self.get_ft_entry_and_index(&match_ref) {
			let mut run = txn.lock().await;
			return ft
				.highlight(
					&mut run,
					thg,
					&e.0.query_terms_list,
					prefix,
					suffix,
					partial,
					e.0.index_option.id_ref(),
					doc,
				)
				.await;
		}
		Ok(Value::None)
	}

	pub(crate) async fn offsets(
		&self,
		txn: &Transaction,
		thg: &Thing,
		match_ref: Value,
		partial: bool,
	) -> Result<Value, Error> {
		if let Some((e, ft)) = self.get_ft_entry_and_index(&match_ref) {
			let mut run = txn.lock().await;
			return ft.extract_offsets(&mut run, thg, &e.0.query_terms_list, partial).await;
		}
		Ok(Value::None)
	}

	pub(crate) async fn score(
		&self,
		txn: &Transaction,
		match_ref: &Value,
		rid: &Thing,
		mut doc_id: Option<DocId>,
	) -> Result<Value, Error> {
		if let Some(e) = self.get_ft_entry(match_ref) {
			if let Some(scorer) = &e.0.scorer {
				let mut run = txn.lock().await;
				if doc_id.is_none() {
					let key: Key = rid.into();
					doc_id = e.0.doc_ids.read().await.get_doc_id(&mut run, key).await?;
				};
				if let Some(doc_id) = doc_id {
					let score = scorer.score(&mut run, doc_id).await?;
					if let Some(score) = score {
						return Ok(Value::from(score));
					}
				}
			}
		}
		Ok(Value::None)
	}
}

#[derive(Clone)]
struct FtEntry(Arc<Inner>);

struct Inner {
	index_option: IndexOption,
	doc_ids: Arc<RwLock<DocIds>>,
	analyzer: Arc<Analyzer>,
	query_terms_set: TermsSet,
	query_terms_list: TermsList,
	terms: Arc<RwLock<Terms>>,
	terms_docs: TermsDocs,
	scorer: Option<BM25Scorer>,
}

impl FtEntry {
	async fn new(
		stk: &mut Stk,
		ctx: &Context<'_>,
		opt: &Options,
		txn: &Transaction,
		ft: &FtIndex,
		io: IndexOption,
	) -> Result<Option<Self>, Error> {
		if let Matches(qs, _) = io.op() {
<<<<<<< HEAD
			let terms = ft.extract_terms(stk, ctx, opt, txn, qs.to_owned()).await?;
=======
			let (terms_list, terms_set) =
				ft.extract_querying_terms(ctx, opt, txn, qs.to_owned()).await?;
>>>>>>> a82c0ec0
			let mut tx = txn.lock().await;
			let terms_docs = Arc::new(ft.get_terms_docs(&mut tx, &terms_list).await?);
			Ok(Some(Self(Arc::new(Inner {
				index_option: io,
				doc_ids: ft.doc_ids(),
				analyzer: ft.analyzer(),
				query_terms_set: terms_set,
				query_terms_list: terms_list,
				scorer: ft.new_scorer(terms_docs.clone())?,
				terms: ft.terms(),
				terms_docs,
			}))))
		} else {
			Ok(None)
		}
	}
}

#[derive(Clone)]
pub(super) struct MtEntry {
	doc_ids: Arc<RwLock<DocIds>>,
	res: VecDeque<DocId>,
}

impl MtEntry {
	async fn new(
		tx: &mut kvs::Transaction,
		mt: &MTreeIndex,
		a: Array,
		k: u32,
	) -> Result<Self, Error> {
		let res = mt.knn_search(tx, a, k as usize).await?;
		Ok(Self {
			res,
			doc_ids: mt.doc_ids(),
		})
	}
}<|MERGE_RESOLUTION|>--- conflicted
+++ resolved
@@ -25,7 +25,6 @@
 use crate::sql::index::{Distance, Index};
 use crate::sql::statements::DefineIndexStatement;
 use crate::sql::{Array, Expression, Idiom, Number, Object, Table, Thing, Value};
-use reblessive::tree::Stk;
 use std::collections::{HashMap, HashSet, VecDeque};
 use std::sync::Arc;
 use tokio::sync::RwLock;
@@ -439,6 +438,7 @@
 				if self.0.table.eq(&ix_def.what.0) {
 					return self.matches_with_doc_id(txn, thg, ft).await;
 				}
+				return Ok(Value::Bool(false));
 			}
 			return self.matches_with_value(ctx, opt, txn, ft, l, r).await;
 		}
@@ -613,12 +613,8 @@
 		io: IndexOption,
 	) -> Result<Option<Self>, Error> {
 		if let Matches(qs, _) = io.op() {
-<<<<<<< HEAD
-			let terms = ft.extract_terms(stk, ctx, opt, txn, qs.to_owned()).await?;
-=======
 			let (terms_list, terms_set) =
-				ft.extract_querying_terms(ctx, opt, txn, qs.to_owned()).await?;
->>>>>>> a82c0ec0
+				ft.extract_querying_terms(stk,ctx, opt, txn, qs.to_owned()).await?;
 			let mut tx = txn.lock().await;
 			let terms_docs = Arc::new(ft.get_terms_docs(&mut tx, &terms_list).await?);
 			Ok(Some(Self(Arc::new(Inner {
