--- conflicted
+++ resolved
@@ -289,15 +289,9 @@
 				if let Some(re) = self.resolved_expressions.get(e).cloned() {
 					return Ok(re.into());
 				}
-<<<<<<< HEAD
 				let exp = e.clone().into();
-				let left = Arc::new(self.eval_value(group, l).await?);
-				let right = Arc::new(self.eval_value(group, r).await?);
-=======
-				let exp = Arc::new(e.clone());
 				let left = Arc::new(stk.run(|stk| self.eval_value(stk, group, l)).await?);
 				let right = Arc::new(stk.run(|stk| self.eval_value(stk, group, r)).await?);
->>>>>>> f61ac908
 				let mut io = None;
 				if let Some((id, local_irs, remote_irs)) = left.is_indexed_field() {
 					io = self.lookup_index_options(
