--- conflicted
+++ resolved
@@ -55,20 +55,12 @@
 	) -> Result<(), Error> {
 		let mut is_table_iterator = false;
 		let mut is_knn = false;
-<<<<<<< HEAD
+		let t = Arc::new(t);
 		match Tree::build(stk, ctx, self.opt, txn, &t, self.cond, self.with).await? {
-			Some((node, im, with_indexes, knn_expressions)) => {
-				is_knn = is_knn || !knn_expressions.is_empty();
-				let mut exe =
-					InnerQueryExecutor::new(stk, ctx, self.opt, txn, &t, im, knn_expressions)
-						.await?;
-				match PlanBuilder::build(node, self.with, with_indexes)? {
-=======
-		let t = Arc::new(t);
-		match Tree::build(ctx, self.opt, txn, &t, self.cond, self.with).await? {
 			Some(tree) => {
 				is_knn = is_knn || !tree.knn_expressions.is_empty();
 				let mut exe = InnerQueryExecutor::new(
+					stk,
 					ctx,
 					self.opt,
 					txn,
@@ -78,7 +70,6 @@
 				)
 				.await?;
 				match PlanBuilder::build(tree.root, self.with, tree.with_indexes)? {
->>>>>>> 32a7a9bc
 					Plan::SingleIndex(exp, io) => {
 						if io.require_distinct() {
 							self.requires_distinct = true;
