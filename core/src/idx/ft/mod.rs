--- conflicted
+++ resolved
@@ -345,13 +345,8 @@
 		query_string: String,
 	) -> Result<(TermsList, TermsSet), Error> {
 		let t = self.terms.read().await;
-<<<<<<< HEAD
-		let terms = self.analyzer.extract_terms(stk, ctx, opt, txn, &t, query_string).await?;
-		Ok(terms)
-=======
-		let res = self.analyzer.extract_querying_terms(ctx, opt, txn, &t, query_string).await?;
+		let res = self.analyzer.extract_querying_terms(stk, ctx, opt, txn, &t, query_string).await?;
 		Ok(res)
->>>>>>> a82c0ec0
 	}
 
 	pub(super) async fn get_terms_docs(
@@ -556,12 +551,8 @@
 		fti: &FtIndex,
 		qs: &str,
 	) -> (Option<HitsIterator>, BM25Scorer) {
-<<<<<<< HEAD
-		let t = fti.extract_terms(stk, ctx, opt, txn, qs.to_string()).await.unwrap();
-=======
 		let (term_list, _) =
-			fti.extract_querying_terms(ctx, opt, txn, qs.to_string()).await.unwrap();
->>>>>>> a82c0ec0
+			fti.extract_querying_terms(stk, ctx, opt, txn, qs.to_string()).await.unwrap();
 		let mut tx = txn.lock().await;
 		let td = Arc::new(fti.get_terms_docs(&mut tx, &term_list).await.unwrap());
 		drop(tx);
