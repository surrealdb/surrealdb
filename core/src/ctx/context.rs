--- conflicted
+++ resolved
@@ -192,7 +192,7 @@
 			))]
 			temporary_directory: parent.temporary_directory.clone(),
 			transaction: parent.transaction.clone(),
-<<<<<<< HEAD
+            isolated: false,
 			parent: Some(parent.clone()),
 		}
 	}
@@ -204,37 +204,34 @@
 		match Arc::try_unwrap(ctx) {
 			Ok(inner) => Ok(inner),
 			Err(_) => Err(Error::Unreachable("Context::unfreeze")),
-=======
-			isolated: false,
-		}
-	}
-
-	/// Create a new child from a frozen context.
-	pub fn new_isolated(parent: &'a Context) -> Self {
-		Context {
-			values: HashMap::default(),
-			parent: Some(parent),
-			deadline: parent.deadline,
-			cancelled: Arc::new(AtomicBool::new(false)),
-			notifications: parent.notifications.clone(),
-			query_planner: parent.query_planner,
-			query_executor: parent.query_executor.clone(),
-			iteration_stage: parent.iteration_stage.clone(),
-			capabilities: parent.capabilities.clone(),
-			index_stores: parent.index_stores.clone(),
-			#[cfg(any(
-				feature = "kv-mem",
-				feature = "kv-surrealkv",
-				feature = "kv-rocksdb",
-				feature = "kv-fdb",
-				feature = "kv-tikv",
-			))]
-			temporary_directory: parent.temporary_directory.clone(),
-			transaction: parent.transaction.clone(),
-			isolated: true,
->>>>>>> c0be139e
-		}
-	}
+		}
+	}
+
+    /// Create a new child from a frozen context.
+    pub fn new_isolated(parent: &Context) -> Self {
+        Context {
+            values: HashMap::default(),
+            parent: Some(parent.clone()),
+            deadline: parent.deadline,
+            cancelled: Arc::new(AtomicBool::new(false)),
+            notifications: parent.notifications.clone(),
+            query_planner: parent.query_planner,
+            query_executor: parent.query_executor.clone(),
+            iteration_stage: parent.iteration_stage.clone(),
+            capabilities: parent.capabilities.clone(),
+            index_stores: parent.index_stores.clone(),
+            #[cfg(any(
+                feature = "kv-mem",
+                feature = "kv-surrealkv",
+                feature = "kv-rocksdb",
+                feature = "kv-fdb",
+                feature = "kv-tikv",
+            ))]
+            temporary_directory: parent.temporary_directory.clone(),
+            transaction: parent.transaction.clone(),
+            isolated: true,
+        }
+    }
 
 	/// Add a value to the context. It overwrites any previously set values
 	/// with the same key.
@@ -373,16 +370,8 @@
 	/// provided key, then this will return None.
 	pub fn value(&self, key: &str) -> Option<&Value> {
 		match self.values.get(key) {
-<<<<<<< HEAD
 			Some(v) => Some(v.as_ref()),
-			None => match &self.parent {
-=======
-			Some(v) => match v {
-				Cow::Borrowed(v) => Some(*v),
-				Cow::Owned(v) => Some(v),
-			},
-			None if !self.isolated => match self.parent {
->>>>>>> c0be139e
+			None if !self.isolated => match &self.parent {
 				Some(p) => p.value(key),
 				_ => None,
 			},
