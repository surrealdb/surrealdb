--- conflicted
+++ resolved
@@ -14,17 +14,6 @@
 use futures::lock::MutexLockFuture;
 use std::borrow::Cow;
 use std::collections::HashMap;
-<<<<<<< HEAD
-#[cfg(any(
-	feature = "kv-surrealkv",
-	feature = "kv-rocksdb",
-	feature = "kv-fdb",
-	feature = "kv-tikv",
-	feature = "kv-speedb"
-))]
-use std::env;
-=======
->>>>>>> e9987f66
 use std::fmt::{self, Debug};
 #[cfg(any(
 	feature = "kv-mem",
@@ -77,19 +66,7 @@
 	// Capabilities
 	capabilities: Arc<Capabilities>,
 	#[cfg(any(
-<<<<<<< HEAD
-		feature = "kv-surrealkv",
-		feature = "kv-rocksdb",
-		feature = "kv-fdb",
-		feature = "kv-tikv",
-		feature = "kv-speedb"
-	))]
-	// Is the datastore in memory? (KV-MEM, WASM)
-	is_memory: bool,
-	#[cfg(any(
-=======
 		feature = "kv-mem",
->>>>>>> e9987f66
 		feature = "kv-surrealkv",
 		feature = "kv-rocksdb",
 		feature = "kv-fdb",
@@ -132,19 +109,7 @@
 			feature = "kv-tikv",
 			feature = "kv-speedb"
 		))]
-<<<<<<< HEAD
-		is_memory: bool,
-		#[cfg(any(
-			feature = "kv-surrealkv",
-			feature = "kv-rocksdb",
-			feature = "kv-fdb",
-			feature = "kv-tikv",
-			feature = "kv-speedb"
-		))]
-		temporary_directory: Arc<PathBuf>,
-=======
 		temporary_directory: Option<Arc<PathBuf>>,
->>>>>>> e9987f66
 	) -> Result<Context<'a>, Error> {
 		let mut ctx = Self {
 			values: HashMap::default(),
@@ -158,18 +123,7 @@
 			capabilities: Arc::new(capabilities),
 			index_stores,
 			#[cfg(any(
-<<<<<<< HEAD
-				feature = "kv-surrealkv",
-				feature = "kv-rocksdb",
-				feature = "kv-fdb",
-				feature = "kv-tikv",
-				feature = "kv-speedb"
-			))]
-			is_memory,
-			#[cfg(any(
-=======
 				feature = "kv-mem",
->>>>>>> e9987f66
 				feature = "kv-surrealkv",
 				feature = "kv-rocksdb",
 				feature = "kv-fdb",
@@ -205,20 +159,8 @@
 				feature = "kv-tikv",
 				feature = "kv-speedb"
 			))]
-<<<<<<< HEAD
-			is_memory: false,
-			#[cfg(any(
-				feature = "kv-surrealkv",
-				feature = "kv-rocksdb",
-				feature = "kv-fdb",
-				feature = "kv-tikv",
-				feature = "kv-speedb"
-			))]
-			temporary_directory: Arc::new(env::temp_dir()),
-=======
 			temporary_directory: None,
 			transaction: None,
->>>>>>> e9987f66
 		}
 	}
 
@@ -236,18 +178,7 @@
 			capabilities: parent.capabilities.clone(),
 			index_stores: parent.index_stores.clone(),
 			#[cfg(any(
-<<<<<<< HEAD
-				feature = "kv-surrealkv",
-				feature = "kv-rocksdb",
-				feature = "kv-fdb",
-				feature = "kv-tikv",
-				feature = "kv-speedb"
-			))]
-			is_memory: parent.is_memory,
-			#[cfg(any(
-=======
 				feature = "kv-mem",
->>>>>>> e9987f66
 				feature = "kv-surrealkv",
 				feature = "kv-rocksdb",
 				feature = "kv-fdb",
@@ -392,25 +323,8 @@
 		feature = "kv-tikv",
 		feature = "kv-speedb"
 	))]
-<<<<<<< HEAD
-	/// Return true if the underlying Datastore is KV-MEM (Or WASM)
-	pub fn is_memory(&self) -> bool {
-		self.is_memory
-	}
-
-	#[cfg(any(
-		feature = "kv-surrealkv",
-		feature = "kv-rocksdb",
-		feature = "kv-fdb",
-		feature = "kv-tikv",
-		feature = "kv-speedb"
-	))]
-	/// Return the location of the temporary directory
-	pub fn temporary_directory(&self) -> &Path {
-=======
 	/// Return the location of the temporary directory if any
 	pub fn temporary_directory(&self) -> Option<&Arc<PathBuf>> {
->>>>>>> e9987f66
 		self.temporary_directory.as_ref()
 	}
 
