use crate::ctx::canceller::Canceller;
use crate::ctx::reason::Reason;
#[cfg(feature = "http")]
use crate::dbs::capabilities::NetTarget;
use crate::dbs::{Capabilities, Notification};
use crate::err::Error;
use crate::idx::planner::executor::QueryExecutor;
use crate::idx::planner::{IterationStage, QueryPlanner};
use crate::idx::trees::store::IndexStores;
use crate::kvs::Transaction;
use crate::sql::value::Value;
use channel::Sender;
use std::borrow::Cow;
use std::collections::HashMap;
use std::fmt::{self, Debug};
#[cfg(any(
	feature = "kv-mem",
	feature = "kv-surrealkv",
	feature = "kv-rocksdb",
	feature = "kv-fdb",
	feature = "kv-tikv",
))]
use std::path::PathBuf;
use std::sync::atomic::{AtomicBool, Ordering};
use std::sync::Arc;
use std::time::Duration;
use trice::Instant;
#[cfg(feature = "http")]
use url::Url;

impl<'a> From<Value> for Cow<'a, Value> {
	fn from(v: Value) -> Cow<'a, Value> {
		Cow::Owned(v)
	}
}

impl<'a> From<&'a Value> for Cow<'a, Value> {
	fn from(v: &'a Value) -> Cow<'a, Value> {
		Cow::Borrowed(v)
	}
}
#[non_exhaustive]
pub struct Context<'a> {
	// An optional parent context.
	parent: Option<&'a Context<'a>>,
	// An optional deadline.
	deadline: Option<Instant>,
	// Whether or not this context is cancelled.
	cancelled: Arc<AtomicBool>,
	// A collection of read only values stored in this context.
	values: HashMap<Cow<'static, str>, Cow<'a, Value>>,
	// Stores the notification channel if available
	notifications: Option<Sender<Notification>>,
	// An optional query planner
	query_planner: Option<&'a QueryPlanner<'a>>,
	// An optional query executor
	query_executor: Option<QueryExecutor>,
	// An optional iteration stage
	iteration_stage: Option<IterationStage>,
	// The index store
	index_stores: IndexStores,
	// Capabilities
	capabilities: Arc<Capabilities>,
	#[cfg(any(
		feature = "kv-mem",
		feature = "kv-surrealkv",
		feature = "kv-rocksdb",
		feature = "kv-fdb",
		feature = "kv-tikv",
	))]
	// The temporary directory
	temporary_directory: Option<Arc<PathBuf>>,
	// An optional transaction
	transaction: Option<Arc<Transaction>>,
}

impl<'a> Default for Context<'a> {
	fn default() -> Self {
		Context::background()
	}
}

impl<'a> From<Transaction> for Context<'a> {
	fn from(txn: Transaction) -> Self {
		Context::background().with_transaction(Arc::new(txn))
	}
}

impl<'a> Debug for Context<'a> {
	fn fmt(&self, f: &mut fmt::Formatter) -> fmt::Result {
		f.debug_struct("Context")
			.field("parent", &self.parent)
			.field("deadline", &self.deadline)
			.field("cancelled", &self.cancelled)
			.field("values", &self.values)
			.finish()
	}
}

impl<'a> Context<'a> {
	pub(crate) fn from_ds(
		time_out: Option<Duration>,
		capabilities: Capabilities,
		index_stores: IndexStores,
		#[cfg(any(
			feature = "kv-mem",
			feature = "kv-surrealkv",
			feature = "kv-rocksdb",
			feature = "kv-fdb",
			feature = "kv-tikv",
		))]
		temporary_directory: Option<Arc<PathBuf>>,
	) -> Result<Context<'a>, Error> {
		let mut ctx = Self {
			values: HashMap::default(),
			parent: None,
			deadline: None,
			cancelled: Arc::new(AtomicBool::new(false)),
			notifications: None,
			query_planner: None,
			query_executor: None,
			iteration_stage: None,
			capabilities: Arc::new(capabilities),
			index_stores,
			#[cfg(any(
				feature = "kv-mem",
				feature = "kv-surrealkv",
				feature = "kv-rocksdb",
				feature = "kv-fdb",
				feature = "kv-tikv",
			))]
			temporary_directory,
			transaction: None,
		};
		if let Some(timeout) = time_out {
			ctx.add_timeout(timeout)?;
		}
		Ok(ctx)
	}
	/// Create an empty background context.
	pub fn background() -> Self {
		Self {
			values: HashMap::default(),
			parent: None,
			deadline: None,
			cancelled: Arc::new(AtomicBool::new(false)),
			notifications: None,
			query_planner: None,
			query_executor: None,
			iteration_stage: None,
			capabilities: Arc::new(Capabilities::default()),
			index_stores: IndexStores::default(),
			#[cfg(any(
				feature = "kv-mem",
				feature = "kv-surrealkv",
				feature = "kv-rocksdb",
				feature = "kv-fdb",
				feature = "kv-tikv",
			))]
			temporary_directory: None,
			transaction: None,
		}
	}

	/// Create a new child from a frozen context.
	pub fn new(parent: &'a Context) -> Self {
		Context {
			values: HashMap::default(),
			parent: Some(parent),
			deadline: parent.deadline,
			cancelled: Arc::new(AtomicBool::new(false)),
			notifications: parent.notifications.clone(),
			query_planner: parent.query_planner,
			query_executor: parent.query_executor.clone(),
			iteration_stage: parent.iteration_stage.clone(),
			capabilities: parent.capabilities.clone(),
			index_stores: parent.index_stores.clone(),
			#[cfg(any(
				feature = "kv-mem",
				feature = "kv-surrealkv",
				feature = "kv-rocksdb",
				feature = "kv-fdb",
				feature = "kv-tikv",
			))]
			temporary_directory: parent.temporary_directory.clone(),
			transaction: parent.transaction.clone(),
		}
	}

	/// Add a value to the context. It overwrites any previously set values
	/// with the same key.
	pub fn add_value<K, V>(&mut self, key: K, value: V)
	where
		K: Into<Cow<'static, str>>,
		V: Into<Cow<'a, Value>>,
	{
		self.values.insert(key.into(), value.into());
	}

	/// Add cancellation to the context. The value that is returned will cancel
	/// the context and it's children once called.
	pub fn add_cancel(&mut self) -> Canceller {
		let cancelled = self.cancelled.clone();
		Canceller::new(cancelled)
	}

	/// Add a deadline to the context. If the current deadline is sooner than
	/// the provided deadline, this method does nothing.
	pub fn add_deadline(&mut self, deadline: Instant) {
		match self.deadline {
			Some(current) if current < deadline => (),
			_ => self.deadline = Some(deadline),
		}
	}

	/// Add a timeout to the context. If the current timeout is sooner than
	/// the provided timeout, this method does nothing. If the result of the
	/// addition causes an overflow, this method returns an error.
	pub fn add_timeout(&mut self, timeout: Duration) -> Result<(), Error> {
		match Instant::now().checked_add(timeout) {
			Some(deadline) => {
				self.add_deadline(deadline);
				Ok(())
			}
			None => Err(Error::InvalidTimeout(timeout.as_secs())),
		}
	}

	/// Add the LIVE query notification channel to the context, so that we
	/// can send notifications to any subscribers.
	pub fn add_notifications(&mut self, chn: Option<&Sender<Notification>>) {
		self.notifications = chn.cloned()
	}

	pub(crate) fn set_query_planner(&mut self, qp: &'a QueryPlanner) {
		self.query_planner = Some(qp);
	}

	pub(crate) fn set_query_executor(&mut self, qe: QueryExecutor) {
		self.query_executor = Some(qe);
	}

	pub(crate) fn set_iteration_stage(&mut self, is: IterationStage) {
		self.iteration_stage = Some(is);
	}

	pub(crate) fn set_transaction(&mut self, txn: Arc<Transaction>) {
		self.transaction = Some(txn);
	}

	pub(crate) fn with_transaction(mut self, txn: Arc<Transaction>) -> Self {
		self.transaction = Some(txn);
		self
	}

<<<<<<< HEAD
	pub(crate) fn tx(&self) -> Arc<Transaction> {
		self.transaction.as_ref().map(Arc::clone).unwrap_or_else(|| unreachable!())
=======
	pub fn get_transaction(&self) -> Option<&Transaction> {
		self.transaction.as_ref()
	}

	pub(crate) fn tx_lock(&self) -> MutexLockFuture<'_, kvs::Transaction> {
		self.transaction
			.as_ref()
			.map(|txn| txn.lock())
			.unwrap_or_else(|| unreachable!("The context was not associated with a transaction"))
>>>>>>> 339975b0
	}

	/// Get the timeout for this operation, if any. This is useful for
	/// checking if a long job should be started or not.
	pub fn timeout(&self) -> Option<Duration> {
		self.deadline.map(|v| v.saturating_duration_since(Instant::now()))
	}

	pub fn notifications(&self) -> Option<Sender<Notification>> {
		self.notifications.clone()
	}

	pub(crate) fn get_query_planner(&self) -> Option<&QueryPlanner> {
		self.query_planner
	}

	pub(crate) fn get_query_executor(&self) -> Option<&QueryExecutor> {
		self.query_executor.as_ref()
	}

	pub(crate) fn get_iteration_stage(&self) -> Option<&IterationStage> {
		self.iteration_stage.as_ref()
	}

	/// Get the index_store for this context/ds
	pub(crate) fn get_index_stores(&self) -> &IndexStores {
		&self.index_stores
	}

	/// Check if the context is done. If it returns `None` the operation may
	/// proceed, otherwise the operation should be stopped.
	pub fn done(&self) -> Option<Reason> {
		match self.deadline {
			Some(deadline) if deadline <= Instant::now() => Some(Reason::Timedout),
			_ if self.cancelled.load(Ordering::Relaxed) => Some(Reason::Canceled),
			_ => match self.parent {
				Some(ctx) => ctx.done(),
				_ => None,
			},
		}
	}

	/// Check if the context is ok to continue.
	pub fn is_ok(&self) -> bool {
		self.done().is_none()
	}

	/// Check if the context is not ok to continue.
	pub fn is_done(&self) -> bool {
		self.done().is_some()
	}

	/// Check if the context is not ok to continue, because it timed out.
	pub fn is_timedout(&self) -> bool {
		matches!(self.done(), Some(Reason::Timedout))
	}

	#[cfg(any(
		feature = "kv-mem",
		feature = "kv-surrealkv",
		feature = "kv-rocksdb",
		feature = "kv-fdb",
		feature = "kv-tikv",
	))]
	/// Return the location of the temporary directory if any
	pub fn temporary_directory(&self) -> Option<&Arc<PathBuf>> {
		self.temporary_directory.as_ref()
	}

	/// Get a value from the context. If no value is stored under the
	/// provided key, then this will return None.
	pub fn value(&self, key: &str) -> Option<&Value> {
		match self.values.get(key) {
			Some(v) => match v {
				Cow::Borrowed(v) => Some(*v),
				Cow::Owned(v) => Some(v),
			},
			None => match self.parent {
				Some(p) => p.value(key),
				_ => None,
			},
		}
	}

	/// Get a 'static view into the cancellation status.
	#[cfg(feature = "scripting")]
	pub fn cancellation(&self) -> crate::ctx::cancellation::Cancellation {
		crate::ctx::cancellation::Cancellation::new(
			self.deadline,
			std::iter::successors(Some(self), |ctx| ctx.parent)
				.map(|ctx| ctx.cancelled.clone())
				.collect(),
		)
	}

	//
	// Capabilities
	//

	/// Set the capabilities for this context
	pub fn add_capabilities(&mut self, caps: Capabilities) {
		self.capabilities = Arc::new(caps);
	}

	/// Get the capabilities for this context
	#[allow(dead_code)]
	pub fn get_capabilities(&self) -> Arc<Capabilities> {
		self.capabilities.clone()
	}

	/// Check if scripting is allowed
	#[allow(dead_code)]
	pub fn check_allowed_scripting(&self) -> Result<(), Error> {
		if !self.capabilities.allows_scripting() {
			return Err(Error::ScriptingNotAllowed);
		}
		Ok(())
	}

	/// Check if a function is allowed
	pub fn check_allowed_function(&self, target: &str) -> Result<(), Error> {
		if !self.capabilities.allows_function_name(target) {
			return Err(Error::FunctionNotAllowed(target.to_string()));
		}
		Ok(())
	}

	/// Check if a network target is allowed
	#[cfg(feature = "http")]
	pub fn check_allowed_net(&self, target: &Url) -> Result<(), Error> {
		match target.host() {
			Some(host)
				if self.capabilities.allows_network_target(&NetTarget::Host(
					host.to_owned(),
					target.port_or_known_default(),
				)) =>
			{
				Ok(())
			}
			_ => Err(Error::NetTargetNotAllowed(target.to_string())),
		}
	}
}<|MERGE_RESOLUTION|>--- conflicted
+++ resolved
@@ -253,20 +253,15 @@
 		self
 	}
 
-<<<<<<< HEAD
-	pub(crate) fn tx(&self) -> Arc<Transaction> {
-		self.transaction.as_ref().map(Arc::clone).unwrap_or_else(|| unreachable!())
-=======
 	pub fn get_transaction(&self) -> Option<&Transaction> {
 		self.transaction.as_ref()
 	}
 
-	pub(crate) fn tx_lock(&self) -> MutexLockFuture<'_, kvs::Transaction> {
+	pub(crate) fn tx(&self) -> Arc<Transaction> {
 		self.transaction
 			.as_ref()
-			.map(|txn| txn.lock())
+			.map(Arc::clone)
 			.unwrap_or_else(|| unreachable!("The context was not associated with a transaction"))
->>>>>>> 339975b0
 	}
 
 	/// Get the timeout for this operation, if any. This is useful for
