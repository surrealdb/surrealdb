use crate::ctx::Context;
use crate::dbs::{Options, Transaction};
use crate::doc::CursorDoc;
use crate::err::Error;
use crate::fflags::FFLAGS;
use crate::iam::Auth;
use crate::kvs::lq_structs::LqEntry;
use crate::sql::{Cond, Fetchs, Fields, Uuid, Value};
use derive::Store;
use revision::revisioned;
use serde::{Deserialize, Serialize};
use std::fmt;

#[derive(Clone, Debug, Default, Eq, PartialEq, PartialOrd, Serialize, Deserialize, Store, Hash)]
#[cfg_attr(feature = "arbitrary", derive(arbitrary::Arbitrary))]
#[revisioned(revision = 2)]
pub struct LiveStatement {
	pub id: Uuid,
	pub node: Uuid,
	pub expr: Fields,
	pub what: Value,
	pub cond: Option<Cond>,
	pub fetch: Option<Fetchs>,
	// When a live query is marked for archiving, this will
	// be set to the node ID that archived the query. This
	// is an internal property, set by the database runtime.
	// This is optional, and os only set when archived.
	pub(crate) archived: Option<Uuid>,
	// When a live query is created, we must also store the
	// authenticated session of the user who made the query,
	// so we can chack it later when sending notifications.
	// This is optional as it is only set by the database
	// runtime when storing the live query to storage.
	#[revision(start = 2)]
	pub(crate) session: Option<Value>,
	// When a live query is created, we must also store the
	// authenticated session of the user who made the query,
	// so we can chack it later when sending notifications.
	// This is optional as it is only set by the database
	// runtime when storing the live query to storage.
	pub(crate) auth: Option<Auth>,
}

impl LiveStatement {
	#[doc(hidden)]
	pub fn new(expr: Fields) -> Self {
		LiveStatement {
			id: Uuid::new_v4(),
			node: Uuid::new_v4(),
			expr,
			..Default::default()
		}
	}

	/// Creates a live statement from parts that can be set during a query.
	pub(crate) fn from_source_parts(
		expr: Fields,
		what: Value,
		cond: Option<Cond>,
		fetch: Option<Fetchs>,
	) -> Self {
		LiveStatement {
			id: Uuid::new_v4(),
			node: Uuid::new_v4(),
			expr,
			what,
			cond,
			fetch,
			..Default::default()
		}
	}

	/// Process this type returning a computed simple Value
	pub(crate) async fn compute(
		&self,
		ctx: &Context<'_>,
		opt: &Options,
		txn: &Transaction,
		doc: Option<&CursorDoc<'_>>,
	) -> Result<Value, Error> {
		// Is realtime enabled?
		opt.realtime()?;
		// Valid options?
		opt.valid_for_db()?;
		// Get the Node ID
		let nid = opt.id()?;
		// Check that auth has been set
		let mut stm = LiveStatement {
			// Use the current session authentication
			// for when we store the LIVE Statement
			session: ctx.value("session").cloned(),
			// Use the current session authentication
			// for when we store the LIVE Statement
			auth: Some(opt.auth.as_ref().clone()),
			// Clone the rest of the original fields
			// from the LIVE statement to the new one
			..self.clone()
		};
		let id = stm.id.0;
		match FFLAGS.change_feed_live_queries.enabled() {
			true => {
				let mut run = txn.lock().await;
				match stm.what.compute(ctx, opt, txn, doc).await? {
					Value::Table(_tb) => {
						// Send the live query registration hook to the transaction pre-commit channel
						run.pre_commit_register_live_query(LqEntry {
							live_id: stm.id,
							ns: opt.ns().to_string(),
							db: opt.db().to_string(),
							stm,
						})?;
					}
<<<<<<< HEAD
					_ => {}
=======
					v => {
						return Err(Error::LiveStatement {
							value: v.to_string(),
						});
					}
>>>>>>> 429ca31f
				}
				Ok(id.into())
			}
			false => {
				// Claim transaction
				let mut run = txn.lock().await;
				// Process the live query table
				match stm.what.compute(ctx, opt, txn, doc).await? {
					Value::Table(tb) => {
						// Store the current Node ID
						stm.node = nid.into();
						// Insert the node live query
						run.putc_ndlq(nid, id, opt.ns(), opt.db(), tb.as_str(), None).await?;
						// Insert the table live query
						run.putc_tblq(opt.ns(), opt.db(), &tb, stm, None).await?;
					}
					v => {
						return Err(Error::LiveStatement {
							value: v.to_string(),
						})
					}
				};
				// Return the query id
				Ok(id.into())
			}
		}
	}

	pub(crate) fn archive(mut self, node_id: Uuid) -> LiveStatement {
		self.archived = Some(node_id);
		self
	}
}

impl fmt::Display for LiveStatement {
	fn fmt(&self, f: &mut fmt::Formatter) -> fmt::Result {
		write!(f, "LIVE SELECT {} FROM {}", self.expr, self.what)?;
		if let Some(ref v) = self.cond {
			write!(f, " {v}")?
		}
		if let Some(ref v) = self.fetch {
			write!(f, " {v}")?
		}
		Ok(())
	}
}<|MERGE_RESOLUTION|>--- conflicted
+++ resolved
@@ -110,15 +110,11 @@
 							stm,
 						})?;
 					}
-<<<<<<< HEAD
-					_ => {}
-=======
 					v => {
 						return Err(Error::LiveStatement {
 							value: v.to_string(),
 						});
 					}
->>>>>>> 429ca31f
 				}
 				Ok(id.into())
 			}
