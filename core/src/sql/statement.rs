--- conflicted
+++ resolved
@@ -6,11 +6,7 @@
 use crate::sql::{
 	fmt::{Fmt, Pretty},
 	statements::{
-<<<<<<< HEAD
-		AccessStatement, AnalyzeStatement, BeginStatement, BreakStatement, CancelStatement,
-=======
-		AlterStatement, AnalyzeStatement, BeginStatement, BreakStatement, CancelStatement,
->>>>>>> 8f739298
+		AccessStatement, AlterStatement, AnalyzeStatement, BeginStatement, BreakStatement, CancelStatement,
 		CommitStatement, ContinueStatement, CreateStatement, DefineStatement, DeleteStatement,
 		ForeachStatement, IfelseStatement, InfoStatement, InsertStatement, KillStatement,
 		LiveStatement, OptionStatement, OutputStatement, RelateStatement, RemoveStatement,
@@ -96,11 +92,9 @@
 	#[revision(start = 3)]
 	Upsert(UpsertStatement),
 	#[revision(start = 4)]
-<<<<<<< HEAD
+	Alter(AlterStatement),
+  #[revision(start = 5)]
 	Access(AccessStatement),
-=======
-	Alter(AlterStatement),
->>>>>>> 8f739298
 }
 
 impl Statement {
@@ -121,11 +115,8 @@
 	pub(crate) fn writeable(&self) -> bool {
 		match self {
 			Self::Value(v) => v.writeable(),
-<<<<<<< HEAD
 			Self::Access(_) => true,
-=======
 			Self::Alter(_) => true,
->>>>>>> 8f739298
 			Self::Analyze(_) => false,
 			Self::Break(_) => false,
 			Self::Continue(_) => false,
@@ -163,11 +154,8 @@
 		doc: Option<&CursorDoc<'_>>,
 	) -> Result<Value, Error> {
 		match self {
-<<<<<<< HEAD
 			Self::Access(v) => v.compute(ctx, opt, doc).await,
-=======
 			Self::Alter(v) => v.compute(stk, ctx, opt, doc).await,
->>>>>>> 8f739298
 			Self::Analyze(v) => v.compute(ctx, opt, doc).await,
 			Self::Break(v) => v.compute(ctx, opt, doc).await,
 			Self::Continue(v) => v.compute(ctx, opt, doc).await,
@@ -206,11 +194,8 @@
 	fn fmt(&self, f: &mut Formatter) -> fmt::Result {
 		match self {
 			Self::Value(v) => write!(Pretty::from(f), "{v}"),
-<<<<<<< HEAD
 			Self::Access(v) => write!(Pretty::from(f), "{v}"),
-=======
 			Self::Alter(v) => write!(Pretty::from(f), "{v}"),
->>>>>>> 8f739298
 			Self::Analyze(v) => write!(Pretty::from(f), "{v}"),
 			Self::Begin(v) => write!(Pretty::from(f), "{v}"),
 			Self::Break(v) => write!(Pretty::from(f), "{v}"),
