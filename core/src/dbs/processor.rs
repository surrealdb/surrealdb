--- conflicted
+++ resolved
@@ -139,18 +139,14 @@
 				Iterable::Yield(v) => self.process_yield(stk, ctx, opt, stm, v).await?,
 				Iterable::Thing(v) => self.process_thing(stk, ctx, opt, stm, v).await?,
 				Iterable::Defer(v) => self.process_defer(stk, ctx, opt, stm, v).await?,
-<<<<<<< HEAD
-				Iterable::Range(tb, v) => self.process_range(stk, ctx, opt, stm, tb, v).await?,
-=======
-				Iterable::TableRange(tb, v, keys_only) => {
+				Iterable::Edges(e) => self.process_edges(stk, ctx, opt, stm, e).await?,
+				Iterable::Range(tb, v, keys_only) => {
 					if keys_only {
 						self.process_range_keys(stk, ctx, opt, stm, &tb, v).await?
 					} else {
 						self.process_range(stk, ctx, opt, stm, &tb, v).await?
 					}
 				}
->>>>>>> efb70005
-				Iterable::Edges(e) => self.process_edge(stk, ctx, opt, stm, e).await?,
 				Iterable::Table(v, keys_only) => {
 					let ctx = Self::check_query_planner_context(ctx, &v);
 					if keys_only {
@@ -528,7 +524,7 @@
 		Ok(())
 	}
 
-	async fn process_edge(
+	async fn process_edges(
 		&mut self,
 		stk: &mut Stk,
 		ctx: &Context,
