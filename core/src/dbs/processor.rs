use crate::cnf::PROCESSOR_BATCH_SIZE;
use crate::ctx::Context;
#[cfg(not(target_arch = "wasm32"))]
use crate::dbs::distinct::AsyncDistinct;
use crate::dbs::distinct::SyncDistinct;
use crate::dbs::{Iterable, Iterator, Operable, Options, Processed, Statement, Transaction};
use crate::err::Error;
use crate::idx::planner::executor::IteratorRef;
use crate::idx::planner::IterationStage;
use crate::key::{graph, thing};
use crate::kvs::ScanPage;
use crate::sql::dir::Dir;
use crate::sql::{Edges, Range, Table, Thing, Value};
#[cfg(not(target_arch = "wasm32"))]
use channel::Sender;
use reblessive::tree::Stk;
use std::ops::Bound;

impl Iterable {
	pub(crate) async fn iterate(
		self,
		stk: &mut Stk,
		ctx: &Context<'_>,
		opt: &Options,
		txn: &Transaction,
		stm: &Statement<'_>,
		ite: &mut Iterator,
		dis: Option<&mut SyncDistinct>,
	) -> Result<(), Error> {
		if self.iteration_stage_check(ctx) {
			Processor::Iterator(dis, ite).process_iterable(stk, ctx, opt, txn, stm, self).await
		} else {
			Ok(())
		}
	}

	#[cfg(not(target_arch = "wasm32"))]
	pub(crate) async fn channel(
		self,
		stk: &mut Stk,
		ctx: &Context<'_>,
		opt: &Options,
		txn: &Transaction,
		stm: &Statement<'_>,
		chn: Sender<Processed>,
		dis: Option<AsyncDistinct>,
	) -> Result<(), Error> {
		if self.iteration_stage_check(ctx) {
			Processor::Channel(dis, chn).process_iterable(stk, ctx, opt, txn, stm, self).await
		} else {
			Ok(())
		}
	}

	fn iteration_stage_check(&self, ctx: &Context<'_>) -> bool {
		match self {
			Iterable::Table(tb) | Iterable::Index(tb, _) => {
				if let Some(IterationStage::BuildKnn) = ctx.get_iteration_stage() {
					if let Some(qp) = ctx.get_query_planner() {
						if let Some(exe) = qp.get_query_executor(tb) {
							return exe.has_knn();
						}
					}
				}
			}
			_ => {}
		}
		true
	}
}

enum Processor<'a> {
	Iterator(Option<&'a mut SyncDistinct>, &'a mut Iterator),
	#[cfg(not(target_arch = "wasm32"))]
	Channel(Option<AsyncDistinct>, Sender<Processed>),
}

impl<'a> Processor<'a> {
	async fn process(
		&mut self,
		stk: &mut Stk,
		ctx: &Context<'_>,
		opt: &Options,
		txn: &Transaction,
		stm: &Statement<'_>,
		pro: Processed,
	) -> Result<(), Error> {
		match self {
			Processor::Iterator(distinct, ite) => {
				let is_processed = if let Some(d) = distinct {
					d.check_already_processed(&pro)
				} else {
					false
				};
				if !is_processed {
					ite.process(stk, ctx, opt, txn, stm, pro).await;
				}
			}
			#[cfg(not(target_arch = "wasm32"))]
			Processor::Channel(distinct, chn) => {
				let is_processed = if let Some(d) = distinct {
					d.check_already_processed(&pro).await
				} else {
					false
				};
				if !is_processed {
					chn.send(pro).await?;
				}
			}
		};
		Ok(())
	}

	async fn process_iterable(
		&mut self,
		stk: &mut Stk,
		ctx: &Context<'_>,
		opt: &Options,
		txn: &Transaction,
		stm: &Statement<'_>,
		iterable: Iterable,
	) -> Result<(), Error> {
		if ctx.is_ok() {
			match iterable {
				Iterable::Value(v) => self.process_value(stk, ctx, opt, txn, stm, v).await?,
				Iterable::Thing(v) => self.process_thing(stk, ctx, opt, txn, stm, v).await?,
				Iterable::Defer(v) => self.process_defer(stk, ctx, opt, txn, stm, v).await?,
				Iterable::Table(v) => {
					if let Some(qp) = ctx.get_query_planner() {
						if let Some(exe) = qp.get_query_executor(&v.0) {
							// We set the query executor matching the current table in the Context
							// Avoiding search in the hashmap of the query planner for each doc
							let mut ctx = Context::new(ctx);
							ctx.set_query_executor(exe.clone());
<<<<<<< HEAD
							return self.process_table(stk, &ctx, opt, txn, stm, v).await;
						}
					}
					self.process_table(stk, ctx, opt, txn, stm, v).await?
=======
							return self.process_table(&ctx, opt, txn, stm, v.as_ref()).await;
						}
					}
					self.process_table(ctx, opt, txn, stm, v.as_ref()).await?
>>>>>>> 32a7a9bc
				}
				Iterable::Range(v) => self.process_range(stk, ctx, opt, txn, stm, v).await?,
				Iterable::Edges(e) => self.process_edge(stk, ctx, opt, txn, stm, e).await?,
				Iterable::Index(t, ir) => {
					if let Some(qp) = ctx.get_query_planner() {
						if let Some(exe) = qp.get_query_executor(&t.0) {
							// We set the query executor matching the current table in the Context
							// Avoiding search in the hashmap of the query planner for each doc
							let mut ctx = Context::new(ctx);
							ctx.set_query_executor(exe.clone());
<<<<<<< HEAD
							return self.process_index(stk, &ctx, opt, txn, stm, t, ir).await;
						}
					}
					self.process_index(stk, ctx, opt, txn, stm, t, ir).await?
=======
							return self.process_index(&ctx, opt, txn, stm, t.as_ref(), ir).await;
						}
					}
					self.process_index(ctx, opt, txn, stm, t.as_ref(), ir).await?
>>>>>>> 32a7a9bc
				}
				Iterable::Mergeable(v, o) => {
					self.process_mergeable(stk, ctx, opt, txn, stm, v, o).await?
				}
				Iterable::Relatable(f, v, w) => {
					self.process_relatable(stk, ctx, opt, txn, stm, f, v, w).await?
				}
			}
		}
		Ok(())
	}

	async fn process_value(
		&mut self,
		stk: &mut Stk,
		ctx: &Context<'_>,
		opt: &Options,
		txn: &Transaction,
		stm: &Statement<'_>,
		v: Value,
	) -> Result<(), Error> {
		// Pass the value through
		let pro = Processed {
			ir: None,
			rid: None,
			doc_id: None,
			val: Operable::Value(v),
		};
		// Process the document record
		self.process(stk, ctx, opt, txn, stm, pro).await
	}

	async fn process_thing(
		&mut self,
		stk: &mut Stk,
		ctx: &Context<'_>,
		opt: &Options,
		txn: &Transaction,
		stm: &Statement<'_>,
		v: Thing,
	) -> Result<(), Error> {
		// Check that the table exists
		txn.lock().await.check_ns_db_tb(opt.ns(), opt.db(), &v.tb, opt.strict).await?;
		// Fetch the data from the store
		let key = thing::new(opt.ns(), opt.db(), &v.tb, &v.id);
		let val = txn.clone().lock().await.get(key).await?;
		// Parse the data from the store
		let val = Operable::Value(match val {
			Some(v) => Value::from(v),
			None => Value::None,
		});
		// Process the document record
		let pro = Processed {
			ir: None,
			rid: Some(v),
			doc_id: None,
			val,
		};
		self.process(stk, ctx, opt, txn, stm, pro).await?;
		// Everything ok
		Ok(())
	}

	async fn process_defer(
		&mut self,
		stk: &mut Stk,
		ctx: &Context<'_>,
		opt: &Options,
		txn: &Transaction,
		stm: &Statement<'_>,
		v: Thing,
	) -> Result<(), Error> {
		// Check that the table exists
		txn.lock().await.check_ns_db_tb(opt.ns(), opt.db(), &v.tb, opt.strict).await?;
		// Process the document record
		let pro = Processed {
			ir: None,
			rid: Some(v),
			doc_id: None,
			val: Operable::Value(Value::None),
		};
		self.process(stk, ctx, opt, txn, stm, pro).await?;
		// Everything ok
		Ok(())
	}

	async fn process_mergeable(
		&mut self,
		stk: &mut Stk,
		ctx: &Context<'_>,
		opt: &Options,
		txn: &Transaction,
		stm: &Statement<'_>,
		v: Thing,
		o: Value,
	) -> Result<(), Error> {
		// Check that the table exists
		txn.lock().await.check_ns_db_tb(opt.ns(), opt.db(), &v.tb, opt.strict).await?;
		// Fetch the data from the store
		let key = thing::new(opt.ns(), opt.db(), &v.tb, &v.id);
		let val = txn.clone().lock().await.get(key).await?;
		// Parse the data from the store
		let x = match val {
			Some(v) => Value::from(v),
			None => Value::None,
		};
		// Create a new operable value
		let val = Operable::Mergeable(x, o);
		// Process the document record
		let pro = Processed {
			ir: None,
			rid: Some(v),
			doc_id: None,
			val,
		};
		self.process(stk, ctx, opt, txn, stm, pro).await?;
		// Everything ok
		Ok(())
	}

	#[allow(clippy::too_many_arguments)]
	async fn process_relatable(
		&mut self,
		stk: &mut Stk,
		ctx: &Context<'_>,
		opt: &Options,
		txn: &Transaction,
		stm: &Statement<'_>,
		f: Thing,
		v: Thing,
		w: Thing,
	) -> Result<(), Error> {
		// Check that the table exists
		txn.lock().await.check_ns_db_tb(opt.ns(), opt.db(), &v.tb, opt.strict).await?;
		// Fetch the data from the store
		let key = thing::new(opt.ns(), opt.db(), &v.tb, &v.id);
		let val = txn.clone().lock().await.get(key).await?;
		// Parse the data from the store
		let x = match val {
			Some(v) => Value::from(v),
			None => Value::None,
		};
		// Create a new operable value
		let val = Operable::Relatable(f, x, w);
		// Process the document record
		let pro = Processed {
			ir: None,
			rid: Some(v),
			doc_id: None,
			val,
		};
		self.process(stk, ctx, opt, txn, stm, pro).await?;
		// Everything ok
		Ok(())
	}

	async fn process_table(
		&mut self,
		stk: &mut Stk,
		ctx: &Context<'_>,
		opt: &Options,
		txn: &Transaction,
		stm: &Statement<'_>,
		v: &Table,
	) -> Result<(), Error> {
		// Check that the table exists
		txn.lock().await.check_ns_db_tb(opt.ns(), opt.db(), v, opt.strict).await?;
		// Prepare the start and end keys
		let beg = thing::prefix(opt.ns(), opt.db(), v);
		let end = thing::suffix(opt.ns(), opt.db(), v);
		// Loop until no more keys
		let mut next_page = Some(ScanPage::from(beg..end));
		while let Some(page) = next_page {
			// Check if the context is finished
			if ctx.is_done() {
				break;
			}
			// Get the next batch of key-value entries
			let res = txn.clone().lock().await.scan_paged(page, PROCESSOR_BATCH_SIZE).await?;
			next_page = res.next_page;
			let res = res.values;
			// If no results then break
			if res.is_empty() {
				break;
			}
			// Loop over results
			for (k, v) in res.into_iter() {
				// Check the context
				if ctx.is_done() {
					break;
				}
				// Parse the data from the store
				let key: thing::Thing = (&k).into();
				let val: Value = (&v).into();
				let rid = Thing::from((key.tb, key.id));
				// Create a new operable value
				let val = Operable::Value(val);
				// Process the record
				let pro = Processed {
					ir: None,
					rid: Some(rid),
					doc_id: None,
					val,
				};
				self.process(stk, ctx, opt, txn, stm, pro).await?;
			}
			continue;
		}
		// Everything ok
		Ok(())
	}

	async fn process_range(
		&mut self,
		stk: &mut Stk,
		ctx: &Context<'_>,
		opt: &Options,
		txn: &Transaction,
		stm: &Statement<'_>,
		v: Range,
	) -> Result<(), Error> {
		// Check that the table exists
		txn.lock().await.check_ns_db_tb(opt.ns(), opt.db(), &v.tb, opt.strict).await?;
		// Prepare the range start key
		let beg = match &v.beg {
			Bound::Unbounded => thing::prefix(opt.ns(), opt.db(), &v.tb),
			Bound::Included(id) => thing::new(opt.ns(), opt.db(), &v.tb, id).encode().unwrap(),
			Bound::Excluded(id) => {
				let mut key = thing::new(opt.ns(), opt.db(), &v.tb, id).encode().unwrap();
				key.push(0x00);
				key
			}
		};
		// Prepare the range end key
		let end = match &v.end {
			Bound::Unbounded => thing::suffix(opt.ns(), opt.db(), &v.tb),
			Bound::Excluded(id) => thing::new(opt.ns(), opt.db(), &v.tb, id).encode().unwrap(),
			Bound::Included(id) => {
				let mut key = thing::new(opt.ns(), opt.db(), &v.tb, id).encode().unwrap();
				key.push(0x00);
				key
			}
		};
		// Loop until no more keys
		let mut next_page = Some(ScanPage::from(beg..end));
		while let Some(page) = next_page {
			// Check if the context is finished
			if ctx.is_done() {
				break;
			}
			let res = txn.clone().lock().await.scan_paged(page, PROCESSOR_BATCH_SIZE).await?;
			next_page = res.next_page;
			// Get the next batch of key-value entries
			let res = res.values;
			// If there are key-value entries then fetch them
			if res.is_empty() {
				break;
			}
			// Loop over results
			for (k, v) in res.into_iter() {
				// Check the context
				if ctx.is_done() {
					break;
				}
				// Parse the data from the store
				let key: thing::Thing = (&k).into();
				let val: Value = (&v).into();
				let rid = Thing::from((key.tb, key.id));
				// Create a new operable value
				let val = Operable::Value(val);
				// Process the record
				let pro = Processed {
					ir: None,
					rid: Some(rid),
					doc_id: None,
					val,
				};
				self.process(stk, ctx, opt, txn, stm, pro).await?;
			}
			continue;
		}
		// Everything ok
		Ok(())
	}

	async fn process_edge(
		&mut self,
		stk: &mut Stk,
		ctx: &Context<'_>,
		opt: &Options,
		txn: &Transaction,
		stm: &Statement<'_>,
		e: Edges,
	) -> Result<(), Error> {
		// Pull out options
		let ns = opt.ns();
		let db = opt.db();
		let tb = &e.from.tb;
		let id = &e.from.id;
		// Fetch start and end key pairs
		let keys = match e.what.len() {
			0 => match e.dir {
				// /ns/db/tb/id
				Dir::Both => {
					vec![(graph::prefix(ns, db, tb, id), graph::suffix(ns, db, tb, id))]
				}
				// /ns/db/tb/id/IN
				Dir::In => vec![(
					graph::egprefix(ns, db, tb, id, &e.dir),
					graph::egsuffix(ns, db, tb, id, &e.dir),
				)],
				// /ns/db/tb/id/OUT
				Dir::Out => vec![(
					graph::egprefix(ns, db, tb, id, &e.dir),
					graph::egsuffix(ns, db, tb, id, &e.dir),
				)],
			},
			_ => match e.dir {
				// /ns/db/tb/id/IN/TB
				Dir::In => e
					.what
					.iter()
					.map(|v| v.to_string())
					.map(|v| {
						(
							graph::ftprefix(ns, db, tb, id, &e.dir, &v),
							graph::ftsuffix(ns, db, tb, id, &e.dir, &v),
						)
					})
					.collect::<Vec<_>>(),
				// /ns/db/tb/id/OUT/TB
				Dir::Out => e
					.what
					.iter()
					.map(|v| v.to_string())
					.map(|v| {
						(
							graph::ftprefix(ns, db, tb, id, &e.dir, &v),
							graph::ftsuffix(ns, db, tb, id, &e.dir, &v),
						)
					})
					.collect::<Vec<_>>(),
				// /ns/db/tb/id/IN/TB, /ns/db/tb/id/OUT/TB
				Dir::Both => e
					.what
					.iter()
					.map(|v| v.to_string())
					.flat_map(|v| {
						vec![
							(
								graph::ftprefix(ns, db, tb, id, &Dir::In, &v),
								graph::ftsuffix(ns, db, tb, id, &Dir::In, &v),
							),
							(
								graph::ftprefix(ns, db, tb, id, &Dir::Out, &v),
								graph::ftsuffix(ns, db, tb, id, &Dir::Out, &v),
							),
						]
					})
					.collect::<Vec<_>>(),
			},
		};
		//
		for (beg, end) in keys.iter() {
			// Loop until no more keys
			let mut next_page = Some(ScanPage::from(beg.clone()..end.clone()));
			while let Some(page) = next_page {
				// Check if the context is finished
				if ctx.is_done() {
					break;
				}
				// Get the next batch key-value entries
				let res = txn.lock().await.scan_paged(page, PROCESSOR_BATCH_SIZE).await?;
				next_page = res.next_page;
				let res = res.values;
				// If there are key-value entries then fetch them
				if res.is_empty() {
					break;
				}
				// Loop over results
				for (k, _) in res.into_iter() {
					// Check the context
					if ctx.is_done() {
						break;
					}
					// Parse the data from the store
					let gra: graph::Graph = graph::Graph::decode(&k)?;
					// Fetch the data from the store
					let key = thing::new(opt.ns(), opt.db(), gra.ft, &gra.fk);
					let val = txn.lock().await.get(key).await?;
					let rid = Thing::from((gra.ft, gra.fk));
					// Parse the data from the store
					let val = Operable::Value(match val {
						Some(v) => Value::from(v),
						None => Value::None,
					});
					// Process the record
					let pro = Processed {
						ir: None,
						rid: Some(rid),
						doc_id: None,
						val,
					};
					self.process(stk, ctx, opt, txn, stm, pro).await?;
				}
				continue;
			}
		}
		// Everything ok
		Ok(())
	}

	#[allow(clippy::too_many_arguments)]
	async fn process_index(
		&mut self,
		stk: &mut Stk,
		ctx: &Context<'_>,
		opt: &Options,
		txn: &Transaction,
		stm: &Statement<'_>,
		table: &Table,
		ir: IteratorRef,
	) -> Result<(), Error> {
		// Check that the table exists
		txn.lock().await.check_ns_db_tb(opt.ns(), opt.db(), &table.0, opt.strict).await?;
		if let Some(exe) = ctx.get_query_executor() {
			if let Some(mut iterator) = exe.new_iterator(opt, ir).await? {
				let mut things = iterator.next_batch(txn, PROCESSOR_BATCH_SIZE).await?;
				while !things.is_empty() {
					// Check if the context is finished
					if ctx.is_done() {
						break;
					}

					for (thing, doc_id) in things {
						// Check the context
						if ctx.is_done() {
							break;
						}

						// If the record is from another table we can skip
						if !thing.tb.eq(table.as_str()) {
							continue;
						}

						// Fetch the data from the store
						let key = thing::new(opt.ns(), opt.db(), &table.0, &thing.id);
						let val = txn.lock().await.get(key.clone()).await?;
						let rid = Thing::from((key.tb, key.id));
						// Parse the data from the store
						let val = Operable::Value(match val {
							Some(v) => Value::from(v),
							None => Value::None,
						});
						// Process the document record
						let pro = Processed {
							ir: Some(ir),
							rid: Some(rid),
							doc_id,
							val,
						};
						self.process(stk, ctx, opt, txn, stm, pro).await?;
					}

					// Collect the next batch of ids
					things = iterator.next_batch(txn, PROCESSOR_BATCH_SIZE).await?;
				}
				// Everything ok
				return Ok(());
			} else {
				return Err(Error::QueryNotExecutedDetail {
					message: "No Iterator has been found.".to_string(),
				});
			}
		}
		Err(Error::QueryNotExecutedDetail {
			message: "No QueryExecutor has been found.".to_string(),
		})
	}
}<|MERGE_RESOLUTION|>--- conflicted
+++ resolved
@@ -132,17 +132,10 @@
 							// Avoiding search in the hashmap of the query planner for each doc
 							let mut ctx = Context::new(ctx);
 							ctx.set_query_executor(exe.clone());
-<<<<<<< HEAD
 							return self.process_table(stk, &ctx, opt, txn, stm, v).await;
 						}
 					}
 					self.process_table(stk, ctx, opt, txn, stm, v).await?
-=======
-							return self.process_table(&ctx, opt, txn, stm, v.as_ref()).await;
-						}
-					}
-					self.process_table(ctx, opt, txn, stm, v.as_ref()).await?
->>>>>>> 32a7a9bc
 				}
 				Iterable::Range(v) => self.process_range(stk, ctx, opt, txn, stm, v).await?,
 				Iterable::Edges(e) => self.process_edge(stk, ctx, opt, txn, stm, e).await?,
@@ -153,17 +146,10 @@
 							// Avoiding search in the hashmap of the query planner for each doc
 							let mut ctx = Context::new(ctx);
 							ctx.set_query_executor(exe.clone());
-<<<<<<< HEAD
 							return self.process_index(stk, &ctx, opt, txn, stm, t, ir).await;
 						}
 					}
 					self.process_index(stk, ctx, opt, txn, stm, t, ir).await?
-=======
-							return self.process_index(&ctx, opt, txn, stm, t.as_ref(), ir).await;
-						}
-					}
-					self.process_index(ctx, opt, txn, stm, t.as_ref(), ir).await?
->>>>>>> 32a7a9bc
 				}
 				Iterable::Mergeable(v, o) => {
 					self.process_mergeable(stk, ctx, opt, txn, stm, v, o).await?
