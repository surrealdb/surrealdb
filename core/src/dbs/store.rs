use crate::dbs::plan::Explanation;
#[cfg(not(target_arch = "wasm32"))]
use crate::err::Error;
#[cfg(not(target_arch = "wasm32"))]
use crate::sql::order::OrderList;
use crate::sql::order::Ordering;
use crate::sql::value::Value;
#[cfg(not(target_arch = "wasm32"))]
use tokio::task::spawn_blocking;

use rand::seq::SliceRandom;
use rand::{thread_rng, Rng};
use std::{cmp, mem};
#[cfg(not(target_arch = "wasm32"))]
use tokio::sync::mpsc;
#[cfg(not(target_arch = "wasm32"))]
use tokio::sync::mpsc::{Receiver, Sender};
#[cfg(not(target_arch = "wasm32"))]
use tokio::task::JoinHandle;

#[derive(Default)]
pub(super) struct MemoryCollector(Vec<Value>);

impl MemoryCollector {
	pub(super) fn push(&mut self, val: Value) {
		self.0.push(val);
	}

	fn sorting(values: &mut Vec<Value>, ordering: &Ordering) {
		match ordering {
			Ordering::Random => values.shuffle(&mut thread_rng()),
			Ordering::Order(orders) => {
				values.sort_unstable_by(|a, b| orders.compare(a, b));
			}
		}
	}

	#[cfg(target_arch = "wasm32")]
	pub(super) fn sort(&mut self, ordering: &Ordering) {
		Self::sorting(&mut self.0, ordering)
	}

	#[cfg(not(target_arch = "wasm32"))]
	pub(super) async fn async_sort(&mut self, ordering: &Ordering) -> Result<(), Error> {
		let ordering = ordering.clone();
		let mut values = mem::take(&mut self.0);
		let values = spawn_blocking(move || {
			Self::sorting(&mut values, &ordering);
			values
		})
		.await
		.map_err(|e| Error::Internal(format!("{e}")))?;
		self.0 = values;
		Ok(())
	}

	pub(super) fn len(&self) -> usize {
		self.0.len()
	}

	fn vec_start_limit(start: Option<u32>, limit: Option<u32>, vec: &mut Vec<Value>) {
		match (start, limit) {
			(Some(start), Some(limit)) => {
				*vec =
					mem::take(vec).into_iter().skip(start as usize).take(limit as usize).collect()
			}
			(Some(start), None) => *vec = mem::take(vec).into_iter().skip(start as usize).collect(),
			(None, Some(limit)) => *vec = mem::take(vec).into_iter().take(limit as usize).collect(),
			(None, None) => {}
		}
	}

	pub(super) fn start_limit(&mut self, start: Option<u32>, limit: Option<u32>) {
		Self::vec_start_limit(start, limit, &mut self.0);
	}

	pub(super) fn take_vec(&mut self) -> Vec<Value> {
		mem::take(&mut self.0)
	}

	pub(super) fn explain(&self, exp: &mut Explanation) {
		exp.add_collector("Memory", vec![]);
	}
}

impl From<Vec<Value>> for MemoryCollector {
	fn from(values: Vec<Value>) -> Self {
		Self(values)
	}
}

#[cfg(storage)]
pub(super) mod file_store {
	use crate::cnf::EXTERNAL_SORTING_BUFFER_LIMIT;
	use crate::dbs::plan::Explanation;
	use crate::err::Error;
	#[cfg(not(target_arch = "wasm32"))]
	use crate::err::Error::OrderingError;
	use crate::sql::order::Ordering;
	use crate::sql::Value;
	use ext_sort::{ExternalChunk, ExternalSorter, ExternalSorterBuilder, LimitedBufferBuilder};
	use rand::seq::SliceRandom as _;
	use rand::Rng as _;
	use revision::Revisioned;
	use std::fs::{File, OpenOptions};
	use std::io::{BufReader, BufWriter, Read, Seek, SeekFrom, Take, Write};
	use std::path::{Path, PathBuf};
	use std::{fs, io, mem};
	use tempfile::{Builder, TempDir};
	#[cfg(not(target_arch = "wasm32"))]
	use tokio::task::spawn_blocking;

	pub(in crate::dbs) struct FileCollector {
		dir: TempDir,
		len: usize,
		writer: Option<FileWriter>,
		reader: Option<FileReader>,
		orders: Option<Ordering>,
		paging: FilePaging,
	}

	impl FileCollector {
		const INDEX_FILE_NAME: &'static str = "ix";
		const RECORDS_FILE_NAME: &'static str = "re";

		const SORT_DIRECTORY_NAME: &'static str = "so";

		const USIZE_SIZE: usize = mem::size_of::<usize>();

		pub(in crate::dbs) fn new(temp_dir: &Path) -> Result<Self, Error> {
			let dir = Builder::new().prefix("SURREAL").tempdir_in(temp_dir)?;
			Ok(Self {
				len: 0,
				writer: Some(FileWriter::new(&dir)?),
				reader: None,
				orders: None,
				paging: Default::default(),
				dir,
			})
		}
		pub(in crate::dbs) async fn push(&mut self, value: Value) -> Result<(), Error> {
			if let Some(mut writer) = self.writer.take() {
				#[cfg(not(target_arch = "wasm32"))]
				let writer = spawn_blocking(move || {
					writer.push(value)?;
					Ok::<FileWriter, Error>(writer)
				})
				.await
				.map_err(|e| Error::Internal(format!("{e}")))??;
				#[cfg(target_arch = "wasm32")]
				writer.push(value)?;
				self.len += 1;
				self.writer = Some(writer);
				Ok(())
			} else {
				Err(Error::Internal("No FileWriter available.".to_string()))
			}
		}

		fn check_reader(&mut self) -> Result<(), Error> {
			if self.reader.is_none() {
				if let Some(writer) = self.writer.take() {
					writer.flush()?;
					self.reader = Some(FileReader::new(self.len, &self.dir)?);
				}
			}
			Ok(())
		}
		pub(in crate::dbs) fn sort(&mut self, orders: &Ordering) {
			self.orders = Some(orders.clone());
		}

		pub(in crate::dbs) fn len(&self) -> usize {
			self.len
		}

		pub(in crate::dbs) fn start_limit(&mut self, start: Option<u32>, limit: Option<u32>) {
			self.paging.start = start;
			self.paging.limit = limit;
		}

		pub(in crate::dbs) async fn take_vec(&mut self) -> Result<Vec<Value>, Error> {
			self.check_reader()?;
			if let Some(mut reader) = self.reader.take() {
				if let Some((start, num)) = self.paging.get_start_num(reader.len as u32) {
					if let Some(orders) = self.orders.take() {
						return self.sort_and_take_vec(reader, orders, start, num).await;
					}
					return reader.take_vec(start, num);
				}
			}
			Ok(vec![])
		}

		async fn sort_and_take_vec(
			&mut self,
			reader: FileReader,
			orders: Ordering,
			start: u32,
			num: u32,
		) -> Result<Vec<Value>, Error> {
			match orders {
				Ordering::Random => {
					let mut rng = rand::thread_rng();
					let mut iter = reader.into_iter();
					// fill initial array
					let mut res: Vec<Value> = Vec::with_capacity(num as usize);
<<<<<<< HEAD
					#[cfg(not(target_arch = "wasm32"))]
					let res = spawn_blocking(move || {
						for r in reader.into_iter().skip(start as usize).take(num as usize) {
							res.push(r?);
						}
						res.shuffle(&mut rand::thread_rng());
						Ok::<_, Error>(res)
					})
					.await
					.map_err(|e| OrderingError(format!("{e}")))??;
					#[cfg(target_arch = "wasm32")]
					{
						for r in reader.into_iter().skip(start as usize).take(num as usize) {
							res.push(r?);
						}
						res.shuffle(&mut rand::thread_rng());
					}
=======
					for r in iter.by_ref().take(num as usize) {
						res.push(r?);
					}

					// Then handle the remaining values as they might need to be part of the random
					// sampling.
					// This implementation is taken from the IteratorRandom::choose_multiple. It is
					// emperically tested to produce n values uniformly sampled from the iterator.
					// TODO (DelSkayn): Figure exactly out why this is guarenteed to produce a uniform
					// sampling.
					for (i, v) in iter.enumerate() {
						let v = v?;
						// pick an index to insert the value in, swapping existing values if it is
						// within the range.
						let idx = rng.gen_range(0..(i + 1 + num as usize));
						if let Some(slot) = res.get_mut(idx as usize) {
							*slot = v
						}
					}

					// The above code does not create a random ordering.
					// if for example only the first n values happened to be selected they are
					// still in the original ordering. So shuffle the final result.
					res.shuffle(&mut rng);
>>>>>>> b92fbaa1
					Ok(res)
				}
				Ordering::Order(orders) => {
					let sort_dir = self.dir.path().join(Self::SORT_DIRECTORY_NAME);
					let f = move || -> Result<Vec<Value>, Error> {
						fs::create_dir(&sort_dir)?;
						let sorter: ExternalSorter<
							Value,
							Error,
							LimitedBufferBuilder,
							ValueExternalChunk,
						> = ExternalSorterBuilder::new()
							.with_tmp_dir(&sort_dir)
							.with_buffer(LimitedBufferBuilder::new(
								*EXTERNAL_SORTING_BUFFER_LIMIT,
								true,
							))
							.build()?;

						let sorted = sorter.sort_by(reader, |a, b| orders.compare(a, b))?;
						let iter = sorted.map(Result::unwrap);
						let r: Vec<Value> = iter.skip(start as usize).take(num as usize).collect();
						Ok(r)
					};
					#[cfg(not(target_arch = "wasm32"))]
					let res = spawn_blocking(f).await.map_err(|e| OrderingError(format!("{e}")))??;
					#[cfg(target_arch = "wasm32")]
					let res = f()?;
					Ok(res)
				}
			}
		}

		pub(in crate::dbs) fn explain(&self, exp: &mut Explanation) {
			exp.add_collector("TempFiles", vec![]);
		}
	}

	struct FileWriter {
		index: BufWriter<File>,
		records: BufWriter<File>,
		offset: usize,
	}

	impl FileWriter {
		fn new(dir: &TempDir) -> Result<Self, Error> {
			let index = OpenOptions::new()
				.create_new(true)
				.append(true)
				.open(dir.path().join(FileCollector::INDEX_FILE_NAME))?;
			let records = OpenOptions::new()
				.create_new(true)
				.append(true)
				.open(dir.path().join(FileCollector::RECORDS_FILE_NAME))?;
			Ok(Self {
				index: BufWriter::new(index),
				records: BufWriter::new(records),
				offset: 0,
			})
		}

		fn write_usize<W: Write>(writer: &mut W, u: usize) -> Result<(), Error> {
			let buf = u.to_be_bytes();
			writer.write_all(&buf)?;
			Ok(())
		}

		fn write_value<W: Write>(writer: &mut W, value: Value) -> Result<usize, Error> {
			let mut val = Vec::new();
			value.serialize_revisioned(&mut val)?;
			// Write the size of the buffer in the index
			Self::write_usize(writer, val.len())?;
			// Write the buffer in the records
			writer.write_all(&val)?;
			Ok(val.len())
		}

		fn push(&mut self, value: Value) -> Result<(), Error> {
			// Serialize the value in a buffer
			let len = Self::write_value(&mut self.records, value)?;
			// Increment the offset of the next record
			self.offset += len + FileCollector::USIZE_SIZE;
			Self::write_usize(&mut self.index, self.offset)?;
			Ok(())
		}

		fn flush(mut self) -> Result<(), Error> {
			self.records.flush()?;
			self.index.flush()?;
			Ok(())
		}
	}

	struct FileReader {
		/// The amount of values present in the file of this reader.
		len: usize,
		index: PathBuf,
		records: PathBuf,
	}

	impl FileReader {
		fn new(len: usize, dir: &TempDir) -> Result<Self, Error> {
			let index = dir.path().join(FileCollector::INDEX_FILE_NAME);
			let records = dir.path().join(FileCollector::RECORDS_FILE_NAME);
			Ok(Self {
				len,
				index,
				records,
			})
		}

		fn read_value<R: Read>(reader: &mut R) -> Result<Value, Error> {
			let len = FileReader::read_usize(reader)?;
			let mut buf = vec![0u8; len];
			if let Err(e) = reader.read_exact(&mut buf) {
				return Err(Error::Io(e));
			}
			let val = Value::deserialize_revisioned(&mut buf.as_slice())?;
			Ok(val)
		}

		fn read_usize<R: Read>(reader: &mut R) -> Result<usize, io::Error> {
			let mut buf = vec![0u8; FileCollector::USIZE_SIZE];
			reader.read_exact(&mut buf)?;
			// Safe to call unwrap because we know the slice length matches the expected length
			let u = usize::from_be_bytes(buf.try_into().unwrap());
			Ok(u)
		}

		fn take_vec(&mut self, start: u32, num: u32) -> Result<Vec<Value>, Error> {
			let mut iter = FileRecordsIterator::new(self.records.clone(), self.len);
			if start > 0 {
				// Get the start offset of the first record
				let mut index = OpenOptions::new().read(true).open(&self.index)?;
				index.seek(SeekFrom::Start(
					((start as usize - 1) * FileCollector::USIZE_SIZE) as u64,
				))?;
				let start_offset = Self::read_usize(&mut index)?;

				// Set records to the position of the first record
				iter.seek(start_offset, start as usize)?;
			}

			// Collect the records
			let mut res = Vec::with_capacity(num as usize);
			for _ in 0..num {
				if let Some(val) = iter.next() {
					res.push(val?);
				} else {
					break;
				}
			}
			Ok(res)
		}
	}

	impl IntoIterator for FileReader {
		type Item = Result<Value, Error>;
		type IntoIter = FileRecordsIterator;

		fn into_iter(self) -> Self::IntoIter {
			FileRecordsIterator::new(self.records.clone(), self.len)
		}
	}

	struct FileRecordsIterator {
		path: PathBuf,
		reader: Option<BufReader<File>>,
		len: usize,
		pos: usize,
	}

	impl FileRecordsIterator {
		fn new(path: PathBuf, len: usize) -> Self {
			Self {
				path,
				reader: None,
				len,
				pos: 0,
			}
		}

		fn check_reader(&mut self) -> Result<(), Error> {
			if self.reader.is_none() {
				let f = OpenOptions::new().read(true).open(&self.path)?;
				self.reader = Some(BufReader::new(f));
			}
			Ok(())
		}

		fn seek(&mut self, seek_pos: usize, pos: usize) -> Result<(), Error> {
			self.check_reader()?;
			if let Some(reader) = &mut self.reader {
				reader.seek(SeekFrom::Start(seek_pos as u64))?;
				self.pos = pos;
			}
			Ok(())
		}
	}

	impl Iterator for FileRecordsIterator {
		type Item = Result<Value, Error>;

		fn next(&mut self) -> Option<Self::Item> {
			if self.pos == self.len {
				return None;
			}
			if let Err(e) = self.check_reader() {
				return Some(Err(e));
			}
			if let Some(reader) = &mut self.reader {
				match FileReader::read_value(reader) {
					Ok(val) => {
						self.pos += 1;
						Some(Ok(val))
					}
					Err(e) => Some(Err(e)),
				}
			} else {
				None
			}
		}

		fn size_hint(&self) -> (usize, Option<usize>) {
			(self.len - self.pos, Some(self.len - self.pos))
		}
	}

	impl ExactSizeIterator for FileRecordsIterator {
		fn len(&self) -> usize {
			self.len - self.pos
		}
	}

	#[derive(Default)]
	struct FilePaging {
		start: Option<u32>,
		limit: Option<u32>,
	}

	impl FilePaging {
		fn get_start_num(&self, len: u32) -> Option<(u32, u32)> {
			let start = self.start.unwrap_or(0);
			if start >= len {
				return None;
			}
			let max = len - start;
			let num = if let Some(limit) = self.limit {
				limit.min(max)
			} else {
				max
			};
			Some((start, num))
		}
	}

	struct ValueExternalChunk {
		reader: Take<BufReader<File>>,
	}

	impl ExternalChunk<Value> for ValueExternalChunk {
		type SerializationError = Error;
		type DeserializationError = Error;

		fn new(reader: Take<BufReader<File>>) -> Self {
			Self {
				reader,
			}
		}

		fn dump(
			chunk_writer: &mut BufWriter<File>,
			items: impl IntoIterator<Item = Value>,
		) -> Result<(), Self::SerializationError> {
			for item in items {
				FileWriter::write_value(chunk_writer, item)?;
			}
			Ok(())
		}
	}

	impl Iterator for ValueExternalChunk {
		type Item = Result<Value, Error>;

		fn next(&mut self) -> Option<Self::Item> {
			if self.reader.limit() == 0 {
				None
			} else {
				match FileReader::read_value(&mut self.reader) {
					Ok(val) => Some(Ok(val)),
					Err(err) => Some(Err(err)),
				}
			}
		}
	}
}

const DEFAULT_BATCH_MAX_SIZE: usize = 1024;

struct OrderedResult {
	values: Vec<Value>,
	ordered: Vec<usize>,
}

impl OrderedResult {
	fn with_capacity(capacity: usize) -> Self {
		Self {
			values: vec![], // The first batch is set using `*values = batch`, so we don't need any capacity here
			ordered: Vec::with_capacity(capacity),
		}
	}
	fn into_vec(mut self) -> Vec<Value> {
		let mut vec = Vec::with_capacity(self.ordered.len());
		for idx in self.ordered {
			vec.push(mem::take(&mut self.values[idx]));
		}
		vec
	}
}

/// The struct MemoryOrdered represents an in-memory store that aggregates data in batches,
/// ordering the data, and allows for pushing the data asynchronously.
pub(in crate::dbs) struct MemoryOrdered {
	/// Ordering
	ordering: Ordering,
	/// Current batch of values to be merged once full
	batch: Vec<Value>,
	/// Current ordered results
	ordered: OrderedResult,
	/// Vector containing ordered values
	result: Option<Vec<Value>>,
	/// The maximum size of a batch
	batch_size: usize,
}

impl MemoryOrdered {
	pub(in crate::dbs) fn new(ordering: Ordering, batch_size: Option<usize>) -> Self {
		let batch_size = batch_size.unwrap_or(DEFAULT_BATCH_MAX_SIZE);
		Self {
			ordering,
			batch_size,
			batch: Vec::with_capacity(batch_size),
			ordered: OrderedResult::with_capacity(batch_size),
			result: None,
		}
	}

	fn incremental_sorted_insertion<F>(result: &mut OrderedResult, mut batch: Vec<Value>, cmp: F)
	where
		F: Fn(&Value, &Value) -> cmp::Ordering,
	{
		// Ensure the batch is sorted
		batch.sort_unstable_by(|a, b| cmp(a, b));
		let batch_len = batch.len();

		// If merged is empty, we just move the batch,
		if result.values.is_empty() {
			result.values = batch;
			// This is the fastest way or inserting a range inside a vector
			result.ordered = Vec::with_capacity(batch_len);
			result.ordered.extend(0..batch_len);
			assert_eq!(result.ordered.len(), result.values.len());
			return;
		}

		// Reserve capacity in the merged vector
		result.values.extend(batch);
		result.ordered.reserve(batch_len);

		let mut start_idx = 0;
		let start = result.ordered.len();
		let end = start + batch_len;

		// Iterator over the new values that must be ordered
		for idx in start..end {
			let val = &result.values[idx];
			// Perform binary search between start_idx and merged.len()
			// As the batch is sorted, when a value is inserted,
			// we know that the next value will be inserted after.
			// Therefore, we can reduce the scope of the next binary search.
			let insert_pos = result.ordered[start_idx..]
				.binary_search_by(|a| cmp(&result.values[*a], val))
				.map(|pos| start_idx + pos)
				.unwrap_or_else(|pos| start_idx + pos);

			// Insert the element at the found position
			result.ordered.insert(insert_pos, idx);

			// Update start_idx for the next iteration
			start_idx = insert_pos + 1; // +1 because we just inserted an element
		}
		assert_eq!(result.ordered.len(), result.values.len());
	}

	fn incremental_random_insertion(result: &mut OrderedResult, batch: Vec<Value>) {
		let mut rng = thread_rng();

		let batch_len = batch.len();

		if result.ordered.is_empty() {
			result.values = batch;
			// This is the fastest way or inserting a range inside a vector
			result.ordered = Vec::with_capacity(batch_len);
			result.ordered.extend(0..batch_len);
			// Then we just shuffle the order
			result.ordered.shuffle(&mut rng);
			assert_eq!(result.ordered.len(), result.values.len());
			return;
		}

		// Add the values
		result.values.extend(batch);
		// Reserve capacity in the merged vector
		result.ordered.reserve(batch_len);
		let start = result.ordered.len();
		let end = start + batch_len;

		// Fisher-Yates shuffle to shuffle the elements as they are merged
		for idx in start..end {
			result.ordered.push(idx);
			let i = result.ordered.len() - 1;
			let j = rng.gen_range(0..=i);
			result.ordered.swap(i, j);
		}
		assert_eq!(result.ordered.len(), result.values.len());
	}

	pub(in crate::dbs) fn len(&self) -> usize {
		if let Some(result) = &self.result {
			// If we have a finalized result, we return its size
			result.len()
		} else {
			// If we don't have a finalized result, we return the current size
			self.ordered.values.len() + self.batch.len()
		}
	}

	pub(in crate::dbs) fn push(&mut self, val: Value) {
		self.batch.push(val);
		if self.batch.len() >= self.batch_size {
			self.send_batch();
		}
	}

	fn send_batch(&mut self) {
		let batch = mem::replace(&mut self.batch, Vec::with_capacity(self.batch_size));
		match &self.ordering {
			Ordering::Random => Self::incremental_random_insertion(&mut self.ordered, batch),
			Ordering::Order(orders) => {
				Self::incremental_sorted_insertion(&mut self.ordered, batch, |a, b| {
					orders.compare(a, b)
				})
			}
		}
	}

	pub(super) fn finalize(&mut self) {
		if self.result.is_none() {
			if !self.batch.is_empty() {
				self.send_batch();
			}
			let o = mem::replace(&mut self.ordered, OrderedResult::with_capacity(0));
			self.result = Some(o.into_vec());
		}
	}

	pub(in crate::dbs) fn start_limit(&mut self, start: Option<u32>, limit: Option<u32>) {
		self.finalize();
		if let Some(ref mut result) = self.result {
			MemoryCollector::vec_start_limit(start, limit, result);
		}
	}

	pub(in crate::dbs) fn take_vec(&mut self) -> Vec<Value> {
		self.finalize();
		self.result.take().unwrap_or_default()
	}

	pub(in crate::dbs) fn explain(&self, exp: &mut Explanation) {
		exp.add_collector("MemoryOrdered", vec![]);
	}
}

#[cfg(not(target_arch = "wasm32"))]
const CHANNEL_BUFFER_SIZE: usize = 128;

#[cfg(not(target_arch = "wasm32"))]
pub(in crate::dbs) struct AsyncMemoryOrdered {
	/// Sender-side of an asynchronous channel to send batches
	tx: Option<Sender<Vec<Value>>>,
	/// Handle for the merge task that processes incoming batches
	rx: Option<JoinHandle<OrderedResult>>,
	/// Current batch of values to be merged once full
	batch: Vec<Value>,
	/// Vector containing ordered values after finalization
	result: Option<Vec<Value>>,
	/// The maximum size of a batch
	batch_size: usize,
	/// Current len
	len: usize,
}

#[cfg(not(target_arch = "wasm32"))]
impl AsyncMemoryOrdered {
	pub(in crate::dbs) fn new(ordering: &Ordering, batch_size: Option<usize>) -> Self {
		let (tx, rx) = mpsc::channel(CHANNEL_BUFFER_SIZE);
		let batch_size = batch_size.unwrap_or(DEFAULT_BATCH_MAX_SIZE);
		let result = OrderedResult::with_capacity(batch_size);
		// Spawns a merge task to process and merge incoming batches asynchronously.finalize
		let rx = match ordering {
			Ordering::Random => tokio::spawn(Self::merge_random_task(result, rx)),
			Ordering::Order(orders) => {
				tokio::spawn(Self::merge_sort_task(result, rx, orders.clone()))
			}
		};
		Self {
			tx: Some(tx),
			rx: Some(rx),
			batch_size,
			batch: Vec::with_capacity(batch_size),
			result: None,
			len: 0,
		}
	}

	async fn merge_sort_task(
		mut result: OrderedResult,
		mut rx: Receiver<Vec<Value>>,
		orders: OrderList,
	) -> OrderedResult {
		while let Some(batch) = rx.recv().await {
			MemoryOrdered::incremental_sorted_insertion(&mut result, batch, |a, b| {
				orders.compare(a, b)
			});
		}
		result
	}

	async fn merge_random_task(
		mut result: OrderedResult,
		mut rx: Receiver<Vec<Value>>,
	) -> OrderedResult {
		while let Some(batch) = rx.recv().await {
			MemoryOrdered::incremental_random_insertion(&mut result, batch);
		}
		result
	}

	pub(in crate::dbs) fn len(&self) -> usize {
		if let Some(result) = &self.result {
			result.len()
		} else {
			self.len
		}
	}

	pub(in crate::dbs) async fn push(&mut self, val: Value) -> Result<(), Error> {
		self.batch.push(val);
		self.len += 1;
		if self.batch.len() >= self.batch_size {
			self.send_batch().await?;
		}
		Ok(())
	}

	fn tx(&self) -> Result<&Sender<Vec<Value>>, Error> {
		if let Some(tx) = &self.tx {
			Ok(tx)
		} else {
			Err(Error::Internal("No channel".to_string()))
		}
	}

	async fn send_batch(&mut self) -> Result<(), Error> {
		let batch = mem::replace(&mut self.batch, Vec::with_capacity(self.batch_size));
		self.tx()?.send(batch).await.map_err(|e| Error::Internal(format!("{e}")))?;
		Ok(())
	}

	pub(super) async fn finalize(&mut self) -> Result<(), Error> {
		if self.result.is_none() {
			if !self.batch.is_empty() {
				self.send_batch().await?;
			}
			if let Some(tx) = self.tx.take() {
				drop(tx);
			}
			if let Some(rx) = self.rx.take() {
				let result = rx.await.map_err(|e| Error::Internal(format!("{e}")))?;
				self.result = Some(result.into_vec());
			}
		}
		Ok(())
	}

	pub(in crate::dbs) async fn start_limit(
		&mut self,
		start: Option<u32>,
		limit: Option<u32>,
	) -> Result<(), Error> {
		self.finalize().await?;
		if let Some(ref mut result) = self.result {
			MemoryCollector::vec_start_limit(start, limit, result);
		}
		Ok(())
	}

	pub(in crate::dbs) async fn take_vec(&mut self) -> Result<Vec<Value>, Error> {
		self.finalize().await?;
		Ok(self.result.take().unwrap_or_default())
	}

	pub(in crate::dbs) fn explain(&self, exp: &mut Explanation) {
		exp.add_collector("AsyncMemoryOrdered", vec![]);
	}
}

#[cfg(test)]
mod test {
	use crate::dbs::store::{MemoryOrdered, OrderedResult};
	use crate::sql::Value;

	impl From<Vec<Value>> for OrderedResult {
		fn from(values: Vec<Value>) -> Self {
			Self {
				ordered: (0..values.len()).collect(),
				values,
			}
		}
	}
	#[test]
	fn incremental_sorted_insertion_test() {
		let test = |merged: Vec<Value>, batch: Vec<Value>, expected: Vec<Value>| {
			let mut result = merged.into();
			MemoryOrdered::incremental_sorted_insertion(&mut result, batch, Value::cmp);
			assert_eq!(result.into_vec(), expected);
		};
		// All empty
		test(vec![], vec![], vec![]);
		// Merged empty
		test(vec![], vec![2.into(), 1.into()], vec![1.into(), 2.into()]);
		// Batch empty
		test(vec![1.into(), 2.into()], vec![], vec![1.into(), 2.into()]);
		// Batch before
		test(
			vec![3.into(), 4.into()],
			vec![2.into(), 1.into()],
			vec![1.into(), 2.into(), 3.into(), 4.into()],
		);
		// Batch after
		test(
			vec![3.into(), 4.into()],
			vec![6.into(), 5.into()],
			vec![3.into(), 4.into(), 5.into(), 6.into()],
		);
		// Batch interlaced
		test(
			vec![2.into(), 4.into()],
			vec![5.into(), 1.into(), 3.into()],
			vec![1.into(), 2.into(), 3.into(), 4.into(), 5.into()],
		);
		// Batch interlaced with duplicates
		test(
			vec![2.into(), 4.into(), 4.into()],
			vec![3.into(), 2.into(), 5.into(), 3.into(), 1.into()],
			vec![1.into(), 2.into(), 2.into(), 3.into(), 3.into(), 4.into(), 4.into(), 5.into()],
		);
	}
}

#[test]
fn incremental_random_insertion_test() {
	let test = |merged: Vec<Value>, batch: Vec<Value>, expected: Vec<Value>| {
		let mut result = merged.into();
		MemoryOrdered::incremental_random_insertion(&mut result, batch);
		let result = result.into_vec();
		for v in expected {
			assert!(result.contains(&v));
		}
	};
	// All empty
	test(vec![], vec![], vec![]);
	// Merged empty
	test(vec![], vec![2.into(), 1.into()], vec![1.into(), 2.into()]);
	// Batch empty
	test(vec![1.into(), 2.into()], vec![], vec![1.into(), 2.into()]);
	// Normal batch
	test(
		vec![3.into(), 4.into()],
		vec![2.into(), 1.into()],
		vec![1.into(), 2.into(), 3.into(), 4.into()],
	);
}

#[test]
fn incremental_sorted_insertions() {
	let mut result = OrderedResult::with_capacity(2);
	MemoryOrdered::incremental_sorted_insertion(&mut result, vec![2.into(), 4.into()], Value::cmp);
	MemoryOrdered::incremental_sorted_insertion(&mut result, vec![5.into(), 3.into()], Value::cmp);
	MemoryOrdered::incremental_sorted_insertion(&mut result, vec![6.into(), 1.into()], Value::cmp);
	let result = result.into_vec();
	assert_eq!(result, vec![1.into(), 2.into(), 3.into(), 4.into(), 5.into(), 6.into()]);
}<|MERGE_RESOLUTION|>--- conflicted
+++ resolved
@@ -94,8 +94,6 @@
 	use crate::cnf::EXTERNAL_SORTING_BUFFER_LIMIT;
 	use crate::dbs::plan::Explanation;
 	use crate::err::Error;
-	#[cfg(not(target_arch = "wasm32"))]
-	use crate::err::Error::OrderingError;
 	use crate::sql::order::Ordering;
 	use crate::sql::Value;
 	use ext_sort::{ExternalChunk, ExternalSorter, ExternalSorterBuilder, LimitedBufferBuilder};
@@ -201,60 +199,50 @@
 		) -> Result<Vec<Value>, Error> {
 			match orders {
 				Ordering::Random => {
-					let mut rng = rand::thread_rng();
-					let mut iter = reader.into_iter();
-					// fill initial array
-					let mut res: Vec<Value> = Vec::with_capacity(num as usize);
-<<<<<<< HEAD
-					#[cfg(not(target_arch = "wasm32"))]
-					let res = spawn_blocking(move || {
-						for r in reader.into_iter().skip(start as usize).take(num as usize) {
+					let f = move || {
+						let mut rng = rand::thread_rng();
+						let mut iter = reader.into_iter();
+						// fill initial array
+						let mut res: Vec<Value> = Vec::with_capacity(num as usize);
+						for r in iter.by_ref().take(num as usize) {
 							res.push(r?);
 						}
-						res.shuffle(&mut rand::thread_rng());
-						Ok::<_, Error>(res)
-					})
-					.await
-					.map_err(|e| OrderingError(format!("{e}")))??;
+
+						// Then handle the remaining values as they might need to be part of the random
+						// sampling.
+						// This implementation is taken from the IteratorRandom::choose_multiple. It is
+						// emperically tested to produce n values uniformly sampled from the iterator.
+						// TODO (DelSkayn): Figure exactly out why this is guarenteed to produce a uniform
+						// sampling.
+						for (i, v) in iter.enumerate() {
+							let v = v?;
+							// pick an index to insert the value in, swapping existing values if it is
+							// within the range.
+							let idx = rng.gen_range(0..(i + 1 + num as usize));
+							if let Some(slot) = res.get_mut(idx as usize) {
+								*slot = v
+							}
+						}
+
+						// The above code does not create a random ordering.
+						// if for example only the first n values happened to be selected they are
+						// still in the original ordering. So shuffle the final result.
+						res.shuffle(&mut rng);
+						Ok(res)
+					};
 					#[cfg(target_arch = "wasm32")]
-					{
-						for r in reader.into_iter().skip(start as usize).take(num as usize) {
-							res.push(r?);
-						}
-						res.shuffle(&mut rand::thread_rng());
-					}
-=======
-					for r in iter.by_ref().take(num as usize) {
-						res.push(r?);
-					}
-
-					// Then handle the remaining values as they might need to be part of the random
-					// sampling.
-					// This implementation is taken from the IteratorRandom::choose_multiple. It is
-					// emperically tested to produce n values uniformly sampled from the iterator.
-					// TODO (DelSkayn): Figure exactly out why this is guarenteed to produce a uniform
-					// sampling.
-					for (i, v) in iter.enumerate() {
-						let v = v?;
-						// pick an index to insert the value in, swapping existing values if it is
-						// within the range.
-						let idx = rng.gen_range(0..(i + 1 + num as usize));
-						if let Some(slot) = res.get_mut(idx as usize) {
-							*slot = v
-						}
-					}
-
-					// The above code does not create a random ordering.
-					// if for example only the first n values happened to be selected they are
-					// still in the original ordering. So shuffle the final result.
-					res.shuffle(&mut rng);
->>>>>>> b92fbaa1
-					Ok(res)
+					let res = f();
+					#[cfg(not(target_arch = "wasm32"))]
+					let res = spawn_blocking(f).await.map_err(|e| Error::OrderingError(format!("{e}")))?;
+					//
+					res
 				}
 				Ordering::Order(orders) => {
 					let sort_dir = self.dir.path().join(Self::SORT_DIRECTORY_NAME);
-					let f = move || -> Result<Vec<Value>, Error> {
+
+					let f = move || {
 						fs::create_dir(&sort_dir)?;
+
 						let sorter: ExternalSorter<
 							Value,
 							Error,
@@ -273,11 +261,12 @@
 						let r: Vec<Value> = iter.skip(start as usize).take(num as usize).collect();
 						Ok(r)
 					};
+					#[cfg(target_arch = "wasm32")]
+					let res = f();
 					#[cfg(not(target_arch = "wasm32"))]
-					let res = spawn_blocking(f).await.map_err(|e| OrderingError(format!("{e}")))??;
-					#[cfg(target_arch = "wasm32")]
-					let res = f()?;
-					Ok(res)
+					let res = spawn_blocking(f).await.map_err(|e| Error::OrderingError(format!("{e}")))?;
+					//
+					res
 				}
 			}
 		}
