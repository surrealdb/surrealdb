use crate::ctx::Context;
use crate::ctx::{Canceller, MutableContext};
#[cfg(not(target_arch = "wasm32"))]
use crate::dbs::distinct::AsyncDistinct;
use crate::dbs::distinct::SyncDistinct;
use crate::dbs::plan::Plan;
use crate::dbs::result::Results;
use crate::dbs::Options;
use crate::dbs::Statement;
use crate::doc::Document;
use crate::err::Error;
use crate::idx::planner::iterators::{IteratorRecord, IteratorRef};
use crate::idx::planner::IterationStage;
use crate::sql::array::Array;
use crate::sql::edges::Edges;
use crate::sql::mock::Mock;
use crate::sql::object::Object;
use crate::sql::table::Table;
use crate::sql::thing::Thing;
use crate::sql::value::Value;
use crate::sql::{Id, IdRange};
use reblessive::tree::Stk;
#[cfg(not(target_arch = "wasm32"))]
use reblessive::TreeStack;
use std::mem;
use std::sync::Arc;

const TARGET: &str = "surrealdb::core::dbs";

#[derive(Clone)]
pub(crate) enum Iterable {
	/// Any [Value] which does not exist in storage. This
	/// could be the result of a query, an arbritrary
	/// SurrealQL value, object, or array of values.
	Value(Value),
	/// An iterable which does not actually fetch the record
	/// data from storage. This is used in CREATE statements
	/// where we attempt to write data without first checking
	/// if the record exists, throwing an error on failure.
	Defer(Thing),
	/// An iterable whose Record ID needs to be generated
	/// before processing. This is used in CREATE statements
	/// when generating a new id, or generating an id based
	/// on the id field which is specified within the data.
	Yield(Table),
	/// An iterable which needs to fetch the data of a
	/// specific record before processing the document.
	Thing(Thing),
	/// An iterable which needs to fetch the related edges
	/// of a record before processing each document.
	Edges(Edges),
	/// An iterable which needs to iterate over the records
	/// in a table before processing each document. When the
	/// 2nd argument is true, we iterate over keys only.
	Table(Table, bool),
	/// An iterable which fetches a specific range of records
	/// from storage, used in range and time-series scenarios.
	/// When the 2nd argument is true, we iterate over keys only.
	Range(String, IdRange, bool),
	/// An iterable which fetches a record from storage, and
	/// which has the specific value to update the record with.
	/// This is used in INSERT statements, where each value
	/// passed in to the iterable is unique for each record.
	Mergeable(Thing, Value),
	/// An iterable which fetches a record from storage, and
	/// which has the specific value to update the record with.
	/// This is used in RELATE statements. The optional value
	/// is used in INSERT RELATION statements, where each value
	/// passed in to the iterable is unique for each record.
	Relatable(Thing, Thing, Thing, Option<Value>),
	/// An iterable which iterates over an index range for a
	/// table, which then fetches the correesponding records
	/// which are matched within the index.
	Index(Table, IteratorRef),
}

#[derive(Debug)]
pub(crate) enum Operable {
	Value(Arc<Value>),
	Insert(Arc<Value>, Arc<Value>),
	Relate(Thing, Arc<Value>, Thing, Option<Arc<Value>>),
}

#[derive(Debug)]
pub(crate) enum Workable {
	Normal,
	Insert(Arc<Value>),
	Relate(Thing, Thing, Option<Arc<Value>>),
}

#[derive(Debug)]
pub(crate) struct Processed {
	/// Whether this document needs to have an ID generated
	pub(crate) generate: Option<Table>,
	/// The record id for this document that should be processed
	pub(crate) rid: Option<Arc<Thing>>,
	/// The record data for this document that should be processed
	pub(crate) val: Operable,
	/// The record iterator for this document, used in index scans
	pub(crate) ir: Option<Arc<IteratorRecord>>,
}

#[derive(Default)]
pub(crate) struct Iterator {
	/// Iterator status
	run: Canceller,
	/// Iterator limit value
	limit: Option<u32>,
	/// Iterator start value
	start: Option<u32>,
	/// Iterator runtime error
	error: Option<Error>,
	/// Iterator output results
	results: Results,
	/// Iterator input values
	entries: Vec<Iterable>,
	/// Should we always return a record?
	guaranteed: Option<Iterable>,
	/// Set if the iterator can be cancelled once it reaches start/limit
	cancel_on_limit: Option<u32>,
}

impl Clone for Iterator {
	fn clone(&self) -> Self {
		Self {
			run: self.run.clone(),
			limit: self.limit,
			start: self.start,
			error: None,
			results: Results::default(),
			entries: self.entries.clone(),
			guaranteed: None,
			cancel_on_limit: None,
		}
	}
}

impl Iterator {
	/// Creates a new iterator
	pub fn new() -> Self {
		Self::default()
	}

	/// Ingests an iterable for processing
	pub(crate) fn ingest(&mut self, val: Iterable) {
		self.entries.push(val)
	}

	/// Prepares a value for processing
	pub(crate) fn prepare(&mut self, stm: &Statement<'_>, val: Value) -> Result<(), Error> {
		// Match the values
		match val {
			Value::Mock(v) => self.prepare_mock(stm, v)?,
			Value::Table(v) => self.prepare_table(stm, v)?,
			Value::Edges(v) => self.prepare_edges(stm, *v)?,
			Value::Object(v) => self.prepare_object(stm, v)?,
			Value::Array(v) => self.prepare_array(stm, v)?,
			Value::Thing(v) => match v.is_range() {
				true => self.prepare_range(stm, v, false)?,
				false => self.prepare_thing(stm, v)?,
			},
			v => {
				return Err(Error::InvalidStatementTarget {
					value: v.to_string(),
				})
			}
		};
		// All ingested ok
		Ok(())
	}

	/// Prepares a value for processing
	pub(crate) fn prepare_table(&mut self, stm: &Statement<'_>, v: Table) -> Result<(), Error> {
		// Add the record to the iterator
		match stm.is_deferable() {
			true => self.ingest(Iterable::Yield(v)),
			false => match stm.is_guaranteed() {
				false => self.ingest(Iterable::Table(v, false)),
				true => {
					self.guaranteed = Some(Iterable::Yield(v.clone()));
					self.ingest(Iterable::Table(v, false))
				}
			},
		}
		// All ingested ok
		Ok(())
	}

	/// Prepares a value for processing
	pub(crate) fn prepare_thing(&mut self, stm: &Statement<'_>, v: Thing) -> Result<(), Error> {
		// Add the record to the iterator
		match stm.is_deferable() {
			true => self.ingest(Iterable::Defer(v)),
			false => self.ingest(Iterable::Thing(v)),
		}
		// All ingested ok
		Ok(())
	}

	/// Prepares a value for processing
	pub(crate) fn prepare_mock(&mut self, stm: &Statement<'_>, v: Mock) -> Result<(), Error> {
		// Add the records to the iterator
		for v in v {
			match stm.is_deferable() {
				true => self.ingest(Iterable::Defer(v)),
				false => self.ingest(Iterable::Thing(v)),
			}
		}
		// All ingested ok
		Ok(())
	}

	/// Prepares a value for processing
	pub(crate) fn prepare_edges(&mut self, stm: &Statement<'_>, v: Edges) -> Result<(), Error> {
		// Check if this is a create statement
		if stm.is_create() {
			return Err(Error::InvalidStatementTarget {
				value: v.to_string(),
			});
		}
		// Add the record to the iterator
		self.ingest(Iterable::Edges(v));
		// All ingested ok
		Ok(())
	}

	/// Prepares a value for processing
	pub(crate) fn prepare_range(
		&mut self,
		stm: &Statement<'_>,
		v: Thing,
		keys: bool,
	) -> Result<(), Error> {
		// Check if this is a create statement
		if stm.is_create() {
			return Err(Error::InvalidStatementTarget {
				value: v.to_string(),
			});
		}
		// Add the record to the iterator
		if let (tb, Id::Range(v)) = (v.tb, v.id) {
			self.ingest(Iterable::Range(tb, *v, keys));
		}
		// All ingested ok
		Ok(())
	}

	/// Prepares a value for processing
	pub(crate) fn prepare_object(&mut self, stm: &Statement<'_>, v: Object) -> Result<(), Error> {
		// Add the record to the iterator
		match v.rid() {
			// This object has an 'id' field
			Some(v) => match stm.is_deferable() {
				true => self.ingest(Iterable::Defer(v)),
				false => self.ingest(Iterable::Thing(v)),
			},
			// This object has no 'id' field
			None => {
				return Err(Error::InvalidStatementTarget {
					value: v.to_string(),
				});
			}
		}
		// All ingested ok
		Ok(())
	}

	/// Prepares a value for processing
	pub(crate) fn prepare_array(&mut self, stm: &Statement<'_>, v: Array) -> Result<(), Error> {
		// Add the records to the iterator
		for v in v {
			match v {
				Value::Mock(v) => self.prepare_mock(stm, v)?,
				Value::Table(v) => self.prepare_table(stm, v)?,
				Value::Edges(v) => self.prepare_edges(stm, *v)?,
				Value::Object(v) => self.prepare_object(stm, v)?,
				Value::Thing(v) => match v.is_range() {
					true => self.prepare_range(stm, v, false)?,
					false => self.prepare_thing(stm, v)?,
				},
				_ => {
					return Err(Error::InvalidStatementTarget {
						value: v.to_string(),
					})
				}
			}
		}
		// All ingested ok
		Ok(())
	}

	/// Process the records and output
	pub async fn output(
		&mut self,
		stk: &mut Stk,
		ctx: &Context,
		opt: &Options,
		stm: &Statement<'_>,
	) -> Result<Value, Error> {
		// Log the statement
		trace!(target: TARGET, statement = %stm, "Iterating statement");
		// Enable context override
		let mut cancel_ctx = MutableContext::new(ctx);
		self.run = cancel_ctx.add_cancel();
		let mut cancel_ctx = cancel_ctx.freeze();
		// Process the query LIMIT clause
		self.setup_limit(stk, &cancel_ctx, opt, stm).await?;
		// Process the query START clause
		self.setup_start(stk, &cancel_ctx, opt, stm).await?;
		// Prepare the results with possible optimisations on groups
		self.results = self.results.prepare(
			#[cfg(storage)]
			ctx,
			stm,
		)?;
		// Extract the expected behaviour depending on the presence of EXPLAIN with or without FULL
		let mut plan = Plan::new(ctx, stm, &self.entries, &self.results);
		if plan.do_iterate {
			// Process prepared values
			if let Some(qp) = ctx.get_query_planner() {
				while let Some(s) = qp.next_iteration_stage().await {
					let is_last = matches!(s, IterationStage::Iterate(_));
					let mut c = MutableContext::unfreeze(cancel_ctx)?;
					c.set_iteration_stage(s);
					cancel_ctx = c.freeze();
					if !is_last {
						self.clone().iterate(stk, &cancel_ctx, opt, stm).await?;
					};
				}
			}
			// Process all documents
			self.iterate(stk, &cancel_ctx, opt, stm).await?;
			// Return any document errors
			if let Some(e) = self.error.take() {
				return Err(e);
			}
			// If no results, then create a record
			if self.results.is_empty() {
				// Check if a guaranteed record response is expected
				if let Some(guaranteed) = self.guaranteed.take() {
					// Ingest the pre-defined guaranteed record yield
					self.ingest(guaranteed);
					// Process the pre-defined guaranteed document
					self.iterate(stk, &cancel_ctx, opt, stm).await?;
				}
			}
			// Process any SPLIT AT clause
			self.output_split(stk, ctx, opt, stm).await?;
			// Process any GROUP BY clause
			self.output_group(stk, ctx, opt, stm).await?;
			// Process any ORDER BY clause
			if let Some(orders) = stm.order() {
				#[cfg(not(target_arch = "wasm32"))]
				self.results.async_sort(orders).await?;
				#[cfg(target_arch = "wasm32")]
				self.results.sort(orders);
			}
			// Process any START & LIMIT clause
<<<<<<< HEAD
			self.results.start_limit(self.start, self.limit).await?;

=======
			self.results.start_limit(self.start, self.limit);
			// Process any FETCH clause
>>>>>>> 351c72c3
			if let Some(e) = &mut plan.explanation {
				e.add_fetch(self.results.len());
			} else {
				self.output_fetch(stk, ctx, opt, stm).await?;
			}
		}

		// Extract the output from the result
		let mut results = self.results.take().await?;

		// Output the explanation if any
		if let Some(e) = plan.explanation {
			results.clear();
			for v in e.output() {
				results.push(v)
			}
		}

		// Output the results
		Ok(results.into())
	}

	#[inline]
	pub(crate) async fn setup_limit(
		&mut self,
		stk: &mut Stk,
		ctx: &Context,
		opt: &Options,
		stm: &Statement<'_>,
	) -> Result<Option<u32>, Error> {
		if self.limit.is_none() {
			if let Some(v) = stm.limit() {
				self.limit = Some(v.process(stk, ctx, opt, None).await?);
			}
		}
		Ok(self.limit)
	}

	#[inline]
	async fn setup_start(
		&mut self,
		stk: &mut Stk,
		ctx: &Context,
		opt: &Options,
		stm: &Statement<'_>,
	) -> Result<(), Error> {
		if let Some(v) = stm.start() {
			self.start = Some(v.process(stk, ctx, opt, None).await?);
		}
		Ok(())
	}

	/// Check if the iteration can be limited per iterator
	#[cfg(not(target_arch = "wasm32"))]
	fn check_set_start_limit(&mut self, ctx: &Context, stm: &Statement<'_>) -> bool {
		// If there are groups we can't
		if stm.group().is_some() {
			return false;
		}
		// If there is no specified order, we can
		if stm.order().is_none() {
			return true;
		}
		// If there is more than 1 iterator, we can't
		if self.entries.len() != 1 {
			return false;
		}
		// If the iterator is backed by a sorted index
		// and the sorting matches the first ORDER entry, we can
		if let Some(Iterable::Index(_, irf)) = self.entries.first() {
			if let Some(qp) = ctx.get_query_planner() {
				if qp.is_order(irf) {
					return true;
				}
			}
		}
		false
	}

	#[cfg(not(target_arch = "wasm32"))]
	fn compute_start_limit(&mut self, ctx: &Context, stm: &Statement<'_>) {
		if self.check_set_start_limit(ctx, stm) {
			if let Some(l) = self.limit {
				if let Some(s) = self.start {
					self.cancel_on_limit = Some(l + s);
				} else {
					self.cancel_on_limit = Some(l);
				}
			}
		}
	}

	async fn output_split(
		&mut self,
		stk: &mut Stk,
		ctx: &Context,
		opt: &Options,
		stm: &Statement<'_>,
	) -> Result<(), Error> {
		if let Some(splits) = stm.split() {
			// Loop over each split clause
			for split in splits.iter() {
				// Get the query result
				let res = self.results.take().await?;
				// Loop over each value
				for obj in &res {
					// Get the value at the path
					let val = obj.pick(split);
					// Set the value at the path
					match val {
						Value::Array(v) => {
							for val in v {
								// Make a copy of object
								let mut obj = obj.clone();
								// Set the value at the path
								obj.set(stk, ctx, opt, split, val).await?;
								// Add the object to the results
								self.results.push(stk, ctx, opt, stm, obj).await?;
							}
						}
						_ => {
							// Make a copy of object
							let mut obj = obj.clone();
							// Set the value at the path
							obj.set(stk, ctx, opt, split, val).await?;
							// Add the object to the results
							self.results.push(stk, ctx, opt, stm, obj).await?;
						}
					}
				}
			}
		}
		Ok(())
	}

	async fn output_group(
		&mut self,
		stk: &mut Stk,
		ctx: &Context,
		opt: &Options,
		stm: &Statement<'_>,
	) -> Result<(), Error> {
		// Process any GROUP clause
		if let Results::Groups(g) = &mut self.results {
			self.results = Results::Memory(g.output(stk, ctx, opt, stm).await?);
		}
		// Everything ok
		Ok(())
	}

	async fn output_fetch(
		&mut self,
		stk: &mut Stk,
		ctx: &Context,
		opt: &Options,
		stm: &Statement<'_>,
	) -> Result<(), Error> {
		if let Some(fetchs) = stm.fetch() {
			let mut idioms = Vec::with_capacity(fetchs.0.len());
			for fetch in fetchs.iter() {
				fetch.compute(stk, ctx, opt, &mut idioms).await?;
			}
			for i in &idioms {
				let mut values = self.results.take().await?;
				// Loop over each result value
				for obj in &mut values {
					// Fetch the value at the path
					stk.run(|stk| obj.fetch(stk, ctx, opt, i)).await?;
				}
				self.results = values.into();
			}
		}
		Ok(())
	}

	#[cfg(target_arch = "wasm32")]
	async fn iterate(
		&mut self,
		stk: &mut Stk,
		ctx: &Context,
		opt: &Options,
		stm: &Statement<'_>,
	) -> Result<(), Error> {
		// Prevent deep recursion
		let opt = &opt.dive(4)?;
		// If any iterator requires distinct, we new to create a global distinct instance
		let mut distinct = SyncDistinct::new(ctx);
		// Process all prepared values
		for v in mem::take(&mut self.entries) {
			v.iterate(stk, ctx, opt, stm, self, distinct.as_mut()).await?;
		}
		// Everything processed ok
		Ok(())
	}

	#[cfg(not(target_arch = "wasm32"))]
	async fn iterate(
		&mut self,
		stk: &mut Stk,
		ctx: &Context,
		opt: &Options,
		stm: &Statement<'_>,
	) -> Result<(), Error> {
		// Compute iteration limits
		self.compute_start_limit(ctx, stm);
		// Prevent deep recursion
		let opt = &opt.dive(4)?;
		// Check if iterating in parallel
		match stm.parallel() {
			// Run statements sequentially
			false => {
				// If any iterator requires distinct, we need to create a global distinct instance
				let mut distinct = SyncDistinct::new(ctx);
				// Process all prepared values
				for v in mem::take(&mut self.entries) {
					v.iterate(stk, ctx, opt, stm, self, distinct.as_mut()).await?;
				}
				// Everything processed ok
				Ok(())
			}
			// Run statements in parallel
			true => {
				// If any iterator requires distinct, we need to create a global distinct instance
				let distinct = AsyncDistinct::new(ctx);
				// Create a new executor
				let e = executor::Executor::new();
				// Take all of the iterator values
				let vals = mem::take(&mut self.entries);
				// Create a channel to shutdown
				let (end, exit) = channel::bounded::<()>(1);
				// Create an unbounded channel
				let (chn, docs) = channel::bounded(*crate::cnf::MAX_CONCURRENT_TASKS);
				// Create an async closure for prepared values
				let adocs = async {
					// Process all prepared values
					for v in vals {
						// Clone the results channel for the async task
						let chn = chn.clone();
						// Distinct is passed only for iterators that really requires it
						let distinct = distinct.clone();
						// Spawn an asynchronous task to process the prepared value
						e.spawn(async move {
							let mut stack = TreeStack::new();
							stack
								.enter(|stk| v.channel(stk, ctx, opt, stm, chn, distinct))
								.finish()
								.await
						})
						// Ensure we detach the spawned task
						.detach();
					}
					// Drop the uncloned channel instance
					drop(chn);
				};
				// Create an unbounded channel
				let (chn, vals) = channel::bounded(*crate::cnf::MAX_CONCURRENT_TASKS);
				// Create an async closure for received values
				let avals = async {
					// Process all received values
					while let Ok(pro) = docs.recv().await {
						// Clone the results channel for the async task
						let chn = chn.clone();
						// Spawn an asynchronous task to process the received value
						e.spawn(async move {
							let mut stack = TreeStack::new();
							stack
								.enter(|stk| Document::compute(stk, ctx, opt, stm, chn, pro))
								.finish()
								.await
						})
						// Ensure we detach the spawned task
						.detach();
					}
					// Drop the uncloned channel instance
					drop(chn);
				};
				// Create an async closure to process results
				let aproc = async {
					// Process all processed values
					while let Ok(r) = vals.recv().await {
						self.result(stk, ctx, opt, stm, r).await;
					}
					// Shutdown the executor
					let _ = end.send(()).await;
				};
				// Run all executor tasks
				let fut = e.run(exit.recv());
				// Wait for all closures
				let res = futures::join!(adocs, avals, aproc, fut);
				// Consume executor error
				let _ = res.3;
				// Everything processed ok
				Ok(())
			}
		}
	}

	/// Process a new record Thing and Value
	pub async fn process(
		&mut self,
		stk: &mut Stk,
		ctx: &Context,
		opt: &Options,
		stm: &Statement<'_>,
		pro: Processed,
	) {
		// Process the document
		let res = stk.run(|stk| Document::process(stk, ctx, opt, stm, pro)).await;
		// Process the result
		self.result(stk, ctx, opt, stm, res).await;
	}

	/// Accept a processed record result
	async fn result(
		&mut self,
		stk: &mut Stk,
		ctx: &Context,
		opt: &Options,
		stm: &Statement<'_>,
		res: Result<Value, Error>,
	) {
		// Process the result
		match res {
			Err(Error::Ignore) => {
				return;
			}
			Err(e) => {
				self.error = Some(e);
				self.run.cancel();
				return;
			}
			Ok(v) => {
				if let Err(e) = self.results.push(stk, ctx, opt, stm, v).await {
					self.error = Some(e);
					self.run.cancel();
					return;
				}
			}
		}
		// Check if we have enough results
		if let Some(l) = self.cancel_on_limit {
			if self.results.len() == l as usize {
				self.run.cancel()
			}
		}
	}
}<|MERGE_RESOLUTION|>--- conflicted
+++ resolved
@@ -356,13 +356,8 @@
 				self.results.sort(orders);
 			}
 			// Process any START & LIMIT clause
-<<<<<<< HEAD
 			self.results.start_limit(self.start, self.limit).await?;
-
-=======
-			self.results.start_limit(self.start, self.limit);
 			// Process any FETCH clause
->>>>>>> 351c72c3
 			if let Some(e) = &mut plan.explanation {
 				e.add_fetch(self.results.len());
 			} else {
