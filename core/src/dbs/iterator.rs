use crate::ctx::Context;
use crate::ctx::{Canceller, MutableContext};
#[cfg(not(target_arch = "wasm32"))]
use crate::dbs::distinct::AsyncDistinct;
use crate::dbs::distinct::SyncDistinct;
use crate::dbs::plan::Plan;
use crate::dbs::result::Results;
use crate::dbs::Options;
use crate::dbs::Statement;
use crate::doc::Document;
use crate::err::Error;
use crate::idx::planner::iterators::{IteratorRecord, IteratorRef};
use crate::idx::planner::IterationStage;
use crate::sql::array::Array;
use crate::sql::edges::Edges;
use crate::sql::mock::Mock;
use crate::sql::object::Object;
use crate::sql::table::Table;
use crate::sql::thing::Thing;
use crate::sql::value::Value;
use crate::sql::{Id, IdRange};
use reblessive::tree::Stk;
#[cfg(not(target_arch = "wasm32"))]
use reblessive::TreeStack;
use std::mem;
use std::sync::Arc;

const TARGET: &str = "surrealdb::core::dbs";

#[derive(Clone)]
pub(crate) enum Iterable {
	/// Any [Value] which does not exists in storage. This
	/// could be the result of a query, an arbritrary
	/// SurrealQL value, object, or array of values.
	Value(Value),
	/// An iterable which does not actually fetch the record
	/// data from storage. This is used in CREATE statements
	/// where we attempt to write data without first checking
	/// if the record exists, throwing an error on failure.
	Defer(Thing),
	/// An iterable whose Record ID needs to be generated
	/// before processing. This is used in CREATE statements
	/// when generating a new id, or generating an id based
	/// on the id field which is specified within the data.
	Yield(Table),
	/// An iterable which needs to fetch the data of a
	/// specific record before processing the document.
	Thing(Thing),
<<<<<<< HEAD
	/// An iterable which needs to fetch the related edges
	/// of a record before processing each document.
=======
	TableRange(String, IdRange, bool), // true = keys_only
>>>>>>> efb70005
	Edges(Edges),
	/// An iterable which needs to iterate over the records
	/// in a table before processing each document. When the
	/// second argument is true, we iterate over keys only.
	Table(Table, bool),
	/// An iterable which fetches a specific range of records
	/// from storage, used in range and time-series scenarios.
	Range(String, IdRange),
	/// An iterable which fetches a record from storage, and
	/// which has the specific value to update the record with.
	/// This is used in INSERT statements, where each value
	/// passed in to the iterable is unique for each record.
	Mergeable(Thing, Value),
	/// An iterable which fetches a record from storage, and
	/// which has the specific value to update the record with.
	/// This is used in RELATE statements. The optional value
	/// is used in INSERT RELATION statements, where each value
	/// passed in to the iterable is unique for each record.
	Relatable(Thing, Thing, Thing, Option<Value>),
	/// An iterable which iterates over an index range for a
	/// table, which then fetches the correesponding records
	/// which are matched within the index.
	Index(Table, IteratorRef),
}

#[derive(Debug)]
pub(crate) enum Operable {
	Value(Arc<Value>),
	Mergeable(Arc<Value>, Arc<Value>, bool),
	Relatable(Thing, Arc<Value>, Thing, Option<Arc<Value>>, bool),
}

#[derive(Debug)]
pub(crate) enum Workable {
	Normal,
	Insert(Arc<Value>, bool),
	Relate(Thing, Thing, Option<Arc<Value>>, bool),
}

#[derive(Debug)]
pub(crate) struct Processed {
	pub(crate) rid: Option<Arc<Thing>>,
	pub(crate) ir: Option<Arc<IteratorRecord>>,
	pub(crate) val: Operable,
}

impl Workable {
	/// Check if this is the first iteration of an INSERT statement
	pub(crate) fn is_insert_initial(&self) -> bool {
		matches!(self, Self::Insert(_, false) | Self::Relate(_, _, _, false))
	}
	/// Check if this is an INSERT with a specific id field
	pub(crate) fn is_insert_with_specific_id(&self) -> bool {
		matches!(self, Self::Insert(v, _) if v.rid().is_some())
	}
}

#[derive(Default)]
pub(crate) struct Iterator {
	// Iterator status
	run: Canceller,
	// Iterator limit value
	limit: Option<u32>,
	// Iterator start value
	start: Option<u32>,
	// Iterator runtime error
	error: Option<Error>,
	// Iterator output results
	results: Results,
	// Iterator input values
	entries: Vec<Iterable>,
	// Set if the iterator can be cancelled once it reaches start/limit
	cancel_on_limit: Option<u32>,
}

impl Clone for Iterator {
	fn clone(&self) -> Self {
		Self {
			run: self.run.clone(),
			limit: self.limit,
			start: self.start,
			error: None,
			results: Results::default(),
			entries: self.entries.clone(),
			cancel_on_limit: None,
		}
	}
}

impl Iterator {
	/// Creates a new iterator
	pub fn new() -> Self {
		Self::default()
	}

	/// Ingests an iterable for processing
	pub(crate) fn ingest(&mut self, val: Iterable) {
		self.entries.push(val)
	}

	/// Prepares a value for processing
	pub(crate) fn prepare(&mut self, stm: &Statement<'_>, val: Value) -> Result<(), Error> {
		// Match the values
		match val {
			Value::Mock(v) => self.prepare_mock(stm, v)?,
			Value::Table(v) => self.prepare_table(stm, v)?,
			Value::Edges(v) => self.prepare_edges(stm, *v)?,
			Value::Object(v) => self.prepare_object(stm, v)?,
			Value::Array(v) => self.prepare_array(stm, v)?,
			Value::Thing(v) => match v.is_range() {
				true => self.prepare_range(stm, v)?,
				false => self.prepare_thing(stm, v)?,
			},
<<<<<<< HEAD
=======
			Value::Thing(v) => {
				// Check if there is a data clause
				if let Some(data) = stm.data() {
					// Check if there is an id field specified
					if let Some(id) = data.rid(stk, ctx, opt).await? {
						// Check to see the type of the id
						match id {
							// The id is a match, so don't error
							Value::Thing(id) if id == v => (),
							// The id does not match
							id => {
								return Err(Error::IdMismatch {
									value: id.to_string(),
								});
							}
						}
					}
				}
				// Add the record to the iterator
				match &v.id {
					Id::Range(r) => {
						match stm {
							Statement::Create(_) => {
								return Err(Error::InvalidStatementTarget {
									value: v.to_string(),
								});
							}
							_ => {
								self.ingest(Iterable::TableRange(v.tb, *r.to_owned(), false));
							}
						};
					}
					_ => {
						match stm {
							Statement::Create(_) => {
								self.ingest(Iterable::Defer(v));
							}
							_ => {
								self.ingest(Iterable::Thing(v));
							}
						};
					}
				}
			}
			Value::Mock(v) => {
				// Check if there is a data clause
				if let Some(data) = stm.data() {
					// Check if there is an id field specified
					if let Some(id) = data.rid(stk, ctx, opt).await? {
						return Err(Error::IdMismatch {
							value: id.to_string(),
						});
					}
				}
				// Add the records to the iterator
				for v in v {
					self.ingest(Iterable::Thing(v))
				}
			}
			Value::Edges(v) => {
				// Check if this is a create statement
				if let Statement::Create(_) = stm {
					return Err(Error::InvalidStatementTarget {
						value: v.to_string(),
					});
				}
				// Check if there is a data clause
				if let Some(data) = stm.data() {
					// Check if there is an id field specified
					if let Some(id) = data.rid(stk, ctx, opt).await? {
						return Err(Error::IdMismatch {
							value: id.to_string(),
						});
					}
				}
				// Add the record to the iterator
				self.ingest(Iterable::Edges(*v));
			}
			Value::Object(v) => {
				// Check if there is a data clause
				if let Some(data) = stm.data() {
					// Check if there is an id field specified
					if let Some(id) = data.rid(stk, ctx, opt).await? {
						return Err(Error::IdMismatch {
							value: id.to_string(),
						});
					}
				}
				// Check if the object has an id field
				match v.rid() {
					Some(id) => {
						// Add the record to the iterator
						self.ingest(Iterable::Thing(id))
					}
					None => {
						return Err(Error::InvalidStatementTarget {
							value: v.to_string(),
						});
					}
				}
			}
			Value::Array(v) => {
				// Check if there is a data clause
				if let Some(data) = stm.data() {
					// Check if there is an id field specified
					if let Some(id) = data.rid(stk, ctx, opt).await? {
						return Err(Error::IdMismatch {
							value: id.to_string(),
						});
					}
				}
				// Add the records to the iterator
				for v in v {
					match v {
						Value::Thing(v) => self.ingest(Iterable::Thing(v)),
						Value::Edges(v) => self.ingest(Iterable::Edges(*v)),
						Value::Object(v) => match v.rid() {
							Some(v) => self.ingest(Iterable::Thing(v)),
							None => {
								return Err(Error::InvalidStatementTarget {
									value: v.to_string(),
								})
							}
						},
						_ => {
							return Err(Error::InvalidStatementTarget {
								value: v.to_string(),
							})
						}
					}
				}
			}
>>>>>>> efb70005
			v => {
				return Err(Error::InvalidStatementTarget {
					value: v.to_string(),
				})
			}
		};
		// All ingested ok
		Ok(())
	}

	/// Prepares a value for processing
	pub(crate) fn prepare_table(&mut self, stm: &Statement<'_>, v: Table) -> Result<(), Error> {
		// Add the record to the iterator
		match stm.is_create() {
			true => self.ingest(Iterable::Yield(v)),
			false => self.ingest(Iterable::Table(v, false)),
		}
		// All ingested ok
		Ok(())
	}

	/// Prepares a value for processing
	pub(crate) fn prepare_thing(&mut self, stm: &Statement<'_>, v: Thing) -> Result<(), Error> {
		// Add the record to the iterator
		match stm.is_deferable() {
			true => self.ingest(Iterable::Defer(v)),
			false => self.ingest(Iterable::Thing(v)),
		}
		// All ingested ok
		Ok(())
	}

	/// Prepares a value for processing
	pub(crate) fn prepare_mock(&mut self, stm: &Statement<'_>, v: Mock) -> Result<(), Error> {
		// Add the records to the iterator
		for v in v {
			match stm.is_deferable() {
				true => self.ingest(Iterable::Defer(v)),
				false => self.ingest(Iterable::Thing(v)),
			}
		}
		// All ingested ok
		Ok(())
	}

	/// Prepares a value for processing
	pub(crate) fn prepare_edges(&mut self, stm: &Statement<'_>, v: Edges) -> Result<(), Error> {
		// Check if this is a create statement
		if stm.is_create() {
			return Err(Error::InvalidStatementTarget {
				value: v.to_string(),
			});
		}
		// Add the record to the iterator
		self.ingest(Iterable::Edges(v));
		// All ingested ok
		Ok(())
	}

	/// Prepares a value for processing
	pub(crate) fn prepare_range(&mut self, stm: &Statement<'_>, v: Thing) -> Result<(), Error> {
		// Check if this is a create statement
		if stm.is_create() {
			return Err(Error::InvalidStatementTarget {
				value: v.to_string(),
			});
		}
		// Add the record to the iterator
		if let (tb, Id::Range(v)) = (v.tb, v.id) {
			self.ingest(Iterable::Range(tb, *v));
		}
		// All ingested ok
		Ok(())
	}

	/// Prepares a value for processing
	pub(crate) fn prepare_object(&mut self, stm: &Statement<'_>, v: Object) -> Result<(), Error> {
		// Add the record to the iterator
		match v.rid() {
			// This object has an 'id' field
			Some(v) => match stm.is_deferable() {
				true => self.ingest(Iterable::Defer(v)),
				false => self.ingest(Iterable::Thing(v)),
			},
			// This object has no 'id' field
			None => {
				return Err(Error::InvalidStatementTarget {
					value: v.to_string(),
				});
			}
		}
		// All ingested ok
		Ok(())
	}

	/// Prepares a value for processing
	pub(crate) fn prepare_array(&mut self, stm: &Statement<'_>, v: Array) -> Result<(), Error> {
		// Add the records to the iterator
		for v in v {
			match v {
				Value::Mock(v) => self.prepare_mock(stm, v)?,
				Value::Table(v) => self.prepare_table(stm, v)?,
				Value::Edges(v) => self.prepare_edges(stm, *v)?,
				Value::Object(v) => self.prepare_object(stm, v)?,
				Value::Thing(v) => match v.is_range() {
					true => self.prepare_range(stm, v)?,
					false => self.prepare_thing(stm, v)?,
				},
				_ => {
					return Err(Error::InvalidStatementTarget {
						value: v.to_string(),
					})
				}
			}
		}
		// All ingested ok
		Ok(())
	}

	/// Process the records and output
	pub async fn output(
		&mut self,
		stk: &mut Stk,
		ctx: &Context,
		opt: &Options,
		stm: &Statement<'_>,
	) -> Result<Value, Error> {
		// Log the statement
		trace!(target: TARGET, statement = %stm, "Iterating statement");
		// Enable context override
		let mut cancel_ctx = MutableContext::new(ctx);
		self.run = cancel_ctx.add_cancel();
		let mut cancel_ctx = cancel_ctx.freeze();
		// Process the query LIMIT clause
		self.setup_limit(stk, &cancel_ctx, opt, stm).await?;
		// Process the query START clause
		self.setup_start(stk, &cancel_ctx, opt, stm).await?;
		// Prepare the results with possible optimisations on groups
		self.results = self.results.prepare(
			#[cfg(storage)]
			ctx,
			stm,
		)?;
		// Extract the expected behaviour depending on the presence of EXPLAIN with or without FULL
		let mut plan = Plan::new(ctx, stm, &self.entries, &self.results);
		if plan.do_iterate {
			// Process prepared values
			if let Some(qp) = ctx.get_query_planner() {
				while let Some(s) = qp.next_iteration_stage().await {
					let is_last = matches!(s, IterationStage::Iterate(_));
					let mut c = MutableContext::unfreeze(cancel_ctx)?;
					c.set_iteration_stage(s);
					cancel_ctx = c.freeze();
					if !is_last {
						self.clone().iterate(stk, &cancel_ctx, opt, stm).await?;
					};
				}
			}
			self.iterate(stk, &cancel_ctx, opt, stm).await?;
			// Return any document errors
			if let Some(e) = self.error.take() {
				return Err(e);
			}
			// Process any SPLIT clause
			self.output_split(stk, ctx, opt, stm).await?;
			// Process any GROUP clause
			if let Results::Groups(g) = &mut self.results {
				self.results = Results::Memory(g.output(stk, ctx, opt, stm).await?);
			}

			// Process any ORDER clause
			if let Some(orders) = stm.order() {
				self.results.sort(orders);
			}

			// Process any START & LIMIT clause
			self.results.start_limit(self.start, self.limit);

			if let Some(e) = &mut plan.explanation {
				e.add_fetch(self.results.len());
			} else {
				// Process any FETCH clause
				self.output_fetch(stk, ctx, opt, stm).await?;
			}
		}

		// Extract the output from the result
		let mut results = self.results.take()?;

		// Output the explanation if any
		if let Some(e) = plan.explanation {
			results.clear();
			for v in e.output() {
				results.push(v)
			}
		}

		// Output the results
		Ok(results.into())
	}

	#[inline]
	pub(crate) async fn setup_limit(
		&mut self,
		stk: &mut Stk,
		ctx: &Context,
		opt: &Options,
		stm: &Statement<'_>,
	) -> Result<Option<u32>, Error> {
		if self.limit.is_none() {
			if let Some(v) = stm.limit() {
				self.limit = Some(v.process(stk, ctx, opt, None).await?);
			}
		}
		Ok(self.limit)
	}

	#[inline]
	async fn setup_start(
		&mut self,
		stk: &mut Stk,
		ctx: &Context,
		opt: &Options,
		stm: &Statement<'_>,
	) -> Result<(), Error> {
		if let Some(v) = stm.start() {
			self.start = Some(v.process(stk, ctx, opt, None).await?);
		}
		Ok(())
	}

	/// Check if the iteration can be limited per iterator
	#[cfg(not(target_arch = "wasm32"))]
	fn check_set_start_limit(&mut self, ctx: &Context, stm: &Statement<'_>) -> bool {
		// If there are groups we can't
		if stm.group().is_some() {
			return false;
		}
		// If there is no specified order, we can
		if stm.order().is_none() {
			return true;
		}
		// If there is more than 1 iterator, we can't
		if self.entries.len() != 1 {
			return false;
		}
		// If the iterator is backed by a sorted index
		// and the sorting matches the first ORDER entry, we can
		if let Some(Iterable::Index(_, irf)) = self.entries.first() {
			if let Some(qp) = ctx.get_query_planner() {
				if qp.is_order(irf) {
					return true;
				}
			}
		}
		false
	}

	#[cfg(not(target_arch = "wasm32"))]
	fn compute_start_limit(&mut self, ctx: &Context, stm: &Statement<'_>) {
		if self.check_set_start_limit(ctx, stm) {
			if let Some(l) = self.limit {
				if let Some(s) = self.start {
					self.cancel_on_limit = Some(l + s);
				} else {
					self.cancel_on_limit = Some(l);
				}
			}
		}
	}

	#[inline]
	async fn output_split(
		&mut self,
		stk: &mut Stk,
		ctx: &Context,
		opt: &Options,
		stm: &Statement<'_>,
	) -> Result<(), Error> {
		if let Some(splits) = stm.split() {
			// Loop over each split clause
			for split in splits.iter() {
				// Get the query result
				let res = self.results.take()?;
				// Loop over each value
				for obj in &res {
					// Get the value at the path
					let val = obj.pick(split);
					// Set the value at the path
					match val {
						Value::Array(v) => {
							for val in v {
								// Make a copy of object
								let mut obj = obj.clone();
								// Set the value at the path
								obj.set(stk, ctx, opt, split, val).await?;
								// Add the object to the results
								self.results.push(stk, ctx, opt, stm, obj).await?;
							}
						}
						_ => {
							// Make a copy of object
							let mut obj = obj.clone();
							// Set the value at the path
							obj.set(stk, ctx, opt, split, val).await?;
							// Add the object to the results
							self.results.push(stk, ctx, opt, stm, obj).await?;
						}
					}
				}
			}
		}
		Ok(())
	}

	#[inline]
	async fn output_fetch(
		&mut self,
		stk: &mut Stk,
		ctx: &Context,
		opt: &Options,
		stm: &Statement<'_>,
	) -> Result<(), Error> {
		if let Some(fetchs) = stm.fetch() {
			let mut idioms = Vec::with_capacity(fetchs.0.len());
			for fetch in fetchs.iter() {
				fetch.compute(stk, ctx, opt, &mut idioms).await?;
			}
			for i in &idioms {
				let mut values = self.results.take()?;
				// Loop over each result value
				for obj in &mut values {
					// Fetch the value at the path
					stk.run(|stk| obj.fetch(stk, ctx, opt, i)).await?;
				}
				self.results = values.into();
			}
		}
		Ok(())
	}

	#[cfg(target_arch = "wasm32")]
	async fn iterate(
		&mut self,
		stk: &mut Stk,
		ctx: &Context,
		opt: &Options,
		stm: &Statement<'_>,
	) -> Result<(), Error> {
		// Prevent deep recursion
		let opt = &opt.dive(4)?;
		// If any iterator requires distinct, we new to create a global distinct instance
		let mut distinct = SyncDistinct::new(ctx);
		// Process all prepared values
		for v in mem::take(&mut self.entries) {
			v.iterate(stk, ctx, opt, stm, self, distinct.as_mut()).await?;
		}
		// Everything processed ok
		Ok(())
	}

	#[cfg(not(target_arch = "wasm32"))]
	async fn iterate(
		&mut self,
		stk: &mut Stk,
		ctx: &Context,
		opt: &Options,
		stm: &Statement<'_>,
	) -> Result<(), Error> {
		// Compute iteration limits
		self.compute_start_limit(ctx, stm);
		// Prevent deep recursion
		let opt = &opt.dive(4)?;
		// Check if iterating in parallel
		match stm.parallel() {
			// Run statements sequentially
			false => {
				// If any iterator requires distinct, we need to create a global distinct instance
				let mut distinct = SyncDistinct::new(ctx);
				// Process all prepared values
				for v in mem::take(&mut self.entries) {
					v.iterate(stk, ctx, opt, stm, self, distinct.as_mut()).await?;
				}
				// Everything processed ok
				Ok(())
			}
			// Run statements in parallel
			true => {
				// If any iterator requires distinct, we need to create a global distinct instance
				let distinct = AsyncDistinct::new(ctx);
				// Create a new executor
				let e = executor::Executor::new();
				// Take all of the iterator values
				let vals = mem::take(&mut self.entries);
				// Create a channel to shutdown
				let (end, exit) = channel::bounded::<()>(1);
				// Create an unbounded channel
				let (chn, docs) = channel::bounded(*crate::cnf::MAX_CONCURRENT_TASKS);
				// Create an async closure for prepared values
				let adocs = async {
					// Process all prepared values
					for v in vals {
						// Distinct is passed only for iterators that really requires it
						let chn_clone = chn.clone();
						let distinct_clone = distinct.clone();
						e.spawn(async move {
							let mut stack = TreeStack::new();
							stack
								.enter(|stk| {
									v.channel(stk, ctx, opt, stm, chn_clone, distinct_clone)
								})
								.finish()
								.await
						})
						// Ensure we detach the spawned task
						.detach();
					}
					// Drop the uncloned channel instance
					drop(chn);
				};
				// Create an unbounded channel
				let (chn, vals) = channel::bounded(*crate::cnf::MAX_CONCURRENT_TASKS);
				// Create an async closure for received values
				let avals = async {
					// Process all received values
					while let Ok(pro) = docs.recv().await {
						let chn_clone = chn.clone();
						e.spawn(async move {
							let mut stack = TreeStack::new();
							stack
								.enter(|stk| Document::compute(stk, ctx, opt, stm, chn_clone, pro))
								.finish()
								.await
						})
						// Ensure we detach the spawned task
						.detach();
					}
					// Drop the uncloned channel instance
					drop(chn);
				};
				// Create an async closure to process results
				let aproc = async {
					// Process all processed values
					while let Ok(r) = vals.recv().await {
						self.result(stk, ctx, opt, stm, r).await;
					}
					// Shutdown the executor
					let _ = end.send(()).await;
				};
				// Run all executor tasks
				let fut = e.run(exit.recv());
				// Wait for all closures
				let res = futures::join!(adocs, avals, aproc, fut);
				// Consume executor error
				let _ = res.3;
				// Everything processed ok
				Ok(())
			}
		}
	}

	/// Process a new record Thing and Value
	pub async fn process(
		&mut self,
		stk: &mut Stk,
		ctx: &Context,
		opt: &Options,
		stm: &Statement<'_>,
		pro: Processed,
	) {
		// Process the document
		let res = stk.run(|stk| Document::process(stk, ctx, opt, stm, pro)).await;
		// Process the result
		self.result(stk, ctx, opt, stm, res).await;
	}

	/// Accept a processed record result
	async fn result(
		&mut self,
		stk: &mut Stk,
		ctx: &Context,
		opt: &Options,
		stm: &Statement<'_>,
		res: Result<Value, Error>,
	) {
		// Process the result
		match res {
			Err(Error::Ignore) => {
				return;
			}
			Err(e) => {
				self.error = Some(e);
				self.run.cancel();
				return;
			}
			Ok(v) => {
				if let Err(e) = self.results.push(stk, ctx, opt, stm, v).await {
					self.error = Some(e);
					self.run.cancel();
					return;
				}
			}
		}
		// Check if we have enough results
		if let Some(l) = self.cancel_on_limit {
			if self.results.len() == l as usize {
				self.run.cancel()
			}
		}
	}
}<|MERGE_RESOLUTION|>--- conflicted
+++ resolved
@@ -46,20 +46,17 @@
 	/// An iterable which needs to fetch the data of a
 	/// specific record before processing the document.
 	Thing(Thing),
-<<<<<<< HEAD
 	/// An iterable which needs to fetch the related edges
 	/// of a record before processing each document.
-=======
-	TableRange(String, IdRange, bool), // true = keys_only
->>>>>>> efb70005
 	Edges(Edges),
 	/// An iterable which needs to iterate over the records
 	/// in a table before processing each document. When the
-	/// second argument is true, we iterate over keys only.
+	/// 2nd argument is true, we iterate over keys only.
 	Table(Table, bool),
 	/// An iterable which fetches a specific range of records
 	/// from storage, used in range and time-series scenarios.
-	Range(String, IdRange),
+	/// When the 2nd argument is true, we iterate over keys only.
+	Range(String, IdRange, bool),
 	/// An iterable which fetches a record from storage, and
 	/// which has the specific value to update the record with.
 	/// This is used in INSERT statements, where each value
@@ -165,141 +162,6 @@
 				true => self.prepare_range(stm, v)?,
 				false => self.prepare_thing(stm, v)?,
 			},
-<<<<<<< HEAD
-=======
-			Value::Thing(v) => {
-				// Check if there is a data clause
-				if let Some(data) = stm.data() {
-					// Check if there is an id field specified
-					if let Some(id) = data.rid(stk, ctx, opt).await? {
-						// Check to see the type of the id
-						match id {
-							// The id is a match, so don't error
-							Value::Thing(id) if id == v => (),
-							// The id does not match
-							id => {
-								return Err(Error::IdMismatch {
-									value: id.to_string(),
-								});
-							}
-						}
-					}
-				}
-				// Add the record to the iterator
-				match &v.id {
-					Id::Range(r) => {
-						match stm {
-							Statement::Create(_) => {
-								return Err(Error::InvalidStatementTarget {
-									value: v.to_string(),
-								});
-							}
-							_ => {
-								self.ingest(Iterable::TableRange(v.tb, *r.to_owned(), false));
-							}
-						};
-					}
-					_ => {
-						match stm {
-							Statement::Create(_) => {
-								self.ingest(Iterable::Defer(v));
-							}
-							_ => {
-								self.ingest(Iterable::Thing(v));
-							}
-						};
-					}
-				}
-			}
-			Value::Mock(v) => {
-				// Check if there is a data clause
-				if let Some(data) = stm.data() {
-					// Check if there is an id field specified
-					if let Some(id) = data.rid(stk, ctx, opt).await? {
-						return Err(Error::IdMismatch {
-							value: id.to_string(),
-						});
-					}
-				}
-				// Add the records to the iterator
-				for v in v {
-					self.ingest(Iterable::Thing(v))
-				}
-			}
-			Value::Edges(v) => {
-				// Check if this is a create statement
-				if let Statement::Create(_) = stm {
-					return Err(Error::InvalidStatementTarget {
-						value: v.to_string(),
-					});
-				}
-				// Check if there is a data clause
-				if let Some(data) = stm.data() {
-					// Check if there is an id field specified
-					if let Some(id) = data.rid(stk, ctx, opt).await? {
-						return Err(Error::IdMismatch {
-							value: id.to_string(),
-						});
-					}
-				}
-				// Add the record to the iterator
-				self.ingest(Iterable::Edges(*v));
-			}
-			Value::Object(v) => {
-				// Check if there is a data clause
-				if let Some(data) = stm.data() {
-					// Check if there is an id field specified
-					if let Some(id) = data.rid(stk, ctx, opt).await? {
-						return Err(Error::IdMismatch {
-							value: id.to_string(),
-						});
-					}
-				}
-				// Check if the object has an id field
-				match v.rid() {
-					Some(id) => {
-						// Add the record to the iterator
-						self.ingest(Iterable::Thing(id))
-					}
-					None => {
-						return Err(Error::InvalidStatementTarget {
-							value: v.to_string(),
-						});
-					}
-				}
-			}
-			Value::Array(v) => {
-				// Check if there is a data clause
-				if let Some(data) = stm.data() {
-					// Check if there is an id field specified
-					if let Some(id) = data.rid(stk, ctx, opt).await? {
-						return Err(Error::IdMismatch {
-							value: id.to_string(),
-						});
-					}
-				}
-				// Add the records to the iterator
-				for v in v {
-					match v {
-						Value::Thing(v) => self.ingest(Iterable::Thing(v)),
-						Value::Edges(v) => self.ingest(Iterable::Edges(*v)),
-						Value::Object(v) => match v.rid() {
-							Some(v) => self.ingest(Iterable::Thing(v)),
-							None => {
-								return Err(Error::InvalidStatementTarget {
-									value: v.to_string(),
-								})
-							}
-						},
-						_ => {
-							return Err(Error::InvalidStatementTarget {
-								value: v.to_string(),
-							})
-						}
-					}
-				}
-			}
->>>>>>> efb70005
 			v => {
 				return Err(Error::InvalidStatementTarget {
 					value: v.to_string(),
@@ -369,7 +231,7 @@
 		}
 		// Add the record to the iterator
 		if let (tb, Id::Range(v)) = (v.tb, v.id) {
-			self.ingest(Iterable::Range(tb, *v));
+			self.ingest(Iterable::Range(tb, *v, false));
 		}
 		// All ingested ok
 		Ok(())
