use std::sync::LazyLock;

/// The characters which are supported in server record IDs.
pub const ID_CHARS: [char; 36] = [
	'0', '1', '2', '3', '4', '5', '6', '7', '8', '9', 'a', 'b', 'c', 'd', 'e', 'f', 'g', 'h', 'i',
	'j', 'k', 'l', 'm', 'n', 'o', 'p', 'q', 'r', 's', 't', 'u', 'v', 'w', 'x', 'y', 'z',
];

/// The publicly visible name of the server
pub const SERVER_NAME: &str = "SurrealDB";

/// Specifies the names of parameters which can not be specified in a query.
pub const PROTECTED_PARAM_NAMES: &[&str] = &["access", "auth", "token", "session"];

/// Specifies how many concurrent jobs can be buffered in the worker channel.
#[cfg(not(target_arch = "wasm32"))]
pub static MAX_CONCURRENT_TASKS: LazyLock<usize> =
	lazy_env_parse!("SURREAL_MAX_CONCURRENT_TASKS", usize, 64);

/// Specifies how deep computation recursive call will go before en error is returned.
pub static MAX_COMPUTATION_DEPTH: LazyLock<u32> =
	lazy_env_parse!("SURREAL_MAX_COMPUTATION_DEPTH", u32, 120);

<<<<<<< HEAD
pub static REGEX_CACHE_SIZE: LazyLock<usize> =
	lazy_env_parse!("SURREAL_REGEX_CACHE_SIZE", usize, 1_000);
=======
/// Specifies how deep the parser will parse nested objects and arrays in a query.
pub static MAX_OBJECT_PARSING_DEPTH: LazyLock<u32> =
	lazy_env_parse!("SURREAL_MAX_OBJECT_PARSING_DEPTH", u32, 100);

/// Specifies how deep the parser will parse recursive queries (queries within queries).
pub static MAX_QUERY_PARSING_DEPTH: LazyLock<u32> =
	lazy_env_parse!("SURREAL_MAX_QUERY_PARSING_DEPTH", u32, 20);
>>>>>>> dca8acfe

/// Specifies the number of items which can be cached within a single transaction.
pub static TRANSACTION_CACHE_SIZE: LazyLock<usize> =
	lazy_env_parse!("SURREAL_TRANSACTION_CACHE_SIZE", usize, 10_000);

/// The maximum number of keys that should be scanned at once in general queries.
pub static NORMAL_FETCH_SIZE: LazyLock<u32> = lazy_env_parse!("SURREAL_NORMAL_FETCH_SIZE", u32, 50);

/// The maximum number of keys that should be scanned at once for export queries.
pub static EXPORT_BATCH_SIZE: LazyLock<u32> =
	lazy_env_parse!("SURREAL_EXPORT_BATCH_SIZE", u32, 1000);

/// The maximum number of keys that should be fetched when streaming range scans in a Scanner.
pub static MAX_STREAM_BATCH_SIZE: LazyLock<u32> =
	lazy_env_parse!("SURREAL_MAX_STREAM_BATCH_SIZE", u32, 1000);

/// The maximum number of keys that should be scanned at once per concurrent indexing batch.
pub static INDEXING_BATCH_SIZE: LazyLock<u32> =
	lazy_env_parse!("SURREAL_INDEXING_BATCH_SIZE", u32, 250);

/// The maximum stack size of the JavaScript function runtime (defaults to 256 KiB)
pub static SCRIPTING_MAX_STACK_SIZE: LazyLock<usize> =
	lazy_env_parse!("SURREAL_SCRIPTING_MAX_STACK_SIZE", usize, 256 * 1024);

/// The maximum memory limit of the JavaScript function runtime (defaults to 2 MiB).
pub static SCRIPTING_MAX_MEMORY_LIMIT: LazyLock<usize> =
	lazy_env_parse!("SURREAL_SCRIPTING_MAX_MEMORY_LIMIT", usize, 2 << 20);

/// Forward all signup/signin/authenticate query errors to a client performing authentication. Do not use in production.
pub static INSECURE_FORWARD_ACCESS_ERRORS: LazyLock<bool> =
	lazy_env_parse!("SURREAL_INSECURE_FORWARD_ACCESS_ERRORS", bool, false);

#[cfg(storage)]
/// Specifies the buffer limit for external sorting.
pub static EXTERNAL_SORTING_BUFFER_LIMIT: LazyLock<usize> =
	lazy_env_parse!("SURREAL_EXTERNAL_SORTING_BUFFER_LIMIT", usize, 50_000);

/// Specifies whether GraphQL querying and schema definition is enabled.
pub static GRAPHQL_ENABLE: LazyLock<bool> =
	lazy_env_parse!("SURREAL_EXPERIMENTAL_GRAPHQL", bool, false);

/// Enable experimental bearer access and stateful access grant management.
///
/// Still under active development. Using this experimental feature may introduce risks related
/// to breaking changes and security issues.
#[cfg(not(test))]
pub static EXPERIMENTAL_BEARER_ACCESS: LazyLock<bool> =
	lazy_env_parse!("SURREAL_EXPERIMENTAL_BEARER_ACCESS", bool, false);

/// Run tests with bearer access enabled as it introduces new functionality that needs to be tested.
#[cfg(test)]
pub static EXPERIMENTAL_BEARER_ACCESS: LazyLock<bool> = LazyLock::new(|| true);

/// Used to limit allocation for builtin functions
pub static GENERATION_ALLOCATION_LIMIT: LazyLock<usize> = LazyLock::new(|| {
	let n = std::env::var("SURREAL_GENERATION_ALLOCATION_LIMIT")
		.map(|s| s.parse::<u32>().unwrap_or(20))
		.unwrap_or(20);
	2usize.pow(n)
});<|MERGE_RESOLUTION|>--- conflicted
+++ resolved
@@ -21,10 +21,6 @@
 pub static MAX_COMPUTATION_DEPTH: LazyLock<u32> =
 	lazy_env_parse!("SURREAL_MAX_COMPUTATION_DEPTH", u32, 120);
 
-<<<<<<< HEAD
-pub static REGEX_CACHE_SIZE: LazyLock<usize> =
-	lazy_env_parse!("SURREAL_REGEX_CACHE_SIZE", usize, 1_000);
-=======
 /// Specifies how deep the parser will parse nested objects and arrays in a query.
 pub static MAX_OBJECT_PARSING_DEPTH: LazyLock<u32> =
 	lazy_env_parse!("SURREAL_MAX_OBJECT_PARSING_DEPTH", u32, 100);
@@ -32,7 +28,10 @@
 /// Specifies how deep the parser will parse recursive queries (queries within queries).
 pub static MAX_QUERY_PARSING_DEPTH: LazyLock<u32> =
 	lazy_env_parse!("SURREAL_MAX_QUERY_PARSING_DEPTH", u32, 20);
->>>>>>> dca8acfe
+
+/// Specifies the number of computed regexes which can be cached in the engine.
+pub static REGEX_CACHE_SIZE: LazyLock<usize> =
+	lazy_env_parse!("SURREAL_REGEX_CACHE_SIZE", usize, 1_000);
 
 /// Specifies the number of items which can be cached within a single transaction.
 pub static TRANSACTION_CACHE_SIZE: LazyLock<usize> =
