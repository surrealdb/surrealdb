use std::sync::LazyLock;

/// The characters which are supported in server record IDs.
pub const ID_CHARS: [char; 36] = [
	'0', '1', '2', '3', '4', '5', '6', '7', '8', '9', 'a', 'b', 'c', 'd', 'e', 'f', 'g', 'h', 'i',
	'j', 'k', 'l', 'm', 'n', 'o', 'p', 'q', 'r', 's', 't', 'u', 'v', 'w', 'x', 'y', 'z',
];

/// The publicly visible name of the server
pub const SERVER_NAME: &str = "SurrealDB";

/// Specifies the names of parameters which can not be specified in a query.
pub const PROTECTED_PARAM_NAMES: &[&str] = &["access", "auth", "token", "session"];

/// Specifies how many concurrent jobs can be buffered in the worker channel.
#[cfg(not(target_arch = "wasm32"))]
pub static MAX_CONCURRENT_TASKS: LazyLock<usize> =
	lazy_env_parse!("SURREAL_MAX_CONCURRENT_TASKS", usize, 64);

/// Specifies how deep computation recursive call will go before en error is returned.
pub static MAX_COMPUTATION_DEPTH: LazyLock<u32> =
	lazy_env_parse!("SURREAL_MAX_COMPUTATION_DEPTH", u32, 120);

/// Specifies the number of items which can be cached within a single transaction.
pub static TRANSACTION_CACHE_SIZE: LazyLock<usize> =
	lazy_env_parse!("SURREAL_TRANSACTION_CACHE_SIZE", usize, 10_000);

/// The maximum number of keys that should be scanned at once in general queries.
pub static NORMAL_FETCH_SIZE: LazyLock<u32> = lazy_env_parse!("SURREAL_NORMAL_FETCH_SIZE", u32, 50);

/// The maximum number of keys that should be scanned at once for export queries.
pub static EXPORT_BATCH_SIZE: LazyLock<u32> =
	lazy_env_parse!("SURREAL_EXPORT_BATCH_SIZE", u32, 1000);

/// The maximum number of keys that should be fetched when streaming range scans in a Scanner.
pub static MAX_STREAM_BATCH_SIZE: LazyLock<u32> =
	lazy_env_parse!("SURREAL_MAX_STREAM_BATCH_SIZE", u32, 1000);

/// The maximum number of keys that should be scanned at once per concurrent indexing batch.
pub static INDEXING_BATCH_SIZE: LazyLock<u32> =
	lazy_env_parse!("SURREAL_INDEXING_BATCH_SIZE", u32, 250);

/// The maximum stack size of the JavaScript function runtime (defaults to 256 KiB)
pub static SCRIPTING_MAX_STACK_SIZE: Lazy<usize> =
	lazy_env_parse!("SURREAL_SCRIPTING_MAX_STACK_SIZE", usize, 256 * 1024);

/// The maximum memory limit of the JavaScript function runtime (defaults to 2 MiB).
pub static SCRIPTING_MAX_MEMORY_LIMIT: Lazy<usize> =
	lazy_env_parse!("SURREAL_SCRIPTING_MAX_MEMORY_LIMIT", usize, 2 << 20);

/// Forward all signup/signin/authenticate query errors to a client performing authentication. Do not use in production.
pub static INSECURE_FORWARD_ACCESS_ERRORS: LazyLock<bool> =
	lazy_env_parse!("SURREAL_INSECURE_FORWARD_ACCESS_ERRORS", bool, false);

#[cfg(any(
	feature = "kv-mem",
	feature = "kv-surrealkv",
	feature = "kv-rocksdb",
	feature = "kv-fdb",
	feature = "kv-tikv",
	feature = "kv-surrealcs",
))]
/// Specifies the buffer limit for external sorting.
<<<<<<< HEAD
/// If the environment variable is not present or cannot be parsed, a default value of 50,000 is used.
pub static EXTERNAL_SORTING_BUFFER_LIMIT: LazyLock<usize> =
	lazy_env_parse!("SURREAL_EXTERNAL_SORTING_BUFFER_LIMIT", usize, 50_000);

pub static GRAPHQL_ENABLE: LazyLock<bool> =
=======
pub static EXTERNAL_SORTING_BUFFER_LIMIT: Lazy<usize> =
	lazy_env_parse!("SURREAL_EXTERNAL_SORTING_BUFFER_LIMIT", usize, 50_000);

/// Specifies whether GraphQL querying and schema definition is enabled.
pub static GRAPHQL_ENABLE: Lazy<bool> =
>>>>>>> 44104808
	lazy_env_parse!("SURREAL_EXPERIMENTAL_GRAPHQL", bool, false);

/// Enable experimental bearer access and stateful access grant management. Still under active development.
/// Using this experimental feature may introduce risks related to breaking changes and security issues.
#[cfg(not(test))]
pub static EXPERIMENTAL_BEARER_ACCESS: LazyLock<bool> =
	lazy_env_parse!("SURREAL_EXPERIMENTAL_BEARER_ACCESS", bool, false);

/// Run tests with bearer access enabled as it introduces new functionality that needs to be tested.
#[cfg(test)]
pub static EXPERIMENTAL_BEARER_ACCESS: LazyLock<bool> = LazyLock::new(|| true);

/// Used to limit allocation for builtin functions
pub static GENERATION_ALLOCATION_LIMIT: LazyLock<usize> = LazyLock::new(|| {
	let n = std::env::var("SURREAL_GENERATION_ALLOCATION_LIMIT")
		.map(|s| s.parse::<u32>().unwrap_or(20))
		.unwrap_or(20);
	2usize.pow(n)
});<|MERGE_RESOLUTION|>--- conflicted
+++ resolved
@@ -41,11 +41,11 @@
 	lazy_env_parse!("SURREAL_INDEXING_BATCH_SIZE", u32, 250);
 
 /// The maximum stack size of the JavaScript function runtime (defaults to 256 KiB)
-pub static SCRIPTING_MAX_STACK_SIZE: Lazy<usize> =
+pub static SCRIPTING_MAX_STACK_SIZE: LazyLock<usize> =
 	lazy_env_parse!("SURREAL_SCRIPTING_MAX_STACK_SIZE", usize, 256 * 1024);
 
 /// The maximum memory limit of the JavaScript function runtime (defaults to 2 MiB).
-pub static SCRIPTING_MAX_MEMORY_LIMIT: Lazy<usize> =
+pub static SCRIPTING_MAX_MEMORY_LIMIT: LazyLock<usize> =
 	lazy_env_parse!("SURREAL_SCRIPTING_MAX_MEMORY_LIMIT", usize, 2 << 20);
 
 /// Forward all signup/signin/authenticate query errors to a client performing authentication. Do not use in production.
@@ -61,19 +61,11 @@
 	feature = "kv-surrealcs",
 ))]
 /// Specifies the buffer limit for external sorting.
-<<<<<<< HEAD
-/// If the environment variable is not present or cannot be parsed, a default value of 50,000 is used.
 pub static EXTERNAL_SORTING_BUFFER_LIMIT: LazyLock<usize> =
 	lazy_env_parse!("SURREAL_EXTERNAL_SORTING_BUFFER_LIMIT", usize, 50_000);
 
+/// Specifies whether GraphQL querying and schema definition is enabled.
 pub static GRAPHQL_ENABLE: LazyLock<bool> =
-=======
-pub static EXTERNAL_SORTING_BUFFER_LIMIT: Lazy<usize> =
-	lazy_env_parse!("SURREAL_EXTERNAL_SORTING_BUFFER_LIMIT", usize, 50_000);
-
-/// Specifies whether GraphQL querying and schema definition is enabled.
-pub static GRAPHQL_ENABLE: Lazy<bool> =
->>>>>>> 44104808
 	lazy_env_parse!("SURREAL_EXPERIMENTAL_GRAPHQL", bool, false);
 
 /// Enable experimental bearer access and stateful access grant management. Still under active development.
