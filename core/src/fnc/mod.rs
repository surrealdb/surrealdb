//! Executes functions from SQL. If there is an SQL function it will be defined in this module.
use crate::ctx::Context;
use crate::dbs::Options;
use crate::doc::CursorDoc;
use crate::err::Error;
use crate::idx::planner::executor::QueryExecutor;
use crate::sql::value::Value;
use crate::sql::Thing;
use reblessive::tree::Stk;

pub mod args;
pub mod array;
pub mod bytes;
pub mod count;
pub mod crypto;
pub mod duration;
pub mod encoding;
pub mod geo;
pub mod http;
pub mod math;
pub mod meta;
pub mod not;
pub mod object;
pub mod operate;
pub mod parse;
pub mod rand;
pub mod script;
pub mod search;
pub mod session;
pub mod sleep;
pub mod string;
pub mod time;
pub mod r#type;
pub mod util;
pub mod vector;

/// Attempts to run any function
pub async fn run(
	stk: &mut Stk,
	ctx: &Context,
	opt: &Options,
	doc: Option<&CursorDoc>,
	name: &str,
	args: Vec<Value>,
) -> Result<Value, Error> {
	if name.eq("sleep")
		|| name.starts_with("search")
		|| name.starts_with("http")
		|| name.starts_with("type::field")
		|| name.starts_with("type::fields")
		|| name.starts_with("crypto::argon2")
		|| name.starts_with("crypto::bcrypt")
		|| name.starts_with("crypto::pbkdf2")
		|| name.starts_with("crypto::scrypt")
		|| name.starts_with("array::map")
	{
		stk.run(|stk| asynchronous(stk, ctx, opt, doc, name, args)).await
	} else {
		synchronous(ctx, doc, name, args)
	}
}

/// Each function is specified by its name (a string literal) followed by its path. The path
/// may be followed by one parenthesized argument, e.g. ctx, which is passed to the function
/// before the remainder of the arguments. The path may be followed by `.await` to signify that
/// it is `async`. Finally, the path may be prefixed by a parenthesized wrapper function e.g.
/// `cpu_intensive`.
macro_rules! dispatch {
	($name: ident, $args: expr, $message: expr, $($function_name: literal => $(($wrapper: tt))* $($function_path: ident)::+ $(($ctx_arg: expr))* $(.$await:tt)*,)+) => {
		{
			match $name {
				$($function_name => {
					let args = args::FromArgs::from_args($name, $args)?;
					#[allow(clippy::redundant_closure_call)]
					$($wrapper)*(|| $($function_path)::+($($ctx_arg,)* args))()$(.$await)*
				},)+
				_ => {
					Err($crate::err::Error::InvalidFunction{
						name: String::from($name),
						message: $message.to_string()
					})
				}
			}
		}
	};
}

/// Attempts to run any synchronous function.
pub fn synchronous(
	ctx: &Context,
	doc: Option<&CursorDoc>,
	name: &str,
	args: Vec<Value>,
) -> Result<Value, Error> {
	dispatch!(
		name,
		args,
		"no such builtin function found",
		"array::add" => array::add,
		"array::all" => array::all,
		"array::any" => array::any,
		"array::append" => array::append,
		"array::at" => array::at,
		"array::boolean_and" => array::boolean_and,
		"array::boolean_not" => array::boolean_not,
		"array::boolean_or" => array::boolean_or,
		"array::boolean_xor" => array::boolean_xor,
		"array::clump" => array::clump,
		"array::combine" => array::combine,
		"array::complement" => array::complement,
		"array::concat" => array::concat,
		"array::difference" => array::difference,
		"array::distinct" => array::distinct,
		"array::fill" => array::fill,
		"array::filter_index" => array::filter_index,
		"array::find_index" => array::find_index,
		"array::first" => array::first,
		"array::flatten" => array::flatten,
		"array::group" => array::group,
		"array::insert" => array::insert,
		"array::intersect" => array::intersect,
		"array::is_empty" => array::is_empty,
		"array::join" => array::join,
		"array::last" => array::last,
		"array::len" => array::len,
		"array::logical_and" => array::logical_and,
		"array::logical_or" => array::logical_or,
		"array::logical_xor" => array::logical_xor,
		"array::matches" => array::matches,
		"array::max" => array::max,
		"array::min" => array::min,
		"array::pop" => array::pop,
		"array::prepend" => array::prepend,
		"array::push" => array::push,
		"array::range" => array::range,
		"array::remove" => array::remove,
		"array::repeat" => array::repeat,
		"array::reverse" => array::reverse,
		"array::shuffle" => array::shuffle,
		"array::slice" => array::slice,
		"array::sort" => array::sort,
		"array::swap" => array::swap,
		"array::transpose" => array::transpose,
		"array::union" => array::union,
		"array::sort::asc" => array::sort::asc,
		"array::sort::desc" => array::sort::desc,
		"array::windows" => array::windows,
		//
		"bytes::len" => bytes::len,
		//
		"count" => count::count,
		//
		"crypto::md5" => crypto::md5,
		"crypto::sha1" => crypto::sha1,
		"crypto::sha256" => crypto::sha256,
		"crypto::sha512" => crypto::sha512,
		//
		"duration::days" => duration::days,
		"duration::hours" => duration::hours,
		"duration::micros" => duration::micros,
		"duration::millis" => duration::millis,
		"duration::mins" => duration::mins,
		"duration::nanos" => duration::nanos,
		"duration::secs" => duration::secs,
		"duration::weeks" => duration::weeks,
		"duration::years" => duration::years,
		"duration::from::days" => duration::from::days,
		"duration::from::hours" => duration::from::hours,
		"duration::from::micros" => duration::from::micros,
		"duration::from::millis" => duration::from::millis,
		"duration::from::mins" => duration::from::mins,
		"duration::from::nanos" => duration::from::nanos,
		"duration::from::secs" => duration::from::secs,
		"duration::from::weeks" => duration::from::weeks,
		//
		"encoding::base64::decode" => encoding::base64::decode,
		"encoding::base64::encode" => encoding::base64::encode,
		//
		"geo::area" => geo::area,
		"geo::bearing" => geo::bearing,
		"geo::centroid" => geo::centroid,
		"geo::distance" => geo::distance,
		"geo::hash::decode" => geo::hash::decode,
		"geo::hash::encode" => geo::hash::encode,
		//
		"math::abs" => math::abs,
		"math::acos" => math::acos,
		"math::acot" => math::acot,
		"math::asin" => math::asin,
		"math::atan" => math::atan,
		"math::bottom" => math::bottom,
		"math::ceil" => math::ceil,
		"math::clamp" => math::clamp,
		"math::cos" => math::cos,
		"math::cot" => math::cot,
		"math::deg2rad" => math::deg2rad,
		"math::fixed" => math::fixed,
		"math::floor" => math::floor,
		"math::interquartile" => math::interquartile,
		"math::lerp" => math::lerp,
		"math::lerpangle" => math::lerpangle,
		"math::ln" => math::ln,
		"math::log" => math::log,
		"math::log10" => math::log10,
		"math::log2" => math::log2,
		"math::max" => math::max,
		"math::mean" => math::mean,
		"math::median" => math::median,
		"math::midhinge" => math::midhinge,
		"math::min" => math::min,
		"math::mode" => math::mode,
		"math::nearestrank" => math::nearestrank,
		"math::percentile" => math::percentile,
		"math::pow" => math::pow,
		"math::product" => math::product,
		"math::rad2deg" => math::rad2deg,
		"math::round" => math::round,
		"math::sign" => math::sign,
		"math::sin" => math::sin,
		"math::spread" => math::spread,
		"math::sqrt" => math::sqrt,
		"math::stddev" => math::stddev,
		"math::sum" => math::sum,
		"math::tan" => math::tan,
		"math::top" => math::top,
		"math::trimean" => math::trimean,
		"math::variance" => math::variance,
		//
		"meta::id" => meta::id,
		"meta::table" => meta::tb,
		"meta::tb" => meta::tb,
		//
		"not" => not::not,
		//
		"object::entries" => object::entries,
		"object::from_entries" => object::from_entries,
		"object::keys" => object::keys,
		"object::len" => object::len,
		"object::values" => object::values,
		//
		"parse::email::host" => parse::email::host,
		"parse::email::user" => parse::email::user,
		"parse::url::domain" => parse::url::domain,
		"parse::url::fragment" => parse::url::fragment,
		"parse::url::host" => parse::url::host,
		"parse::url::path" => parse::url::path,
		"parse::url::port" => parse::url::port,
		"parse::url::query" => parse::url::query,
		"parse::url::scheme" => parse::url::scheme,
		//
		"rand" => rand::rand,
		"rand::bool" => rand::bool,
		"rand::enum" => rand::r#enum,
		"rand::float" => rand::float,
		"rand::guid" => rand::guid,
		"rand::int" => rand::int,
		"rand::string" => rand::string,
		"rand::time" => rand::time,
		"rand::ulid" => rand::ulid,
		"rand::uuid::v4" => rand::uuid::v4,
		"rand::uuid::v7" => rand::uuid::v7,
		"rand::uuid" => rand::uuid,
		//
		"session::ac" => session::ac(ctx),
		"session::db" => session::db(ctx),
		"session::id" => session::id(ctx),
		"session::ip" => session::ip(ctx),
		"session::ns" => session::ns(ctx),
		"session::origin" => session::origin(ctx),
		"session::rd" => session::rd(ctx),
		"session::token" => session::token(ctx),
		//
		"string::concat" => string::concat,
		"string::contains" => string::contains,
		"string::endsWith" => string::ends_with,
		"string::join" => string::join,
		"string::len" => string::len,
		"string::lowercase" => string::lowercase,
		"string::matches" => string::matches,
		"string::repeat" => string::repeat,
		"string::replace" => string::replace,
		"string::reverse" => string::reverse,
		"string::slice" => string::slice,
		"string::slug" => string::slug,
		"string::split" => string::split,
		"string::startsWith" => string::starts_with,
		"string::trim" => string::trim,
		"string::uppercase" => string::uppercase,
		"string::words" => string::words,
		"string::distance::hamming" => string::distance::hamming,
		"string::distance::levenshtein" => string::distance::levenshtein,
		"string::html::encode" => string::html::encode,
		"string::html::sanitize" => string::html::sanitize,
		"string::is::alphanum" => string::is::alphanum,
		"string::is::alpha" => string::is::alpha,
		"string::is::ascii" => string::is::ascii,
		"string::is::datetime" => string::is::datetime,
		"string::is::domain" => string::is::domain,
		"string::is::email" => string::is::email,
		"string::is::hexadecimal" => string::is::hexadecimal,
		"string::is::ip" => string::is::ip,
		"string::is::ipv4" => string::is::ipv4,
		"string::is::ipv6" => string::is::ipv6,
		"string::is::latitude" => string::is::latitude,
		"string::is::longitude" => string::is::longitude,
		"string::is::numeric" => string::is::numeric,
		"string::is::semver" => string::is::semver,
		"string::is::url" => string::is::url,
		"string::is::uuid" => string::is::uuid,
		"string::is::record" => string::is::record,
		"string::similarity::fuzzy" => string::similarity::fuzzy,
		"string::similarity::jaro" => string::similarity::jaro,
		"string::similarity::smithwaterman" => string::similarity::smithwaterman,
		"string::semver::compare" => string::semver::compare,
		"string::semver::major" => string::semver::major,
		"string::semver::minor" => string::semver::minor,
		"string::semver::patch" => string::semver::patch,
		"string::semver::inc::major" => string::semver::inc::major,
		"string::semver::inc::minor" => string::semver::inc::minor,
		"string::semver::inc::patch" => string::semver::inc::patch,
		"string::semver::set::major" => string::semver::set::major,
		"string::semver::set::minor" => string::semver::set::minor,
		"string::semver::set::patch" => string::semver::set::patch,
		//
		"time::ceil" => time::ceil,
		"time::day" => time::day,
		"time::floor" => time::floor,
		"time::format" => time::format,
		"time::group" => time::group,
		"time::hour" => time::hour,
		"time::max" => time::max,
		"time::min" => time::min,
		"time::minute" => time::minute,
		"time::month" => time::month,
		"time::nano" => time::nano,
		"time::micros" => time::micros,
		"time::millis" => time::millis,
		"time::now" => time::now,
		"time::round" => time::round,
		"time::second" => time::second,
		"time::timezone" => time::timezone,
		"time::unix" => time::unix,
		"time::wday" => time::wday,
		"time::week" => time::week,
		"time::yday" => time::yday,
		"time::year" => time::year,
		"time::from::nanos" => time::from::nanos,
		"time::from::micros" => time::from::micros,
		"time::from::millis" => time::from::millis,
		"time::from::secs" => time::from::secs,
		"time::from::unix" => time::from::unix,
		//
		"type::bool" => r#type::bool,
		"type::bytes" => r#type::bytes,
		"type::datetime" => r#type::datetime,
		"type::decimal" => r#type::decimal,
		"type::duration" => r#type::duration,
		"type::float" => r#type::float,
		"type::geometry" => r#type::geometry,
		"type::int" => r#type::int,
		"type::number" => r#type::number,
		"type::point" => r#type::point,
		"type::range" => r#type::range,
		"type::record" => r#type::record,
		"type::string" => r#type::string,
		"type::table" => r#type::table,
		"type::thing" => r#type::thing,
		"type::uuid" => r#type::uuid,
		"type::is::array" => r#type::is::array,
		"type::is::bool" => r#type::is::bool,
		"type::is::bytes" => r#type::is::bytes,
		"type::is::collection" => r#type::is::collection,
		"type::is::datetime" => r#type::is::datetime,
		"type::is::decimal" => r#type::is::decimal,
		"type::is::duration" => r#type::is::duration,
		"type::is::float" => r#type::is::float,
		"type::is::geometry" => r#type::is::geometry,
		"type::is::int" => r#type::is::int,
		"type::is::line" => r#type::is::line,
		"type::is::none" => r#type::is::none,
		"type::is::null" => r#type::is::null,
		"type::is::multiline" => r#type::is::multiline,
		"type::is::multipoint" => r#type::is::multipoint,
		"type::is::multipolygon" => r#type::is::multipolygon,
		"type::is::number" => r#type::is::number,
		"type::is::object" => r#type::is::object,
		"type::is::point" => r#type::is::point,
		"type::is::polygon" => r#type::is::polygon,
		"type::is::record" => r#type::is::record,
		"type::is::string" => r#type::is::string,
		"type::is::uuid" => r#type::is::uuid,
		//
		"vector::add" => vector::add,
		"vector::angle" => vector::angle,
		"vector::cross" => vector::cross,
		"vector::dot" => vector::dot,
		"vector::divide" => vector::divide,
		"vector::magnitude" => vector::magnitude,
		"vector::multiply" => vector::multiply,
		"vector::normalize" => vector::normalize,
		"vector::project" => vector::project,
		"vector::scale" => vector::scale,
		"vector::subtract" => vector::subtract,
		"vector::distance::chebyshev" => vector::distance::chebyshev,
		"vector::distance::euclidean" => vector::distance::euclidean,
		"vector::distance::hamming" => vector::distance::hamming,
		"vector::distance::knn" => vector::distance::knn((ctx, doc)),
		"vector::distance::mahalanobis" => vector::distance::mahalanobis,
		"vector::distance::manhattan" => vector::distance::manhattan,
		"vector::distance::minkowski" => vector::distance::minkowski,
		"vector::similarity::cosine" => vector::similarity::cosine,
		"vector::similarity::jaccard" => vector::similarity::jaccard,
		"vector::similarity::pearson" => vector::similarity::pearson,
		"vector::similarity::spearman" => vector::similarity::spearman,
	)
}

/// Attempts to run any synchronous function.
<<<<<<< HEAD
pub fn idiom(
	ctx: &Context,
	doc: Option<&CursorDoc>,
=======
pub async fn idiom(
	stk: &mut Stk,
	ctx: &Context<'_>,
	opt: &Options,
	doc: Option<&CursorDoc<'_>>,
>>>>>>> 6502b5ed
	value: Value,
	name: &str,
	args: Vec<Value>,
) -> Result<Value, Error> {
	let args = [vec![value.clone()], args].concat();
	let specific = match value {
		Value::Array(_) => {
			dispatch!(
				name,
				args.clone(),
				"no such method found for the array type",
				"add" => array::add,
				"all" => array::all,
				"any" => array::any,
				"append" => array::append,
				"at" => array::at,
				"boolean_and" => array::boolean_and,
				"boolean_not" => array::boolean_not,
				"boolean_or" => array::boolean_or,
				"boolean_xor" => array::boolean_xor,
				"clump" => array::clump,
				"combine" => array::combine,
				"complement" => array::complement,
				"concat" => array::concat,
				"difference" => array::difference,
				"distinct" => array::distinct,
				"fill" => array::fill,
				"filter_index" => array::filter_index,
				"find_index" => array::find_index,
				"first" => array::first,
				"flatten" => array::flatten,
				"group" => array::group,
				"insert" => array::insert,
				"intersect" => array::intersect,
				"is_empty" => array::is_empty,
				"join" => array::join,
				"last" => array::last,
				"len" => array::len,
				"logical_and" => array::logical_and,
				"logical_or" => array::logical_or,
				"logical_xor" => array::logical_xor,
				"matches" => array::matches,
				"map" => array::map((stk, ctx, opt, doc)).await,
				"max" => array::max,
				"min" => array::min,
				"pop" => array::pop,
				"prepend" => array::prepend,
				"push" => array::push,
				"remove" => array::remove,
				"reverse" => array::reverse,
				"shuffle" => array::shuffle,
				"slice" => array::slice,
				"sort" => array::sort,
				"swap" => array::swap,
				"transpose" => array::transpose,
				"union" => array::union,
				"sort_asc" => array::sort::asc,
				"sort_desc" => array::sort::desc,
				"windows" => array::windows,
				//
				"vector_add" => vector::add,
				"vector_angle" => vector::angle,
				"vector_cross" => vector::cross,
				"vector_dot" => vector::dot,
				"vector_divide" => vector::divide,
				"vector_magnitude" => vector::magnitude,
				"vector_multiply" => vector::multiply,
				"vector_normalize" => vector::normalize,
				"vector_project" => vector::project,
				"vector_scale" => vector::scale,
				"vector_subtract" => vector::subtract,
				"vector_distance_chebyshev" => vector::distance::chebyshev,
				"vector_distance_euclidean" => vector::distance::euclidean,
				"vector_distance_hamming" => vector::distance::hamming,
				"vector_distance_knn" => vector::distance::knn((ctx, doc)),
				"vector_distance_mahalanobis" => vector::distance::mahalanobis,
				"vector_distance_manhattan" => vector::distance::manhattan,
				"vector_distance_minkowski" => vector::distance::minkowski,
				"vector_similarity_cosine" => vector::similarity::cosine,
				"vector_similarity_jaccard" => vector::similarity::jaccard,
				"vector_similarity_pearson" => vector::similarity::pearson,
				"vector_similarity_spearman" => vector::similarity::spearman,
			)
		}
		Value::Bytes(_) => {
			dispatch!(
				name,
				args.clone(),
				"no such method found for the bytes type",
				"len" => bytes::len,
			)
		}
		Value::Duration(_) => {
			dispatch!(
				name,
				args.clone(),
				"no such method found for the duration type",
				"days" => duration::days,
				"hours" => duration::hours,
				"micros" => duration::micros,
				"millis" => duration::millis,
				"mins" => duration::mins,
				"nanos" => duration::nanos,
				"secs" => duration::secs,
				"weeks" => duration::weeks,
				"years" => duration::years,
			)
		}
		Value::Geometry(_) => {
			dispatch!(
				name,
				args.clone(),
				"no such method found for the geometry type",
				"area" => geo::area,
				"bearing" => geo::bearing,
				"centroid" => geo::centroid,
				"distance" => geo::distance,
				"hash::decode" => geo::hash::decode,
				"hash::encode" => geo::hash::encode,
			)
		}
		Value::Thing(_) => {
			dispatch!(
				name,
				args.clone(),
				"no such method found for the record type",
				"id" => meta::id,
				"table" => meta::tb,
				"tb" => meta::tb,
			)
		}
		Value::Object(_) => {
			dispatch!(
				name,
				args.clone(),
				"no such method found for the object type",
				"entries" => object::entries,
				"keys" => object::keys,
				"len" => object::len,
				"values" => object::values,
			)
		}
		Value::Strand(_) => {
			dispatch!(
				name,
				args.clone(),
				"no such method found for the string type",
				"concat" => string::concat,
				"contains" => string::contains,
				"endsWith" => string::ends_with,
				"join" => string::join,
				"len" => string::len,
				"lowercase" => string::lowercase,
				"matches" => string::matches,
				"repeat" => string::repeat,
				"replace" => string::replace,
				"reverse" => string::reverse,
				"slice" => string::slice,
				"slug" => string::slug,
				"split" => string::split,
				"startsWith" => string::starts_with,
				"trim" => string::trim,
				"uppercase" => string::uppercase,
				"words" => string::words,
				"distance_hamming" => string::distance::hamming,
				"distance_levenshtein" => string::distance::levenshtein,
				"html_encode" => string::html::encode,
				"html_sanitize" => string::html::sanitize,
				"is_alphanum" => string::is::alphanum,
				"is_alpha" => string::is::alpha,
				"is_ascii" => string::is::ascii,
				"is_datetime" => string::is::datetime,
				"is_domain" => string::is::domain,
				"is_email" => string::is::email,
				"is_hexadecimal" => string::is::hexadecimal,
				"is_ip" => string::is::ip,
				"is_ipv4" => string::is::ipv4,
				"is_ipv6" => string::is::ipv6,
				"is_latitude" => string::is::latitude,
				"is_longitude" => string::is::longitude,
				"is_numeric" => string::is::numeric,
				"is_semver" => string::is::semver,
				"is_url" => string::is::url,
				"is_uuid" => string::is::uuid,
				"is_record" => string::is::record,
				"similarity_fuzzy" => string::similarity::fuzzy,
				"similarity_jaro" => string::similarity::jaro,
				"similarity_smithwaterman" => string::similarity::smithwaterman,
				"semver_compare" => string::semver::compare,
				"semver_major" => string::semver::major,
				"semver_minor" => string::semver::minor,
				"semver_patch" => string::semver::patch,
				"semver_inc::major" => string::semver::inc::major,
				"semver_inc::minor" => string::semver::inc::minor,
				"semver_inc::patch" => string::semver::inc::patch,
				"semver_set::major" => string::semver::set::major,
				"semver_set::minor" => string::semver::set::minor,
				"semver_set::patch" => string::semver::set::patch,
			)
		}
		Value::Datetime(_) => {
			dispatch!(
				name,
				args.clone(),
				"no such method found for the datetime type",
				"time_ceil" => time::ceil,
				"time_day" => time::day,
				"time_floor" => time::floor,
				"time_format" => time::format,
				"time_group" => time::group,
				"time_hour" => time::hour,
				"time_minute" => time::minute,
				"time_month" => time::month,
				"time_nano" => time::nano,
				"time_micros" => time::micros,
				"time_millis" => time::millis,
				"time_round" => time::round,
				"time_second" => time::second,
				"time_unix" => time::unix,
				"time_wday" => time::wday,
				"time_week" => time::week,
				"time_yday" => time::yday,
				"time_year" => time::year,
			)
		}
		_ => Err(Error::InvalidFunction {
			name: "".into(),
			message: "".into(),
		}),
	};

	match specific {
		Err(Error::InvalidFunction {
			..
		}) => {
			let message = format!("no such method found for the {} type", value.kindof());
			dispatch!(
				name,
				args,
				message,
				"is_array" => r#type::is::array,
				"is_bool" => r#type::is::bool,
				"is_bytes" => r#type::is::bytes,
				"is_collection" => r#type::is::collection,
				"is_datetime" => r#type::is::datetime,
				"is_decimal" => r#type::is::decimal,
				"is_duration" => r#type::is::duration,
				"is_float" => r#type::is::float,
				"is_geometry" => r#type::is::geometry,
				"is_int" => r#type::is::int,
				"is_line" => r#type::is::line,
				"is_none" => r#type::is::none,
				"is_null" => r#type::is::null,
				"is_multiline" => r#type::is::multiline,
				"is_multipoint" => r#type::is::multipoint,
				"is_multipolygon" => r#type::is::multipolygon,
				"is_number" => r#type::is::number,
				"is_object" => r#type::is::object,
				"is_point" => r#type::is::point,
				"is_polygon" => r#type::is::polygon,
				"is_record" => r#type::is::record,
				"is_string" => r#type::is::string,
				"is_uuid" => r#type::is::uuid,
				//
				"to_bool" => r#type::bool,
				"to_bytes" => r#type::bytes,
				"to_datetime" => r#type::datetime,
				"to_decimal" => r#type::decimal,
				"to_duration" => r#type::duration,
				"to_float" => r#type::float,
				"to_geometry" => r#type::geometry,
				"to_int" => r#type::int,
				"to_number" => r#type::number,
				"to_point" => r#type::point,
				"to_record" => r#type::record,
				"to_string" => r#type::string,
				"to_uuid" => r#type::uuid,
				//
				"repeat" => array::repeat,
			)
		}
		v => v,
	}
}

/// Attempts to run any asynchronous function.
pub async fn asynchronous(
	stk: &mut Stk,
<<<<<<< HEAD
	ctx: &Context,
	opt: Option<&Options>,
	doc: Option<&CursorDoc>,
=======
	ctx: &Context<'_>,
	opt: &Options,
	doc: Option<&CursorDoc<'_>>,
>>>>>>> 6502b5ed
	name: &str,
	args: Vec<Value>,
) -> Result<Value, Error> {
	// Wrappers return a function as opposed to a value so that the dispatch! method can always
	// perform a function call.
	#[cfg(not(target_arch = "wasm32"))]
	fn cpu_intensive<R: Send + 'static>(
		function: impl FnOnce() -> R + Send + 'static,
	) -> impl FnOnce() -> executor::Task<R> {
		|| crate::exe::spawn(async move { function() })
	}

	#[cfg(target_arch = "wasm32")]
	fn cpu_intensive<R: Send + 'static>(
		function: impl FnOnce() -> R + Send + 'static,
	) -> impl FnOnce() -> std::future::Ready<R> {
		|| std::future::ready(function())
	}

	dispatch!(
		name,
		args,
		"no such builtin function found",
		"array::map" => array::map((stk, ctx, opt, doc)).await,
		//
		"crypto::argon2::compare" => (cpu_intensive) crypto::argon2::cmp.await,
		"crypto::argon2::generate" => (cpu_intensive) crypto::argon2::gen.await,
		"crypto::bcrypt::compare" => (cpu_intensive) crypto::bcrypt::cmp.await,
		"crypto::bcrypt::generate" => (cpu_intensive) crypto::bcrypt::gen.await,
		"crypto::pbkdf2::compare" => (cpu_intensive) crypto::pbkdf2::cmp.await,
		"crypto::pbkdf2::generate" => (cpu_intensive) crypto::pbkdf2::gen.await,
		"crypto::scrypt::compare" => (cpu_intensive) crypto::scrypt::cmp.await,
		"crypto::scrypt::generate" => (cpu_intensive) crypto::scrypt::gen.await,
		//
		"http::head" => http::head(ctx).await,
		"http::get" => http::get(ctx).await,
		"http::put" => http::put(ctx).await,
		"http::post" =>  http::post(ctx).await,
		"http::patch" => http::patch(ctx).await,
		"http::delete" => http::delete(ctx).await,
		//
		"search::analyze" => search::analyze((stk,ctx, Some(opt))).await,
		"search::score" => search::score((ctx, doc)).await,
		"search::highlight" => search::highlight((ctx, doc)).await,
		"search::offsets" => search::offsets((ctx, doc)).await,
		//
		"sleep" => sleep::sleep(ctx).await,
		//
		"type::field" => r#type::field((stk,ctx, Some(opt), doc)).await,
		"type::fields" => r#type::fields((stk,ctx, Some(opt), doc)).await,
	)
}

fn get_execution_context<'a>(
	ctx: &'a Context,
	doc: Option<&'a CursorDoc>,
) -> Option<(&'a QueryExecutor, &'a CursorDoc, &'a Thing)> {
	if let Some(doc) = doc {
		if let Some(thg) = &doc.rid {
			if let Some(pla) = ctx.get_query_planner() {
				if let Some(exe) = pla.get_query_executor(&thg.tb) {
					return Some((exe, doc, thg));
				}
			}
		}
	}
	None
}

#[cfg(test)]
mod tests {
	use regex::Regex;

	#[cfg(all(feature = "scripting", feature = "kv-mem"))]
	use crate::dbs::Capabilities;
	use crate::sql::{statements::OutputStatement, Function, Query, Statement, Value};

	#[tokio::test]
	async fn implementations_are_present() {
		#[cfg(all(feature = "scripting", feature = "kv-mem"))]
		let excluded_from_scripting = &["array::map"];

		// Accumulate and display all problems at once to avoid a test -> fix -> test -> fix cycle.
		let mut problems = Vec::new();

		// Read the source code of this file
		let fnc_mod = include_str!("mod.rs");

		// Patch out idiom methods
		let re = Regex::new(r"(?ms)pub async fn idiom\(.*}\n+///").unwrap();
		let fnc_no_idiom = re.replace(fnc_mod, "");

		for line in fnc_no_idiom.lines() {
			if !(line.contains("=>")
				&& (line.trim().starts_with('"') || line.trim().ends_with(',')))
			{
				// This line does not define a function name.
				continue;
			}

			let (quote, _) = line.split_once("=>").unwrap();
			let name = quote.trim().trim_matches('"');

			let res = crate::syn::parse(&format!("RETURN {}()", name));
			if let Ok(Query(mut x)) = res {
				match x.0.pop() {
					Some(Statement::Output(OutputStatement {
						what: Value::Function(x),
						..
					})) => match *x {
						Function::Normal(parsed_name, _) => {
							if parsed_name != name {
								problems
									.push(format!("function `{name}` parsed as `{parsed_name}`"));
							}
						}
						_ => {
							problems.push(format!("couldn't parse {name} function"));
						}
					},
					_ => {
						problems.push(format!("couldn't parse {name} function"));
					}
				}
			} else {
				problems.push(format!("couldn't parse {name} function"));
			}

			#[cfg(all(feature = "scripting", feature = "kv-mem"))]
			{
				use crate::sql::Value;

				if excluded_from_scripting.contains(&name) {
					continue;
				}

				let name = name.replace("::", ".");
				let sql =
					format!("RETURN function() {{ return typeof surrealdb.functions.{name}; }}");
				let dbs = crate::kvs::Datastore::new("memory")
					.await
					.unwrap()
					.with_capabilities(Capabilities::all());
				let ses = crate::dbs::Session::owner().with_ns("test").with_db("test");
				let res = &mut dbs.execute(&sql, &ses, None).await.unwrap();
				let tmp = res.remove(0).result.unwrap();
				if tmp == Value::from("object") {
					// Assume this function is superseded by a module of the same name.
				} else if tmp != Value::from("function") {
					problems.push(format!("function {name} not exported to JavaScript: {tmp:?}"));
				}
			}
		}

		if !problems.is_empty() {
			eprintln!("Functions not fully implemented:");
			for problem in problems {
				eprintln!(" - {problem}");
			}
			panic!("ensure functions can be parsed in lib/src/sql/function.rs and are exported to JS in lib/src/fnc/script/modules/surrealdb");
		}
	}
}<|MERGE_RESOLUTION|>--- conflicted
+++ resolved
@@ -416,17 +416,11 @@
 }
 
 /// Attempts to run any synchronous function.
-<<<<<<< HEAD
-pub fn idiom(
-	ctx: &Context,
-	doc: Option<&CursorDoc>,
-=======
 pub async fn idiom(
 	stk: &mut Stk,
-	ctx: &Context<'_>,
+	ctx: &Context,
 	opt: &Options,
-	doc: Option<&CursorDoc<'_>>,
->>>>>>> 6502b5ed
+	doc: Option<&CursorDoc>,
 	value: Value,
 	name: &str,
 	args: Vec<Value>,
@@ -715,15 +709,9 @@
 /// Attempts to run any asynchronous function.
 pub async fn asynchronous(
 	stk: &mut Stk,
-<<<<<<< HEAD
 	ctx: &Context,
-	opt: Option<&Options>,
+	opt: &Options,
 	doc: Option<&CursorDoc>,
-=======
-	ctx: &Context<'_>,
-	opt: &Options,
-	doc: Option<&CursorDoc<'_>>,
->>>>>>> 6502b5ed
 	name: &str,
 	args: Vec<Value>,
 ) -> Result<Value, Error> {
