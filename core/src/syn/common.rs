#[cfg(feature = "experimental-parser")]
use super::v2::token::Span;
#[cfg(feature = "experimental-parser")]
use std::ops::Range;

/// A human readable location inside a string.
///
/// Locations are 1 indexed, the first character on the first line being on line 1 column 1.
#[derive(Clone, Copy, Debug)]
pub struct Location {
	pub line: usize,
	/// In chars.
	pub column: usize,
}

impl Location {
	/// Returns the location of the start of substring in the larger input string.
	///
	/// Assumption: substr must be a subslice of input.
	pub fn of_in(substr: &str, input: &str) -> Self {
		// Bytes of input before substr.
		let offset = (substr.as_ptr() as usize)
			.checked_sub(input.as_ptr() as usize)
			.expect("tried to find location of substring in unrelated string");
		assert!(offset <= input.len(), "tried to find location of substring in unrelated string");
		// Bytes of input prior to line being iterated.
		let mut bytes_prior = 0;
		for (line_idx, (line, seperator_len)) in LineIterator::new(input).enumerate() {
			let bytes_so_far = bytes_prior + line.len() + seperator_len.unwrap_or(0) as usize;
			if bytes_so_far >= offset {
				// found line.
				let line_offset = offset - bytes_prior;

				let column = if line_offset > line.len() {
					// error is inside line terminator.
					line.chars().count() + 1
				} else {
					line[..line_offset].chars().count()
				};
				// +1 because line and column are 1 index.
				return Self {
					line: line_idx + 1,
					column: column + 1,
				};
			}
			bytes_prior = bytes_so_far;
		}
		unreachable!()
	}

	#[cfg(feature = "experimental-parser")]
	pub fn of_offset(source: &str, offset: usize) -> Self {
		assert!(offset <= source.len(), "tried to find location of substring in unrelated string");
		// Bytes of input prior to line being iterated.
		let mut bytes_prior = 0;
		for (line_idx, (line, seperator_len)) in LineIterator::new(source).enumerate() {
			let bytes_so_far = bytes_prior + line.len() + seperator_len.unwrap_or(0) as usize;
			if bytes_so_far >= offset {
				// found line.
				let line_offset = offset - bytes_prior;

				let column = if line_offset > line.len() {
					// error is inside line terminator.
					line.chars().count() + 1
				} else {
					line[..line_offset].chars().count()
				};
				// +1 because line and column are 1 index.
				return Self {
					line: line_idx + 1,
					column: column + 1,
				};
			}
			bytes_prior = bytes_so_far;
		}
		unreachable!()
	}

	#[cfg(feature = "experimental-parser")]
	pub fn of_span_start(source: &str, span: Span) -> Self {
		// Bytes of input before substr.

		let offset = span.offset as usize;
		Self::of_offset(source, offset)
	}

	#[cfg(feature = "experimental-parser")]
	pub fn of_span_end(source: &str, span: Span) -> Self {
		// Bytes of input before substr.
		let offset = span.offset as usize + span.len as usize;
		Self::of_offset(source, offset)
	}

	#[cfg(feature = "experimental-parser")]
	pub fn range_of_span(source: &str, span: Span) -> Range<Self> {
		// Bytes of input before substr.
		let offset = span.offset as usize;
		let end = offset + span.len as usize;

		// Bytes of input prior to line being iteratated.
		let mut bytes_prior = 0;
		let mut iterator = LineIterator::new(source).enumerate().peekable();
		let start = loop {
			let Some((line_idx, (line, seperator_offset))) = iterator.peek() else {
				panic!("tried to find location of span not belonging to string");
			};
			let bytes_so_far = bytes_prior + line.len() + seperator_offset.unwrap_or(0) as usize;
			if bytes_so_far > offset {
				// found line.
				let line_offset = offset - bytes_prior;
<<<<<<< HEAD
				let column = line[..line_offset.min(line.len())].chars().count();
=======
				let column = if line_offset > line.len() {
					line.chars().count() + 1
				} else {
					line[..line_offset.min(line.len())].chars().count()
				};
>>>>>>> 4cccac46
				// +1 because line and column are 1 index.
				if bytes_so_far >= end {
					// end is on the same line, finish immediatly.
					let line_offset = end - bytes_prior;
					let end_column = line[..line_offset].chars().count();
					return Self {
						line: line_idx + 1,
						column: column + 1,
					}..Self {
						line: line_idx + 1,
						column: end_column + 1,
					};
				} else {
					break Self {
						line: line_idx + 1,
						column: column + 1,
					};
				}
			}
			bytes_prior = bytes_so_far;
			iterator.next();
		};

		loop {
			let Some((line_idx, (line, seperator_offset))) = iterator.next() else {
				panic!("tried to find location of span not belonging to string");
			};
			let bytes_so_far = bytes_prior + line.len() + seperator_offset.unwrap_or(0) as usize;
			if bytes_so_far >= end {
				let line_offset = end - bytes_prior;
<<<<<<< HEAD
				let column = line[..line_offset.min(line.len())].chars().count();
=======
				let column = if line_offset > line.len() {
					line.chars().count() + 1
				} else {
					line[..line_offset.min(line.len())].chars().count()
				};
>>>>>>> 4cccac46
				return start..Self {
					line: line_idx + 1,
					column: column + 1,
				};
			}
			bytes_prior = bytes_so_far;
		}
	}
}

struct LineIterator<'a> {
	current: &'a str,
}

impl<'a> LineIterator<'a> {
	pub fn new(s: &'a str) -> Self {
		LineIterator {
			current: s,
		}
	}
}

impl<'a> Iterator for LineIterator<'a> {
	type Item = (&'a str, Option<u8>);

	fn next(&mut self) -> Option<Self::Item> {
		if self.current.is_empty() {
			return None;
		}
		let bytes = self.current.as_bytes();
		for i in 0..bytes.len() {
			match bytes[i] {
				b'\r' => {
					if let Some(b'\n') = bytes.get(i + 1) {
						let res = &self.current[..i];
						self.current = &self.current[i + 2..];
						return Some((res, Some(2)));
					}
					let res = &self.current[..i];
					self.current = &self.current[i + 1..];
					return Some((res, Some(1)));
				}
				0xb | 0xC | b'\n' => {
					// vertical tab VT and form feed FF.
					let res = &self.current[..i];
					self.current = &self.current[i + 1..];
					return Some((res, Some(1)));
				}
				0xc2 => {
					// next line NEL
					if bytes.get(i + 1).copied() != Some(0x85) {
						continue;
					}
					let res = &self.current[..i];
					self.current = &self.current[i + 2..];
					return Some((res, Some(2)));
				}
				0xe2 => {
					// line separator and paragraph seperator.
					if bytes.get(i + 1).copied() != Some(0x80) {
						continue;
					}
					let next_byte = bytes.get(i + 2).copied();
					if next_byte != Some(0xA8) && next_byte != Some(0xA9) {
						continue;
					}

					// vertical tab VT, next line NEL and form feed FF.
					let res = &self.current[..i];
					self.current = &self.current[i + 3..];
					return Some((res, Some(3)));
				}
				_ => {}
			}
		}
		Some((std::mem::take(&mut self.current), None))
	}
}

#[cfg(test)]
mod test {
	use super::LineIterator;

	#[test]
	fn test_line_iterator() {
		let lines = "foo\nbar\r\nfoo\rbar\u{000B}foo\u{000C}bar\u{0085}foo\u{2028}bar\u{2029}\n";
		let mut iterator = LineIterator::new(lines);
		assert_eq!(iterator.next(), Some(("foo", Some(1))));
		assert_eq!(iterator.next(), Some(("bar", Some(2))));
		assert_eq!(iterator.next(), Some(("foo", Some(1))));
		assert_eq!(iterator.next(), Some(("bar", Some(1))));
		assert_eq!(iterator.next(), Some(("foo", Some(1))));
		assert_eq!(iterator.next(), Some(("bar", Some(2))));
		assert_eq!(iterator.next(), Some(("foo", Some(3))));
		assert_eq!(iterator.next(), Some(("bar", Some(3))));
		assert_eq!(iterator.next(), Some(("", Some(1))));
		assert_eq!(iterator.next(), None);
	}
}<|MERGE_RESOLUTION|>--- conflicted
+++ resolved
@@ -108,15 +108,11 @@
 			if bytes_so_far > offset {
 				// found line.
 				let line_offset = offset - bytes_prior;
-<<<<<<< HEAD
-				let column = line[..line_offset.min(line.len())].chars().count();
-=======
 				let column = if line_offset > line.len() {
 					line.chars().count() + 1
 				} else {
 					line[..line_offset.min(line.len())].chars().count()
 				};
->>>>>>> 4cccac46
 				// +1 because line and column are 1 index.
 				if bytes_so_far >= end {
 					// end is on the same line, finish immediatly.
@@ -147,15 +143,11 @@
 			let bytes_so_far = bytes_prior + line.len() + seperator_offset.unwrap_or(0) as usize;
 			if bytes_so_far >= end {
 				let line_offset = end - bytes_prior;
-<<<<<<< HEAD
-				let column = line[..line_offset.min(line.len())].chars().count();
-=======
 				let column = if line_offset > line.len() {
 					line.chars().count() + 1
 				} else {
 					line[..line_offset.min(line.len())].chars().count()
 				};
->>>>>>> 4cccac46
 				return start..Self {
 					line: line_idx + 1,
 					column: column + 1,
