//! Module specifying the token representation of the parser.

use std::{fmt, hash::Hash};

mod keyword;
pub(crate) use keyword::keyword_t;
pub use keyword::Keyword;
mod mac;
use crate::sql::{language::Language, Algorithm};
pub(crate) use mac::t;

/// A location in the source passed to the lexer.
#[derive(Clone, Copy, Eq, PartialEq, Hash, Debug)]
#[non_exhaustive]
pub struct Span {
	/// Offset in bytes.
	pub offset: u32,
	/// The amount of bytes this location encompasses.
	pub len: u32,
}

impl Span {
	/// Create a new empty span.
	pub const fn empty() -> Self {
		Span {
			offset: 0,
			len: 0,
		}
	}

	pub fn is_empty(&self) -> bool {
		self.len == 0
	}

	/// Create a span that covers the range of both spans as well as possible space inbetween.
	pub fn covers(self, other: Span) -> Span {
		let start = self.offset.min(other.offset);
		let end = (self.offset + self.len).max(other.offset + other.len);
		let len = end - start;
		Span {
			offset: start,
			len,
		}
	}

	// returns a zero-length span that starts after the current span.
	pub fn after(self) -> Span {
		Span {
			offset: self.offset + self.len,
			len: 0,
		}
	}

	/// Returns if the given span is the next span after this one.
	pub fn is_followed_by(&self, other: &Self) -> bool {
		let end = self.offset as usize + self.len as usize;
		other.offset as usize == end
	}

	/// Returns if this span immediately follows the given.
	pub fn follows_from(&self, other: &Self) -> bool {
		let end = self.offset as usize + self.len as usize;
		other.offset as usize == end
	}
}

#[repr(u8)]
#[derive(Clone, Copy, Eq, PartialEq, Hash, Debug)]
#[non_exhaustive]
pub enum Operator {
	/// `!`
	Not,
	/// `+`
	Add,
	/// `-`
	Subtract,
	/// `÷`
	Divide,
	/// `×` or `∙`
	Mult,
	/// `%`
	Modulo,
	/// `||`
	Or,
	/// `&&`
	And,
	/// `<=`
	LessEqual,
	/// `>=`
	GreaterEqual,
	/// `*`
	Star,
	/// `**`
	Power,
	/// `=`
	Equal,
	/// `==`
	Exact,
	/// `!=`
	NotEqual,
	/// `*=`
	AllEqual,
	/// `?=`
	AnyEqual,
	/// `~`
	Like,
	/// `!~`
	NotLike,
	/// `*~`
	AllLike,
	/// `?~`
	AnyLike,
	/// `∋`
	Contains,
	/// `∌`
	NotContains,
	/// `⊇`
	ContainsAll,
	/// `⊃`
	ContainsAny,
	/// `⊅`
	ContainsNone,
	/// `∈`
	Inside,
	/// `∉`
	NotInside,
	/// `⊆`
	AllInside,
	/// `⊂`
	AnyInside,
	/// `⊄`
	NoneInside,
	/// `@123@`
	Matches,
	/// `+=`
	Inc,
	/// `-=`
	Dec,
	/// `+?=`
	Ext,
	/// `?:`
	Tco,
	/// `??`
	Nco,
	/// `<|`
	KnnOpen,
	/// `|>`
	KnnClose,
}

impl Operator {
	fn as_str(&self) -> &'static str {
		match self {
			Operator::Not => "!",
			Operator::Add => "+",
			Operator::Subtract => "-",
			Operator::Divide => "÷",
			Operator::Or => "||",
			Operator::And => "&&",
			Operator::Mult => "×",
			Operator::Modulo => "%",
			Operator::LessEqual => "<=",
			Operator::GreaterEqual => ">=",
			Operator::Star => "*",
			Operator::Power => "**",
			Operator::Equal => "=",
			Operator::Exact => "==",
			Operator::NotEqual => "!=",
			Operator::AllEqual => "*=",
			Operator::AnyEqual => "?=",
			Operator::Like => "~",
			Operator::NotLike => "!~",
			Operator::AllLike => "*~",
			Operator::AnyLike => "?~",
			Operator::Contains => "∋",
			Operator::NotContains => "∌",
			Operator::ContainsAll => "⊇",
			Operator::ContainsAny => "⊃",
			Operator::ContainsNone => "⊅",
			Operator::Inside => "∈",
			Operator::NotInside => "∉",
			Operator::AllInside => "⊆",
			Operator::AnyInside => "⊂",
			Operator::NoneInside => "⊄",
			Operator::Matches => "@@",
			Operator::Inc => "+=",
			Operator::Dec => "-=",
			Operator::Ext => "+?=",
			Operator::Tco => "?:",
			Operator::Nco => "??",
			Operator::KnnOpen => "<|",
			Operator::KnnClose => "|>",
		}
	}
}

/// A delimiting token, denoting the start or end of a certain production.
#[derive(Clone, Copy, Eq, PartialEq, Hash, Debug)]
#[non_exhaustive]
pub enum Delim {
	/// `()`
	Paren,
	/// `[]`
	Bracket,
	/// `{}`
	Brace,
}

#[derive(Clone, Copy, Eq, PartialEq, Hash, Debug)]
#[non_exhaustive]
pub enum DistanceKind {
	Chebyshev,
	Cosine,
	Euclidean,
	Hamming,
	Jaccard,
	Manhattan,
	Minkowski,
	Pearson,
}

impl DistanceKind {
	pub fn as_str(&self) -> &'static str {
		match self {
			DistanceKind::Chebyshev => "CHEBYSHEV",
			DistanceKind::Cosine => "COSINE",
			DistanceKind::Euclidean => "EUCLIDEAN",
			DistanceKind::Hamming => "HAMMING",
			DistanceKind::Jaccard => "JACCARD",
			DistanceKind::Manhattan => "MANHATTAN",
			DistanceKind::Minkowski => "MINKOWSKI",
			DistanceKind::Pearson => "PEARSON",
		}
	}
}

#[derive(Clone, Copy, Eq, PartialEq, Hash, Debug)]
#[non_exhaustive]
pub enum VectorTypeKind {
	F64,
	F32,
	I64,
	I32,
	I16,
}

impl VectorTypeKind {
	pub fn as_str(&self) -> &'static str {
		match self {
			Self::F64 => "F64",
			Self::F32 => "F32",
			Self::I64 => "I64",
			Self::I32 => "I32",
			Self::I16 => "I16",
		}
	}
}

impl Algorithm {
	pub fn as_str(&self) -> &'static str {
		match self {
			Self::EdDSA => "EDDSA",
			Self::Es256 => "ES256",
			Self::Es384 => "ES384",
			Self::Es512 => "ES512",
			Self::Hs256 => "HS256",
			Self::Hs384 => "HS384",
			Self::Hs512 => "HS512",
			Self::Ps256 => "PS256",
			Self::Ps384 => "PS384",
			Self::Ps512 => "PS512",
			Self::Rs256 => "RS256",
			Self::Rs384 => "RS384",
			Self::Rs512 => "RS512",
		}
	}
}

#[derive(Clone, Copy, Eq, PartialEq, Hash, Debug)]
pub enum QouteKind {
	/// `'`
	Plain,
	/// `"`
	PlainDouble,
	/// `r'`
	RecordId,
	/// `r"`
	RecordIdDouble,
	/// `u'`
	Uuid,
	/// `u"`
	UuidDouble,
	/// `d'`
	DateTime,
	/// `d"`
	DateTimeDouble,
}

impl QouteKind {
	pub fn as_str(&self) -> &'static str {
		match self {
			QouteKind::Plain | QouteKind::PlainDouble => "a strand",
			QouteKind::RecordId | QouteKind::RecordIdDouble => "a record-id strand",
			QouteKind::Uuid | QouteKind::UuidDouble => "a uuid",
			QouteKind::DateTime | QouteKind::DateTimeDouble => "a datetime",
		}
	}
}

#[derive(Clone, Copy, Eq, PartialEq, Hash, Debug)]
pub enum Glued {
	Number,
	Duration,
	Strand,
	Datetime,
	Uuid,
}

impl Glued {
	fn as_str(&self) -> &'static str {
		match self {
			Glued::Number => "a number",
			Glued::Strand => "a strand",
			Glued::Uuid => "a uuid",
			Glued::Datetime => "a datetime",
			Glued::Duration => "a duration",
		}
	}
}

/// The type of token
#[derive(Clone, Copy, Eq, PartialEq, Hash, Debug)]
#[non_exhaustive]
pub enum TokenKind {
	WhiteSpace,
	Keyword(Keyword),
	Algorithm(Algorithm),
	Language(Language),
	Distance(DistanceKind),
	VectorType(VectorTypeKind),
	Operator(Operator),
	OpenDelim(Delim),
	CloseDelim(Delim),
	/// a token denoting the opening of a string, i.e. `r"`
	Qoute(QouteKind),
	/// A parameter like `$name`.
	Parameter,
	Identifier,
	/// `<`
	LeftChefron,
	/// `>`
	RightChefron,
	/// `*`
	Star,
	/// `?`
	Question,
	/// `$`
	Dollar,
	/// `->`
	ArrowRight,
	/// '/'
	ForwardSlash,
	/// `.`
	Dot,
	/// `..`
	DotDot,
	/// `...` or `…`
	DotDotDot,
	/// `;`
	SemiColon,
	/// `::`
	PathSeperator,
	/// `:`
	Colon,
	/// `,`
	Comma,
	/// `|`
	Vert,
	/// `@`
	At,
	/// A token which indicates the end of the file.
	Eof,
	/// A token consiting of one or more ascii digits.
	Digits,
	/// The Not-A-Number number token.
	NaN,
	/// A token which is a compound token which has been glued together and then put back into the
	/// token buffer. This is required for some places where we need to look past possible compound tokens.
	Glued(Glued),
	/// A token which could not be properly lexed.
	Invalid,
}

impl fmt::Display for TokenKind {
	fn fmt(&self, f: &mut fmt::Formatter<'_>) -> fmt::Result {
		f.write_str(self.as_str())
	}
}

impl fmt::Display for TokenKind {
	fn fmt(&self, f: &mut fmt::Formatter<'_>) -> fmt::Result {
		f.write_str(self.as_str())
	}
}

/// An assertion statically checking that the size of Tokenkind remains two bytes
const _TOKEN_KIND_SIZE_ASSERT: [(); 2] = [(); std::mem::size_of::<TokenKind>()];

impl TokenKind {
	pub fn has_data(&self) -> bool {
<<<<<<< HEAD
		matches!(self, TokenKind::Identifier | TokenKind::Glued(_))
=======
		matches!(self, TokenKind::Identifier | TokenKind::Duration)
>>>>>>> bb1884d5
	}

	fn algorithm_as_str(alg: Algorithm) -> &'static str {
		match alg {
			Algorithm::EdDSA => "EDDSA",
			Algorithm::Es256 => "ES256",
			Algorithm::Es384 => "ES384",
			Algorithm::Es512 => "ES512",
			Algorithm::Hs256 => "HS256",
			Algorithm::Hs384 => "HS384",
			Algorithm::Hs512 => "HS512",
			Algorithm::Ps256 => "PS256",
			Algorithm::Ps384 => "PS384",
			Algorithm::Ps512 => "PS512",
			Algorithm::Rs256 => "RS256",
			Algorithm::Rs384 => "RS384",
			Algorithm::Rs512 => "RS512",
		}
	}

	pub fn as_str(&self) -> &'static str {
		match *self {
			TokenKind::Keyword(x) => x.as_str(),
			TokenKind::Operator(x) => x.as_str(),
			TokenKind::Algorithm(x) => Self::algorithm_as_str(x),
			TokenKind::Language(x) => x.as_str(),
			TokenKind::Distance(x) => x.as_str(),
			TokenKind::VectorType(x) => x.as_str(),
			TokenKind::OpenDelim(Delim::Paren) => "(",
			TokenKind::OpenDelim(Delim::Brace) => "{",
			TokenKind::OpenDelim(Delim::Bracket) => "[",
			TokenKind::CloseDelim(Delim::Paren) => ")",
			TokenKind::CloseDelim(Delim::Brace) => "}",
			TokenKind::CloseDelim(Delim::Bracket) => "]",
			TokenKind::Parameter => "a parameter",
			TokenKind::Identifier => "an identifier",
			TokenKind::LeftChefron => "<",
			TokenKind::RightChefron => ">",
			TokenKind::Star => "*",
			TokenKind::Dollar => "$",
			TokenKind::Question => "?",
			TokenKind::ArrowRight => "->",
			TokenKind::ForwardSlash => "/",
			TokenKind::Dot => ".",
			TokenKind::DotDot => "..",
			TokenKind::DotDotDot => "...",
			TokenKind::SemiColon => ";",
			TokenKind::PathSeperator => "::",
			TokenKind::Colon => ":",
			TokenKind::Comma => ",",
			TokenKind::Vert => "|",
			TokenKind::At => "@",
			TokenKind::Invalid => "Invalid",
			TokenKind::Eof => "Eof",
			TokenKind::WhiteSpace => "whitespace",
			TokenKind::Qoute(x) => x.as_str(),
			TokenKind::Digits => "a number",
			TokenKind::NaN => "NaN",
			TokenKind::Glued(x) => x.as_str(),
			// below are small broken up tokens which are most of the time identifiers.
		}
	}
}

#[derive(Clone, Copy, Eq, PartialEq, Hash, Debug)]
pub struct Token {
	pub kind: TokenKind,
	pub span: Span,
}

impl Token {
	pub const fn invalid() -> Token {
		Token {
			kind: TokenKind::Invalid,
			span: Span::empty(),
		}
	}

	/// Returns if the token is invalid.
	pub fn is_invalid(&self) -> bool {
		matches!(self.kind, TokenKind::Invalid)
	}

	/// Returns if the token is `end of file`.
	pub fn is_eof(&self) -> bool {
		matches!(self.kind, TokenKind::Eof)
	}

	pub fn is_followed_by(&self, other: &Token) -> bool {
		self.span.is_followed_by(&other.span)
	}

	pub fn follows_from(&self, other: &Token) -> bool {
		self.span.follows_from(&other.span)
	}
}

/// A token which is mad up of more complex inner parts.
#[derive(Clone, Copy, Eq, PartialEq, Hash, Debug)]
pub struct CompoundToken<T> {
	pub value: T,
	pub span: Span,
}

/// A compound token which lexes a javascript function body.
pub struct JavaScript;<|MERGE_RESOLUTION|>--- conflicted
+++ resolved
@@ -397,22 +397,12 @@
 	}
 }
 
-impl fmt::Display for TokenKind {
-	fn fmt(&self, f: &mut fmt::Formatter<'_>) -> fmt::Result {
-		f.write_str(self.as_str())
-	}
-}
-
 /// An assertion statically checking that the size of Tokenkind remains two bytes
 const _TOKEN_KIND_SIZE_ASSERT: [(); 2] = [(); std::mem::size_of::<TokenKind>()];
 
 impl TokenKind {
 	pub fn has_data(&self) -> bool {
-<<<<<<< HEAD
 		matches!(self, TokenKind::Identifier | TokenKind::Glued(_))
-=======
-		matches!(self, TokenKind::Identifier | TokenKind::Duration)
->>>>>>> bb1884d5
 	}
 
 	fn algorithm_as_str(alg: Algorithm) -> &'static str {
