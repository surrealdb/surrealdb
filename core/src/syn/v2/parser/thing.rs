--- conflicted
+++ resolved
@@ -291,11 +291,7 @@
 	use super::*;
 	use crate::sql::array::Array;
 	use crate::sql::object::Object;
-<<<<<<< HEAD
-	use crate::syn::Parse;
-=======
 	use crate::syn::Parse as _;
->>>>>>> 55e819bf
 
 	fn thing(i: &str) -> ParseResult<Thing> {
 		let mut parser = Parser::new(i.as_bytes());
