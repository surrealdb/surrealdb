use crate::{
	sql::{
		block::Entry,
		changefeed::ChangeFeed,
		filter::Filter,
		index::{Distance, MTreeParams, SearchParams, VectorType},
		language::Language,
		statements::{
			analyze::AnalyzeStatement, show::ShowSince, show::ShowStatement, sleep::SleepStatement,
			BeginStatement, BreakStatement, CancelStatement, CommitStatement, ContinueStatement,
			CreateStatement, DefineAnalyzerStatement, DefineDatabaseStatement,
			DefineEventStatement, DefineFieldStatement, DefineFunctionStatement,
			DefineIndexStatement, DefineNamespaceStatement, DefineParamStatement, DefineStatement,
			DefineTableStatement, DefineTokenStatement, DeleteStatement, ForeachStatement,
			IfelseStatement, InfoStatement, InsertStatement, KillStatement, OutputStatement,
			RelateStatement, RemoveFieldStatement, RemoveFunctionStatement, RemoveStatement,
			SelectStatement, SetStatement, ThrowStatement, UpdateStatement,
		},
		tokenizer::Tokenizer,
		Algorithm, Array, Base, Block, Cond, Data, Datetime, Dir, Duration, Edges, Explain,
		Expression, Fetch, Fetchs, Field, Fields, Future, Graph, Group, Groups, Id, Ident, Idiom,
		Idioms, Index, Kind, Limit, Number, Object, Operator, Order, Orders, Output, Param, Part,
		Permission, Permissions, Scoring, Split, Splits, Start, Statement, Strand, Subquery, Table,
		TableType, Tables, Thing, Timeout, Uuid, Value, Values, Version, With,
	},
	syn::v2::parser::{Parser, PartialResult},
};
use chrono::{offset::TimeZone, NaiveDate, Offset, Utc};

static SOURCE: &str = r#"
	ANALYZE INDEX b on a;
	BEGIN;
	BEGIN TRANSACTION;
	BREAK;
	CANCEL;
	CANCEL TRANSACTION;
	COMMIT;
	COMMIT TRANSACTION;
	CONTINUE;
	CREATE ONLY foo SET bar = 3, foo +?= 4 RETURN VALUE foo AS bar TIMEOUT 1s PARALLEL;
	DEFINE NAMESPACE a COMMENT 'test';
	DEFINE NS a;
	DEFINE DATABASE a COMMENT 'test' CHANGEFEED 10m;
	DEFINE DB a;
	DEFINE FUNCTION fn::foo::bar($a: number, $b: array<bool,3>) {
		RETURN a
	} COMMENT 'test' PERMISSIONS FULL;
	DEFINE TOKEN a ON SCOPE b TYPE EDDSA VALUE "foo" COMMENT "bar";
	DEFINE PARAM $a VALUE { a: 1, "b": 3 } PERMISSIONS WHERE null;
	DEFINE TABLE name DROP SCHEMAFUL CHANGEFEED 1s PERMISSIONS FOR SELECT WHERE a = 1 AS SELECT foo FROM bar GROUP BY foo;
	DEFINE EVENT event ON TABLE table WHEN null THEN null,none;
	DEFINE FIELD foo.*[*]... ON TABLE bar FLEX TYPE option<number | array<record<foo>,10>> VALUE null ASSERT true DEFAULT false PERMISSIONS FOR DELETE, UPDATE NONE, FOR create WHERE true;
	DEFINE INDEX index ON TABLE table FIELDS a,b[*] SEARCH ANALYZER ana BM25 (0.1,0.2)
			DOC_IDS_ORDER 1
			DOC_LENGTHS_ORDER 2
			POSTINGS_ORDER 3
			TERMS_ORDER 4
			DOC_IDS_CACHE 5
			DOC_LENGTHS_CACHE 6
			POSTINGS_CACHE 7
			TERMS_CACHE 8
			HIGHLIGHTS;
	DEFINE INDEX index ON TABLE table FIELDS a UNIQUE;
	DEFINE INDEX index ON TABLE table FIELDS a MTREE DIMENSION 4 DISTANCE MINKOWSKI 5 CAPACITY 6 DOC_IDS_ORDER 7 DOC_IDS_CACHE 8 MTREE_CACHE 9;
	DEFINE ANALYZER ana FILTERS ASCII, EDGENGRAM(1,2), NGRAM(3,4), LOWERCASE, SNOWBALL(NLD), UPPERCASE TOKENIZERS BLANK, CAMEL, CLASS, PUNCT FUNCTION fn::foo::bar;
	DELETE FROM ONLY |foo:32..64| Where 2 RETURN AFTER TIMEOUT 1s PARALLEL;
	DELETE FROM ONLY a:b->?[$][?true] WHERE null RETURN NULL TIMEOUT 1h PARALLEL;
	FOR $foo IN (SELECT foo FROM bar) * 2 {
		BREAK
	};
	IF foo THEN bar ELSE IF faz THEN baz ELSE baq END;
	IF foo { bar } ELSE IF faz { baz } ELSE { baq };
	INFO FOR ROOT;
	INFO FOR NAMESPACE;
	INFO FOR SCOPE scope;
	INFO FOR USER user ON namespace;
	SELECT bar as foo,[1,2],bar OMIT bar FROM ONLY a,1
		WITH INDEX index,index_2
		WHERE true
		SPLIT ON foo,bar
		GROUP foo,bar
		ORDER BY foo COLLATE NUMERIC ASC
		START AT { a: true }
		LIMIT BY a:b
		FETCH foo
		VERSION d"2012-04-23T18:25:43.0000511Z"
		EXPLAIN FULL;
	LET $param = 1;
	SHOW CHANGES FOR TABLE foo SINCE 1 LIMIT 10;
	SHOW CHANGES FOR DATABASE SINCE d"2012-04-23T18:25:43.0000511Z";
	SLEEP 1s;
	THROW 1s;
	INSERT IGNORE INTO $foo (a,b,c) VALUES (1,2,3),(4,5,6) ON DUPLICATE KEY UPDATE a.b +?= null, c.d += none RETURN AFTER;
	KILL u"e72bee20-f49b-11ec-b939-0242ac120002";
	RETURN RETRUN FETCH RETURN;
	RELATE ONLY [1,2]->a:b->(CREATE foo) UNIQUE SET a += 1 RETURN NONE PARALLEL;
	REMOVE FUNCTION fn::foo::bar();
	REMOVE FIELD foo.bar[10] ON bar;
	UPDATE ONLY <future> { "text" }, a->b UNSET foo... , a->b, c[*] WHERE true RETURN DIFF TIMEOUT 1s PARALLEL;
"#;

fn statements() -> Vec<Statement> {
	let offset = Utc.fix();
	let expected_datetime = offset
		.from_local_datetime(
			&NaiveDate::from_ymd_opt(2012, 4, 23)
				.unwrap()
				.and_hms_nano_opt(18, 25, 43, 51_100)
				.unwrap(),
		)
		.earliest()
		.unwrap()
		.with_timezone(&Utc);

	vec![
		Statement::Analyze(AnalyzeStatement::Idx(Ident("a".to_string()), Ident("b".to_string()))),
		Statement::Begin(BeginStatement),
		Statement::Begin(BeginStatement),
		Statement::Break(BreakStatement),
		Statement::Cancel(CancelStatement),
		Statement::Cancel(CancelStatement),
		Statement::Commit(CommitStatement),
		Statement::Commit(CommitStatement),
		Statement::Continue(ContinueStatement),
		Statement::Create(CreateStatement {
			only: true,
			what: Values(vec![Value::Table(Table("foo".to_owned()))]),
			data: Some(Data::SetExpression(vec![
				(
					Idiom(vec![Part::Field(Ident("bar".to_owned()))]),
					Operator::Equal,
					Value::Number(Number::Int(3)),
				),
				(
					Idiom(vec![Part::Field(Ident("foo".to_owned()))]),
					Operator::Ext,
					Value::Number(Number::Int(4)),
				),
			])),
			output: Some(Output::Fields(Fields(
				vec![Field::Single {
					expr: Value::Idiom(Idiom(vec![Part::Field(Ident("foo".to_owned()))])),
					alias: Some(Idiom(vec![Part::Field(Ident("bar".to_owned()))])),
				}],
				true,
			))),
			timeout: Some(Timeout(Duration(std::time::Duration::from_secs(1)))),
			parallel: true,
		}),
		Statement::Define(DefineStatement::Namespace(DefineNamespaceStatement {
			id: None,
			name: Ident("a".to_string()),
			comment: Some(Strand("test".to_string())),
			if_not_exists: false,
		})),
		Statement::Define(DefineStatement::Namespace(DefineNamespaceStatement {
			id: None,
			name: Ident("a".to_string()),
			comment: None,
			if_not_exists: false,
		})),
		Statement::Define(DefineStatement::Database(DefineDatabaseStatement {
			id: None,
			name: Ident("a".to_string()),
			comment: Some(Strand("test".to_string())),
			changefeed: Some(ChangeFeed {
				expiry: std::time::Duration::from_secs(60) * 10,
				store_original: false,
			}),
			if_not_exists: false,
		})),
		Statement::Define(DefineStatement::Database(DefineDatabaseStatement {
			id: None,
			name: Ident("a".to_string()),
			comment: None,
			changefeed: None,
			if_not_exists: false,
		})),
		Statement::Define(DefineStatement::Function(DefineFunctionStatement {
			name: Ident("foo::bar".to_string()),
			args: vec![
				(Ident("a".to_string()), Kind::Number),
				(Ident("b".to_string()), Kind::Array(Box::new(Kind::Bool), Some(3))),
			],
			block: Block(vec![Entry::Output(OutputStatement {
				what: Value::Idiom(Idiom(vec![Part::Field(Ident("a".to_string()))])),
				fetch: None,
			})]),
			comment: Some(Strand("test".to_string())),
			permissions: Permission::Full,
			if_not_exists: false,
		})),
		Statement::Define(DefineStatement::Token(DefineTokenStatement {
			name: Ident("a".to_string()),
			base: Base::Sc(Ident("b".to_string())),
			kind: Algorithm::EdDSA,
			code: "foo".to_string(),
			comment: Some(Strand("bar".to_string())),
			if_not_exists: false,
		})),
		Statement::Define(DefineStatement::Param(DefineParamStatement {
			name: Ident("a".to_string()),
			value: Value::Object(Object(
				[
					("a".to_string(), Value::Number(Number::Int(1))),
					("b".to_string(), Value::Number(Number::Int(3))),
				]
				.into_iter()
				.collect(),
			)),
			comment: None,
			permissions: Permission::Specific(Value::Null),
			if_not_exists: false,
		})),
		Statement::Define(DefineStatement::Table(DefineTableStatement {
			id: None,
			name: Ident("name".to_string()),
			drop: true,
			full: true,
			view: Some(crate::sql::View {
				expr: Fields(
					vec![Field::Single {
						expr: Value::Idiom(Idiom(vec![Part::Field(Ident("foo".to_owned()))])),
						alias: None,
					}],
					false,
				),
				what: Tables(vec![Table("bar".to_owned())]),
				cond: None,
				group: Some(Groups(vec![Group(Idiom(vec![Part::Field(Ident("foo".to_owned()))]))])),
			}),
			permissions: Permissions {
				select: Permission::Specific(Value::Expression(Box::new(
					crate::sql::Expression::Binary {
						l: Value::Idiom(Idiom(vec![Part::Field(Ident("a".to_owned()))])),
						o: Operator::Equal,
						r: Value::Number(Number::Int(1)),
					},
				))),
				create: Permission::None,
				update: Permission::None,
				delete: Permission::None,
			},
			changefeed: Some(ChangeFeed {
				expiry: std::time::Duration::from_secs(1),
				store_original: false,
			}),
			comment: None,
			if_not_exists: false,
<<<<<<< HEAD
			table_type: TableType::Any,
=======
			kind: TableType::Any,
>>>>>>> 6af01e0e
		})),
		Statement::Define(DefineStatement::Event(DefineEventStatement {
			name: Ident("event".to_owned()),
			what: Ident("table".to_owned()),
			when: Value::Null,
			then: Values(vec![Value::Null, Value::None]),
			comment: None,
			if_not_exists: false,
		})),
		Statement::Define(DefineStatement::Field(DefineFieldStatement {
			name: Idiom(vec![
				Part::Field(Ident("foo".to_owned())),
				Part::All,
				Part::All,
				Part::Flatten,
			]),
			what: Ident("bar".to_owned()),
			flex: true,
			kind: Some(Kind::Option(Box::new(Kind::Either(vec![
				Kind::Number,
				Kind::Array(Box::new(Kind::Record(vec![Table("foo".to_owned())])), Some(10)),
			])))),
			readonly: false,
			value: Some(Value::Null),
			assert: Some(Value::Bool(true)),
			default: Some(Value::Bool(false)),
			permissions: Permissions {
				delete: Permission::None,
				update: Permission::None,
				create: Permission::Specific(Value::Bool(true)),
				select: Permission::Full,
			},
			comment: None,
			if_not_exists: false,
		})),
		Statement::Define(DefineStatement::Index(DefineIndexStatement {
			name: Ident("index".to_owned()),
			what: Ident("table".to_owned()),
			cols: Idioms(vec![
				Idiom(vec![Part::Field(Ident("a".to_owned()))]),
				Idiom(vec![Part::Field(Ident("b".to_owned())), Part::All]),
			]),
			index: Index::Search(SearchParams {
				az: Ident("ana".to_owned()),
				hl: true,
				sc: Scoring::Bm {
					k1: 0.1,
					b: 0.2,
				},
				doc_ids_order: 1,
				doc_lengths_order: 2,
				postings_order: 3,
				terms_order: 4,
				doc_ids_cache: 5,
				doc_lengths_cache: 6,
				postings_cache: 7,
				terms_cache: 8,
			}),
			comment: None,
			if_not_exists: false,
		})),
		Statement::Define(DefineStatement::Index(DefineIndexStatement {
			name: Ident("index".to_owned()),
			what: Ident("table".to_owned()),
			cols: Idioms(vec![Idiom(vec![Part::Field(Ident("a".to_owned()))])]),
			index: Index::Uniq,
			comment: None,
			if_not_exists: false,
		})),
		Statement::Define(DefineStatement::Index(DefineIndexStatement {
			name: Ident("index".to_owned()),
			what: Ident("table".to_owned()),
			cols: Idioms(vec![Idiom(vec![Part::Field(Ident("a".to_owned()))])]),
			index: Index::MTree(MTreeParams {
				dimension: 4,
				_distance: Default::default(),
				distance: Distance::Minkowski(Number::Int(5)),
				capacity: 6,
				doc_ids_order: 7,
				doc_ids_cache: 8,
				mtree_cache: 9,
				vector_type: VectorType::F64,
			}),
			comment: None,
			if_not_exists: false,
		})),
		Statement::Define(DefineStatement::Analyzer(DefineAnalyzerStatement {
			name: Ident("ana".to_owned()),
			tokenizers: Some(vec![
				Tokenizer::Blank,
				Tokenizer::Camel,
				Tokenizer::Class,
				Tokenizer::Punct,
			]),
			filters: Some(vec![
				Filter::Ascii,
				Filter::EdgeNgram(1, 2),
				Filter::Ngram(3, 4),
				Filter::Lowercase,
				Filter::Snowball(Language::Dutch),
				Filter::Uppercase,
			]),
			function: Some(Ident("foo::bar".to_string())),
			comment: None,
			if_not_exists: false,
		})),
		Statement::Delete(DeleteStatement {
			only: true,
			what: Values(vec![Value::Mock(crate::sql::Mock::Range("foo".to_string(), 32, 64))]),
			cond: Some(Cond(Value::Number(Number::Int(2)))),
			output: Some(Output::After),
			timeout: Some(Timeout(Duration(std::time::Duration::from_secs(1)))),
			parallel: true,
		}),
		Statement::Delete(DeleteStatement {
			only: true,
			what: Values(vec![Value::Idiom(Idiom(vec![
				Part::Start(Value::Edges(Box::new(Edges {
					dir: Dir::Out,
					from: Thing {
						tb: "a".to_owned(),
						id: Id::String("b".to_owned()),
					},
					what: Tables::default(),
				}))),
				Part::Last,
				Part::Where(Value::Bool(true)),
			]))]),
			cond: Some(Cond(Value::Null)),
			output: Some(Output::Null),
			timeout: Some(Timeout(Duration(std::time::Duration::from_secs(60 * 60)))),
			parallel: true,
		}),
		Statement::Foreach(ForeachStatement {
			param: Param(Ident("foo".to_owned())),
			range: Value::Expression(Box::new(Expression::Binary {
				l: Value::Subquery(Box::new(Subquery::Select(SelectStatement {
					expr: Fields(
						vec![Field::Single {
							expr: Value::Idiom(Idiom(vec![Part::Field(Ident("foo".to_owned()))])),
							alias: None,
						}],
						false,
					),
					what: Values(vec![Value::Table(Table("bar".to_owned()))]),
					..Default::default()
				}))),
				o: Operator::Mul,
				r: Value::Number(Number::Int(2)),
			})),
			block: Block(vec![Entry::Break(BreakStatement)]),
		}),
		Statement::Ifelse(IfelseStatement {
			exprs: vec![
				(
					Value::Idiom(Idiom(vec![Part::Field(Ident("foo".to_owned()))])),
					Value::Idiom(Idiom(vec![Part::Field(Ident("bar".to_owned()))])),
				),
				(
					Value::Idiom(Idiom(vec![Part::Field(Ident("faz".to_owned()))])),
					Value::Idiom(Idiom(vec![Part::Field(Ident("baz".to_owned()))])),
				),
			],
			close: Some(Value::Idiom(Idiom(vec![Part::Field(Ident("baq".to_owned()))]))),
		}),
		Statement::Ifelse(IfelseStatement {
			exprs: vec![
				(
					Value::Idiom(Idiom(vec![Part::Field(Ident("foo".to_owned()))])),
					Value::Block(Box::new(Block(vec![Entry::Value(Value::Idiom(Idiom(vec![
						Part::Field(Ident("bar".to_owned())),
					])))]))),
				),
				(
					Value::Idiom(Idiom(vec![Part::Field(Ident("faz".to_owned()))])),
					Value::Block(Box::new(Block(vec![Entry::Value(Value::Idiom(Idiom(vec![
						Part::Field(Ident("baz".to_owned())),
					])))]))),
				),
			],
			close: Some(Value::Block(Box::new(Block(vec![Entry::Value(Value::Idiom(Idiom(
				vec![Part::Field(Ident("baq".to_owned()))],
			)))])))),
		}),
		Statement::Info(InfoStatement::Root),
		Statement::Info(InfoStatement::Ns),
		Statement::Info(InfoStatement::Sc(Ident("scope".to_owned()))),
		Statement::Info(InfoStatement::User(Ident("user".to_owned()), Some(Base::Ns))),
		Statement::Select(SelectStatement {
			expr: Fields(
				vec![
					Field::Single {
						expr: Value::Idiom(Idiom(vec![Part::Field(Ident("bar".to_owned()))])),
						alias: Some(Idiom(vec![Part::Field(Ident("foo".to_owned()))])),
					},
					Field::Single {
						expr: Value::Array(Array(vec![
							Value::Number(Number::Int(1)),
							Value::Number(Number::Int(2)),
						])),
						alias: None,
					},
					Field::Single {
						expr: Value::Idiom(Idiom(vec![Part::Field(Ident("bar".to_owned()))])),
						alias: None,
					},
				],
				false,
			),
			omit: Some(Idioms(vec![Idiom(vec![Part::Field(Ident("bar".to_owned()))])])),
			only: true,
			what: Values(vec![Value::Table(Table("a".to_owned())), Value::Number(Number::Int(1))]),
			with: Some(With::Index(vec!["index".to_owned(), "index_2".to_owned()])),
			cond: Some(Cond(Value::Bool(true))),
			split: Some(Splits(vec![
				Split(Idiom(vec![Part::Field(Ident("foo".to_owned()))])),
				Split(Idiom(vec![Part::Field(Ident("bar".to_owned()))])),
			])),
			group: Some(Groups(vec![
				Group(Idiom(vec![Part::Field(Ident("foo".to_owned()))])),
				Group(Idiom(vec![Part::Field(Ident("bar".to_owned()))])),
			])),
			order: Some(Orders(vec![Order {
				order: Idiom(vec![Part::Field(Ident("foo".to_owned()))]),
				random: false,
				collate: true,
				numeric: true,
				direction: true,
			}])),
			limit: Some(Limit(Value::Thing(Thing {
				tb: "a".to_owned(),
				id: Id::String("b".to_owned()),
			}))),
			start: Some(Start(Value::Object(Object(
				[("a".to_owned(), Value::Bool(true))].into_iter().collect(),
			)))),
			fetch: Some(Fetchs(vec![Fetch(Idiom(vec![Part::Field(Ident("foo".to_owned()))]))])),
			version: Some(Version(Datetime(expected_datetime))),
			timeout: None,
			parallel: false,
			explain: Some(Explain(true)),
		}),
		Statement::Set(SetStatement {
			name: "param".to_owned(),
			what: Value::Number(Number::Int(1)),
		}),
		Statement::Show(ShowStatement {
			table: Some(Table("foo".to_owned())),
			since: ShowSince::Versionstamp(1),
			limit: Some(10),
		}),
		Statement::Show(ShowStatement {
			table: None,
			since: ShowSince::Timestamp(Datetime(expected_datetime)),
			limit: None,
		}),
		Statement::Sleep(SleepStatement {
			duration: Duration(std::time::Duration::from_secs(1)),
		}),
		Statement::Throw(ThrowStatement {
			error: Value::Duration(Duration(std::time::Duration::from_secs(1))),
		}),
		Statement::Insert(InsertStatement {
			into: Value::Param(Param(Ident("foo".to_owned()))),
			data: Data::ValuesExpression(vec![
				vec![
					(
						Idiom(vec![Part::Field(Ident("a".to_owned()))]),
						Value::Number(Number::Int(1)),
					),
					(
						Idiom(vec![Part::Field(Ident("b".to_owned()))]),
						Value::Number(Number::Int(2)),
					),
					(
						Idiom(vec![Part::Field(Ident("c".to_owned()))]),
						Value::Number(Number::Int(3)),
					),
				],
				vec![
					(
						Idiom(vec![Part::Field(Ident("a".to_owned()))]),
						Value::Number(Number::Int(4)),
					),
					(
						Idiom(vec![Part::Field(Ident("b".to_owned()))]),
						Value::Number(Number::Int(5)),
					),
					(
						Idiom(vec![Part::Field(Ident("c".to_owned()))]),
						Value::Number(Number::Int(6)),
					),
				],
			]),
			ignore: true,
			update: Some(Data::UpdateExpression(vec![
				(
					Idiom(vec![
						Part::Field(Ident("a".to_owned())),
						Part::Field(Ident("b".to_owned())),
					]),
					Operator::Ext,
					Value::Null,
				),
				(
					Idiom(vec![
						Part::Field(Ident("c".to_owned())),
						Part::Field(Ident("d".to_owned())),
					]),
					Operator::Inc,
					Value::None,
				),
			])),
			output: Some(Output::After),
			timeout: None,
			parallel: false,
		}),
		Statement::Kill(KillStatement {
			id: Value::Uuid(Uuid(uuid::uuid!("e72bee20-f49b-11ec-b939-0242ac120002"))),
		}),
		Statement::Output(OutputStatement {
			what: Value::Idiom(Idiom(vec![Part::Field(Ident("RETRUN".to_owned()))])),
			fetch: Some(Fetchs(vec![Fetch(Idiom(vec![Part::Field(
				Ident("RETURN".to_owned()).to_owned(),
			)]))])),
		}),
		Statement::Relate(RelateStatement {
			only: true,
			kind: Value::Thing(Thing {
				tb: "a".to_owned(),
				id: Id::String("b".to_owned()),
			}),
			from: Value::Array(Array(vec![
				Value::Number(Number::Int(1)),
				Value::Number(Number::Int(2)),
			])),
			with: Value::Subquery(Box::new(Subquery::Create(CreateStatement {
				only: false,
				what: Values(vec![Value::Table(Table("foo".to_owned()))]),
				data: None,
				output: None,
				timeout: None,
				parallel: false,
			}))),
			uniq: true,
			data: Some(Data::SetExpression(vec![(
				Idiom(vec![Part::Field(Ident("a".to_owned()))]),
				Operator::Inc,
				Value::Number(Number::Int(1)),
			)])),
			output: Some(Output::None),
			timeout: None,
			parallel: true,
		}),
		Statement::Remove(RemoveStatement::Function(RemoveFunctionStatement {
			name: Ident("foo::bar".to_owned()),
			if_exists: false,
		})),
		Statement::Remove(RemoveStatement::Field(RemoveFieldStatement {
			name: Idiom(vec![
				Part::Field(Ident("foo".to_owned())),
				Part::Field(Ident("bar".to_owned())),
				Part::Index(Number::Int(10)),
			]),
			what: Ident("bar".to_owned()),
			if_exists: false,
		})),
		Statement::Update(UpdateStatement {
			only: true,
			what: Values(vec![
				Value::Future(Box::new(Future(Block(vec![Entry::Value(Value::Strand(Strand(
					"text".to_string(),
				)))])))),
				Value::Idiom(Idiom(vec![
					Part::Field(Ident("a".to_string())),
					Part::Graph(Graph {
						dir: Dir::Out,
						what: Tables(vec![Table("b".to_string())]),
						expr: Fields::all(),
						..Default::default()
					}),
				])),
			]),
			cond: Some(Cond(Value::Bool(true))),
			data: Some(Data::UnsetExpression(vec![
				Idiom(vec![Part::Field(Ident("foo".to_string())), Part::Flatten]),
				Idiom(vec![
					Part::Field(Ident("a".to_string())),
					Part::Graph(Graph {
						dir: Dir::Out,
						what: Tables(vec![Table("b".to_string())]),
						expr: Fields::all(),
						..Default::default()
					}),
				]),
				Idiom(vec![Part::Field(Ident("c".to_string())), Part::All]),
			])),
			output: Some(Output::Diff),
			timeout: Some(Timeout(Duration(std::time::Duration::from_secs(1)))),
			parallel: true,
		}),
	]
}

#[test]
fn test_streaming() {
	let expected = statements();
	let mut current_stmt = 0;
	let source_bytes = SOURCE.as_bytes();
	let mut source_start = 0;
	let mut parser = Parser::new(&[]);

	for i in 0..source_bytes.len() {
		let partial_source = &source_bytes[source_start..i];
		//let src = String::from_utf8_lossy(partial_source);
		//println!("{}:{}", i, src);
		parser = parser.change_source(partial_source);
		parser.reset();
		match parser.parse_partial_statement() {
			PartialResult::Pending {
				..
			} => {
				continue;
			}
			PartialResult::Ready {
				value,
				used,
			} => {
				//println!("USED: {}", used);
				let value = value.unwrap();
				assert_eq!(value, expected[current_stmt]);
				current_stmt += 1;
				source_start += used;
			}
		}
	}

	let src = String::from_utf8_lossy(&source_bytes[source_start..]);
	let range = src.char_indices().nth(100).map(|x| x.0).unwrap_or(src.len());
	let src = &src[..range];
	parser.reset();
	parser = parser.change_source(&source_bytes[source_start..]);
	assert_eq!(
		current_stmt,
		expected.len(),
		"failed to parse at {}\nAt statement {}\n\n{:?}",
		src,
		expected[current_stmt],
		parser.parse_partial_statement()
	);
}<|MERGE_RESOLUTION|>--- conflicted
+++ resolved
@@ -247,11 +247,7 @@
 			}),
 			comment: None,
 			if_not_exists: false,
-<<<<<<< HEAD
-			table_type: TableType::Any,
-=======
 			kind: TableType::Any,
->>>>>>> 6af01e0e
 		})),
 		Statement::Define(DefineStatement::Event(DefineEventStatement {
 			name: Ident("event".to_owned()),
