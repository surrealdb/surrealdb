--- conflicted
+++ resolved
@@ -246,11 +246,8 @@
 				store_original: false,
 			}),
 			comment: None,
-<<<<<<< HEAD
 			table_type: TableType::Normal,
-=======
-			if_not_exists: false,
->>>>>>> 87da9c0b
+			if_not_exists: false,
 		})),
 		Statement::Define(DefineStatement::Event(DefineEventStatement {
 			name: Ident("event".to_owned()),
