use crate::{
	sql::{
		block::Entry,
		changefeed::ChangeFeed,
		filter::Filter,
		index::{Distance, MTreeParams, SearchParams, VectorType},
		language::Language,
		statements::{
			analyze::AnalyzeStatement, show::ShowSince, show::ShowStatement, sleep::SleepStatement,
			BeginStatement, BreakStatement, CancelStatement, CommitStatement, ContinueStatement,
			CreateStatement, DefineAnalyzerStatement, DefineDatabaseStatement,
			DefineEventStatement, DefineFieldStatement, DefineFunctionStatement,
			DefineIndexStatement, DefineNamespaceStatement, DefineParamStatement, DefineStatement,
			DefineTableStatement, DefineTokenStatement, DeleteStatement, ForeachStatement,
			IfelseStatement, InfoStatement, InsertStatement, KillStatement, OptionStatement,
			OutputStatement, RelateStatement, RemoveAnalyzerStatement, RemoveDatabaseStatement,
			RemoveEventStatement, RemoveFieldStatement, RemoveFunctionStatement,
			RemoveIndexStatement, RemoveNamespaceStatement, RemoveParamStatement,
			RemoveScopeStatement, RemoveStatement, RemoveTableStatement, RemoveTokenStatement,
			RemoveUserStatement, SelectStatement, SetStatement, ThrowStatement, UpdateStatement,
			UseStatement,
		},
		tokenizer::Tokenizer,
		Algorithm, Array, Base, Block, Cond, Data, Datetime, Dir, Duration, Edges, Explain,
		Expression, Fetch, Fetchs, Field, Fields, Future, Graph, Group, Groups, Id, Ident, Idiom,
		Idioms, Index, Kind, Limit, Number, Object, Operator, Order, Orders, Output, Param, Part,
		Permission, Permissions, Scoring, Split, Splits, Start, Statement, Strand, Subquery, Table,
		TableType, Tables, Thing, Timeout, Uuid, Value, Values, Version, With,
	},
	syn::v2::parser::mac::test_parse,
};
use chrono::{offset::TimeZone, NaiveDate, Offset, Utc};

#[test]
pub fn parse_analyze() {
	let res = test_parse!(parse_stmt, r#"ANALYZE INDEX b on a"#).unwrap();
	assert_eq!(
		res,
		Statement::Analyze(AnalyzeStatement::Idx(Ident("a".to_string()), Ident("b".to_string())))
	)
}

#[test]
pub fn parse_begin() {
	let res = test_parse!(parse_stmt, r#"BEGIN"#).unwrap();
	assert_eq!(res, Statement::Begin(BeginStatement));
	let res = test_parse!(parse_stmt, r#"BEGIN TRANSACTION"#).unwrap();
	assert_eq!(res, Statement::Begin(BeginStatement));
}

#[test]
pub fn parse_break() {
	let res = test_parse!(parse_stmt, r#"BREAK"#).unwrap();
	assert_eq!(res, Statement::Break(BreakStatement));
}

#[test]
pub fn parse_cancel() {
	let res = test_parse!(parse_stmt, r#"CANCEL"#).unwrap();
	assert_eq!(res, Statement::Cancel(CancelStatement));
	let res = test_parse!(parse_stmt, r#"CANCEL TRANSACTION"#).unwrap();
	assert_eq!(res, Statement::Cancel(CancelStatement));
}

#[test]
pub fn parse_commit() {
	let res = test_parse!(parse_stmt, r#"COMMIT"#).unwrap();
	assert_eq!(res, Statement::Commit(CommitStatement));
	let res = test_parse!(parse_stmt, r#"COMMIT TRANSACTION"#).unwrap();
	assert_eq!(res, Statement::Commit(CommitStatement));
}

#[test]
pub fn parse_continue() {
	let res = test_parse!(parse_stmt, r#"CONTINUE"#).unwrap();
	assert_eq!(res, Statement::Continue(ContinueStatement));
}

#[test]
fn parse_create() {
	let res = test_parse!(
		parse_stmt,
		"CREATE ONLY foo SET bar = 3, foo +?= 4 RETURN VALUE foo AS bar TIMEOUT 1s PARALLEL"
	)
	.unwrap();
	assert_eq!(
		res,
		Statement::Create(CreateStatement {
			only: true,
			what: Values(vec![Value::Table(Table("foo".to_owned()))]),
			data: Some(Data::SetExpression(vec![
				(
					Idiom(vec![Part::Field(Ident("bar".to_owned()))]),
					Operator::Equal,
					Value::Number(Number::Int(3))
				),
				(
					Idiom(vec![Part::Field(Ident("foo".to_owned()))]),
					Operator::Ext,
					Value::Number(Number::Int(4))
				),
			])),
			output: Some(Output::Fields(Fields(
				vec![Field::Single {
					expr: Value::Idiom(Idiom(vec![Part::Field(Ident("foo".to_owned()))])),
					alias: Some(Idiom(vec![Part::Field(Ident("bar".to_owned()))])),
				}],
				true,
			))),
			timeout: Some(Timeout(Duration(std::time::Duration::from_secs(1)))),
			parallel: true,
		}),
	);
}

#[test]
fn parse_define_namespace() {
	let res = test_parse!(parse_stmt, "DEFINE NAMESPACE a COMMENT 'test'").unwrap();
	assert_eq!(
		res,
		Statement::Define(DefineStatement::Namespace(DefineNamespaceStatement {
			id: None,
			name: Ident("a".to_string()),
			comment: Some(Strand("test".to_string())),
			if_not_exists: false,
		}))
	);

	let res = test_parse!(parse_stmt, "DEFINE NS a").unwrap();
	assert_eq!(
		res,
		Statement::Define(DefineStatement::Namespace(DefineNamespaceStatement {
			id: None,
			name: Ident("a".to_string()),
			comment: None,
			if_not_exists: false,
		}))
	)
}

#[test]
fn parse_define_database() {
	let res =
		test_parse!(parse_stmt, "DEFINE DATABASE a COMMENT 'test' CHANGEFEED 10m INCLUDE ORIGINAL")
			.unwrap();
	assert_eq!(
		res,
		Statement::Define(DefineStatement::Database(DefineDatabaseStatement {
			id: None,
			name: Ident("a".to_string()),
			comment: Some(Strand("test".to_string())),
			changefeed: Some(ChangeFeed {
				expiry: std::time::Duration::from_secs(60) * 10,
				store_original: true,
			}),
			if_not_exists: false,
		}))
	);

	let res = test_parse!(parse_stmt, "DEFINE DB a").unwrap();
	assert_eq!(
		res,
		Statement::Define(DefineStatement::Database(DefineDatabaseStatement {
			id: None,
			name: Ident("a".to_string()),
			comment: None,
			changefeed: None,
			if_not_exists: false,
		}))
	)
}

#[test]
fn parse_define_function() {
	let res = test_parse!(
		parse_stmt,
		r#"DEFINE FUNCTION fn::foo::bar($a: number, $b: array<bool,3>) {
			RETURN a
		} COMMENT 'test' PERMISSIONS FULL
		"#
	)
	.unwrap();

	assert_eq!(
		res,
		Statement::Define(DefineStatement::Function(DefineFunctionStatement {
			name: Ident("foo::bar".to_string()),
			args: vec![
				(Ident("a".to_string()), Kind::Number),
				(Ident("b".to_string()), Kind::Array(Box::new(Kind::Bool), Some(3)))
			],
			block: Block(vec![Entry::Output(OutputStatement {
				what: Value::Idiom(Idiom(vec![Part::Field(Ident("a".to_string()))])),
				fetch: None,
			})]),
			comment: Some(Strand("test".to_string())),
			permissions: Permission::Full,
			if_not_exists: false,
		}))
	)
}

#[test]
fn parse_define_user() {
	let res = test_parse!(
		parse_stmt,
		r#"DEFINE USER user ON ROOT COMMENT 'test' PASSHASH 'hunter2' ROLES foo, bar COMMENT "*******""#
	)
	.unwrap();

	let Statement::Define(DefineStatement::User(stmt)) = res else {
		panic!()
	};

	assert_eq!(stmt.name, Ident("user".to_string()));
	assert_eq!(stmt.base, Base::Root);
	assert_eq!(stmt.hash, "hunter2".to_owned());
	assert_eq!(stmt.roles, vec![Ident("foo".to_string()), Ident("bar".to_string())]);
	assert_eq!(stmt.comment, Some(Strand("*******".to_string())))
}

#[test]
fn parse_define_token() {
	let res = test_parse!(
		parse_stmt,
		r#"DEFINE TOKEN a ON SCOPE b TYPE EDDSA VALUE "foo" COMMENT "bar""#
	)
	.unwrap();
	assert_eq!(
		res,
		Statement::Define(DefineStatement::Token(DefineTokenStatement {
			name: Ident("a".to_string()),
			base: Base::Sc(Ident("b".to_string())),
			kind: Algorithm::EdDSA,
			code: "foo".to_string(),
			comment: Some(Strand("bar".to_string())),
			if_not_exists: false,
		}))
	)
}

#[test]
fn parse_define_scope() {
	let res = test_parse!(
		parse_stmt,
		r#"DEFINE SCOPE a SESSION 1s SIGNUP true SIGNIN false COMMENT "bar""#
	)
	.unwrap();

	// manually compare since DefineScopeStatement creates a random code in its parser.
	let Statement::Define(DefineStatement::Scope(stmt)) = res else {
		panic!()
	};

	assert_eq!(stmt.name, Ident("a".to_string()));
	assert_eq!(stmt.comment, Some(Strand("bar".to_string())));
	assert_eq!(stmt.session, Some(Duration(std::time::Duration::from_secs(1))));
	assert_eq!(stmt.signup, Some(Value::Bool(true)));
	assert_eq!(stmt.signin, Some(Value::Bool(false)));
}

#[test]
fn parse_define_param() {
	let res =
		test_parse!(parse_stmt, r#"DEFINE PARAM $a VALUE { a: 1, "b": 3 } PERMISSIONS WHERE null"#)
			.unwrap();

	assert_eq!(
		res,
		Statement::Define(DefineStatement::Param(DefineParamStatement {
			name: Ident("a".to_string()),
			value: Value::Object(Object(
				[
					("a".to_string(), Value::Number(Number::Int(1))),
					("b".to_string(), Value::Number(Number::Int(3))),
				]
				.into_iter()
				.collect()
			)),
			comment: None,
			permissions: Permission::Specific(Value::Null),
			if_not_exists: false,
		}))
	);
}

#[test]
fn parse_define_table() {
	let res =
		test_parse!(parse_stmt, r#"DEFINE TABLE name DROP SCHEMAFUL CHANGEFEED 1s INCLUDE ORIGINAL PERMISSIONS FOR SELECT WHERE a = 1 AS SELECT foo FROM bar GROUP BY foo"#)
			.unwrap();

	assert_eq!(
		res,
		Statement::Define(DefineStatement::Table(DefineTableStatement {
			id: None,
			name: Ident("name".to_string()),
			drop: true,
			full: true,
			view: Some(crate::sql::View {
				expr: Fields(
					vec![Field::Single {
						expr: Value::Idiom(Idiom(vec![Part::Field(Ident("foo".to_owned()))])),
						alias: None,
					}],
					false
				),
				what: Tables(vec![Table("bar".to_owned())]),
				cond: None,
				group: Some(Groups(vec![Group(Idiom(vec![Part::Field(Ident("foo".to_owned()))]))])),
			}),
			permissions: Permissions {
				select: Permission::Specific(Value::Expression(Box::new(
					crate::sql::Expression::Binary {
						l: Value::Idiom(Idiom(vec![Part::Field(Ident("a".to_owned()))])),
						o: Operator::Equal,
						r: Value::Number(Number::Int(1))
					}
				))),
				create: Permission::None,
				update: Permission::None,
				delete: Permission::None,
			},
			changefeed: Some(ChangeFeed {
				expiry: std::time::Duration::from_secs(1),
				store_original: true,
			}),
			comment: None,
			if_not_exists: false,
<<<<<<< HEAD
			table_type: TableType::Any,
=======
			kind: TableType::Any,
>>>>>>> 6af01e0e
		}))
	);
}

#[test]
fn parse_define_event() {
	let res =
		test_parse!(parse_stmt, r#"DEFINE EVENT event ON TABLE table WHEN null THEN null,none"#)
			.unwrap();

	assert_eq!(
		res,
		Statement::Define(DefineStatement::Event(DefineEventStatement {
			name: Ident("event".to_owned()),
			what: Ident("table".to_owned()),
			when: Value::Null,
			then: Values(vec![Value::Null, Value::None]),
			comment: None,
			if_not_exists: false,
		}))
	)
}

#[test]
fn parse_define_field() {
	let res = test_parse!(
		parse_stmt,
		r#"DEFINE FIELD foo.*[*]... ON TABLE bar FLEX TYPE option<number | array<record<foo>,10>> VALUE null ASSERT true DEFAULT false PERMISSIONS FOR DELETE, UPDATE NONE, FOR create WHERE true"#
	).unwrap();

	assert_eq!(
		res,
		Statement::Define(DefineStatement::Field(DefineFieldStatement {
			name: Idiom(vec![
				Part::Field(Ident("foo".to_owned())),
				Part::All,
				Part::All,
				Part::Flatten,
			]),
			what: Ident("bar".to_owned()),
			flex: true,
			kind: Some(Kind::Option(Box::new(Kind::Either(vec![
				Kind::Number,
				Kind::Array(Box::new(Kind::Record(vec![Table("foo".to_owned())])), Some(10))
			])))),
			readonly: false,
			value: Some(Value::Null),
			assert: Some(Value::Bool(true)),
			default: Some(Value::Bool(false)),
			permissions: Permissions {
				delete: Permission::None,
				update: Permission::None,
				create: Permission::Specific(Value::Bool(true)),
				select: Permission::Full,
			},
			comment: None,
			if_not_exists: false,
		}))
	)
}

#[test]
fn parse_define_index() {
	let res = test_parse!(
		parse_stmt,
		r#"DEFINE INDEX index ON TABLE table FIELDS a,b[*] SEARCH ANALYZER ana BM25 (0.1,0.2)
			DOC_IDS_ORDER 1
			DOC_LENGTHS_ORDER 2
			POSTINGS_ORDER 3
			TERMS_ORDER 4
			DOC_IDS_CACHE 5
			DOC_LENGTHS_CACHE 6
			POSTINGS_CACHE 7
			TERMS_CACHE 8
			HIGHLIGHTS"#
	)
	.unwrap();

	assert_eq!(
		res,
		Statement::Define(DefineStatement::Index(DefineIndexStatement {
			name: Ident("index".to_owned()),
			what: Ident("table".to_owned()),
			cols: Idioms(vec![
				Idiom(vec![Part::Field(Ident("a".to_owned()))]),
				Idiom(vec![Part::Field(Ident("b".to_owned())), Part::All])
			]),
			index: Index::Search(SearchParams {
				az: Ident("ana".to_owned()),
				hl: true,
				sc: Scoring::Bm {
					k1: 0.1,
					b: 0.2
				},
				doc_ids_order: 1,
				doc_lengths_order: 2,
				postings_order: 3,
				terms_order: 4,
				doc_ids_cache: 5,
				doc_lengths_cache: 6,
				postings_cache: 7,
				terms_cache: 8,
			}),
			comment: None,
			if_not_exists: false,
		}))
	);

	let res =
		test_parse!(parse_stmt, r#"DEFINE INDEX index ON TABLE table FIELDS a UNIQUE"#).unwrap();

	assert_eq!(
		res,
		Statement::Define(DefineStatement::Index(DefineIndexStatement {
			name: Ident("index".to_owned()),
			what: Ident("table".to_owned()),
			cols: Idioms(vec![Idiom(vec![Part::Field(Ident("a".to_owned()))]),]),
			index: Index::Uniq,
			comment: None,
			if_not_exists: false,
		}))
	);

	let res =
		test_parse!(parse_stmt, r#"DEFINE INDEX index ON TABLE table FIELDS a MTREE DIMENSION 4 DISTANCE MINKOWSKI 5 CAPACITY 6 DOC_IDS_ORDER 7 DOC_IDS_CACHE 8 MTREE_CACHE 9"#).unwrap();

	assert_eq!(
		res,
		Statement::Define(DefineStatement::Index(DefineIndexStatement {
			name: Ident("index".to_owned()),
			what: Ident("table".to_owned()),
			cols: Idioms(vec![Idiom(vec![Part::Field(Ident("a".to_owned()))]),]),
			index: Index::MTree(MTreeParams {
				dimension: 4,
				_distance: Default::default(),
				distance: Distance::Minkowski(Number::Int(5)),
				capacity: 6,
				doc_ids_order: 7,
				doc_ids_cache: 8,
				mtree_cache: 9,
				vector_type: VectorType::F64,
			}),
			comment: None,
			if_not_exists: false,
		}))
	);
}

#[test]
fn parse_define_analyzer() {
	let res = test_parse!(
		parse_stmt,
		r#"DEFINE ANALYZER ana FILTERS ASCII, EDGENGRAM(1,2), NGRAM(3,4), LOWERCASE, SNOWBALL(NLD), UPPERCASE TOKENIZERS BLANK, CAMEL, CLASS, PUNCT FUNCTION fn::foo::bar"#
	).unwrap();

	assert_eq!(
		res,
		Statement::Define(DefineStatement::Analyzer(DefineAnalyzerStatement {
			name: Ident("ana".to_owned()),
			tokenizers: Some(vec![
				Tokenizer::Blank,
				Tokenizer::Camel,
				Tokenizer::Class,
				Tokenizer::Punct,
			]),
			filters: Some(vec![
				Filter::Ascii,
				Filter::EdgeNgram(1, 2),
				Filter::Ngram(3, 4),
				Filter::Lowercase,
				Filter::Snowball(Language::Dutch),
				Filter::Uppercase,
			]),
			comment: None,
			function: Some(Ident("foo::bar".to_string())),
			if_not_exists: false,
		})),
	)
}

#[test]
fn parse_delete() {
	let res = test_parse!(
		parse_statement,
		"DELETE FROM ONLY |foo:32..64| Where 2 RETURN AFTER TIMEOUT 1s PARALLEL"
	)
	.unwrap();
	assert_eq!(
		res,
		Statement::Delete(DeleteStatement {
			only: true,
			what: Values(vec![Value::Mock(crate::sql::Mock::Range("foo".to_string(), 32, 64))]),
			cond: Some(Cond(Value::Number(Number::Int(2)))),
			output: Some(Output::After),
			timeout: Some(Timeout(Duration(std::time::Duration::from_secs(1)))),
			parallel: true,
		})
	);
}

#[test]
fn parse_delete_2() {
	let res = test_parse!(
		parse_stmt,
		r#"DELETE FROM ONLY a:b->?[$][?true] WHERE null RETURN NULL TIMEOUT 1h PARALLEL"#
	)
	.unwrap();

	assert_eq!(
		res,
		Statement::Delete(DeleteStatement {
			only: true,
			what: Values(vec![Value::Idiom(Idiom(vec![
				Part::Start(Value::Edges(Box::new(Edges {
					dir: Dir::Out,
					from: Thing {
						tb: "a".to_owned(),
						id: Id::String("b".to_owned()),
					},
					what: Tables::default(),
				}))),
				Part::Last,
				Part::Where(Value::Bool(true)),
			]))]),
			cond: Some(Cond(Value::Null)),
			output: Some(Output::Null),
			timeout: Some(Timeout(Duration(std::time::Duration::from_secs(60 * 60)))),
			parallel: true
		})
	)
}

#[test]
pub fn parse_for() {
	let res = test_parse!(
		parse_stmt,
		r#"FOR $foo IN (SELECT foo FROM bar) * 2 {
			BREAK
		}"#
	)
	.unwrap();

	assert_eq!(
		res,
		Statement::Foreach(ForeachStatement {
			param: Param(Ident("foo".to_owned())),
			range: Value::Expression(Box::new(Expression::Binary {
				l: Value::Subquery(Box::new(Subquery::Select(SelectStatement {
					expr: Fields(
						vec![Field::Single {
							expr: Value::Idiom(Idiom(vec![Part::Field(Ident("foo".to_owned()))])),
							alias: None
						}],
						false
					),
					what: Values(vec![Value::Table(Table("bar".to_owned()))]),
					..Default::default()
				}))),
				o: Operator::Mul,
				r: Value::Number(Number::Int(2))
			})),
			block: Block(vec![Entry::Break(BreakStatement)])
		})
	)
}

#[test]
fn parse_if() {
	let res =
		test_parse!(parse_stmt, r#"IF foo THEN bar ELSE IF faz THEN baz ELSE baq END"#).unwrap();
	assert_eq!(
		res,
		Statement::Ifelse(IfelseStatement {
			exprs: vec![
				(
					Value::Idiom(Idiom(vec![Part::Field(Ident("foo".to_owned()))])),
					Value::Idiom(Idiom(vec![Part::Field(Ident("bar".to_owned()))]))
				),
				(
					Value::Idiom(Idiom(vec![Part::Field(Ident("faz".to_owned()))])),
					Value::Idiom(Idiom(vec![Part::Field(Ident("baz".to_owned()))]))
				)
			],
			close: Some(Value::Idiom(Idiom(vec![Part::Field(Ident("baq".to_owned()))])))
		})
	)
}

#[test]
fn parse_if_block() {
	let res =
		test_parse!(parse_stmt, r#"IF foo { bar } ELSE IF faz { baz } ELSE { baq }"#).unwrap();
	assert_eq!(
		res,
		Statement::Ifelse(IfelseStatement {
			exprs: vec![
				(
					Value::Idiom(Idiom(vec![Part::Field(Ident("foo".to_owned()))])),
					Value::Block(Box::new(Block(vec![Entry::Value(Value::Idiom(Idiom(vec![
						Part::Field(Ident("bar".to_owned()))
					])))]))),
				),
				(
					Value::Idiom(Idiom(vec![Part::Field(Ident("faz".to_owned()))])),
					Value::Block(Box::new(Block(vec![Entry::Value(Value::Idiom(Idiom(vec![
						Part::Field(Ident("baz".to_owned()))
					])))]))),
				)
			],
			close: Some(Value::Block(Box::new(Block(vec![Entry::Value(Value::Idiom(Idiom(
				vec![Part::Field(Ident("baq".to_owned()))]
			)))])))),
		})
	)
}

#[test]
fn parse_info() {
	let res = test_parse!(parse_stmt, "INFO FOR ROOT").unwrap();
	assert_eq!(res, Statement::Info(InfoStatement::Root));

	let res = test_parse!(parse_stmt, "INFO FOR KV").unwrap();
	assert_eq!(res, Statement::Info(InfoStatement::Root));

	let res = test_parse!(parse_stmt, "INFO FOR NAMESPACE").unwrap();
	assert_eq!(res, Statement::Info(InfoStatement::Ns));

	let res = test_parse!(parse_stmt, "INFO FOR NS").unwrap();
	assert_eq!(res, Statement::Info(InfoStatement::Ns));

	let res = test_parse!(parse_stmt, "INFO FOR SCOPE scope").unwrap();
	assert_eq!(res, Statement::Info(InfoStatement::Sc(Ident("scope".to_owned()))));

	let res = test_parse!(parse_stmt, "INFO FOR TABLE table").unwrap();
	assert_eq!(res, Statement::Info(InfoStatement::Tb(Ident("table".to_owned()))));

	let res = test_parse!(parse_stmt, "INFO FOR USER user").unwrap();
	assert_eq!(res, Statement::Info(InfoStatement::User(Ident("user".to_owned()), None)));

	let res = test_parse!(parse_stmt, "INFO FOR USER user ON namespace").unwrap();
	assert_eq!(res, Statement::Info(InfoStatement::User(Ident("user".to_owned()), Some(Base::Ns))));
}

#[test]
fn parse_select() {
	let res = test_parse!(
		parse_stmt,
		r#"
SELECT bar as foo,[1,2],bar OMIT bar FROM ONLY a,1
    WITH INDEX index,index_2
    WHERE true
    SPLIT ON foo,bar
    GROUP foo,bar
    ORDER BY foo COLLATE NUMERIC ASC
    START AT { a: true }
    LIMIT BY a:b
    FETCH foo
    VERSION d"2012-04-23T18:25:43.0000511Z"
    EXPLAIN FULL
		"#
	)
	.unwrap();

	let offset = Utc.fix();
	let expected_datetime = offset
		.from_local_datetime(
			&NaiveDate::from_ymd_opt(2012, 4, 23)
				.unwrap()
				.and_hms_nano_opt(18, 25, 43, 51_100)
				.unwrap(),
		)
		.earliest()
		.unwrap()
		.with_timezone(&Utc);

	assert_eq!(
		res,
		Statement::Select(SelectStatement {
			expr: Fields(
				vec![
					Field::Single {
						expr: Value::Idiom(Idiom(vec![Part::Field(Ident("bar".to_owned()))])),
						alias: Some(Idiom(vec![Part::Field(Ident("foo".to_owned()))])),
					},
					Field::Single {
						expr: Value::Array(Array(vec![
							Value::Number(Number::Int(1)),
							Value::Number(Number::Int(2))
						])),
						alias: None,
					},
					Field::Single {
						expr: Value::Idiom(Idiom(vec![Part::Field(Ident("bar".to_owned()))])),
						alias: None,
					},
				],
				false,
			),
			omit: Some(Idioms(vec![Idiom(vec![Part::Field(Ident("bar".to_owned()))])])),
			only: true,
			what: Values(vec![Value::Table(Table("a".to_owned())), Value::Number(Number::Int(1))]),
			with: Some(With::Index(vec!["index".to_owned(), "index_2".to_owned()])),
			cond: Some(Cond(Value::Bool(true))),
			split: Some(Splits(vec![
				Split(Idiom(vec![Part::Field(Ident("foo".to_owned()))])),
				Split(Idiom(vec![Part::Field(Ident("bar".to_owned()))])),
			])),
			group: Some(Groups(vec![
				Group(Idiom(vec![Part::Field(Ident("foo".to_owned()))])),
				Group(Idiom(vec![Part::Field(Ident("bar".to_owned()))])),
			])),
			order: Some(Orders(vec![Order {
				order: Idiom(vec![Part::Field(Ident("foo".to_owned()))]),
				random: false,
				collate: true,
				numeric: true,
				direction: true,
			}])),
			limit: Some(Limit(Value::Thing(Thing {
				tb: "a".to_owned(),
				id: Id::String("b".to_owned()),
			}))),
			start: Some(Start(Value::Object(Object(
				[("a".to_owned(), Value::Bool(true))].into_iter().collect()
			)))),
			fetch: Some(Fetchs(vec![Fetch(Idiom(vec![Part::Field(Ident("foo".to_owned()))]))])),
			version: Some(Version(Datetime(expected_datetime))),
			timeout: None,
			parallel: false,
			explain: Some(Explain(true)),
		}),
	);
}

#[test]
fn parse_let() {
	let res = test_parse!(parse_stmt, r#"LET $param = 1"#).unwrap();
	assert_eq!(
		res,
		Statement::Set(SetStatement {
			name: "param".to_owned(),
			what: Value::Number(Number::Int(1))
		})
	);

	let res = test_parse!(parse_stmt, r#"$param = 1"#).unwrap();
	assert_eq!(
		res,
		Statement::Set(SetStatement {
			name: "param".to_owned(),
			what: Value::Number(Number::Int(1))
		})
	);
}

#[test]
fn parse_show() {
	let res = test_parse!(parse_stmt, r#"SHOW CHANGES FOR TABLE foo SINCE 1 LIMIT 10"#).unwrap();

	assert_eq!(
		res,
		Statement::Show(ShowStatement {
			table: Some(Table("foo".to_owned())),
			since: ShowSince::Versionstamp(1),
			limit: Some(10)
		})
	);

	let offset = Utc.fix();
	let expected_datetime = offset
		.from_local_datetime(
			&NaiveDate::from_ymd_opt(2012, 4, 23)
				.unwrap()
				.and_hms_nano_opt(18, 25, 43, 51_100)
				.unwrap(),
		)
		.earliest()
		.unwrap()
		.with_timezone(&Utc);

	let res = test_parse!(
		parse_stmt,
		r#"SHOW CHANGES FOR DATABASE SINCE d"2012-04-23T18:25:43.0000511Z""#
	)
	.unwrap();
	assert_eq!(
		res,
		Statement::Show(ShowStatement {
			table: None,
			since: ShowSince::Timestamp(Datetime(expected_datetime)),
			limit: None
		})
	)
}

#[test]
fn parse_sleep() {
	let res = test_parse!(parse_stmt, r"SLEEP 1s").unwrap();

	let expect = Statement::Sleep(SleepStatement {
		duration: Duration(std::time::Duration::from_secs(1)),
	});
	assert_eq!(res, expect)
}

#[test]
fn parse_use() {
	let res = test_parse!(parse_stmt, r"USE NS foo").unwrap();
	let expect = Statement::Use(UseStatement {
		ns: Some("foo".to_owned()),
		db: None,
	});
	assert_eq!(res, expect);

	let res = test_parse!(parse_stmt, r"USE DB foo").unwrap();
	let expect = Statement::Use(UseStatement {
		ns: None,
		db: Some("foo".to_owned()),
	});
	assert_eq!(res, expect);

	let res = test_parse!(parse_stmt, r"USE NS bar DB foo").unwrap();
	let expect = Statement::Use(UseStatement {
		ns: Some("bar".to_owned()),
		db: Some("foo".to_owned()),
	});
	assert_eq!(res, expect);
}

#[test]
fn parse_value_stmt() {
	let res = test_parse!(parse_stmt, r"1s").unwrap();
	let expect = Statement::Value(Value::Duration(Duration(std::time::Duration::from_secs(1))));
	assert_eq!(res, expect);
}

#[test]
fn parse_throw() {
	let res = test_parse!(parse_stmt, r"THROW 1s").unwrap();

	let expect = Statement::Throw(ThrowStatement {
		error: Value::Duration(Duration(std::time::Duration::from_secs(1))),
	});
	assert_eq!(res, expect)
}

#[test]
fn parse_insert() {
	let res = test_parse!(
		parse_stmt,
	r#"INSERT IGNORE INTO $foo (a,b,c) VALUES (1,2,3),(4,5,6) ON DUPLICATE KEY UPDATE a.b +?= null, c.d += none RETURN AFTER"#
	).unwrap();
	assert_eq!(
		res,
		Statement::Insert(InsertStatement {
			into: Value::Param(Param(Ident("foo".to_owned()))),
			data: Data::ValuesExpression(vec![
				vec![
					(
						Idiom(vec![Part::Field(Ident("a".to_owned()))]),
						Value::Number(Number::Int(1)),
					),
					(
						Idiom(vec![Part::Field(Ident("b".to_owned()))]),
						Value::Number(Number::Int(2)),
					),
					(
						Idiom(vec![Part::Field(Ident("c".to_owned()))]),
						Value::Number(Number::Int(3)),
					),
				],
				vec![
					(
						Idiom(vec![Part::Field(Ident("a".to_owned()))]),
						Value::Number(Number::Int(4)),
					),
					(
						Idiom(vec![Part::Field(Ident("b".to_owned()))]),
						Value::Number(Number::Int(5)),
					),
					(
						Idiom(vec![Part::Field(Ident("c".to_owned()))]),
						Value::Number(Number::Int(6)),
					),
				],
			]),
			ignore: true,
			update: Some(Data::UpdateExpression(vec![
				(
					Idiom(vec![
						Part::Field(Ident("a".to_owned())),
						Part::Field(Ident("b".to_owned())),
					]),
					Operator::Ext,
					Value::Null,
				),
				(
					Idiom(vec![
						Part::Field(Ident("c".to_owned())),
						Part::Field(Ident("d".to_owned())),
					]),
					Operator::Inc,
					Value::None,
				),
			])),
			output: Some(Output::After),
			timeout: None,
			parallel: false,
		}),
	)
}

#[test]
fn parse_kill() {
	let res = test_parse!(parse_stmt, r#"KILL $param"#).unwrap();
	assert_eq!(
		res,
		Statement::Kill(KillStatement {
			id: Value::Param(Param(Ident("param".to_owned())))
		})
	);

	let res = test_parse!(parse_stmt, r#"KILL u"e72bee20-f49b-11ec-b939-0242ac120002" "#).unwrap();
	assert_eq!(
		res,
		Statement::Kill(KillStatement {
			id: Value::Uuid(Uuid(uuid::uuid!("e72bee20-f49b-11ec-b939-0242ac120002")))
		})
	);
}

#[test]
fn parse_live() {
	let res = test_parse!(parse_stmt, r#"LIVE SELECT DIFF FROM $foo"#).unwrap();
	let Statement::Live(stmt) = res else {
		panic!()
	};
	assert_eq!(stmt.expr, Fields::default());
	assert_eq!(stmt.what, Value::Param(Param(Ident("foo".to_owned()))));

	let res =
		test_parse!(parse_stmt, r#"LIVE SELECT foo FROM table WHERE true FETCH a[where foo],b"#)
			.unwrap();
	let Statement::Live(stmt) = res else {
		panic!()
	};
	assert_eq!(
		stmt.expr,
		Fields(
			vec![Field::Single {
				expr: Value::Idiom(Idiom(vec![Part::Field(Ident("foo".to_owned()))])),
				alias: None,
			}],
			false,
		)
	);
	assert_eq!(stmt.what, Value::Table(Table("table".to_owned())));
	assert_eq!(stmt.cond, Some(Cond(Value::Bool(true))));
	assert_eq!(
		stmt.fetch,
		Some(Fetchs(vec![
			Fetch(Idiom(vec![
				Part::Field(Ident("a".to_owned())),
				Part::Where(Value::Idiom(Idiom(vec![Part::Field(Ident("foo".to_owned()))]))),
			])),
			Fetch(Idiom(vec![Part::Field(Ident("b".to_owned()))])),
		])),
	)
}

#[test]
fn parse_option() {
	let res = test_parse!(parse_stmt, r#"OPTION value = true"#).unwrap();
	assert_eq!(
		res,
		Statement::Option(OptionStatement {
			name: Ident("value".to_owned()),
			what: true
		})
	)
}

#[test]
fn parse_return() {
	let res = test_parse!(parse_stmt, r#"RETURN RETRUN FETCH RETURN"#).unwrap();
	assert_eq!(
		res,
		Statement::Output(OutputStatement {
			what: Value::Idiom(Idiom(vec![Part::Field(Ident("RETRUN".to_owned()))])),
			fetch: Some(Fetchs(vec![Fetch(Idiom(vec![Part::Field(
				Ident("RETURN".to_owned()).to_owned()
			)]))])),
		}),
	)
}

#[test]
fn parse_relate() {
	let res = test_parse!(
		parse_stmt,
		r#"RELATE ONLY [1,2]->a:b->(CREATE foo) UNIQUE SET a += 1 RETURN NONE PARALLEL"#
	)
	.unwrap();
	assert_eq!(
		res,
		Statement::Relate(RelateStatement {
			only: true,
			kind: Value::Thing(Thing {
				tb: "a".to_owned(),
				id: Id::String("b".to_owned()),
			}),
			from: Value::Array(Array(vec![
				Value::Number(Number::Int(1)),
				Value::Number(Number::Int(2)),
			])),
			with: Value::Subquery(Box::new(Subquery::Create(CreateStatement {
				only: false,
				what: Values(vec![Value::Table(Table("foo".to_owned()))]),
				data: None,
				output: None,
				timeout: None,
				parallel: false,
			}))),
			uniq: true,
			data: Some(Data::SetExpression(vec![(
				Idiom(vec![Part::Field(Ident("a".to_owned()))]),
				Operator::Inc,
				Value::Number(Number::Int(1))
			)])),
			output: Some(Output::None),
			timeout: None,
			parallel: true,
		}),
	)
}

#[test]
fn parse_remove() {
	let res = test_parse!(parse_stmt, r#"REMOVE NAMESPACE ns"#).unwrap();
	assert_eq!(
		res,
		Statement::Remove(RemoveStatement::Namespace(RemoveNamespaceStatement {
			name: Ident("ns".to_owned()),
			if_exists: false,
		}))
	);

	let res = test_parse!(parse_stmt, r#"REMOVE DB database"#).unwrap();
	assert_eq!(
		res,
		Statement::Remove(RemoveStatement::Database(RemoveDatabaseStatement {
			name: Ident("database".to_owned()),
			if_exists: false,
		}))
	);

	let res = test_parse!(parse_stmt, r#"REMOVE FUNCTION fn::foo::bar"#).unwrap();
	assert_eq!(
		res,
		Statement::Remove(RemoveStatement::Function(RemoveFunctionStatement {
			name: Ident("foo::bar".to_owned()),
			if_exists: false,
		}))
	);
	let res = test_parse!(parse_stmt, r#"REMOVE FUNCTION fn::foo::bar();"#).unwrap();
	assert_eq!(
		res,
		Statement::Remove(RemoveStatement::Function(RemoveFunctionStatement {
			name: Ident("foo::bar".to_owned()),
			if_exists: false,
		}))
	);

	let res = test_parse!(parse_stmt, r#"REMOVE TOKEN foo ON SCOPE bar"#).unwrap();
	assert_eq!(
		res,
		Statement::Remove(RemoveStatement::Token(RemoveTokenStatement {
			name: Ident("foo".to_owned()),
			base: Base::Sc(Ident("bar".to_owned())),
			if_exists: false,
		}))
	);

	let res = test_parse!(parse_stmt, r#"REMOVE SCOPE foo"#).unwrap();
	assert_eq!(
		res,
		Statement::Remove(RemoveStatement::Scope(RemoveScopeStatement {
			name: Ident("foo".to_owned()),
			if_exists: false,
		}))
	);

	let res = test_parse!(parse_stmt, r#"REMOVE PARAM $foo"#).unwrap();
	assert_eq!(
		res,
		Statement::Remove(RemoveStatement::Param(RemoveParamStatement {
			name: Ident("foo".to_owned()),
			if_exists: false,
		}))
	);

	let res = test_parse!(parse_stmt, r#"REMOVE TABLE foo"#).unwrap();
	assert_eq!(
		res,
		Statement::Remove(RemoveStatement::Table(RemoveTableStatement {
			name: Ident("foo".to_owned()),
			if_exists: false,
		}))
	);

	let res = test_parse!(parse_stmt, r#"REMOVE EVENT foo ON TABLE bar"#).unwrap();
	assert_eq!(
		res,
		Statement::Remove(RemoveStatement::Event(RemoveEventStatement {
			name: Ident("foo".to_owned()),
			what: Ident("bar".to_owned()),
			if_exists: false,
		}))
	);

	let res = test_parse!(parse_stmt, r#"REMOVE FIELD foo.bar[10] ON bar"#).unwrap();
	assert_eq!(
		res,
		Statement::Remove(RemoveStatement::Field(RemoveFieldStatement {
			name: Idiom(vec![
				Part::Field(Ident("foo".to_owned())),
				Part::Field(Ident("bar".to_owned())),
				Part::Index(Number::Int(10))
			]),
			what: Ident("bar".to_owned()),
			if_exists: false,
		}))
	);

	let res = test_parse!(parse_stmt, r#"REMOVE INDEX foo ON bar"#).unwrap();
	assert_eq!(
		res,
		Statement::Remove(RemoveStatement::Index(RemoveIndexStatement {
			name: Ident("foo".to_owned()),
			what: Ident("bar".to_owned()),
			if_exists: false,
		}))
	);

	let res = test_parse!(parse_stmt, r#"REMOVE ANALYZER foo"#).unwrap();
	assert_eq!(
		res,
		Statement::Remove(RemoveStatement::Analyzer(RemoveAnalyzerStatement {
			name: Ident("foo".to_owned()),
			if_exists: false,
		}))
	);

	let res = test_parse!(parse_stmt, r#"REMOVE user foo on database"#).unwrap();
	assert_eq!(
		res,
		Statement::Remove(RemoveStatement::User(RemoveUserStatement {
			name: Ident("foo".to_owned()),
			base: Base::Db,
			if_exists: false,
		}))
	);
}

#[test]
fn parse_update() {
	let res = test_parse!(
		parse_stmt,
		r#"UPDATE ONLY <future> { "text" }, a->b UNSET foo... , a->b, c[*] WHERE true RETURN DIFF TIMEOUT 1s PARALLEL"#
	)
	.unwrap();
	assert_eq!(
		res,
		Statement::Update(UpdateStatement {
			only: true,
			what: Values(vec![
				Value::Future(Box::new(Future(Block(vec![Entry::Value(Value::Strand(Strand(
					"text".to_string()
				)))])))),
				Value::Idiom(Idiom(vec![
					Part::Field(Ident("a".to_string())),
					Part::Graph(Graph {
						dir: Dir::Out,
						what: Tables(vec![Table("b".to_string())]),
						expr: Fields::all(),
						..Default::default()
					})
				]))
			]),
			cond: Some(Cond(Value::Bool(true))),
			data: Some(Data::UnsetExpression(vec![
				Idiom(vec![Part::Field(Ident("foo".to_string())), Part::Flatten]),
				Idiom(vec![
					Part::Field(Ident("a".to_string())),
					Part::Graph(Graph {
						dir: Dir::Out,
						what: Tables(vec![Table("b".to_string())]),
						expr: Fields::all(),
						..Default::default()
					})
				]),
				Idiom(vec![Part::Field(Ident("c".to_string())), Part::All])
			])),
			output: Some(Output::Diff),
			timeout: Some(Timeout(Duration(std::time::Duration::from_secs(1)))),
			parallel: true,
		})
	);
}<|MERGE_RESOLUTION|>--- conflicted
+++ resolved
@@ -327,11 +327,7 @@
 			}),
 			comment: None,
 			if_not_exists: false,
-<<<<<<< HEAD
-			table_type: TableType::Any,
-=======
 			kind: TableType::Any,
->>>>>>> 6af01e0e
 		}))
 	);
 }
