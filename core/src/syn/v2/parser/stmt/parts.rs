//! Contains parsing code for smaller common parts of statements.

<<<<<<< HEAD
use crate::sql::change_feed_include::ChangeFeedInclude;
use crate::sql::index::VectorType;
use crate::syn::v2::token::VectorTypeKind;
=======
use reblessive::Stk;

>>>>>>> 829fb0ba
use crate::{
	sql::{
		change_feed_include::ChangeFeedInclude, changefeed::ChangeFeed, index::Distance, Base,
		Cond, Data, Duration, Fetch, Fetchs, Field, Fields, Group, Groups, Ident, Idiom, Output,
		Permission, Permissions, Tables, Timeout, Value, View,
	},
	syn::v2::{
		parser::{
			error::MissingKind,
			mac::{expected, unexpected},
			ParseError, ParseErrorKind, ParseResult, Parser,
		},
		token::{t, DistanceKind, Span, TokenKind},
	},
};

impl Parser<'_> {
	/// Parses a data production if the next token is a data keyword.
	/// Otherwise returns None
	pub async fn try_parse_data(&mut self, ctx: &mut Stk) -> ParseResult<Option<Data>> {
		let res = match self.peek().kind {
			t!("SET") => {
				self.pop_peek();
				let mut set_list = Vec::new();
				loop {
					let idiom = self.parse_plain_idiom(ctx).await?;
					let operator = self.parse_assigner()?;
					let value = ctx.run(|ctx| self.parse_value(ctx)).await?;
					set_list.push((idiom, operator, value));
					if !self.eat(t!(",")) {
						break;
					}
				}
				Data::SetExpression(set_list)
			}
			t!("UNSET") => {
				self.pop_peek();
				let idiom_list = self.parse_idiom_list(ctx).await?;
				Data::UnsetExpression(idiom_list)
			}
			t!("PATCH") => {
				self.pop_peek();
				Data::PatchExpression(ctx.run(|ctx| self.parse_value(ctx)).await?)
			}
			t!("MERGE") => {
				self.pop_peek();
				Data::MergeExpression(ctx.run(|ctx| self.parse_value(ctx)).await?)
			}
			t!("REPLACE") => {
				self.pop_peek();
				Data::ReplaceExpression(ctx.run(|ctx| self.parse_value(ctx)).await?)
			}
			t!("CONTENT") => {
				self.pop_peek();
				Data::ContentExpression(ctx.run(|ctx| self.parse_value(ctx)).await?)
			}
			_ => return Ok(None),
		};
		Ok(Some(res))
	}

	/// Parses a statement output if the next token is `return`.
	pub async fn try_parse_output(&mut self, ctx: &mut Stk) -> ParseResult<Option<Output>> {
		if !self.eat(t!("RETURN")) {
			return Ok(None);
		}
		let res = match self.peek_kind() {
			t!("NONE") => {
				self.pop_peek();
				Output::None
			}
			t!("NULL") => {
				self.pop_peek();
				Output::Null
			}
			t!("DIFF") => {
				self.pop_peek();
				Output::Diff
			}
			t!("AFTER") => {
				self.pop_peek();
				Output::After
			}
			t!("BEFORE") => {
				self.pop_peek();
				Output::Before
			}
			_ => Output::Fields(self.parse_fields(ctx).await?),
		};
		Ok(Some(res))
	}

	/// Parses a statement timeout if the next token is `TIMEOUT`.
	pub fn try_parse_timeout(&mut self) -> ParseResult<Option<Timeout>> {
		if !self.eat(t!("TIMEOUT")) {
			return Ok(None);
		}
		let duration = self.next_token_value()?;
		Ok(Some(Timeout(duration)))
	}

	pub async fn try_parse_fetch(&mut self, ctx: &mut Stk) -> ParseResult<Option<Fetchs>> {
		if !self.eat(t!("FETCH")) {
			return Ok(None);
		}
		let v = self.parse_idiom_list(ctx).await?.into_iter().map(Fetch).collect();
		Ok(Some(Fetchs(v)))
	}

	pub async fn try_parse_condition(&mut self, ctx: &mut Stk) -> ParseResult<Option<Cond>> {
		if !self.eat(t!("WHERE")) {
			return Ok(None);
		}
		let v = ctx.run(|ctx| self.parse_value_field(ctx)).await?;
		Ok(Some(Cond(v)))
	}

	pub fn check_idiom<'a>(
		kind: MissingKind,
		fields: &'a Fields,
		field_span: Span,
		idiom: &Idiom,
		idiom_span: Span,
	) -> ParseResult<&'a Field> {
		let mut found = None;
		for field in fields.iter() {
			let Field::Single {
				expr,
				alias,
			} = field
			else {
				unreachable!()
			};

			if let Some(alias) = alias {
				if idiom == alias {
					found = Some(field);
					break;
				}
			}

			match expr {
				Value::Idiom(x) => {
					if idiom == x {
						found = Some(field);
						break;
					}
				}
				v => {
					if *idiom == v.to_idiom() {
						found = Some(field);
						break;
					}
				}
			}
		}

		found.ok_or_else(|| {
			ParseError::new(
				ParseErrorKind::MissingField {
					field: field_span,
					idiom: idiom.to_string(),
					kind,
				},
				idiom_span,
			)
		})
	}

	pub fn try_parse_group(
		&mut self,
		fields: &Fields,
		fields_span: Span,
	) -> ParseResult<Option<Groups>> {
		if !self.eat(t!("GROUP")) {
			return Ok(None);
		}

		if self.eat(t!("ALL")) {
			return Ok(Some(Groups(Vec::new())));
		}

		self.eat(t!("BY"));

		let has_all = fields.contains(&Field::All);

		let before = self.peek().span;
		let group = self.parse_basic_idiom()?;
		let group_span = before.covers(self.last_span());
		if !has_all {
			Self::check_idiom(MissingKind::Group, fields, fields_span, &group, group_span)?;
		}

		let mut groups = Groups(vec![Group(group)]);
		while self.eat(t!(",")) {
			let before = self.peek().span;
			let group = self.parse_basic_idiom()?;
			let group_span = before.covers(self.last_span());
			if !has_all {
				Self::check_idiom(MissingKind::Group, fields, fields_span, &group, group_span)?;
			}
			groups.0.push(Group(group));
		}

		Ok(Some(groups))
	}

	/// Parse a permissions production
	///
	/// # Parser State
	/// Expects the parser to have just eaten the `PERMISSIONS` keyword.
	pub async fn parse_permission(
		&mut self,
		stk: &mut Stk,
		permissive: bool,
	) -> ParseResult<Permissions> {
		match self.next().kind {
			t!("NONE") => Ok(Permissions::none()),
			t!("FULL") => Ok(Permissions::full()),
			t!("FOR") => {
				let mut permission = if permissive {
					Permissions::full()
				} else {
					Permissions::none()
				};
				stk.run(|stk| self.parse_specific_permission(stk, &mut permission)).await?;
				self.eat(t!(","));
				while self.eat(t!("FOR")) {
					stk.run(|stk| self.parse_specific_permission(stk, &mut permission)).await?;
					self.eat(t!(","));
				}
				Ok(permission)
			}
			x => unexpected!(self, x, "'NONE', 'FULL' or 'FOR'"),
		}
	}

	/// Parse a specific permission for a type of query
	///
	/// Sets the permission for a specific query on the given permission keyword.
	///
	/// # Parser State
	/// Expects the parser to just have eaten the `FOR` keyword.
	pub async fn parse_specific_permission(
		&mut self,
		stk: &mut Stk,
		permissions: &mut Permissions,
	) -> ParseResult<()> {
		let mut select = false;
		let mut create = false;
		let mut update = false;
		let mut delete = false;

		loop {
			match self.next().kind {
				t!("SELECT") => {
					select = true;
				}
				t!("CREATE") => {
					create = true;
				}
				t!("UPDATE") => {
					update = true;
				}
				t!("DELETE") => {
					delete = true;
				}
				x => unexpected!(self, x, "'SELECT', 'CREATE', 'UPDATE' or 'DELETE'"),
			}
			if !self.eat(t!(",")) {
				break;
			}
		}

		let permission_value = self.parse_permission_value(stk).await?;
		if select {
			permissions.select = permission_value.clone();
		}
		if create {
			permissions.create = permission_value.clone();
		}
		if update {
			permissions.update = permission_value.clone();
		}
		if delete {
			permissions.delete = permission_value
		}

		Ok(())
	}

	/// Parses a the value for a permission for a type of query
	///
	/// # Parser State
	///
	/// Expects the parser to just have eaten either `SELECT`, `CREATE`, `UPDATE` or `DELETE`.
	pub async fn parse_permission_value(&mut self, stk: &mut Stk) -> ParseResult<Permission> {
		match self.next().kind {
			t!("NONE") => Ok(Permission::None),
			t!("FULL") => Ok(Permission::Full),
			t!("WHERE") => Ok(Permission::Specific(self.parse_value_field(stk).await?)),
			x => unexpected!(self, x, "'NONE', 'FULL', or 'WHERE'"),
		}
	}

	/// Parses a base
	///
	/// So either `NAMESPACE`, ~DATABASE`, `ROOT`, or `SCOPE` if `scope_allowed` is true.
	///
	/// # Parser state
	/// Expects the next keyword to be a base.
	pub fn parse_base(&mut self, scope_allowed: bool) -> ParseResult<Base> {
		match self.next().kind {
			t!("NAMESPACE") => Ok(Base::Ns),
			t!("DATABASE") => Ok(Base::Db),
			t!("ROOT") => Ok(Base::Root),
			t!("SCOPE") => {
				if !scope_allowed {
					unexpected!(self, t!("SCOPE"), "a scope is not allowed here");
				}
				let name = self.next_token_value()?;
				Ok(Base::Sc(name))
			}
			x => {
				if scope_allowed {
					unexpected!(self, x, "'NAMEPSPACE', 'DATABASE', 'ROOT', 'SCOPE' or 'KV'")
				} else {
					unexpected!(self, x, "'NAMEPSPACE', 'DATABASE', 'ROOT', or 'KV'")
				}
			}
		}
	}

	/// Parses a changefeed production
	///
	/// # Parser State
	/// Expects the parser to have already eating the `CHANGEFEED` keyword
	pub fn parse_changefeed(&mut self) -> ParseResult<ChangeFeed> {
		let expiry = self.next_token_value::<Duration>()?.0;
		let store_original = if self.eat(t!("INCLUDE")) {
			expected!(self, TokenKind::ChangeFeedInclude(ChangeFeedInclude::Original));
			true
		} else {
			false
		};

		Ok(ChangeFeed {
			expiry,
			store_original,
		})
	}

	/// Parses a view production
	///
	/// # Parse State
	/// Expects the parser to have already eaten the possible `(` if the view was wrapped in
	/// parens. Expects the next keyword to be `SELECT`.
	pub async fn parse_view(&mut self, stk: &mut Stk) -> ParseResult<View> {
		expected!(self, t!("SELECT"));
		let before_fields = self.peek().span;
		let fields = self.parse_fields(stk).await?;
		let fields_span = before_fields.covers(self.recent_span());
		expected!(self, t!("FROM"));
		let mut from = vec![self.next_token_value()?];
		while self.eat(t!(",")) {
			from.push(self.next_token_value()?);
		}

		let cond = self.try_parse_condition(stk).await?;
		let group = self.try_parse_group(&fields, fields_span)?;

		Ok(View {
			expr: fields,
			what: Tables(from),
			cond,
			group,
		})
	}

<<<<<<< HEAD
	pub fn convert_distance(&mut self, k: &DistanceKind) -> ParseResult<Distance> {
		let dist = match k {
			DistanceKind::Chebyshev => Distance::Chebyshev,
			DistanceKind::Cosine => Distance::Cosine,
			DistanceKind::Euclidean => Distance::Euclidean,
			DistanceKind::Hamming => Distance::Hamming,
			DistanceKind::Jaccard => Distance::Jaccard,
			DistanceKind::Manhattan => Distance::Manhattan,
			DistanceKind::Minkowski => {
				let distance = self.next_token_value()?;
				Distance::Minkowski(distance)
			}
			DistanceKind::Pearson => Distance::Pearson,
=======
	pub fn parse_distance(&mut self) -> ParseResult<Distance> {
		let dist = match self.next().kind {
			TokenKind::Distance(x) => match x {
				DistanceKind::Chebyshev => Distance::Chebyshev,
				DistanceKind::Cosine => Distance::Cosine,
				DistanceKind::Euclidean => Distance::Euclidean,
				DistanceKind::Manhattan => Distance::Manhattan,
				DistanceKind::Hamming => Distance::Hamming,
				DistanceKind::Jaccard => Distance::Jaccard,
				DistanceKind::Minkowski => {
					let distance = self.next_token_value()?;
					Distance::Minkowski(distance)
				}
				DistanceKind::Pearson => Distance::Pearson,
			},
			x => unexpected!(self, x, "a distance measure"),
>>>>>>> 829fb0ba
		};
		Ok(dist)
	}

	pub fn try_parse_distance(&mut self) -> ParseResult<Option<Distance>> {
		if !self.eat(t!("DISTANCE")) {
			return Ok(None);
		}
		let dist = match self.next().kind {
			TokenKind::Distance(k) => self.convert_distance(&k),
			x => unexpected!(self, x, "a distance measure"),
		};
		dist.map(Some)
	}

	pub fn parse_vector_type(&mut self) -> ParseResult<VectorType> {
		let vt = match self.next().kind {
			TokenKind::VectorType(x) => match x {
				VectorTypeKind::F64 => VectorType::F64,
				VectorTypeKind::F32 => VectorType::F32,
				VectorTypeKind::I64 => VectorType::I64,
				VectorTypeKind::I32 => VectorType::I32,
				VectorTypeKind::I16 => VectorType::I16,
			},
			x => unexpected!(self, x, "a vector type"),
		};
		Ok(vt)
	}
	pub fn try_parse_vector_type(&mut self) -> ParseResult<Option<VectorType>> {
		if !self.eat(t!("TYPE")) {
			return Ok(None);
		}
		self.parse_vector_type().map(Some)
	}

	pub fn parse_custom_function_name(&mut self) -> ParseResult<Ident> {
		expected!(self, t!("fn"));
		expected!(self, t!("::"));
		let mut name = self.next_token_value::<Ident>()?;
		while self.eat(t!("::")) {
			let part = self.next_token_value::<Ident>()?;
			name.0.push_str("::");
			name.0.push_str(part.0.as_str());
		}
		Ok(name)
	}
}<|MERGE_RESOLUTION|>--- conflicted
+++ resolved
@@ -1,18 +1,12 @@
 //! Contains parsing code for smaller common parts of statements.
 
-<<<<<<< HEAD
-use crate::sql::change_feed_include::ChangeFeedInclude;
-use crate::sql::index::VectorType;
-use crate::syn::v2::token::VectorTypeKind;
-=======
 use reblessive::Stk;
 
->>>>>>> 829fb0ba
 use crate::{
 	sql::{
-		change_feed_include::ChangeFeedInclude, changefeed::ChangeFeed, index::Distance, Base,
-		Cond, Data, Duration, Fetch, Fetchs, Field, Fields, Group, Groups, Ident, Idiom, Output,
-		Permission, Permissions, Tables, Timeout, Value, View,
+		change_feed_include::ChangeFeedInclude, changefeed::ChangeFeed, index::Distance,
+		index::VectorType, Base, Cond, Data, Duration, Fetch, Fetchs, Field, Fields, Group, Groups,
+		Ident, Idiom, Output, Permission, Permissions, Tables, Timeout, Value, View,
 	},
 	syn::v2::{
 		parser::{
@@ -20,7 +14,7 @@
 			mac::{expected, unexpected},
 			ParseError, ParseErrorKind, ParseResult, Parser,
 		},
-		token::{t, DistanceKind, Span, TokenKind},
+		token::{t, DistanceKind, Span, TokenKind, VectorTypeKind},
 	},
 };
 
@@ -387,38 +381,20 @@
 		})
 	}
 
-<<<<<<< HEAD
 	pub fn convert_distance(&mut self, k: &DistanceKind) -> ParseResult<Distance> {
 		let dist = match k {
 			DistanceKind::Chebyshev => Distance::Chebyshev,
 			DistanceKind::Cosine => Distance::Cosine,
 			DistanceKind::Euclidean => Distance::Euclidean,
+			DistanceKind::Manhattan => Distance::Manhattan,
 			DistanceKind::Hamming => Distance::Hamming,
 			DistanceKind::Jaccard => Distance::Jaccard,
-			DistanceKind::Manhattan => Distance::Manhattan,
+
 			DistanceKind::Minkowski => {
 				let distance = self.next_token_value()?;
 				Distance::Minkowski(distance)
 			}
 			DistanceKind::Pearson => Distance::Pearson,
-=======
-	pub fn parse_distance(&mut self) -> ParseResult<Distance> {
-		let dist = match self.next().kind {
-			TokenKind::Distance(x) => match x {
-				DistanceKind::Chebyshev => Distance::Chebyshev,
-				DistanceKind::Cosine => Distance::Cosine,
-				DistanceKind::Euclidean => Distance::Euclidean,
-				DistanceKind::Manhattan => Distance::Manhattan,
-				DistanceKind::Hamming => Distance::Hamming,
-				DistanceKind::Jaccard => Distance::Jaccard,
-				DistanceKind::Minkowski => {
-					let distance = self.next_token_value()?;
-					Distance::Minkowski(distance)
-				}
-				DistanceKind::Pearson => Distance::Pearson,
-			},
-			x => unexpected!(self, x, "a distance measure"),
->>>>>>> 829fb0ba
 		};
 		Ok(dist)
 	}
