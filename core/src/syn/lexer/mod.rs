use std::time::Duration;

use chrono::{DateTime, Utc};

mod byte;
mod char;
mod ident;
pub mod keywords;
mod number;
mod reader;
mod strand;
mod unicode;

mod compound;
#[cfg(test)]
mod test;

pub use reader::{BytesReader, CharError};

use crate::syn::{
	error::SyntaxError,
	token::{Span, Token, TokenKind},
};

/// The SurrealQL lexer.
/// Takes a slice of bytes and turns it into tokens. The lexer is designed with possible invalid utf-8
/// in mind and will handle bytes which are invalid utf-8 with an error.
///
/// The lexer generates tokens lazily. whenever [`Lexer::next_token`] is called on the lexer it will
/// try to lex the next bytes in the give source as a token. The lexer always returns a token, even
/// if the source contains invalid tokens or as at the end of the source. In both cases a specific
/// type of token is returned.
///
/// Note that SurrealQL syntax cannot be lexed in advance. For example, record strings and regexes,
/// both cannot be parsed correctly without knowledge of previous tokens as they are both ambigious
/// with other tokens.
#[non_exhaustive]
pub struct Lexer<'a> {
	/// The reader for reading the source bytes.
	pub reader: BytesReader<'a>,
	/// The one past the last character of the previous token.
	last_offset: u32,
	/// A buffer used to build the value of tokens which can't be read straight from the source.
	/// like for example strings with escape characters.
	scratch: String,

	// below are a collection of storage for values produced by tokens.
	// For performance reasons we want to keep the tokens as small as possible.
	// As only some tokens have an additional value associated with them, we don't store that value
	// in the token itself but, instead, in the lexer ensuring a smaller size for each individual
	// token.
	//
	// This does result in some additional state to keep track of as peeking a token while a token
	// value is still in the variables below will overwrite the previous value.
	//
	// Both numbers and actual strings are stored as a string value.
	// The parser can, depending on position in syntax, decide to parse a number in a variety of
	// different precisions or formats. The only way to support all is to delay parsing the
	// actual number value to when the parser can decide on a format.
	pub string: Option<String>,
	pub duration: Option<Duration>,
	pub datetime: Option<DateTime<Utc>>,
<<<<<<< HEAD
	pub error: Option<Error>,
=======
	pub uuid: Option<Uuid>,
	pub error: Option<SyntaxError>,
>>>>>>> d148098f
}

impl<'a> Lexer<'a> {
	/// Create a new lexer.
	/// # Panic
	/// This function will panic if the source is longer then u32::MAX.
	pub fn new(source: &'a [u8]) -> Lexer<'a> {
		let reader = BytesReader::new(source);
		assert!(reader.len() <= u32::MAX as usize, "source code exceeded maximum size");
		Lexer {
			reader,
			last_offset: 0,
			scratch: String::new(),
			string: None,
			error: None,
			duration: None,
			datetime: None,
		}
	}

	/// Reset the state of the lexer.
	///
	/// Doesn't change the state of the reader.
	pub fn reset(&mut self) {
		self.last_offset = 0;
		self.scratch.clear();
		self.string = None;
		self.error = None;
	}

	/// Change the used source from the lexer to a new buffer.
	///
	/// Usefull for reusing buffers.
	///
	/// # Panic
	/// This function will panic if the source is longer then u32::MAX.
	pub fn change_source<'b>(self, source: &'b [u8]) -> Lexer<'b> {
		let reader = BytesReader::<'b>::new(source);
		assert!(reader.len() <= u32::MAX as usize, "source code exceeded maximum size");
		Lexer {
			reader,
			last_offset: 0,
			scratch: self.scratch,
			string: self.string,
			error: self.error,
			duration: self.duration,
			datetime: self.datetime,
		}
	}

	/// Returns the next token, driving the lexer forward.
	///
	/// If the lexer is at the end the source it will always return the Eof token.
	pub fn next_token(&mut self) -> Token {
		let Some(byte) = self.reader.next() else {
			return self.eof_token();
		};
		if byte.is_ascii() {
			self.lex_ascii(byte)
		} else {
			self.lex_char(byte)
		}
	}

	/// Creates the eof token.
	///
	/// An eof token has tokenkind Eof and an span which points to the last character of the
	/// source.
	fn eof_token(&mut self) -> Token {
		Token {
			kind: TokenKind::Eof,
			span: Span {
				offset: self.last_offset,
				len: 0,
			},
		}
	}

	/// Return an invalid token.
	fn invalid_token(&mut self, error: SyntaxError) -> Token {
		self.error = Some(error);
		self.finish_token(TokenKind::Invalid)
	}

	// Returns the span for the current token being lexed.
	pub fn current_span(&self) -> Span {
		// We make sure that the source is no longer then u32::MAX so this can't overflow.
		let new_offset = self.reader.offset() as u32;
		let len = new_offset - self.last_offset;
		Span {
			offset: self.last_offset,
			len,
		}
	}

	fn advance_span(&mut self) -> Span {
		let span = self.current_span();
		self.last_offset = self.reader.offset() as u32;
		span
	}

	/// Builds a token from an TokenKind.
	///
	/// Attaches a span to the token and returns, updates the new offset.
	fn finish_token(&mut self, kind: TokenKind) -> Token {
		Token {
			kind,
			span: self.advance_span(),
		}
	}

	/// Moves the lexer state back to before the give span.
	///
	/// # Warning
	/// Moving the lexer into a state where the next byte is within a multibyte character will
	/// result in spurious errors.
	pub fn backup_before(&mut self, span: Span) {
		self.reader.backup(span.offset as usize);
		self.last_offset = span.offset;
	}

	/// Moves the lexer state to after the give span.
	///
	/// # Warning
	/// Moving the lexer into a state where the next byte is within a multibyte character will
	/// result in spurious errors.
	pub fn backup_after(&mut self, span: Span) {
		let offset = span.offset + span.len;
		self.reader.backup(offset as usize);
		self.last_offset = offset;
	}

	/// Checks if the next byte is the given byte, if it is it consumes the byte and returns true.
	/// Otherwise returns false.
	///
	/// Also returns false if there is no next character.
	pub fn eat(&mut self, byte: u8) -> bool {
		if self.reader.peek() == Some(byte) {
			self.reader.next();
			true
		} else {
			false
		}
	}

	/// Checks if the closure returns true when given the next byte, if it is it consumes the byte
	/// and returns true. Otherwise returns false.
	///
	/// Also returns false if there is no next character.
	pub fn eat_when<F: FnOnce(u8) -> bool>(&mut self, f: F) -> bool {
		let Some(x) = self.reader.peek() else {
			return false;
		};
		if f(x) {
			self.reader.next();
			true
		} else {
			false
		}
	}

	/// Returns the string for a given span of the source.
	/// Will panic if the given span was not valid for the source, or invalid utf8
	pub fn span_str(&self, span: Span) -> &'a str {
		std::str::from_utf8(self.span_bytes(span)).expect("invalid span segment for source")
	}

	/// Returns the string for a given span of the source.
	/// Will panic if the given span was not valid for the source, or invalid utf8
	pub fn span_bytes(&self, span: Span) -> &'a [u8] {
		self.reader.span(span)
	}
}

impl Iterator for Lexer<'_> {
	type Item = Token;

	fn next(&mut self) -> Option<Self::Item> {
		let token = self.next_token();
		if token.is_eof() {
			return None;
		}
		Some(token)
	}
}<|MERGE_RESOLUTION|>--- conflicted
+++ resolved
@@ -60,12 +60,7 @@
 	pub string: Option<String>,
 	pub duration: Option<Duration>,
 	pub datetime: Option<DateTime<Utc>>,
-<<<<<<< HEAD
-	pub error: Option<Error>,
-=======
-	pub uuid: Option<Uuid>,
 	pub error: Option<SyntaxError>,
->>>>>>> d148098f
 }
 
 impl<'a> Lexer<'a> {
