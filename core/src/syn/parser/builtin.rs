--- conflicted
+++ resolved
@@ -3,14 +3,7 @@
 	sql::{Constant, Function, Value},
 	syn::{
 		error::MessageKind,
-<<<<<<< HEAD
 		parser::{mac::expected, unexpected, SyntaxError},
-=======
-		parser::{
-			mac::{expected, unexpected},
-			SyntaxError,
-		},
->>>>>>> bb1884d5
 		token::{t, Span},
 	},
 };
@@ -471,15 +464,9 @@
 	pub async fn parse_builtin(&mut self, stk: &mut Stk, start: Span) -> ParseResult<Value> {
 		let mut last_span = start;
 		while self.eat(t!("::")) {
-<<<<<<< HEAD
 			let peek = self.peek();
 			if !Self::kind_is_identifier(peek.kind) {
 				unexpected!(self, peek, "an identifier")
-=======
-			let t = self.glue_ident(false)?;
-			if !Self::tokenkind_can_start_ident(t.kind) {
-				unexpected!(self, t, "an identifier")
->>>>>>> bb1884d5
 			}
 			self.pop_peek();
 			last_span = self.last_span();
@@ -487,11 +474,6 @@
 
 		let span = start.covers(last_span);
 		let str = self.lexer.span_str(span);
-<<<<<<< HEAD
-
-		dbg!(str);
-=======
->>>>>>> bb1884d5
 
 		match PATHS.get_entry(&UniCase::ascii(str)) {
 			Some((_, PathKind::Constant(x))) => Ok(Value::Constant(x.clone())),
