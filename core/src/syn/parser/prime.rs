--- conflicted
+++ resolved
@@ -331,16 +331,12 @@
 
 		// Parse the rest of the idiom if it is being continued.
 		if Self::continues_idiom(self.peek_kind()) {
-<<<<<<< HEAD
 			let value = match value {
 				Value::None
 				| Value::Null
 				| Value::Bool(_)
 				| Value::Future(_)
 				| Value::Strand(_) => unreachable!(),
-=======
-			match value {
->>>>>>> c5a6e082
 				Value::Idiom(Idiom(x)) => self.parse_remaining_value_idiom(ctx, x).await,
 				Value::Table(Table(x)) => {
 					self.parse_remaining_value_idiom(ctx, vec![Part::Field(Ident(x))]).await
