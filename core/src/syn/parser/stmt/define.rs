use reblessive::Stk;

use crate::sql::access_type::JwtAccessVerify;
use crate::sql::index::HnswParams;
use crate::{
	sql::{
		access_type,
		base::Base,
		filter::Filter,
		index::{Distance, VectorType},
		statements::{
			DefineAccessStatement, DefineAnalyzerStatement, DefineDatabaseStatement,
			DefineEventStatement, DefineFieldStatement, DefineFunctionStatement,
			DefineIndexStatement, DefineNamespaceStatement, DefineParamStatement, DefineStatement,
			DefineTableStatement, DefineUserStatement,
		},
		table_type,
		tokenizer::Tokenizer,
		user, AccessType, Ident, Idioms, Index, Kind, Param, Permissions, Scoring, Strand,
		TableType, Values,
	},
	syn::{
		parser::{
			mac::{expected, unexpected},
			ParseResult, Parser,
		},
		token::{t, Keyword, TokenKind},
	},
};

impl Parser<'_> {
	pub async fn parse_define_stmt(&mut self, ctx: &mut Stk) -> ParseResult<DefineStatement> {
		match self.next().kind {
			t!("NAMESPACE") | t!("ns") => {
				self.parse_define_namespace().map(DefineStatement::Namespace)
			}
			t!("DATABASE") => self.parse_define_database().map(DefineStatement::Database),
			t!("FUNCTION") => self.parse_define_function(ctx).await.map(DefineStatement::Function),
			t!("USER") => self.parse_define_user().map(DefineStatement::User),
			t!("TOKEN") => self.parse_define_token().map(DefineStatement::Access),
			t!("SCOPE") => self.parse_define_scope(ctx).await.map(DefineStatement::Access),
			t!("PARAM") => self.parse_define_param(ctx).await.map(DefineStatement::Param),
			t!("TABLE") => self.parse_define_table(ctx).await.map(DefineStatement::Table),
			t!("EVENT") => {
				ctx.run(|ctx| self.parse_define_event(ctx)).await.map(DefineStatement::Event)
			}
			t!("FIELD") => {
				ctx.run(|ctx| self.parse_define_field(ctx)).await.map(DefineStatement::Field)
			}
			t!("INDEX") => {
				ctx.run(|ctx| self.parse_define_index(ctx)).await.map(DefineStatement::Index)
			}
			t!("ANALYZER") => self.parse_define_analyzer().map(DefineStatement::Analyzer),
			t!("ACCESS") => self.parse_define_access(ctx).await.map(DefineStatement::Access),
			x => unexpected!(self, x, "a define statement keyword"),
		}
	}

	pub fn parse_define_namespace(&mut self) -> ParseResult<DefineNamespaceStatement> {
		let (if_not_exists, overwrite) = if self.eat(t!("IF")) {
			expected!(self, t!("NOT"));
			expected!(self, t!("EXISTS"));
			(true, false)
		} else if self.eat(t!("OVERWRITE")) {
			(false, true)
		} else {
			(false, false)
		};
		let name = self.next_token_value()?;
		let mut res = DefineNamespaceStatement {
			id: None,
			name,
			if_not_exists,
			overwrite,
			..Default::default()
		};

		while let t!("COMMENT") = self.peek_kind() {
			self.pop_peek();
			res.comment = Some(self.next_token_value()?);
		}

		Ok(res)
	}

	pub fn parse_define_database(&mut self) -> ParseResult<DefineDatabaseStatement> {
		let (if_not_exists, overwrite) = if self.eat(t!("IF")) {
			expected!(self, t!("NOT"));
			expected!(self, t!("EXISTS"));
			(true, false)
		} else if self.eat(t!("OVERWRITE")) {
			(false, true)
		} else {
			(false, false)
		};
		let name = self.next_token_value()?;
		let mut res = DefineDatabaseStatement {
			name,
			if_not_exists,
			overwrite,
			..Default::default()
		};
		loop {
			match self.peek_kind() {
				t!("COMMENT") => {
					self.pop_peek();
					res.comment = Some(self.next_token_value()?);
				}
				t!("CHANGEFEED") => {
					self.pop_peek();
					res.changefeed = Some(self.parse_changefeed()?);
				}
				_ => break,
			}
		}

		Ok(res)
	}

	pub async fn parse_define_function(
		&mut self,
		ctx: &mut Stk,
	) -> ParseResult<DefineFunctionStatement> {
		let (if_not_exists, overwrite) = if self.eat(t!("IF")) {
			expected!(self, t!("NOT"));
			expected!(self, t!("EXISTS"));
			(true, false)
		} else if self.eat(t!("OVERWRITE")) {
			(false, true)
		} else {
			(false, false)
		};
		let name = self.parse_custom_function_name()?;
		let token = expected!(self, t!("(")).span;
		let mut args = Vec::new();
		loop {
			if self.eat(t!(")")) {
				break;
			}

			let param = self.next_token_value::<Param>()?.0;
			expected!(self, t!(":"));
			let kind = ctx.run(|ctx| self.parse_inner_kind(ctx)).await?;

			args.push((param, kind));

			if !self.eat(t!(",")) {
				self.expect_closing_delimiter(t!(")"), token)?;
				break;
			}
		}

		let next = expected!(self, t!("{")).span;
		let block = self.parse_block(ctx, next).await?;

		let mut res = DefineFunctionStatement {
			name,
			args,
			block,
			if_not_exists,
			overwrite,
			..Default::default()
		};

		loop {
			match self.peek_kind() {
				t!("COMMENT") => {
					self.pop_peek();
					res.comment = Some(self.next_token_value()?);
				}
				t!("PERMISSIONS") => {
					self.pop_peek();
					res.permissions = ctx.run(|ctx| self.parse_permission_value(ctx)).await?;
				}
				_ => break,
			}
		}

		Ok(res)
	}

	pub fn parse_define_user(&mut self) -> ParseResult<DefineUserStatement> {
		let (if_not_exists, overwrite) = if self.eat(t!("IF")) {
			expected!(self, t!("NOT"));
			expected!(self, t!("EXISTS"));
			(true, false)
		} else if self.eat(t!("OVERWRITE")) {
			(false, true)
		} else {
			(false, false)
		};
		let name = self.next_token_value()?;
		expected!(self, t!("ON"));
		let base = self.parse_base(false)?;

		let mut res = DefineUserStatement::from_parsed_values(
			name,
			base,
			vec!["Viewer".into()], // New users get the viewer role by default
			user::UserDuration::default(),
		);

		if if_not_exists {
			res.if_not_exists = true;
		}

		if overwrite {
			res.overwrite = true;
		}

		loop {
			match self.peek_kind() {
				t!("COMMENT") => {
					self.pop_peek();
					res.comment = Some(self.next_token_value()?);
				}
				t!("PASSWORD") => {
					self.pop_peek();
					res.set_password(&self.next_token_value::<Strand>()?.0);
				}
				t!("PASSHASH") => {
					self.pop_peek();
					res.set_passhash(self.next_token_value::<Strand>()?.0);
				}
				t!("ROLES") => {
					self.pop_peek();
					res.roles = vec![self.next_token_value()?];
					while self.eat(t!(",")) {
						res.roles.push(self.next_token_value()?);
					}
				}
				t!("DURATION") => {
					self.pop_peek();
					while self.eat(t!("FOR")) {
						match self.peek_kind() {
							t!("TOKEN") => {
								self.pop_peek();
								match self.peek_kind() {
									t!("NONE") => {
										// Currently, SurrealDB does not accept tokens without expiration.
										// For this reason, some token duration must be set.
										unexpected!(self, t!("NONE"), "a token duration");
									}
									_ => res.set_token_duration(Some(self.next_token_value()?)),
								}
							}
							t!("SESSION") => {
								self.pop_peek();
								match self.peek_kind() {
									t!("NONE") => {
										self.pop_peek();
										res.set_session_duration(None)
									}
									_ => res.set_session_duration(Some(self.next_token_value()?)),
								}
							}
							_ => break,
						}
						self.eat(t!(","));
					}
				}
				_ => break,
			}
		}

		Ok(res)
	}

	pub async fn parse_define_access(
		&mut self,
		stk: &mut Stk,
	) -> ParseResult<DefineAccessStatement> {
		let (if_not_exists, overwrite) = if self.eat(t!("IF")) {
			expected!(self, t!("NOT"));
			expected!(self, t!("EXISTS"));
			(true, false)
		} else if self.eat(t!("OVERWRITE")) {
			(false, true)
		} else {
			(false, false)
		};
		let name = self.next_token_value()?;
		expected!(self, t!("ON"));
		// TODO: Parse base should no longer take an argument.
		let base = self.parse_base(false)?;

		let mut res = DefineAccessStatement {
			name,
			base,
			if_not_exists,
			overwrite,
			..Default::default()
		};

		loop {
			match self.peek_kind() {
				t!("COMMENT") => {
					self.pop_peek();
					res.comment = Some(self.next_token_value()?);
				}
				t!("TYPE") => {
					self.pop_peek();
					match self.peek_kind() {
						t!("JWT") => {
							self.pop_peek();
							res.kind = AccessType::Jwt(self.parse_jwt()?);
						}
						t!("RECORD") => {
							self.pop_peek();
							// The record access type can only be defined at the database level
							if !matches!(res.base, Base::Db) {
								unexpected!(
									self,
									t!("RECORD"),
									"a valid access type at this level"
								);
							}
							let mut ac = access_type::RecordAccess {
								..Default::default()
							};
							loop {
								match self.peek_kind() {
									t!("SIGNUP") => {
										self.pop_peek();
										ac.signup =
											Some(stk.run(|stk| self.parse_value(stk)).await?);
									}
									t!("SIGNIN") => {
										self.pop_peek();
										ac.signin =
											Some(stk.run(|stk| self.parse_value(stk)).await?);
									}
									_ => break,
								}
							}
							if self.eat(t!("WITH")) {
								expected!(self, t!("JWT"));
								ac.jwt = self.parse_jwt()?;
							}
							res.kind = AccessType::Record(ac);
						}
						_ => break,
					}
				}
				t!("AUTHENTICATE") => {
					self.pop_peek();
					res.authenticate = Some(stk.run(|stk| self.parse_value(stk)).await?);
				}
				t!("DURATION") => {
					self.pop_peek();
					while self.eat(t!("FOR")) {
						match self.peek_kind() {
							t!("GRANT") => {
								self.pop_peek();
								match self.peek_kind() {
									t!("NONE") => {
										self.pop_peek();
										res.duration.grant = None
									}
									_ => res.duration.grant = Some(self.next_token_value()?),
								}
							}
							t!("TOKEN") => {
								self.pop_peek();
								match self.peek_kind() {
									t!("NONE") => {
										// Currently, SurrealDB does not accept tokens without expiration.
										// For this reason, some token duration must be set.
										// In the future, allowing issuing tokens without expiration may be useful.
										// Tokens issued by access methods can be consumed by third parties that support it.
										unexpected!(self, t!("NONE"), "a token duration");
									}
									_ => res.duration.token = Some(self.next_token_value()?),
								}
							}
							t!("SESSION") => {
								self.pop_peek();
								match self.peek_kind() {
									t!("NONE") => {
										self.pop_peek();
										res.duration.session = None
									}
									_ => res.duration.session = Some(self.next_token_value()?),
								}
							}
							_ => break,
						}
						self.eat(t!(","));
					}
				}
				_ => break,
			}
		}

		Ok(res)
	}

	// TODO(gguillemas): Deprecated in 2.0.0. Drop this in 3.0.0 in favor of DEFINE ACCESS
	pub fn parse_define_token(&mut self) -> ParseResult<DefineAccessStatement> {
		let (if_not_exists, overwrite) = if self.eat(t!("IF")) {
			expected!(self, t!("NOT"));
			expected!(self, t!("EXISTS"));
			(true, false)
		} else if self.eat(t!("OVERWRITE")) {
			(false, true)
		} else {
			(false, false)
		};
		let name = self.next_token_value()?;
		expected!(self, t!("ON"));
		let base = self.parse_base(true)?;

		let mut res = DefineAccessStatement {
			name,
			base: base.clone(),
			if_not_exists,
			overwrite,
			..Default::default()
		};

		match base {
			// DEFINE TOKEN ON SCOPE is now record access with JWT
			Base::Sc(_) => {
				res.base = Base::Db;
				let mut ac = access_type::RecordAccess {
					..Default::default()
				};
				ac.jwt.issue = None;
				loop {
					match self.peek_kind() {
						t!("COMMENT") => {
							self.pop_peek();
							res.comment = Some(self.next_token_value()?);
						}
						// For backward compatibility, value is always expected after type
						// This matches the display format of the legacy statement
						t!("TYPE") => {
							self.pop_peek();
							match self.next().kind {
								TokenKind::Algorithm(alg) => {
									expected!(self, t!("VALUE"));
									ac.jwt.verify = access_type::JwtAccessVerify::Key(
										access_type::JwtAccessVerifyKey {
											alg,
											key: self.next_token_value::<Strand>()?.0,
										},
									);
								}
								TokenKind::Keyword(Keyword::Jwks) => {
									expected!(self, t!("VALUE"));
									ac.jwt.verify = access_type::JwtAccessVerify::Jwks(
										access_type::JwtAccessVerifyJwks {
											url: self.next_token_value::<Strand>()?.0,
										},
									);
								}
								x => unexpected!(self, x, "a token algorithm or 'JWKS'"),
							}
						}
						_ => break,
					}
				}
				res.kind = AccessType::Record(ac);
			}
			// DEFINE TOKEN anywhere else is now JWT access
			_ => {
				let mut ac = access_type::JwtAccess {
					issue: None,
					..Default::default()
				};
				loop {
					match self.peek_kind() {
						t!("COMMENT") => {
							self.pop_peek();
							res.comment = Some(self.next_token_value()?);
						}
						// For backward compatibility, value is always expected after type
						// This matches the display format of the legacy statement
						t!("TYPE") => {
							self.pop_peek();
							match self.next().kind {
								TokenKind::Algorithm(alg) => {
									expected!(self, t!("VALUE"));
									ac.verify = access_type::JwtAccessVerify::Key(
										access_type::JwtAccessVerifyKey {
											alg,
											key: self.next_token_value::<Strand>()?.0,
										},
									);
								}
								TokenKind::Keyword(Keyword::Jwks) => {
									expected!(self, t!("VALUE"));
									ac.verify = access_type::JwtAccessVerify::Jwks(
										access_type::JwtAccessVerifyJwks {
											url: self.next_token_value::<Strand>()?.0,
										},
									);
								}
								x => unexpected!(self, x, "a token algorithm or 'JWKS'"),
							}
						}
						_ => break,
					}
				}
				res.kind = AccessType::Jwt(ac);
			}
		}

		Ok(res)
	}

	// TODO(gguillemas): Deprecated in 2.0.0. Drop this in 3.0.0 in favor of DEFINE ACCESS
	pub async fn parse_define_scope(
		&mut self,
		stk: &mut Stk,
	) -> ParseResult<DefineAccessStatement> {
		let (if_not_exists, overwrite) = if self.eat(t!("IF")) {
			expected!(self, t!("NOT"));
			expected!(self, t!("EXISTS"));
			(true, false)
		} else if self.eat(t!("OVERWRITE")) {
			(false, true)
		} else {
			(false, false)
		};
		let name = self.next_token_value()?;
		let mut res = DefineAccessStatement {
			name,
			base: Base::Db,
			if_not_exists,
			overwrite,
			..Default::default()
		};
		let mut ac = access_type::RecordAccess {
			..Default::default()
		};

		loop {
			match self.peek_kind() {
				t!("COMMENT") => {
					self.pop_peek();
					res.comment = Some(self.next_token_value()?);
				}
				t!("SESSION") => {
					self.pop_peek();
					res.duration.session = Some(self.next_token_value()?);
				}
				t!("SIGNUP") => {
					self.pop_peek();
					ac.signup = Some(stk.run(|stk| self.parse_value(stk)).await?);
				}
				t!("SIGNIN") => {
					self.pop_peek();
					ac.signin = Some(stk.run(|stk| self.parse_value(stk)).await?);
				}
				_ => break,
			}
		}

		res.kind = AccessType::Record(ac);

		Ok(res)
	}

	pub async fn parse_define_param(&mut self, ctx: &mut Stk) -> ParseResult<DefineParamStatement> {
		let (if_not_exists, overwrite) = if self.eat(t!("IF")) {
			expected!(self, t!("NOT"));
			expected!(self, t!("EXISTS"));
			(true, false)
		} else if self.eat(t!("OVERWRITE")) {
			(false, true)
		} else {
			(false, false)
		};
		let name = self.next_token_value::<Param>()?.0;

		let mut res = DefineParamStatement {
			name,
			if_not_exists,
			overwrite,
			..Default::default()
		};

		loop {
			match self.peek_kind() {
				t!("VALUE") => {
					self.pop_peek();
					res.value = ctx.run(|ctx| self.parse_value(ctx)).await?;
				}
				t!("COMMENT") => {
					self.pop_peek();
					res.comment = Some(self.next_token_value()?);
				}
				t!("PERMISSIONS") => {
					self.pop_peek();
					res.permissions = ctx.run(|ctx| self.parse_permission_value(ctx)).await?;
				}
				_ => break,
			}
		}
		Ok(res)
	}

	pub async fn parse_define_table(&mut self, ctx: &mut Stk) -> ParseResult<DefineTableStatement> {
		let (if_not_exists, overwrite) = if self.eat(t!("IF")) {
			expected!(self, t!("NOT"));
			expected!(self, t!("EXISTS"));
			(true, false)
		} else if self.eat(t!("OVERWRITE")) {
			(false, true)
		} else {
			(false, false)
		};
		let name = self.next_token_value()?;
		let mut res = DefineTableStatement {
			name,
			permissions: Permissions::none(),
			if_not_exists,
			overwrite,
			..Default::default()
		};

		loop {
			match self.peek_kind() {
				t!("COMMENT") => {
					self.pop_peek();
					res.comment = Some(self.next_token_value()?);
				}
				t!("DROP") => {
					self.pop_peek();
					res.drop = true;
				}
				t!("TYPE") => {
					self.pop_peek();
					match self.peek_kind() {
						t!("NORMAL") => {
							self.pop_peek();
							res.kind = TableType::Normal;
						}
						t!("RELATION") => {
							self.pop_peek();
							res.kind = TableType::Relation(self.parse_relation_schema()?);
						}
						t!("ANY") => {
							self.pop_peek();
							res.kind = TableType::Any;
						}
						x => unexpected!(self, x, "`NORMAL`, `RELATION`, or `ANY`"),
					}
				}
				t!("SCHEMALESS") => {
					self.pop_peek();
					res.full = false;
				}
				t!("SCHEMAFULL") => {
					self.pop_peek();
					res.full = true;
				}
				t!("PERMISSIONS") => {
					self.pop_peek();
					res.permissions = ctx.run(|ctx| self.parse_permission(ctx, false)).await?;
				}
				t!("CHANGEFEED") => {
					self.pop_peek();
					res.changefeed = Some(self.parse_changefeed()?);
				}
				t!("AS") => {
					self.pop_peek();
					match self.peek_kind() {
						t!("(") => {
							let open = self.pop_peek().span;
							res.view = Some(self.parse_view(ctx).await?);
							self.expect_closing_delimiter(t!(")"), open)?;
						}
						t!("SELECT") => {
							res.view = Some(self.parse_view(ctx).await?);
						}
						x => unexpected!(self, x, "`SELECT`"),
					}
				}
				_ => break,
			}
		}

		Ok(res)
	}

	pub async fn parse_define_event(&mut self, ctx: &mut Stk) -> ParseResult<DefineEventStatement> {
		let (if_not_exists, overwrite) = if self.eat(t!("IF")) {
			expected!(self, t!("NOT"));
			expected!(self, t!("EXISTS"));
			(true, false)
		} else if self.eat(t!("OVERWRITE")) {
			(false, true)
		} else {
			(false, false)
		};
		let name = self.next_token_value()?;
		expected!(self, t!("ON"));
		self.eat(t!("TABLE"));
		let what = self.next_token_value()?;

		let mut res = DefineEventStatement {
			name,
			what,
			if_not_exists,
			overwrite,
			..Default::default()
		};

		loop {
			match self.peek_kind() {
				t!("WHEN") => {
					self.pop_peek();
					res.when = ctx.run(|ctx| self.parse_value(ctx)).await?;
				}
				t!("THEN") => {
					self.pop_peek();
					res.then = Values(vec![ctx.run(|ctx| self.parse_value(ctx)).await?]);
					while self.eat(t!(",")) {
						res.then.0.push(ctx.run(|ctx| self.parse_value(ctx)).await?)
					}
				}
				t!("COMMENT") => {
					self.pop_peek();
					res.comment = Some(self.next_token_value()?);
				}
				_ => break,
			}
		}
		Ok(res)
	}

	pub async fn parse_define_field(&mut self, ctx: &mut Stk) -> ParseResult<DefineFieldStatement> {
		let (if_not_exists, overwrite) = if self.eat(t!("IF")) {
			expected!(self, t!("NOT"));
			expected!(self, t!("EXISTS"));
			(true, false)
		} else if self.eat(t!("OVERWRITE")) {
			(false, true)
		} else {
			(false, false)
		};
		let name = self.parse_local_idiom(ctx).await?;
		expected!(self, t!("ON"));
		self.eat(t!("TABLE"));
		let what = self.next_token_value()?;

		let mut res = DefineFieldStatement {
			name,
			what,
			if_not_exists,
			overwrite,
			..Default::default()
		};

		loop {
			match self.peek_kind() {
				// FLEX, FLEXI and FLEXIBLE are all the same token type.
				t!("FLEXIBLE") => {
					self.pop_peek();
					res.flex = true;
				}
				t!("TYPE") => {
					self.pop_peek();
					res.kind = Some(ctx.run(|ctx| self.parse_inner_kind(ctx)).await?);
				}
				t!("READONLY") => {
					self.pop_peek();
					res.readonly = true;
				}
				t!("VALUE") => {
					self.pop_peek();
					res.value = Some(ctx.run(|ctx| self.parse_value(ctx)).await?);
				}
				t!("ASSERT") => {
					self.pop_peek();
					res.assert = Some(ctx.run(|ctx| self.parse_value(ctx)).await?);
				}
				t!("DEFAULT") => {
					self.pop_peek();
					res.default = Some(ctx.run(|ctx| self.parse_value(ctx)).await?);
				}
				t!("PERMISSIONS") => {
					self.pop_peek();
					res.permissions = ctx.run(|ctx| self.parse_permission(ctx, true)).await?;
				}
				t!("COMMENT") => {
					self.pop_peek();
					res.comment = Some(self.next_token_value()?);
				}
				_ => break,
			}
		}

		Ok(res)
	}

<<<<<<< HEAD
	pub async fn parse_define_index(&mut self, ctx: &mut Stk) -> ParseResult<DefineIndexStatement> {
		let if_not_exists = if self.eat(t!("IF")) {
=======
	pub fn parse_define_index(&mut self) -> ParseResult<DefineIndexStatement> {
		let (if_not_exists, overwrite) = if self.eat(t!("IF")) {
>>>>>>> ebc140e8
			expected!(self, t!("NOT"));
			expected!(self, t!("EXISTS"));
			(true, false)
		} else if self.eat(t!("OVERWRITE")) {
			(false, true)
		} else {
			(false, false)
		};
		let name = self.next_token_value()?;
		expected!(self, t!("ON"));
		self.eat(t!("TABLE"));
		let what = self.next_token_value()?;

		let mut res = DefineIndexStatement {
			name,
			what,

			if_not_exists,
			overwrite,
			..Default::default()
		};

		loop {
			match self.peek_kind() {
				// COLUMNS and FIELDS are the same tokenkind
				t!("FIELDS") => {
					self.pop_peek();
					res.cols = Idioms(vec![self.parse_local_idiom(ctx).await?]);
					while self.eat(t!(",")) {
						res.cols.0.push(self.parse_local_idiom(ctx).await?);
					}
				}
				t!("UNIQUE") => {
					self.pop_peek();
					res.index = Index::Uniq;
				}
				t!("SEARCH") => {
					self.pop_peek();
					let mut analyzer: Option<Ident> = None;
					let mut scoring = None;
					let mut doc_ids_order = 100;
					let mut doc_lengths_order = 100;
					let mut postings_order = 100;
					let mut terms_order = 100;
					let mut doc_ids_cache = 100;
					let mut doc_lengths_cache = 100;
					let mut postings_cache = 100;
					let mut terms_cache = 100;
					let mut hl = false;

					loop {
						match self.peek_kind() {
							t!("ANALYZER") => {
								self.pop_peek();
								analyzer = Some(self.next_token_value()).transpose()?;
							}
							t!("VS") => {
								self.pop_peek();
								scoring = Some(Scoring::Vs);
							}
							t!("BM25") => {
								self.pop_peek();
								if self.eat(t!("(")) {
									let open = self.last_span();
									let k1 = self.next_token_value()?;
									expected!(self, t!(","));
									let b = self.next_token_value()?;
									self.expect_closing_delimiter(t!(")"), open)?;
									scoring = Some(Scoring::Bm {
										k1,
										b,
									})
								} else {
									scoring = Some(Default::default());
								};
							}
							t!("DOC_IDS_ORDER") => {
								self.pop_peek();
								doc_ids_order = self.next_token_value()?;
							}
							t!("DOC_LENGTHS_ORDER") => {
								self.pop_peek();
								doc_lengths_order = self.next_token_value()?;
							}
							t!("POSTINGS_ORDER") => {
								self.pop_peek();
								postings_order = self.next_token_value()?;
							}
							t!("TERMS_ORDER") => {
								self.pop_peek();
								terms_order = self.next_token_value()?;
							}
							t!("DOC_IDS_CACHE") => {
								self.pop_peek();
								doc_ids_cache = self.next_token_value()?;
							}
							t!("DOC_LENGTHS_CACHE") => {
								self.pop_peek();
								doc_lengths_cache = self.next_token_value()?;
							}
							t!("POSTINGS_CACHE") => {
								self.pop_peek();
								postings_cache = self.next_token_value()?;
							}
							t!("TERMS_CACHE") => {
								self.pop_peek();
								terms_cache = self.next_token_value()?;
							}
							t!("HIGHLIGHTS") => {
								self.pop_peek();
								hl = true;
							}
							_ => break,
						}
					}

					res.index = Index::Search(crate::sql::index::SearchParams {
						az: analyzer.unwrap_or_else(|| Ident::from("like")),
						sc: scoring.unwrap_or_else(Default::default),
						hl,
						doc_ids_order,
						doc_lengths_order,
						postings_order,
						terms_order,
						doc_ids_cache,
						doc_lengths_cache,
						postings_cache,
						terms_cache,
					});
				}
				t!("MTREE") => {
					self.pop_peek();
					expected!(self, t!("DIMENSION"));
					let dimension = self.next_token_value()?;
					let mut distance = Distance::Euclidean;
					let mut vector_type = VectorType::F64;
					let mut capacity = 40;
					let mut doc_ids_cache = 100;
					let mut doc_ids_order = 100;
					let mut mtree_cache = 100;
					loop {
						match self.peek_kind() {
							t!("DISTANCE") => {
								self.pop_peek();
								distance = self.parse_distance()?
							}
							t!("TYPE") => {
								self.pop_peek();
								vector_type = self.parse_vector_type()?
							}
							t!("CAPACITY") => {
								self.pop_peek();
								capacity = self.next_token_value()?
							}
							t!("DOC_IDS_CACHE") => {
								self.pop_peek();
								doc_ids_cache = self.next_token_value()?
							}
							t!("DOC_IDS_ORDER") => {
								self.pop_peek();
								doc_ids_order = self.next_token_value()?
							}
							t!("MTREE_CACHE") => {
								self.pop_peek();
								mtree_cache = self.next_token_value()?
							}
							_ => break,
						}
					}
					res.index = Index::MTree(crate::sql::index::MTreeParams::new(
						dimension,
						distance,
						vector_type,
						capacity,
						doc_ids_order,
						doc_ids_cache,
						mtree_cache,
					))
				}
				t!("HNSW") => {
					self.pop_peek();
					expected!(self, t!("DIMENSION"));
					let dimension = self.next_token_value()?;
					let mut distance = Distance::Euclidean;
					let mut vector_type = VectorType::F64;
					let mut m = None;
					let mut m0 = None;
					let mut ml = None;
					let mut ef_construction = 150;
					let mut extend_candidates = false;
					let mut keep_pruned_connections = false;
					loop {
						match self.peek_kind() {
							t!("DISTANCE") => {
								self.pop_peek();
								distance = self.parse_distance()?;
							}
							t!("TYPE") => {
								self.pop_peek();
								vector_type = self.parse_vector_type()?;
							}
							t!("LM") => {
								self.pop_peek();
								ml = Some(self.next_token_value()?);
							}
							t!("M0") => {
								self.pop_peek();
								m0 = Some(self.next_token_value()?);
							}
							t!("M") => {
								self.pop_peek();
								m = Some(self.next_token_value()?);
							}
							t!("EFC") => {
								self.pop_peek();
								ef_construction = self.next_token_value()?;
							}
							t!("EXTEND_CANDIDATES") => {
								self.pop_peek();
								extend_candidates = true;
							}
							t!("KEEP_PRUNED_CONNECTIONS") => {
								self.pop_peek();
								keep_pruned_connections = true;
							}
							_ => {
								break;
							}
						}
					}

					let m = m.unwrap_or(12);
					let m0 = m0.unwrap_or(m * 2);
					let ml = ml.unwrap_or(1.0 / (m as f64).ln()).into();
					res.index = Index::Hnsw(HnswParams::new(
						dimension,
						distance,
						vector_type,
						m,
						m0,
						ml,
						ef_construction,
						extend_candidates,
						keep_pruned_connections,
					));
				}
				t!("COMMENT") => {
					self.pop_peek();
					res.comment = Some(self.next_token_value()?);
				}
				_ => break,
			}
		}

		Ok(res)
	}

	pub fn parse_define_analyzer(&mut self) -> ParseResult<DefineAnalyzerStatement> {
		let (if_not_exists, overwrite) = if self.eat(t!("IF")) {
			expected!(self, t!("NOT"));
			expected!(self, t!("EXISTS"));
			(true, false)
		} else if self.eat(t!("OVERWRITE")) {
			(false, true)
		} else {
			(false, false)
		};
		let name = self.next_token_value()?;
		let mut res = DefineAnalyzerStatement {
			name,

			function: None,
			tokenizers: None,
			filters: None,
			comment: None,

			if_not_exists,
			overwrite,
		};
		loop {
			match self.peek_kind() {
				t!("FILTERS") => {
					self.pop_peek();
					let mut filters = Vec::new();
					loop {
						match self.next().kind {
							t!("ASCII") => {
								filters.push(Filter::Ascii);
							}
							t!("LOWERCASE") => {
								filters.push(Filter::Lowercase);
							}
							t!("UPPERCASE") => {
								filters.push(Filter::Uppercase);
							}
							t!("EDGENGRAM") => {
								let open_span = expected!(self, t!("(")).span;
								let a = self.next_token_value()?;
								expected!(self, t!(","));
								let b = self.next_token_value()?;
								self.expect_closing_delimiter(t!(")"), open_span)?;
								filters.push(Filter::EdgeNgram(a, b));
							}
							t!("NGRAM") => {
								let open_span = expected!(self, t!("(")).span;
								let a = self.next_token_value()?;
								expected!(self, t!(","));
								let b = self.next_token_value()?;
								self.expect_closing_delimiter(t!(")"), open_span)?;
								filters.push(Filter::Ngram(a, b));
							}
							t!("SNOWBALL") => {
								let open_span = expected!(self, t!("(")).span;
								let language = self.next_token_value()?;
								self.expect_closing_delimiter(t!(")"), open_span)?;
								filters.push(Filter::Snowball(language))
							}
							x => unexpected!(self, x, "a filter"),
						}
						if !self.eat(t!(",")) {
							break;
						}
					}
					res.filters = Some(filters);
				}
				t!("TOKENIZERS") => {
					self.pop_peek();
					let mut tokenizers = Vec::new();

					loop {
						let tokenizer = match self.next().kind {
							t!("BLANK") => Tokenizer::Blank,
							t!("CAMEL") => Tokenizer::Camel,
							t!("CLASS") => Tokenizer::Class,
							t!("PUNCT") => Tokenizer::Punct,
							x => unexpected!(self, x, "a tokenizer"),
						};
						tokenizers.push(tokenizer);
						if !self.eat(t!(",")) {
							break;
						}
					}
					res.tokenizers = Some(tokenizers);
				}

				t!("FUNCTION") => {
					self.pop_peek();
					expected!(self, t!("fn"));
					expected!(self, t!("::"));
					let mut ident = self.next_token_value::<Ident>()?;
					while self.eat(t!("::")) {
						let value = self.next_token_value::<Ident>()?;
						ident.0.push_str("::");
						ident.0.push_str(&value);
					}
					res.function = Some(ident);
				}
				t!("COMMENT") => {
					self.pop_peek();
					res.comment = Some(self.next_token_value()?);
				}
				_ => break,
			}
		}
		Ok(res)
	}

	pub fn parse_relation_schema(&mut self) -> ParseResult<table_type::Relation> {
		let mut res = table_type::Relation {
			from: None,
			to: None,
		};
		loop {
			match self.peek_kind() {
				t!("FROM") | t!("IN") => {
					self.pop_peek();
					let from = self.parse_tables()?;
					res.from = Some(from);
				}
				t!("TO") | t!("OUT") => {
					self.pop_peek();
					let to = self.parse_tables()?;
					res.to = Some(to);
				}
				_ => break,
			}
		}
		Ok(res)
	}

	pub fn parse_tables(&mut self) -> ParseResult<Kind> {
		let mut names = vec![self.next_token_value()?];
		while self.eat(t!("|")) {
			names.push(self.next_token_value()?);
		}
		Ok(Kind::Record(names))
	}

	pub fn parse_jwt(&mut self) -> ParseResult<access_type::JwtAccess> {
		let mut res = access_type::JwtAccess {
			// By default, a JWT access method is only used to verify.
			issue: None,
			..Default::default()
		};

		let mut iss = access_type::JwtAccessIssue {
			..Default::default()
		};

		match self.peek_kind() {
			t!("ALGORITHM") => {
				self.pop_peek();
				match self.next().kind {
					TokenKind::Algorithm(alg) => match self.next().kind {
						t!("KEY") => {
							let key = self.next_token_value::<Strand>()?.0;
							res.verify = access_type::JwtAccessVerify::Key(
								access_type::JwtAccessVerifyKey {
									alg,
									key: key.to_owned(),
								},
							);

							// Currently, issuer and verifier must use the same algorithm.
							iss.alg = alg;

							// If the algorithm is symmetric, the issuer and verifier keys are the same.
							// For asymmetric algorithms, the key needs to be explicitly defined.
							if alg.is_symmetric() {
								iss.key = key;
								// Since all the issuer data is known, it can already be assigned.
								// Cloning allows updating the original with any explicit issuer data.
								res.issue = Some(iss.clone());
							}
						}
						x => unexpected!(self, x, "a key"),
					},
					x => unexpected!(self, x, "a valid algorithm"),
				}
			}
			t!("URL") => {
				self.pop_peek();
				let url = self.next_token_value::<Strand>()?.0;
				res.verify = access_type::JwtAccessVerify::Jwks(access_type::JwtAccessVerifyJwks {
					url,
				});
			}
			x => unexpected!(self, x, "`ALGORITHM`, or `URL`"),
		}

		if self.eat(t!("WITH")) {
			expected!(self, t!("ISSUER"));
			loop {
				match self.peek_kind() {
					t!("ALGORITHM") => {
						self.pop_peek();
						match self.next().kind {
							TokenKind::Algorithm(alg) => {
								// If an algorithm is already defined, a different value is not expected.
								if let JwtAccessVerify::Key(ref ver) = res.verify {
									if alg != ver.alg {
										unexpected!(
											self,
											t!("ALGORITHM"),
											"a compatible algorithm or no algorithm"
										);
									}
								}
								iss.alg = alg;
							}
							x => unexpected!(self, x, "a valid algorithm"),
						}
					}
					t!("KEY") => {
						self.pop_peek();
						let key = self.next_token_value::<Strand>()?.0;
						// If the algorithm is symmetric and a key is already defined, a different key is not expected.
						if let JwtAccessVerify::Key(ref ver) = res.verify {
							if ver.alg.is_symmetric() && key != ver.key {
								unexpected!(self, t!("KEY"), "a symmetric key or no key");
							}
						}
						iss.key = key;
					}
					_ => break,
				}
			}
			res.issue = Some(iss);
		}

		Ok(res)
	}
}<|MERGE_RESOLUTION|>--- conflicted
+++ resolved
@@ -796,13 +796,8 @@
 		Ok(res)
 	}
 
-<<<<<<< HEAD
 	pub async fn parse_define_index(&mut self, ctx: &mut Stk) -> ParseResult<DefineIndexStatement> {
-		let if_not_exists = if self.eat(t!("IF")) {
-=======
-	pub fn parse_define_index(&mut self) -> ParseResult<DefineIndexStatement> {
 		let (if_not_exists, overwrite) = if self.eat(t!("IF")) {
->>>>>>> ebc140e8
 			expected!(self, t!("NOT"));
 			expected!(self, t!("EXISTS"));
 			(true, false)
