--- conflicted
+++ resolved
@@ -1180,12 +1180,8 @@
 							t!("CAMEL") => Tokenizer::Camel,
 							t!("CLASS") => Tokenizer::Class,
 							t!("PUNCT") => Tokenizer::Punct,
-<<<<<<< HEAD
 							t!("JIEBA") => Tokenizer::Jieba,
-							x => unexpected!(self, x, "a tokenizer"),
-=======
 							_ => unexpected!(self, next, "a tokenizer"),
->>>>>>> 44318097
 						};
 						tokenizers.push(tokenizer);
 						if !self.eat(t!(",")) {
