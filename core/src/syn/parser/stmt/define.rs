use reblessive::Stk;

use crate::cnf::EXPERIMENTAL_BEARER_ACCESS;
use crate::sql::access_type::JwtAccessVerify;
use crate::sql::index::HnswParams;
use crate::sql::Value;
use crate::{
	sql::{
		access_type,
		base::Base,
		filter::Filter,
		index::{Distance, VectorType},
		statements::{
			DefineAccessStatement, DefineAnalyzerStatement, DefineDatabaseStatement,
			DefineEventStatement, DefineFieldStatement, DefineFunctionStatement,
			DefineIndexStatement, DefineNamespaceStatement, DefineParamStatement, DefineStatement,
			DefineTableStatement, DefineUserStatement,
		},
		table_type,
		tokenizer::Tokenizer,
		user, AccessType, Ident, Idioms, Index, Kind, Param, Permissions, Scoring, Strand,
		TableType, Values,
	},
	syn::{
		parser::{
			mac::{expected, unexpected},
			ParseResult, Parser,
		},
		token::{t, Keyword, TokenKind},
	},
};

impl Parser<'_> {
	pub async fn parse_define_stmt(&mut self, ctx: &mut Stk) -> ParseResult<DefineStatement> {
		let next = self.next();
		match next.kind {
<<<<<<< HEAD
			t!("NAMESPACE") => self.parse_define_namespace().map(DefineStatement::Namespace),
=======
			t!("NAMESPACE") | t!("ns") => {
				self.parse_define_namespace().map(DefineStatement::Namespace)
			}
>>>>>>> bb1884d5
			t!("DATABASE") => self.parse_define_database().map(DefineStatement::Database),
			t!("FUNCTION") => self.parse_define_function(ctx).await.map(DefineStatement::Function),
			t!("USER") => self.parse_define_user().map(DefineStatement::User),
			t!("TOKEN") => self.parse_define_token().map(DefineStatement::Access),
			t!("SCOPE") => self.parse_define_scope(ctx).await.map(DefineStatement::Access),
			t!("PARAM") => self.parse_define_param(ctx).await.map(DefineStatement::Param),
			t!("TABLE") => self.parse_define_table(ctx).await.map(DefineStatement::Table),
			t!("EVENT") => {
				ctx.run(|ctx| self.parse_define_event(ctx)).await.map(DefineStatement::Event)
			}
			t!("FIELD") => {
				ctx.run(|ctx| self.parse_define_field(ctx)).await.map(DefineStatement::Field)
			}
			t!("INDEX") => {
				ctx.run(|ctx| self.parse_define_index(ctx)).await.map(DefineStatement::Index)
			}
			t!("ANALYZER") => self.parse_define_analyzer().map(DefineStatement::Analyzer),
			t!("ACCESS") => self.parse_define_access(ctx).await.map(DefineStatement::Access),
			_ => unexpected!(self, next, "a define statement keyword"),
		}
	}

	pub fn parse_define_namespace(&mut self) -> ParseResult<DefineNamespaceStatement> {
		let (if_not_exists, overwrite) = if self.eat(t!("IF")) {
			expected!(self, t!("NOT"));
			expected!(self, t!("EXISTS"));
			(true, false)
		} else if self.eat(t!("OVERWRITE")) {
			(false, true)
		} else {
			(false, false)
		};
		let name = self.next_token_value()?;
		let mut res = DefineNamespaceStatement {
			id: None,
			name,
			if_not_exists,
			overwrite,
			..Default::default()
		};

		while let t!("COMMENT") = self.peek_kind() {
			self.pop_peek();
			res.comment = Some(self.next_token_value()?);
		}

		Ok(res)
	}

	pub fn parse_define_database(&mut self) -> ParseResult<DefineDatabaseStatement> {
		let (if_not_exists, overwrite) = if self.eat(t!("IF")) {
			expected!(self, t!("NOT"));
			expected!(self, t!("EXISTS"));
			(true, false)
		} else if self.eat(t!("OVERWRITE")) {
			(false, true)
		} else {
			(false, false)
		};
		let name = self.next_token_value()?;
		let mut res = DefineDatabaseStatement {
			name,
			if_not_exists,
			overwrite,
			..Default::default()
		};
		loop {
			match self.peek_kind() {
				t!("COMMENT") => {
					self.pop_peek();
					res.comment = Some(self.next_token_value()?);
				}
				t!("CHANGEFEED") => {
					self.pop_peek();
					res.changefeed = Some(self.parse_changefeed()?);
				}
				_ => break,
			}
		}

		Ok(res)
	}

	pub async fn parse_define_function(
		&mut self,
		ctx: &mut Stk,
	) -> ParseResult<DefineFunctionStatement> {
		let (if_not_exists, overwrite) = if self.eat(t!("IF")) {
			expected!(self, t!("NOT"));
			expected!(self, t!("EXISTS"));
			(true, false)
		} else if self.eat(t!("OVERWRITE")) {
			(false, true)
		} else {
			(false, false)
		};
		let name = self.parse_custom_function_name()?;
		let token = expected!(self, t!("(")).span;
		let mut args = Vec::new();
		loop {
			if self.eat(t!(")")) {
				break;
			}

			let param = self.next_token_value::<Param>()?.0;
			expected!(self, t!(":"));
			let kind = ctx.run(|ctx| self.parse_inner_kind(ctx)).await?;

			args.push((param, kind));

			if !self.eat(t!(",")) {
				self.expect_closing_delimiter(t!(")"), token)?;
				break;
			}
		}
		let returns = if self.eat(t!("->")) {
			Some(ctx.run(|ctx| self.parse_inner_kind(ctx)).await?)
		} else {
			None
		};

		let next = expected!(self, t!("{")).span;
		let block = self.parse_block(ctx, next).await?;

		let mut res = DefineFunctionStatement {
			name,
			args,
			block,
			if_not_exists,
			overwrite,
			returns,
			..Default::default()
		};

		loop {
			match self.peek_kind() {
				t!("COMMENT") => {
					self.pop_peek();
					res.comment = Some(self.next_token_value()?);
				}
				t!("PERMISSIONS") => {
					self.pop_peek();
					res.permissions = ctx.run(|ctx| self.parse_permission_value(ctx)).await?;
				}
				_ => break,
			}
		}

		Ok(res)
	}

	pub fn parse_define_user(&mut self) -> ParseResult<DefineUserStatement> {
		let (if_not_exists, overwrite) = if self.eat(t!("IF")) {
			expected!(self, t!("NOT"));
			expected!(self, t!("EXISTS"));
			(true, false)
		} else if self.eat(t!("OVERWRITE")) {
			(false, true)
		} else {
			(false, false)
		};
		let name = self.next_token_value()?;
		expected!(self, t!("ON"));
		let base = self.parse_base(false)?;

		let mut res = DefineUserStatement::from_parsed_values(
			name,
			base,
			vec!["Viewer".into()], // New users get the viewer role by default
			user::UserDuration::default(),
		);

		if if_not_exists {
			res.if_not_exists = true;
		}

		if overwrite {
			res.overwrite = true;
		}

		loop {
			match self.peek_kind() {
				t!("COMMENT") => {
					self.pop_peek();
					res.comment = Some(self.next_token_value()?);
				}
				t!("PASSWORD") => {
					self.pop_peek();
					res.set_password(&self.next_token_value::<Strand>()?.0);
				}
				t!("PASSHASH") => {
					self.pop_peek();
					res.set_passhash(self.next_token_value::<Strand>()?.0);
				}
				t!("ROLES") => {
					self.pop_peek();
					res.roles = vec![self.next_token_value()?];
					while self.eat(t!(",")) {
						res.roles.push(self.next_token_value()?);
					}
				}
				t!("DURATION") => {
					self.pop_peek();
					while self.eat(t!("FOR")) {
						match self.peek_kind() {
							t!("TOKEN") => {
								self.pop_peek();
								let peek = self.peek();
								match peek.kind {
									t!("NONE") => {
										// Currently, SurrealDB does not accept tokens without expiration.
										// For this reason, some token duration must be set.
										unexpected!(self, peek, "a token duration");
									}
									_ => res.set_token_duration(Some(self.next_token_value()?)),
								}
							}
							t!("SESSION") => {
								self.pop_peek();
								match self.peek_kind() {
									t!("NONE") => {
										self.pop_peek();
										res.set_session_duration(None)
									}
									_ => res.set_session_duration(Some(self.next_token_value()?)),
								}
							}
							_ => break,
						}
						self.eat(t!(","));
					}
				}
				_ => break,
			}
		}

		Ok(res)
	}

	pub async fn parse_define_access(
		&mut self,
		stk: &mut Stk,
	) -> ParseResult<DefineAccessStatement> {
		let (if_not_exists, overwrite) = if self.eat(t!("IF")) {
			expected!(self, t!("NOT"));
			expected!(self, t!("EXISTS"));
			(true, false)
		} else if self.eat(t!("OVERWRITE")) {
			(false, true)
		} else {
			(false, false)
		};
		let name = self.next_token_value()?;
		expected!(self, t!("ON"));
		// TODO: Parse base should no longer take an argument.
		let base = self.parse_base(false)?;

		let mut res = DefineAccessStatement {
			name,
			base,
			if_not_exists,
			overwrite,
			..Default::default()
		};

		loop {
			match self.peek_kind() {
				t!("COMMENT") => {
					self.pop_peek();
					res.comment = Some(self.next_token_value()?);
				}
				t!("TYPE") => {
					self.pop_peek();
					let peek = self.peek();
					match peek.kind {
						t!("JWT") => {
							self.pop_peek();
							res.kind = AccessType::Jwt(self.parse_jwt()?);
						}
						t!("RECORD") => {
							let token = self.pop_peek();
							// The record access type can only be defined at the database level
							if !matches!(res.base, Base::Db) {
								unexpected!(self, token, "a valid access type at this level");
							}
							let mut ac = access_type::RecordAccess {
								..Default::default()
							};
							loop {
								match self.peek_kind() {
									t!("SIGNUP") => {
										self.pop_peek();
										ac.signup =
											Some(stk.run(|stk| self.parse_value_class(stk)).await?);
									}
									t!("SIGNIN") => {
										self.pop_peek();
										ac.signin =
											Some(stk.run(|stk| self.parse_value_class(stk)).await?);
									}
									_ => break,
								}
							}
							if self.eat(t!("WITH")) {
								expected!(self, t!("JWT"));
								ac.jwt = self.parse_jwt()?;
							}
							res.kind = AccessType::Record(ac);
						}
						t!("BEARER") => {
							// TODO(gguillemas): Remove this once bearer access is no longer experimental.
							if !*EXPERIMENTAL_BEARER_ACCESS {
								unexpected!(
									self,
									peek,
									"the experimental bearer access feature to be enabled"
								);
							}
							self.pop_peek();
							let mut ac = access_type::BearerAccess {
								..Default::default()
							};
							if self.eat(t!("WITH")) {
								expected!(self, t!("JWT"));
								ac.jwt = self.parse_jwt()?;
							}
							res.kind = AccessType::Bearer(ac);
						}
						_ => break,
					}
				}
				t!("AUTHENTICATE") => {
					self.pop_peek();
					res.authenticate = Some(stk.run(|stk| self.parse_value_class(stk)).await?);
				}
				t!("DURATION") => {
					self.pop_peek();
					while self.eat(t!("FOR")) {
						match self.peek_kind() {
							t!("GRANT") => {
								self.pop_peek();
								match self.peek_kind() {
									t!("NONE") => {
										self.pop_peek();
										res.duration.grant = None
									}
									_ => res.duration.grant = Some(self.next_token_value()?),
								}
							}
							t!("TOKEN") => {
								self.pop_peek();
								let peek = self.peek();
								match peek.kind {
									t!("NONE") => {
										// Currently, SurrealDB does not accept tokens without expiration.
										// For this reason, some token duration must be set.
										// In the future, allowing issuing tokens without expiration may be useful.
										// Tokens issued by access methods can be consumed by third parties that support it.
										unexpected!(self, peek, "a token duration");
									}
									_ => res.duration.token = Some(self.next_token_value()?),
								}
							}
							t!("SESSION") => {
								self.pop_peek();
								match self.peek_kind() {
									t!("NONE") => {
										self.pop_peek();
										res.duration.session = None
									}
									_ => res.duration.session = Some(self.next_token_value()?),
								}
							}
							_ => break,
						}
						self.eat(t!(","));
					}
				}
				_ => break,
			}
		}

		Ok(res)
	}

	// TODO(gguillemas): Deprecated in 2.0.0. Drop this in 3.0.0 in favor of DEFINE ACCESS
	pub fn parse_define_token(&mut self) -> ParseResult<DefineAccessStatement> {
		let (if_not_exists, overwrite) = if self.eat(t!("IF")) {
			expected!(self, t!("NOT"));
			expected!(self, t!("EXISTS"));
			(true, false)
		} else if self.eat(t!("OVERWRITE")) {
			(false, true)
		} else {
			(false, false)
		};
		let name = self.next_token_value()?;
		expected!(self, t!("ON"));
		let base = self.parse_base(true)?;

		let mut res = DefineAccessStatement {
			name,
			base: base.clone(),
			if_not_exists,
			overwrite,
			..Default::default()
		};

		match base {
			// DEFINE TOKEN ON SCOPE is now record access with JWT
			Base::Sc(_) => {
				res.base = Base::Db;
				let mut ac = access_type::RecordAccess {
					..Default::default()
				};
				ac.jwt.issue = None;
				loop {
					match self.peek_kind() {
						t!("COMMENT") => {
							self.pop_peek();
							res.comment = Some(self.next_token_value()?);
						}
						// For backward compatibility, value is always expected after type
						// This matches the display format of the legacy statement
						t!("TYPE") => {
							self.pop_peek();
							let next = self.next();
							match next.kind {
								TokenKind::Algorithm(alg) => {
									expected!(self, t!("VALUE"));
									ac.jwt.verify = access_type::JwtAccessVerify::Key(
										access_type::JwtAccessVerifyKey {
											alg,
											key: self.next_token_value::<Strand>()?.0,
										},
									);
								}
								TokenKind::Keyword(Keyword::Jwks) => {
									expected!(self, t!("VALUE"));
									ac.jwt.verify = access_type::JwtAccessVerify::Jwks(
										access_type::JwtAccessVerifyJwks {
											url: self.next_token_value::<Strand>()?.0,
										},
									);
								}
								_ => unexpected!(self, next, "a token algorithm or 'JWKS'"),
							}
						}
						_ => break,
					}
				}
				res.kind = AccessType::Record(ac);
			}
			// DEFINE TOKEN anywhere else is now JWT access
			_ => {
				let mut ac = access_type::JwtAccess {
					issue: None,
					..Default::default()
				};
				loop {
					match self.peek_kind() {
						t!("COMMENT") => {
							self.pop_peek();
							res.comment = Some(self.next_token_value()?);
						}
						// For backward compatibility, value is always expected after type
						// This matches the display format of the legacy statement
						t!("TYPE") => {
							self.pop_peek();
							let next = self.next();
							match next.kind {
								TokenKind::Algorithm(alg) => {
									expected!(self, t!("VALUE"));
									ac.verify = access_type::JwtAccessVerify::Key(
										access_type::JwtAccessVerifyKey {
											alg,
											key: self.next_token_value::<Strand>()?.0,
										},
									);
								}
								TokenKind::Keyword(Keyword::Jwks) => {
									expected!(self, t!("VALUE"));
									ac.verify = access_type::JwtAccessVerify::Jwks(
										access_type::JwtAccessVerifyJwks {
											url: self.next_token_value::<Strand>()?.0,
										},
									);
								}
								_ => unexpected!(self, next, "a token algorithm or 'JWKS'"),
							}
						}
						_ => break,
					}
				}
				res.kind = AccessType::Jwt(ac);
			}
		}

		Ok(res)
	}

	// TODO(gguillemas): Deprecated in 2.0.0. Drop this in 3.0.0 in favor of DEFINE ACCESS
	pub async fn parse_define_scope(
		&mut self,
		stk: &mut Stk,
	) -> ParseResult<DefineAccessStatement> {
		let (if_not_exists, overwrite) = if self.eat(t!("IF")) {
			expected!(self, t!("NOT"));
			expected!(self, t!("EXISTS"));
			(true, false)
		} else if self.eat(t!("OVERWRITE")) {
			(false, true)
		} else {
			(false, false)
		};
		let name = self.next_token_value()?;
		let mut res = DefineAccessStatement {
			name,
			base: Base::Db,
			if_not_exists,
			overwrite,
			..Default::default()
		};
		let mut ac = access_type::RecordAccess {
			..Default::default()
		};

		loop {
			match self.peek_kind() {
				t!("COMMENT") => {
					self.pop_peek();
					res.comment = Some(self.next_token_value()?);
				}
				t!("SESSION") => {
					self.pop_peek();
					res.duration.session = Some(self.next_token_value()?);
				}
				t!("SIGNUP") => {
					self.pop_peek();
					ac.signup = Some(stk.run(|stk| self.parse_value_class(stk)).await?);
				}
				t!("SIGNIN") => {
					self.pop_peek();
					ac.signin = Some(stk.run(|stk| self.parse_value_class(stk)).await?);
				}
				_ => break,
			}
		}

		res.kind = AccessType::Record(ac);

		Ok(res)
	}

	pub async fn parse_define_param(&mut self, ctx: &mut Stk) -> ParseResult<DefineParamStatement> {
		let (if_not_exists, overwrite) = if self.eat(t!("IF")) {
			expected!(self, t!("NOT"));
			expected!(self, t!("EXISTS"));
			(true, false)
		} else if self.eat(t!("OVERWRITE")) {
			(false, true)
		} else {
			(false, false)
		};
		let name = self.next_token_value::<Param>()?.0;

		let mut res = DefineParamStatement {
			name,
			if_not_exists,
			overwrite,
			..Default::default()
		};

		loop {
			match self.peek_kind() {
				t!("VALUE") => {
					self.pop_peek();
					res.value = ctx.run(|ctx| self.parse_value_class(ctx)).await?;
				}
				t!("COMMENT") => {
					self.pop_peek();
					res.comment = Some(self.next_token_value()?);
				}
				t!("PERMISSIONS") => {
					self.pop_peek();
					res.permissions = ctx.run(|ctx| self.parse_permission_value(ctx)).await?;
				}
				_ => break,
			}
		}
		Ok(res)
	}

	pub async fn parse_define_table(&mut self, ctx: &mut Stk) -> ParseResult<DefineTableStatement> {
		let (if_not_exists, overwrite) = if self.eat(t!("IF")) {
			expected!(self, t!("NOT"));
			expected!(self, t!("EXISTS"));
			(true, false)
		} else if self.eat(t!("OVERWRITE")) {
			(false, true)
		} else {
			(false, false)
		};
		let name = self.next_token_value()?;
		let mut res = DefineTableStatement {
			name,
			permissions: Permissions::none(),
			if_not_exists,
			overwrite,
			..Default::default()
		};

		let mut kind: Option<TableType> = None;

		loop {
			match self.peek_kind() {
				t!("COMMENT") => {
					self.pop_peek();
					res.comment = Some(self.next_token_value()?);
				}
				t!("DROP") => {
					self.pop_peek();
					res.drop = true;
				}
				t!("TYPE") => {
					self.pop_peek();
					let peek = self.peek();
					match peek.kind {
						t!("NORMAL") => {
							self.pop_peek();
							kind = Some(TableType::Normal);
						}
						t!("RELATION") => {
							self.pop_peek();
							kind = Some(TableType::Relation(self.parse_relation_schema()?));
						}
						t!("ANY") => {
							self.pop_peek();
							kind = Some(TableType::Any);
						}
						_ => unexpected!(self, peek, "`NORMAL`, `RELATION`, or `ANY`"),
					}
				}
				t!("SCHEMALESS") => {
					self.pop_peek();
					res.full = false;
				}
				t!("SCHEMAFULL") => {
					self.pop_peek();
					res.full = true;
					if kind.is_none() {
						kind = Some(TableType::Normal);
					}
				}
				t!("PERMISSIONS") => {
					self.pop_peek();
					res.permissions = ctx.run(|ctx| self.parse_permission(ctx, false)).await?;
				}
				t!("CHANGEFEED") => {
					self.pop_peek();
					res.changefeed = Some(self.parse_changefeed()?);
				}
				t!("AS") => {
					self.pop_peek();
					let peek = self.peek();
					match peek.kind {
						t!("(") => {
							let open = self.pop_peek().span;
							res.view = Some(self.parse_view(ctx).await?);
							self.expect_closing_delimiter(t!(")"), open)?;
						}
						t!("SELECT") => {
							res.view = Some(self.parse_view(ctx).await?);
						}
						_ => unexpected!(self, peek, "`SELECT`"),
					}
				}
				_ => break,
			}
		}

		if let Some(kind) = kind {
			res.kind = kind;
		}

		Ok(res)
	}

	pub async fn parse_define_event(&mut self, ctx: &mut Stk) -> ParseResult<DefineEventStatement> {
		let (if_not_exists, overwrite) = if self.eat(t!("IF")) {
			expected!(self, t!("NOT"));
			expected!(self, t!("EXISTS"));
			(true, false)
		} else if self.eat(t!("OVERWRITE")) {
			(false, true)
		} else {
			(false, false)
		};
		let name = self.next_token_value()?;
		expected!(self, t!("ON"));
		self.eat(t!("TABLE"));
		let what = self.next_token_value()?;

		let mut res = DefineEventStatement {
			name,
			what,
			when: Value::Bool(true),
			if_not_exists,
			overwrite,
			..Default::default()
		};

		loop {
			match self.peek_kind() {
				t!("WHEN") => {
					self.pop_peek();
					res.when = ctx.run(|ctx| self.parse_value_class(ctx)).await?;
				}
				t!("THEN") => {
					self.pop_peek();
					res.then = Values(vec![ctx.run(|ctx| self.parse_value_class(ctx)).await?]);
					while self.eat(t!(",")) {
						res.then.0.push(ctx.run(|ctx| self.parse_value_class(ctx)).await?)
					}
				}
				t!("COMMENT") => {
					self.pop_peek();
					res.comment = Some(self.next_token_value()?);
				}
				_ => break,
			}
		}
		Ok(res)
	}

	pub async fn parse_define_field(&mut self, ctx: &mut Stk) -> ParseResult<DefineFieldStatement> {
		let (if_not_exists, overwrite) = if self.eat(t!("IF")) {
			expected!(self, t!("NOT"));
			expected!(self, t!("EXISTS"));
			(true, false)
		} else if self.eat(t!("OVERWRITE")) {
			(false, true)
		} else {
			(false, false)
		};
		let name = self.parse_local_idiom(ctx).await?;
		expected!(self, t!("ON"));
		self.eat(t!("TABLE"));
		let what = self.next_token_value()?;

		let mut res = DefineFieldStatement {
			name,
			what,
			if_not_exists,
			overwrite,
			..Default::default()
		};

		loop {
			match self.peek_kind() {
				// FLEX, FLEXI and FLEXIBLE are all the same token type.
				t!("FLEXIBLE") => {
					self.pop_peek();
					res.flex = true;
				}
				t!("TYPE") => {
					self.pop_peek();
					res.kind = Some(ctx.run(|ctx| self.parse_inner_kind(ctx)).await?);
				}
				t!("READONLY") => {
					self.pop_peek();
					res.readonly = true;
				}
				t!("VALUE") => {
					self.pop_peek();
					res.value = Some(ctx.run(|ctx| self.parse_value_class(ctx)).await?);
				}
				t!("ASSERT") => {
					self.pop_peek();
					res.assert = Some(ctx.run(|ctx| self.parse_value_class(ctx)).await?);
				}
				t!("DEFAULT") => {
					self.pop_peek();
					res.default = Some(ctx.run(|ctx| self.parse_value_class(ctx)).await?);
				}
				t!("PERMISSIONS") => {
					self.pop_peek();
					res.permissions = ctx.run(|ctx| self.parse_permission(ctx, true)).await?;
				}
				t!("COMMENT") => {
					self.pop_peek();
					res.comment = Some(self.next_token_value()?);
				}
				_ => break,
			}
		}

		Ok(res)
	}

	pub async fn parse_define_index(&mut self, ctx: &mut Stk) -> ParseResult<DefineIndexStatement> {
		let (if_not_exists, overwrite) = if self.eat(t!("IF")) {
			expected!(self, t!("NOT"));
			expected!(self, t!("EXISTS"));
			(true, false)
		} else if self.eat(t!("OVERWRITE")) {
			(false, true)
		} else {
			(false, false)
		};
		let name = self.next_token_value()?;
		expected!(self, t!("ON"));
		self.eat(t!("TABLE"));
		let what = self.next_token_value()?;

		let mut res = DefineIndexStatement {
			name,
			what,

			if_not_exists,
			overwrite,
			..Default::default()
		};

		loop {
			match self.peek_kind() {
				// COLUMNS and FIELDS are the same tokenkind
				t!("FIELDS") => {
					self.pop_peek();
					res.cols = Idioms(vec![self.parse_local_idiom(ctx).await?]);
					while self.eat(t!(",")) {
						res.cols.0.push(self.parse_local_idiom(ctx).await?);
					}
				}
				t!("UNIQUE") => {
					self.pop_peek();
					res.index = Index::Uniq;
				}
				t!("SEARCH") => {
					self.pop_peek();
					let mut analyzer: Option<Ident> = None;
					let mut scoring = None;
					let mut doc_ids_order = 100;
					let mut doc_lengths_order = 100;
					let mut postings_order = 100;
					let mut terms_order = 100;
					let mut doc_ids_cache = 100;
					let mut doc_lengths_cache = 100;
					let mut postings_cache = 100;
					let mut terms_cache = 100;
					let mut hl = false;

					loop {
						match self.peek_kind() {
							t!("ANALYZER") => {
								self.pop_peek();
								analyzer = Some(self.next_token_value()).transpose()?;
							}
							t!("VS") => {
								self.pop_peek();
								scoring = Some(Scoring::Vs);
							}
							t!("BM25") => {
								self.pop_peek();
								if self.eat(t!("(")) {
									let open = self.last_span();
									let k1 = self.next_token_value()?;
									expected!(self, t!(","));
									let b = self.next_token_value()?;
									self.expect_closing_delimiter(t!(")"), open)?;
									scoring = Some(Scoring::Bm {
										k1,
										b,
									})
								} else {
									scoring = Some(Default::default());
								};
							}
							t!("DOC_IDS_ORDER") => {
								self.pop_peek();
								doc_ids_order = self.next_token_value()?;
							}
							t!("DOC_LENGTHS_ORDER") => {
								self.pop_peek();
								doc_lengths_order = self.next_token_value()?;
							}
							t!("POSTINGS_ORDER") => {
								self.pop_peek();
								postings_order = self.next_token_value()?;
							}
							t!("TERMS_ORDER") => {
								self.pop_peek();
								terms_order = self.next_token_value()?;
							}
							t!("DOC_IDS_CACHE") => {
								self.pop_peek();
								doc_ids_cache = self.next_token_value()?;
							}
							t!("DOC_LENGTHS_CACHE") => {
								self.pop_peek();
								doc_lengths_cache = self.next_token_value()?;
							}
							t!("POSTINGS_CACHE") => {
								self.pop_peek();
								postings_cache = self.next_token_value()?;
							}
							t!("TERMS_CACHE") => {
								self.pop_peek();
								terms_cache = self.next_token_value()?;
							}
							t!("HIGHLIGHTS") => {
								self.pop_peek();
								hl = true;
							}
							_ => break,
						}
					}

					res.index = Index::Search(crate::sql::index::SearchParams {
						az: analyzer.unwrap_or_else(|| Ident::from("like")),
						sc: scoring.unwrap_or_else(Default::default),
						hl,
						doc_ids_order,
						doc_lengths_order,
						postings_order,
						terms_order,
						doc_ids_cache,
						doc_lengths_cache,
						postings_cache,
						terms_cache,
					});
				}
				t!("MTREE") => {
					self.pop_peek();
					expected!(self, t!("DIMENSION"));
					let dimension = self.next_token_value()?;
					let mut distance = Distance::Euclidean;
					let mut vector_type = VectorType::F64;
					let mut capacity = 40;
					let mut doc_ids_cache = 100;
					let mut doc_ids_order = 100;
					let mut mtree_cache = 100;
					loop {
						match self.peek_kind() {
							t!("DISTANCE") => {
								self.pop_peek();
								distance = self.parse_distance()?
							}
							t!("TYPE") => {
								self.pop_peek();
								vector_type = self.parse_vector_type()?
							}
							t!("CAPACITY") => {
								self.pop_peek();
								capacity = self.next_token_value()?
							}
							t!("DOC_IDS_CACHE") => {
								self.pop_peek();
								doc_ids_cache = self.next_token_value()?
							}
							t!("DOC_IDS_ORDER") => {
								self.pop_peek();
								doc_ids_order = self.next_token_value()?
							}
							t!("MTREE_CACHE") => {
								self.pop_peek();
								mtree_cache = self.next_token_value()?
							}
							_ => break,
						}
					}
					res.index = Index::MTree(crate::sql::index::MTreeParams::new(
						dimension,
						distance,
						vector_type,
						capacity,
						doc_ids_order,
						doc_ids_cache,
						mtree_cache,
					))
				}
				t!("HNSW") => {
					self.pop_peek();
					expected!(self, t!("DIMENSION"));
					let dimension = self.next_token_value()?;
					let mut distance = Distance::Euclidean;
					let mut vector_type = VectorType::F64;
					let mut m = None;
					let mut m0 = None;
					let mut ml = None;
					let mut ef_construction = 150;
					let mut extend_candidates = false;
					let mut keep_pruned_connections = false;
					loop {
						match self.peek_kind() {
							t!("DISTANCE") => {
								self.pop_peek();
								distance = self.parse_distance()?;
							}
							t!("TYPE") => {
								self.pop_peek();
								vector_type = self.parse_vector_type()?;
							}
							t!("LM") => {
								self.pop_peek();
								ml = Some(self.next_token_value()?);
							}
							t!("M0") => {
								self.pop_peek();
								m0 = Some(self.next_token_value()?);
							}
							t!("M") => {
								self.pop_peek();
								m = Some(self.next_token_value()?);
							}
							t!("EFC") => {
								self.pop_peek();
								ef_construction = self.next_token_value()?;
							}
							t!("EXTEND_CANDIDATES") => {
								self.pop_peek();
								extend_candidates = true;
							}
							t!("KEEP_PRUNED_CONNECTIONS") => {
								self.pop_peek();
								keep_pruned_connections = true;
							}
							_ => {
								break;
							}
						}
					}

					let m = m.unwrap_or(12);
					let m0 = m0.unwrap_or(m * 2);
					let ml = ml.unwrap_or(1.0 / (m as f64).ln()).into();
					res.index = Index::Hnsw(HnswParams::new(
						dimension,
						distance,
						vector_type,
						m,
						m0,
						ml,
						ef_construction,
						extend_candidates,
						keep_pruned_connections,
					));
				}
				t!("CONCURRENTLY") => {
					self.pop_peek();
					res.concurrently = true;
				}
				t!("COMMENT") => {
					self.pop_peek();
					res.comment = Some(self.next_token_value()?);
				}
				_ => break,
			}
		}

		Ok(res)
	}

	pub fn parse_define_analyzer(&mut self) -> ParseResult<DefineAnalyzerStatement> {
		let (if_not_exists, overwrite) = if self.eat(t!("IF")) {
			expected!(self, t!("NOT"));
			expected!(self, t!("EXISTS"));
			(true, false)
		} else if self.eat(t!("OVERWRITE")) {
			(false, true)
		} else {
			(false, false)
		};
		let name = self.next_token_value()?;
		let mut res = DefineAnalyzerStatement {
			name,

			function: None,
			tokenizers: None,
			filters: None,
			comment: None,

			if_not_exists,
			overwrite,
		};
		loop {
			match self.peek_kind() {
				t!("FILTERS") => {
					self.pop_peek();
					let mut filters = Vec::new();
					loop {
						let next = self.next();
						match next.kind {
							t!("ASCII") => {
								filters.push(Filter::Ascii);
							}
							t!("LOWERCASE") => {
								filters.push(Filter::Lowercase);
							}
							t!("UPPERCASE") => {
								filters.push(Filter::Uppercase);
							}
							t!("EDGENGRAM") => {
								let open_span = expected!(self, t!("(")).span;
								let a = self.next_token_value()?;
								expected!(self, t!(","));
								let b = self.next_token_value()?;
								self.expect_closing_delimiter(t!(")"), open_span)?;
								filters.push(Filter::EdgeNgram(a, b));
							}
							t!("NGRAM") => {
								let open_span = expected!(self, t!("(")).span;
								let a = self.next_token_value()?;
								expected!(self, t!(","));
								let b = self.next_token_value()?;
								self.expect_closing_delimiter(t!(")"), open_span)?;
								filters.push(Filter::Ngram(a, b));
							}
							t!("SNOWBALL") => {
								let open_span = expected!(self, t!("(")).span;
								let language = self.next_token_value()?;
								self.expect_closing_delimiter(t!(")"), open_span)?;
								filters.push(Filter::Snowball(language))
							}
							_ => unexpected!(self, next, "a filter"),
						}
						if !self.eat(t!(",")) {
							break;
						}
					}
					res.filters = Some(filters);
				}
				t!("TOKENIZERS") => {
					self.pop_peek();
					let mut tokenizers = Vec::new();

					loop {
						let next = self.next();
						let tokenizer = match next.kind {
							t!("BLANK") => Tokenizer::Blank,
							t!("CAMEL") => Tokenizer::Camel,
							t!("CLASS") => Tokenizer::Class,
							t!("PUNCT") => Tokenizer::Punct,
							_ => unexpected!(self, next, "a tokenizer"),
						};
						tokenizers.push(tokenizer);
						if !self.eat(t!(",")) {
							break;
						}
					}
					res.tokenizers = Some(tokenizers);
				}

				t!("FUNCTION") => {
					self.pop_peek();
					expected!(self, t!("fn"));
					expected!(self, t!("::"));
					let mut ident = self.next_token_value::<Ident>()?;
					while self.eat(t!("::")) {
						let value = self.next_token_value::<Ident>()?;
						ident.0.push_str("::");
						ident.0.push_str(&value);
					}
					res.function = Some(ident);
				}
				t!("COMMENT") => {
					self.pop_peek();
					res.comment = Some(self.next_token_value()?);
				}
				_ => break,
			}
		}
		Ok(res)
	}

	pub fn parse_relation_schema(&mut self) -> ParseResult<table_type::Relation> {
		let mut res = table_type::Relation {
			from: None,
			to: None,
			enforced: false,
		};
		loop {
			match self.peek_kind() {
				t!("FROM") | t!("IN") => {
					self.pop_peek();
					let from = self.parse_tables()?;
					res.from = Some(from);
				}
				t!("TO") | t!("OUT") => {
					self.pop_peek();
					let to = self.parse_tables()?;
					res.to = Some(to);
				}
				_ => break,
			}
		}
		if self.eat(t!("ENFORCED")) {
			res.enforced = true;
		}
		Ok(res)
	}

	pub fn parse_tables(&mut self) -> ParseResult<Kind> {
		let mut names = vec![self.next_token_value()?];
		while self.eat(t!("|")) {
			names.push(self.next_token_value()?);
		}
		Ok(Kind::Record(names))
	}

	pub fn parse_jwt(&mut self) -> ParseResult<access_type::JwtAccess> {
		let mut res = access_type::JwtAccess {
			// By default, a JWT access method is only used to verify.
			issue: None,
			..Default::default()
		};

		let mut iss = access_type::JwtAccessIssue {
			..Default::default()
		};

		let peek = self.peek();
		match peek.kind {
			t!("ALGORITHM") => {
				self.pop_peek();
				let next = self.next();
				match next.kind {
					TokenKind::Algorithm(alg) => {
						let next = self.next();
						match next.kind {
							t!("KEY") => {
								let key = self.next_token_value::<Strand>()?.0;
								res.verify = access_type::JwtAccessVerify::Key(
									access_type::JwtAccessVerifyKey {
										alg,
										key: key.to_owned(),
									},
								);

								// Currently, issuer and verifier must use the same algorithm.
								iss.alg = alg;

								// If the algorithm is symmetric, the issuer and verifier keys are the same.
								// For asymmetric algorithms, the key needs to be explicitly defined.
								if alg.is_symmetric() {
									iss.key = key;
									// Since all the issuer data is known, it can already be assigned.
									// Cloning allows updating the original with any explicit issuer data.
									res.issue = Some(iss.clone());
								}
							}
							_ => unexpected!(self, next, "a key"),
						}
					}
					_ => unexpected!(self, next, "a valid algorithm"),
				}
			}
			t!("URL") => {
				self.pop_peek();
				let url = self.next_token_value::<Strand>()?.0;
				res.verify = access_type::JwtAccessVerify::Jwks(access_type::JwtAccessVerifyJwks {
					url,
				});
			}
			_ => unexpected!(self, peek, "`ALGORITHM`, or `URL`"),
		}

		if self.eat(t!("WITH")) {
			expected!(self, t!("ISSUER"));
			loop {
				let peek = self.peek();
				match peek.kind {
					t!("ALGORITHM") => {
						self.pop_peek();
						let next = self.next();
						match next.kind {
							TokenKind::Algorithm(alg) => {
								// If an algorithm is already defined, a different value is not expected.
								if let JwtAccessVerify::Key(ref ver) = res.verify {
									if alg != ver.alg {
										unexpected!(
											self,
											next,
											"a compatible algorithm or no algorithm"
										);
									}
								}
								iss.alg = alg;
							}
							_ => unexpected!(self, next, "a valid algorithm"),
						}
					}
					t!("KEY") => {
						self.pop_peek();
						let key = self.next_token_value::<Strand>()?.0;
						// If the algorithm is symmetric and a key is already defined, a different key is not expected.
						if let JwtAccessVerify::Key(ref ver) = res.verify {
							if ver.alg.is_symmetric() && key != ver.key {
								unexpected!(self, peek, "a symmetric key or no key");
							}
						}
						iss.key = key;
					}
					_ => break,
				}
			}
			res.issue = Some(iss);
		}

		Ok(res)
	}
}<|MERGE_RESOLUTION|>--- conflicted
+++ resolved
@@ -34,13 +34,7 @@
 	pub async fn parse_define_stmt(&mut self, ctx: &mut Stk) -> ParseResult<DefineStatement> {
 		let next = self.next();
 		match next.kind {
-<<<<<<< HEAD
 			t!("NAMESPACE") => self.parse_define_namespace().map(DefineStatement::Namespace),
-=======
-			t!("NAMESPACE") | t!("ns") => {
-				self.parse_define_namespace().map(DefineStatement::Namespace)
-			}
->>>>>>> bb1884d5
 			t!("DATABASE") => self.parse_define_database().map(DefineStatement::Database),
 			t!("FUNCTION") => self.parse_define_function(ctx).await.map(DefineStatement::Function),
 			t!("USER") => self.parse_define_user().map(DefineStatement::User),
