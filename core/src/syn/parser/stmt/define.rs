--- conflicted
+++ resolved
@@ -60,21 +60,8 @@
 		}
 	}
 
-<<<<<<< HEAD
-	pub fn parse_define_namespace(&mut self) -> ParseResult<DefineNamespaceStatement> {
+	pub(crate) fn parse_define_namespace(&mut self) -> ParseResult<DefineNamespaceStatement> {
 		let (if_not_exists, overwrite) = self.parse_write_kind().to_bools();
-=======
-	pub(crate) fn parse_define_namespace(&mut self) -> ParseResult<DefineNamespaceStatement> {
-		let (if_not_exists, overwrite) = if self.eat(t!("IF")) {
-			expected!(self, t!("NOT"));
-			expected!(self, t!("EXISTS"));
-			(true, false)
-		} else if self.eat(t!("OVERWRITE")) {
-			(false, true)
-		} else {
-			(false, false)
-		};
->>>>>>> 4d920051
 		let name = self.next_token_value()?;
 		let mut res = DefineNamespaceStatement {
 			id: None,
