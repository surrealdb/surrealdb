--- conflicted
+++ resolved
@@ -82,11 +82,7 @@
 	fn token_kind_starts_statement(kind: TokenKind) -> bool {
 		matches!(
 			kind,
-<<<<<<< HEAD
-			t!("ACCESS")
-=======
-			t!("ALTER")
->>>>>>> 8f739298
+			t!("ACCESS") | t!("ALTER")
 				| t!("ANALYZE") | t!("BEGIN")
 				| t!("BREAK") | t!("CANCEL")
 				| t!("COMMIT") | t!("CONTINUE")
@@ -113,15 +109,13 @@
 	async fn parse_stmt_inner(&mut self, ctx: &mut Stk) -> ParseResult<Statement> {
 		let token = self.peek();
 		match token.kind {
-<<<<<<< HEAD
 			t!("ACCESS") => {
 				self.pop_peek();
 				self.parse_access().map(Statement::Access)
-=======
+			}
 			t!("ALTER") => {
 				self.pop_peek();
 				ctx.run(|ctx| self.parse_alter_stmt(ctx)).await.map(Statement::Alter)
->>>>>>> 8f739298
 			}
 			t!("ANALYZE") => {
 				self.pop_peek();
