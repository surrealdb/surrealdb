use reblessive::Stk;

use crate::{
	sql::{statements::InsertStatement, Data, Value},
	syn::{
		parser::{mac::expected, ParseResult, Parser},
		token::t,
	},
};

impl Parser<'_> {
	pub(crate) async fn parse_insert_stmt(
		&mut self,
		ctx: &mut Stk,
	) -> ParseResult<InsertStatement> {
		let relation = self.eat(t!("RELATION"));
		let ignore = self.eat(t!("IGNORE"));
<<<<<<< HEAD
		expected!(self, t!("INTO"));
		// TODO: Explain that more complicated expressions are not allowed here.
		let into = match self.peek_kind() {
			t!("$param") => {
				let param = self.next_token_value()?;
				Value::Param(param)
			}
			_ => {
				let table = self.next_token_value()?;
				Value::Table(table)
=======
		let into = match self.eat(t!("INTO")) {
			false => None,
			true => {
				let next = self.next();
				// TODO: Explain that more complicated expressions are not allowed here.
				Some(match next.kind {
					t!("$param") => {
						let param = self.token_value(next)?;
						Value::Param(param)
					}
					_ => {
						let table = self.token_value(next)?;
						Value::Table(table)
					}
				})
>>>>>>> e9987f66
			}
		};

		let data = match self.peek_kind() {
			t!("(") => {
				let start = self.pop_peek().span;
				let fields = self.parse_idiom_list(ctx).await?;
				self.expect_closing_delimiter(t!(")"), start)?;
				expected!(self, t!("VALUES"));

				let start = expected!(self, t!("(")).span;
				let mut values = vec![ctx.run(|ctx| self.parse_value(ctx)).await?];
				while self.eat(t!(",")) {
					values.push(ctx.run(|ctx| self.parse_value(ctx)).await?);
				}
				self.expect_closing_delimiter(t!(")"), start)?;

				let mut values = vec![values];
				while self.eat(t!(",")) {
					let start = expected!(self, t!("(")).span;
					let mut inner_values = vec![ctx.run(|ctx| self.parse_value(ctx)).await?];
					while self.eat(t!(",")) {
						inner_values.push(ctx.run(|ctx| self.parse_value(ctx)).await?);
					}
					values.push(inner_values);
					self.expect_closing_delimiter(t!(")"), start)?;
				}

				Data::ValuesExpression(
					values
						.into_iter()
						.map(|row| fields.iter().cloned().zip(row).collect())
						.collect(),
				)
			}
			_ => {
				let value = ctx.run(|ctx| self.parse_value(ctx)).await?;
				Data::SingleExpression(value)
			}
		};

		let update = if self.eat(t!("ON")) {
			Some(self.parse_insert_update(ctx).await?)
		} else {
			None
		};
		let output = self.try_parse_output(ctx).await?;
		let timeout = self.try_parse_timeout()?;
		let parallel = self.eat(t!("PARALLEL"));
		Ok(InsertStatement {
			into,
			data,
			ignore,
			update,
			output,
			timeout,
			parallel,
			relation,
		})
	}

	async fn parse_insert_update(&mut self, ctx: &mut Stk) -> ParseResult<Data> {
		expected!(self, t!("DUPLICATE"));
		expected!(self, t!("KEY"));
		expected!(self, t!("UPDATE"));
		let l = self.parse_plain_idiom(ctx).await?;
		let o = self.parse_assigner()?;
		let r = ctx.run(|ctx| self.parse_value(ctx)).await?;
		let mut data = vec![(l, o, r)];

		while self.eat(t!(",")) {
			let l = self.parse_plain_idiom(ctx).await?;
			let o = self.parse_assigner()?;
			let r = ctx.run(|ctx| self.parse_value(ctx)).await?;
			data.push((l, o, r))
		}

		Ok(Data::UpdateExpression(data))
	}
}<|MERGE_RESOLUTION|>--- conflicted
+++ resolved
@@ -15,7 +15,6 @@
 	) -> ParseResult<InsertStatement> {
 		let relation = self.eat(t!("RELATION"));
 		let ignore = self.eat(t!("IGNORE"));
-<<<<<<< HEAD
 		expected!(self, t!("INTO"));
 		// TODO: Explain that more complicated expressions are not allowed here.
 		let into = match self.peek_kind() {
@@ -26,23 +25,6 @@
 			_ => {
 				let table = self.next_token_value()?;
 				Value::Table(table)
-=======
-		let into = match self.eat(t!("INTO")) {
-			false => None,
-			true => {
-				let next = self.next();
-				// TODO: Explain that more complicated expressions are not allowed here.
-				Some(match next.kind {
-					t!("$param") => {
-						let param = self.token_value(next)?;
-						Value::Param(param)
-					}
-					_ => {
-						let table = self.token_value(next)?;
-						Value::Table(table)
-					}
-				})
->>>>>>> e9987f66
 			}
 		};
 
