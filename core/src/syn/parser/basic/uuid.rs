--- conflicted
+++ resolved
@@ -1,37 +1,18 @@
-use crate::syn::token::TokenKind;
 use crate::{
 	sql::Uuid,
 	syn::{
-<<<<<<< HEAD
-		parser::{mac::unexpected, ParseError, ParseErrorKind, ParseResult, Parser},
-		token::t,
-=======
 		error::bail,
 		parser::{
 			mac::{expected_whitespace, unexpected},
 			ParseResult, Parser,
 		},
 		token::{t, DurationSuffix, NumberSuffix, TokenKind, VectorTypeKind},
->>>>>>> d148098f
 	},
 };
 
 impl Parser<'_> {
 	/// Parses a uuid strand.
 	pub fn parse_uuid(&mut self) -> ParseResult<Uuid> {
-<<<<<<< HEAD
-		match self.peek().kind {
-			t!("u\"") | t!("u'") => {
-				let pop = self.pop_peek();
-				assert!(!self.has_peek());
-				let token = self.lexer.relex_uuid(pop);
-
-				match token.kind {
-					TokenKind::Uuid => {}
-					TokenKind::Invalid => {
-						let e = self.lexer.error.take().unwrap();
-						return Err(ParseError::new(ParseErrorKind::InvalidToken(e), token.span));
-=======
 		let quote_token = self.peek();
 
 		let double = match quote_token.kind {
@@ -119,24 +100,10 @@
 					// hex section.
 					if !self.lexer.span_bytes(next.span).iter().all(|x| x.is_ascii_hexdigit()) {
 						bail!("Invalid UUID section, invalid hex character in section", @next.span)
->>>>>>> d148098f
 					}
-					_ => unreachable!(),
+					cur = self.pop_peek();
+					break;
 				}
-<<<<<<< HEAD
-
-				let mut span = token.span;
-
-				// remove prefix (u") and suffix (")
-				span.offset += 2;
-				span.len -= 3;
-
-				uuid::Uuid::try_parse_ascii(self.span_bytes(span))
-					.map(Uuid)
-					.map_err(|e| ParseError::new(ParseErrorKind::InvalidUuid(e), span))
-			}
-			x => unexpected!(self, x, "a uuid"),
-=======
 				t!("-") | t!("\"") | t!("'") => break,
 				_ => {
 					bail!("Invalid UUID section, invalid hex character in section", @next.span)
@@ -163,8 +130,9 @@
 		for (i, b) in buffer.iter_mut().enumerate() {
 			*b = ascii_to_hex(digits_bytes[i * 2]).unwrap() << 4
 				| ascii_to_hex(digits_bytes[i * 2 + 1]).unwrap();
->>>>>>> d148098f
 		}
+
+		Ok(())
 	}
 }
 
@@ -194,7 +162,6 @@
 		assert_uuid_parses("e0531951-20ec-4575-bb68-3e6b49d813fa");
 		assert_uuid_parses("a0531951-20ec-4575-bb68-3e6b49d813fa");
 		assert_uuid_parses("b98839b9-0471-4dbb-aae0-14780e848f32");
-		assert_uuid_parses("5a7297d9-c07d-4444-b936-2d984533987d");
 	}
 
 	#[test]
