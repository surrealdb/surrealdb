--- conflicted
+++ resolved
@@ -1,11 +1,7 @@
-<<<<<<< HEAD
-use crate::{sql, syn::parser::mac::test_parse};
-=======
 use crate::{
 	sql::{self, Id, Statement, Thing, Value},
 	syn::parser::mac::test_parse,
 };
->>>>>>> 66d90421
 
 mod limit;
 mod stmt;
