--- conflicted
+++ resolved
@@ -12,15 +12,10 @@
 		language::Language,
 		order::{OrderList, Ordering},
 		statements::{
-<<<<<<< HEAD
-			access,
 			access::{
-				AccessStatementGrant, AccessStatementPurge, AccessStatementRevoke,
+				self, AccessStatementGrant, AccessStatementPurge, AccessStatementRevoke,
 				AccessStatementShow,
 			},
-=======
-			access::{self, AccessStatementGrant, AccessStatementList, AccessStatementRevoke},
->>>>>>> 3be0a18f
 			analyze::AnalyzeStatement,
 			show::{ShowSince, ShowStatement},
 			sleep::SleepStatement,
