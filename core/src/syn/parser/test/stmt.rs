use crate::{
	sql::{
		access::AccessDuration,
		access_type::{
			AccessType, BearerAccess, BearerAccessSubject, JwtAccess, JwtAccessIssue,
			JwtAccessVerify, JwtAccessVerifyJwks, JwtAccessVerifyKey, RecordAccess,
		},
		block::Entry,
		changefeed::ChangeFeed,
		filter::Filter,
		index::{Distance, HnswParams, MTreeParams, SearchParams, VectorType},
		language::Language,
		statements::{
			access,
			access::{
				AccessStatementGrant, AccessStatementPurge, AccessStatementRevoke,
				AccessStatementShow,
			},
			analyze::AnalyzeStatement,
			show::{ShowSince, ShowStatement},
			sleep::SleepStatement,
			AccessStatement, BeginStatement, BreakStatement, CancelStatement, CommitStatement,
			ContinueStatement, CreateStatement, DefineAccessStatement, DefineAnalyzerStatement,
			DefineDatabaseStatement, DefineEventStatement, DefineFieldStatement,
			DefineFunctionStatement, DefineIndexStatement, DefineNamespaceStatement,
			DefineParamStatement, DefineStatement, DefineTableStatement, DeleteStatement,
			ForeachStatement, IfelseStatement, InfoStatement, InsertStatement, KillStatement,
			OptionStatement, OutputStatement, RelateStatement, RemoveAccessStatement,
			RemoveAnalyzerStatement, RemoveDatabaseStatement, RemoveEventStatement,
			RemoveFieldStatement, RemoveFunctionStatement, RemoveIndexStatement,
			RemoveNamespaceStatement, RemoveParamStatement, RemoveStatement, RemoveTableStatement,
			RemoveUserStatement, SelectStatement, SetStatement, ThrowStatement, UpdateStatement,
			UpsertStatement, UseStatement,
		},
		tokenizer::Tokenizer,
		user::UserDuration,
		Algorithm, Array, Base, Block, Cond, Data, Datetime, Dir, Duration, Edges, Explain,
		Expression, Fetch, Fetchs, Field, Fields, Future, Graph, Group, Groups, Id, Ident, Idiom,
		Idioms, Index, Kind, Limit, Number, Object, Operator, Order, Orders, Output, Param, Part,
		Permission, Permissions, Scoring, Split, Splits, Start, Statement, Strand, Subquery, Table,
		TableType, Tables, Thing, Timeout, Uuid, Value, Values, Version, With,
	},
	syn::parser::mac::test_parse,
};
use chrono::{offset::TimeZone, NaiveDate, Offset, Utc};

fn ident_field(name: &str) -> Value {
	Value::Idiom(Idiom(vec![Part::Field(Ident(name.to_string()))]))
}

#[test]
pub fn parse_analyze() {
	let res = test_parse!(parse_stmt, r#"ANALYZE INDEX b on a"#).unwrap();
	assert_eq!(
		res,
		Statement::Analyze(AnalyzeStatement::Idx(Ident("a".to_string()), Ident("b".to_string())))
	)
}

#[test]
pub fn parse_begin() {
	let res = test_parse!(parse_stmt, r#"BEGIN"#).unwrap();
	assert_eq!(res, Statement::Begin(BeginStatement));
	let res = test_parse!(parse_stmt, r#"BEGIN TRANSACTION"#).unwrap();
	assert_eq!(res, Statement::Begin(BeginStatement));
}

#[test]
pub fn parse_break() {
	let res = test_parse!(parse_stmt, r#"BREAK"#).unwrap();
	assert_eq!(res, Statement::Break(BreakStatement));
}

#[test]
pub fn parse_cancel() {
	let res = test_parse!(parse_stmt, r#"CANCEL"#).unwrap();
	assert_eq!(res, Statement::Cancel(CancelStatement));
	let res = test_parse!(parse_stmt, r#"CANCEL TRANSACTION"#).unwrap();
	assert_eq!(res, Statement::Cancel(CancelStatement));
}

#[test]
pub fn parse_commit() {
	let res = test_parse!(parse_stmt, r#"COMMIT"#).unwrap();
	assert_eq!(res, Statement::Commit(CommitStatement));
	let res = test_parse!(parse_stmt, r#"COMMIT TRANSACTION"#).unwrap();
	assert_eq!(res, Statement::Commit(CommitStatement));
}

#[test]
pub fn parse_continue() {
	let res = test_parse!(parse_stmt, r#"CONTINUE"#).unwrap();
	assert_eq!(res, Statement::Continue(ContinueStatement));
}

#[test]
fn parse_create() {
	let res = test_parse!(
		parse_stmt,
		"CREATE ONLY foo SET bar = 3, foo +?= baz RETURN VALUE foo AS bar TIMEOUT 1s PARALLEL"
	)
	.unwrap();
	assert_eq!(
		res,
		Statement::Create(CreateStatement {
			only: true,
			what: Values(vec![Value::Table(Table("foo".to_owned()))]),
			data: Some(Data::SetExpression(vec![
				(
					Idiom(vec![Part::Field(Ident("bar".to_owned()))]),
					Operator::Equal,
					Value::Number(Number::Int(3))
				),
				(
					Idiom(vec![Part::Field(Ident("foo".to_owned()))]),
					Operator::Ext,
					Value::Idiom(Idiom(vec![Part::Field(Ident("baz".to_owned()))]))
				),
			])),
			output: Some(Output::Fields(Fields(
				vec![Field::Single {
					expr: Value::Idiom(Idiom(vec![Part::Field(Ident("foo".to_owned()))])),
					alias: Some(Idiom(vec![Part::Field(Ident("bar".to_owned()))])),
				}],
				true,
			))),
			timeout: Some(Timeout(Duration(std::time::Duration::from_secs(1)))),
			parallel: true,
			version: None,
		}),
	);
}

#[test]
fn parse_define_namespace() {
	let res = test_parse!(parse_stmt, "DEFINE NAMESPACE a COMMENT 'test'").unwrap();
	assert_eq!(
		res,
		Statement::Define(DefineStatement::Namespace(DefineNamespaceStatement {
			id: None,
			name: Ident("a".to_string()),
			comment: Some(Strand("test".to_string())),
			if_not_exists: false,
			overwrite: false,
		}))
	);

	let res = test_parse!(parse_stmt, "DEFINE NS a").unwrap();
	assert_eq!(
		res,
		Statement::Define(DefineStatement::Namespace(DefineNamespaceStatement {
			id: None,
			name: Ident("a".to_string()),
			comment: None,
			if_not_exists: false,
			overwrite: false,
		}))
	)
}

#[test]
fn parse_define_database() {
	let res =
		test_parse!(parse_stmt, "DEFINE DATABASE a COMMENT 'test' CHANGEFEED 10m INCLUDE ORIGINAL")
			.unwrap();
	assert_eq!(
		res,
		Statement::Define(DefineStatement::Database(DefineDatabaseStatement {
			id: None,
			name: Ident("a".to_string()),
			comment: Some(Strand("test".to_string())),
			changefeed: Some(ChangeFeed {
				expiry: std::time::Duration::from_secs(60) * 10,
				store_diff: true,
			}),
			if_not_exists: false,
			overwrite: false,
		}))
	);

	let res = test_parse!(parse_stmt, "DEFINE DB a").unwrap();
	assert_eq!(
		res,
		Statement::Define(DefineStatement::Database(DefineDatabaseStatement {
			id: None,
			name: Ident("a".to_string()),
			comment: None,
			changefeed: None,
			if_not_exists: false,
			overwrite: false,
		}))
	)
}

#[test]
fn parse_define_function() {
	let res = test_parse!(
		parse_stmt,
		r#"DEFINE FUNCTION fn::foo::bar($a: number, $b: array<bool,3>) {
			RETURN a
		} COMMENT 'test' PERMISSIONS FULL
		"#
	)
	.unwrap();

	assert_eq!(
		res,
		Statement::Define(DefineStatement::Function(DefineFunctionStatement {
			name: Ident("foo::bar".to_string()),
			args: vec![
				(Ident("a".to_string()), Kind::Number),
				(Ident("b".to_string()), Kind::Array(Box::new(Kind::Bool), Some(3)))
			],
			block: Block(vec![Entry::Output(OutputStatement {
				what: ident_field("a"),
				fetch: None,
			})]),
			comment: Some(Strand("test".to_string())),
			permissions: Permission::Full,
			if_not_exists: false,
			overwrite: false,
			returns: None,
		}))
	)
}

#[test]
fn parse_define_user() {
	// Password.
	{
		let res = test_parse!(
			parse_stmt,
			r#"DEFINE USER user ON ROOT COMMENT 'test' PASSWORD 'hunter2' COMMENT "*******""#
		)
		.unwrap();

		let Statement::Define(DefineStatement::User(stmt)) = res else {
			panic!()
		};

		assert_eq!(stmt.name, Ident("user".to_string()));
		assert_eq!(stmt.base, Base::Root);
		assert!(stmt.hash.starts_with("$argon2id$"));
		assert_eq!(stmt.roles, vec![Ident("Viewer".to_string())]);
		assert_eq!(stmt.comment, Some(Strand("*******".to_string())));
		assert_eq!(
			stmt.duration,
			UserDuration {
				token: Some(Duration::from_hours(1)),
				session: None,
			}
		);
	}
	// Passhash.
	{
		let res = test_parse!(
			parse_stmt,
			r#"DEFINE USER user ON ROOT COMMENT 'test' PASSHASH 'hunter2' COMMENT "*******""#
		)
		.unwrap();

		let Statement::Define(DefineStatement::User(stmt)) = res else {
			panic!()
		};

		assert_eq!(stmt.name, Ident("user".to_string()));
		assert_eq!(stmt.base, Base::Root);
		assert_eq!(stmt.hash, "hunter2".to_owned());
		assert_eq!(stmt.roles, vec![Ident("Viewer".to_string())]);
		assert_eq!(stmt.comment, Some(Strand("*******".to_string())));
		assert_eq!(
			stmt.duration,
			UserDuration {
				token: Some(Duration::from_hours(1)),
				session: None,
			}
		);
	}
	// With roles.
	{
		let res = test_parse!(
			parse_stmt,
			r#"DEFINE USER user ON ROOT COMMENT 'test' PASSHASH 'hunter2' ROLES foo, bar"#
		)
		.unwrap();

		let Statement::Define(DefineStatement::User(stmt)) = res else {
			panic!()
		};

		assert_eq!(stmt.name, Ident("user".to_string()));
		assert_eq!(stmt.base, Base::Root);
		assert_eq!(stmt.hash, "hunter2".to_owned());
		assert_eq!(stmt.roles, vec![Ident("foo".to_string()), Ident("bar".to_string())]);
		assert_eq!(
			stmt.duration,
			UserDuration {
				token: Some(Duration::from_hours(1)),
				session: None,
			}
		);
	}
	// With session duration.
	{
		let res = test_parse!(
			parse_stmt,
			r#"DEFINE USER user ON ROOT COMMENT 'test' PASSHASH 'hunter2' DURATION FOR SESSION 6h"#
		)
		.unwrap();

		let Statement::Define(DefineStatement::User(stmt)) = res else {
			panic!()
		};

		assert_eq!(stmt.name, Ident("user".to_string()));
		assert_eq!(stmt.base, Base::Root);
		assert_eq!(stmt.hash, "hunter2".to_owned());
		assert_eq!(stmt.roles, vec![Ident("Viewer".to_string())]);
		assert_eq!(
			stmt.duration,
			UserDuration {
				token: Some(Duration::from_hours(1)),
				session: Some(Duration::from_hours(6)),
			}
		);
	}
	// With session and token duration.
	{
		let res = test_parse!(
			parse_stmt,
			r#"DEFINE USER user ON ROOT COMMENT 'test' PASSHASH 'hunter2' DURATION FOR TOKEN 15m, FOR SESSION 6h"#
		)
		.unwrap();

		let Statement::Define(DefineStatement::User(stmt)) = res else {
			panic!()
		};

		assert_eq!(stmt.name, Ident("user".to_string()));
		assert_eq!(stmt.base, Base::Root);
		assert_eq!(stmt.hash, "hunter2".to_owned());
		assert_eq!(stmt.roles, vec![Ident("Viewer".to_string())]);
		assert_eq!(
			stmt.duration,
			UserDuration {
				token: Some(Duration::from_mins(15)),
				session: Some(Duration::from_hours(6)),
			}
		);
	}
	// With none token duration.
	{
		let res = test_parse!(
			parse_stmt,
			r#"DEFINE USER user ON ROOT COMMENT 'test' PASSHASH 'hunter2' DURATION FOR TOKEN NONE"#
		);
		assert!(
			res.is_err(),
			"Unexpected successful parsing of user with none token duration: {:?}",
			res
		);
	}
}

// TODO(gguillemas): This test is kept in 2.0.0 for backward compatibility. Drop in 3.0.0.
#[test]
fn parse_define_token() {
	let res = test_parse!(
		parse_stmt,
		r#"DEFINE TOKEN a ON DATABASE TYPE EDDSA VALUE "foo" COMMENT "bar""#
	)
	.unwrap();
	assert_eq!(
		res,
		Statement::Define(DefineStatement::Access(DefineAccessStatement {
			name: Ident("a".to_string()),
			base: Base::Db,
			kind: AccessType::Jwt(JwtAccess {
				verify: JwtAccessVerify::Key(JwtAccessVerifyKey {
					alg: Algorithm::EdDSA,
					key: "foo".to_string(),
				}),
				issue: None,
			}),
			authenticate: None,
			// Default durations.
			duration: AccessDuration {
				grant: None,
				token: Some(Duration::from_hours(1)),
				session: None,
			},
			comment: Some(Strand("bar".to_string())),
			if_not_exists: false,
			overwrite: false,
		})),
	)
}

// TODO(gguillemas): This test is kept in 2.0.0 for backward compatibility. Drop in 3.0.0.
#[test]
fn parse_define_token_on_scope() {
	let res = test_parse!(
		parse_stmt,
		r#"DEFINE TOKEN a ON SCOPE b TYPE EDDSA VALUE "foo" COMMENT "bar""#
	)
	.unwrap();

	// Manually compare since DefineAccessStatement for record access
	// without explicit JWT will create a random signing key during parsing.
	let Statement::Define(DefineStatement::Access(stmt)) = res else {
		panic!()
	};

	assert_eq!(stmt.name, Ident("a".to_string()));
	assert_eq!(stmt.base, Base::Db); // Scope base is ignored.
	assert_eq!(
		stmt.duration,
		// Default durations.
		AccessDuration {
			grant: None,
			token: Some(Duration::from_hours(1)),
			session: None,
		}
	);
	assert_eq!(stmt.comment, Some(Strand("bar".to_string())));
	assert!(!stmt.if_not_exists);
	match stmt.kind {
		AccessType::Record(ac) => {
			assert_eq!(ac.signup, None);
			assert_eq!(ac.signin, None);
			match ac.jwt.verify {
				JwtAccessVerify::Key(key) => {
					assert_eq!(key.alg, Algorithm::EdDSA);
				}
				_ => panic!(),
			}
			assert_eq!(ac.jwt.issue, None);
		}
		_ => panic!(),
	}
}

// TODO(gguillemas): This test is kept in 2.0.0 for backward compatibility. Drop in 3.0.0.
#[test]
fn parse_define_token_jwks() {
	let res = test_parse!(
		parse_stmt,
		r#"DEFINE TOKEN a ON DATABASE TYPE JWKS VALUE "http://example.com/.well-known/jwks.json" COMMENT "bar""#
	)
	.unwrap();
	assert_eq!(
		res,
		Statement::Define(DefineStatement::Access(DefineAccessStatement {
			name: Ident("a".to_string()),
			base: Base::Db,
			kind: AccessType::Jwt(JwtAccess {
				verify: JwtAccessVerify::Jwks(JwtAccessVerifyJwks {
					url: "http://example.com/.well-known/jwks.json".to_string(),
				}),
				issue: None,
			}),
			authenticate: None,
			// Default durations.
			duration: AccessDuration {
				grant: None,
				token: Some(Duration::from_hours(1)),
				session: None,
			},
			comment: Some(Strand("bar".to_string())),
			if_not_exists: false,
			overwrite: false,
		})),
	)
}

// TODO(gguillemas): This test is kept in 2.0.0 for backward compatibility. Drop in 3.0.0.
#[test]
fn parse_define_token_jwks_on_scope() {
	let res = test_parse!(
		parse_stmt,
		r#"DEFINE TOKEN a ON SCOPE b TYPE JWKS VALUE "http://example.com/.well-known/jwks.json" COMMENT "bar""#
	)
	.unwrap();

	// Manually compare since DefineAccessStatement for record access
	// without explicit JWT will create a random signing key during parsing.
	let Statement::Define(DefineStatement::Access(stmt)) = res else {
		panic!()
	};

	assert_eq!(stmt.name, Ident("a".to_string()));
	assert_eq!(stmt.base, Base::Db); // Scope base is ignored.
	assert_eq!(
		stmt.duration,
		// Default durations.
		AccessDuration {
			grant: None,
			token: Some(Duration::from_hours(1)),
			session: None,
		}
	);
	assert_eq!(stmt.comment, Some(Strand("bar".to_string())));
	assert!(!stmt.if_not_exists);
	match stmt.kind {
		AccessType::Record(ac) => {
			assert_eq!(ac.signup, None);
			assert_eq!(ac.signin, None);
			match ac.jwt.verify {
				JwtAccessVerify::Jwks(jwks) => {
					assert_eq!(jwks.url, "http://example.com/.well-known/jwks.json");
				}
				_ => panic!(),
			}
			assert_eq!(ac.jwt.issue, None);
		}
		_ => panic!(),
	}
}

// TODO(gguillemas): This test is kept in 2.0.0 for backward compatibility. Drop in 3.0.0.
#[test]
fn parse_define_scope() {
	let res = test_parse!(
		parse_stmt,
		r#"DEFINE SCOPE a SESSION 1s SIGNUP true SIGNIN false COMMENT "bar""#
	)
	.unwrap();

	// Manually compare since DefineAccessStatement for record access
	// without explicit JWT will create a random signing key during parsing.
	let Statement::Define(DefineStatement::Access(stmt)) = res else {
		panic!()
	};

	assert_eq!(stmt.name, Ident("a".to_string()));
	assert_eq!(stmt.base, Base::Db);
	assert_eq!(stmt.comment, Some(Strand("bar".to_string())));
	assert_eq!(
		stmt.duration,
		AccessDuration {
			grant: None,
			token: Some(Duration::from_hours(1)),
			session: Some(Duration::from_secs(1)),
		}
	);
	assert!(!stmt.if_not_exists);
	match stmt.kind {
		AccessType::Record(ac) => {
			assert_eq!(ac.signup, Some(Value::Bool(true)));
			assert_eq!(ac.signin, Some(Value::Bool(false)));
			match ac.jwt.verify {
				JwtAccessVerify::Key(key) => {
					assert_eq!(key.alg, Algorithm::Hs512);
				}
				_ => panic!(),
			}
			match ac.jwt.issue {
				Some(iss) => {
					assert_eq!(iss.alg, Algorithm::Hs512);
				}
				_ => panic!(),
			}
		}
		_ => panic!(),
	}
}

#[test]
fn parse_define_access_jwt_key() {
	// With comment. Asymmetric verify only.
	{
		let res = test_parse!(
			parse_stmt,
			r#"DEFINE ACCESS a ON DATABASE TYPE JWT ALGORITHM EDDSA KEY "foo" COMMENT "bar""#
		)
		.unwrap();
		assert_eq!(
			res,
			Statement::Define(DefineStatement::Access(DefineAccessStatement {
				name: Ident("a".to_string()),
				base: Base::Db,
				kind: AccessType::Jwt(JwtAccess {
					verify: JwtAccessVerify::Key(JwtAccessVerifyKey {
						alg: Algorithm::EdDSA,
						key: "foo".to_string(),
					}),
					issue: None,
				}),
				authenticate: None,
				// Default durations.
				duration: AccessDuration {
					grant: None,
					token: Some(Duration::from_hours(1)),
					session: None,
				},
				comment: Some(Strand("bar".to_string())),
				if_not_exists: false,
				overwrite: false,
			})),
		)
	}
	// Asymmetric verify and issue.
	{
		let res = test_parse!(
			parse_stmt,
			r#"DEFINE ACCESS a ON DATABASE TYPE JWT ALGORITHM EDDSA KEY "foo" WITH ISSUER KEY "bar""#
		)
		.unwrap();
		assert_eq!(
			res,
			Statement::Define(DefineStatement::Access(DefineAccessStatement {
				name: Ident("a".to_string()),
				base: Base::Db,
				kind: AccessType::Jwt(JwtAccess {
					verify: JwtAccessVerify::Key(JwtAccessVerifyKey {
						alg: Algorithm::EdDSA,
						key: "foo".to_string(),
					}),
					issue: Some(JwtAccessIssue {
						alg: Algorithm::EdDSA,
						key: "bar".to_string(),
					}),
				}),
				authenticate: None,
				// Default durations.
				duration: AccessDuration {
					grant: None,
					token: Some(Duration::from_hours(1)),
					session: None,
				},
				comment: None,
				if_not_exists: false,
				overwrite: false,
			})),
		)
	}
	// Asymmetric verify and issue with authenticate clause.
	{
		let res = test_parse!(
			parse_stmt,
			r#"DEFINE ACCESS a ON DATABASE TYPE JWT ALGORITHM EDDSA KEY "foo" WITH ISSUER KEY "bar" AUTHENTICATE true"#
		)
		.unwrap();
		assert_eq!(
			res,
			Statement::Define(DefineStatement::Access(DefineAccessStatement {
				name: Ident("a".to_string()),
				base: Base::Db,
				kind: AccessType::Jwt(JwtAccess {
					verify: JwtAccessVerify::Key(JwtAccessVerifyKey {
						alg: Algorithm::EdDSA,
						key: "foo".to_string(),
					}),
					issue: Some(JwtAccessIssue {
						alg: Algorithm::EdDSA,
						key: "bar".to_string(),
					}),
				}),
				authenticate: Some(Value::Bool(true)),
				// Default durations.
				duration: AccessDuration {
					grant: None,
					token: Some(Duration::from_hours(1)),
					session: None,
				},
				comment: None,
				if_not_exists: false,
				overwrite: false,
			})),
		)
	}
	// Symmetric verify and implicit issue.
	{
		let res = test_parse!(
			parse_stmt,
			r#"DEFINE ACCESS a ON DATABASE TYPE JWT ALGORITHM HS256 KEY "foo""#
		)
		.unwrap();
		assert_eq!(
			res,
			Statement::Define(DefineStatement::Access(DefineAccessStatement {
				name: Ident("a".to_string()),
				base: Base::Db,
				kind: AccessType::Jwt(JwtAccess {
					verify: JwtAccessVerify::Key(JwtAccessVerifyKey {
						alg: Algorithm::Hs256,
						key: "foo".to_string(),
					}),
					issue: Some(JwtAccessIssue {
						alg: Algorithm::Hs256,
						key: "foo".to_string(),
					}),
				}),
				authenticate: None,
				// Default durations.
				duration: AccessDuration {
					grant: None,
					token: Some(Duration::from_hours(1)),
					session: None,
				},
				comment: None,
				if_not_exists: false,
				overwrite: false,
			})),
		)
	}
	// Symmetric verify and explicit duration.
	{
		let res = test_parse!(
			parse_stmt,
			r#"DEFINE ACCESS a ON DATABASE TYPE JWT ALGORITHM HS256 KEY "foo" DURATION FOR TOKEN 10s"#
		)
		.unwrap();
		assert_eq!(
			res,
			Statement::Define(DefineStatement::Access(DefineAccessStatement {
				name: Ident("a".to_string()),
				base: Base::Db,
				kind: AccessType::Jwt(JwtAccess {
					verify: JwtAccessVerify::Key(JwtAccessVerifyKey {
						alg: Algorithm::Hs256,
						key: "foo".to_string(),
					}),
					issue: Some(JwtAccessIssue {
						alg: Algorithm::Hs256,
						key: "foo".to_string(),
					}),
				}),
				authenticate: None,
				duration: AccessDuration {
					grant: None,
					token: Some(Duration::from_secs(10)),
					session: None,
				},
				comment: None,
				if_not_exists: false,
				overwrite: false,
			})),
		)
	}
	// Symmetric verify and explicit issue matching data.
	{
		let res = test_parse!(
			parse_stmt,
			r#"DEFINE ACCESS a ON DATABASE TYPE JWT ALGORITHM HS256 KEY "foo" WITH ISSUER ALGORITHM HS256 KEY "foo""#
		)
		.unwrap();
		assert_eq!(
			res,
			Statement::Define(DefineStatement::Access(DefineAccessStatement {
				name: Ident("a".to_string()),
				base: Base::Db,
				kind: AccessType::Jwt(JwtAccess {
					verify: JwtAccessVerify::Key(JwtAccessVerifyKey {
						alg: Algorithm::Hs256,
						key: "foo".to_string(),
					}),
					issue: Some(JwtAccessIssue {
						alg: Algorithm::Hs256,
						key: "foo".to_string(),
					}),
				}),
				authenticate: None,
				// Default durations.
				duration: AccessDuration {
					grant: None,
					token: Some(Duration::from_hours(1)),
					session: None,
				},
				comment: None,
				if_not_exists: false,
				overwrite: false,
			})),
		)
	}
	// Symmetric verify and explicit issue non-matching data.
	{
		let res = test_parse!(
			parse_stmt,
			r#"DEFINE ACCESS a ON DATABASE TYPE JWT ALGORITHM HS256 KEY "foo" WITH ISSUER ALGORITHM HS384 KEY "bar" DURATION FOR TOKEN 10s"#
		);
		assert!(
			res.is_err(),
			"Unexpected successful parsing of non-matching verifier and issuer: {:?}",
			res
		);
	}
	// Symmetric verify and explicit issue non-matching key.
	{
		let res = test_parse!(
			parse_stmt,
			r#"DEFINE ACCESS a ON DATABASE TYPE JWT ALGORITHM HS256 KEY "foo" WITH ISSUER KEY "bar" DURATION FOR TOKEN 10s"#
		);
		assert!(
			res.is_err(),
			"Unexpected successful parsing of non-matching verifier and issuer: {:?}",
			res
		);
	}
	// Symmetric verify and explicit issue non-matching algorithm.
	{
		let res = test_parse!(
			parse_stmt,
			r#"DEFINE ACCESS a ON DATABASE TYPE JWT ALGORITHM HS256 KEY "foo" WITH ISSUER ALGORITHM HS384 DURATION FOR TOKEN 10s"#
		);
		assert!(
			res.is_err(),
			"Unexpected successful parsing of non-matching verifier and issuer: {:?}",
			res
		);
	}
	// Symmetric verify and token duration is none.
	{
		let res = test_parse!(
			parse_stmt,
			r#"DEFINE ACCESS a ON DATABASE TYPE JWT ALGORITHM HS256 KEY "foo" DURATION FOR TOKEN NONE"#
		);
		assert!(
			res.is_err(),
			"Unexpected successful parsing of JWT access with none token duration: {:?}",
			res
		);
	}
	// With comment. Asymmetric verify only. On namespace level.
	{
		let res = test_parse!(
			parse_stmt,
			r#"DEFINE ACCESS a ON NAMESPACE TYPE JWT ALGORITHM EDDSA KEY "foo" COMMENT "bar""#
		)
		.unwrap();
		assert_eq!(
			res,
			Statement::Define(DefineStatement::Access(DefineAccessStatement {
				name: Ident("a".to_string()),
				base: Base::Ns,
				kind: AccessType::Jwt(JwtAccess {
					verify: JwtAccessVerify::Key(JwtAccessVerifyKey {
						alg: Algorithm::EdDSA,
						key: "foo".to_string(),
					}),
					issue: None,
				}),
				authenticate: None,
				// Default durations.
				duration: AccessDuration {
					grant: None,
					token: Some(Duration::from_hours(1)),
					session: None,
				},
				comment: Some(Strand("bar".to_string())),
				if_not_exists: false,
				overwrite: false,
			})),
		)
	}
	// With comment. Asymmetric verify only. On root level.
	{
		let res = test_parse!(
			parse_stmt,
			r#"DEFINE ACCESS a ON ROOT TYPE JWT ALGORITHM EDDSA KEY "foo" COMMENT "bar""#
		)
		.unwrap();
		assert_eq!(
			res,
			Statement::Define(DefineStatement::Access(DefineAccessStatement {
				name: Ident("a".to_string()),
				base: Base::Root,
				kind: AccessType::Jwt(JwtAccess {
					verify: JwtAccessVerify::Key(JwtAccessVerifyKey {
						alg: Algorithm::EdDSA,
						key: "foo".to_string(),
					}),
					issue: None,
				}),
				authenticate: None,
				// Default durations.
				duration: AccessDuration {
					grant: None,
					token: Some(Duration::from_hours(1)),
					session: None,
				},
				comment: Some(Strand("bar".to_string())),
				if_not_exists: false,
				overwrite: false,
			})),
		)
	}
}

#[test]
fn parse_define_access_jwt_jwks() {
	// With comment. Verify only.
	{
		let res = test_parse!(
			parse_stmt,
			r#"DEFINE ACCESS a ON DATABASE TYPE JWT URL "http://example.com/.well-known/jwks.json" COMMENT "bar""#
		)
		.unwrap();
		assert_eq!(
			res,
			Statement::Define(DefineStatement::Access(DefineAccessStatement {
				name: Ident("a".to_string()),
				base: Base::Db,
				kind: AccessType::Jwt(JwtAccess {
					verify: JwtAccessVerify::Jwks(JwtAccessVerifyJwks {
						url: "http://example.com/.well-known/jwks.json".to_string(),
					}),
					issue: None,
				}),
				authenticate: None,
				// Default durations.
				duration: AccessDuration {
					grant: None,
					token: Some(Duration::from_hours(1)),
					session: None,
				},
				comment: Some(Strand("bar".to_string())),
				if_not_exists: false,
				overwrite: false,
			})),
		)
	}
	// Verify and symmetric issuer.
	{
		let res = test_parse!(
			parse_stmt,
			r#"DEFINE ACCESS a ON DATABASE TYPE JWT URL "http://example.com/.well-known/jwks.json" WITH ISSUER ALGORITHM HS384 KEY "foo""#
		)
		.unwrap();
		assert_eq!(
			res,
			Statement::Define(DefineStatement::Access(DefineAccessStatement {
				name: Ident("a".to_string()),
				base: Base::Db,
				kind: AccessType::Jwt(JwtAccess {
					verify: JwtAccessVerify::Jwks(JwtAccessVerifyJwks {
						url: "http://example.com/.well-known/jwks.json".to_string(),
					}),
					issue: Some(JwtAccessIssue {
						alg: Algorithm::Hs384,
						key: "foo".to_string(),
					}),
				}),
				authenticate: None,
				// Default durations.
				duration: AccessDuration {
					grant: None,
					token: Some(Duration::from_hours(1)),
					session: None,
				},
				comment: None,
				if_not_exists: false,
				overwrite: false,
			})),
		)
	}
	// Verify and symmetric issuer with custom duration.
	{
		let res = test_parse!(
			parse_stmt,
			r#"DEFINE ACCESS a ON DATABASE TYPE JWT URL "http://example.com/.well-known/jwks.json" WITH ISSUER ALGORITHM HS384 KEY "foo" DURATION FOR TOKEN 10s"#
		)
		.unwrap();
		assert_eq!(
			res,
			Statement::Define(DefineStatement::Access(DefineAccessStatement {
				name: Ident("a".to_string()),
				base: Base::Db,
				kind: AccessType::Jwt(JwtAccess {
					verify: JwtAccessVerify::Jwks(JwtAccessVerifyJwks {
						url: "http://example.com/.well-known/jwks.json".to_string(),
					}),
					issue: Some(JwtAccessIssue {
						alg: Algorithm::Hs384,
						key: "foo".to_string(),
					}),
				}),
				authenticate: None,
				duration: AccessDuration {
					grant: None,
					token: Some(Duration::from_secs(10)),
					session: None,
				},
				comment: None,
				if_not_exists: false,
				overwrite: false,
			})),
		)
	}
	// Verify and asymmetric issuer.
	{
		let res = test_parse!(
			parse_stmt,
			r#"DEFINE ACCESS a ON DATABASE TYPE JWT URL "http://example.com/.well-known/jwks.json" WITH ISSUER ALGORITHM PS256 KEY "foo""#
		)
		.unwrap();
		assert_eq!(
			res,
			Statement::Define(DefineStatement::Access(DefineAccessStatement {
				name: Ident("a".to_string()),
				base: Base::Db,
				kind: AccessType::Jwt(JwtAccess {
					verify: JwtAccessVerify::Jwks(JwtAccessVerifyJwks {
						url: "http://example.com/.well-known/jwks.json".to_string(),
					}),
					issue: Some(JwtAccessIssue {
						alg: Algorithm::Ps256,
						key: "foo".to_string(),
					}),
				}),
				authenticate: None,
				// Default durations.
				duration: AccessDuration {
					grant: None,
					token: Some(Duration::from_hours(1)),
					session: None,
				},
				comment: None,
				if_not_exists: false,
				overwrite: false,
			})),
		)
	}
	// Verify and asymmetric issuer with custom duration.
	{
		let res = test_parse!(
			parse_stmt,
			r#"DEFINE ACCESS a ON DATABASE TYPE JWT URL "http://example.com/.well-known/jwks.json" WITH ISSUER ALGORITHM PS256 KEY "foo" DURATION FOR TOKEN 10s, FOR SESSION 2d"#
		)
		.unwrap();
		assert_eq!(
			res,
			Statement::Define(DefineStatement::Access(DefineAccessStatement {
				name: Ident("a".to_string()),
				base: Base::Db,
				kind: AccessType::Jwt(JwtAccess {
					verify: JwtAccessVerify::Jwks(JwtAccessVerifyJwks {
						url: "http://example.com/.well-known/jwks.json".to_string(),
					}),
					issue: Some(JwtAccessIssue {
						alg: Algorithm::Ps256,
						key: "foo".to_string(),
					}),
				}),
				authenticate: None,
				duration: AccessDuration {
					grant: None,
					token: Some(Duration::from_secs(10)),
					session: Some(Duration::from_days(2)),
				},
				comment: None,
				if_not_exists: false,
				overwrite: false,
			})),
		)
	}
}

#[test]
fn parse_define_access_record() {
	// With comment. Nothing is explicitly defined.
	{
		let res =
			test_parse!(parse_stmt, r#"DEFINE ACCESS a ON DB TYPE RECORD COMMENT "bar""#).unwrap();

		// Manually compare since DefineAccessStatement for record access
		// without explicit JWT will create a random signing key during parsing.
		let Statement::Define(DefineStatement::Access(stmt)) = res else {
			panic!()
		};

		assert_eq!(stmt.name, Ident("a".to_string()));
		assert_eq!(stmt.base, Base::Db);
		assert_eq!(stmt.authenticate, None);
		assert_eq!(
			stmt.duration,
			// Default durations.
			AccessDuration {
				grant: None,
				token: Some(Duration::from_hours(1)),
				session: None,
			}
		);
		assert_eq!(stmt.comment, Some(Strand("bar".to_string())));
		assert!(!stmt.if_not_exists);
		match stmt.kind {
			AccessType::Record(ac) => {
				assert_eq!(ac.signup, None);
				assert_eq!(ac.signin, None);
				match ac.jwt.verify {
					JwtAccessVerify::Key(key) => {
						assert_eq!(key.alg, Algorithm::Hs512);
					}
					_ => panic!(),
				}
				match ac.jwt.issue {
					Some(iss) => {
						assert_eq!(iss.alg, Algorithm::Hs512);
					}
					_ => panic!(),
				}
			}
			_ => panic!(),
		}
	}
	// Session duration, signing and authenticate clauses are explicitly defined.
	{
		let res = test_parse!(
			parse_stmt,
			r#"DEFINE ACCESS a ON DB TYPE RECORD SIGNUP true SIGNIN false AUTHENTICATE true DURATION FOR SESSION 7d"#
		)
		.unwrap();

		// Manually compare since DefineAccessStatement for record access
		// without explicit JWT will create a random signing key during parsing.
		let Statement::Define(DefineStatement::Access(stmt)) = res else {
			panic!()
		};

		assert_eq!(stmt.name, Ident("a".to_string()));
		assert_eq!(stmt.base, Base::Db);
		assert_eq!(stmt.authenticate, Some(Value::Bool(true)));
		assert_eq!(
			stmt.duration,
			AccessDuration {
				grant: None,
				token: Some(Duration::from_hours(1)),
				session: Some(Duration::from_days(7)),
			}
		);
		assert_eq!(stmt.comment, None);
		assert!(!stmt.if_not_exists);
		match stmt.kind {
			AccessType::Record(ac) => {
				assert_eq!(ac.signup, Some(Value::Bool(true)));
				assert_eq!(ac.signin, Some(Value::Bool(false)));
				match ac.jwt.verify {
					JwtAccessVerify::Key(key) => {
						assert_eq!(key.alg, Algorithm::Hs512);
					}
					_ => panic!(),
				}
				match ac.jwt.issue {
					Some(iss) => {
						assert_eq!(iss.alg, Algorithm::Hs512);
					}
					_ => panic!(),
				}
			}
			_ => panic!(),
		}
	}
	// Verification with JWT is explicitly defined only with symmetric key.
	{
		let res = test_parse!(
			parse_stmt,
			r#"DEFINE ACCESS a ON DB TYPE RECORD WITH JWT ALGORITHM HS384 KEY "foo" DURATION FOR TOKEN 10s, FOR SESSION 15m"#
		)
		.unwrap();
		assert_eq!(
			res,
			Statement::Define(DefineStatement::Access(DefineAccessStatement {
				name: Ident("a".to_string()),
				base: Base::Db,
				kind: AccessType::Record(RecordAccess {
					signup: None,
					signin: None,
					jwt: JwtAccess {
						verify: JwtAccessVerify::Key(JwtAccessVerifyKey {
							alg: Algorithm::Hs384,
							key: "foo".to_string(),
						}),
						issue: Some(JwtAccessIssue {
							alg: Algorithm::Hs384,
							// Issuer key matches verification key by default in symmetric algorithms.
							key: "foo".to_string(),
						}),
					},
				}),
				authenticate: None,
				duration: AccessDuration {
					grant: None,
					token: Some(Duration::from_secs(10)),
					session: Some(Duration::from_mins(15)),
				},
				comment: None,
				if_not_exists: false,
				overwrite: false,
			})),
		);
	}
	// Verification and issuing with JWT are explicitly defined with two different keys.
	{
		let res = test_parse!(
			parse_stmt,
			r#"DEFINE ACCESS a ON DB TYPE RECORD WITH JWT ALGORITHM PS512 KEY "foo" WITH ISSUER KEY "bar" DURATION FOR TOKEN 10s, FOR SESSION 15m"#
		)
		.unwrap();
		assert_eq!(
			res,
			Statement::Define(DefineStatement::Access(DefineAccessStatement {
				name: Ident("a".to_string()),
				base: Base::Db,
				kind: AccessType::Record(RecordAccess {
					signup: None,
					signin: None,
					jwt: JwtAccess {
						verify: JwtAccessVerify::Key(JwtAccessVerifyKey {
							alg: Algorithm::Ps512,
							key: "foo".to_string(),
						}),
						issue: Some(JwtAccessIssue {
							alg: Algorithm::Ps512,
							key: "bar".to_string(),
						}),
					},
				}),
				authenticate: None,
				duration: AccessDuration {
					grant: None,
					token: Some(Duration::from_secs(10)),
					session: Some(Duration::from_mins(15)),
				},
				comment: None,
				if_not_exists: false,
				overwrite: false,
			})),
		);
	}
	// Verification and issuing with JWT are explicitly defined with two different keys. Token duration is explicitly defined.
	{
		let res = test_parse!(
			parse_stmt,
			r#"DEFINE ACCESS a ON DB TYPE RECORD WITH JWT ALGORITHM RS256 KEY 'foo' WITH ISSUER KEY 'bar' DURATION FOR TOKEN 10s, FOR SESSION 15m"#
		)
		.unwrap();
		assert_eq!(
			res,
			Statement::Define(DefineStatement::Access(DefineAccessStatement {
				name: Ident("a".to_string()),
				base: Base::Db,
				kind: AccessType::Record(RecordAccess {
					signup: None,
					signin: None,
					jwt: JwtAccess {
						verify: JwtAccessVerify::Key(JwtAccessVerifyKey {
							alg: Algorithm::Rs256,
							key: "foo".to_string(),
						}),
						issue: Some(JwtAccessIssue {
							alg: Algorithm::Rs256,
							key: "bar".to_string(),
						}),
					},
				}),
				authenticate: None,
				duration: AccessDuration {
					grant: None,
					token: Some(Duration::from_secs(10)),
					session: Some(Duration::from_mins(15)),
				},
				comment: None,
				if_not_exists: false,
				overwrite: false,
			})),
		);
	}
	// Verification with JWT is explicitly defined only with symmetric key. Token duration is none.
	{
		let res =
			test_parse!(parse_stmt, r#"DEFINE ACCESS a ON DB TYPE RECORD DURATION FOR TOKEN NONE"#);
		assert!(
			res.is_err(),
			"Unexpected successful parsing of record access with none token duration: {:?}",
			res
		);
	}
	// Attempt to define record access at the root level.
	{
		let res = test_parse!(
			parse_stmt,
			r#"DEFINE ACCESS a ON ROOT TYPE RECORD DURATION FOR TOKEN NONE"#
		);
		assert!(
			res.is_err(),
			"Unexpected successful parsing of record access at root level: {:?}",
			res
		);
	}
	// Attempt to define record access at the namespace level.
	{
		let res =
			test_parse!(parse_stmt, r#"DEFINE ACCESS a ON NS TYPE RECORD DURATION FOR TOKEN NONE"#);
		assert!(
			res.is_err(),
			"Unexpected successful parsing of record access at namespace level: {:?}",
			res
		);
	}
}

#[test]
fn parse_define_access_record_with_jwt() {
	let res = test_parse!(
		parse_stmt,
		r#"DEFINE ACCESS a ON DATABASE TYPE RECORD WITH JWT ALGORITHM EDDSA KEY "foo" COMMENT "bar""#
	)
	.unwrap();
	assert_eq!(
		res,
		Statement::Define(DefineStatement::Access(DefineAccessStatement {
			name: Ident("a".to_string()),
			base: Base::Db,
			kind: AccessType::Record(RecordAccess {
				signup: None,
				signin: None,
				jwt: JwtAccess {
					verify: JwtAccessVerify::Key(JwtAccessVerifyKey {
						alg: Algorithm::EdDSA,
						key: "foo".to_string(),
					}),
					issue: None,
				},
			}),
			authenticate: None,
			// Default durations.
			duration: AccessDuration {
				grant: None,
				token: Some(Duration::from_hours(1)),
				session: None,
			},
			comment: Some(Strand("bar".to_string())),
			if_not_exists: false,
			overwrite: false,
		})),
	)
}

#[test]
fn parse_define_access_bearer() {
	// For user on database.
	{
		let res =
			test_parse!(parse_stmt, r#"DEFINE ACCESS a ON DB TYPE BEARER FOR USER COMMENT "foo""#)
				.unwrap();

		// Manually compare since DefineAccessStatement for bearer access
		// without explicit JWT will create a random signing key during parsing.
		let Statement::Define(DefineStatement::Access(stmt)) = res else {
			panic!()
		};

		assert_eq!(stmt.name, Ident("a".to_string()));
		assert_eq!(stmt.base, Base::Db);
		assert_eq!(stmt.authenticate, None);
		assert_eq!(
			stmt.duration,
			// Default durations.
			AccessDuration {
				grant: None,
				token: Some(Duration::from_hours(1)),
				session: None,
			}
		);
		assert_eq!(stmt.comment, Some(Strand("foo".to_string())));
		assert!(!stmt.if_not_exists);
		match stmt.kind {
			AccessType::Bearer(ac) => {
				assert_eq!(ac.subject, BearerAccessSubject::User);
			}
			_ => panic!(),
		}
	}
	// For user on namespace.
	{
		let res =
			test_parse!(parse_stmt, r#"DEFINE ACCESS a ON NS TYPE BEARER FOR USER COMMENT "foo""#)
				.unwrap();

		// Manually compare since DefineAccessStatement for bearer access
		// without explicit JWT will create a random signing key during parsing.
		let Statement::Define(DefineStatement::Access(stmt)) = res else {
			panic!()
		};

		assert_eq!(stmt.name, Ident("a".to_string()));
		assert_eq!(stmt.base, Base::Ns);
		assert_eq!(stmt.authenticate, None);
		assert_eq!(
			stmt.duration,
			// Default durations.
			AccessDuration {
				grant: None,
				token: Some(Duration::from_hours(1)),
				session: None,
			}
		);
		assert_eq!(stmt.comment, Some(Strand("foo".to_string())));
		assert!(!stmt.if_not_exists);
		match stmt.kind {
			AccessType::Bearer(ac) => {
				assert_eq!(ac.subject, BearerAccessSubject::User);
			}
			_ => panic!(),
		}
	}
	// For user on root.
	{
		let res = test_parse!(
			parse_stmt,
			r#"DEFINE ACCESS a ON ROOT TYPE BEARER FOR USER COMMENT "foo""#
		)
		.unwrap();

		// Manually compare since DefineAccessStatement for bearer access
		// without explicit JWT will create a random signing key during parsing.
		let Statement::Define(DefineStatement::Access(stmt)) = res else {
			panic!()
		};

		assert_eq!(stmt.name, Ident("a".to_string()));
		assert_eq!(stmt.base, Base::Root);
		assert_eq!(stmt.authenticate, None);
		assert_eq!(
			stmt.duration,
			// Default durations.
			AccessDuration {
				grant: None,
				token: Some(Duration::from_hours(1)),
				session: None,
			}
		);
		assert_eq!(stmt.comment, Some(Strand("foo".to_string())));
		assert!(!stmt.if_not_exists);
		match stmt.kind {
			AccessType::Bearer(ac) => {
				assert_eq!(ac.subject, BearerAccessSubject::User);
			}
			_ => panic!(),
		}
	}
	// For record on database.
	{
		let res = test_parse!(
			parse_stmt,
			r#"DEFINE ACCESS a ON DB TYPE BEARER FOR RECORD COMMENT "foo""#
		)
		.unwrap();

		// Manually compare since DefineAccessStatement for bearer access
		// without explicit JWT will create a random signing key during parsing.
		let Statement::Define(DefineStatement::Access(stmt)) = res else {
			panic!()
		};

		assert_eq!(stmt.name, Ident("a".to_string()));
		assert_eq!(stmt.base, Base::Db);
		assert_eq!(
			stmt.duration,
			// Default durations.
			AccessDuration {
				grant: None,
				token: Some(Duration::from_hours(1)),
				session: None,
			}
		);
		assert_eq!(stmt.comment, Some(Strand("foo".to_string())));
		assert!(!stmt.if_not_exists);
		match stmt.kind {
			AccessType::Bearer(ac) => {
				assert_eq!(ac.subject, BearerAccessSubject::Record);
			}
			_ => panic!(),
		}
	}
	// For record on namespace.
	{
		let res = test_parse!(
			parse_stmt,
			r#"DEFINE ACCESS a ON NS TYPE BEARER FOR RECORD COMMENT "foo""#
		);
		assert!(
			res.is_err(),
			"Unexpected successful parsing of bearer access for record at namespace level: {:?}",
			res
		);
	}
	// For record on root.
	{
		let res = test_parse!(
			parse_stmt,
			r#"DEFINE ACCESS a ON ROOT TYPE BEARER FOR RECORD COMMENT "foo""#
		);
		assert!(
			res.is_err(),
			"Unexpected successful parsing of bearer access for record at root level: {:?}",
			res
		);
	}
	// For user. Grant, session and token duration. With JWT.
	{
		let res = test_parse!(
			parse_stmt,
			r#"DEFINE ACCESS a ON DB TYPE BEARER FOR USER WITH JWT ALGORITHM HS384 KEY "foo" DURATION FOR GRANT 90d, FOR TOKEN 10s, FOR SESSION 15m"#
		)
		.unwrap();
		assert_eq!(
			res,
			Statement::Define(DefineStatement::Access(DefineAccessStatement {
				name: Ident("a".to_string()),
				base: Base::Db,
				kind: AccessType::Bearer(BearerAccess {
					subject: BearerAccessSubject::User,
					jwt: JwtAccess {
						verify: JwtAccessVerify::Key(JwtAccessVerifyKey {
							alg: Algorithm::Hs384,
							key: "foo".to_string(),
						}),
						issue: Some(JwtAccessIssue {
							alg: Algorithm::Hs384,
							// Issuer key matches verification key by default in symmetric algorithms.
							key: "foo".to_string(),
						}),
					},
				}),
				authenticate: None,
				duration: AccessDuration {
					grant: Some(Duration::from_days(90)),
					token: Some(Duration::from_secs(10)),
					session: Some(Duration::from_secs(900)),
				},
				comment: None,
				if_not_exists: false,
				overwrite: false,
			})),
		)
	}
	// For record. Grant, session and token duration. With JWT.
	{
		let res = test_parse!(
			parse_stmt,
			r#"DEFINE ACCESS a ON DB TYPE BEARER FOR RECORD WITH JWT ALGORITHM HS384 KEY "foo" DURATION FOR GRANT 90d, FOR TOKEN 10s, FOR SESSION 15m"#
		)
		.unwrap();
		assert_eq!(
			res,
			Statement::Define(DefineStatement::Access(DefineAccessStatement {
				name: Ident("a".to_string()),
				base: Base::Db,
				kind: AccessType::Bearer(BearerAccess {
					subject: BearerAccessSubject::Record,
					jwt: JwtAccess {
						verify: JwtAccessVerify::Key(JwtAccessVerifyKey {
							alg: Algorithm::Hs384,
							key: "foo".to_string(),
						}),
						issue: Some(JwtAccessIssue {
							alg: Algorithm::Hs384,
							// Issuer key matches verification key by default in symmetric algorithms.
							key: "foo".to_string(),
						}),
					},
				}),
				authenticate: None,
				duration: AccessDuration {
					grant: Some(Duration::from_days(90)),
					token: Some(Duration::from_secs(10)),
					session: Some(Duration::from_secs(900)),
				},
				comment: None,
				if_not_exists: false,
				overwrite: false,
			})),
		)
	}
}

#[test]
fn parse_define_param() {
	let res =
		test_parse!(parse_stmt, r#"DEFINE PARAM $a VALUE { a: 1, "b": 3 } PERMISSIONS WHERE null"#)
			.unwrap();

	assert_eq!(
		res,
		Statement::Define(DefineStatement::Param(DefineParamStatement {
			name: Ident("a".to_string()),
			value: Value::Object(Object(
				[
					("a".to_string(), Value::Number(Number::Int(1))),
					("b".to_string(), Value::Number(Number::Int(3))),
				]
				.into_iter()
				.collect()
			)),
			comment: None,
			permissions: Permission::Specific(Value::Null),
			if_not_exists: false,
			overwrite: false,
		}))
	);
}

#[test]
fn parse_define_table() {
	let res =
		test_parse!(parse_stmt, r#"DEFINE TABLE name DROP SCHEMAFUL CHANGEFEED 1s INCLUDE ORIGINAL PERMISSIONS FOR DELETE FULL, FOR SELECT WHERE a = 1 AS SELECT foo FROM bar GROUP BY foo"#)
			.unwrap();

	assert_eq!(
		res,
		Statement::Define(DefineStatement::Table(DefineTableStatement {
			id: None,
			name: Ident("name".to_string()),
			drop: true,
			full: true,
			view: Some(crate::sql::View {
				expr: Fields(
					vec![Field::Single {
						expr: Value::Idiom(Idiom(vec![Part::Field(Ident("foo".to_owned()))])),
						alias: None,
					}],
					false
				),
				what: Tables(vec![Table("bar".to_owned())]),
				cond: None,
				group: Some(Groups(vec![Group(Idiom(vec![Part::Field(Ident("foo".to_owned()))]))])),
			}),
			permissions: Permissions {
				select: Permission::Specific(Value::Expression(Box::new(
					crate::sql::Expression::Binary {
						l: Value::Idiom(Idiom(vec![Part::Field(Ident("a".to_owned()))])),
						o: Operator::Equal,
						r: Value::Number(Number::Int(1))
					}
				))),
				create: Permission::None,
				update: Permission::None,
				delete: Permission::Full,
			},
			changefeed: Some(ChangeFeed {
				expiry: std::time::Duration::from_secs(1),
				store_diff: true,
			}),
			comment: None,
			if_not_exists: false,
			overwrite: false,
			kind: TableType::Normal,
		}))
	);
}

#[test]
fn parse_define_event() {
	let res =
		test_parse!(parse_stmt, r#"DEFINE EVENT event ON TABLE table WHEN null THEN null,none"#)
			.unwrap();

	assert_eq!(
		res,
		Statement::Define(DefineStatement::Event(DefineEventStatement {
			name: Ident("event".to_owned()),
			what: Ident("table".to_owned()),
			when: Value::Null,
			then: Values(vec![Value::Null, Value::None]),
			comment: None,
			if_not_exists: false,
			overwrite: false,
		}))
	)
}

#[test]
fn parse_define_field() {
	// General
	{
		let res = test_parse!(
			parse_stmt,
			r#"DEFINE FIELD foo.*[*]... ON TABLE bar FLEX TYPE option<number | array<record<foo>,10>> VALUE null ASSERT true DEFAULT false PERMISSIONS FOR UPDATE NONE, FOR CREATE WHERE true"#
		).unwrap();

		assert_eq!(
			res,
			Statement::Define(DefineStatement::Field(DefineFieldStatement {
				name: Idiom(vec![
					Part::Field(Ident("foo".to_owned())),
					Part::All,
					Part::All,
					Part::Flatten,
				]),
				what: Ident("bar".to_owned()),
				flex: true,
				kind: Some(Kind::Option(Box::new(Kind::Either(vec![
					Kind::Number,
					Kind::Array(Box::new(Kind::Record(vec![Table("foo".to_owned())])), Some(10))
				])))),
				readonly: false,
				value: Some(Value::Null),
				assert: Some(Value::Bool(true)),
				default: Some(Value::Bool(false)),
				permissions: Permissions {
					delete: Permission::Full,
					update: Permission::None,
					create: Permission::Specific(Value::Bool(true)),
					select: Permission::Full,
				},
				comment: None,
				if_not_exists: false,
				overwrite: false,
			}))
		)
	}

	// Invalid DELETE permission
	{
		// TODO(gguillemas): Providing the DELETE permission should return a parse error in 3.0.0.
		// Currently, the DELETE permission is just ignored to maintain backward compatibility.
		let res =
			test_parse!(parse_stmt, r#"DEFINE FIELD foo ON TABLE bar PERMISSIONS FOR DELETE NONE"#)
				.unwrap();

		assert_eq!(
			res,
			Statement::Define(DefineStatement::Field(DefineFieldStatement {
				name: Idiom(vec![Part::Field(Ident("foo".to_owned())),]),
				what: Ident("bar".to_owned()),
				flex: false,
				kind: None,
				readonly: false,
				value: None,
				assert: None,
				default: None,
				permissions: Permissions {
					delete: Permission::Full,
					update: Permission::Full,
					create: Permission::Full,
					select: Permission::Full,
				},
				comment: None,
				if_not_exists: false,
				overwrite: false,
			}))
		)
	}
}

#[test]
fn parse_define_index() {
	let res = test_parse!(
		parse_stmt,
		r#"DEFINE INDEX index ON TABLE table FIELDS a,b[*] SEARCH ANALYZER ana BM25 (0.1,0.2)
			DOC_IDS_ORDER 1
			DOC_LENGTHS_ORDER 2
			POSTINGS_ORDER 3
			TERMS_ORDER 4
			DOC_IDS_CACHE 5
			DOC_LENGTHS_CACHE 6
			POSTINGS_CACHE 7
			TERMS_CACHE 8
			HIGHLIGHTS"#
	)
	.unwrap();

	assert_eq!(
		res,
		Statement::Define(DefineStatement::Index(DefineIndexStatement {
			name: Ident("index".to_owned()),
			what: Ident("table".to_owned()),
			cols: Idioms(vec![
				Idiom(vec![Part::Field(Ident("a".to_owned()))]),
				Idiom(vec![Part::Field(Ident("b".to_owned())), Part::All])
			]),
			index: Index::Search(SearchParams {
				az: Ident("ana".to_owned()),
				hl: true,
				sc: Scoring::Bm {
					k1: 0.1,
					b: 0.2
				},
				doc_ids_order: 1,
				doc_lengths_order: 2,
				postings_order: 3,
				terms_order: 4,
				doc_ids_cache: 5,
				doc_lengths_cache: 6,
				postings_cache: 7,
				terms_cache: 8,
			}),
			comment: None,
			if_not_exists: false,
			overwrite: false,
			concurrently: false
		}))
	);

	let res =
		test_parse!(parse_stmt, r#"DEFINE INDEX index ON TABLE table FIELDS a UNIQUE"#).unwrap();

	assert_eq!(
		res,
		Statement::Define(DefineStatement::Index(DefineIndexStatement {
			name: Ident("index".to_owned()),
			what: Ident("table".to_owned()),
			cols: Idioms(vec![Idiom(vec![Part::Field(Ident("a".to_owned()))]),]),
			index: Index::Uniq,
			comment: None,
			if_not_exists: false,
			overwrite: false,
			concurrently: false
		}))
	);

	let res =
		test_parse!(parse_stmt, r#"DEFINE INDEX index ON TABLE table FIELDS a MTREE DIMENSION 4 DISTANCE MINKOWSKI 5 CAPACITY 6 TYPE I16 DOC_IDS_ORDER 7 DOC_IDS_CACHE 8 MTREE_CACHE 9"#).unwrap();

	assert_eq!(
		res,
		Statement::Define(DefineStatement::Index(DefineIndexStatement {
			name: Ident("index".to_owned()),
			what: Ident("table".to_owned()),
			cols: Idioms(vec![Idiom(vec![Part::Field(Ident("a".to_owned()))]),]),
			index: Index::MTree(MTreeParams {
				dimension: 4,
				distance: Distance::Minkowski(Number::Int(5)),
				capacity: 6,
				doc_ids_order: 7,
				doc_ids_cache: 8,
				mtree_cache: 9,
				vector_type: VectorType::I16,
			}),
			comment: None,
			if_not_exists: false,
			overwrite: false,
			concurrently: false
		}))
	);

	let res =
		test_parse!(parse_stmt, r#"DEFINE INDEX index ON TABLE table FIELDS a HNSW DIMENSION 128 EFC 250 TYPE F32 DISTANCE MANHATTAN M 6 M0 12 LM 0.5 EXTEND_CANDIDATES KEEP_PRUNED_CONNECTIONS"#).unwrap();

	assert_eq!(
		res,
		Statement::Define(DefineStatement::Index(DefineIndexStatement {
			name: Ident("index".to_owned()),
			what: Ident("table".to_owned()),
			cols: Idioms(vec![Idiom(vec![Part::Field(Ident("a".to_owned()))]),]),
			index: Index::Hnsw(HnswParams {
				dimension: 128,
				distance: Distance::Manhattan,
				vector_type: VectorType::F32,
				m: 6,
				m0: 12,
				ef_construction: 250,
				extend_candidates: true,
				keep_pruned_connections: true,
				ml: 0.5.into(),
			}),
			comment: None,
			if_not_exists: false,
			overwrite: false,
			concurrently: false
		}))
	);
}

#[test]
fn parse_define_analyzer() {
	let res = test_parse!(
		parse_stmt,
		r#"DEFINE ANALYZER ana FILTERS ASCII, EDGENGRAM(1,2), NGRAM(3,4), LOWERCASE, SNOWBALL(NLD), UPPERCASE TOKENIZERS BLANK, CAMEL, CLASS, PUNCT FUNCTION fn::foo::bar"#
	).unwrap();

	assert_eq!(
		res,
		Statement::Define(DefineStatement::Analyzer(DefineAnalyzerStatement {
			name: Ident("ana".to_owned()),
			tokenizers: Some(vec![
				Tokenizer::Blank,
				Tokenizer::Camel,
				Tokenizer::Class,
				Tokenizer::Punct,
			]),
			filters: Some(vec![
				Filter::Ascii,
				Filter::EdgeNgram(1, 2),
				Filter::Ngram(3, 4),
				Filter::Lowercase,
				Filter::Snowball(Language::Dutch),
				Filter::Uppercase,
			]),
			comment: None,
			function: Some(Ident("foo::bar".to_string())),
			if_not_exists: false,
			overwrite: false,
		})),
	)
}

#[test]
fn parse_delete() {
	let res = test_parse!(
		parse_statement,
		"DELETE FROM ONLY |foo:32..64| Where 2 RETURN AFTER TIMEOUT 1s PARALLEL"
	)
	.unwrap();
	assert_eq!(
		res,
		Statement::Delete(DeleteStatement {
			only: true,
			what: Values(vec![Value::Mock(crate::sql::Mock::Range("foo".to_string(), 32, 64))]),
			cond: Some(Cond(Value::Number(Number::Int(2)))),
			output: Some(Output::After),
			timeout: Some(Timeout(Duration(std::time::Duration::from_secs(1)))),
			parallel: true,
		})
	);
}

#[test]
fn parse_delete_2() {
	let res = test_parse!(
		parse_stmt,
		r#"DELETE FROM ONLY a:b->?[$][?true] WHERE null RETURN NULL TIMEOUT 1h PARALLEL"#
	)
	.unwrap();

	assert_eq!(
		res,
		Statement::Delete(DeleteStatement {
			only: true,
			what: Values(vec![Value::Idiom(Idiom(vec![
				Part::Start(Value::Edges(Box::new(Edges {
					dir: Dir::Out,
					from: Thing {
						tb: "a".to_owned(),
						id: Id::from("b"),
					},
					what: Tables::default(),
				}))),
				Part::Last,
				Part::Where(Value::Bool(true)),
			]))]),
			cond: Some(Cond(Value::Null)),
			output: Some(Output::Null),
			timeout: Some(Timeout(Duration(std::time::Duration::from_secs(60 * 60)))),
			parallel: true
		})
	)
}

#[test]
pub fn parse_for() {
	let res = test_parse!(
		parse_stmt,
		r#"FOR $foo IN (SELECT foo FROM bar) * 2 {
			BREAK
		}"#
	)
	.unwrap();

	assert_eq!(
		res,
		Statement::Foreach(ForeachStatement {
			param: Param(Ident("foo".to_owned())),
			range: Value::Expression(Box::new(Expression::Binary {
				l: Value::Subquery(Box::new(Subquery::Select(SelectStatement {
					expr: Fields(
						vec![Field::Single {
							expr: Value::Idiom(Idiom(vec![Part::Field(Ident("foo".to_owned()))])),
							alias: None
						}],
						false
					),
					what: Values(vec![Value::Table(Table("bar".to_owned()))]),
					..Default::default()
				}))),
				o: Operator::Mul,
				r: Value::Number(Number::Int(2))
			})),
			block: Block(vec![Entry::Break(BreakStatement)])
		})
	)
}

#[test]
fn parse_if() {
	let res =
		test_parse!(parse_stmt, r#"IF foo THEN bar ELSE IF faz THEN baz ELSE baq END"#).unwrap();
	assert_eq!(
		res,
		Statement::Ifelse(IfelseStatement {
			exprs: vec![
				(ident_field("foo"), ident_field("bar")),
				(ident_field("faz"), ident_field("baz")),
			],
			close: Some(ident_field("baq"))
		})
	)
}

#[test]
fn parse_if_block() {
	let res =
		test_parse!(parse_stmt, r#"IF foo { bar } ELSE IF faz { baz } ELSE { baq }"#).unwrap();
	assert_eq!(
		res,
		Statement::Ifelse(IfelseStatement {
			exprs: vec![
				(
					ident_field("foo"),
					Value::Block(Box::new(Block(vec![Entry::Value(ident_field("bar"))]))),
				),
				(
					ident_field("faz"),
					Value::Block(Box::new(Block(vec![Entry::Value(ident_field("baz"))]))),
				)
			],
			close: Some(Value::Block(Box::new(Block(vec![Entry::Value(ident_field("baq"))])))),
		})
	)
}

#[test]
fn parse_info() {
	let res = test_parse!(parse_stmt, "INFO FOR ROOT").unwrap();
	assert_eq!(res, Statement::Info(InfoStatement::Root(false)));

	let res = test_parse!(parse_stmt, "INFO FOR KV").unwrap();
	assert_eq!(res, Statement::Info(InfoStatement::Root(false)));

	let res = test_parse!(parse_stmt, "INFO FOR NAMESPACE").unwrap();
	assert_eq!(res, Statement::Info(InfoStatement::Ns(false)));

	let res = test_parse!(parse_stmt, "INFO FOR NS").unwrap();
	assert_eq!(res, Statement::Info(InfoStatement::Ns(false)));

	let res = test_parse!(parse_stmt, "INFO FOR TABLE table").unwrap();
	assert_eq!(res, Statement::Info(InfoStatement::Tb(Ident("table".to_owned()), false, None)));

	let res = test_parse!(parse_stmt, "INFO FOR USER user").unwrap();
	assert_eq!(res, Statement::Info(InfoStatement::User(Ident("user".to_owned()), None, false)));

	let res = test_parse!(parse_stmt, "INFO FOR USER user ON namespace").unwrap();
	assert_eq!(
		res,
		Statement::Info(InfoStatement::User(Ident("user".to_owned()), Some(Base::Ns), false))
	);
}

#[test]
fn parse_select() {
	let res = test_parse!(
		parse_stmt,
		r#"
SELECT bar as foo,[1,2],bar OMIT bar FROM ONLY a,1
    WITH INDEX index,index_2
    WHERE true
    SPLIT ON foo,bar
    GROUP foo,bar
    ORDER BY foo COLLATE NUMERIC ASC
    START AT { a: true }
    LIMIT BY a:b
    FETCH foo
    VERSION d"2012-04-23T18:25:43.0000511Z"
    EXPLAIN FULL
		"#
	)
	.unwrap();

	let offset = Utc.fix();
	let expected_datetime = offset
		.from_local_datetime(
			&NaiveDate::from_ymd_opt(2012, 4, 23)
				.unwrap()
				.and_hms_nano_opt(18, 25, 43, 51_100)
				.unwrap(),
		)
		.earliest()
		.unwrap()
		.with_timezone(&Utc);

	assert_eq!(
		res,
		Statement::Select(SelectStatement {
			expr: Fields(
				vec![
					Field::Single {
						expr: Value::Idiom(Idiom(vec![Part::Field(Ident("bar".to_owned()))])),
						alias: Some(Idiom(vec![Part::Field(Ident("foo".to_owned()))])),
					},
					Field::Single {
						expr: Value::Array(Array(vec![
							Value::Number(Number::Int(1)),
							Value::Number(Number::Int(2))
						])),
						alias: None,
					},
					Field::Single {
						expr: Value::Idiom(Idiom(vec![Part::Field(Ident("bar".to_owned()))])),
						alias: None,
					},
				],
				false,
			),
			omit: Some(Idioms(vec![Idiom(vec![Part::Field(Ident("bar".to_owned()))])])),
			only: true,
			what: Values(vec![Value::Table(Table("a".to_owned())), Value::Number(Number::Int(1))]),
			with: Some(With::Index(vec!["index".to_owned(), "index_2".to_owned()])),
			cond: Some(Cond(Value::Bool(true))),
			split: Some(Splits(vec![
				Split(Idiom(vec![Part::Field(Ident("foo".to_owned()))])),
				Split(Idiom(vec![Part::Field(Ident("bar".to_owned()))])),
			])),
			group: Some(Groups(vec![
				Group(Idiom(vec![Part::Field(Ident("foo".to_owned()))])),
				Group(Idiom(vec![Part::Field(Ident("bar".to_owned()))])),
			])),
			order: Some(Orders(vec![Order {
				order: Idiom(vec![Part::Field(Ident("foo".to_owned()))]),
				random: false,
				collate: true,
				numeric: true,
				direction: true,
			}])),
			limit: Some(Limit(Value::Thing(Thing {
				tb: "a".to_owned(),
				id: Id::from("b"),
			}))),
			start: Some(Start(Value::Object(Object(
				[("a".to_owned(), Value::Bool(true))].into_iter().collect()
			)))),
			fetch: Some(Fetchs(vec![Fetch(Value::Idiom(Idiom(vec![Part::Field(Ident(
				"foo".to_owned()
			))])))])),
			version: Some(Version(Datetime(expected_datetime))),
			timeout: None,
			parallel: false,
			tempfiles: false,
			explain: Some(Explain(true)),
		}),
	);
}

#[test]
fn parse_let() {
	let res = test_parse!(parse_stmt, r#"LET $param = 1"#).unwrap();
	assert_eq!(
		res,
		Statement::Set(SetStatement {
			name: "param".to_owned(),
			what: Value::Number(Number::Int(1)),
			kind: None,
		})
	);

	let res = test_parse!(parse_stmt, r#"$param = 1"#).unwrap();
	assert_eq!(
		res,
		Statement::Set(SetStatement {
			name: "param".to_owned(),
			what: Value::Number(Number::Int(1)),
			kind: None,
		})
	);
}

#[test]
fn parse_show() {
	let res = test_parse!(parse_stmt, r#"SHOW CHANGES FOR TABLE foo SINCE 1 LIMIT 10"#).unwrap();

	assert_eq!(
		res,
		Statement::Show(ShowStatement {
			table: Some(Table("foo".to_owned())),
			since: ShowSince::Versionstamp(1),
			limit: Some(10)
		})
	);

	let offset = Utc.fix();
	let expected_datetime = offset
		.from_local_datetime(
			&NaiveDate::from_ymd_opt(2012, 4, 23)
				.unwrap()
				.and_hms_nano_opt(18, 25, 43, 51_100)
				.unwrap(),
		)
		.earliest()
		.unwrap()
		.with_timezone(&Utc);

	let res = test_parse!(
		parse_stmt,
		r#"SHOW CHANGES FOR DATABASE SINCE d"2012-04-23T18:25:43.0000511Z""#
	)
	.unwrap();
	assert_eq!(
		res,
		Statement::Show(ShowStatement {
			table: None,
			since: ShowSince::Timestamp(Datetime(expected_datetime)),
			limit: None
		})
	)
}

#[test]
fn parse_sleep() {
	let res = test_parse!(parse_stmt, r"SLEEP 1s").unwrap();

	let expect = Statement::Sleep(SleepStatement {
		duration: Duration(std::time::Duration::from_secs(1)),
	});
	assert_eq!(res, expect)
}

#[test]
fn parse_use() {
	let res = test_parse!(parse_stmt, r"USE NS foo").unwrap();
	let expect = Statement::Use(UseStatement {
		ns: Some("foo".to_owned()),
		db: None,
	});
	assert_eq!(res, expect);

	let res = test_parse!(parse_stmt, r"USE DB foo").unwrap();
	let expect = Statement::Use(UseStatement {
		ns: None,
		db: Some("foo".to_owned()),
	});
	assert_eq!(res, expect);

	let res = test_parse!(parse_stmt, r"USE NS bar DB foo").unwrap();
	let expect = Statement::Use(UseStatement {
		ns: Some("bar".to_owned()),
		db: Some("foo".to_owned()),
	});
	assert_eq!(res, expect);
}

#[test]
fn parse_use_lowercase() {
	let res = test_parse!(parse_stmt, r"use ns foo").unwrap();
	let expect = Statement::Use(UseStatement {
		ns: Some("foo".to_owned()),
		db: None,
	});
	assert_eq!(res, expect);

	let res = test_parse!(parse_stmt, r"use db foo").unwrap();
	let expect = Statement::Use(UseStatement {
		ns: None,
		db: Some("foo".to_owned()),
	});
	assert_eq!(res, expect);

	let res = test_parse!(parse_stmt, r"use ns bar db foo").unwrap();
	let expect = Statement::Use(UseStatement {
		ns: Some("bar".to_owned()),
		db: Some("foo".to_owned()),
	});
	assert_eq!(res, expect);
}

#[test]
fn parse_value_stmt() {
	let res = test_parse!(parse_stmt, r"1s").unwrap();
	let expect = Statement::Value(Value::Duration(Duration(std::time::Duration::from_secs(1))));
	assert_eq!(res, expect);
}

#[test]
fn parse_throw() {
	let res = test_parse!(parse_stmt, r"THROW 1s").unwrap();

	let expect = Statement::Throw(ThrowStatement {
		error: Value::Duration(Duration(std::time::Duration::from_secs(1))),
	});
	assert_eq!(res, expect)
}

#[test]
fn parse_insert() {
	let res = test_parse!(
		parse_stmt,
	r#"INSERT IGNORE INTO $foo (a,b,c) VALUES (1,2,3),(4,5,6) ON DUPLICATE KEY UPDATE a.b +?= null, c.d += none RETURN AFTER"#
	).unwrap();
	assert_eq!(
		res,
		Statement::Insert(InsertStatement {
			into: Some(Value::Param(Param(Ident("foo".to_owned())))),
			data: Data::ValuesExpression(vec![
				vec![
					(
						Idiom(vec![Part::Field(Ident("a".to_owned()))]),
						Value::Number(Number::Int(1)),
					),
					(
						Idiom(vec![Part::Field(Ident("b".to_owned()))]),
						Value::Number(Number::Int(2)),
					),
					(
						Idiom(vec![Part::Field(Ident("c".to_owned()))]),
						Value::Number(Number::Int(3)),
					),
				],
				vec![
					(
						Idiom(vec![Part::Field(Ident("a".to_owned()))]),
						Value::Number(Number::Int(4)),
					),
					(
						Idiom(vec![Part::Field(Ident("b".to_owned()))]),
						Value::Number(Number::Int(5)),
					),
					(
						Idiom(vec![Part::Field(Ident("c".to_owned()))]),
						Value::Number(Number::Int(6)),
					),
				],
			]),
			ignore: true,
			update: Some(Data::UpdateExpression(vec![
				(
					Idiom(vec![
						Part::Field(Ident("a".to_owned())),
						Part::Field(Ident("b".to_owned())),
					]),
					Operator::Ext,
					Value::Null,
				),
				(
					Idiom(vec![
						Part::Field(Ident("c".to_owned())),
						Part::Field(Ident("d".to_owned())),
					]),
					Operator::Inc,
					Value::None,
				),
			])),
			output: Some(Output::After),
			version: None,
			timeout: None,
			parallel: false,
			relation: false,
		}),
	)
}

#[test]
fn parse_insert_select() {
	let res = test_parse!(parse_stmt, r#"INSERT IGNORE INTO bar (select foo from baz)"#).unwrap();
	assert_eq!(
		res,
		Statement::Insert(InsertStatement {
			into: Some(Value::Table(Table("bar".to_owned()))),
			data: Data::SingleExpression(Value::Subquery(Box::new(Subquery::Select(
				SelectStatement {
					expr: Fields(
						vec![Field::Single {
							expr: Value::Idiom(Idiom(vec![Part::Field(Ident("foo".to_string()))])),
							alias: None
						}],
						false
					),
					omit: None,
					only: false,
					what: Values(vec![Value::Table(Table("baz".to_string()))]),
					with: None,
					cond: None,
					split: None,
					group: None,
					order: None,
					limit: None,
					start: None,
					fetch: None,
					version: None,
					timeout: None,
					parallel: false,
					explain: None,
					tempfiles: false
				}
			)))),
			ignore: true,
			update: None,
			output: None,
			version: None,
			timeout: None,
			parallel: false,
			relation: false,
		}),
	)
}

#[test]
fn parse_kill() {
	let res = test_parse!(parse_stmt, r#"KILL $param"#).unwrap();
	assert_eq!(
		res,
		Statement::Kill(KillStatement {
			id: Value::Param(Param(Ident("param".to_owned())))
		})
	);

	let res = test_parse!(parse_stmt, r#"KILL u"e72bee20-f49b-11ec-b939-0242ac120002" "#).unwrap();
	assert_eq!(
		res,
		Statement::Kill(KillStatement {
			id: Value::Uuid(Uuid(uuid::uuid!("e72bee20-f49b-11ec-b939-0242ac120002")))
		})
	);
}

#[test]
fn parse_live() {
	let res = test_parse!(parse_stmt, r#"LIVE SELECT DIFF FROM $foo"#).unwrap();
	let Statement::Live(stmt) = res else {
		panic!()
	};
	assert_eq!(stmt.expr, Fields::default());
	assert_eq!(stmt.what, Value::Param(Param(Ident("foo".to_owned()))));

	let res =
		test_parse!(parse_stmt, r#"LIVE SELECT foo FROM table WHERE true FETCH a[where foo],b"#)
			.unwrap();
	let Statement::Live(stmt) = res else {
		panic!()
	};
	assert_eq!(
		stmt.expr,
		Fields(
			vec![Field::Single {
				expr: Value::Idiom(Idiom(vec![Part::Field(Ident("foo".to_owned()))])),
				alias: None,
			}],
			false,
		)
	);
	assert_eq!(stmt.what, Value::Table(Table("table".to_owned())));
	assert_eq!(stmt.cond, Some(Cond(Value::Bool(true))));
	assert_eq!(
		stmt.fetch,
		Some(Fetchs(vec![
			Fetch(Value::Idiom(Idiom(vec![
				Part::Field(Ident("a".to_owned())),
				Part::Where(Value::Idiom(Idiom(vec![Part::Field(Ident("foo".to_owned()))]))),
			]))),
			Fetch(Value::Idiom(Idiom(vec![Part::Field(Ident("b".to_owned()))]))),
		])),
	)
}

#[test]
fn parse_option() {
	let res = test_parse!(parse_stmt, r#"OPTION value = true"#).unwrap();
	assert_eq!(
		res,
		Statement::Option(OptionStatement {
			name: Ident("value".to_owned()),
			what: true
		})
	)
}

#[test]
fn parse_return() {
	let res = test_parse!(parse_stmt, r#"RETURN RETRUN FETCH RETURN"#).unwrap();
	assert_eq!(
		res,
		Statement::Output(OutputStatement {
			what: ident_field("RETRUN"),
			fetch: Some(Fetchs(vec![Fetch(ident_field("RETURN"))]))
		}),
	)
}

#[test]
fn parse_relate() {
	let res = test_parse!(
		parse_stmt,
		r#"RELATE ONLY [1,2]->a:b->(CREATE foo) UNIQUE SET a += 1 RETURN NONE PARALLEL"#
	)
	.unwrap();
	assert_eq!(
		res,
		Statement::Relate(RelateStatement {
			only: true,
			kind: Value::Thing(Thing {
				tb: "a".to_owned(),
				id: Id::from("b"),
			}),
			from: Value::Array(Array(vec![
				Value::Number(Number::Int(1)),
				Value::Number(Number::Int(2)),
			])),
			with: Value::Subquery(Box::new(Subquery::Create(CreateStatement {
				only: false,
				what: Values(vec![Value::Table(Table("foo".to_owned()))]),
				data: None,
				output: None,
				timeout: None,
				parallel: false,
				version: None,
			}))),
			uniq: true,
			data: Some(Data::SetExpression(vec![(
				Idiom(vec![Part::Field(Ident("a".to_owned()))]),
				Operator::Inc,
				Value::Number(Number::Int(1))
			)])),
			output: Some(Output::None),
			timeout: None,
			parallel: true,
		}),
	)
}

#[test]
fn parse_remove() {
	let res = test_parse!(parse_stmt, r#"REMOVE NAMESPACE ns"#).unwrap();
	assert_eq!(
		res,
		Statement::Remove(RemoveStatement::Namespace(RemoveNamespaceStatement {
			name: Ident("ns".to_owned()),
			if_exists: false,
		}))
	);

	let res = test_parse!(parse_stmt, r#"REMOVE DB database"#).unwrap();
	assert_eq!(
		res,
		Statement::Remove(RemoveStatement::Database(RemoveDatabaseStatement {
			name: Ident("database".to_owned()),
			if_exists: false,
		}))
	);

	let res = test_parse!(parse_stmt, r#"REMOVE FUNCTION fn::foo::bar"#).unwrap();
	assert_eq!(
		res,
		Statement::Remove(RemoveStatement::Function(RemoveFunctionStatement {
			name: Ident("foo::bar".to_owned()),
			if_exists: false,
		}))
	);
	let res = test_parse!(parse_stmt, r#"REMOVE FUNCTION fn::foo::bar();"#).unwrap();
	assert_eq!(
		res,
		Statement::Remove(RemoveStatement::Function(RemoveFunctionStatement {
			name: Ident("foo::bar".to_owned()),
			if_exists: false,
		}))
	);

	let res = test_parse!(parse_stmt, r#"REMOVE ACCESS foo ON DATABASE"#).unwrap();
	assert_eq!(
		res,
		Statement::Remove(RemoveStatement::Access(RemoveAccessStatement {
			name: Ident("foo".to_owned()),
			base: Base::Db,
			if_exists: false,
		}))
	);

	let res = test_parse!(parse_stmt, r#"REMOVE PARAM $foo"#).unwrap();
	assert_eq!(
		res,
		Statement::Remove(RemoveStatement::Param(RemoveParamStatement {
			name: Ident("foo".to_owned()),
			if_exists: false,
		}))
	);

	let res = test_parse!(parse_stmt, r#"REMOVE TABLE foo"#).unwrap();
	assert_eq!(
		res,
		Statement::Remove(RemoveStatement::Table(RemoveTableStatement {
			name: Ident("foo".to_owned()),
			if_exists: false,
		}))
	);

	let res = test_parse!(parse_stmt, r#"REMOVE EVENT foo ON TABLE bar"#).unwrap();
	assert_eq!(
		res,
		Statement::Remove(RemoveStatement::Event(RemoveEventStatement {
			name: Ident("foo".to_owned()),
			what: Ident("bar".to_owned()),
			if_exists: false,
		}))
	);

	let res = test_parse!(parse_stmt, r#"REMOVE FIELD foo.bar[10] ON bar"#).unwrap();
	assert_eq!(
		res,
		Statement::Remove(RemoveStatement::Field(RemoveFieldStatement {
			name: Idiom(vec![
				Part::Field(Ident("foo".to_owned())),
				Part::Field(Ident("bar".to_owned())),
				Part::Index(Number::Int(10))
			]),
			what: Ident("bar".to_owned()),
			if_exists: false,
		}))
	);

	let res = test_parse!(parse_stmt, r#"REMOVE INDEX foo ON bar"#).unwrap();
	assert_eq!(
		res,
		Statement::Remove(RemoveStatement::Index(RemoveIndexStatement {
			name: Ident("foo".to_owned()),
			what: Ident("bar".to_owned()),
			if_exists: false,
		}))
	);

	let res = test_parse!(parse_stmt, r#"REMOVE ANALYZER foo"#).unwrap();
	assert_eq!(
		res,
		Statement::Remove(RemoveStatement::Analyzer(RemoveAnalyzerStatement {
			name: Ident("foo".to_owned()),
			if_exists: false,
		}))
	);

	let res = test_parse!(parse_stmt, r#"REMOVE user foo on database"#).unwrap();
	assert_eq!(
		res,
		Statement::Remove(RemoveStatement::User(RemoveUserStatement {
			name: Ident("foo".to_owned()),
			base: Base::Db,
			if_exists: false,
		}))
	);
}

#[test]
fn parse_update() {
	let res = test_parse!(
		parse_stmt,
		r#"UPDATE ONLY <future> { "text" }, a->b UNSET foo... , a->b, c[*] WHERE true RETURN DIFF TIMEOUT 1s PARALLEL"#
	)
	.unwrap();
	assert_eq!(
		res,
		Statement::Update(UpdateStatement {
			only: true,
			what: Values(vec![
				Value::Future(Box::new(Future(Block(vec![Entry::Value(Value::Strand(Strand(
					"text".to_string()
				)))])))),
				Value::Idiom(Idiom(vec![
					Part::Field(Ident("a".to_string())),
					Part::Graph(Graph {
						dir: Dir::Out,
						what: Tables(vec![Table("b".to_string())]),
						expr: Fields::all(),
						..Default::default()
					})
				]))
			]),
			cond: Some(Cond(Value::Bool(true))),
			data: Some(Data::UnsetExpression(vec![
				Idiom(vec![Part::Field(Ident("foo".to_string())), Part::Flatten]),
				Idiom(vec![
					Part::Field(Ident("a".to_string())),
					Part::Graph(Graph {
						dir: Dir::Out,
						what: Tables(vec![Table("b".to_string())]),
						expr: Fields::all(),
						..Default::default()
					})
				]),
				Idiom(vec![Part::Field(Ident("c".to_string())), Part::All])
			])),
			output: Some(Output::Diff),
			timeout: Some(Timeout(Duration(std::time::Duration::from_secs(1)))),
			parallel: true,
		})
	);
}

#[test]
fn parse_upsert() {
	let res = test_parse!(
		parse_stmt,
		r#"UPSERT ONLY <future> { "text" }, a->b UNSET foo... , a->b, c[*] WHERE true RETURN DIFF TIMEOUT 1s PARALLEL"#
	)
	.unwrap();
	assert_eq!(
		res,
		Statement::Upsert(UpsertStatement {
			only: true,
			what: Values(vec![
				Value::Future(Box::new(Future(Block(vec![Entry::Value(Value::Strand(Strand(
					"text".to_string()
				)))])))),
				Value::Idiom(Idiom(vec![
					Part::Field(Ident("a".to_string())),
					Part::Graph(Graph {
						dir: Dir::Out,
						what: Tables(vec![Table("b".to_string())]),
						expr: Fields::all(),
						..Default::default()
					})
				]))
			]),
			cond: Some(Cond(Value::Bool(true))),
			data: Some(Data::UnsetExpression(vec![
				Idiom(vec![Part::Field(Ident("foo".to_string())), Part::Flatten]),
				Idiom(vec![
					Part::Field(Ident("a".to_string())),
					Part::Graph(Graph {
						dir: Dir::Out,
						what: Tables(vec![Table("b".to_string())]),
						expr: Fields::all(),
						..Default::default()
					})
				]),
				Idiom(vec![Part::Field(Ident("c".to_string())), Part::All])
			])),
			output: Some(Output::Diff),
			timeout: Some(Timeout(Duration(std::time::Duration::from_secs(1)))),
			parallel: true,
		})
	);
}

#[test]
fn parse_access_grant() {
	// User
	{
		let res = test_parse!(parse_stmt, r#"ACCESS a ON NAMESPACE GRANT FOR USER b"#).unwrap();
		assert_eq!(
			res,
			Statement::Access(AccessStatement::Grant(AccessStatementGrant {
				ac: Ident("a".to_string()),
				base: Some(Base::Ns),
				subject: Some(access::Subject::User(Ident("b".to_string()))),
			}))
		);
	}
	// Record
	{
		let res = test_parse!(parse_stmt, r#"ACCESS a ON NAMESPACE GRANT FOR RECORD b:c"#).unwrap();
		assert_eq!(
			res,
			Statement::Access(AccessStatement::Grant(AccessStatementGrant {
				ac: Ident("a".to_string()),
				base: Some(Base::Ns),
				subject: Some(access::Subject::Record(Thing {
					tb: "b".to_owned(),
					id: Id::from("c"),
				})),
			}))
		);
	}
}

#[test]
fn parse_access_show() {
	// All
	{
		let res = test_parse!(parse_stmt, r#"ACCESS a ON DATABASE SHOW ALL"#).unwrap();
		assert_eq!(
			res,
			Statement::Access(AccessStatement::Show(AccessStatementShow {
				ac: Ident("a".to_string()),
				base: Some(Base::Db),
				gr: None,
				cond: None,
			}))
		);
	}
	// Grant
	{
		let res = test_parse!(parse_stmt, r#"ACCESS a ON DATABASE SHOW GRANT b"#).unwrap();
		assert_eq!(
			res,
			Statement::Access(AccessStatement::Show(AccessStatementShow {
				ac: Ident("a".to_string()),
				base: Some(Base::Db),
				gr: Some(Ident("b".to_string())),
				cond: None,
			}))
		);
	}
	// Condition
	{
		let res = test_parse!(parse_stmt, r#"ACCESS a ON DATABASE SHOW WHERE true"#).unwrap();
		assert_eq!(
			res,
			Statement::Access(AccessStatement::Show(AccessStatementShow {
				ac: Ident("a".to_string()),
				base: Some(Base::Db),
				gr: None,
				cond: Some(Cond(Value::Bool(true))),
			}))
		);
	}
}

#[test]
fn parse_access_revoke() {
	// All
	{
		let res = test_parse!(parse_stmt, r#"ACCESS a ON DATABASE REVOKE ALL"#).unwrap();
		assert_eq!(
			res,
			Statement::Access(AccessStatement::Revoke(AccessStatementRevoke {
				ac: Ident("a".to_string()),
				base: Some(Base::Db),
				gr: None,
				cond: None,
			}))
		);
	}
	// Grant
	{
		let res = test_parse!(parse_stmt, r#"ACCESS a ON DATABASE REVOKE GRANT b"#).unwrap();
		assert_eq!(
			res,
			Statement::Access(AccessStatement::Revoke(AccessStatementRevoke {
				ac: Ident("a".to_string()),
				base: Some(Base::Db),
				gr: Some(Ident("b".to_string())),
				cond: None,
			}))
		);
	}
	// Condition
	{
		let res = test_parse!(parse_stmt, r#"ACCESS a ON DATABASE REVOKE WHERE true"#).unwrap();
		assert_eq!(
			res,
			Statement::Access(AccessStatement::Revoke(AccessStatementRevoke {
				ac: Ident("a".to_string()),
				base: Some(Base::Db),
				gr: None,
				cond: Some(Cond(Value::Bool(true))),
			}))
		);
	}
}

#[test]
<<<<<<< HEAD
fn parse_access_purge() {
	// All
	{
		let res = test_parse!(parse_stmt, r#"ACCESS a ON DATABASE PURGE ALL"#).unwrap();
		assert_eq!(
			res,
			Statement::Access(AccessStatement::Purge(AccessStatementPurge {
				ac: Ident("a".to_string()),
				base: Some(Base::Db),
				expired: true,
				revoked: true,
				grace: Duration::from_millis(0),
			}))
		);
	}
	// Expired
	{
		let res = test_parse!(parse_stmt, r#"ACCESS a ON DATABASE PURGE EXPIRED"#).unwrap();
		assert_eq!(
			res,
			Statement::Access(AccessStatement::Purge(AccessStatementPurge {
				ac: Ident("a".to_string()),
				base: Some(Base::Db),
				expired: true,
				revoked: false,
				grace: Duration::from_millis(0),
			}))
		);
	}
	// Revoked
	{
		let res = test_parse!(parse_stmt, r#"ACCESS a ON DATABASE PURGE REVOKED"#).unwrap();
		assert_eq!(
			res,
			Statement::Access(AccessStatement::Purge(AccessStatementPurge {
				ac: Ident("a".to_string()),
				base: Some(Base::Db),
				expired: false,
				revoked: true,
				grace: Duration::from_millis(0),
			}))
		);
	}
	// Expired for 90 days
	{
		let res = test_parse!(parse_stmt, r#"ACCESS a ON DATABASE PURGE EXPIRED FOR 90d"#).unwrap();
		assert_eq!(
			res,
			Statement::Access(AccessStatement::Purge(AccessStatementPurge {
				ac: Ident("a".to_string()),
				base: Some(Base::Db),
				expired: true,
				revoked: false,
				grace: Duration::from_days(90),
			}))
		);
	}
	// Revoked for 90 days
	{
		let res = test_parse!(parse_stmt, r#"ACCESS a ON DATABASE PURGE REVOKED FOR 90d"#).unwrap();
		assert_eq!(
			res,
			Statement::Access(AccessStatement::Purge(AccessStatementPurge {
				ac: Ident("a".to_string()),
				base: Some(Base::Db),
				expired: false,
				revoked: true,
				grace: Duration::from_days(90),
			}))
		);
	}
=======
fn parse_access_list() {
	let res = test_parse!(parse_stmt, r#"ACCESS a LIST"#).unwrap();
	assert_eq!(
		res,
		Statement::Access(AccessStatement::List(AccessStatementList {
			ac: Ident("a".to_string()),
			base: None,
		}))
	);
}

#[test]
fn parse_like_operator() {
	test_parse!(parse_stmt, r#"SELECT * FROM "a" ~ "b"; "#).unwrap();
>>>>>>> 580ff871
}<|MERGE_RESOLUTION|>--- conflicted
+++ resolved
@@ -2844,7 +2844,6 @@
 }
 
 #[test]
-<<<<<<< HEAD
 fn parse_access_purge() {
 	// All
 	{
@@ -2916,20 +2915,9 @@
 			}))
 		);
 	}
-=======
-fn parse_access_list() {
-	let res = test_parse!(parse_stmt, r#"ACCESS a LIST"#).unwrap();
-	assert_eq!(
-		res,
-		Statement::Access(AccessStatement::List(AccessStatementList {
-			ac: Ident("a".to_string()),
-			base: None,
-		}))
-	);
 }
 
 #[test]
 fn parse_like_operator() {
 	test_parse!(parse_stmt, r#"SELECT * FROM "a" ~ "b"; "#).unwrap();
->>>>>>> 580ff871
 }