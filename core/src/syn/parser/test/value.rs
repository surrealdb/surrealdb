use std::collections::BTreeMap;

use md5::digest::typenum::Exp;
use reblessive::Stack;

use crate::{
	sql::{
<<<<<<< HEAD
		Array, Constant, Expression, Geometry, Id, Number, Object, Operator, Part, Query,
		Statement, Statements, Strand, Table, Thing, Value,
=======
		Array, Constant, Id, Idiom, Number, Object, Part, Query, Statement, Statements, Strand,
		Thing, Value,
>>>>>>> 4147f673
	},
	syn::parser::{mac::test_parse, Parser},
};

#[test]
fn parse_index_expression() {
	let value = test_parse!(parse_value_table, "a[1 + 1]").unwrap();
	let Value::Idiom(x) = value else {
		panic!("not the right value type");
	};
	assert_eq!(x.0[0], Part::Value(Value::Table(Table("a".to_string()))));
	assert_eq!(
		x.0[1],
		Part::Value(Value::Expression(Box::new(Expression::Binary {
			l: Value::Number(Number::Int(1)),
			o: Operator::Add,
			r: Value::Number(Number::Int(1)),
		})))
	)
}

#[test]
fn parse_coordinate() {
	let coord = test_parse!(parse_value_table, "(1.88, -18.0)").unwrap();
	let Value::Geometry(Geometry::Point(x)) = coord else {
		panic!("not the right value");
	};
	assert_eq!(x.x(), 1.88);
	assert_eq!(x.y(), -18.0);
}

#[test]
fn parse_like_operator() {
	test_parse!(parse_value_table, "a ~ b").unwrap();
}

#[test]
fn parse_range_operator() {
	test_parse!(parse_value_table, "1..2").unwrap();
}

#[test]
fn parse_large_depth_object() {
	let mut text = String::new();
	let start = r#" { foo: "#;
	let middle = r#" {bar: 1} "#;
	let end = r#" } "#;

	for _ in 0..1000 {
		text.push_str(start);
	}
	text.push_str(middle);
	for _ in 0..1000 {
		text.push_str(end);
	}
	let mut parser = Parser::new(text.as_bytes())
		.with_query_recursion_limit(100000)
		.with_object_recursion_limit(100000);
	let mut stack = Stack::new();
	let query = stack.enter(|stk| parser.parse_query(stk)).finish().unwrap();
	let Query(Statements(stmts)) = query;
	let Statement::Value(Value::Object(ref object)) = stmts[0] else {
		panic!()
	};
	let mut object = object;
	for _ in 0..999 {
		let Some(Value::Object(ref new_object)) = object.get("foo") else {
			panic!()
		};
		object = new_object
	}
}

#[test]
fn parse_large_depth_record_id() {
	let mut text = String::new();
	let start = r#" r"a:[ "#;
	let middle = r#" b:{c: 1} "#;
	let end = r#" ]" "#;

	for _ in 0..1000 {
		text.push_str(start);
	}
	text.push_str(middle);
	for _ in 0..1000 {
		text.push_str(end);
	}
	let mut parser = Parser::new(text.as_bytes())
		.with_query_recursion_limit(100000)
		.with_object_recursion_limit(100000);
	let mut stack = Stack::new();
	let query = stack.enter(|stk| parser.parse_query(stk)).finish().unwrap();
	let Query(Statements(stmts)) = query;
	let Statement::Value(Value::Thing(ref thing)) = stmts[0] else {
		panic!()
	};
	let mut thing = thing;
	for _ in 0..999 {
		let Id::Array(ref x) = thing.id else {
			panic!()
		};
		let Value::Thing(ref new_thing) = x[0] else {
			panic!()
		};
		thing = new_thing
	}
}

#[test]
fn parse_recursive_record_string() {
	let res = test_parse!(parse_value_table, r#" r"a:[r"b:{c: r"d:1"}"]" "#).unwrap();
	assert_eq!(
		res,
		Value::Thing(Thing {
			tb: "a".to_owned(),
			id: Id::from(Array(vec![Value::Thing(Thing {
				tb: "b".to_owned(),
				id: Id::from(Object(BTreeMap::from([(
					"c".to_owned(),
					Value::Thing(Thing {
						tb: "d".to_owned(),
						id: Id::from(1)
					})
				)])))
			})]))
		})
	)
}

#[test]
fn parse_record_string_2() {
	let res = test_parse!(parse_value_table, r#" r'a:["foo"]' "#).unwrap();
	assert_eq!(
		res,
		Value::Thing(Thing {
			tb: "a".to_owned(),
			id: Id::from(Array(vec![Value::Strand(Strand("foo".to_owned()))]))
		})
	)
}

#[test]
fn parse_i64() {
	let res = test_parse!(parse_value_table, r#" -9223372036854775808 "#).unwrap();
	assert_eq!(res, Value::Number(Number::Int(i64::MIN)));

	let res = test_parse!(parse_value_table, r#" 9223372036854775807 "#).unwrap();
	assert_eq!(res, Value::Number(Number::Int(i64::MAX)));
}

#[test]
fn constant_lowercase() {
	let out = test_parse!(parse_value_table, r#" math::pi "#).unwrap();
	assert_eq!(out, Value::Constant(Constant::MathPi));

	let out = test_parse!(parse_value_table, r#" math::inf "#).unwrap();
	assert_eq!(out, Value::Constant(Constant::MathInf));

	let out = test_parse!(parse_value_table, r#" math::neg_inf "#).unwrap();
	assert_eq!(out, Value::Constant(Constant::MathNegInf));

	let out = test_parse!(parse_value_table, r#" time::epoch "#).unwrap();
	assert_eq!(out, Value::Constant(Constant::TimeEpoch));
}

#[test]
fn constant_uppercase() {
	let out = test_parse!(parse_value_table, r#" MATH::PI "#).unwrap();
	assert_eq!(out, Value::Constant(Constant::MathPi));

	let out = test_parse!(parse_value_table, r#" MATH::INF "#).unwrap();
	assert_eq!(out, Value::Constant(Constant::MathInf));

	let out = test_parse!(parse_value_table, r#" MATH::NEG_INF "#).unwrap();
	assert_eq!(out, Value::Constant(Constant::MathNegInf));

	let out = test_parse!(parse_value_table, r#" TIME::EPOCH "#).unwrap();
	assert_eq!(out, Value::Constant(Constant::TimeEpoch));
}

#[test]
fn constant_mixedcase() {
	let out = test_parse!(parse_value_table, r#" MaTh::Pi "#).unwrap();
	assert_eq!(out, Value::Constant(Constant::MathPi));

	let out = test_parse!(parse_value_table, r#" MaTh::Inf "#).unwrap();
	assert_eq!(out, Value::Constant(Constant::MathInf));

	let out = test_parse!(parse_value_table, r#" MaTh::Neg_Inf "#).unwrap();
	assert_eq!(out, Value::Constant(Constant::MathNegInf));

	let out = test_parse!(parse_value_table, r#" TiME::ePoCH "#).unwrap();
	assert_eq!(out, Value::Constant(Constant::TimeEpoch));
}

#[test]
fn scientific_decimal() {
	let res = test_parse!(parse_value_table, r#" 9.7e-7dec "#).unwrap();
	assert!(matches!(res, Value::Number(Number::Decimal(_))));
	assert_eq!(res.to_string(), "0.00000097dec")
}

#[test]
fn scientific_number() {
	let res = test_parse!(parse_value_table, r#" 9.7e-5"#).unwrap();
	assert!(matches!(res, Value::Number(Number::Float(_))));
	assert_eq!(res.to_string(), "0.000097f")
}

#[test]
fn number_method() {
	let res = test_parse!(parse_value_table, r#" 9.7e-5.sin()"#).unwrap();
	let expected = Value::Idiom(Idiom(vec![
		Part::Start(Value::Number(Number::Float(9.7e-5))),
		Part::Method("sin".to_string(), vec![]),
	]));
	assert_eq!(res, expected);

	let res = test_parse!(parse_value_table, r#" 1.sin()"#).unwrap();
	let expected = Value::Idiom(Idiom(vec![
		Part::Start(Value::Number(Number::Int(1))),
		Part::Method("sin".to_string(), vec![]),
	]));
	assert_eq!(res, expected);
}

#[test]
fn datetime_error() {
	test_parse!(parse_value_table, r#" d"2001-01-01T01:01:01.9999999999" "#).unwrap_err();
}

#[test]
fn empty_string() {
	test_parse!(parse_value_table, "").unwrap_err();
}<|MERGE_RESOLUTION|>--- conflicted
+++ resolved
@@ -1,17 +1,11 @@
 use std::collections::BTreeMap;
 
-use md5::digest::typenum::Exp;
 use reblessive::Stack;
 
 use crate::{
 	sql::{
-<<<<<<< HEAD
-		Array, Constant, Expression, Geometry, Id, Number, Object, Operator, Part, Query,
+		Array, Constant, Expression, Geometry, Id, Idiom, Number, Object, Operator, Part, Query,
 		Statement, Statements, Strand, Table, Thing, Value,
-=======
-		Array, Constant, Id, Idiom, Number, Object, Part, Query, Statement, Statements, Strand,
-		Thing, Value,
->>>>>>> 4147f673
 	},
 	syn::parser::{mac::test_parse, Parser},
 };
