use super::super::{
	comment::{mightbespace, shouldbespace},
	error::expect_tag_no_case,
	idiom::{self},
	literal::{ident, ident_path},
	part::{base, base_or_scope},
	IResult,
};
use crate::sql::statements::{
	RemoveAnalyzerStatement, RemoveDatabaseStatement, RemoveEventStatement, RemoveFieldStatement,
	RemoveFunctionStatement, RemoveIndexStatement, RemoveNamespaceStatement, RemoveParamStatement,
	RemoveScopeStatement, RemoveStatement, RemoveTableStatement, RemoveTokenStatement,
	RemoveUserStatement,
};
use nom::{
	branch::alt,
	bytes::complete::{tag, tag_no_case},
	character::complete::char,
	combinator::{cut, map, opt},
	sequence::tuple,
};

pub fn remove(i: &str) -> IResult<&str, RemoveStatement> {
	let (i, _) = tag_no_case("REMOVE")(i)?;
	let (i, _) = shouldbespace(i)?;
	alt((
		map(namespace, RemoveStatement::Namespace),
		map(database, RemoveStatement::Database),
		map(function, RemoveStatement::Function),
		map(token, RemoveStatement::Token),
		map(scope, RemoveStatement::Scope),
		map(param, RemoveStatement::Param),
		map(table, RemoveStatement::Table),
		map(event, RemoveStatement::Event),
		map(field, RemoveStatement::Field),
		map(index, RemoveStatement::Index),
		map(analyzer, RemoveStatement::Analyzer),
		map(user, RemoveStatement::User),
	))(i)
}

pub fn analyzer(i: &str) -> IResult<&str, RemoveAnalyzerStatement> {
	let (i, _) = tag_no_case("ANALYZER")(i)?;
	#[cfg(feature = "sql2")]
	let (i, if_exists) = opt(tuple((
		shouldbespace,
		tag_no_case("IF"),
		cut(tuple((shouldbespace, tag_no_case("EXISTS")))),
	)))(i)?;
	let (i, _) = shouldbespace(i)?;
	let (i, name) = cut(ident)(i)?;
	Ok((
		i,
		RemoveAnalyzerStatement {
			name,
			#[cfg(feature = "sql2")]
			if_exists: if_exists.is_some(),
		},
	))
}

pub fn database(i: &str) -> IResult<&str, RemoveDatabaseStatement> {
	let (i, _) = alt((tag_no_case("DB"), tag_no_case("DATABASE")))(i)?;
	#[cfg(feature = "sql2")]
	let (i, if_exists) = opt(tuple((
		shouldbespace,
		tag_no_case("IF"),
		cut(tuple((shouldbespace, tag_no_case("EXISTS")))),
	)))(i)?;
	let (i, _) = shouldbespace(i)?;
	let (i, name) = cut(ident)(i)?;
	Ok((
		i,
		RemoveDatabaseStatement {
			name,
			#[cfg(feature = "sql2")]
			if_exists: if_exists.is_some(),
		},
	))
}

pub fn event(i: &str) -> IResult<&str, RemoveEventStatement> {
	let (i, _) = tag_no_case("EVENT")(i)?;
	#[cfg(feature = "sql2")]
	let (i, if_exists) = opt(tuple((
		shouldbespace,
		tag_no_case("IF"),
		cut(tuple((shouldbespace, tag_no_case("EXISTS")))),
	)))(i)?;
	let (i, _) = shouldbespace(i)?;
	let (i, name) = cut(ident)(i)?;
	let (i, _) = shouldbespace(i)?;
	let (i, _) = expect_tag_no_case("ON")(i)?;
	let (i, _) = opt(tuple((shouldbespace, tag_no_case("TABLE"))))(i)?;
	let (i, _) = shouldbespace(i)?;
	let (i, what) = cut(ident)(i)?;
	Ok((
		i,
		RemoveEventStatement {
			name,
			what,
			#[cfg(feature = "sql2")]
			if_exists: if_exists.is_some(),
		},
	))
}

pub fn field(i: &str) -> IResult<&str, RemoveFieldStatement> {
	let (i, _) = tag_no_case("FIELD")(i)?;
	#[cfg(feature = "sql2")]
	let (i, if_exists) = opt(tuple((
		shouldbespace,
		tag_no_case("IF"),
		cut(tuple((shouldbespace, tag_no_case("EXISTS")))),
	)))(i)?;
	let (i, _) = shouldbespace(i)?;
	let (i, name) = cut(idiom::local)(i)?;
	let (i, _) = shouldbespace(i)?;
	let (i, _) = expect_tag_no_case("ON")(i)?;
	let (i, _) = opt(tuple((shouldbespace, tag_no_case("TABLE"))))(i)?;
	let (i, _) = shouldbespace(i)?;
	let (i, what) = cut(ident)(i)?;
	Ok((
		i,
		RemoveFieldStatement {
			name,
			what,
			#[cfg(feature = "sql2")]
			if_exists: if_exists.is_some(),
		},
	))
}

pub fn function(i: &str) -> IResult<&str, RemoveFunctionStatement> {
	let (i, _) = tag_no_case("FUNCTION")(i)?;
	#[cfg(feature = "sql2")]
	let (i, if_exists) = opt(tuple((
		shouldbespace,
		tag_no_case("IF"),
		cut(tuple((shouldbespace, tag_no_case("EXISTS")))),
	)))(i)?;
	let (i, _) = shouldbespace(i)?;
	let (i, _) = tag("fn::")(i)?;
	let (i, name) = ident_path(i)?;
	let (i, _) = opt(|i| {
		let (i, _) = mightbespace(i)?;
		let (i, _) = char('(')(i)?;
		let (i, _) = mightbespace(i)?;
		let (i, _) = char(')')(i)?;
		Ok((i, ()))
	})(i)?;
	Ok((
		i,
		RemoveFunctionStatement {
			name,
			#[cfg(feature = "sql2")]
			if_exists: if_exists.is_some(),
		},
	))
}

pub fn index(i: &str) -> IResult<&str, RemoveIndexStatement> {
	let (i, _) = tag_no_case("INDEX")(i)?;
	#[cfg(feature = "sql2")]
	let (i, if_exists) = opt(tuple((
		shouldbespace,
		tag_no_case("IF"),
		cut(tuple((shouldbespace, tag_no_case("EXISTS")))),
	)))(i)?;
	let (i, _) = shouldbespace(i)?;
	let (i, name) = cut(ident)(i)?;
	let (i, _) = shouldbespace(i)?;
	let (i, _) = expect_tag_no_case("ON")(i)?;
	let (i, _) = opt(tuple((shouldbespace, tag_no_case("TABLE"))))(i)?;
	let (i, _) = shouldbespace(i)?;
	let (i, what) = cut(ident)(i)?;
	Ok((
		i,
		RemoveIndexStatement {
			name,
			what,
			#[cfg(feature = "sql2")]
			if_exists: if_exists.is_some(),
		},
	))
}

pub fn namespace(i: &str) -> IResult<&str, RemoveNamespaceStatement> {
	let (i, _) = alt((tag_no_case("NS"), tag_no_case("NAMESPACE")))(i)?;
	#[cfg(feature = "sql2")]
	let (i, if_exists) = opt(tuple((
		shouldbespace,
		tag_no_case("IF"),
		cut(tuple((shouldbespace, tag_no_case("EXISTS")))),
	)))(i)?;
	let (i, _) = shouldbespace(i)?;
	let (i, name) = cut(ident)(i)?;
	Ok((
		i,
		RemoveNamespaceStatement {
			name,
			#[cfg(feature = "sql2")]
			if_exists: if_exists.is_some(),
		},
	))
}

pub fn param(i: &str) -> IResult<&str, RemoveParamStatement> {
	let (i, _) = tag_no_case("PARAM")(i)?;
	#[cfg(feature = "sql2")]
	let (i, if_exists) = opt(tuple((
		shouldbespace,
		tag_no_case("IF"),
		cut(tuple((shouldbespace, tag_no_case("EXISTS")))),
	)))(i)?;
	let (i, _) = shouldbespace(i)?;
	let (i, _) = cut(char('$'))(i)?;
	let (i, name) = cut(ident)(i)?;
	Ok((
		i,
		RemoveParamStatement {
			name,
			#[cfg(feature = "sql2")]
			if_exists: if_exists.is_some(),
		},
	))
}

pub fn scope(i: &str) -> IResult<&str, RemoveScopeStatement> {
	let (i, _) = tag_no_case("SCOPE")(i)?;
	#[cfg(feature = "sql2")]
	let (i, if_exists) = opt(tuple((
		shouldbespace,
		tag_no_case("IF"),
		cut(tuple((shouldbespace, tag_no_case("EXISTS")))),
	)))(i)?;
	let (i, _) = shouldbespace(i)?;
	let (i, name) = cut(ident)(i)?;
	Ok((
		i,
		RemoveScopeStatement {
			name,
			#[cfg(feature = "sql2")]
			if_exists: if_exists.is_some(),
		},
	))
}

pub fn table(i: &str) -> IResult<&str, RemoveTableStatement> {
	let (i, _) = tag_no_case("TABLE")(i)?;
	#[cfg(feature = "sql2")]
	let (i, if_exists) = opt(tuple((
		shouldbespace,
		tag_no_case("IF"),
		cut(tuple((shouldbespace, tag_no_case("EXISTS")))),
	)))(i)?;
	let (i, _) = shouldbespace(i)?;
	let (i, name) = cut(ident)(i)?;
	Ok((
		i,
		RemoveTableStatement {
			name,
			#[cfg(feature = "sql2")]
			if_exists: if_exists.is_some(),
		},
	))
}

pub fn token(i: &str) -> IResult<&str, RemoveTokenStatement> {
	let (i, _) = tag_no_case("TOKEN")(i)?;
	#[cfg(feature = "sql2")]
	let (i, if_exists) = opt(tuple((
		shouldbespace,
		tag_no_case("IF"),
		cut(tuple((shouldbespace, tag_no_case("EXISTS")))),
	)))(i)?;
	let (i, _) = shouldbespace(i)?;
	let (i, name) = cut(ident)(i)?;
	let (i, _) = shouldbespace(i)?;
	let (i, _) = expect_tag_no_case("ON")(i)?;
	let (i, _) = shouldbespace(i)?;
	let (i, base) = cut(base_or_scope)(i)?;
	Ok((
		i,
		RemoveTokenStatement {
			name,
			base,
			#[cfg(feature = "sql2")]
			if_exists: if_exists.is_some(),
		},
	))
}

pub fn user(i: &str) -> IResult<&str, RemoveUserStatement> {
	let (i, _) = tag_no_case("USER")(i)?;
	#[cfg(feature = "sql2")]
	let (i, if_exists) = opt(tuple((
		shouldbespace,
		tag_no_case("IF"),
		cut(tuple((shouldbespace, tag_no_case("EXISTS")))),
	)))(i)?;
	let (i, _) = shouldbespace(i)?;
	let (i, name) = cut(ident)(i)?;
	let (i, _) = shouldbespace(i)?;
	let (i, _) = expect_tag_no_case("ON")(i)?;
	let (i, _) = shouldbespace(i)?;
	let (i, base) = cut(base)(i)?;
	Ok((
		i,
		RemoveUserStatement {
			name,
			base,
			#[cfg(feature = "sql2")]
			if_exists: if_exists.is_some(),
		},
	))
}

#[cfg(test)]
mod tests {

	use super::*;
	use crate::sql::Ident;

	#[test]
	fn check_remove_serialize() {
		let stm = RemoveStatement::Namespace(RemoveNamespaceStatement {
			name: Ident::from("test"),
			#[cfg(feature = "sql2")]
			if_exists: false,
		});
<<<<<<< HEAD
		let enc: Vec<u8> = stm.into();
=======
		let enc: Vec<u8> = stm.try_into().unwrap();
		#[cfg(not(feature = "sql2"))]
>>>>>>> 5534a704
		assert_eq!(9, enc.len());
		#[cfg(feature = "sql2")]
		assert_eq!(10, enc.len());
	}

	/// REMOVE ANALYZER tests

	#[test]
	fn remove_analyzer() {
		let sql = "REMOVE ANALYZER test";
		let res = remove(sql);
		let out = res.unwrap().1;
		assert_eq!("REMOVE ANALYZER test", format!("{}", out))
	}

	#[test]
	#[cfg(feature = "sql2")]
	fn remove_analyzer_if_exists() {
		let sql = "REMOVE ANALYZER IF EXISTS test";
		let res = remove(sql);
		let out = res.unwrap().1;
		assert_eq!("REMOVE ANALYZER IF EXISTS test", format!("{}", out))
	}

	#[test]
	#[cfg(feature = "sql2")]
	fn remove_analyzer_if() {
		let sql = "REMOVE ANALYZER IF test";
		let res = remove(sql);
		assert!(res.is_err());
	}

	/// REMOVE DATABASE tests

	#[test]
	fn remove_database() {
		let sql = "REMOVE DATABASE test";
		let res = remove(sql);
		let out = res.unwrap().1;
		assert_eq!("REMOVE DATABASE test", format!("{}", out))
	}

	#[test]
	#[cfg(feature = "sql2")]
	fn remove_database_if_exists() {
		let sql = "REMOVE DATABASE IF EXISTS test";
		let res = remove(sql);
		let out = res.unwrap().1;
		assert_eq!("REMOVE DATABASE IF EXISTS test", format!("{}", out))
	}

	#[test]
	#[cfg(feature = "sql2")]
	fn remove_database_if() {
		let sql = "REMOVE DATABASE IF test";
		let res = remove(sql);
		assert!(res.is_err());
	}

	/// REMOVE EVENT tests

	#[test]
	fn remove_event() {
		let sql = "REMOVE EVENT test ON test";
		let res = remove(sql);
		let out = res.unwrap().1;
		assert_eq!("REMOVE EVENT test ON test", format!("{}", out))
	}

	#[test]
	#[cfg(feature = "sql2")]
	fn remove_event_if_exists() {
		let sql = "REMOVE EVENT IF EXISTS test ON test";
		let res = remove(sql);
		let out = res.unwrap().1;
		assert_eq!("REMOVE EVENT IF EXISTS test ON test", format!("{}", out))
	}

	#[test]
	#[cfg(feature = "sql2")]
	fn remove_event_if() {
		let sql = "REMOVE EVENT IF test ON test";
		let res = remove(sql);
		assert!(res.is_err());
	}

	/// REMOVE FIELD tests

	#[test]
	fn remove_field() {
		let sql = "REMOVE FIELD test ON test";
		let res = remove(sql);
		let out = res.unwrap().1;
		assert_eq!("REMOVE FIELD test ON test", format!("{}", out))
	}

	#[test]
	#[cfg(feature = "sql2")]
	fn remove_field_if_exists() {
		let sql = "REMOVE FIELD IF EXISTS test ON test";
		let res = remove(sql);
		let out = res.unwrap().1;
		assert_eq!("REMOVE FIELD IF EXISTS test ON test", format!("{}", out))
	}

	#[test]
	#[cfg(feature = "sql2")]
	fn remove_field_if() {
		let sql = "REMOVE FIELD IF test ON test";
		let res = remove(sql);
		assert!(res.is_err());
	}

	/// REMOVE FUNCTION tests

	#[test]
	fn remove_function() {
		let sql = "REMOVE FUNCTION fn::test";
		let res = remove(sql);
		let out = res.unwrap().1;
		assert_eq!("REMOVE FUNCTION fn::test", format!("{}", out))
	}

	#[test]
	#[cfg(feature = "sql2")]
	fn remove_function_if_exists() {
		let sql = "REMOVE FUNCTION IF EXISTS fn::test";
		let res = remove(sql);
		let out = res.unwrap().1;
		assert_eq!("REMOVE FUNCTION IF EXISTS fn::test", format!("{}", out))
	}

	#[test]
	#[cfg(feature = "sql2")]
	fn remove_function_if() {
		let sql = "REMOVE FUNCTION IF fn::test";
		let res = remove(sql);
		assert!(res.is_err());
	}

	#[test]
	fn remove_long_function() {
		let sql = "REMOVE FUNCTION fn::foo::bar::baz::bac";
		let res = remove(sql);
		let out = res.unwrap().1;
		assert_eq!("REMOVE FUNCTION fn::foo::bar::baz::bac", format!("{}", out))
	}

	/// REMOVE INDEX tests

	#[test]
	fn remove_index() {
		let sql = "REMOVE INDEX test ON test";
		let res = remove(sql);
		let out = res.unwrap().1;
		assert_eq!("REMOVE INDEX test ON test", format!("{}", out))
	}

	#[test]
	#[cfg(feature = "sql2")]
	fn remove_index_if_exists() {
		let sql = "REMOVE INDEX IF EXISTS test ON test";
		let res = remove(sql);
		let out = res.unwrap().1;
		assert_eq!("REMOVE INDEX IF EXISTS test ON test", format!("{}", out))
	}

	#[test]
	#[cfg(feature = "sql2")]
	fn remove_index_if() {
		let sql = "REMOVE INDEX IF test ON test";
		let res = remove(sql);
		assert!(res.is_err());
	}

	/// REMOVE NAMESPACE tests

	#[test]
	fn remove_namespace() {
		let sql = "REMOVE NAMESPACE test";
		let res = remove(sql);
		let out = res.unwrap().1;
		assert_eq!("REMOVE NAMESPACE test", format!("{}", out))
	}

	#[test]
	#[cfg(feature = "sql2")]
	fn remove_namespace_if_exists() {
		let sql = "REMOVE NAMESPACE IF EXISTS test";
		let res = remove(sql);
		let out = res.unwrap().1;
		assert_eq!("REMOVE NAMESPACE IF EXISTS test", format!("{}", out))
	}

	#[test]
	#[cfg(feature = "sql2")]
	fn remove_namespace_if() {
		let sql = "REMOVE NAMESPACE IF test";
		let res = remove(sql);
		assert!(res.is_err());
	}

	/// REMOVE PARAM tests

	#[test]
	fn remove_param() {
		let sql = "REMOVE PARAM $test";
		let res = remove(sql);
		let out = res.unwrap().1;
		assert_eq!("REMOVE PARAM $test", format!("{}", out))
	}

	#[test]
	#[cfg(feature = "sql2")]
	fn remove_param_if_exists() {
		let sql = "REMOVE PARAM IF EXISTS $test";
		let res = remove(sql);
		let out = res.unwrap().1;
		assert_eq!("REMOVE PARAM IF EXISTS $test", format!("{}", out))
	}

	#[test]
	#[cfg(feature = "sql2")]
	fn remove_param_if() {
		let sql = "REMOVE PARAM IF $test";
		let res = remove(sql);
		assert!(res.is_err());
	}

	/// REMOVE SCOPE tests

	#[test]
	fn remove_scope() {
		let sql = "REMOVE SCOPE test";
		let res = remove(sql);
		let out = res.unwrap().1;
		assert_eq!("REMOVE SCOPE test", format!("{}", out))
	}

	#[test]
	#[cfg(feature = "sql2")]
	fn remove_scope_if_exists() {
		let sql = "REMOVE SCOPE IF EXISTS test";
		let res = remove(sql);
		let out = res.unwrap().1;
		assert_eq!("REMOVE SCOPE IF EXISTS test", format!("{}", out))
	}

	#[test]
	#[cfg(feature = "sql2")]
	fn remove_scope_if() {
		let sql = "REMOVE SCOPE IF test";
		let res = remove(sql);
		assert!(res.is_err());
	}

	/// REMOVE TABLE tests

	#[test]
	fn remove_table() {
		let sql = "REMOVE TABLE test";
		let res = remove(sql);
		let out = res.unwrap().1;
		assert_eq!("REMOVE TABLE test", format!("{}", out))
	}

	#[test]
	#[cfg(feature = "sql2")]
	fn remove_table_if_exists() {
		let sql = "REMOVE TABLE IF EXISTS test";
		let res = remove(sql);
		let out = res.unwrap().1;
		assert_eq!("REMOVE TABLE IF EXISTS test", format!("{}", out))
	}

	#[test]
	#[cfg(feature = "sql2")]
	fn remove_table_if() {
		let sql = "REMOVE TABLE IF test";
		let res = remove(sql);
		assert!(res.is_err());
	}

	/// REMOVE TOKEN tests

	#[test]
	fn remove_token() {
		let sql = "REMOVE TOKEN test ON NAMESPACE";
		let res = remove(sql);
		let out = res.unwrap().1;
		assert_eq!("REMOVE TOKEN test ON NAMESPACE", format!("{}", out))
	}

	#[test]
	#[cfg(feature = "sql2")]
	fn remove_token_if_exists() {
		let sql = "REMOVE TOKEN IF EXISTS test ON NAMESPACE";
		let res = remove(sql);
		let out = res.unwrap().1;
		assert_eq!("REMOVE TOKEN IF EXISTS test ON NAMESPACE", format!("{}", out))
	}

	#[test]
	#[cfg(feature = "sql2")]
	fn remove_token_if() {
		let sql = "REMOVE TOKEN IF test ON NAMESPACE";
		let res = remove(sql);
		assert!(res.is_err());
	}

	/// REMOVE USER tests

	#[test]
	fn remove_user() {
		let sql = "REMOVE USER test ON ROOT";
		let res = remove(sql);
		let out = res.unwrap().1;
		assert_eq!("REMOVE USER test ON ROOT", format!("{}", out))
	}

	#[test]
	#[cfg(feature = "sql2")]
	fn remove_user_if_exists() {
		let sql = "REMOVE USER IF EXISTS test ON ROOT";
		let res = remove(sql);
		let out = res.unwrap().1;
		assert_eq!("REMOVE USER IF EXISTS test ON ROOT", format!("{}", out))
	}

	#[test]
	#[cfg(feature = "sql2")]
	fn remove_user_if() {
		let sql = "REMOVE USER IF test ON ROOT";
		let res = remove(sql);
		assert!(res.is_err());
	}
}<|MERGE_RESOLUTION|>--- conflicted
+++ resolved
@@ -329,12 +329,8 @@
 			#[cfg(feature = "sql2")]
 			if_exists: false,
 		});
-<<<<<<< HEAD
 		let enc: Vec<u8> = stm.into();
-=======
-		let enc: Vec<u8> = stm.try_into().unwrap();
 		#[cfg(not(feature = "sql2"))]
->>>>>>> 5534a704
 		assert_eq!(9, enc.len());
 		#[cfg(feature = "sql2")]
 		assert_eq!(10, enc.len());
