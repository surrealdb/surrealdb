--- conflicted
+++ resolved
@@ -66,11 +66,7 @@
 				res.permissions = v;
 			}
 			DefineTableOption::TableType(t) => {
-<<<<<<< HEAD
-				res.table_type = t;
-=======
 				res.kind = t;
->>>>>>> 6af01e0e
 			}
 		}
 	}
