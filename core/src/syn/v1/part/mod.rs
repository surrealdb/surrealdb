--- conflicted
+++ resolved
@@ -68,17 +68,10 @@
 	let (i, _) = shouldbespace(i)?;
 	let (i, v) = cut(duration)(i)?;
 
-<<<<<<< HEAD
-	let (i, opt) = opt(|i| {
-		let (i, a) = shouldbespace(i)?;
-		let (i, _): (&str, &str) = tag_no_case("INCLUDE")(i)?;
-		let (i, c) = shouldbespace(i)?;
-=======
 	let (i, store_original) = opt(|i| {
 		let (i, _) = shouldbespace(i)?;
 		let (i, _): (&str, &str) = tag_no_case("INCLUDE")(i)?;
 		let (i, _) = shouldbespace(i)?;
->>>>>>> e479b5e5
 		let (i, b): (&str, &str) = tag_no_case("ORIGINAL")(i)?;
 		Ok((i, b))
 	})(i)?;
@@ -87,11 +80,7 @@
 		i,
 		ChangeFeed {
 			expiry: v.0,
-<<<<<<< HEAD
-			store_original: opt.is_some(),
-=======
 			store_original: store_original.is_some(),
->>>>>>> e479b5e5
 		},
 	))
 }
