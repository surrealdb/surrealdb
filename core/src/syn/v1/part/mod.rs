use super::{
    comment::shouldbespace,
    common::{closeparentheses, commas, openparentheses},
    error::expected,
    idiom::{basic, plain},
    literal::{datetime, duration, ident, table, tables},
    operator::dir,
    thing::thing,
    value::value,
    IResult,
};
use crate::sql::{
    Base, ChangeFeed, Cond, Edges, Explain, Fetch, Fetchs, Group, Groups, Limit, Order, Orders,
    Output, Tables, Version,
};
use nom::{
    branch::alt,
    bytes::complete::tag_no_case,
    character::complete::char,
    combinator::{cut, into, map, opt, value as map_value},
    multi::separated_list1,
    sequence::{terminated, tuple},
};

pub mod data;
pub mod field;
pub mod index;
pub mod permission;
pub mod split;
pub mod start;
pub mod timeout;
pub mod view;
pub mod with;

pub use data::data;
pub use field::fields;
pub use split::split;
pub use start::start;
pub use timeout::timeout;
pub use view::view;
pub use with::with;

pub fn base(i: &str) -> IResult<&str, Base> {
    expected(
        "a base, one of NAMESPACE, DATABASE, ROOT or KV",
        alt((
            map_value(Base::Ns, tag_no_case("NAMESPACE")),
            map_value(Base::Db, tag_no_case("DATABASE")),
            map_value(Base::Root, tag_no_case("ROOT")),
            map_value(Base::Ns, tag_no_case("NS")),
            map_value(Base::Db, tag_no_case("DB")),
            map_value(Base::Root, tag_no_case("KV")),
        )),
    )(i)
}

pub fn base_or_scope(i: &str) -> IResult<&str, Base> {
    alt((base, |i| {
        let (i, _) = tag_no_case("SCOPE")(i)?;
        let (i, _) = shouldbespace(i)?;
        let (i, v) = cut(ident)(i)?;
        Ok((i, Base::Sc(v)))
    }))(i)
}

pub fn changefeed(i: &str) -> IResult<&str, ChangeFeed> {
<<<<<<< HEAD
    let (i, _) = tag_no_case("CHANGEFEED")(i)?;
    let (i, _) = shouldbespace(i)?;
    let (i, v) = cut(duration)(i)?;

    let (i, opt) = opt(terminated(shouldbespace, tag_no_case("INCLUDE")))(i)?;
    let mut store_original = false;
    if opt.is_some() {
        let (i, _) = shouldbespace(i)?;
        let (_i, v) = tag_no_case("ORIGINAL")(i)?;
        if v == "ORIGINAL" {
            store_original = true;
        }
    }
    Ok((
        i,
        ChangeFeed {
            expiry: v.0,
            store_original,
        },
    ))
=======
	let (i, _) = tag_no_case("CHANGEFEED")(i)?;
	let (i, _) = shouldbespace(i)?;
	let (i, v) = cut(duration)(i)?;

	let (i, opt) = opt(|i| {
		let (i, _) = shouldbespace(i)?;
		let (i, _) = tag_no_case("INCLUDE")?;
		let (i, _) = shouldbespace(i)?;
		tag_no_case("ORIGINAL")
	})(i)?;

	Ok((
		i,
		ChangeFeed {
			expiry: v.0,
			store_original: opt.is_some(),

		},
	))
>>>>>>> a6237e7e
}

pub fn cond(i: &str) -> IResult<&str, Cond> {
    let (i, _) = tag_no_case("WHERE")(i)?;
    let (i, _) = shouldbespace(i)?;
    let (i, v) = cut(value)(i)?;
    Ok((i, Cond(v)))
}

pub fn edges(i: &str) -> IResult<&str, Edges> {
    let (i, from) = thing(i)?;
    let (i, dir) = dir(i)?;
    let (i, what) = alt((simple, custom))(i)?;
    Ok((
        i,
        Edges {
            dir,
            from,
            what,
        },
    ))
}

fn simple(i: &str) -> IResult<&str, Tables> {
    alt((any, one))(i)
}

fn custom(i: &str) -> IResult<&str, Tables> {
    let (i, _) = openparentheses(i)?;
    let (i, w) = alt((any, tables))(i)?;
    let (i, _) = cut(closeparentheses)(i)?;
    Ok((i, w))
}

fn one(i: &str) -> IResult<&str, Tables> {
    into(table)(i)
}

fn any(i: &str) -> IResult<&str, Tables> {
    map(char('?'), |_| Tables::default())(i)
}

pub fn explain(i: &str) -> IResult<&str, Explain> {
    let (i, _) = tag_no_case("EXPLAIN")(i)?;
    let (i, full) = opt(tuple((shouldbespace, tag_no_case("FULL"))))(i)?;
    Ok((i, Explain(full.is_some())))
}

pub fn fetch(i: &str) -> IResult<&str, Fetchs> {
    let (i, _) = tag_no_case("FETCH")(i)?;
    let (i, _) = shouldbespace(i)?;
    let (i, v) = cut(separated_list1(commas, fetch_raw))(i)?;
    Ok((i, Fetchs(v)))
}

fn fetch_raw(i: &str) -> IResult<&str, Fetch> {
    let (i, v) = plain(i)?;
    Ok((i, Fetch(v)))
}

pub fn group(i: &str) -> IResult<&str, Groups> {
    let (i, _) = tag_no_case("GROUP")(i)?;
    let (i, _) = shouldbespace(i)?;
    cut(alt((group_all, group_any)))(i)
}

fn group_all(i: &str) -> IResult<&str, Groups> {
    let (i, _) = tag_no_case("ALL")(i)?;
    Ok((i, Groups(vec![])))
}

fn group_any(i: &str) -> IResult<&str, Groups> {
    let (i, _) = opt(terminated(tag_no_case("BY"), shouldbespace))(i)?;
    let (i, v) = separated_list1(commas, group_raw)(i)?;
    Ok((i, Groups(v)))
}

fn group_raw(i: &str) -> IResult<&str, Group> {
    let (i, v) = basic(i)?;
    Ok((i, Group(v)))
}

pub fn limit(i: &str) -> IResult<&str, Limit> {
    let (i, _) = tag_no_case("LIMIT")(i)?;
    cut(|i| {
        let (i, _) = opt(tuple((shouldbespace, tag_no_case("BY"))))(i)?;
        let (i, _) = shouldbespace(i)?;
        let (i, v) = value(i)?;
        Ok((i, Limit(v)))
    })(i)
}

pub fn order(i: &str) -> IResult<&str, Orders> {
    let (i, _) = tag_no_case("ORDER")(i)?;
    cut(|i| {
        let (i, _) = opt(tuple((shouldbespace, tag_no_case("BY"))))(i)?;
        let (i, _) = shouldbespace(i)?;
        let (i, v) = alt((order_rand, separated_list1(commas, order_raw)))(i)?;
        Ok((i, Orders(v)))
    })(i)
}

fn order_rand(i: &str) -> IResult<&str, Vec<Order>> {
    let (i, _) = tag_no_case("RAND()")(i)?;
    Ok((
        i,
        vec![Order {
            order: Default::default(),
            random: true,
            collate: false,
            numeric: false,
            direction: true,
        }],
    ))
}

fn order_raw(i: &str) -> IResult<&str, Order> {
    let (i, v) = basic(i)?;
    let (i, c) = opt(tuple((shouldbespace, tag_no_case("COLLATE"))))(i)?;
    let (i, n) = opt(tuple((shouldbespace, tag_no_case("NUMERIC"))))(i)?;
    let (i, d) = opt(alt((
        map_value(true, tuple((shouldbespace, tag_no_case("ASC")))),
        map_value(false, tuple((shouldbespace, tag_no_case("DESC")))),
    )))(i)?;
    Ok((
        i,
        Order {
            order: v,
            random: false,
            collate: c.is_some(),
            numeric: n.is_some(),
            direction: d.unwrap_or(true),
        },
    ))
}

pub fn output(i: &str) -> IResult<&str, Output> {
    let (i, _) = tag_no_case("RETURN")(i)?;
    let (i, _) = shouldbespace(i)?;
    cut(|i| {
        let (i, v) = alt((
            map_value(Output::None, tag_no_case("NONE")),
            map_value(Output::Null, tag_no_case("NULL")),
            map_value(Output::Diff, tag_no_case("DIFF")),
            map_value(Output::After, tag_no_case("AFTER")),
            map_value(Output::Before, tag_no_case("BEFORE")),
            map(fields, Output::Fields),
        ))(i)?;
        Ok((i, v))
    })(i)
}

pub fn version(i: &str) -> IResult<&str, Version> {
    let (i, _) = tag_no_case("VERSION")(i)?;
    let (i, _) = shouldbespace(i)?;
    let (i, v) = cut(datetime)(i)?;
    Ok((i, Version(v)))
}

#[cfg(test)]
mod tests {
    use super::*;
    use crate::sql::{Datetime, Idiom, Value};
    use crate::syn::Parse;
    use std::time;

    #[test]
    fn changefeed_missing() {
        let sql: &str = "";
        let res = changefeed(sql);
        assert!(res.is_err());
    }

    #[test]
    fn changefeed_enabled() {
        let sql = "CHANGEFEED 1h";
        let res = changefeed(sql);
        let out = res.unwrap().1;
        assert_eq!("CHANGEFEED 1h", format!("{}", out));
        assert_eq!(
            out,
            ChangeFeed {
                expiry: time::Duration::from_secs(3600),
                store_original: false,
            }
        );
    }

    #[test]
    fn changefeed_include_original() {
        let sql = "CHANGEFEED 1h INCLUDE ORIGINAL";
        let res = changefeed(sql);
        let out = res.unwrap().1;
        assert_eq!("CHANGEFEED 1h INCLUDE ORIGINAL", format!("{}", out));
        assert_eq!(
            out,
            ChangeFeed {
                expiry: time::Duration::from_secs(3600),
                store_original: true,
            }
        );
    }

    #[test]
    fn cond_statement() {
        let sql = "WHERE field = true";
        let res = cond(sql);
        let out = res.unwrap().1;
        assert_eq!("WHERE field = true", format!("{}", out));
    }

    #[test]
    fn cond_statement_multiple() {
        let sql = "WHERE field = true AND other.field = false";
        let res = cond(sql);
        let out = res.unwrap().1;
        assert_eq!("WHERE field = true AND other.field = false", format!("{}", out));
    }

    #[test]
    fn edges_in() {
        let sql = "person:test<-likes";
        let res = edges(sql);
        let out = res.unwrap().1;
        assert_eq!("person:test<-likes", format!("{}", out));
    }

    #[test]
    fn edges_out() {
        let sql = "person:test->likes";
        let res = edges(sql);
        let out = res.unwrap().1;
        assert_eq!("person:test->likes", format!("{}", out));
    }

    #[test]
    fn edges_both() {
        let sql = "person:test<->likes";
        let res = edges(sql);
        let out = res.unwrap().1;
        assert_eq!("person:test<->likes", format!("{}", out));
    }

    #[test]
    fn edges_multiple() {
        let sql = "person:test->(likes, follows)";
        let res = edges(sql);
        let out = res.unwrap().1;
        assert_eq!("person:test->(likes, follows)", format!("{}", out));
    }

    #[test]
    fn explain_statement() {
        let sql = "EXPLAIN";
        let res = explain(sql);
        let out = res.unwrap().1;
        assert_eq!(out, Explain(false));
        assert_eq!("EXPLAIN", format!("{}", out));
    }

    #[test]
    fn explain_full_statement() {
        let sql = "EXPLAIN FULL";
        let res = explain(sql);
        let out = res.unwrap().1;
        assert_eq!(out, Explain(true));
        assert_eq!("EXPLAIN FULL", format!("{}", out));
    }

    #[test]
    fn fetch_statement() {
        let sql = "FETCH field";
        let res = fetch(sql);
        let out = res.unwrap().1;
        assert_eq!(out, Fetchs(vec![Fetch(Idiom::parse("field"))]));
        assert_eq!("FETCH field", format!("{}", out));
    }

    #[test]
    fn fetch_statement_multiple() {
        let sql = "FETCH field, other.field";
        let res = fetch(sql);
        let out = res.unwrap().1;
        assert_eq!(
            out,
            Fetchs(vec![Fetch(Idiom::parse("field")), Fetch(Idiom::parse("other.field"))])
        );
        assert_eq!("FETCH field, other.field", format!("{}", out));
    }

    #[test]
    fn field_all() {
        let sql = "*";
        let res = fields(sql);
        let out = res.unwrap().1;
        assert_eq!("*", format!("{}", out));
    }

    #[test]
    fn field_one() {
        let sql = "field";
        let res = fields(sql);
        let out = res.unwrap().1;
        assert_eq!("field", format!("{}", out));
    }

    #[test]
    fn field_value() {
        let sql = "VALUE field";
        let res = fields(sql);
        let out = res.unwrap().1;
        assert_eq!("VALUE field", format!("{}", out));
    }

    #[test]
    fn field_alias() {
        let sql = "field AS one";
        let res = fields(sql);
        let out = res.unwrap().1;
        assert_eq!("field AS one", format!("{}", out));
    }

    #[test]
    fn field_value_alias() {
        let sql = "VALUE field AS one";
        let res = fields(sql);
        let out = res.unwrap().1;
        assert_eq!("VALUE field AS one", format!("{}", out));
    }

    #[test]
    fn field_multiple() {
        let sql = "field, other.field";
        let res = fields(sql);
        let out = res.unwrap().1;
        assert_eq!("field, other.field", format!("{}", out));
    }

    #[test]
    fn field_aliases() {
        let sql = "field AS one, other.field AS two";
        let res = fields(sql);
        let out = res.unwrap().1;
        assert_eq!("field AS one, other.field AS two", format!("{}", out));
    }

    #[test]
    fn field_value_only_one() {
        let sql = "VALUE field, other.field";
        fields(sql).unwrap_err();
    }

    #[test]
    fn group_statement() {
        let sql = "GROUP field";
        let res = group(sql);
        let out = res.unwrap().1;
        assert_eq!(out, Groups(vec![Group(Idiom::parse("field"))]));
        assert_eq!("GROUP BY field", format!("{}", out));
    }

    #[test]
    fn group_statement_by() {
        let sql = "GROUP BY field";
        let res = group(sql);
        let out = res.unwrap().1;
        assert_eq!(out, Groups(vec![Group(Idiom::parse("field"))]));
        assert_eq!("GROUP BY field", format!("{}", out));
    }

    #[test]
    fn group_statement_multiple() {
        let sql = "GROUP field, other.field";
        let res = group(sql);
        let out = res.unwrap().1;
        assert_eq!(
            out,
            Groups(vec![Group(Idiom::parse("field")), Group(Idiom::parse("other.field"))])
        );
        assert_eq!("GROUP BY field, other.field", format!("{}", out));
    }

    #[test]
    fn group_statement_all() {
        let sql = "GROUP ALL";
        let out = group(sql).unwrap().1;
        assert_eq!(out, Groups(Vec::new()));
        assert_eq!(sql, out.to_string());
    }

    #[test]
    fn limit_statement() {
        let sql = "LIMIT 100";
        let res = limit(sql);
        assert!(res.is_ok());
        let out = res.unwrap().1;
        assert_eq!(out, Limit(Value::from(100)));
        assert_eq!("LIMIT 100", format!("{}", out));
    }

    #[test]
    fn limit_statement_by() {
        let sql = "LIMIT BY 100";
        let res = limit(sql);
        assert!(res.is_ok());
        let out = res.unwrap().1;
        assert_eq!(out, Limit(Value::from(100)));
        assert_eq!("LIMIT 100", format!("{}", out));
    }

    #[test]
    fn order_statement() {
        let sql = "ORDER field";
        let res = order(sql);
        let out = res.unwrap().1;
        assert_eq!(
            out,
            Orders(vec![Order {
                order: Idiom::parse("field"),
                random: false,
                collate: false,
                numeric: false,
                direction: true,
            }])
        );
        assert_eq!("ORDER BY field", format!("{}", out));
    }

    #[test]
    fn order_statement_by() {
        let sql = "ORDER BY field";
        let res = order(sql);
        let out = res.unwrap().1;
        assert_eq!(
            out,
            Orders(vec![Order {
                order: Idiom::parse("field"),
                random: false,
                collate: false,
                numeric: false,
                direction: true,
            }])
        );
        assert_eq!("ORDER BY field", format!("{}", out));
    }

    #[test]
    fn order_statement_random() {
        let sql = "ORDER RAND()";
        let res = order(sql);
        let out = res.unwrap().1;
        assert_eq!(
            out,
            Orders(vec![Order {
                order: Default::default(),
                random: true,
                collate: false,
                numeric: false,
                direction: true,
            }])
        );
        assert_eq!("ORDER BY RAND()", format!("{}", out));
    }

    #[test]
    fn order_statement_multiple() {
        let sql = "ORDER field, other.field";
        let res = order(sql);
        let out = res.unwrap().1;
        assert_eq!(
            out,
            Orders(vec![
                Order {
                    order: Idiom::parse("field"),
                    random: false,
                    collate: false,
                    numeric: false,
                    direction: true,
                },
                Order {
                    order: Idiom::parse("other.field"),
                    random: false,
                    collate: false,
                    numeric: false,
                    direction: true,
                },
            ])
        );
        assert_eq!("ORDER BY field, other.field", format!("{}", out));
    }

    #[test]
    fn order_statement_collate() {
        let sql = "ORDER field COLLATE";
        let res = order(sql);
        let out = res.unwrap().1;
        assert_eq!(
            out,
            Orders(vec![Order {
                order: Idiom::parse("field"),
                random: false,
                collate: true,
                numeric: false,
                direction: true,
            }])
        );
        assert_eq!("ORDER BY field COLLATE", format!("{}", out));
    }

    #[test]
    fn order_statement_numeric() {
        let sql = "ORDER field NUMERIC";
        let res = order(sql);
        let out = res.unwrap().1;
        assert_eq!(
            out,
            Orders(vec![Order {
                order: Idiom::parse("field"),
                random: false,
                collate: false,
                numeric: true,
                direction: true,
            }])
        );
        assert_eq!("ORDER BY field NUMERIC", format!("{}", out));
    }

    #[test]
    fn order_statement_direction() {
        let sql = "ORDER field DESC";
        let res = order(sql);
        let out = res.unwrap().1;
        assert_eq!(
            out,
            Orders(vec![Order {
                order: Idiom::parse("field"),
                random: false,
                collate: false,
                numeric: false,
                direction: false,
            }])
        );
        assert_eq!("ORDER BY field DESC", format!("{}", out));
    }

    #[test]
    fn order_statement_all() {
        let sql = "ORDER field COLLATE NUMERIC DESC";
        let res = order(sql);
        let out = res.unwrap().1;
        assert_eq!(
            out,
            Orders(vec![Order {
                order: Idiom::parse("field"),
                random: false,
                collate: true,
                numeric: true,
                direction: false,
            }])
        );
        assert_eq!("ORDER BY field COLLATE NUMERIC DESC", format!("{}", out));
    }

    #[test]
    fn output_statement() {
        let sql = "RETURN field, other.field";
        let res = output(sql);
        let out = res.unwrap().1;
        assert_eq!("RETURN field, other.field", format!("{}", out));
    }

    #[test]
    fn version_statement() {
        let sql = "VERSION '2020-01-01T00:00:00Z'";
        let res = version(sql);
        let out = res.unwrap().1;
        assert_eq!(out, Version(Datetime::try_from("2020-01-01T00:00:00Z").unwrap()));
        assert_eq!("VERSION '2020-01-01T00:00:00Z'", format!("{}", out));
    }
}<|MERGE_RESOLUTION|>--- conflicted
+++ resolved
@@ -64,31 +64,9 @@
 }
 
 pub fn changefeed(i: &str) -> IResult<&str, ChangeFeed> {
-<<<<<<< HEAD
     let (i, _) = tag_no_case("CHANGEFEED")(i)?;
     let (i, _) = shouldbespace(i)?;
     let (i, v) = cut(duration)(i)?;
-
-    let (i, opt) = opt(terminated(shouldbespace, tag_no_case("INCLUDE")))(i)?;
-    let mut store_original = false;
-    if opt.is_some() {
-        let (i, _) = shouldbespace(i)?;
-        let (_i, v) = tag_no_case("ORIGINAL")(i)?;
-        if v == "ORIGINAL" {
-            store_original = true;
-        }
-    }
-    Ok((
-        i,
-        ChangeFeed {
-            expiry: v.0,
-            store_original,
-        },
-    ))
-=======
-	let (i, _) = tag_no_case("CHANGEFEED")(i)?;
-	let (i, _) = shouldbespace(i)?;
-	let (i, v) = cut(duration)(i)?;
 
 	let (i, opt) = opt(|i| {
 		let (i, _) = shouldbespace(i)?;
@@ -105,7 +83,6 @@
 
 		},
 	))
->>>>>>> a6237e7e
 }
 
 pub fn cond(i: &str) -> IResult<&str, Cond> {
