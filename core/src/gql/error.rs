use std::fmt::Debug;

use async_graphql::{InputType, InputValueError};
use thiserror::Error;

use crate::sql::Kind;

#[derive(Error, Debug)]
pub enum GqlError {
	#[error("Database error: {0}")]
	DbError(crate::err::Error),
	#[error("Error generating schema: {0}")]
	SchemaError(String),
	#[error("Error resolving request: {0}")]
	ResolverError(String),
	#[error("No Namespace specified")]
	UnspecifiedNamespace,
	#[error("No Database specified")]
<<<<<<< HEAD
	UnspecifiedDatabase,
=======
	UnpecifiedDatabase,
	#[error("GraphQL has not been configured for this database")]
	NotConfigured,
>>>>>>> 65f650f7
	#[error("Internal Error: {0}")]
	InternalError(String),
	#[error("Error converting value: {val} to type: {target}")]
	TypeError {
		target: Kind,
		val: async_graphql::Value,
	},
}

pub fn schema_error(msg: impl Into<String>) -> GqlError {
	GqlError::SchemaError(msg.into())
}

pub fn resolver_error(msg: impl Into<String>) -> GqlError {
	GqlError::ResolverError(msg.into())
}
pub fn internal_error(msg: impl Into<String>) -> GqlError {
	let msg = msg.into();
	error!("{}", msg);
	GqlError::InternalError(msg)
}

pub fn type_error(kind: Kind, val: &async_graphql::Value) -> GqlError {
	GqlError::TypeError {
		target: kind,
		val: val.to_owned(),
	}
}

impl From<crate::err::Error> for GqlError {
	fn from(value: crate::err::Error) -> Self {
		GqlError::DbError(value)
	}
}

impl<T> From<InputValueError<T>> for GqlError
where
	T: InputType + Debug,
{
	fn from(value: InputValueError<T>) -> Self {
		GqlError::ResolverError(format!("{value:?}"))
	}
}<|MERGE_RESOLUTION|>--- conflicted
+++ resolved
@@ -16,13 +16,9 @@
 	#[error("No Namespace specified")]
 	UnspecifiedNamespace,
 	#[error("No Database specified")]
-<<<<<<< HEAD
 	UnspecifiedDatabase,
-=======
-	UnpecifiedDatabase,
 	#[error("GraphQL has not been configured for this database")]
 	NotConfigured,
->>>>>>> 65f650f7
 	#[error("Internal Error: {0}")]
 	InternalError(String),
 	#[error("Error converting value: {val} to type: {target}")]
