<<<<<<< HEAD
use channel::{Receiver, Sender};
use futures::{lock::Mutex, Future};
use reblessive::{tree::Stk, TreeStack};
=======
use std::borrow::Cow;
>>>>>>> 32a7a9bc
use std::collections::{BTreeMap, BTreeSet};
#[cfg(any(
	feature = "kv-surrealkv",
	feature = "kv-file",
	feature = "kv-rocksdb",
	feature = "kv-fdb",
	feature = "kv-tikv",
	feature = "kv-speedb"
))]
use std::env;
use std::fmt;
#[cfg(any(
	feature = "kv-surrealkv",
	feature = "kv-file",
	feature = "kv-rocksdb",
	feature = "kv-fdb",
	feature = "kv-tikv",
	feature = "kv-speedb"
))]
use std::path::PathBuf;
use std::sync::Arc;
use std::time::Duration;
#[cfg(not(target_arch = "wasm32"))]
use std::time::{SystemTime, UNIX_EPOCH};
use tokio::sync::RwLock;
use tracing::instrument;
use tracing::trace;

#[cfg(target_arch = "wasm32")]
use wasmtimer::std::{SystemTime, UNIX_EPOCH};

use crate::cf;
use crate::cf::{ChangeSet, TableMutation};
use crate::ctx::Context;
#[cfg(feature = "jwks")]
use crate::dbs::capabilities::NetTarget;
use crate::dbs::{
	node::Timestamp, Attach, Capabilities, Executor, Notification, Options, Response, Session,
	Statement, Variables, Workable,
};
use crate::doc::Document;
use crate::err::Error;
use crate::fflags::FFLAGS;
#[cfg(feature = "jwks")]
use crate::iam::jwks::JwksCache;
use crate::iam::{Action, Auth, Error as IamError, Resource, Role};
use crate::idx::trees::store::IndexStores;
use crate::key::root::hb::Hb;
use crate::kvs::clock::SizedClock;
#[allow(unused_imports)]
use crate::kvs::clock::SystemClock;
use crate::kvs::lq_structs::{
	LqIndexKey, LqIndexValue, LqSelector, LqValue, TrackedResult, UnreachableLqType,
};
use crate::kvs::{LockType, LockType::*, TransactionType, TransactionType::*};
use crate::options::EngineOptions;
use crate::sql::statements::show::ShowSince;
use crate::sql::{self, statements::DefineUserStatement, Base, Query, Uuid, Value};
use crate::syn;
use crate::vs::{conv, Oracle, Versionstamp};

use super::tx::Transaction;

// If there are an infinite number of heartbeats, then we want to go batch-by-batch spread over several checks
const HEARTBEAT_BATCH_SIZE: u32 = 1000;
const LQ_CHANNEL_SIZE: usize = 100;

// The batch size used for non-paged operations (i.e. if there are more results, they are ignored)
const NON_PAGED_BATCH_SIZE: u32 = 100_000;

/// The underlying datastore instance which stores the dataset.
#[allow(dead_code)]
#[non_exhaustive]
pub struct Datastore {
	// The inner datastore type
	inner: Inner,
	// The unique id of this datastore, used in notifications
	id: Uuid,
	// Whether this datastore runs in strict mode by default
	strict: bool,
	// Whether authentication is enabled on this datastore.
	auth_enabled: bool,
	// Whether authentication level is enabled on this datastore.
	// TODO(gguillemas): Remove this field once the legacy authentication is deprecated in v2.0.0
	auth_level_enabled: bool,
	// The maximum duration timeout for running multiple statements in a query
	query_timeout: Option<Duration>,
	// The maximum duration timeout for running multiple statements in a transaction
	transaction_timeout: Option<Duration>,
	// Capabilities for this datastore
	capabilities: Capabilities,
	engine_options: EngineOptions,
	// The versionstamp oracle for this datastore.
	// Used only in some datastores, such as tikv.
	versionstamp_oracle: Arc<Mutex<Oracle>>,
	// Whether this datastore enables live query notifications to subscribers
	notification_channel: Option<(Sender<Notification>, Receiver<Notification>)>,
	// Map of Live Query identifier (ns+db+tb) for change feed tracking
	// the mapping is to a list of affected live queries
	local_live_queries: Arc<RwLock<BTreeMap<LqIndexKey, Vec<LqIndexValue>>>>,
	// Set of tracked change feeds with associated watermarks
	// This is updated with new/removed live queries and improves cf request performance
	cf_watermarks: Arc<Mutex<BTreeMap<LqSelector, Versionstamp>>>,
	// Clock for tracking time. It is read only and accessible to all transactions. It is behind a mutex as tests may write to it.
	clock: Arc<SizedClock>,
	// The index store cache
	index_stores: IndexStores,
	#[cfg(feature = "jwks")]
	// The JWKS object cache
	jwks_cache: Arc<RwLock<JwksCache>>,
	#[cfg(any(
		feature = "kv-surrealkv",
		feature = "kv-file",
		feature = "kv-rocksdb",
		feature = "kv-fdb",
		feature = "kv-tikv",
		feature = "kv-speedb"
	))]
	// The temporary directory
	temporary_directory: Arc<PathBuf>,
}

/// We always want to be circulating the live query information
/// And we will sometimes have an error attached but still not want to lose the LQ.
pub(crate) type BootstrapOperationResult = (LqValue, Option<Error>);

#[allow(clippy::large_enum_variant)]
pub(super) enum Inner {
	#[cfg(feature = "kv-mem")]
	Mem(super::mem::Datastore),
	#[cfg(feature = "kv-rocksdb")]
	RocksDB(super::rocksdb::Datastore),
	#[cfg(feature = "kv-speedb")]
	SpeeDB(super::speedb::Datastore),
	#[cfg(feature = "kv-indxdb")]
	IndxDB(super::indxdb::Datastore),
	#[cfg(feature = "kv-tikv")]
	TiKV(super::tikv::Datastore),
	#[cfg(feature = "kv-fdb")]
	FoundationDB(super::fdb::Datastore),
	#[cfg(feature = "kv-surrealkv")]
	SurrealKV(super::surrealkv::Datastore),
}

impl fmt::Display for Datastore {
	fn fmt(&self, f: &mut fmt::Formatter<'_>) -> fmt::Result {
		#![allow(unused_variables)]
		match &self.inner {
			#[cfg(feature = "kv-mem")]
			Inner::Mem(_) => write!(f, "memory"),
			#[cfg(feature = "kv-rocksdb")]
			Inner::RocksDB(_) => write!(f, "rocksdb"),
			#[cfg(feature = "kv-speedb")]
			Inner::SpeeDB(_) => write!(f, "speedb"),
			#[cfg(feature = "kv-indxdb")]
			Inner::IndxDB(_) => write!(f, "indxdb"),
			#[cfg(feature = "kv-tikv")]
			Inner::TiKV(_) => write!(f, "tikv"),
			#[cfg(feature = "kv-fdb")]
			Inner::FoundationDB(_) => write!(f, "fdb"),
			#[cfg(feature = "kv-surrealkv")]
			Inner::SurrealKV(_) => write!(f, "surrealkv"),
			#[allow(unreachable_patterns)]
			_ => unreachable!(),
		}
	}
}

impl Datastore {
	/// Creates a new datastore instance
	///
	/// # Examples
	///
	/// ```rust,no_run
	/// # use surrealdb_core::kvs::Datastore;
	/// # use surrealdb_core::err::Error;
	/// # #[tokio::main]
	/// # async fn main() -> Result<(), Error> {
	/// let ds = Datastore::new("memory").await?;
	/// # Ok(())
	/// # }
	/// ```
	///
	/// Or to create a file-backed store:
	///
	/// ```rust,no_run
	/// # use surrealdb_core::kvs::Datastore;
	/// # use surrealdb_core::err::Error;
	/// # #[tokio::main]
	/// # async fn main() -> Result<(), Error> {
	/// let ds = Datastore::new("file://temp.db").await?;
	/// # Ok(())
	/// # }
	/// ```
	///
	/// Or to connect to a tikv-backed distributed store:
	///
	/// ```rust,no_run
	/// # use surrealdb_core::kvs::Datastore;
	/// # use surrealdb_core::err::Error;
	/// # #[tokio::main]
	/// # async fn main() -> Result<(), Error> {
	/// let ds = Datastore::new("tikv://127.0.0.1:2379").await?;
	/// # Ok(())
	/// # }
	/// ```
	pub async fn new(path: &str) -> Result<Datastore, Error> {
		Self::new_full_impl(path, None).await
	}

	#[allow(dead_code)]
	#[cfg(test)]
	pub async fn new_full(
		path: &str,
		clock_override: Option<Arc<SizedClock>>,
	) -> Result<Datastore, Error> {
		Self::new_full_impl(path, clock_override).await
	}

	#[allow(dead_code)]
	async fn new_full_impl(
		path: &str,
		#[allow(unused_variables)] clock_override: Option<Arc<SizedClock>>,
	) -> Result<Datastore, Error> {
		#[allow(unused_variables)]
		let default_clock: Arc<SizedClock> = Arc::new(SizedClock::System(SystemClock::new()));

		// removes warning if no storage is enabled.
		#[cfg(not(any(
			feature = "kv-mem",
			feature = "kv-rocksdb",
			feature = "kv-speedb",
			feature = "kv-indxdb",
			feature = "kv-tikv",
			feature = "kv-fdb",
			feature = "kv-surrealkv"
		)))]
		let _ = (clock_override, default_clock);

		// Initiate the desired datastore
		let (inner, clock): (Result<Inner, Error>, Arc<SizedClock>) = match path {
			"memory" => {
				#[cfg(feature = "kv-mem")]
				{
					info!("Starting kvs store in {}", path);
					let v = super::mem::Datastore::new().await.map(Inner::Mem);
					let default_clock = Arc::new(SizedClock::System(SystemClock::new()));
					let clock = clock_override.unwrap_or(default_clock);
					info!("Started kvs store in {}", path);
					Ok((v, clock))
				}
				#[cfg(not(feature = "kv-mem"))]
                return Err(Error::Ds("Cannot connect to the `memory` storage engine as it is not enabled in this build of SurrealDB".to_owned()));
			}
			// Parse and initiate an File database
			s if s.starts_with("file:") => {
				#[cfg(feature = "kv-rocksdb")]
				{
					info!("Starting kvs store at {}", path);
					let s = s.trim_start_matches("file://");
					let s = s.trim_start_matches("file:");
					let v = super::rocksdb::Datastore::new(s).await.map(Inner::RocksDB);
					let default_clock = Arc::new(SizedClock::System(SystemClock::new()));
					let clock = clock_override.unwrap_or(default_clock);
					info!("Started kvs store at {}", path);
					Ok((v, clock))
				}
				#[cfg(not(feature = "kv-rocksdb"))]
                return Err(Error::Ds("Cannot connect to the `rocksdb` storage engine as it is not enabled in this build of SurrealDB".to_owned()));
			}
			// Parse and initiate an RocksDB database
			s if s.starts_with("rocksdb:") => {
				#[cfg(feature = "kv-rocksdb")]
				{
					info!("Starting kvs store at {}", path);
					let s = s.trim_start_matches("rocksdb://");
					let s = s.trim_start_matches("rocksdb:");
					let v = super::rocksdb::Datastore::new(s).await.map(Inner::RocksDB);
					info!("Started kvs store at {}", path);
					let default_clock = Arc::new(SizedClock::System(SystemClock::new()));
					let clock = clock_override.unwrap_or(default_clock);
					Ok((v, clock))
				}
				#[cfg(not(feature = "kv-rocksdb"))]
                return Err(Error::Ds("Cannot connect to the `rocksdb` storage engine as it is not enabled in this build of SurrealDB".to_owned()));
			}
			// Parse and initiate an SpeeDB database
			s if s.starts_with("speedb:") => {
				#[cfg(feature = "kv-speedb")]
				{
					info!("Starting kvs store at {}", path);
					let s = s.trim_start_matches("speedb://");
					let s = s.trim_start_matches("speedb:");
					let v = super::speedb::Datastore::new(s).await.map(Inner::SpeeDB);
					info!("Started kvs store at {}", path);
					let default_clock = Arc::new(SizedClock::System(SystemClock::new()));
					let clock = clock_override.unwrap_or(default_clock);
					Ok((v, clock))
				}
				#[cfg(not(feature = "kv-speedb"))]
                return Err(Error::Ds("Cannot connect to the `speedb` storage engine as it is not enabled in this build of SurrealDB".to_owned()));
			}
			// Parse and initiate an IndxDB database
			s if s.starts_with("indxdb:") => {
				#[cfg(feature = "kv-indxdb")]
				{
					info!("Starting kvs store at {}", path);
					let s = s.trim_start_matches("indxdb://");
					let s = s.trim_start_matches("indxdb:");
					let v = super::indxdb::Datastore::new(s).await.map(Inner::IndxDB);
					info!("Started kvs store at {}", path);
					let default_clock = Arc::new(SizedClock::System(SystemClock::new()));
					let clock = clock_override.unwrap_or(default_clock);
					Ok((v, clock))
				}
				#[cfg(not(feature = "kv-indxdb"))]
                return Err(Error::Ds("Cannot connect to the `indxdb` storage engine as it is not enabled in this build of SurrealDB".to_owned()));
			}
			// Parse and initiate a TiKV database
			s if s.starts_with("tikv:") => {
				#[cfg(feature = "kv-tikv")]
				{
					info!("Connecting to kvs store at {}", path);
					let s = s.trim_start_matches("tikv://");
					let s = s.trim_start_matches("tikv:");
					let v = super::tikv::Datastore::new(s).await.map(Inner::TiKV);
					info!("Connected to kvs store at {}", path);
					let default_clock = Arc::new(SizedClock::System(SystemClock::new()));
					let clock = clock_override.unwrap_or(default_clock);
					Ok((v, clock))
				}
				#[cfg(not(feature = "kv-tikv"))]
                return Err(Error::Ds("Cannot connect to the `tikv` storage engine as it is not enabled in this build of SurrealDB".to_owned()));
			}
			// Parse and initiate a FoundationDB database
			s if s.starts_with("fdb:") => {
				#[cfg(feature = "kv-fdb")]
				{
					info!("Connecting to kvs store at {}", path);
					let s = s.trim_start_matches("fdb://");
					let s = s.trim_start_matches("fdb:");
					let v = super::fdb::Datastore::new(s).await.map(Inner::FoundationDB);
					info!("Connected to kvs store at {}", path);
					let default_clock = Arc::new(SizedClock::System(SystemClock::new()));
					let clock = clock_override.unwrap_or(default_clock);
					Ok((v, clock))
				}
				#[cfg(not(feature = "kv-fdb"))]
                return Err(Error::Ds("Cannot connect to the `foundationdb` storage engine as it is not enabled in this build of SurrealDB".to_owned()));
			}
			// Parse and initiate a SurrealKV database
			s if s.starts_with("surrealkv:") => {
				#[cfg(feature = "kv-surrealkv")]
				{
					info!("Starting kvs store at {}", path);
					let s = s.trim_start_matches("surrealkv://");
					let s = s.trim_start_matches("surrealkv:");
					let v = super::surrealkv::Datastore::new(s).await.map(Inner::SurrealKV);
					info!("Started to kvs store at {}", path);
					let default_clock = Arc::new(SizedClock::System(SystemClock::new()));
					let clock = clock_override.unwrap_or(default_clock);
					Ok((v, clock))
				}
				#[cfg(not(feature = "kv-surrealkv"))]
                return Err(Error::Ds("Cannot connect to the `surrealkv` storage engine as it is not enabled in this build of SurrealDB".to_owned()));
			}
			// The datastore path is not valid
			_ => {
				// use clock_override and default_clock to remove warning when no kv is enabled.
				let _ = default_clock;
				info!("Unable to load the specified datastore {}", path);
				Err(Error::Ds("Unable to load the specified datastore".into()))
			}
		}?;
		// Set the properties on the datastore
		inner.map(|inner| Self {
			id: Uuid::new_v4(),
			inner,
			strict: false,
			auth_enabled: false,
			// TODO(gguillemas): Remove this field once the legacy authentication is deprecated in v2.0.0
			auth_level_enabled: false,
			query_timeout: None,
			transaction_timeout: None,
			notification_channel: None,
			capabilities: Capabilities::default(),
			engine_options: EngineOptions::default(),
			versionstamp_oracle: Arc::new(Mutex::new(Oracle::systime_counter())),
			clock,
			index_stores: IndexStores::default(),
			local_live_queries: Arc::new(RwLock::new(BTreeMap::new())),
			cf_watermarks: Arc::new(Mutex::new(BTreeMap::new())),
			#[cfg(feature = "jwks")]
			jwks_cache: Arc::new(RwLock::new(JwksCache::new())),
			#[cfg(any(
				feature = "kv-surrealkv",
				feature = "kv-file",
				feature = "kv-rocksdb",
				feature = "kv-fdb",
				feature = "kv-tikv",
				feature = "kv-speedb"
			))]
			temporary_directory: Arc::new(env::temp_dir()),
		})
	}

	/// Specify whether this Datastore should run in strict mode
	pub fn with_node_id(mut self, id: Uuid) -> Self {
		self.id = id;
		self
	}

	/// Specify whether this Datastore should run in strict mode
	pub fn with_strict_mode(mut self, strict: bool) -> Self {
		self.strict = strict;
		self
	}

	/// Specify whether this datastore should enable live query notifications
	pub fn with_notifications(mut self) -> Self {
		self.notification_channel = Some(channel::bounded(LQ_CHANNEL_SIZE));
		self
	}

	/// Set a global query timeout for this Datastore
	pub fn with_query_timeout(mut self, duration: Option<Duration>) -> Self {
		self.query_timeout = duration;
		self
	}

	/// Set a global transaction timeout for this Datastore
	pub fn with_transaction_timeout(mut self, duration: Option<Duration>) -> Self {
		self.transaction_timeout = duration;
		self
	}

	/// Set whether authentication is enabled for this Datastore
	pub fn with_auth_enabled(mut self, enabled: bool) -> Self {
		self.auth_enabled = enabled;
		self
	}

	/// Set whether authentication levels are enabled for this Datastore
	/// TODO(gguillemas): Remove this method once the legacy authentication is deprecated in v2.0.0
	pub fn with_auth_level_enabled(mut self, enabled: bool) -> Self {
		self.auth_level_enabled = enabled;
		self
	}

	/// Set specific capabilities for this Datastore
	pub fn with_capabilities(mut self, caps: Capabilities) -> Self {
		self.capabilities = caps;
		self
	}

	#[cfg(any(
		feature = "kv-surrealkv",
		feature = "kv-file",
		feature = "kv-rocksdb",
		feature = "kv-fdb",
		feature = "kv-tikv",
		feature = "kv-speedb"
	))]
	pub fn with_temporary_directory(mut self, path: Option<PathBuf>) -> Self {
		self.temporary_directory = Arc::new(path.unwrap_or_else(env::temp_dir));
		self
	}

	/// Set the engine options for the datastore
	pub fn with_engine_options(mut self, engine_options: EngineOptions) -> Self {
		self.engine_options = engine_options;
		self
	}

	pub fn index_store(&self) -> &IndexStores {
		&self.index_stores
	}

	/// Is authentication enabled for this Datastore?
	pub fn is_auth_enabled(&self) -> bool {
		self.auth_enabled
	}

	#[cfg(any(
		feature = "kv-surrealkv",
		feature = "kv-file",
		feature = "kv-rocksdb",
		feature = "kv-fdb",
		feature = "kv-tikv",
		feature = "kv-speedb"
	))]
	pub(crate) fn is_memory(&self) -> bool {
		#[cfg(feature = "kv-mem")]
		if matches!(self.inner, Inner::Mem(_)) {
			return true;
		};
		false
	}

	/// Is authentication level enabled for this Datastore?
	/// TODO(gguillemas): Remove this method once the legacy authentication is deprecated in v2.0.0
	pub fn is_auth_level_enabled(&self) -> bool {
		self.auth_level_enabled
	}

	/// Does the datastore allow connections to a network target?
	#[cfg(feature = "jwks")]
	pub(crate) fn allows_network_target(&self, net_target: &NetTarget) -> bool {
		self.capabilities.allows_network_target(net_target)
	}

	#[cfg(feature = "jwks")]
	pub(crate) fn jwks_cache(&self) -> &Arc<RwLock<JwksCache>> {
		&self.jwks_cache
	}

	/// Setup the initial credentials
	/// Trigger the `unreachable definition` compilation error, probably due to this issue:
	/// https://github.com/rust-lang/rust/issues/111370
	#[allow(unreachable_code, unused_variables)]
	pub async fn setup_initial_creds(&self, username: &str, password: &str) -> Result<(), Error> {
		// Start a new writeable transaction
		let txn = self.transaction(Write, Optimistic).await?.rollback_with_panic().enclose();
		// Fetch the root users from the storage
		let users = txn.lock().await.all_root_users().await;
		// Process credentials, depending on existing users
		match users {
			Ok(v) if v.is_empty() => {
				// Display information in the logs
				info!("Credentials were provided, and no root users were found. The root user '{}' will be created", username);
				// Create and save a new root users
				let stm = DefineUserStatement::from((Base::Root, username, password));
				let ctx = Context::default();
				let opt = Options::new().with_auth(Arc::new(Auth::for_root(Role::Owner)));
				let _ = stm.compute(&ctx, &opt, &txn, None).await?;
				// We added a new user, so commit the transaction
				txn.lock().await.commit().await?;
				// Everything ok
				Ok(())
			}
			Ok(_) => {
				// Display warnings in the logs
				warn!("Credentials were provided, but existing root users were found. The root user '{}' will not be created", username);
				warn!("Consider removing the --user and --pass arguments from the server start command");
				// We didn't write anything, so just rollback
				txn.lock().await.cancel().await?;
				// Everything ok
				Ok(())
			}
			Err(e) => {
				// There was an unexpected error, so rollback
				txn.lock().await.cancel().await?;
				// Return any error
				Err(e)
			}
		}
	}

	// Initialise bootstrap with implicit values intended for runtime
	// An error indicates that a failure happened, but that does not mean that the bootstrap
	// completely failed. It may have partially completed. It certainly has side-effects
	// that weren't reversed, as it tries to bootstrap and garbage collect to the best of its
	// ability.
	// NOTE: If you get rust mutex deadlocks, check your transactions around this method.
	// This should be called before any transactions are made in release mode
	// In tests, it should be outside any other transaction - in isolation.
	// We cannot easily systematise this, since we aren't counting transactions created.
	pub async fn bootstrap(&self) -> Result<(), Error> {
		// First we clear unreachable state that could exist by upgrading from
		// previous beta versions
		trace!("Clearing unreachable state");
		let mut tx = self.transaction(Write, Optimistic).await?;
		match self.clear_unreachable_state(&mut tx).await {
			Ok(_) => tx.commit().await,
			Err(e) => {
				let msg = format!("Error clearing unreachable cluster state at bootstrap: {:?}", e);
				error!(msg);
				tx.cancel().await?;
				Err(Error::Tx(msg))
			}
		}?;

		trace!("Bootstrapping {}", self.id);
		let mut tx = self.transaction(Write, Optimistic).await?;
		let archived = match self.register_remove_and_archive(&mut tx, &self.id).await {
			Ok(archived) => {
				tx.commit().await?;
				archived
			}
			Err(e) => {
				error!("Error bootstrapping mark phase: {:?}", e);
				tx.cancel().await?;
				return Err(e);
			}
		};
		// Filtered includes all lqs that should be used in subsequent step
		// Currently that is all of them, no matter the error encountered
		let mut filtered: Vec<LqValue> = vec![];
		// err is used to aggregate all errors across all stages
		let mut err = vec![];
		for res in archived {
			match res {
				(lq, Some(e)) => {
					filtered.push(lq);
					err.push(e);
				}
				(lq, None) => {
					filtered.push(lq);
				}
			}
		}

		let mut tx = self.transaction(Write, Optimistic).await?;
		let val = self.remove_archived(&mut tx, filtered).await;
		let resolve_err = match val {
			Ok(_) => tx.commit().await,
			Err(e) => {
				error!("Error bootstrapping sweep phase: {:?}", e);
				match tx.cancel().await {
					Ok(_) => Err(e),
					Err(e) => {
						// We have a nested error
						Err(Error::Tx(format!("Error bootstrapping sweep phase: {:?} and error cancelling transaction: {:?}", e, e)))
					}
				}
			}
		};
		if let Err(e) = resolve_err {
			err.push(e);
		}
		if !err.is_empty() {
			error!("Error bootstrapping sweep phase: {:?}", err);
			return Err(Error::Tx(format!("Error bootstrapping sweep phase: {:?}", err)));
		}
		Ok(())
	}

	// Node registration + "mark" stage of mark-and-sweep gc
	pub async fn register_remove_and_archive(
		&self,
		tx: &mut Transaction,
		node_id: &Uuid,
	) -> Result<Vec<BootstrapOperationResult>, Error> {
		trace!("Registering node {}", node_id);
		let timestamp = tx.clock().await;
		self.register_membership(tx, node_id, timestamp).await?;
		// Determine the timeout for when a cluster node is expired
		let ts_expired = (&timestamp - &sql::duration::Duration::from_secs(5))?;
		let dead = self.remove_dead_nodes(tx, &ts_expired).await?;
		trace!("Archiving dead nodes: {:?}", dead);
		self.archive_dead_lqs(tx, &dead, node_id).await
	}

	// Adds entries to the KV store indicating membership information
	pub async fn register_membership(
		&self,
		tx: &mut Transaction,
		node_id: &Uuid,
		timestamp: Timestamp,
	) -> Result<(), Error> {
		tx.set_nd(node_id.0).await?;
		tx.set_hb(timestamp, node_id.0).await?;
		Ok(())
	}

	/// Delete dead heartbeats and nodes
	/// Returns node IDs
	pub async fn remove_dead_nodes(
		&self,
		tx: &mut Transaction,
		ts: &Timestamp,
	) -> Result<Vec<Uuid>, Error> {
		let hbs = self.delete_dead_heartbeats(tx, ts).await?;
		trace!("Found {} expired heartbeats", hbs.len());
		let mut nodes = vec![];
		for hb in hbs {
			trace!("Deleting node {}", &hb.nd);
			// TODO should be delr in case of nested entries
			tx.del_nd(hb.nd).await?;
			nodes.push(crate::sql::uuid::Uuid::from(hb.nd));
		}
		Ok(nodes)
	}

	/// Accepts cluster IDs
	/// Archives related live queries
	/// Returns live query keys that can be used for deletes
	///
	/// The reason we archive first is to stop other nodes from picking it up for further updates
	/// This means it will be easier to wipe the range in a subsequent transaction
	pub async fn archive_dead_lqs(
		&self,
		tx: &mut Transaction,
		nodes: &[Uuid],
		this_node_id: &Uuid,
	) -> Result<Vec<BootstrapOperationResult>, Error> {
		let mut archived = vec![];
		for nd in nodes.iter() {
			trace!("Archiving node {}", &nd);
			// Scan on node prefix for LQ space
			let node_lqs = tx.scan_ndlq(nd, NON_PAGED_BATCH_SIZE).await?;
			trace!("Found {} LQ entries for {:?}", node_lqs.len(), nd);
			for lq in node_lqs {
				trace!("Archiving query {:?}", &lq);
				let node_archived_lqs =
					match self.archive_lv_for_node(tx, &lq.nd, *this_node_id).await {
						Ok(lq) => lq,
						Err(e) => {
							error!("Error archiving lqs during bootstrap phase: {:?}", e);
							vec![]
						}
					};
				// We need to add lv nodes not found so that they can be deleted in second stage
				for lq_value in node_archived_lqs {
					archived.push(lq_value);
				}
			}
		}
		Ok(archived)
	}

	pub async fn remove_archived(
		&self,
		tx: &mut Transaction,
		archived: Vec<LqValue>,
	) -> Result<(), Error> {
		trace!("Gone into removing archived: {:?}", archived.len());
		for lq in archived {
			// Delete the cluster key, used for finding LQ associated with a node
			let key = crate::key::node::lq::new(lq.nd.0, lq.lq.0, &lq.ns, &lq.db);
			tx.del(key).await?;
			// Delete the table key, used for finding LQ associated with a table
			let key = crate::key::table::lq::new(&lq.ns, &lq.db, &lq.tb, lq.lq.0);
			tx.del(key).await?;
		}
		Ok(())
	}

	pub async fn clear_unreachable_state(&self, tx: &mut Transaction) -> Result<(), Error> {
		// Scan nodes
		let cluster = tx.scan_nd(NON_PAGED_BATCH_SIZE).await?;
		trace!("Found {} nodes", cluster.len());
		let mut unreachable_nodes = BTreeMap::new();
		for cl in &cluster {
			unreachable_nodes.insert(cl.name.clone(), cl.clone());
		}
		// Scan all heartbeats
		let end_of_time = Timestamp {
			// We remove one, because the scan range adds one
			value: u64::MAX - 1,
		};
		let hbs = tx.scan_hb(&end_of_time, NON_PAGED_BATCH_SIZE).await?;
		trace!("Found {} heartbeats", hbs.len());
		for hb in hbs {
			match unreachable_nodes.remove(&hb.nd.to_string()) {
				None => {
					// Didnt exist in cluster and should be deleted
					tx.del_hb(hb.hb, hb.nd).await?;
				}
				Some(_) => {}
			}
		}
		// Remove unreachable nodes
		for (_, cl) in unreachable_nodes {
			trace!("Removing unreachable node {}", cl.name);
			tx.del_nd(
				uuid::Uuid::parse_str(&cl.name).map_err(|e| {
					Error::Unimplemented(format!("cluster id was not uuid: {:?}", e))
				})?,
			)
			.await?;
		}
		// Scan node live queries for every node
		let mut nd_lq_set: BTreeSet<UnreachableLqType> = BTreeSet::new();
		for cl in &cluster {
			let nds = tx.scan_ndlq(&uuid::Uuid::parse_str(&cl.name).map_err(|e| {
                Error::Unimplemented(format!("cluster id was not uuid when parsing to aggregate cluster live queries: {:?}", e))
            })?, NON_PAGED_BATCH_SIZE).await?;
			nd_lq_set.extend(nds.into_iter().map(UnreachableLqType::Nd));
		}
		trace!("Found {} node live queries", nd_lq_set.len());
		// Scan tables for all live queries
		// let mut tb_lqs: Vec<LqValue> = vec![];
		let mut tb_lq_set: BTreeSet<UnreachableLqType> = BTreeSet::new();
		for ndlq in &nd_lq_set {
			let lq = ndlq.get_inner();
			let tbs = tx.scan_tblq(&lq.ns, &lq.db, &lq.tb, NON_PAGED_BATCH_SIZE).await?;
			tb_lq_set.extend(tbs.into_iter().map(UnreachableLqType::Tb));
		}
		trace!("Found {} table live queries", tb_lq_set.len());
		// Find and delete missing
		for missing in nd_lq_set.symmetric_difference(&tb_lq_set) {
			match missing {
				UnreachableLqType::Nd(ndlq) => {
					warn!("Deleting ndlq {:?}", &ndlq);
					tx.del_ndlq(ndlq.nd.0, ndlq.lq.0, &ndlq.ns, &ndlq.db).await?;
				}
				UnreachableLqType::Tb(tblq) => {
					warn!("Deleting tblq {:?}", &tblq);
					tx.del_tblq(&tblq.ns, &tblq.db, &tblq.tb, tblq.lq.0).await?;
				}
			}
		}
		trace!("Successfully cleared cluster of unreachable state");
		Ok(())
	}

	// Garbage collection task to run when a client disconnects from a surrealdb node
	// i.e. we know the node, we are not performing a full wipe on the node
	// and the wipe must be fully performed by this node
	pub async fn garbage_collect_dead_session(
		&self,
		live_queries: &[uuid::Uuid],
	) -> Result<(), Error> {
		let mut tx = self.transaction(Write, Optimistic).await?;

		// Find all the LQs we own, so that we can get the ns/ds from provided uuids
		// We may improve this in future by tracking in web layer
		let lqs = tx.scan_ndlq(&self.id, NON_PAGED_BATCH_SIZE).await?;
		let mut hits = vec![];
		for lq_value in lqs {
			if live_queries.contains(&lq_value.lq) {
				hits.push(lq_value.clone());
				let lq = crate::key::node::lq::Lq::new(
					lq_value.nd.0,
					lq_value.lq.0,
					lq_value.ns.as_str(),
					lq_value.db.as_str(),
				);
				tx.del(lq).await?;
				trace!("Deleted lq {:?} as part of session garbage collection", lq_value.clone());
			}
		}

		// Now delete the table entries for the live queries
		for lq in hits {
			let lv =
				crate::key::table::lq::new(lq.ns.as_str(), lq.db.as_str(), lq.tb.as_str(), lq.lq.0);
			tx.del(lv.clone()).await?;
			trace!("Deleted lv {:?} as part of session garbage collection", lv);
		}
		tx.commit().await
	}

	// Returns a list of live query IDs
	pub async fn archive_lv_for_node(
		&self,
		tx: &mut Transaction,
		nd: &Uuid,
		this_node_id: Uuid,
	) -> Result<Vec<BootstrapOperationResult>, Error> {
		let lqs = tx.all_lq(nd).await?;
		trace!("Archiving lqs and found {} LQ entries for {}", lqs.len(), nd);
		let mut ret: Vec<BootstrapOperationResult> = vec![];
		for lq in lqs {
			let lv_res =
				tx.get_tb_live(lq.ns.as_str(), lq.db.as_str(), lq.tb.as_str(), &lq.lq).await;
			if let Err(e) = lv_res {
				error!("Error getting live query for node {}: {:?}", nd, e);
				ret.push((lq, Some(e)));
				continue;
			}
			let lv = lv_res.unwrap();
			let archived_lvs = lv.clone().archive(this_node_id);
			tx.putc_tblq(&lq.ns, &lq.db, &lq.tb, archived_lvs, Some(lv)).await?;
			ret.push((lq, None));
		}
		Ok(ret)
	}

	/// Given a timestamp, delete all the heartbeats that have expired
	/// Return the removed heartbeats as they will contain node information
	pub async fn delete_dead_heartbeats(
		&self,
		tx: &mut Transaction,
		ts: &Timestamp,
	) -> Result<Vec<Hb>, Error> {
		let dead = tx.scan_hb(ts, HEARTBEAT_BATCH_SIZE).await?;
		// Delete the heartbeat and everything nested
		tx.delr_hb(dead.clone(), NON_PAGED_BATCH_SIZE).await?;
		for dead_node in dead.clone() {
			tx.del_nd(dead_node.nd).await?;
		}
		Ok::<Vec<Hb>, Error>(dead)
	}

	// tick is called periodically to perform maintenance tasks.
	// This is called every TICK_INTERVAL.
	pub async fn tick(&self) -> Result<(), Error> {
		let now = SystemTime::now().duration_since(UNIX_EPOCH).map_err(|e| {
			Error::Internal(format!("Clock may have gone backwards: {:?}", e.duration()))
		})?;
		let ts = now.as_secs();
		self.tick_at(ts).await?;
		Ok(())
	}

	// tick_at is the utility function that is called by tick.
	// It is handy for testing, because it allows you to specify the timestamp,
	// without depending on a system clock.
	pub async fn tick_at(&self, ts: u64) -> Result<(), Error> {
		trace!("Ticking at timestamp {}", ts);
		let _vs = self.save_timestamp_for_versionstamp(ts).await?;
		self.garbage_collect_stale_change_feeds(ts).await?;
		// TODO Add LQ GC
		// TODO Add Node GC?
		Ok(())
	}

	// save_timestamp_for_versionstamp saves the current timestamp for the each database's current versionstamp.
	// Note: the returned VS is flawed, as there are multiple {ts: vs} mappings per (ns, db)
	pub(crate) async fn save_timestamp_for_versionstamp(
		&self,
		ts: u64,
	) -> Result<Option<Versionstamp>, Error> {
		let mut tx = self.transaction(Write, Optimistic).await?;
		match self.save_timestamp_for_versionstamp_impl(ts, &mut tx).await {
            Ok(vs) => Ok(vs),
            Err(e) => {
                match tx.cancel().await {
                    Ok(_) => {
                        Err(e)
                    }
                    Err(txe) => {
                        Err(Error::Tx(format!("Error saving timestamp for versionstamp: {:?} and error cancelling transaction: {:?}", e, txe)))
                    }
                }
            }
        }
	}

	/// Poll change feeds for live query notifications
	pub async fn process_lq_notifications(
		&self,
		stk: &mut Stk,
		opt: &Options,
	) -> Result<(), Error> {
		// Runtime feature gate, as it is not production-ready
		if !FFLAGS.change_feed_live_queries.enabled() {
			return Ok(());
		}
		// Return if there are no live queries
		if self.notification_channel.is_none() {
			trace!("Channels is none, short-circuiting");
			return Ok(());
		}
		if self.local_live_queries.read().await.is_empty() {
			trace!("No live queries, short-circuiting");
			return Ok(());
		}

		// Change map includes a mapping of selector to changesets, ordered by versionstamp
		let mut change_map: BTreeMap<LqSelector, Vec<ChangeSet>> = BTreeMap::new();
		{
			let tx = self.transaction(Read, Optimistic).await?;
			let tracked_cfs_updates = find_required_cfs_to_catch_up(
				tx,
				self.cf_watermarks.clone(),
				self.engine_options.live_query_catchup_size,
				&mut change_map,
			)
			.await?;
			// Now we update since we are no longer iterating immutably
			let mut tracked_cfs = self.cf_watermarks.lock().await;
			for (selector, vs) in tracked_cfs_updates {
				tracked_cfs.insert(selector, vs);
			}
		};

		for (selector, change_sets) in change_map {
			// find matching live queries
			let lq_pairs: Vec<(LqIndexKey, LqIndexValue)> = {
				let lq_lock = self.local_live_queries.read().await;
				lq_lock
					.iter()
					.filter(|(k, _)| k.selector == selector)
					.flat_map(|(lq_index, lq_values)| {
						lq_values.iter().cloned().map(|x| (lq_index.clone(), x))
					})
					.to_owned()
					.collect()
			};

			// Find relevant changes
			let tx = Arc::new(Mutex::new(self.transaction(Read, Optimistic).await?));
			trace!("There are {} change sets", change_sets.len());
			trace!(
				"\n{}",
				change_sets
					.iter()
					.enumerate()
					.map(|(i, x)| format!("[{i}] {:?}", x))
					.collect::<Vec<String>>()
					.join("\n")
			);
			for change_set in change_sets {
				self.process_change_set_for_notifications(tx.clone(), opt, change_set, &lq_pairs)
					.await?;
			}
		}
		trace!("Finished process lq successfully");
		Ok(())
	}

	async fn process_change_set_for_notifications(
		&self,
		tx: Arc<Mutex<Transaction>>,
		opt: &Options,
		change_set: ChangeSet,
		lq_pairs: &[(LqIndexKey, LqIndexValue)],
	) -> Result<(), Error> {
		// TODO(phughk): this loop can be on the inside so we are only checking lqs relavant to cf change
		trace!("Moving to next change set, {:?}", change_set);
		for (lq_key, lq_value) in lq_pairs.iter() {
			trace!(
				"Processing live query for notification key={:?} and value={:?}",
				lq_key,
				lq_value
			);
			let change_vs = change_set.0;
			let database_mutation = &change_set.1;
			for table_mutations in database_mutation.0.iter() {
				if table_mutations.0 == lq_key.selector.tb {
					// Create a doc of the table value
					// Run the 'lives' logic on the doc, while providing live queries instead of reading from storage
					// This will generate and send notifications
					trace!(
						"There are {} table mutations being prepared for notifications",
						table_mutations.1.len()
					);
<<<<<<< HEAD
					let change_vs = change_set.0;
					let database_mutation = &change_set.1;
					for table_mutations in database_mutation.0.iter() {
						if table_mutations.0 == lq_key.selector.tb {
							// Create a doc of the table value
							// Run the 'lives' logic on the doc, while providing live queries instead of reading from storage
							// This will generate and send notifications
							for mutation in table_mutations.1.iter() {
								if let Some(doc) = Self::construct_document(mutation) {
									// We know we are only processing a single LQ at a time, so we can limit notifications to 1
									let notification_capacity = 1;
									// We track notifications as a separate channel in case we want to process
									// for the current state we only forward
									let (sender, receiver) =
										channel::bounded(notification_capacity);
									doc.check_lqs_and_send_notifications(
										stk,
										opt,
										&Statement::Live(&lq_value.stm),
										&tx,
										[&lq_value.stm].as_slice(),
										&sender,
									)
=======
					for (i, mutation) in table_mutations.1.iter().enumerate() {
						trace!(
							"[{} @ {:?}] Processing table mutation: {:?}",
							i,
							change_vs,
							mutation
						);
						trace!("Constructing document from mutation");
						if let Some(doc) = Self::construct_document(mutation) {
							// We know we are only processing a single LQ at a time, so we can limit notifications to 1
							let notification_capacity = 1;
							// We track notifications as a separate channel in case we want to process
							// for the current state we only forward
							let (sender, receiver) = channel::bounded(notification_capacity);
							doc.check_lqs_and_send_notifications(
								opt,
								&Statement::Live(&lq_value.stm),
								&tx,
								[&lq_value.stm].as_slice(),
								&sender,
							)
							.await
							.map_err(|e| {
								Error::Internal(format!(
									"Error checking lqs for notifications: {:?}",
									e
								))
							})?;

							// Send the notifications to driver or api
							// TODO: evaluate if we want channel directly instead of proxy
							while let Ok(notification) = receiver.try_recv() {
								trace!("Sending notification to client");
								self.notification_channel
									.as_ref()
									.unwrap()
									.0
									.send(notification)
>>>>>>> 32a7a9bc
									.await
									.unwrap();
							}
							trace!("Ended notification sending")
						}

						self.update_versionstamp(&change_vs, lq_key, lq_value).await;
					}
				}
			}
		}
		Ok(())
	}

	async fn update_versionstamp(
		&self,
		change_vs: &Versionstamp,
		lq_key: &LqIndexKey,
		lq_value: &LqIndexValue,
	) {
		// We increase the watermark because scans are inclusive of first result
		// And we have already processed the input watermark - it is derived from the event
		// let change_vs = conv::try_u128_to_versionstamp(conv::to_u128_be(*change_vs) + 1).unwrap();

		// Update watermarks
		trace!("Updating watermark to {:?} for index key {:?}", change_vs, lq_key);
		// For each live query we have processed we update the watermarks
		self.local_live_queries.write().await.insert(
			lq_key.clone(),
			vec![LqIndexValue {
				vs: *change_vs,
				..lq_value.clone()
			}],
		);

		// TODO(phugk) We also update the tracked_cfs with a minimum watermark
		let mut tracked_cfs = self.cf_watermarks.lock().await;
		// TODO we may be able to re-use the key without cloning...
		tracked_cfs.insert(lq_key.selector.clone(), *change_vs).unwrap();
	}

	/// Construct a document from a Change Feed mutation
	/// This is required to perform document operations such as live query notifications
	fn construct_document(mutation: &TableMutation) -> Option<Document> {
		match mutation {
			TableMutation::Set(id, current_value) => {
				let doc = Document::new(None, Some(id), None, current_value, Workable::Normal);
				Some(doc)
			}
			TableMutation::Del(id) => {
				let doc = Document::new(None, Some(id), None, &Value::None, Workable::Normal);
				Some(doc)
			}
			TableMutation::Def(_) => None,
			TableMutation::SetWithDiff(id, current_value, _operations) => {
				let todo_original_after_reverse_applying_patches = Value::None;
				let doc = Document::new_artificial(
					None,
					Some(id),
					None,
					Cow::Borrowed(current_value),
					Cow::Owned(todo_original_after_reverse_applying_patches),
					Workable::Normal,
				);
				trace!("Constructed artificial document: {:?}, is_new={}", doc, doc.is_new());
				// TODO(SUR-328): reverse diff and apply to doc to retrieve original version of doc
				Some(doc)
			}
		}
	}

	/// Add and kill live queries being track on the datastore
	/// These get polled by the change feed tick
	pub(crate) async fn adapt_tracked_live_queries(
		&self,
		lqs: &Vec<TrackedResult>,
	) -> Result<(), Error> {
		// Lock the local live queries
		let mut lq_map = self.local_live_queries.write().await;
		let mut cf_watermarks = self.cf_watermarks.lock().await;
		let mut watermarks_to_check: Vec<LqIndexKey> = vec![];
		for lq in lqs {
			match lq {
				TrackedResult::LiveQuery(lq) => {
					let lq_index_key: LqIndexKey = lq.as_key();
					let m = lq_map.get_mut(&lq_index_key);
					match m {
						Some(lq_index_value) => lq_index_value.push(lq.as_value()),
						None => {
							let lq_vec = vec![lq.as_value()];
							lq_map.insert(lq_index_key.clone(), lq_vec);
						}
					}
					let selector = lq_index_key.selector;
					// TODO(phughk): - read watermark for catchup
					// We insert the current watermark.
					cf_watermarks.entry(selector).or_insert_with(Versionstamp::default);
				}
				TrackedResult::KillQuery(kill_entry) => {
					let found: Option<(LqIndexKey, LqIndexValue)> = lq_map
						.iter_mut()
						.filter(|(k, _)| {
							// Get all the live queries in the ns/db pair. We don't know table
							k.selector.ns == kill_entry.ns && k.selector.db == kill_entry.db
						})
						.filter_map(|(k, v)| {
							let index = v.iter().position(|a| a.stm.id == kill_entry.live_id);
							match index {
								Some(i) => {
									let v = v.remove(i);
									// Sadly we do need to clone out of mutable reference, because of Strings
									Some((k.clone(), v))
								}
								None => None,
							}
						})
						.next();
					match found {
						None => {
							// TODO(SUR-336): Make Live Query ID validation available at statement level, perhaps via transaction
							trace!(
								"Could not find live query {:?} to kill in ns/db pair {:?}",
								&kill_entry,
								&kill_entry.ns
							);
						}
						Some(found) => {
							trace!(
								"Killed live query {:?} with found key {:?} and found value {:?}",
								&kill_entry,
								&found.0,
								&found.1
							);
							// Check if we need to remove the LQ key from tracking
							let empty = match lq_map.get(&found.0) {
								None => false,
								Some(v) => v.is_empty(),
							};
							if empty {
								trace!("Removing live query index key {:?}", &found.0);
								lq_map.remove(&found.0);
							}
							// Now add the LQ to tracked watermarks
							watermarks_to_check.push(found.0.clone());
						}
					};
				}
			}
		}
		// Now check if we can stop tracking watermarks
		for watermark in watermarks_to_check {
			if let Some(lq) = lq_map.get(&watermark) {
				if lq.is_empty() {
					trace!("Removing watermark for {:?}", watermark);
					cf_watermarks.remove(&watermark.selector);
				}
			}
		}
		Ok(())
	}

	async fn save_timestamp_for_versionstamp_impl(
		&self,
		ts: u64,
		tx: &mut Transaction,
	) -> Result<Option<Versionstamp>, Error> {
		let mut vs: Option<Versionstamp> = None;
		let nses = tx.all_ns().await?;
		let nses = nses.as_ref();
		for ns in nses {
			let ns = ns.name.as_str();
			let dbs = tx.all_db(ns).await?;
			let dbs = dbs.as_ref();
			for db in dbs {
				let db = db.name.as_str();
				// TODO(SUR-341): This is incorrect, it's a [ns,db] to vs pair
				vs = Some(tx.set_timestamp_for_versionstamp(ts, ns, db, true).await?);
			}
		}
		tx.commit().await?;
		Ok(vs)
	}

	// garbage_collect_stale_change_feeds deletes all change feed entries that are older than the watermarks.
	pub(crate) async fn garbage_collect_stale_change_feeds(&self, ts: u64) -> Result<(), Error> {
		let mut tx = self.transaction(Write, Optimistic).await?;
		if let Err(e) = self.garbage_collect_stale_change_feeds_impl(ts, &mut tx).await {
			return match tx.cancel().await {
                Ok(_) => {
                    Err(e)
                }
                Err(txe) => {
                    Err(Error::Tx(format!("Error garbage collecting stale change feeds: {:?} and error cancelling transaction: {:?}", e, txe)))
                }
            };
		}
		Ok(())
	}

	async fn garbage_collect_stale_change_feeds_impl(
		&self,
		ts: u64,
		tx: &mut Transaction,
	) -> Result<(), Error> {
		// TODO Make gc batch size/limit configurable?
		cf::gc_all_at(tx, ts, Some(100)).await?;
		tx.commit().await?;
		Ok(())
	}

	// Creates a heartbeat entry for the member indicating to the cluster
	// that the node is alive.
	// This is the preferred way of creating heartbeats inside the database, so try to use this.
	pub async fn heartbeat(&self) -> Result<(), Error> {
		let mut tx = self.transaction(Write, Optimistic).await?;
		let timestamp = tx.clock().await;
		self.heartbeat_full(&mut tx, timestamp, self.id).await?;
		tx.commit().await
	}

	// Creates a heartbeat entry for the member indicating to the cluster
	// that the node is alive. Intended for testing.
	// This includes all dependencies that are hard to control and is done in such a way for testing.
	// Inside the database, try to use the heartbeat() function instead.
	pub async fn heartbeat_full(
		&self,
		tx: &mut Transaction,
		timestamp: Timestamp,
		node_id: Uuid,
	) -> Result<(), Error> {
		tx.set_hb(timestamp, node_id.0).await
	}

	// -----
	// End cluster helpers, storage functions here
	// -----

	/// Create a new transaction on this datastore
	///
	/// ```rust,no_run
	/// use surrealdb_core::kvs::{Datastore, TransactionType::*, LockType::*};
	/// use surrealdb_core::err::Error;
	///
	/// #[tokio::main]
	/// async fn main() -> Result<(), Error> {
	///     let ds = Datastore::new("file://database.db").await?;
	///     let mut tx = ds.transaction(Write, Optimistic).await?;
	///     tx.cancel().await?;
	///     Ok(())
	/// }
	/// ```
	pub async fn transaction(
		&self,
		write: TransactionType,
		lock: LockType,
	) -> Result<Transaction, Error> {
		#![allow(unused_variables)]
		let write = match write {
			TransactionType::Read => false,
			TransactionType::Write => true,
		};

		let lock = match lock {
			LockType::Pessimistic => true,
			LockType::Optimistic => false,
		};

		let inner = match &self.inner {
			#[cfg(feature = "kv-mem")]
			Inner::Mem(v) => {
				let tx = v.transaction(write, lock).await?;
				super::tx::Inner::Mem(tx)
			}
			#[cfg(feature = "kv-rocksdb")]
			Inner::RocksDB(v) => {
				let tx = v.transaction(write, lock).await?;
				super::tx::Inner::RocksDB(tx)
			}
			#[cfg(feature = "kv-speedb")]
			Inner::SpeeDB(v) => {
				let tx = v.transaction(write, lock).await?;
				super::tx::Inner::SpeeDB(tx)
			}
			#[cfg(feature = "kv-indxdb")]
			Inner::IndxDB(v) => {
				let tx = v.transaction(write, lock).await?;
				super::tx::Inner::IndxDB(tx)
			}
			#[cfg(feature = "kv-tikv")]
			Inner::TiKV(v) => {
				let tx = v.transaction(write, lock).await?;
				super::tx::Inner::TiKV(tx)
			}
			#[cfg(feature = "kv-fdb")]
			Inner::FoundationDB(v) => {
				let tx = v.transaction(write, lock).await?;
				super::tx::Inner::FoundationDB(tx)
			}
			#[cfg(feature = "kv-surrealkv")]
			Inner::SurrealKV(v) => {
				let tx = v.transaction(write, lock).await?;
				super::tx::Inner::SurrealKV(tx)
			}
			#[allow(unreachable_patterns)]
			_ => unreachable!(),
		};

		let (send, recv): (Sender<TrackedResult>, Receiver<TrackedResult>) =
			channel::bounded(LQ_CHANNEL_SIZE);

		#[allow(unreachable_code)]
		Ok(Transaction {
			inner,
			cache: super::cache::Cache::default(),
			cf: cf::Writer::new(),
			vso: self.versionstamp_oracle.clone(),
			clock: self.clock.clone(),
			prepared_async_events: (Arc::new(send), Arc::new(recv)),
			engine_options: self.engine_options,
		})
	}

	/// Parse and execute an SQL query
	///
	/// ```rust,no_run
	/// use surrealdb_core::kvs::Datastore;
	/// use surrealdb_core::err::Error;
	/// use surrealdb_core::dbs::Session;
	///
	/// #[tokio::main]
	/// async fn main() -> Result<(), Error> {
	///     let ds = Datastore::new("memory").await?;
	///     let ses = Session::owner();
	///     let ast = "USE NS test DB test; SELECT * FROM person;";
	///     let res = ds.execute(ast, &ses, None).await?;
	///     Ok(())
	/// }
	/// ```
	#[instrument(level = "debug", skip_all)]
	pub async fn execute(
		&self,
		txt: &str,
		sess: &Session,
		vars: Variables,
	) -> Result<Vec<Response>, Error> {
		// Parse the SQL query text
		let ast = syn::parse(txt)?;
		// Process the AST
		self.process(ast, sess, vars).await
	}

	/// Execute a pre-parsed SQL query
	///
	/// ```rust,no_run
	/// use surrealdb_core::kvs::Datastore;
	/// use surrealdb_core::err::Error;
	/// use surrealdb_core::dbs::Session;
	/// use surrealdb_core::sql::parse;
	///
	/// #[tokio::main]
	/// async fn main() -> Result<(), Error> {
	///     let ds = Datastore::new("memory").await?;
	///     let ses = Session::owner();
	///     let ast = parse("USE NS test DB test; SELECT * FROM person;")?;
	///     let res = ds.process(ast, &ses, None).await?;
	///     Ok(())
	/// }
	/// ```
	#[instrument(level = "debug", skip_all)]
	pub async fn process(
		&self,
		ast: Query,
		sess: &Session,
		vars: Variables,
	) -> Result<Vec<Response>, Error> {
		// Check if the session has expired
		if sess.expired() {
			return Err(Error::ExpiredSession);
		}
		// Check if anonymous actors can execute queries when auth is enabled
		// TODO(sgirones): Check this as part of the authorisation layer
		if self.auth_enabled && sess.au.is_anon() && !self.capabilities.allows_guest_access() {
			return Err(IamError::NotAllowed {
				actor: "anonymous".to_string(),
				action: "process".to_string(),
				resource: "query".to_string(),
			}
			.into());
		}
		// Create a new query options
		let opt = Options::default()
			.with_id(self.id.0)
			.with_ns(sess.ns())
			.with_db(sess.db())
			.with_live(sess.live())
			.with_auth(sess.au.clone())
			.with_strict(self.strict)
			.with_auth_enabled(self.auth_enabled);
		// Create a new query executor
		let mut exe = Executor::new(self);
		// Create a default context
		let mut ctx = Context::from_ds(
			self.query_timeout,
			self.capabilities.clone(),
			self.index_stores.clone(),
			#[cfg(any(
				feature = "kv-surrealkv",
				feature = "kv-file",
				feature = "kv-rocksdb",
				feature = "kv-fdb",
				feature = "kv-tikv",
				feature = "kv-speedb"
			))]
			self.is_memory(),
			#[cfg(any(
				feature = "kv-surrealkv",
				feature = "kv-file",
				feature = "kv-rocksdb",
				feature = "kv-fdb",
				feature = "kv-tikv",
				feature = "kv-speedb"
			))]
			self.temporary_directory.clone(),
		)?;
		// Setup the notification channel
		if let Some(channel) = &self.notification_channel {
			ctx.add_notifications(Some(&channel.0));
		}
		// Start an execution context
		let ctx = sess.context(ctx);
		// Store the query variables
		let ctx = vars.attach(ctx)?;
		// Process all statements
		let res = exe.execute(ctx, opt, ast).await;
		match res {
			Ok((responses, lives)) => {
				// Register live queries
				self.adapt_tracked_live_queries(&lives).await?;
				Ok(responses)
			}
			Err(e) => Err(e),
		}
	}

	/// Ensure a SQL [`Value`] is fully computed
	///
	/// ```rust,no_run
	/// use surrealdb_core::kvs::Datastore;
	/// use surrealdb_core::err::Error;
	/// use surrealdb_core::dbs::Session;
	/// use surrealdb_core::sql::Future;
	/// use surrealdb_core::sql::Value;
	///
	/// #[tokio::main]
	/// async fn main() -> Result<(), Error> {
	///     let ds = Datastore::new("memory").await?;
	///     let ses = Session::owner();
	///     let val = Value::Future(Box::new(Future::from(Value::Bool(true))));
	///     let res = ds.compute(val, &ses, None).await?;
	///     Ok(())
	/// }
	/// ```
	#[instrument(level = "debug", skip_all)]
	pub async fn compute(
		&self,
		val: Value,
		sess: &Session,
		vars: Variables,
	) -> Result<Value, Error> {
		// Check if the session has expired
		if sess.expired() {
			return Err(Error::ExpiredSession);
		}

		let mut stack = TreeStack::new();

		// Check if anonymous actors can compute values when auth is enabled
		// TODO(sgirones): Check this as part of the authorisation layer
		if self.auth_enabled && !self.capabilities.allows_guest_access() {
			return Err(IamError::NotAllowed {
				actor: "anonymous".to_string(),
				action: "compute".to_string(),
				resource: "value".to_string(),
			}
			.into());
		}
		// Create a new query options
		let opt = Options::default()
			.with_id(self.id.0)
			.with_ns(sess.ns())
			.with_db(sess.db())
			.with_live(sess.live())
			.with_auth(sess.au.clone())
			.with_strict(self.strict)
			.with_auth_enabled(self.auth_enabled);
		// Create a default context
		let mut ctx = Context::default();
		// Set context capabilities
		ctx.add_capabilities(self.capabilities.clone());
		// Set the global query timeout
		if let Some(timeout) = self.query_timeout {
			ctx.add_timeout(timeout)?;
		}
		// Setup the notification channel
		if let Some(channel) = &self.notification_channel {
			ctx.add_notifications(Some(&channel.0));
		}
		// Start an execution context
		let ctx = sess.context(ctx);
		// Store the query variables
		let ctx = vars.attach(ctx)?;
		// Start a new transaction
		let txn = self.transaction(val.writeable().into(), Optimistic).await?.enclose();
		// Compute the value
		let res = stack.enter(|stk| val.compute(stk, &ctx, &opt, &txn, None)).finish().await;
		// Store any data
		match (res.is_ok(), val.writeable()) {
			// If the compute was successful, then commit if writeable
			(true, true) => txn.lock().await.commit().await?,
			// Cancel if the compute was an error, or if readonly
			(_, _) => txn.lock().await.cancel().await?,
		};
		// Return result
		res
	}

	/// Evaluates a SQL [`Value`] without checking authenticating config
	/// This is used in very specific cases, where we do not need to check
	/// whether authentication is enabled, or guest access is disabled.
	/// For example, this is used when processing a SCOPE SIGNUP or SCOPE
	/// SIGNIN clause, which still needs to work without guest access.
	///
	/// ```rust,no_run
	/// use surrealdb_core::kvs::Datastore;
	/// use surrealdb_core::err::Error;
	/// use surrealdb_core::dbs::Session;
	/// use surrealdb_core::sql::Future;
	/// use surrealdb_core::sql::Value;
	///
	/// #[tokio::main]
	/// async fn main() -> Result<(), Error> {
	///     let ds = Datastore::new("memory").await?;
	///     let ses = Session::owner();
	///     let val = Value::Future(Box::new(Future::from(Value::Bool(true))));
	///     let res = ds.evaluate(val, &ses, None).await?;
	///     Ok(())
	/// }
	/// ```
	#[instrument(level = "debug", skip_all)]
	pub async fn evaluate(
		&self,
		val: Value,
		sess: &Session,
		vars: Variables,
	) -> Result<Value, Error> {
		// Check if the session has expired
		if sess.expired() {
			return Err(Error::ExpiredSession);
		}

		let mut stack = TreeStack::new();
		// Create a new query options
		let opt = Options::default()
			.with_id(self.id.0)
			.with_ns(sess.ns())
			.with_db(sess.db())
			.with_live(sess.live())
			.with_auth(sess.au.clone())
			.with_strict(self.strict)
			.with_auth_enabled(self.auth_enabled);
		// Create a default context
		let mut ctx = Context::default();
		// Set context capabilities
		ctx.add_capabilities(self.capabilities.clone());
		// Set the global query timeout
		if let Some(timeout) = self.query_timeout {
			ctx.add_timeout(timeout)?;
		}
		// Setup the notification channel
		if let Some(channel) = &self.notification_channel {
			ctx.add_notifications(Some(&channel.0));
		}
		// Start an execution context
		let ctx = sess.context(ctx);
		// Store the query variables
		let ctx = vars.attach(ctx)?;
		// Start a new transaction
		let txn = self.transaction(val.writeable().into(), Optimistic).await?.enclose();
		// Compute the value
		let res = stack.enter(|stk| val.compute(stk, &ctx, &opt, &txn, None)).finish().await;
		// Store any data
		match (res.is_ok(), val.writeable()) {
			// If the compute was successful, then commit if writeable
			(true, true) => txn.lock().await.commit().await?,
			// Cancel if the compute was an error, or if readonly
			(_, _) => txn.lock().await.cancel().await?,
		};
		// Return result
		res
	}

	/// Subscribe to live notifications
	///
	/// ```rust,no_run
	/// use surrealdb_core::kvs::Datastore;
	/// use surrealdb_core::err::Error;
	/// use surrealdb_core::dbs::Session;
	///
	/// #[tokio::main]
	/// async fn main() -> Result<(), Error> {
	///     let ds = Datastore::new("memory").await?.with_notifications();
	///     let ses = Session::owner();
	/// 	if let Some(channel) = ds.notifications() {
	///     	while let Ok(v) = channel.recv().await {
	///     	    println!("Received notification: {v}");
	///     	}
	/// 	}
	///     Ok(())
	/// }
	/// ```
	#[instrument(level = "debug", skip_all)]
	pub fn notifications(&self) -> Option<Receiver<Notification>> {
		self.notification_channel.as_ref().map(|v| v.1.clone())
	}

	/// Performs a database import from SQL
	#[instrument(level = "debug", skip(self, sess, sql))]
	pub async fn import(&self, sql: &str, sess: &Session) -> Result<Vec<Response>, Error> {
		// Execute the SQL import
		self.execute(sql, sess, None).await
	}

	/// Performs a full database export as SQL
	#[instrument(level = "debug", skip(self, sess, chn))]
	pub async fn export(
		&self,
		sess: &Session,
		chn: Sender<Vec<u8>>,
	) -> Result<impl Future<Output = Result<(), Error>>, Error> {
		// Check if the session has expired
		if sess.expired() {
			return Err(Error::ExpiredSession);
		}
		// Retrieve the provided NS and DB
		let (ns, db) = crate::iam::check::check_ns_db(sess)?;
		// Create a new readonly transaction
		let mut txn = self.transaction(Read, Optimistic).await?;
		// Return an async export job
		Ok(async move {
			// Process the export
			txn.export(&ns, &db, chn).await?;
			// Everything ok
			Ok(())
		})
	}

	/// Checks the required permissions level for this session
	#[instrument(level = "debug", skip(self, sess))]
	pub fn check(&self, sess: &Session, action: Action, resource: Resource) -> Result<(), Error> {
		// Check if the session has expired
		if sess.expired() {
			return Err(Error::ExpiredSession);
		}
		// Skip auth for Anonymous users if auth is disabled
		let skip_auth = !self.is_auth_enabled() && sess.au.is_anon();
		if !skip_auth {
			sess.au.is_allowed(action, &resource)?;
		}
		// All ok
		Ok(())
	}
}

async fn find_required_cfs_to_catch_up(
	mut tx: Transaction,
	tracked_cfs: Arc<Mutex<BTreeMap<LqSelector, Versionstamp>>>,
	catchup_size: u32,
	change_map: &mut BTreeMap<LqSelector, Vec<ChangeSet>>,
) -> Result<Vec<(LqSelector, Versionstamp)>, Error> {
	let tracked_cfs = tracked_cfs.lock().await;
	let mut tracked_cfs_updates = Vec::with_capacity(tracked_cfs.len());
	for (selector, vs) in tracked_cfs.iter() {
		// Read the change feed for the selector
		let res = cf::read(
			&mut tx,
			&selector.ns,
			&selector.db,
			// Technically, we can not fetch by table and do the per-table filtering this side.
			// That is an improvement though
			Some(&selector.tb),
			ShowSince::versionstamp(vs),
			Some(catchup_size),
		)
		.await?;
		// Confirm we do need to change watermark - this is technically already handled by the cf range scan
		if res.is_empty() {
			trace!(
				"There were no changes in the change feed for {:?} from versionstamp {:?}",
				selector,
				conv::versionstamp_to_u64(vs)
			)
		}
		if let Some(change_set) = res.last() {
			if conv::versionstamp_to_u64(&change_set.0) > conv::versionstamp_to_u64(vs) {
				trace!("Adding a change set for lq notification processing");
				// Update the cf watermark so we can progress scans
				// If the notifications fail from here-on, they are lost
				// this is a separate vec that we later insert to because we are iterating immutably
				// We shouldn't use a read lock because of consistency between watermark scans
				tracked_cfs_updates.push((selector.clone(), change_set.0));
				// This does not guarantee a notification, as a changeset an include many tables and many changes
				change_map.insert(selector.clone(), res);
			}
		}
	}
	tx.cancel().await?;
	Ok(tracked_cfs_updates)
}<|MERGE_RESOLUTION|>--- conflicted
+++ resolved
@@ -1,10 +1,4 @@
-<<<<<<< HEAD
-use channel::{Receiver, Sender};
-use futures::{lock::Mutex, Future};
-use reblessive::{tree::Stk, TreeStack};
-=======
 use std::borrow::Cow;
->>>>>>> 32a7a9bc
 use std::collections::{BTreeMap, BTreeSet};
 #[cfg(any(
 	feature = "kv-surrealkv",
@@ -16,19 +10,13 @@
 ))]
 use std::env;
 use std::fmt;
-#[cfg(any(
-	feature = "kv-surrealkv",
-	feature = "kv-file",
-	feature = "kv-rocksdb",
-	feature = "kv-fdb",
-	feature = "kv-tikv",
-	feature = "kv-speedb"
-))]
-use std::path::PathBuf;
 use std::sync::Arc;
 use std::time::Duration;
 #[cfg(not(target_arch = "wasm32"))]
 use std::time::{SystemTime, UNIX_EPOCH};
+
+use channel::{Receiver, Sender};
+use futures::{lock::Mutex, Future};
 use tokio::sync::RwLock;
 use tracing::instrument;
 use tracing::trace;
@@ -1035,31 +1023,6 @@
 						"There are {} table mutations being prepared for notifications",
 						table_mutations.1.len()
 					);
-<<<<<<< HEAD
-					let change_vs = change_set.0;
-					let database_mutation = &change_set.1;
-					for table_mutations in database_mutation.0.iter() {
-						if table_mutations.0 == lq_key.selector.tb {
-							// Create a doc of the table value
-							// Run the 'lives' logic on the doc, while providing live queries instead of reading from storage
-							// This will generate and send notifications
-							for mutation in table_mutations.1.iter() {
-								if let Some(doc) = Self::construct_document(mutation) {
-									// We know we are only processing a single LQ at a time, so we can limit notifications to 1
-									let notification_capacity = 1;
-									// We track notifications as a separate channel in case we want to process
-									// for the current state we only forward
-									let (sender, receiver) =
-										channel::bounded(notification_capacity);
-									doc.check_lqs_and_send_notifications(
-										stk,
-										opt,
-										&Statement::Live(&lq_value.stm),
-										&tx,
-										[&lq_value.stm].as_slice(),
-										&sender,
-									)
-=======
 					for (i, mutation) in table_mutations.1.iter().enumerate() {
 						trace!(
 							"[{} @ {:?}] Processing table mutation: {:?}",
@@ -1098,7 +1061,6 @@
 									.unwrap()
 									.0
 									.send(notification)
->>>>>>> 32a7a9bc
 									.await
 									.unwrap();
 							}
