use std::collections::{BTreeMap, BTreeSet};
use std::fmt;
use std::sync::Arc;
use std::time::Duration;
#[cfg(not(target_arch = "wasm32"))]
use std::time::{SystemTime, UNIX_EPOCH};

use channel::{Receiver, Sender};
use futures::{lock::Mutex, Future};
use tokio::sync::RwLock;
use tracing::instrument;
use tracing::trace;

#[cfg(target_arch = "wasm32")]
use wasmtimer::std::{SystemTime, UNIX_EPOCH};

use crate::cf;
use crate::cf::ChangeSet;
use crate::ctx::Context;
#[cfg(feature = "jwks")]
use crate::dbs::capabilities::NetTarget;
use crate::dbs::{
	node::Timestamp, Attach, Capabilities, Executor, Notification, Options, Response, Session,
	Variables,
};
use crate::err::Error;
use crate::fflags::FFLAGS;
use crate::iam::{Action, Auth, Error as IamError, Resource, Role};
use crate::idx::trees::store::IndexStores;
use crate::key::root::hb::Hb;
use crate::kvs::clock::SizedClock;
#[allow(unused_imports)]
use crate::kvs::clock::SystemClock;
use crate::kvs::lq_structs::{
	LqEntry, LqIndexKey, LqIndexValue, LqSelector, LqValue, UnreachableLqType,
};
use crate::kvs::{LockType, LockType::*, TransactionType, TransactionType::*};
use crate::sql::statements::show::ShowSince;
use crate::sql::{self, statements::DefineUserStatement, Base, Query, Uuid, Value};
use crate::syn;
use crate::vs::{conv, Oracle, Versionstamp};

use super::tx::Transaction;

// If there are an infinite number of heartbeats, then we want to go batch-by-batch spread over several checks
const HEARTBEAT_BATCH_SIZE: u32 = 1000;
const LQ_CHANNEL_SIZE: usize = 100;

// The batch size used for non-paged operations (i.e. if there are more results, they are ignored)
const NON_PAGED_BATCH_SIZE: u32 = 100_000;
// In the future we will have proper pagination
const TEMPORARY_LQ_CF_BATCH_SIZE_TILL_WE_HAVE_PAGINATION: u32 = 1000;

/// The underlying datastore instance which stores the dataset.
#[allow(dead_code)]
pub struct Datastore {
	// The inner datastore type
	inner: Inner,
	// The unique id of this datastore, used in notifications
	id: Uuid,
	// Whether this datastore runs in strict mode by default
	strict: bool,
	// Whether authentication is enabled on this datastore.
	auth_enabled: bool,
	// Whether authentication level is enabled on this datastore.
	// TODO(gguillemas): Remove this field once the legacy authentication is deprecated in v2.0.0
	auth_level_enabled: bool,
	// The maximum duration timeout for running multiple statements in a query
	query_timeout: Option<Duration>,
	// The maximum duration timeout for running multiple statements in a transaction
	transaction_timeout: Option<Duration>,
	// Capabilities for this datastore
	capabilities: Capabilities,
	// The versionstamp oracle for this datastore.
	// Used only in some datastores, such as tikv.
	versionstamp_oracle: Arc<Mutex<Oracle>>,
	// Whether this datastore enables live query notifications to subscribers
	notification_channel: Option<(Sender<Notification>, Receiver<Notification>)>,
	// Map of Live Query ID to Live Query query
	local_live_queries: Arc<RwLock<BTreeMap<LqIndexKey, LqIndexValue>>>,
	// Set of tracked change feeds
	local_live_query_cfs: Arc<RwLock<BTreeMap<LqSelector, Versionstamp>>>,
	// Clock for tracking time. It is read only and accessible to all transactions. It is behind a mutex as tests may write to it.
	clock: Arc<SizedClock>,
	// The index store cache
	index_stores: IndexStores,
}

/// We always want to be circulating the live query information
/// And we will sometimes have an error attached but still not want to lose the LQ.
pub(crate) type BootstrapOperationResult = (LqValue, Option<Error>);

#[allow(clippy::large_enum_variant)]
pub(super) enum Inner {
	#[cfg(feature = "kv-mem")]
	Mem(super::mem::Datastore),
	#[cfg(feature = "kv-rocksdb")]
	RocksDB(super::rocksdb::Datastore),
	#[cfg(feature = "kv-speedb")]
	SpeeDB(super::speedb::Datastore),
	#[cfg(feature = "kv-indxdb")]
	IndxDB(super::indxdb::Datastore),
	#[cfg(feature = "kv-tikv")]
	TiKV(super::tikv::Datastore),
	#[cfg(feature = "kv-fdb")]
	FoundationDB(super::fdb::Datastore),
	#[cfg(feature = "kv-surrealkv")]
	SurrealKV(super::surrealkv::Datastore),
	#[cfg(feature = "kv-postgres")]
	Postgres(super::postgres::Datastore),
}

impl fmt::Display for Datastore {
	fn fmt(&self, f: &mut fmt::Formatter<'_>) -> fmt::Result {
		#![allow(unused_variables)]
		match &self.inner {
			#[cfg(feature = "kv-mem")]
			Inner::Mem(_) => write!(f, "memory"),
			#[cfg(feature = "kv-rocksdb")]
			Inner::RocksDB(_) => write!(f, "rocksdb"),
			#[cfg(feature = "kv-speedb")]
			Inner::SpeeDB(_) => write!(f, "speedb"),
			#[cfg(feature = "kv-indxdb")]
			Inner::IndxDB(_) => write!(f, "indxdb"),
			#[cfg(feature = "kv-tikv")]
			Inner::TiKV(_) => write!(f, "tikv"),
			#[cfg(feature = "kv-fdb")]
			Inner::FoundationDB(_) => write!(f, "fdb"),
			#[cfg(feature = "kv-surrealkv")]
			Inner::SurrealKV(_) => write!(f, "surrealkv"),
<<<<<<< HEAD
			#[cfg(feature = "kv-postgres")]
			Inner::Postgres(_) => write!(f, "postgres"),
			#[allow(unreachable_patterns)]
			_ => unreachable!(),
=======
>>>>>>> d3a71e56
		}
	}
}

impl Datastore {
	/// Creates a new datastore instance
	///
	/// # Examples
	///
	/// ```rust,no_run
	/// # use surrealdb_core::kvs::Datastore;
	/// # use surrealdb_core::err::Error;
	/// # #[tokio::main]
	/// # async fn main() -> Result<(), Error> {
	/// let ds = Datastore::new("memory").await?;
	/// # Ok(())
	/// # }
	/// ```
	///
	/// Or to create a file-backed store:
	///
	/// ```rust,no_run
	/// # use surrealdb_core::kvs::Datastore;
	/// # use surrealdb_core::err::Error;
	/// # #[tokio::main]
	/// # async fn main() -> Result<(), Error> {
	/// let ds = Datastore::new("file://temp.db").await?;
	/// # Ok(())
	/// # }
	/// ```
	///
	/// Or to connect to a tikv-backed distributed store:
	///
	/// ```rust,no_run
	/// # use surrealdb_core::kvs::Datastore;
	/// # use surrealdb_core::err::Error;
	/// # #[tokio::main]
	/// # async fn main() -> Result<(), Error> {
	/// let ds = Datastore::new("tikv://127.0.0.1:2379").await?;
	/// # Ok(())
	/// # }
	/// ```
	pub async fn new(path: &str) -> Result<Datastore, Error> {
		Self::new_full_impl(path, None).await
	}

	#[allow(dead_code)]
	#[cfg(test)]
	pub async fn new_full(
		path: &str,
		clock_override: Option<Arc<SizedClock>>,
	) -> Result<Datastore, Error> {
		Self::new_full_impl(path, clock_override).await
	}

	#[allow(dead_code)]
	async fn new_full_impl(
		path: &str,
		#[allow(unused_variables)] clock_override: Option<Arc<SizedClock>>,
	) -> Result<Datastore, Error> {
		#[allow(unused_variables)]
		let default_clock: Arc<SizedClock> = Arc::new(SizedClock::System(SystemClock::new()));

		// removes warning if no storage is enabled.
		#[cfg(not(any(
			feature = "kv-mem",
			feature = "kv-rocksdb",
			feature = "kv-speedb",
			feature = "kv-indxdb",
			feature = "kv-tikv",
			feature = "kv-fdb",
			feature = "kv-surrealkv",
			feature = "kv-postgres"
		)))]
		let _ = (clock_override, default_clock);

		// Initiate the desired datastore
		let (inner, clock): (Result<Inner, Error>, Arc<SizedClock>) = match path {
			"memory" => {
				#[cfg(feature = "kv-mem")]
				{
					info!("Starting kvs store in {}", path);
					let v = super::mem::Datastore::new().await.map(Inner::Mem);
					let default_clock = Arc::new(SizedClock::System(SystemClock::new()));
					let clock = clock_override.unwrap_or(default_clock);
					info!("Started kvs store in {}", path);
					Ok((v, clock))
				}
				#[cfg(not(feature = "kv-mem"))]
                return Err(Error::Ds("Cannot connect to the `memory` storage engine as it is not enabled in this build of SurrealDB".to_owned()));
			}
			// Parse and initiate an File database
			s if s.starts_with("file:") => {
				#[cfg(feature = "kv-rocksdb")]
				{
					info!("Starting kvs store at {}", path);
					let s = s.trim_start_matches("file://");
					let s = s.trim_start_matches("file:");
					let v = super::rocksdb::Datastore::new(s).await.map(Inner::RocksDB);
					let default_clock = Arc::new(SizedClock::System(SystemClock::new()));
					let clock = clock_override.unwrap_or(default_clock);
					info!("Started kvs store at {}", path);
					Ok((v, clock))
				}
				#[cfg(not(feature = "kv-rocksdb"))]
                return Err(Error::Ds("Cannot connect to the `rocksdb` storage engine as it is not enabled in this build of SurrealDB".to_owned()));
			}
			// Parse and initiate an RocksDB database
			s if s.starts_with("rocksdb:") => {
				#[cfg(feature = "kv-rocksdb")]
				{
					info!("Starting kvs store at {}", path);
					let s = s.trim_start_matches("rocksdb://");
					let s = s.trim_start_matches("rocksdb:");
					let v = super::rocksdb::Datastore::new(s).await.map(Inner::RocksDB);
					info!("Started kvs store at {}", path);
					let default_clock = Arc::new(SizedClock::System(SystemClock::new()));
					let clock = clock_override.unwrap_or(default_clock);
					Ok((v, clock))
				}
				#[cfg(not(feature = "kv-rocksdb"))]
                return Err(Error::Ds("Cannot connect to the `rocksdb` storage engine as it is not enabled in this build of SurrealDB".to_owned()));
			}
			// Parse and initiate an SpeeDB database
			s if s.starts_with("speedb:") => {
				#[cfg(feature = "kv-speedb")]
				{
					info!("Starting kvs store at {}", path);
					let s = s.trim_start_matches("speedb://");
					let s = s.trim_start_matches("speedb:");
					let v = super::speedb::Datastore::new(s).await.map(Inner::SpeeDB);
					info!("Started kvs store at {}", path);
					let default_clock = Arc::new(SizedClock::System(SystemClock::new()));
					let clock = clock_override.unwrap_or(default_clock);
					Ok((v, clock))
				}
				#[cfg(not(feature = "kv-speedb"))]
                return Err(Error::Ds("Cannot connect to the `speedb` storage engine as it is not enabled in this build of SurrealDB".to_owned()));
			}
			// Parse and initiate an IndxDB database
			s if s.starts_with("indxdb:") => {
				#[cfg(feature = "kv-indxdb")]
				{
					info!("Starting kvs store at {}", path);
					let s = s.trim_start_matches("indxdb://");
					let s = s.trim_start_matches("indxdb:");
					let v = super::indxdb::Datastore::new(s).await.map(Inner::IndxDB);
					info!("Started kvs store at {}", path);
					let default_clock = Arc::new(SizedClock::System(SystemClock::new()));
					let clock = clock_override.unwrap_or(default_clock);
					Ok((v, clock))
				}
				#[cfg(not(feature = "kv-indxdb"))]
                return Err(Error::Ds("Cannot connect to the `indxdb` storage engine as it is not enabled in this build of SurrealDB".to_owned()));
			}
			// Parse and initiate a TiKV database
			s if s.starts_with("tikv:") => {
				#[cfg(feature = "kv-tikv")]
				{
					info!("Connecting to kvs store at {}", path);
					let s = s.trim_start_matches("tikv://");
					let s = s.trim_start_matches("tikv:");
					let v = super::tikv::Datastore::new(s).await.map(Inner::TiKV);
					info!("Connected to kvs store at {}", path);
					let default_clock = Arc::new(SizedClock::System(SystemClock::new()));
					let clock = clock_override.unwrap_or(default_clock);
					Ok((v, clock))
				}
				#[cfg(not(feature = "kv-tikv"))]
                return Err(Error::Ds("Cannot connect to the `tikv` storage engine as it is not enabled in this build of SurrealDB".to_owned()));
			}
			// Parse and initiate a FoundationDB database
			s if s.starts_with("fdb:") => {
				#[cfg(feature = "kv-fdb")]
				{
					info!("Connecting to kvs store at {}", path);
					let s = s.trim_start_matches("fdb://");
					let s = s.trim_start_matches("fdb:");
					let v = super::fdb::Datastore::new(s).await.map(Inner::FoundationDB);
					info!("Connected to kvs store at {}", path);
					let default_clock = Arc::new(SizedClock::System(SystemClock::new()));
					let clock = clock_override.unwrap_or(default_clock);
					Ok((v, clock))
				}
				#[cfg(not(feature = "kv-fdb"))]
                return Err(Error::Ds("Cannot connect to the `foundationdb` storage engine as it is not enabled in this build of SurrealDB".to_owned()));
			}
			// Parse and initiate a SurrealKV database
			s if s.starts_with("surrealkv:") => {
				#[cfg(feature = "kv-surrealkv")]
				{
					info!("Starting kvs store at {}", path);
					let s = s.trim_start_matches("surrealkv://");
					let s = s.trim_start_matches("surrealkv:");
					let v = super::surrealkv::Datastore::new(s).await.map(Inner::SurrealKV);
					info!("Started to kvs store at {}", path);
					let default_clock = Arc::new(SizedClock::System(SystemClock::new()));
					let clock = clock_override.unwrap_or(default_clock);
					Ok((v, clock))
				}
				#[cfg(not(feature = "kv-surrealkv"))]
                return Err(Error::Ds("Cannot connect to the `surrealkv` storage engine as it is not enabled in this build of SurrealDB".to_owned()));
			}
			// Parse and initiate a SurrealKV database
			s if s.starts_with("postgres:") => {
				#[cfg(feature = "kv-postgres")]
				{
					info!("Starting postgres store at {}", path);
					let s = s.trim_start_matches("postgres://");
					let s = s.trim_start_matches("postgres:");
					let v = super::postgres::Datastore::new(s).await.map(Inner::Postgres);
					info!("Started to postgres store at {}", path);
					let default_clock = Arc::new(SizedClock::System(SystemClock::new()));
					let clock = clock_override.unwrap_or(default_clock);
					Ok((v, clock))
				}
				#[cfg(not(feature = "kv-postgres"))]
                return Err(Error::Ds("Cannot connect to the `postgres` storage engine as it is not enabled in this build of SurrealDB".to_owned()));
			}
			// The datastore path is not valid
			_ => {
				// use clock_override and default_clock to remove warning when no kv is enabled.
				let _ = default_clock;
				info!("Unable to load the specified datastore {}", path);
				Err(Error::Ds("Unable to load the specified datastore".into()))
			}
		}?;
		// Set the properties on the datastore
		inner.map(|inner| Self {
			id: Uuid::new_v4(),
			inner,
			strict: false,
			auth_enabled: false,
			// TODO(gguillemas): Remove this field once the legacy authentication is deprecated in v2.0.0
			auth_level_enabled: false,
			query_timeout: None,
			transaction_timeout: None,
			notification_channel: None,
			capabilities: Capabilities::default(),
			versionstamp_oracle: Arc::new(Mutex::new(Oracle::systime_counter())),
			clock,
			index_stores: IndexStores::default(),
			local_live_queries: Arc::new(RwLock::new(BTreeMap::new())),
			local_live_query_cfs: Arc::new(RwLock::new(BTreeMap::new())),
		})
	}

	/// Specify whether this Datastore should run in strict mode
	pub fn with_node_id(mut self, id: Uuid) -> Self {
		self.id = id;
		self
	}

	/// Specify whether this Datastore should run in strict mode
	pub fn with_strict_mode(mut self, strict: bool) -> Self {
		self.strict = strict;
		self
	}

	/// Specify whether this datastore should enable live query notifications
	pub fn with_notifications(mut self) -> Self {
		self.notification_channel = Some(channel::bounded(LQ_CHANNEL_SIZE));
		self
	}

	/// Set a global query timeout for this Datastore
	pub fn with_query_timeout(mut self, duration: Option<Duration>) -> Self {
		self.query_timeout = duration;
		self
	}

	/// Set a global transaction timeout for this Datastore
	pub fn with_transaction_timeout(mut self, duration: Option<Duration>) -> Self {
		self.transaction_timeout = duration;
		self
	}

	/// Set whether authentication is enabled for this Datastore
	pub fn with_auth_enabled(mut self, enabled: bool) -> Self {
		self.auth_enabled = enabled;
		self
	}

	/// Set whether authentication levels are enabled for this Datastore
	/// TODO(gguillemas): Remove this method once the legacy authentication is deprecated in v2.0.0
	pub fn with_auth_level_enabled(mut self, enabled: bool) -> Self {
		self.auth_level_enabled = enabled;
		self
	}

	/// Set specific capabilities for this Datastore
	pub fn with_capabilities(mut self, caps: Capabilities) -> Self {
		self.capabilities = caps;
		self
	}

	pub fn index_store(&self) -> &IndexStores {
		&self.index_stores
	}

	/// Is authentication enabled for this Datastore?
	pub fn is_auth_enabled(&self) -> bool {
		self.auth_enabled
	}

	/// Is authentication level enabled for this Datastore?
	/// TODO(gguillemas): Remove this method once the legacy authentication is deprecated in v2.0.0
	pub fn is_auth_level_enabled(&self) -> bool {
		self.auth_level_enabled
	}

	/// Does the datastore allow connections to a network target?
	#[cfg(feature = "jwks")]
	pub(crate) fn allows_network_target(&self, net_target: &NetTarget) -> bool {
		self.capabilities.allows_network_target(net_target)
	}

	/// Setup the initial credentials
	/// Trigger the `unreachable definition` compilation error, probably due to this issue:
	/// https://github.com/rust-lang/rust/issues/111370
	#[allow(unreachable_code, unused_variables)]
	pub async fn setup_initial_creds(&self, username: &str, password: &str) -> Result<(), Error> {
		// Start a new writeable transaction
		let txn = self.transaction(Write, Optimistic).await?.rollback_with_panic().enclose();
		// Fetch the root users from the storage
		let users = txn.lock().await.all_root_users().await;
		// Process credentials, depending on existing users
		match users {
			Ok(v) if v.is_empty() => {
				// Display information in the logs
				info!("Credentials were provided, and no root users were found. The root user '{}' will be created", username);
				// Create and save a new root users
				let stm = DefineUserStatement::from((Base::Root, username, password));
				let ctx = Context::default();
				let opt = Options::new().with_auth(Arc::new(Auth::for_root(Role::Owner)));
				let _ = stm.compute(&ctx, &opt, &txn, None).await?;
				// We added a new user, so commit the transaction
				txn.lock().await.commit().await?;
				// Everything ok
				Ok(())
			}
			Ok(_) => {
				// Display warnings in the logs
				warn!("Credentials were provided, but existing root users were found. The root user '{}' will not be created", username);
				warn!("Consider removing the --user and --pass arguments from the server start command");
				// We didn't write anything, so just rollback
				txn.lock().await.cancel().await?;
				// Everything ok
				Ok(())
			}
			Err(e) => {
				// There was an unexpected error, so rollback
				txn.lock().await.cancel().await?;
				// Return any error
				Err(e)
			}
		}
	}

	// Initialise bootstrap with implicit values intended for runtime
	// An error indicates that a failure happened, but that does not mean that the bootstrap
	// completely failed. It may have partially completed. It certainly has side-effects
	// that weren't reversed, as it tries to bootstrap and garbage collect to the best of its
	// ability.
	// NOTE: If you get rust mutex deadlocks, check your transactions around this method.
	// This should be called before any transactions are made in release mode
	// In tests, it should be outside any other transaction - in isolation.
	// We cannot easily systematise this, since we aren't counting transactions created.
	pub async fn bootstrap(&self) -> Result<(), Error> {
		// First we clear unreachable state that could exist by upgrading from
		// previous beta versions
		trace!("Clearing unreachable state");
		let mut tx = self.transaction(Write, Optimistic).await?;
		match self.clear_unreachable_state(&mut tx).await {
			Ok(_) => tx.commit().await,
			Err(e) => {
				let msg = format!("Error clearing unreachable cluster state at bootstrap: {:?}", e);
				error!(msg);
				tx.cancel().await?;
				Err(Error::Tx(msg))
			}
		}?;

		trace!("Bootstrapping {}", self.id);
		let mut tx = self.transaction(Write, Optimistic).await?;
		let archived = match self.register_remove_and_archive(&mut tx, &self.id).await {
			Ok(archived) => {
				tx.commit().await?;
				archived
			}
			Err(e) => {
				error!("Error bootstrapping mark phase: {:?}", e);
				tx.cancel().await?;
				return Err(e);
			}
		};
		// Filtered includes all lqs that should be used in subsequent step
		// Currently that is all of them, no matter the error encountered
		let mut filtered: Vec<LqValue> = vec![];
		// err is used to aggregate all errors across all stages
		let mut err = vec![];
		for res in archived {
			match res {
				(lq, Some(e)) => {
					filtered.push(lq);
					err.push(e);
				}
				(lq, None) => {
					filtered.push(lq);
				}
			}
		}

		let mut tx = self.transaction(Write, Optimistic).await?;
		let val = self.remove_archived(&mut tx, filtered).await;
		let resolve_err = match val {
			Ok(_) => tx.commit().await,
			Err(e) => {
				error!("Error bootstrapping sweep phase: {:?}", e);
				match tx.cancel().await {
					Ok(_) => Err(e),
					Err(e) => {
						// We have a nested error
						Err(Error::Tx(format!("Error bootstrapping sweep phase: {:?} and error cancelling transaction: {:?}", e, e)))
					}
				}
			}
		};
		if let Err(e) = resolve_err {
			err.push(e);
		}
		if !err.is_empty() {
			error!("Error bootstrapping sweep phase: {:?}", err);
			return Err(Error::Tx(format!("Error bootstrapping sweep phase: {:?}", err)));
		}
		Ok(())
	}

	// Node registration + "mark" stage of mark-and-sweep gc
	pub async fn register_remove_and_archive(
		&self,
		tx: &mut Transaction,
		node_id: &Uuid,
	) -> Result<Vec<BootstrapOperationResult>, Error> {
		trace!("Registering node {}", node_id);
		let timestamp = tx.clock().await;
		self.register_membership(tx, node_id, timestamp).await?;
		// Determine the timeout for when a cluster node is expired
		let ts_expired = (&timestamp - &sql::duration::Duration::from_secs(5))?;
		let dead = self.remove_dead_nodes(tx, &ts_expired).await?;
		trace!("Archiving dead nodes: {:?}", dead);
		self.archive_dead_lqs(tx, &dead, node_id).await
	}

	// Adds entries to the KV store indicating membership information
	pub async fn register_membership(
		&self,
		tx: &mut Transaction,
		node_id: &Uuid,
		timestamp: Timestamp,
	) -> Result<(), Error> {
		tx.set_nd(node_id.0).await?;
		tx.set_hb(timestamp, node_id.0).await?;
		Ok(())
	}

	/// Delete dead heartbeats and nodes
	/// Returns node IDs
	pub async fn remove_dead_nodes(
		&self,
		tx: &mut Transaction,
		ts: &Timestamp,
	) -> Result<Vec<Uuid>, Error> {
		let hbs = self.delete_dead_heartbeats(tx, ts).await?;
		trace!("Found {} expired heartbeats", hbs.len());
		let mut nodes = vec![];
		for hb in hbs {
			trace!("Deleting node {}", &hb.nd);
			// TODO should be delr in case of nested entries
			tx.del_nd(hb.nd).await?;
			nodes.push(crate::sql::uuid::Uuid::from(hb.nd));
		}
		Ok(nodes)
	}

	/// Accepts cluster IDs
	/// Archives related live queries
	/// Returns live query keys that can be used for deletes
	///
	/// The reason we archive first is to stop other nodes from picking it up for further updates
	/// This means it will be easier to wipe the range in a subsequent transaction
	pub async fn archive_dead_lqs(
		&self,
		tx: &mut Transaction,
		nodes: &[Uuid],
		this_node_id: &Uuid,
	) -> Result<Vec<BootstrapOperationResult>, Error> {
		let mut archived = vec![];
		for nd in nodes.iter() {
			trace!("Archiving node {}", &nd);
			// Scan on node prefix for LQ space
			let node_lqs = tx.scan_ndlq(nd, NON_PAGED_BATCH_SIZE).await?;
			trace!("Found {} LQ entries for {:?}", node_lqs.len(), nd);
			for lq in node_lqs {
				trace!("Archiving query {:?}", &lq);
				let node_archived_lqs =
					match self.archive_lv_for_node(tx, &lq.nd, *this_node_id).await {
						Ok(lq) => lq,
						Err(e) => {
							error!("Error archiving lqs during bootstrap phase: {:?}", e);
							vec![]
						}
					};
				// We need to add lv nodes not found so that they can be deleted in second stage
				for lq_value in node_archived_lqs {
					archived.push(lq_value);
				}
			}
		}
		Ok(archived)
	}

	pub async fn remove_archived(
		&self,
		tx: &mut Transaction,
		archived: Vec<LqValue>,
	) -> Result<(), Error> {
		trace!("Gone into removing archived: {:?}", archived.len());
		for lq in archived {
			// Delete the cluster key, used for finding LQ associated with a node
			let key = crate::key::node::lq::new(lq.nd.0, lq.lq.0, &lq.ns, &lq.db);
			tx.del(key).await?;
			// Delete the table key, used for finding LQ associated with a table
			let key = crate::key::table::lq::new(&lq.ns, &lq.db, &lq.tb, lq.lq.0);
			tx.del(key).await?;
		}
		Ok(())
	}

	pub async fn clear_unreachable_state(&self, tx: &mut Transaction) -> Result<(), Error> {
		// Scan nodes
		let cluster = tx.scan_nd(NON_PAGED_BATCH_SIZE).await?;
		trace!("Found {} nodes", cluster.len());
		let mut unreachable_nodes = BTreeMap::new();
		for cl in &cluster {
			unreachable_nodes.insert(cl.name.clone(), cl.clone());
		}
		// Scan all heartbeats
		let end_of_time = Timestamp {
			// We remove one, because the scan range adds one
			value: u64::MAX - 1,
		};
		let hbs = tx.scan_hb(&end_of_time, NON_PAGED_BATCH_SIZE).await?;
		trace!("Found {} heartbeats", hbs.len());
		for hb in hbs {
			match unreachable_nodes.remove(&hb.nd.to_string()) {
				None => {
					// Didnt exist in cluster and should be deleted
					tx.del_hb(hb.hb, hb.nd).await?;
				}
				Some(_) => {}
			}
		}
		// Remove unreachable nodes
		for (_, cl) in unreachable_nodes {
			trace!("Removing unreachable node {}", cl.name);
			tx.del_nd(
				uuid::Uuid::parse_str(&cl.name).map_err(|e| {
					Error::Unimplemented(format!("cluster id was not uuid: {:?}", e))
				})?,
			)
			.await?;
		}
		// Scan node live queries for every node
		let mut nd_lq_set: BTreeSet<UnreachableLqType> = BTreeSet::new();
		for cl in &cluster {
			let nds = tx.scan_ndlq(&uuid::Uuid::parse_str(&cl.name).map_err(|e| {
                Error::Unimplemented(format!("cluster id was not uuid when parsing to aggregate cluster live queries: {:?}", e))
            })?, NON_PAGED_BATCH_SIZE).await?;
			nd_lq_set.extend(nds.into_iter().map(UnreachableLqType::Nd));
		}
		trace!("Found {} node live queries", nd_lq_set.len());
		// Scan tables for all live queries
		// let mut tb_lqs: Vec<LqValue> = vec![];
		let mut tb_lq_set: BTreeSet<UnreachableLqType> = BTreeSet::new();
		for ndlq in &nd_lq_set {
			let lq = ndlq.get_inner();
			let tbs = tx.scan_tblq(&lq.ns, &lq.db, &lq.tb, NON_PAGED_BATCH_SIZE).await?;
			tb_lq_set.extend(tbs.into_iter().map(UnreachableLqType::Tb));
		}
		trace!("Found {} table live queries", tb_lq_set.len());
		// Find and delete missing
		for missing in nd_lq_set.symmetric_difference(&tb_lq_set) {
			match missing {
				UnreachableLqType::Nd(ndlq) => {
					warn!("Deleting ndlq {:?}", &ndlq);
					tx.del_ndlq(ndlq.nd.0, ndlq.lq.0, &ndlq.ns, &ndlq.db).await?;
				}
				UnreachableLqType::Tb(tblq) => {
					warn!("Deleting tblq {:?}", &tblq);
					tx.del_tblq(&tblq.ns, &tblq.db, &tblq.tb, tblq.lq.0).await?;
				}
			}
		}
		trace!("Successfully cleared cluster of unreachable state");
		Ok(())
	}

	// Garbage collection task to run when a client disconnects from a surrealdb node
	// i.e. we know the node, we are not performing a full wipe on the node
	// and the wipe must be fully performed by this node
	pub async fn garbage_collect_dead_session(
		&self,
		live_queries: &[uuid::Uuid],
	) -> Result<(), Error> {
		let mut tx = self.transaction(Write, Optimistic).await?;

		// Find all the LQs we own, so that we can get the ns/ds from provided uuids
		// We may improve this in future by tracking in web layer
		let lqs = tx.scan_ndlq(&self.id, NON_PAGED_BATCH_SIZE).await?;
		let mut hits = vec![];
		for lq_value in lqs {
			if live_queries.contains(&lq_value.lq) {
				hits.push(lq_value.clone());
				let lq = crate::key::node::lq::Lq::new(
					lq_value.nd.0,
					lq_value.lq.0,
					lq_value.ns.as_str(),
					lq_value.db.as_str(),
				);
				tx.del(lq).await?;
				trace!("Deleted lq {:?} as part of session garbage collection", lq_value.clone());
			}
		}

		// Now delete the table entries for the live queries
		for lq in hits {
			let lv =
				crate::key::table::lq::new(lq.ns.as_str(), lq.db.as_str(), lq.tb.as_str(), lq.lq.0);
			tx.del(lv.clone()).await?;
			trace!("Deleted lv {:?} as part of session garbage collection", lv);
		}
		tx.commit().await
	}

	// Returns a list of live query IDs
	pub async fn archive_lv_for_node(
		&self,
		tx: &mut Transaction,
		nd: &Uuid,
		this_node_id: Uuid,
	) -> Result<Vec<BootstrapOperationResult>, Error> {
		let lqs = tx.all_lq(nd).await?;
		trace!("Archiving lqs and found {} LQ entries for {}", lqs.len(), nd);
		let mut ret: Vec<BootstrapOperationResult> = vec![];
		for lq in lqs {
			let lv_res =
				tx.get_tb_live(lq.ns.as_str(), lq.db.as_str(), lq.tb.as_str(), &lq.lq).await;
			if let Err(e) = lv_res {
				error!("Error getting live query for node {}: {:?}", nd, e);
				ret.push((lq, Some(e)));
				continue;
			}
			let lv = lv_res.unwrap();
			let archived_lvs = lv.clone().archive(this_node_id);
			tx.putc_tblq(&lq.ns, &lq.db, &lq.tb, archived_lvs, Some(lv)).await?;
			ret.push((lq, None));
		}
		Ok(ret)
	}

	/// Given a timestamp, delete all the heartbeats that have expired
	/// Return the removed heartbeats as they will contain node information
	pub async fn delete_dead_heartbeats(
		&self,
		tx: &mut Transaction,
		ts: &Timestamp,
	) -> Result<Vec<Hb>, Error> {
		let dead = tx.scan_hb(ts, HEARTBEAT_BATCH_SIZE).await?;
		// Delete the heartbeat and everything nested
		tx.delr_hb(dead.clone(), NON_PAGED_BATCH_SIZE).await?;
		for dead_node in dead.clone() {
			tx.del_nd(dead_node.nd).await?;
		}
		Ok::<Vec<Hb>, Error>(dead)
	}

	// tick is called periodically to perform maintenance tasks.
	// This is called every TICK_INTERVAL.
	pub async fn tick(&self) -> Result<(), Error> {
		let now = SystemTime::now().duration_since(UNIX_EPOCH).map_err(|e| {
			Error::Internal(format!("Clock may have gone backwards: {:?}", e.duration()))
		})?;
		let ts = now.as_secs();
		self.tick_at(ts).await?;
		Ok(())
	}

	// tick_at is the utility function that is called by tick.
	// It is handy for testing, because it allows you to specify the timestamp,
	// without depending on a system clock.
	pub async fn tick_at(&self, ts: u64) -> Result<(), Error> {
		let _vs = self.save_timestamp_for_versionstamp(ts).await?;
		self.garbage_collect_stale_change_feeds(ts).await?;
		// TODO Add LQ GC
		// TODO Add Node GC?
		Ok(())
	}

	// save_timestamp_for_versionstamp saves the current timestamp for the each database's current versionstamp.
	pub(crate) async fn save_timestamp_for_versionstamp(
		&self,
		ts: u64,
	) -> Result<Option<Versionstamp>, Error> {
		let mut tx = self.transaction(Write, Optimistic).await?;
		match self.save_timestamp_for_versionstamp_impl(ts, &mut tx).await {
			Ok(vs) => Ok(vs),
			Err(e) => {
				match tx.cancel().await {
					Ok(_) => {
						Err(e)
					}
					Err(txe) => {
						Err(Error::Tx(format!("Error saving timestamp for versionstamp: {:?} and error cancelling transaction: {:?}", e, txe)))
					}
				}
			}
		}
	}

	/// This is a future that is from whatever is running the datastore as a SurrealDB instance (api WASM and native)
	/// It's responsibility is to catch up all live queries based on changes to the relevant change feeds,
	/// and send notifications after assessing authorisation. Live queries then have their watermarks updated.
	pub async fn process_lq_notifications(&self) -> Result<(), Error> {
		// Runtime feature gate, as it is not production-ready
		if !FFLAGS.change_feed_live_queries.enabled() {
			return Ok(());
		}
		// Return if there are no live queries
		if self.notification_channel.is_none() {
			return Ok(());
		}
		if self.local_live_queries.read().await.is_empty() {
			return Ok(());
		}

		// Find live queries that need to catch up
		let mut change_map: BTreeMap<LqSelector, Vec<ChangeSet>> = BTreeMap::new();
		let mut tx = self.transaction(Read, Optimistic).await?;
		for (selector, vs) in self.local_live_query_cfs.read().await.iter() {
			// Read the change feed for the selector
			let res = cf::read(
				&mut tx,
				&selector.ns,
				&selector.db,
				// Technically, we can not fetch by table and do the per-table filtering this side.
				// That is an improvement though
				Some(&selector.tb),
				ShowSince::versionstamp(vs),
				Some(TEMPORARY_LQ_CF_BATCH_SIZE_TILL_WE_HAVE_PAGINATION),
			)
			.await?;
			// Confirm we do need to change watermark - this is technically already handled by the cf range scan
			if let Some(change_set) = res.last() {
				if conv::versionstamp_to_u64(&change_set.0) > conv::versionstamp_to_u64(vs) {
					change_map.insert(selector.clone(), res);
				}
			}
		}
		tx.cancel().await?;

		for (selector, change_sets) in change_map {
			// find matching live queries
			let lq_pairs: Vec<(LqIndexKey, LqIndexValue)> = {
				let lq_lock = self.local_live_queries.read().await;
				lq_lock
					.iter()
					.filter(|(k, _)| k.selector == selector)
					.map(|a| {
						let (b, c) = (a.0.clone(), a.1.clone());
						(b, c)
					})
					.to_owned()
					.collect()
			};

			for change_set in change_sets {
				for (lq_key, lq_value) in lq_pairs.iter() {
					let change_vs = change_set.0;
					let database_mutation = &change_set.1;
					for table_mutation in database_mutation.0.iter() {
						if table_mutation.0 == lq_key.selector.tb {
							// TODO(phughk): process live query logic
							// TODO(SUR-291): enforce security
							self.local_live_queries.write().await.insert(
								(*lq_key).clone(),
								LqIndexValue {
									vs: change_vs,
									..(*lq_value).clone()
								},
							);
						}
					}
				}
			}
		}
		Ok(())
	}

	async fn save_timestamp_for_versionstamp_impl(
		&self,
		ts: u64,
		tx: &mut Transaction,
	) -> Result<Option<Versionstamp>, Error> {
		let mut vs: Option<Versionstamp> = None;
		let nses = tx.all_ns().await?;
		let nses = nses.as_ref();
		for ns in nses {
			let ns = ns.name.as_str();
			let dbs = tx.all_db(ns).await?;
			let dbs = dbs.as_ref();
			for db in dbs {
				let db = db.name.as_str();
				vs = Some(tx.set_timestamp_for_versionstamp(ts, ns, db, true).await?);
			}
		}
		tx.commit().await?;
		Ok(vs)
	}

	// garbage_collect_stale_change_feeds deletes all change feed entries that are older than the watermarks.
	pub(crate) async fn garbage_collect_stale_change_feeds(&self, ts: u64) -> Result<(), Error> {
		let mut tx = self.transaction(Write, Optimistic).await?;
		if let Err(e) = self.garbage_collect_stale_change_feeds_impl(ts, &mut tx).await {
			return match tx.cancel().await {
				Ok(_) => {
					Err(e)
				}
				Err(txe) => {
					Err(Error::Tx(format!("Error garbage collecting stale change feeds: {:?} and error cancelling transaction: {:?}", e, txe)))
				}
			};
		}
		Ok(())
	}

	async fn garbage_collect_stale_change_feeds_impl(
		&self,
		ts: u64,
		tx: &mut Transaction,
	) -> Result<(), Error> {
		// TODO Make gc batch size/limit configurable?
		cf::gc_all_at(tx, ts, Some(100)).await?;
		tx.commit().await?;
		Ok(())
	}

	// Creates a heartbeat entry for the member indicating to the cluster
	// that the node is alive.
	// This is the preferred way of creating heartbeats inside the database, so try to use this.
	pub async fn heartbeat(&self) -> Result<(), Error> {
		let mut tx = self.transaction(Write, Optimistic).await?;
		let timestamp = tx.clock().await;
		self.heartbeat_full(&mut tx, timestamp, self.id).await?;
		tx.commit().await
	}

	// Creates a heartbeat entry for the member indicating to the cluster
	// that the node is alive. Intended for testing.
	// This includes all dependencies that are hard to control and is done in such a way for testing.
	// Inside the database, try to use the heartbeat() function instead.
	pub async fn heartbeat_full(
		&self,
		tx: &mut Transaction,
		timestamp: Timestamp,
		node_id: Uuid,
	) -> Result<(), Error> {
		tx.set_hb(timestamp, node_id.0).await
	}

	// -----
	// End cluster helpers, storage functions here
	// -----

	/// Create a new transaction on this datastore
	///
	/// ```rust,no_run
	/// use surrealdb_core::kvs::{Datastore, TransactionType::*, LockType::*};
	/// use surrealdb_core::err::Error;
	///
	/// #[tokio::main]
	/// async fn main() -> Result<(), Error> {
	///     let ds = Datastore::new("file://database.db").await?;
	///     let mut tx = ds.transaction(Write, Optimistic).await?;
	///     tx.cancel().await?;
	///     Ok(())
	/// }
	/// ```
	pub async fn transaction(
		&self,
		write: TransactionType,
		lock: LockType,
	) -> Result<Transaction, Error> {
		#![allow(unused_variables)]
		let write = match write {
			TransactionType::Read => false,
			TransactionType::Write => true,
		};

		let lock = match lock {
			LockType::Pessimistic => true,
			LockType::Optimistic => false,
		};

		let inner = match &self.inner {
			#[cfg(feature = "kv-mem")]
			Inner::Mem(v) => {
				let tx = v.transaction(write, lock).await?;
				super::tx::Inner::Mem(tx)
			}
			#[cfg(feature = "kv-rocksdb")]
			Inner::RocksDB(v) => {
				let tx = v.transaction(write, lock).await?;
				super::tx::Inner::RocksDB(tx)
			}
			#[cfg(feature = "kv-speedb")]
			Inner::SpeeDB(v) => {
				let tx = v.transaction(write, lock).await?;
				super::tx::Inner::SpeeDB(tx)
			}
			#[cfg(feature = "kv-indxdb")]
			Inner::IndxDB(v) => {
				let tx = v.transaction(write, lock).await?;
				super::tx::Inner::IndxDB(tx)
			}
			#[cfg(feature = "kv-tikv")]
			Inner::TiKV(v) => {
				let tx = v.transaction(write, lock).await?;
				super::tx::Inner::TiKV(tx)
			}
			#[cfg(feature = "kv-fdb")]
			Inner::FoundationDB(v) => {
				let tx = v.transaction(write, lock).await?;
				super::tx::Inner::FoundationDB(tx)
			}
			#[cfg(feature = "kv-surrealkv")]
			Inner::SurrealKV(v) => {
				let tx = v.transaction(write, lock).await?;
				super::tx::Inner::SurrealKV(tx)
			},
			#[cfg(feature = "kv-postgres")]
			Inner::Postgres(v) => {
				let tx = v.transaction(write, lock).await?;
				super::tx::Inner::Postgres(tx)
			}
		};

		let (send, recv): (Sender<LqEntry>, Receiver<LqEntry>) = channel::bounded(LQ_CHANNEL_SIZE);

		#[allow(unreachable_code)]
		Ok(Transaction {
			inner,
			cache: super::cache::Cache::default(),
			cf: cf::Writer::new(),
			vso: self.versionstamp_oracle.clone(),
			clock: self.clock.clone(),
			prepared_live_queries: (Arc::new(send), Arc::new(recv)),
		})
	}

	/// Parse and execute an SQL query
	///
	/// ```rust,no_run
	/// use surrealdb_core::kvs::Datastore;
	/// use surrealdb_core::err::Error;
	/// use surrealdb_core::dbs::Session;
	///
	/// #[tokio::main]
	/// async fn main() -> Result<(), Error> {
	///     let ds = Datastore::new("memory").await?;
	///     let ses = Session::owner();
	///     let ast = "USE NS test DB test; SELECT * FROM person;";
	///     let res = ds.execute(ast, &ses, None).await?;
	///     Ok(())
	/// }
	/// ```
	#[instrument(level = "debug", skip_all)]
	pub async fn execute(
		&self,
		txt: &str,
		sess: &Session,
		vars: Variables,
	) -> Result<Vec<Response>, Error> {
		// Parse the SQL query text
		let ast = syn::parse(txt)?;
		// Process the AST
		self.process(ast, sess, vars).await
	}

	/// Execute a pre-parsed SQL query
	///
	/// ```rust,no_run
	/// use surrealdb_core::kvs::Datastore;
	/// use surrealdb_core::err::Error;
	/// use surrealdb_core::dbs::Session;
	/// use surrealdb_core::sql::parse;
	///
	/// #[tokio::main]
	/// async fn main() -> Result<(), Error> {
	///     let ds = Datastore::new("memory").await?;
	///     let ses = Session::owner();
	///     let ast = parse("USE NS test DB test; SELECT * FROM person;")?;
	///     let res = ds.process(ast, &ses, None).await?;
	///     Ok(())
	/// }
	/// ```
	#[instrument(level = "debug", skip_all)]
	pub async fn process(
		&self,
		ast: Query,
		sess: &Session,
		vars: Variables,
	) -> Result<Vec<Response>, Error> {
		// Check if anonymous actors can execute queries when auth is enabled
		// TODO(sgirones): Check this as part of the authorisation layer
		if self.auth_enabled && sess.au.is_anon() && !self.capabilities.allows_guest_access() {
			return Err(IamError::NotAllowed {
				actor: "anonymous".to_string(),
				action: "process".to_string(),
				resource: "query".to_string(),
			}
			.into());
		}
		// Create a new query options
		let opt = Options::default()
			.with_id(self.id.0)
			.with_ns(sess.ns())
			.with_db(sess.db())
			.with_live(sess.live())
			.with_auth(sess.au.clone())
			.with_strict(self.strict)
			.with_auth_enabled(self.auth_enabled);
		// Create a new query executor
		let mut exe = Executor::new(self);
		// Create a default context
		let mut ctx = Context::from_ds(
			self.query_timeout,
			self.capabilities.clone(),
			self.index_stores.clone(),
		)?;
		// Setup the notification channel
		if let Some(channel) = &self.notification_channel {
			ctx.add_notifications(Some(&channel.0));
		}
		// Start an execution context
		let ctx = sess.context(ctx);
		// Store the query variables
		let ctx = vars.attach(ctx)?;
		// Process all statements
		exe.execute(ctx, opt, ast).await
	}

	/// Ensure a SQL [`Value`] is fully computed
	///
	/// ```rust,no_run
	/// use surrealdb_core::kvs::Datastore;
	/// use surrealdb_core::err::Error;
	/// use surrealdb_core::dbs::Session;
	/// use surrealdb_core::sql::Future;
	/// use surrealdb_core::sql::Value;
	///
	/// #[tokio::main]
	/// async fn main() -> Result<(), Error> {
	///     let ds = Datastore::new("memory").await?;
	///     let ses = Session::owner();
	///     let val = Value::Future(Box::new(Future::from(Value::Bool(true))));
	///     let res = ds.compute(val, &ses, None).await?;
	///     Ok(())
	/// }
	/// ```
	#[instrument(level = "debug", skip_all)]
	pub async fn compute(
		&self,
		val: Value,
		sess: &Session,
		vars: Variables,
	) -> Result<Value, Error> {
		// Check if anonymous actors can compute values when auth is enabled
		// TODO(sgirones): Check this as part of the authorisation layer
		if self.auth_enabled && !self.capabilities.allows_guest_access() {
			return Err(IamError::NotAllowed {
				actor: "anonymous".to_string(),
				action: "compute".to_string(),
				resource: "value".to_string(),
			}
			.into());
		}
		// Create a new query options
		let opt = Options::default()
			.with_id(self.id.0)
			.with_ns(sess.ns())
			.with_db(sess.db())
			.with_live(sess.live())
			.with_auth(sess.au.clone())
			.with_strict(self.strict)
			.with_auth_enabled(self.auth_enabled);
		// Create a default context
		let mut ctx = Context::default();
		// Set context capabilities
		ctx.add_capabilities(self.capabilities.clone());
		// Set the global query timeout
		if let Some(timeout) = self.query_timeout {
			ctx.add_timeout(timeout)?;
		}
		// Setup the notification channel
		if let Some(channel) = &self.notification_channel {
			ctx.add_notifications(Some(&channel.0));
		}
		// Start an execution context
		let ctx = sess.context(ctx);
		// Store the query variables
		let ctx = vars.attach(ctx)?;
		// Start a new transaction
		let txn = self.transaction(val.writeable().into(), Optimistic).await?.enclose();
		// Compute the value
		let res = val.compute(&ctx, &opt, &txn, None).await;
		// Store any data
		match (res.is_ok(), val.writeable()) {
			// If the compute was successful, then commit if writeable
			(true, true) => txn.lock().await.commit().await?,
			// Cancel if the compute was an error, or if readonly
			(_, _) => txn.lock().await.cancel().await?,
		};
		// Return result
		res
	}

	/// Evaluates a SQL [`Value`] without checking authenticating config
	/// This is used in very specific cases, where we do not need to check
	/// whether authentication is enabled, or guest access is disabled.
	/// For example, this is used when processing a SCOPE SIGNUP or SCOPE
	/// SIGNIN clause, which still needs to work without guest access.
	///
	/// ```rust,no_run
	/// use surrealdb_core::kvs::Datastore;
	/// use surrealdb_core::err::Error;
	/// use surrealdb_core::dbs::Session;
	/// use surrealdb_core::sql::Future;
	/// use surrealdb_core::sql::Value;
	///
	/// #[tokio::main]
	/// async fn main() -> Result<(), Error> {
	///     let ds = Datastore::new("memory").await?;
	///     let ses = Session::owner();
	///     let val = Value::Future(Box::new(Future::from(Value::Bool(true))));
	///     let res = ds.evaluate(val, &ses, None).await?;
	///     Ok(())
	/// }
	/// ```
	#[instrument(level = "debug", skip_all)]
	pub async fn evaluate(
		&self,
		val: Value,
		sess: &Session,
		vars: Variables,
	) -> Result<Value, Error> {
		// Create a new query options
		let opt = Options::default()
			.with_id(self.id.0)
			.with_ns(sess.ns())
			.with_db(sess.db())
			.with_live(sess.live())
			.with_auth(sess.au.clone())
			.with_strict(self.strict)
			.with_auth_enabled(self.auth_enabled);
		// Create a default context
		let mut ctx = Context::default();
		// Set context capabilities
		ctx.add_capabilities(self.capabilities.clone());
		// Set the global query timeout
		if let Some(timeout) = self.query_timeout {
			ctx.add_timeout(timeout)?;
		}
		// Setup the notification channel
		if let Some(channel) = &self.notification_channel {
			ctx.add_notifications(Some(&channel.0));
		}
		// Start an execution context
		let ctx = sess.context(ctx);
		// Store the query variables
		let ctx = vars.attach(ctx)?;
		// Start a new transaction
		let txn = self.transaction(val.writeable().into(), Optimistic).await?.enclose();
		// Compute the value
		let res = val.compute(&ctx, &opt, &txn, None).await;
		// Store any data
		match (res.is_ok(), val.writeable()) {
			// If the compute was successful, then commit if writeable
			(true, true) => txn.lock().await.commit().await?,
			// Cancel if the compute was an error, or if readonly
			(_, _) => txn.lock().await.cancel().await?,
		};
		// Return result
		res
	}

	/// Subscribe to live notifications
	///
	/// ```rust,no_run
	/// use surrealdb_core::kvs::Datastore;
	/// use surrealdb_core::err::Error;
	/// use surrealdb_core::dbs::Session;
	///
	/// #[tokio::main]
	/// async fn main() -> Result<(), Error> {
	///     let ds = Datastore::new("memory").await?.with_notifications();
	///     let ses = Session::owner();
	/// 	if let Some(channel) = ds.notifications() {
	///     	while let Ok(v) = channel.recv().await {
	///     	    println!("Received notification: {v}");
	///     	}
	/// 	}
	///     Ok(())
	/// }
	/// ```
	#[instrument(level = "debug", skip_all)]
	pub fn notifications(&self) -> Option<Receiver<Notification>> {
		self.notification_channel.as_ref().map(|v| v.1.clone())
	}

	/// Performs a database import from SQL
	#[instrument(level = "debug", skip(self, sess, sql))]
	pub async fn import(&self, sql: &str, sess: &Session) -> Result<Vec<Response>, Error> {
		// Execute the SQL import
		self.execute(sql, sess, None).await
	}

	/// Performs a full database export as SQL
	#[instrument(level = "debug", skip(self, sess, chn))]
	pub async fn export(
		&self,
		sess: &Session,
		chn: Sender<Vec<u8>>,
	) -> Result<impl Future<Output = Result<(), Error>>, Error> {
		// Retrieve the provided NS and DB
		let (ns, db) = crate::iam::check::check_ns_db(sess)?;
		// Create a new readonly transaction
		let mut txn = self.transaction(Read, Optimistic).await?;
		// Return an async export job
		Ok(async move {
			// Process the export
			txn.export(&ns, &db, chn).await?;
			// Everything ok
			Ok(())
		})
	}

	/// Checks the required permissions level for this session
	#[instrument(level = "debug", skip(self, sess))]
	pub fn check(&self, sess: &Session, action: Action, resource: Resource) -> Result<(), Error> {
		// Skip auth for Anonymous users if auth is disabled
		let skip_auth = !self.is_auth_enabled() && sess.au.is_anon();
		if !skip_auth {
			sess.au.is_allowed(action, &resource)?;
		}
		// All ok
		Ok(())
	}
}<|MERGE_RESOLUTION|>--- conflicted
+++ resolved
@@ -128,13 +128,8 @@
 			Inner::FoundationDB(_) => write!(f, "fdb"),
 			#[cfg(feature = "kv-surrealkv")]
 			Inner::SurrealKV(_) => write!(f, "surrealkv"),
-<<<<<<< HEAD
 			#[cfg(feature = "kv-postgres")]
 			Inner::Postgres(_) => write!(f, "postgres"),
-			#[allow(unreachable_patterns)]
-			_ => unreachable!(),
-=======
->>>>>>> d3a71e56
 		}
 	}
 }
