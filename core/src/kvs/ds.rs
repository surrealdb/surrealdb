use super::tr::Transactor;
use super::tx::Transaction;
use super::version::Version;
use crate::cf;
use crate::ctx::MutableContext;
#[cfg(feature = "jwks")]
use crate::dbs::capabilities::NetTarget;
use crate::dbs::node::Timestamp;
use crate::dbs::{
	Attach, Capabilities, Executor, Notification, Options, Response, Session, Variables,
};
use crate::err::Error;
#[cfg(feature = "jwks")]
use crate::iam::jwks::JwksCache;
use crate::iam::{Action, Auth, Error as IamError, Resource, Role};
use crate::idx::trees::store::IndexStores;
use crate::kvs::clock::SizedClock;
#[allow(unused_imports)]
use crate::kvs::clock::SystemClock;
#[cfg(not(target_arch = "wasm32"))]
use crate::kvs::index::IndexBuilder;
use crate::kvs::{LockType, LockType::*, TransactionType, TransactionType::*};
use crate::sql::{statements::DefineUserStatement, Base, Query, Value};
use crate::syn;
use crate::vs::{conv, Versionstamp};
use channel::{Receiver, Sender};
use futures::Future;
use reblessive::TreeStack;
use std::fmt;
#[cfg(storage)]
use std::path::PathBuf;
use std::sync::Arc;
use std::time::Duration;
#[cfg(not(target_arch = "wasm32"))]
use std::time::{SystemTime, UNIX_EPOCH};
#[cfg(feature = "jwks")]
use tokio::sync::RwLock;
use tracing::instrument;
use tracing::trace;
use uuid::Uuid;
#[cfg(target_arch = "wasm32")]
use wasmtimer::std::{SystemTime, UNIX_EPOCH};

const TARGET: &str = "surrealdb::core::kvs::tr";

// If there are an infinite number of heartbeats, then we want to go batch-by-batch spread over several checks
const LQ_CHANNEL_SIZE: usize = 100;

// The role assigned to the initial user created when starting the server with credentials for the first time
const INITIAL_USER_ROLE: &str = "owner";

/// The underlying datastore instance which stores the dataset.
#[allow(dead_code)]
#[non_exhaustive]
pub struct Datastore {
	transaction_factory: TransactionFactory,
	// The unique id of this datastore, used in notifications
	id: Uuid,
	// Whether this datastore runs in strict mode by default
	strict: bool,
	// Whether authentication is enabled on this datastore.
	auth_enabled: bool,
	// The maximum duration timeout for running multiple statements in a query
	query_timeout: Option<Duration>,
	// The maximum duration timeout for running multiple statements in a transaction
	transaction_timeout: Option<Duration>,
	// Capabilities for this datastore
	capabilities: Capabilities,
	// Whether this datastore enables live query notifications to subscribers
	pub(super) notification_channel: Option<(Sender<Notification>, Receiver<Notification>)>,
	// The index store cache
	index_stores: IndexStores,
	// The index asynchronous builder
	#[cfg(not(target_arch = "wasm32"))]
	index_builder: IndexBuilder,
	#[cfg(feature = "jwks")]
	// The JWKS object cache
	jwks_cache: Arc<RwLock<JwksCache>>,
	#[cfg(storage)]
	// The temporary directory
	temporary_directory: Option<Arc<PathBuf>>,
}

#[derive(Clone)]
pub(super) struct TransactionFactory {
	// Clock for tracking time. It is read only and accessible to all transactions. It is behind a mutex as tests may write to it.
	clock: Arc<SizedClock>,
	// The inner datastore type
	flavor: Arc<DatastoreFlavor>,
}

impl TransactionFactory {
	#[allow(unreachable_code)]
	pub async fn transaction(
		&self,
		write: TransactionType,
		lock: LockType,
	) -> Result<Transaction, Error> {
		// Specify if the transaction is writeable
		#[allow(unused_variables)]
		let write = match write {
			Read => false,
			Write => true,
		};
		// Specify if the transaction is lockable
		#[allow(unused_variables)]
		let lock = match lock {
			Pessimistic => true,
			Optimistic => false,
		};
		// Create a new transaction on the datastore
		#[allow(unused_variables)]
		let inner = match self.flavor.as_ref() {
			#[cfg(feature = "kv-mem")]
			DatastoreFlavor::Mem(v) => {
				let tx = v.transaction(write, lock).await?;
				super::tr::Inner::Mem(tx)
			}
			#[cfg(feature = "kv-rocksdb")]
			DatastoreFlavor::RocksDB(v) => {
				let tx = v.transaction(write, lock).await?;
				super::tr::Inner::RocksDB(tx)
			}
			#[cfg(feature = "kv-indxdb")]
			DatastoreFlavor::IndxDB(v) => {
				let tx = v.transaction(write, lock).await?;
				super::tr::Inner::IndxDB(tx)
			}
			#[cfg(feature = "kv-tikv")]
			DatastoreFlavor::TiKV(v) => {
				let tx = v.transaction(write, lock).await?;
				super::tr::Inner::TiKV(tx)
			}
			#[cfg(feature = "kv-fdb")]
			DatastoreFlavor::FoundationDB(v) => {
				let tx = v.transaction(write, lock).await?;
				super::tr::Inner::FoundationDB(tx)
			}
			#[cfg(feature = "kv-surrealkv")]
			DatastoreFlavor::SurrealKV(v) => {
				let tx = v.transaction(write, lock).await?;
				super::tr::Inner::SurrealKV(tx)
			}
			#[cfg(feature = "kv-surrealcs")]
			DatastoreFlavor::SurrealCS(v) => {
				let tx = v.transaction(write, lock).await?;
				super::tr::Inner::SurrealCS(tx)
			}
			#[allow(unreachable_patterns)]
			_ => unreachable!(),
		};
		Ok(Transaction::new(Transactor {
			inner,
			stash: super::stash::Stash::default(),
			cf: cf::Writer::new(),
			clock: self.clock.clone(),
		}))
	}
}

#[allow(clippy::large_enum_variant)]
pub(super) enum DatastoreFlavor {
	#[cfg(feature = "kv-mem")]
	Mem(super::mem::Datastore),
	#[cfg(feature = "kv-rocksdb")]
	RocksDB(super::rocksdb::Datastore),
	#[cfg(feature = "kv-indxdb")]
	IndxDB(super::indxdb::Datastore),
	#[cfg(feature = "kv-tikv")]
	TiKV(super::tikv::Datastore),
	#[cfg(feature = "kv-fdb")]
	FoundationDB(super::fdb::Datastore),
	#[cfg(feature = "kv-surrealkv")]
	SurrealKV(super::surrealkv::Datastore),
	#[cfg(feature = "kv-surrealcs")]
	SurrealCS(super::surrealcs::Datastore),
}

impl fmt::Display for Datastore {
	fn fmt(&self, f: &mut fmt::Formatter<'_>) -> fmt::Result {
		#![allow(unused_variables)]
		match self.transaction_factory.flavor.as_ref() {
			#[cfg(feature = "kv-mem")]
			DatastoreFlavor::Mem(_) => write!(f, "memory"),
			#[cfg(feature = "kv-rocksdb")]
			DatastoreFlavor::RocksDB(_) => write!(f, "rocksdb"),
			#[cfg(feature = "kv-indxdb")]
			DatastoreFlavor::IndxDB(_) => write!(f, "indxdb"),
			#[cfg(feature = "kv-tikv")]
			DatastoreFlavor::TiKV(_) => write!(f, "tikv"),
			#[cfg(feature = "kv-fdb")]
			DatastoreFlavor::FoundationDB(_) => write!(f, "fdb"),
			#[cfg(feature = "kv-surrealkv")]
			DatastoreFlavor::SurrealKV(_) => write!(f, "surrealkv"),
			#[cfg(feature = "kv-surrealcs")]
			DatastoreFlavor::SurrealCS(_) => write!(f, "surrealcs"),
			#[allow(unreachable_patterns)]
			_ => unreachable!(),
		}
	}
}

impl Datastore {
	/// Creates a new datastore instance
	///
	/// # Examples
	///
	/// ```rust,no_run
	/// # use surrealdb_core::kvs::Datastore;
	/// # use surrealdb_core::err::Error;
	/// # #[tokio::main]
	/// # async fn main() -> Result<(), Error> {
	/// let ds = Datastore::new("memory").await?;
	/// # Ok(())
	/// # }
	/// ```
	///
	/// Or to create a file-backed store:
	///
	/// ```rust,no_run
	/// # use surrealdb_core::kvs::Datastore;
	/// # use surrealdb_core::err::Error;
	/// # #[tokio::main]
	/// # async fn main() -> Result<(), Error> {
	/// let ds = Datastore::new("surrealkv://temp.skv").await?;
	/// # Ok(())
	/// # }
	/// ```
	///
	/// Or to connect to a tikv-backed distributed store:
	///
	/// ```rust,no_run
	/// # use surrealdb_core::kvs::Datastore;
	/// # use surrealdb_core::err::Error;
	/// # #[tokio::main]
	/// # async fn main() -> Result<(), Error> {
	/// let ds = Datastore::new("tikv://127.0.0.1:2379").await?;
	/// # Ok(())
	/// # }
	/// ```
	pub async fn new(path: &str) -> Result<Self, Error> {
		Self::new_with_clock(path, None).await
	}

	#[cfg(debug_assertions)]
	/// Create a new datastore with the same persistent data (inner), with flushed cache.
	/// Simulating a server restart
	pub fn restart(self) -> Self {
		Self {
			id: self.id,
			strict: self.strict,
			auth_enabled: self.auth_enabled,
			query_timeout: self.query_timeout,
			transaction_timeout: self.transaction_timeout,
			capabilities: self.capabilities,
			notification_channel: self.notification_channel,
			index_stores: Default::default(),
			#[cfg(not(target_arch = "wasm32"))]
			index_builder: IndexBuilder::new(self.transaction_factory.clone()),
			#[cfg(feature = "jwks")]
			jwks_cache: Arc::new(Default::default()),
			#[cfg(storage)]
			temporary_directory: self.temporary_directory,
			transaction_factory: self.transaction_factory,
		}
	}

	#[allow(unused_variables)]
	pub async fn new_with_clock(
		path: &str,
		clock: Option<Arc<SizedClock>>,
	) -> Result<Datastore, Error> {
		// Initiate the desired datastore
		let (flavor, clock): (Result<DatastoreFlavor, Error>, Arc<SizedClock>) = match path {
			// Initiate an in-memory datastore
			"memory" => {
				#[cfg(feature = "kv-mem")]
				{
					info!(target: TARGET, "Starting kvs store in {}", path);
					let v = super::mem::Datastore::new().await.map(DatastoreFlavor::Mem);
					let c = clock.unwrap_or_else(|| Arc::new(SizedClock::system()));
					info!(target: TARGET, "Started kvs store in {}", path);
					Ok((v, c))
				}
				#[cfg(not(feature = "kv-mem"))]
                return Err(Error::Ds("Cannot connect to the `memory` storage engine as it is not enabled in this build of SurrealDB".to_owned()));
			}
			// Parse and initiate a File datastore
			s if s.starts_with("file:") => {
				#[cfg(feature = "kv-rocksdb")]
				{
					info!(target: TARGET, "Starting kvs store at {}", path);
					warn!("file:// is deprecated, please use surrealkv:// or rocksdb://");
					let s = s.trim_start_matches("file://");
					let s = s.trim_start_matches("file:");
					let v = super::rocksdb::Datastore::new(s).await.map(DatastoreFlavor::RocksDB);
					let c = clock.unwrap_or_else(|| Arc::new(SizedClock::system()));
					info!(target: TARGET, "Started kvs store at {}", path);
					Ok((v, c))
				}
				#[cfg(not(feature = "kv-rocksdb"))]
                return Err(Error::Ds("Cannot connect to the `rocksdb` storage engine as it is not enabled in this build of SurrealDB".to_owned()));
			}
			// Parse and initiate a RocksDB datastore
			s if s.starts_with("rocksdb:") => {
				#[cfg(feature = "kv-rocksdb")]
				{
					info!(target: TARGET, "Starting kvs store at {}", path);
					let s = s.trim_start_matches("rocksdb://");
					let s = s.trim_start_matches("rocksdb:");
					let v = super::rocksdb::Datastore::new(s).await.map(DatastoreFlavor::RocksDB);
					let c = clock.unwrap_or_else(|| Arc::new(SizedClock::system()));
					info!(target: TARGET, "Started kvs store at {}", path);
					Ok((v, c))
				}
				#[cfg(not(feature = "kv-rocksdb"))]
                return Err(Error::Ds("Cannot connect to the `rocksdb` storage engine as it is not enabled in this build of SurrealDB".to_owned()));
			}
			// Parse and initiate a SurrealKV datastore
			s if s.starts_with("surrealkv:") => {
				#[cfg(feature = "kv-surrealkv")]
				{
					info!(target: TARGET, "Starting kvs store at {}", path);
					let s = s.trim_start_matches("surrealkv://");
					let s = s.trim_start_matches("surrealkv:");
					let v =
						super::surrealkv::Datastore::new(s).await.map(DatastoreFlavor::SurrealKV);
					let c = clock.unwrap_or_else(|| Arc::new(SizedClock::system()));
					info!(target: TARGET, "Started kvs store at {}", path);
					Ok((v, c))
				}
				#[cfg(not(feature = "kv-surrealkv"))]
                return Err(Error::Ds("Cannot connect to the `surrealkv` storage engine as it is not enabled in this build of SurrealDB".to_owned()));
			}
			// Parse and initiate a SurrealCS datastore
			s if s.starts_with("surrealcs:") => {
				#[cfg(feature = "kv-surrealcs")]
				{
					info!(target: TARGET, "Starting kvs store at {}", path);
					let s = s.trim_start_matches("surrealcs://");
					let s = s.trim_start_matches("surrealcs:");
					let v =
						super::surrealcs::Datastore::new(s).await.map(DatastoreFlavor::SurrealCS);
					let c = clock.unwrap_or_else(|| Arc::new(SizedClock::system()));
					info!(target: TARGET, "Started kvs store at {}", path);
					Ok((v, c))
				}
				#[cfg(not(feature = "kv-surrealcs"))]
				return Err(Error::Ds("Cannot connect to the `surrealcs` storage engine as it is not enabled in this build of SurrealDB".to_owned()));
			}
			// Parse and initiate an IndxDB database
			s if s.starts_with("indxdb:") => {
				#[cfg(feature = "kv-indxdb")]
				{
					info!(target: TARGET, "Starting kvs store at {}", path);
					let s = s.trim_start_matches("indxdb://");
					let s = s.trim_start_matches("indxdb:");
					let v = super::indxdb::Datastore::new(s).await.map(DatastoreFlavor::IndxDB);
					let c = clock.unwrap_or_else(|| Arc::new(SizedClock::system()));
					info!(target: TARGET, "Started kvs store at {}", path);
					Ok((v, c))
				}
				#[cfg(not(feature = "kv-indxdb"))]
                return Err(Error::Ds("Cannot connect to the `indxdb` storage engine as it is not enabled in this build of SurrealDB".to_owned()));
			}
			// Parse and initiate a TiKV datastore
			s if s.starts_with("tikv:") => {
				#[cfg(feature = "kv-tikv")]
				{
					info!(target: TARGET, "Connecting to kvs store at {}", path);
					let s = s.trim_start_matches("tikv://");
					let s = s.trim_start_matches("tikv:");
					let v = super::tikv::Datastore::new(s).await.map(DatastoreFlavor::TiKV);
					let c = clock.unwrap_or_else(|| Arc::new(SizedClock::system()));
					info!(target: TARGET, "Connected to kvs store at {}", path);
					Ok((v, c))
				}
				#[cfg(not(feature = "kv-tikv"))]
                return Err(Error::Ds("Cannot connect to the `tikv` storage engine as it is not enabled in this build of SurrealDB".to_owned()));
			}
			// Parse and initiate a FoundationDB datastore
			s if s.starts_with("fdb:") => {
				#[cfg(feature = "kv-fdb")]
				{
					info!(target: TARGET, "Connecting to kvs store at {}", path);
					let s = s.trim_start_matches("fdb://");
					let s = s.trim_start_matches("fdb:");
					let v = super::fdb::Datastore::new(s).await.map(DatastoreFlavor::FoundationDB);
					let c = clock.unwrap_or_else(|| Arc::new(SizedClock::system()));
					info!(target: TARGET, "Connected to kvs store at {}", path);
					Ok((v, c))
				}
				#[cfg(not(feature = "kv-fdb"))]
                return Err(Error::Ds("Cannot connect to the `foundationdb` storage engine as it is not enabled in this build of SurrealDB".to_owned()));
			}
			// The datastore path is not valid
			_ => {
				info!(target: TARGET, "Unable to load the specified datastore {}", path);
				Err(Error::Ds("Unable to load the specified datastore".into()))
			}
		}?;
		// Set the properties on the datastore
		flavor.map(|flavor| {
			let tf = TransactionFactory {
				clock,
				flavor: Arc::new(flavor),
			};
			Self {
				id: Uuid::new_v4(),
				transaction_factory: tf.clone(),
				strict: false,
				auth_enabled: false,
				query_timeout: None,
				transaction_timeout: None,
				notification_channel: None,
				capabilities: Capabilities::default(),
				index_stores: IndexStores::default(),
				#[cfg(not(target_arch = "wasm32"))]
				index_builder: IndexBuilder::new(tf),
				#[cfg(feature = "jwks")]
				jwks_cache: Arc::new(RwLock::new(JwksCache::new())),
				#[cfg(storage)]
				temporary_directory: None,
			}
		})
	}

	/// Specify whether this Datastore should run in strict mode
	pub fn with_node_id(mut self, id: Uuid) -> Self {
		self.id = id;
		self
	}

	/// Specify whether this Datastore should run in strict mode
	pub fn with_strict_mode(mut self, strict: bool) -> Self {
		self.strict = strict;
		self
	}

	/// Specify whether this datastore should enable live query notifications
	pub fn with_notifications(mut self) -> Self {
		self.notification_channel = Some(channel::bounded(LQ_CHANNEL_SIZE));
		self
	}

	/// Set a global query timeout for this Datastore
	pub fn with_query_timeout(mut self, duration: Option<Duration>) -> Self {
		self.query_timeout = duration;
		self
	}

	/// Set a global transaction timeout for this Datastore
	pub fn with_transaction_timeout(mut self, duration: Option<Duration>) -> Self {
		self.transaction_timeout = duration;
		self
	}

	/// Set whether authentication is enabled for this Datastore
	pub fn with_auth_enabled(mut self, enabled: bool) -> Self {
		self.auth_enabled = enabled;
		self
	}

	/// Set specific capabilities for this Datastore
	pub fn with_capabilities(mut self, caps: Capabilities) -> Self {
		self.capabilities = caps;
		self
	}

	#[cfg(storage)]
	/// Set a temporary directory for ordering of large result sets
	pub fn with_temporary_directory(mut self, path: Option<PathBuf>) -> Self {
		self.temporary_directory = path.map(Arc::new);
		self
	}

	pub fn index_store(&self) -> &IndexStores {
		&self.index_stores
	}

	/// Is authentication enabled for this Datastore?
	pub fn is_auth_enabled(&self) -> bool {
		self.auth_enabled
	}

	pub fn id(&self) -> Uuid {
		self.id
	}

	/// Does the datastore allow connections to a network target?
	#[cfg(feature = "jwks")]
	pub(crate) fn allows_network_target(&self, net_target: &NetTarget) -> bool {
		self.capabilities.allows_network_target(net_target)
	}

	#[cfg(feature = "jwks")]
	pub(crate) fn jwks_cache(&self) -> &Arc<RwLock<JwksCache>> {
		&self.jwks_cache
	}

	pub(super) async fn clock_now(&self) -> Timestamp {
		self.transaction_factory.clock.now().await
	}

	// Initialise the cluster and run bootstrap utilities
	#[instrument(err, level = "trace", target = "surrealdb::core::kvs::ds", skip_all)]
	pub async fn check_version(&self) -> Result<Version, Error> {
		let version = self.get_version().await?;
		// Check we are running the latest version
		if !version.is_latest() {
			return Err(Error::OutdatedStorageVersion);
		}
		// Everything ok
		Ok(version)
	}

	// Initialise the cluster and run bootstrap utilities
	#[instrument(err, level = "trace", target = "surrealdb::core::kvs::ds", skip_all)]
	pub async fn get_version(&self) -> Result<Version, Error> {
		// Start a new writeable transaction
		let txn = self.transaction(Write, Pessimistic).await?.enclose();
		// Create the key where the version is stored
		let key = crate::key::version::new();
		// Check if a version is already set in storage
		let val = match catch!(txn, txn.get(key.clone(), None).await) {
			// There is a version set in the storage
			Some(v) => {
				// Attempt to decode the current stored version
				let val = TryInto::<Version>::try_into(v);
				// Check for errors, and cancel the transaction
				match val {
					// There was en error getting the version
					Err(err) => {
						// We didn't write anything, so just rollback
						txn.cancel().await?;
						// Return the error
						return Err(err);
					}
					// We could decode the version correctly
					Ok(val) => {
						// We didn't write anything, so just rollback
						txn.cancel().await?;
						// Return the current version
						val
					}
				}
			}
			// There is no version set in the storage
			None => {
				// Fetch any keys immediately following the version key
				let rng = crate::key::version::proceeding();
				let keys = catch!(txn, txn.keys(rng, 1).await);
				// Check the storage if there are any other keys set
				let val = if keys.is_empty() {
					// There are no keys set in storage, so this is a new database
					Version::latest()
				} else {
					// There were keys in storage, so this is an upgrade
					Version::v1()
				};
				// Convert the version to binary
				let bytes: Vec<u8> = val.into();
				// Attempt to set the current version in storage
				catch!(txn, txn.set(key, bytes, None).await);
				// We set the version, so commit the transaction
				catch!(txn, txn.commit().await);
				// Return the current version
				val
			}
		};
		// Everything ok
		Ok(val)
	}

	/// Setup the initial cluster access credentials
	#[instrument(err, level = "trace", target = "surrealdb::core::kvs::ds", skip_all)]
	pub async fn initialise_credentials(&self, user: &str, pass: &str) -> Result<(), Error> {
		// Start a new writeable transaction
		let txn = self.transaction(Write, Optimistic).await?.enclose();
		// Fetch the root users from the storage
		let users = catch!(txn, txn.all_root_users().await);
		// Process credentials, depending on existing users
		if users.is_empty() {
			// Display information in the logs
			info!(target: TARGET, "Credentials were provided, and no root users were found. The root user '{user}' will be created");
			// Create and new root user definition
			let stm = DefineUserStatement::from((Base::Root, user, pass, INITIAL_USER_ROLE));
			let opt = Options::new().with_auth(Arc::new(Auth::for_root(Role::Owner)));
			let mut ctx = MutableContext::default();
			ctx.set_transaction(txn.clone());
			let ctx = ctx.freeze();
			catch!(txn, stm.compute(&ctx, &opt, None).await);
			// We added a user, so commit the transaction
			txn.commit().await
		} else {
			// Display information in the logs
			warn!(target: TARGET, "Credentials were provided, but existing root users were found. The root user '{user}' will not be created");
			warn!(target: TARGET, "Consider removing the --user and --pass arguments from the server start command");
			// We didn't write anything, so just rollback
			txn.cancel().await
		}
	}

	// Initialise the cluster and run bootstrap utilities
	#[instrument(err, level = "trace", target = "surrealdb::core::kvs::ds", skip_all)]
	pub async fn bootstrap(&self) -> Result<(), Error> {
		// Insert this node in the cluster
		self.insert_node(self.id).await?;
		// Mark expired nodes as archived
		self.expire_nodes().await?;
		// Everything ok
		Ok(())
	}

	// tick is called periodically to perform maintenance tasks.
	// This is called every TICK_INTERVAL.
	#[instrument(err, level = "trace", target = "surrealdb::core::kvs::ds", skip(self))]
	pub async fn tick(&self) -> Result<(), Error> {
		let now = SystemTime::now().duration_since(UNIX_EPOCH).map_err(|e| {
			Error::Internal(format!("Clock may have gone backwards: {:?}", e.duration()))
		})?;
		let ts = now.as_secs();
		self.tick_at(ts).await?;
		Ok(())
	}

	// tick_at is the utility function that is called by tick.
	// It is handy for testing, because it allows you to specify the timestamp,
	// without depending on a system clock.
	#[instrument(level = "trace", target = "surrealdb::core::kvs::ds", skip(self))]
	pub async fn tick_at(&self, ts: u64) -> Result<(), Error> {
		trace!(target: TARGET, "Ticking at timestamp {ts} ({:?})", conv::u64_to_versionstamp(ts));
		let _vs = self.save_timestamp_for_versionstamp(ts).await?;
		self.garbage_collect_stale_change_feeds(ts).await?;
		// Update this node in the cluster
		self.update_node(self.id).await?;
		// Mark expired nodes as archived
		self.expire_nodes().await?;
		// Cleanup expired nodes data
		self.cleanup_nodes().await?;
		// Garbage collect other data
		self.garbage_collect().await?;
		// Everything ok
		Ok(())
	}

	// save_timestamp_for_versionstamp saves the current timestamp for the each database's current versionstamp.
	// Note: the returned VS is flawed, as there are multiple {ts: vs} mappings per (ns, db)
	pub(crate) async fn save_timestamp_for_versionstamp(
		&self,
		ts: u64,
	) -> Result<Option<Versionstamp>, Error> {
		let tx = self.transaction(Write, Optimistic).await?;
		match self.save_timestamp_for_versionstamp_impl(ts, &tx).await {
            Ok(vs) => Ok(vs),
            Err(e) => {
                match tx.cancel().await {
                    Ok(_) => {
                        Err(e)
                    }
                    Err(txe) => {
                        Err(Error::Tx(format!("Error saving timestamp for versionstamp: {:?} and error cancelling transaction: {:?}", e, txe)))
                    }
                }
            }
        }
	}

	async fn save_timestamp_for_versionstamp_impl(
		&self,
		ts: u64,
		tx: &Transaction,
	) -> Result<Option<Versionstamp>, Error> {
		let mut vs: Option<Versionstamp> = None;
		let nses = tx.all_ns().await?;
		let nses = nses.as_ref();
		for ns in nses {
			let ns = ns.name.as_str();
			let dbs = tx.all_db(ns).await?;
			let dbs = dbs.as_ref();
			for db in dbs {
				let db = db.name.as_str();
				// TODO(SUR-341): This is incorrect, it's a [ns,db] to vs pair
				vs = Some(tx.lock().await.set_timestamp_for_versionstamp(ts, ns, db).await?);
			}
		}
		tx.commit().await?;
		Ok(vs)
	}

	// garbage_collect_stale_change_feeds deletes all change feed entries that are older than the watermarks.
	pub(crate) async fn garbage_collect_stale_change_feeds(&self, ts: u64) -> Result<(), Error> {
		let tx = self.transaction(Write, Optimistic).await?;
		if let Err(e) = self.garbage_collect_stale_change_feeds_impl(&tx, ts).await {
			return match tx.cancel().await {
                Ok(_) => {
                    Err(e)
                }
                Err(txe) => {
                    Err(Error::Tx(format!("Error garbage collecting stale change feeds: {:?} and error cancelling transaction: {:?}", e, txe)))
                }
            };
		}
		Ok(())
	}

	async fn garbage_collect_stale_change_feeds_impl(
		&self,
		tx: &Transaction,
		ts: u64,
	) -> Result<(), Error> {
		cf::gc_all_at(tx, ts).await?;
		tx.commit().await?;
		Ok(())
	}

	/// Create a new transaction on this datastore
	///
	/// ```rust,no_run
	/// use surrealdb_core::kvs::{Datastore, TransactionType::*, LockType::*};
	/// use surrealdb_core::err::Error;
	///
	/// #[tokio::main]
	/// async fn main() -> Result<(), Error> {
	///     let ds = Datastore::new("file://database.db").await?;
	///     let mut tx = ds.transaction(Write, Optimistic).await?;
	///     tx.cancel().await?;
	///     Ok(())
	/// }
	/// ```
	#[allow(unreachable_code)]
	pub async fn transaction(
		&self,
		write: TransactionType,
		lock: LockType,
	) -> Result<Transaction, Error> {
		self.transaction_factory.transaction(write, lock).await
	}

	/// Parse and execute an SQL query
	///
	/// ```rust,no_run
	/// use surrealdb_core::kvs::Datastore;
	/// use surrealdb_core::err::Error;
	/// use surrealdb_core::dbs::Session;
	///
	/// #[tokio::main]
	/// async fn main() -> Result<(), Error> {
	///     let ds = Datastore::new("memory").await?;
	///     let ses = Session::owner();
	///     let ast = "USE NS test DB test; SELECT * FROM person;";
	///     let res = ds.execute(ast, &ses, None).await?;
	///     Ok(())
	/// }
	/// ```
	#[instrument(level = "debug", target = "surrealdb::core::kvs::ds", skip_all)]
	pub async fn execute(
		&self,
		txt: &str,
		sess: &Session,
		vars: Variables,
	) -> Result<Vec<Response>, Error> {
		// Parse the SQL query text
		let ast = syn::parse(txt)?;
		// Process the AST
		self.process(ast, sess, vars).await
	}

	/// Execute a pre-parsed SQL query
	///
	/// ```rust,no_run
	/// use surrealdb_core::kvs::Datastore;
	/// use surrealdb_core::err::Error;
	/// use surrealdb_core::dbs::Session;
	/// use surrealdb_core::sql::parse;
	///
	/// #[tokio::main]
	/// async fn main() -> Result<(), Error> {
	///     let ds = Datastore::new("memory").await?;
	///     let ses = Session::owner();
	///     let ast = parse("USE NS test DB test; SELECT * FROM person;")?;
	///     let res = ds.process(ast, &ses, None).await?;
	///     Ok(())
	/// }
	/// ```
	#[instrument(level = "debug", target = "surrealdb::core::kvs::ds", skip_all)]
	pub async fn process(
		&self,
		ast: Query,
		sess: &Session,
		vars: Variables,
	) -> Result<Vec<Response>, Error> {
		// Check if the session has expired
		if sess.expired() {
			return Err(Error::ExpiredSession);
		}
		self.check_auth(sess)?;
		// Check if anonymous actors can execute queries when auth is enabled
		// TODO(sgirones): Check this as part of the authorisation layer
		if self.auth_enabled && sess.au.is_anon() && !self.capabilities.allows_guest_access() {
			return Err(IamError::NotAllowed {
				actor: "anonymous".to_string(),
				action: "process".to_string(),
				resource: "query".to_string(),
			}
			.into());
		}

		// Create a new query options
		let opt = self.setup_options(sess);

		// Create a new query executor
		let mut exe = Executor::new(self);
		// Create a default context
<<<<<<< HEAD
		let mut ctx = self.setup_ctx()?;
=======
		let mut ctx = MutableContext::from_ds(
			self.query_timeout,
			self.capabilities.clone(),
			self.index_stores.clone(),
			#[cfg(not(target_arch = "wasm32"))]
			self.index_builder.clone(),
			#[cfg(storage)]
			self.temporary_directory.clone(),
		)?;
		// Setup the notification channel
		if let Some(channel) = &self.notification_channel {
			ctx.add_notifications(Some(&channel.0));
		}
>>>>>>> bb1884d5
		// Start an execution context
		sess.context(&mut ctx);
		// Store the query variables
		vars.attach(&mut ctx)?;
		// Process all statements
		exe.execute(ctx.freeze(), opt, ast).await
	}

	/// Ensure a SQL [`Value`] is fully computed
	///
	/// ```rust,no_run
	/// use surrealdb_core::kvs::Datastore;
	/// use surrealdb_core::err::Error;
	/// use surrealdb_core::dbs::Session;
	/// use surrealdb_core::sql::Future;
	/// use surrealdb_core::sql::Value;
	///
	/// #[tokio::main]
	/// async fn main() -> Result<(), Error> {
	///     let ds = Datastore::new("memory").await?;
	///     let ses = Session::owner();
	///     let val = Value::Future(Box::new(Future::from(Value::Bool(true))));
	///     let res = ds.compute(val, &ses, None).await?;
	///     Ok(())
	/// }
	/// ```
	#[instrument(level = "debug", target = "surrealdb::core::kvs::ds", skip_all)]
	pub async fn compute(
		&self,
		val: Value,
		sess: &Session,
		vars: Variables,
	) -> Result<Value, Error> {
		// Check if the session has expired
		if sess.expired() {
			return Err(Error::ExpiredSession);
		}
		self.check_auth(sess)?;
		// Check if anonymous actors can compute values when auth is enabled
		// TODO(sgirones): Check this as part of the authorisation layer
		if sess.au.is_anon() && self.auth_enabled && !self.capabilities.allows_guest_access() {
			return Err(IamError::NotAllowed {
				actor: "anonymous".to_string(),
				action: "compute".to_string(),
				resource: "value".to_string(),
			}
			.into());
		}
		// Create a new memory stack
		let mut stack = TreeStack::new();
		// Create a new query options
		let opt = self.setup_options(sess);
		// Create a default context
		let mut ctx = MutableContext::default();
		// Set context capabilities
		ctx.add_capabilities(self.capabilities.clone());
		// Set the global query timeout
		if let Some(timeout) = self.query_timeout {
			ctx.add_timeout(timeout)?;
		}
		// Setup the notification channel
		if let Some(channel) = &self.notification_channel {
			ctx.add_notifications(Some(&channel.0));
		}
		// Start an execution context
		sess.context(&mut ctx);
		// Store the query variables
		vars.attach(&mut ctx)?;
		// Start a new transaction
		let txn = self.transaction(val.writeable().into(), Optimistic).await?.enclose();
		// Store the transaction
		ctx.set_transaction(txn.clone());
		// Freeze the context
		let ctx = ctx.freeze();
		// Compute the value
		let res = stack.enter(|stk| val.compute(stk, &ctx, &opt, None)).finish().await;
		// Store any data
		match (res.is_ok(), val.writeable()) {
			// If the compute was successful, then commit if writeable
			(true, true) => txn.commit().await?,
			// Cancel if the compute was an error, or if readonly
			(_, _) => txn.cancel().await?,
		};
		// Return result
		res
	}

	/// Evaluates a SQL [`Value`] without checking authenticating config
	/// This is used in very specific cases, where we do not need to check
	/// whether authentication is enabled, or guest access is disabled.
	/// For example, this is used when processing a record access SIGNUP or
	/// SIGNIN clause, which still needs to work without guest access.
	///
	/// ```rust,no_run
	/// use surrealdb_core::kvs::Datastore;
	/// use surrealdb_core::err::Error;
	/// use surrealdb_core::dbs::Session;
	/// use surrealdb_core::sql::Future;
	/// use surrealdb_core::sql::Value;
	///
	/// #[tokio::main]
	/// async fn main() -> Result<(), Error> {
	///     let ds = Datastore::new("memory").await?;
	///     let ses = Session::owner();
	///     let val = Value::Future(Box::new(Future::from(Value::Bool(true))));
	///     let res = ds.evaluate(&val, &ses, None).await?;
	///     Ok(())
	/// }
	/// ```
	#[instrument(level = "debug", target = "surrealdb::core::kvs::ds", skip_all)]
	pub async fn evaluate(
		&self,
		val: &Value,
		sess: &Session,
		vars: Variables,
	) -> Result<Value, Error> {
		// Check if the session has expired
		if sess.expired() {
			return Err(Error::ExpiredSession);
		}
		// Create a new memory stack
		let mut stack = TreeStack::new();
		// Create a new query options
		let opt = self.setup_options(sess);
		// Create a default context
		let mut ctx = MutableContext::default();
		// Set context capabilities
		ctx.add_capabilities(self.capabilities.clone());
		// Set the global query timeout
		if let Some(timeout) = self.query_timeout {
			ctx.add_timeout(timeout)?;
		}
		// Setup the notification channel
		if let Some(channel) = &self.notification_channel {
			ctx.add_notifications(Some(&channel.0));
		}
		// Start an execution context
		sess.context(&mut ctx);
		// Store the query variables
		vars.attach(&mut ctx)?;
		// Start a new transaction
		let txn = self.transaction(val.writeable().into(), Optimistic).await?.enclose();
		// Store the transaction
		ctx.set_transaction(txn.clone());
		// Free the context
		let ctx = ctx.freeze();
		// Compute the value
		let res = stack.enter(|stk| val.compute(stk, &ctx, &opt, None)).finish().await;
		// Store any data
		match (res.is_ok(), val.writeable()) {
			// If the compute was successful, then commit if writeable
			(true, true) => txn.commit().await?,
			// Cancel if the compute was an error, or if readonly
			(_, _) => txn.cancel().await?,
		};
		// Return result
		res
	}

	/// Subscribe to live notifications
	///
	/// ```rust,no_run
	/// use surrealdb_core::kvs::Datastore;
	/// use surrealdb_core::err::Error;
	/// use surrealdb_core::dbs::Session;
	///
	/// #[tokio::main]
	/// async fn main() -> Result<(), Error> {
	///     let ds = Datastore::new("memory").await?.with_notifications();
	///     let ses = Session::owner();
	/// 	if let Some(channel) = ds.notifications() {
	///     	while let Ok(v) = channel.recv().await {
	///     	    println!("Received notification: {v}");
	///     	}
	/// 	}
	///     Ok(())
	/// }
	/// ```
	#[instrument(level = "debug", target = "surrealdb::core::kvs::ds", skip_all)]
	pub fn notifications(&self) -> Option<Receiver<Notification>> {
		self.notification_channel.as_ref().map(|v| v.1.clone())
	}

	/// Performs a database import from SQL
	#[instrument(level = "debug", target = "surrealdb::core::kvs::ds", skip_all)]
	pub async fn import(&self, sql: &str, sess: &Session) -> Result<Vec<Response>, Error> {
		// Check if the session has expired
		if sess.expired() {
			return Err(Error::ExpiredSession);
		}
		// Execute the SQL import
		self.execute(sql, sess, None).await
	}

	/// Performs a full database export as SQL
	#[instrument(level = "debug", target = "surrealdb::core::kvs::ds", skip_all)]
	pub async fn export(
		&self,
		sess: &Session,
		chn: Sender<Vec<u8>>,
	) -> Result<impl Future<Output = Result<(), Error>>, Error> {
		// Check if the session has expired
		if sess.expired() {
			return Err(Error::ExpiredSession);
		}
		// Retrieve the provided NS and DB
		let (ns, db) = crate::iam::check::check_ns_db(sess)?;
		// Create a new readonly transaction
		let txn = self.transaction(Read, Optimistic).await?;
		// Return an async export job
		Ok(async move {
			// Process the export
			txn.export(&ns, &db, chn).await?;
			// Everything ok
			Ok(())
		})
	}

	/// Checks the required permissions level for this session
	#[instrument(level = "trace", target = "surrealdb::core::kvs::ds", skip(self, sess))]
	pub fn check(&self, sess: &Session, action: Action, resource: Resource) -> Result<(), Error> {
		// Check if the session has expired
		if sess.expired() {
			return Err(Error::ExpiredSession);
		}
		// Skip auth for Anonymous users if auth is disabled
		let skip_auth = !self.is_auth_enabled() && sess.au.is_anon();
		if !skip_auth {
			sess.au.is_allowed(action, &resource)?;
		}
		// All ok
		Ok(())
	}

	pub fn setup_options(&self, sess: &Session) -> Options {
		Options::default()
			.with_id(self.id)
			.with_ns(sess.ns())
			.with_db(sess.db())
			.with_live(sess.live())
			.with_auth(sess.au.clone())
			.with_strict(self.strict)
			.with_auth_enabled(self.auth_enabled)
	}
	pub fn setup_ctx(&self) -> Result<MutableContext, Error> {
		let mut ctx = MutableContext::from_ds(
			self.query_timeout,
			self.capabilities.clone(),
			self.index_stores.clone(),
			#[cfg(not(target_arch = "wasm32"))]
			self.index_builder.clone(),
			#[cfg(any(
				feature = "kv-mem",
				feature = "kv-surrealkv",
				feature = "kv-rocksdb",
				feature = "kv-fdb",
				feature = "kv-tikv",
				feature = "kv-surrealcs",
			))]
			self.temporary_directory.clone(),
		)?;
		// Setup the notification channel
		if let Some(channel) = &self.notification_channel {
			ctx.add_notifications(Some(&channel.0));
		}
		Ok(ctx)
	}

	/// future top level auth checks
	pub fn check_auth(&self, _sess: &Session) -> Result<(), Error> {
		Ok(())
	}
}

#[cfg(test)]
mod test {
	use super::*;

	#[tokio::test]
	pub async fn very_deep_query() -> Result<(), Error> {
		use crate::kvs::Datastore;
		use crate::sql::{Expression, Future, Number, Operator, Value};
		use reblessive::{Stack, Stk};

		// build query manually to bypass query limits.
		let mut stack = Stack::new();
		async fn build_query(stk: &mut Stk, depth: usize) -> Value {
			if depth == 0 {
				Value::Expression(Box::new(Expression::Binary {
					l: Value::Number(Number::Int(1)),
					o: Operator::Add,
					r: Value::Number(Number::Int(1)),
				}))
			} else {
				let q = stk.run(|stk| build_query(stk, depth - 1)).await;
				Value::Future(Box::new(Future::from(q)))
			}
		}
		let val = stack.enter(|stk| build_query(stk, 1000)).finish();

		let dbs = Datastore::new("memory").await.unwrap().with_capabilities(Capabilities::all());

		let opt = Options::default()
			.with_id(dbs.id)
			.with_ns(Some("test".into()))
			.with_db(Some("test".into()))
			.with_live(false)
			.with_strict(false)
			.with_auth_enabled(false)
			.with_max_computation_depth(u32::MAX)
			.with_futures(true);

		// Create a default context
		let mut ctx = MutableContext::default();
		// Set context capabilities
		ctx.add_capabilities(dbs.capabilities.clone());
		// Start a new transaction
		let txn = dbs.transaction(val.writeable().into(), Optimistic).await?;
		// Store the transaction
		ctx.set_transaction(txn.enclose());
		// Freeze the context
		let ctx = ctx.freeze();
		// Compute the value
		let mut stack = reblessive::tree::TreeStack::new();
		let res = stack.enter(|stk| val.compute(stk, &ctx, &opt, None)).finish().await.unwrap();
		assert_eq!(res, Value::Number(Number::Int(2)));
		Ok(())
	}
}<|MERGE_RESOLUTION|>--- conflicted
+++ resolved
@@ -812,23 +812,7 @@
 		// Create a new query executor
 		let mut exe = Executor::new(self);
 		// Create a default context
-<<<<<<< HEAD
 		let mut ctx = self.setup_ctx()?;
-=======
-		let mut ctx = MutableContext::from_ds(
-			self.query_timeout,
-			self.capabilities.clone(),
-			self.index_stores.clone(),
-			#[cfg(not(target_arch = "wasm32"))]
-			self.index_builder.clone(),
-			#[cfg(storage)]
-			self.temporary_directory.clone(),
-		)?;
-		// Setup the notification channel
-		if let Some(channel) = &self.notification_channel {
-			ctx.add_notifications(Some(&channel.0));
-		}
->>>>>>> bb1884d5
 		// Start an execution context
 		sess.context(&mut ctx);
 		// Store the query variables
@@ -1080,14 +1064,7 @@
 			self.index_stores.clone(),
 			#[cfg(not(target_arch = "wasm32"))]
 			self.index_builder.clone(),
-			#[cfg(any(
-				feature = "kv-mem",
-				feature = "kv-surrealkv",
-				feature = "kv-rocksdb",
-				feature = "kv-fdb",
-				feature = "kv-tikv",
-				feature = "kv-surrealcs",
-			))]
+			#[cfg(storage)]
 			self.temporary_directory.clone(),
 		)?;
 		// Setup the notification channel
