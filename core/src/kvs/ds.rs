use std::borrow::Cow;
use std::collections::{BTreeMap, BTreeSet};
#[cfg(any(
	feature = "kv-surrealkv",
	feature = "kv-file",
	feature = "kv-rocksdb",
	feature = "kv-fdb",
	feature = "kv-tikv",
	feature = "kv-speedb"
))]
use std::env;
use std::fmt;
#[cfg(any(
	feature = "kv-surrealkv",
	feature = "kv-file",
	feature = "kv-rocksdb",
	feature = "kv-fdb",
	feature = "kv-tikv",
	feature = "kv-speedb"
))]
use std::path::PathBuf;
use std::sync::Arc;
use std::time::Duration;
#[cfg(not(target_arch = "wasm32"))]
use std::time::{SystemTime, UNIX_EPOCH};

use channel::{Receiver, Sender};
use futures::{lock::Mutex, Future};
use reblessive::{tree::Stk, TreeStack};
use tokio::sync::RwLock;
use tracing::instrument;
use tracing::trace;

#[cfg(target_arch = "wasm32")]
use wasmtimer::std::{SystemTime, UNIX_EPOCH};

use super::tx::Transaction;
use crate::cf;
use crate::cf::TableMutation;
use crate::ctx::Context;
#[cfg(feature = "jwks")]
use crate::dbs::capabilities::NetTarget;
use crate::dbs::{
	node::Timestamp, Attach, Capabilities, Executor, Notification, Options, Response, Session,
	Variables, Workable,
};
use crate::doc::Document;
use crate::err::Error;
#[cfg(feature = "jwks")]
use crate::iam::jwks::JwksCache;
use crate::iam::{Action, Auth, Error as IamError, Resource, Role};
use crate::idx::trees::store::IndexStores;
use crate::key::root::hb::Hb;
use crate::kvs::clock::SizedClock;
#[allow(unused_imports)]
use crate::kvs::clock::SystemClock;
use crate::kvs::lq_cf::LiveQueryTracker;
<<<<<<< HEAD
use crate::kvs::lq_structs::{
	LqIndexKey, LqIndexValue, LqSelector, LqValue, TrackedResult, UnreachableLqType,
};
use crate::kvs::lq_v2_fut::process_lq_notifications;
use crate::kvs::{LockType, LockType::*, TransactionType, TransactionType::*};
use crate::options::EngineOptions;
use crate::sql::statements::show::ShowSince;
=======
use crate::kvs::lq_structs::{LqValue, TrackedResult, UnreachableLqType};
use crate::kvs::lq_v2_fut::process_lq_notifications;
use crate::kvs::{LockType, LockType::*, TransactionType, TransactionType::*};
use crate::options::EngineOptions;
>>>>>>> a45fd5c1
use crate::sql::{self, statements::DefineUserStatement, Base, Object, Query, Strand, Uuid, Value};
use crate::syn;
use crate::vs::{conv, Oracle, Versionstamp};

// If there are an infinite number of heartbeats, then we want to go batch-by-batch spread over several checks
const HEARTBEAT_BATCH_SIZE: u32 = 1000;
const LQ_CHANNEL_SIZE: usize = 100;

// The batch size used for non-paged operations (i.e. if there are more results, they are ignored)
const NON_PAGED_BATCH_SIZE: u32 = 100_000;

<<<<<<< HEAD
// const EMPTY_DOC: Value = Value::Object(Object(BTreeMap::new()));
=======
>>>>>>> a45fd5c1
const EMPTY_DOC: Value = Value::None;

/// The underlying datastore instance which stores the dataset.
#[allow(dead_code)]
#[non_exhaustive]
pub struct Datastore {
	// The inner datastore type
	inner: Inner,
	// The unique id of this datastore, used in notifications
	id: Uuid,
	// Whether this datastore runs in strict mode by default
	strict: bool,
	// Whether authentication is enabled on this datastore.
	auth_enabled: bool,
	// Whether authentication level is enabled on this datastore.
	// TODO(gguillemas): Remove this field once the legacy authentication is deprecated in v2.0.0
	auth_level_enabled: bool,
	// The maximum duration timeout for running multiple statements in a query
	query_timeout: Option<Duration>,
	// The maximum duration timeout for running multiple statements in a transaction
	transaction_timeout: Option<Duration>,
	// Capabilities for this datastore
	capabilities: Capabilities,
<<<<<<< HEAD
	pub(crate) engine_options: EngineOptions,
=======
	pub(super) engine_options: EngineOptions,
>>>>>>> a45fd5c1
	// The versionstamp oracle for this datastore.
	// Used only in some datastores, such as tikv.
	versionstamp_oracle: Arc<Mutex<Oracle>>,
	// Whether this datastore enables live query notifications to subscribers
<<<<<<< HEAD
	pub(crate) notification_channel: Option<(Sender<Notification>, Receiver<Notification>)>,
=======
	pub(super) notification_channel: Option<(Sender<Notification>, Receiver<Notification>)>,
>>>>>>> a45fd5c1
	// Clock for tracking time. It is read only and accessible to all transactions. It is behind a mutex as tests may write to it.
	clock: Arc<SizedClock>,
	// The index store cache
	index_stores: IndexStores,
	#[cfg(feature = "jwks")]
	// The JWKS object cache
	jwks_cache: Arc<RwLock<JwksCache>>,
	#[cfg(any(
		feature = "kv-surrealkv",
		feature = "kv-file",
		feature = "kv-rocksdb",
		feature = "kv-fdb",
		feature = "kv-tikv",
		feature = "kv-speedb"
	))]
	// The temporary directory
	temporary_directory: Arc<PathBuf>,
	pub(crate) lq_cf_store: Arc<RwLock<LiveQueryTracker>>,
}

/// We always want to be circulating the live query information
/// And we will sometimes have an error attached but still not want to lose the LQ.
pub(crate) type BootstrapOperationResult = (LqValue, Option<Error>);

#[allow(clippy::large_enum_variant)]
pub(super) enum Inner {
	#[cfg(feature = "kv-mem")]
	Mem(super::mem::Datastore),
	#[cfg(feature = "kv-rocksdb")]
	RocksDB(super::rocksdb::Datastore),
	#[cfg(feature = "kv-speedb")]
	SpeeDB(super::speedb::Datastore),
	#[cfg(feature = "kv-indxdb")]
	IndxDB(super::indxdb::Datastore),
	#[cfg(feature = "kv-tikv")]
	TiKV(super::tikv::Datastore),
	#[cfg(feature = "kv-fdb")]
	FoundationDB(super::fdb::Datastore),
	#[cfg(feature = "kv-surrealkv")]
	SurrealKV(super::surrealkv::Datastore),
}

impl fmt::Display for Datastore {
	fn fmt(&self, f: &mut fmt::Formatter<'_>) -> fmt::Result {
		#![allow(unused_variables)]
		match &self.inner {
			#[cfg(feature = "kv-mem")]
			Inner::Mem(_) => write!(f, "memory"),
			#[cfg(feature = "kv-rocksdb")]
			Inner::RocksDB(_) => write!(f, "rocksdb"),
			#[cfg(feature = "kv-speedb")]
			Inner::SpeeDB(_) => write!(f, "speedb"),
			#[cfg(feature = "kv-indxdb")]
			Inner::IndxDB(_) => write!(f, "indxdb"),
			#[cfg(feature = "kv-tikv")]
			Inner::TiKV(_) => write!(f, "tikv"),
			#[cfg(feature = "kv-fdb")]
			Inner::FoundationDB(_) => write!(f, "fdb"),
			#[cfg(feature = "kv-surrealkv")]
			Inner::SurrealKV(_) => write!(f, "surrealkv"),
			#[allow(unreachable_patterns)]
			_ => unreachable!(),
		}
	}
}

impl Datastore {
	/// Creates a new datastore instance
	///
	/// # Examples
	///
	/// ```rust,no_run
	/// # use surrealdb_core::kvs::Datastore;
	/// # use surrealdb_core::err::Error;
	/// # #[tokio::main]
	/// # async fn main() -> Result<(), Error> {
	/// let ds = Datastore::new("memory").await?;
	/// # Ok(())
	/// # }
	/// ```
	///
	/// Or to create a file-backed store:
	///
	/// ```rust,no_run
	/// # use surrealdb_core::kvs::Datastore;
	/// # use surrealdb_core::err::Error;
	/// # #[tokio::main]
	/// # async fn main() -> Result<(), Error> {
	/// let ds = Datastore::new("file://temp.db").await?;
	/// # Ok(())
	/// # }
	/// ```
	///
	/// Or to connect to a tikv-backed distributed store:
	///
	/// ```rust,no_run
	/// # use surrealdb_core::kvs::Datastore;
	/// # use surrealdb_core::err::Error;
	/// # #[tokio::main]
	/// # async fn main() -> Result<(), Error> {
	/// let ds = Datastore::new("tikv://127.0.0.1:2379").await?;
	/// # Ok(())
	/// # }
	/// ```
	pub async fn new(path: &str) -> Result<Datastore, Error> {
		Self::new_full_impl(path, None).await
	}

	#[allow(dead_code)]
	#[cfg(test)]
	pub async fn new_full(
		path: &str,
		clock_override: Option<Arc<SizedClock>>,
	) -> Result<Datastore, Error> {
		Self::new_full_impl(path, clock_override).await
	}

	#[allow(dead_code)]
	async fn new_full_impl(
		path: &str,
		#[allow(unused_variables)] clock_override: Option<Arc<SizedClock>>,
	) -> Result<Datastore, Error> {
		#[allow(unused_variables)]
		let default_clock: Arc<SizedClock> = Arc::new(SizedClock::System(SystemClock::new()));

		// removes warning if no storage is enabled.
		#[cfg(not(any(
			feature = "kv-mem",
			feature = "kv-rocksdb",
			feature = "kv-speedb",
			feature = "kv-indxdb",
			feature = "kv-tikv",
			feature = "kv-fdb",
			feature = "kv-surrealkv"
		)))]
		let _ = (clock_override, default_clock);

		// Initiate the desired datastore
		let (inner, clock): (Result<Inner, Error>, Arc<SizedClock>) = match path {
			"memory" => {
				#[cfg(feature = "kv-mem")]
				{
					info!("Starting kvs store in {}", path);
					let v = super::mem::Datastore::new().await.map(Inner::Mem);
					let default_clock = Arc::new(SizedClock::System(SystemClock::new()));
					let clock = clock_override.unwrap_or(default_clock);
					info!("Started kvs store in {}", path);
					Ok((v, clock))
				}
				#[cfg(not(feature = "kv-mem"))]
                return Err(Error::Ds("Cannot connect to the `memory` storage engine as it is not enabled in this build of SurrealDB".to_owned()));
			}
			// Parse and initiate an File database
			s if s.starts_with("file:") => {
				#[cfg(feature = "kv-rocksdb")]
				{
					info!("Starting kvs store at {}", path);
					let s = s.trim_start_matches("file://");
					let s = s.trim_start_matches("file:");
					let v = super::rocksdb::Datastore::new(s).await.map(Inner::RocksDB);
					let default_clock = Arc::new(SizedClock::System(SystemClock::new()));
					let clock = clock_override.unwrap_or(default_clock);
					info!("Started kvs store at {}", path);
					Ok((v, clock))
				}
				#[cfg(not(feature = "kv-rocksdb"))]
                return Err(Error::Ds("Cannot connect to the `rocksdb` storage engine as it is not enabled in this build of SurrealDB".to_owned()));
			}
			// Parse and initiate an RocksDB database
			s if s.starts_with("rocksdb:") => {
				#[cfg(feature = "kv-rocksdb")]
				{
					info!("Starting kvs store at {}", path);
					let s = s.trim_start_matches("rocksdb://");
					let s = s.trim_start_matches("rocksdb:");
					let v = super::rocksdb::Datastore::new(s).await.map(Inner::RocksDB);
					info!("Started kvs store at {}", path);
					let default_clock = Arc::new(SizedClock::System(SystemClock::new()));
					let clock = clock_override.unwrap_or(default_clock);
					Ok((v, clock))
				}
				#[cfg(not(feature = "kv-rocksdb"))]
                return Err(Error::Ds("Cannot connect to the `rocksdb` storage engine as it is not enabled in this build of SurrealDB".to_owned()));
			}
			// Parse and initiate an SpeeDB database
			s if s.starts_with("speedb:") => {
				#[cfg(feature = "kv-speedb")]
				{
					info!("Starting kvs store at {}", path);
					let s = s.trim_start_matches("speedb://");
					let s = s.trim_start_matches("speedb:");
					let v = super::speedb::Datastore::new(s).await.map(Inner::SpeeDB);
					info!("Started kvs store at {}", path);
					let default_clock = Arc::new(SizedClock::System(SystemClock::new()));
					let clock = clock_override.unwrap_or(default_clock);
					Ok((v, clock))
				}
				#[cfg(not(feature = "kv-speedb"))]
                return Err(Error::Ds("Cannot connect to the `speedb` storage engine as it is not enabled in this build of SurrealDB".to_owned()));
			}
			// Parse and initiate an IndxDB database
			s if s.starts_with("indxdb:") => {
				#[cfg(feature = "kv-indxdb")]
				{
					info!("Starting kvs store at {}", path);
					let s = s.trim_start_matches("indxdb://");
					let s = s.trim_start_matches("indxdb:");
					let v = super::indxdb::Datastore::new(s).await.map(Inner::IndxDB);
					info!("Started kvs store at {}", path);
					let default_clock = Arc::new(SizedClock::System(SystemClock::new()));
					let clock = clock_override.unwrap_or(default_clock);
					Ok((v, clock))
				}
				#[cfg(not(feature = "kv-indxdb"))]
                return Err(Error::Ds("Cannot connect to the `indxdb` storage engine as it is not enabled in this build of SurrealDB".to_owned()));
			}
			// Parse and initiate a TiKV database
			s if s.starts_with("tikv:") => {
				#[cfg(feature = "kv-tikv")]
				{
					info!("Connecting to kvs store at {}", path);
					let s = s.trim_start_matches("tikv://");
					let s = s.trim_start_matches("tikv:");
					let v = super::tikv::Datastore::new(s).await.map(Inner::TiKV);
					info!("Connected to kvs store at {}", path);
					let default_clock = Arc::new(SizedClock::System(SystemClock::new()));
					let clock = clock_override.unwrap_or(default_clock);
					Ok((v, clock))
				}
				#[cfg(not(feature = "kv-tikv"))]
                return Err(Error::Ds("Cannot connect to the `tikv` storage engine as it is not enabled in this build of SurrealDB".to_owned()));
			}
			// Parse and initiate a FoundationDB database
			s if s.starts_with("fdb:") => {
				#[cfg(feature = "kv-fdb")]
				{
					info!("Connecting to kvs store at {}", path);
					let s = s.trim_start_matches("fdb://");
					let s = s.trim_start_matches("fdb:");
					let v = super::fdb::Datastore::new(s).await.map(Inner::FoundationDB);
					info!("Connected to kvs store at {}", path);
					let default_clock = Arc::new(SizedClock::System(SystemClock::new()));
					let clock = clock_override.unwrap_or(default_clock);
					Ok((v, clock))
				}
				#[cfg(not(feature = "kv-fdb"))]
                return Err(Error::Ds("Cannot connect to the `foundationdb` storage engine as it is not enabled in this build of SurrealDB".to_owned()));
			}
			// Parse and initiate a SurrealKV database
			s if s.starts_with("surrealkv:") => {
				#[cfg(feature = "kv-surrealkv")]
				{
					info!("Starting kvs store at {}", path);
					let s = s.trim_start_matches("surrealkv://");
					let s = s.trim_start_matches("surrealkv:");
					let v = super::surrealkv::Datastore::new(s).await.map(Inner::SurrealKV);
					info!("Started to kvs store at {}", path);
					let default_clock = Arc::new(SizedClock::System(SystemClock::new()));
					let clock = clock_override.unwrap_or(default_clock);
					Ok((v, clock))
				}
				#[cfg(not(feature = "kv-surrealkv"))]
                return Err(Error::Ds("Cannot connect to the `surrealkv` storage engine as it is not enabled in this build of SurrealDB".to_owned()));
			}
			// The datastore path is not valid
			_ => {
				// use clock_override and default_clock to remove warning when no kv is enabled.
				let _ = default_clock;
				info!("Unable to load the specified datastore {}", path);
				Err(Error::Ds("Unable to load the specified datastore".into()))
			}
		}?;
		// Set the properties on the datastore
		inner.map(|inner| Self {
			id: Uuid::new_v4(),
			inner,
			strict: false,
			auth_enabled: false,
			// TODO(gguillemas): Remove this field once the legacy authentication is deprecated in v2.0.0
			auth_level_enabled: false,
			query_timeout: None,
			transaction_timeout: None,
			notification_channel: None,
			capabilities: Capabilities::default(),
			engine_options: EngineOptions::default(),
			versionstamp_oracle: Arc::new(Mutex::new(Oracle::systime_counter())),
			clock,
			index_stores: IndexStores::default(),
			#[cfg(feature = "jwks")]
			jwks_cache: Arc::new(RwLock::new(JwksCache::new())),
			#[cfg(any(
				feature = "kv-surrealkv",
				feature = "kv-file",
				feature = "kv-rocksdb",
				feature = "kv-fdb",
				feature = "kv-tikv",
				feature = "kv-speedb"
			))]
			temporary_directory: Arc::new(env::temp_dir()),
			lq_cf_store: Arc::new(RwLock::new(LiveQueryTracker::new())),
		})
	}

	/// Specify whether this Datastore should run in strict mode
	pub fn with_node_id(mut self, id: Uuid) -> Self {
		self.id = id;
		self
	}

	/// Specify whether this Datastore should run in strict mode
	pub fn with_strict_mode(mut self, strict: bool) -> Self {
		self.strict = strict;
		self
	}

	/// Specify whether this datastore should enable live query notifications
	pub fn with_notifications(mut self) -> Self {
		self.notification_channel = Some(channel::bounded(LQ_CHANNEL_SIZE));
		self
	}

	/// Set a global query timeout for this Datastore
	pub fn with_query_timeout(mut self, duration: Option<Duration>) -> Self {
		self.query_timeout = duration;
		self
	}

	/// Set a global transaction timeout for this Datastore
	pub fn with_transaction_timeout(mut self, duration: Option<Duration>) -> Self {
		self.transaction_timeout = duration;
		self
	}

	/// Set whether authentication is enabled for this Datastore
	pub fn with_auth_enabled(mut self, enabled: bool) -> Self {
		self.auth_enabled = enabled;
		self
	}

	/// Set whether authentication levels are enabled for this Datastore
	/// TODO(gguillemas): Remove this method once the legacy authentication is deprecated in v2.0.0
	pub fn with_auth_level_enabled(mut self, enabled: bool) -> Self {
		self.auth_level_enabled = enabled;
		self
	}

	/// Set specific capabilities for this Datastore
	pub fn with_capabilities(mut self, caps: Capabilities) -> Self {
		self.capabilities = caps;
		self
	}

	#[cfg(any(
		feature = "kv-surrealkv",
		feature = "kv-file",
		feature = "kv-rocksdb",
		feature = "kv-fdb",
		feature = "kv-tikv",
		feature = "kv-speedb"
	))]
	pub fn with_temporary_directory(mut self, path: Option<PathBuf>) -> Self {
		self.temporary_directory = Arc::new(path.unwrap_or_else(env::temp_dir));
		self
	}

	/// Set the engine options for the datastore
	pub fn with_engine_options(mut self, engine_options: EngineOptions) -> Self {
		self.engine_options = engine_options;
		self
	}

	pub fn index_store(&self) -> &IndexStores {
		&self.index_stores
	}

	/// Is authentication enabled for this Datastore?
	pub fn is_auth_enabled(&self) -> bool {
		self.auth_enabled
	}

	#[cfg(any(
		feature = "kv-surrealkv",
		feature = "kv-file",
		feature = "kv-rocksdb",
		feature = "kv-fdb",
		feature = "kv-tikv",
		feature = "kv-speedb"
	))]
	pub(crate) fn is_memory(&self) -> bool {
		#[cfg(feature = "kv-mem")]
		if matches!(self.inner, Inner::Mem(_)) {
			return true;
		};
		false
	}

	/// Is authentication level enabled for this Datastore?
	/// TODO(gguillemas): Remove this method once the legacy authentication is deprecated in v2.0.0
	pub fn is_auth_level_enabled(&self) -> bool {
		self.auth_level_enabled
	}

	/// Does the datastore allow connections to a network target?
	#[cfg(feature = "jwks")]
	pub(crate) fn allows_network_target(&self, net_target: &NetTarget) -> bool {
		self.capabilities.allows_network_target(net_target)
	}

	#[cfg(feature = "jwks")]
	pub(crate) fn jwks_cache(&self) -> &Arc<RwLock<JwksCache>> {
		&self.jwks_cache
	}

	/// Setup the initial credentials
	/// Trigger the `unreachable definition` compilation error, probably due to this issue:
	/// https://github.com/rust-lang/rust/issues/111370
	#[allow(unreachable_code, unused_variables)]
	pub async fn setup_initial_creds(&self, username: &str, password: &str) -> Result<(), Error> {
		// Start a new writeable transaction
		let txn = self.transaction(Write, Optimistic).await?.rollback_with_panic().enclose();
		// Fetch the root users from the storage
		let users = txn.lock().await.all_root_users().await;
		// Process credentials, depending on existing users
		match users {
			Ok(v) if v.is_empty() => {
				// Display information in the logs
				info!("Credentials were provided, and no root users were found. The root user '{}' will be created", username);
				// Create and save a new root users
				let stm = DefineUserStatement::from((Base::Root, username, password));
				let ctx = Context::default();
				let opt = Options::new().with_auth(Arc::new(Auth::for_root(Role::Owner)));
				let _ = stm.compute(&ctx, &opt, &txn, None).await?;
				// We added a new user, so commit the transaction
				txn.lock().await.commit().await?;
				// Everything ok
				Ok(())
			}
			Ok(_) => {
				// Display warnings in the logs
				warn!("Credentials were provided, but existing root users were found. The root user '{}' will not be created", username);
				warn!("Consider removing the --user and --pass arguments from the server start command");
				// We didn't write anything, so just rollback
				txn.lock().await.cancel().await?;
				// Everything ok
				Ok(())
			}
			Err(e) => {
				// There was an unexpected error, so rollback
				txn.lock().await.cancel().await?;
				// Return any error
				Err(e)
			}
		}
	}

	// Initialise bootstrap with implicit values intended for runtime
	// An error indicates that a failure happened, but that does not mean that the bootstrap
	// completely failed. It may have partially completed. It certainly has side-effects
	// that weren't reversed, as it tries to bootstrap and garbage collect to the best of its
	// ability.
	// NOTE: If you get rust mutex deadlocks, check your transactions around this method.
	// This should be called before any transactions are made in release mode
	// In tests, it should be outside any other transaction - in isolation.
	// We cannot easily systematise this, since we aren't counting transactions created.
	pub async fn bootstrap(&self) -> Result<(), Error> {
		// First we clear unreachable state that could exist by upgrading from
		// previous beta versions
		trace!("Clearing unreachable state");
		let mut tx = self.transaction(Write, Optimistic).await?;
		match self.clear_unreachable_state(&mut tx).await {
			Ok(_) => tx.commit().await,
			Err(e) => {
				let msg = format!("Error clearing unreachable cluster state at bootstrap: {:?}", e);
				error!(msg);
				tx.cancel().await?;
				Err(Error::Tx(msg))
			}
		}?;

		trace!("Bootstrapping {}", self.id);
		let mut tx = self.transaction(Write, Optimistic).await?;
		let archived = match self.register_remove_and_archive(&mut tx, &self.id).await {
			Ok(archived) => {
				tx.commit().await?;
				archived
			}
			Err(e) => {
				error!("Error bootstrapping mark phase: {:?}", e);
				tx.cancel().await?;
				return Err(e);
			}
		};
		// Filtered includes all lqs that should be used in subsequent step
		// Currently that is all of them, no matter the error encountered
		let mut filtered: Vec<LqValue> = vec![];
		// err is used to aggregate all errors across all stages
		let mut err = vec![];
		for res in archived {
			match res {
				(lq, Some(e)) => {
					filtered.push(lq);
					err.push(e);
				}
				(lq, None) => {
					filtered.push(lq);
				}
			}
		}

		let mut tx = self.transaction(Write, Optimistic).await?;
		let val = self.remove_archived(&mut tx, filtered).await;
		let resolve_err = match val {
			Ok(_) => tx.commit().await,
			Err(e) => {
				error!("Error bootstrapping sweep phase: {:?}", e);
				match tx.cancel().await {
					Ok(_) => Err(e),
					Err(e) => {
						// We have a nested error
						Err(Error::Tx(format!("Error bootstrapping sweep phase: {:?} and error cancelling transaction: {:?}", e, e)))
					}
				}
			}
		};
		if let Err(e) = resolve_err {
			err.push(e);
		}
		if !err.is_empty() {
			error!("Error bootstrapping sweep phase: {:?}", err);
			return Err(Error::Tx(format!("Error bootstrapping sweep phase: {:?}", err)));
		}
		Ok(())
	}

	// Node registration + "mark" stage of mark-and-sweep gc
	pub async fn register_remove_and_archive(
		&self,
		tx: &mut Transaction,
		node_id: &Uuid,
	) -> Result<Vec<BootstrapOperationResult>, Error> {
		trace!("Registering node {}", node_id);
		let timestamp = tx.clock().await;
		self.register_membership(tx, node_id, timestamp).await?;
		// Determine the timeout for when a cluster node is expired
		let ts_expired = (&timestamp - &sql::duration::Duration::from_secs(5))?;
		let dead = self.remove_dead_nodes(tx, &ts_expired).await?;
		trace!("Archiving dead nodes: {:?}", dead);
		self.archive_dead_lqs(tx, &dead, node_id).await
	}

	// Adds entries to the KV store indicating membership information
	pub async fn register_membership(
		&self,
		tx: &mut Transaction,
		node_id: &Uuid,
		timestamp: Timestamp,
	) -> Result<(), Error> {
		tx.set_nd(node_id.0).await?;
		tx.set_hb(timestamp, node_id.0).await?;
		Ok(())
	}

	/// Delete dead heartbeats and nodes
	/// Returns node IDs
	pub async fn remove_dead_nodes(
		&self,
		tx: &mut Transaction,
		ts: &Timestamp,
	) -> Result<Vec<Uuid>, Error> {
		let hbs = self.delete_dead_heartbeats(tx, ts).await?;
		trace!("Found {} expired heartbeats", hbs.len());
		let mut nodes = vec![];
		for hb in hbs {
			trace!("Deleting node {}", &hb.nd);
			// TODO should be delr in case of nested entries
			tx.del_nd(hb.nd).await?;
			nodes.push(crate::sql::uuid::Uuid::from(hb.nd));
		}
		Ok(nodes)
	}

	/// Accepts cluster IDs
	/// Archives related live queries
	/// Returns live query keys that can be used for deletes
	///
	/// The reason we archive first is to stop other nodes from picking it up for further updates
	/// This means it will be easier to wipe the range in a subsequent transaction
	pub async fn archive_dead_lqs(
		&self,
		tx: &mut Transaction,
		nodes: &[Uuid],
		this_node_id: &Uuid,
	) -> Result<Vec<BootstrapOperationResult>, Error> {
		let mut archived = vec![];
		for nd in nodes.iter() {
			trace!("Archiving node {}", &nd);
			// Scan on node prefix for LQ space
			let node_lqs = tx.scan_ndlq(nd, NON_PAGED_BATCH_SIZE).await?;
			trace!("Found {} LQ entries for {:?}", node_lqs.len(), nd);
			for lq in node_lqs {
				trace!("Archiving query {:?}", &lq);
				let node_archived_lqs =
					match self.archive_lv_for_node(tx, &lq.nd, *this_node_id).await {
						Ok(lq) => lq,
						Err(e) => {
							error!("Error archiving lqs during bootstrap phase: {:?}", e);
							vec![]
						}
					};
				// We need to add lv nodes not found so that they can be deleted in second stage
				for lq_value in node_archived_lqs {
					archived.push(lq_value);
				}
			}
		}
		Ok(archived)
	}

	pub async fn remove_archived(
		&self,
		tx: &mut Transaction,
		archived: Vec<LqValue>,
	) -> Result<(), Error> {
		trace!("Gone into removing archived: {:?}", archived.len());
		for lq in archived {
			// Delete the cluster key, used for finding LQ associated with a node
			let key = crate::key::node::lq::new(lq.nd.0, lq.lq.0, &lq.ns, &lq.db);
			tx.del(key).await?;
			// Delete the table key, used for finding LQ associated with a table
			let key = crate::key::table::lq::new(&lq.ns, &lq.db, &lq.tb, lq.lq.0);
			tx.del(key).await?;
		}
		Ok(())
	}

	pub async fn clear_unreachable_state(&self, tx: &mut Transaction) -> Result<(), Error> {
		// Scan nodes
		let cluster = tx.scan_nd(NON_PAGED_BATCH_SIZE).await?;
		trace!("Found {} nodes", cluster.len());
		let mut unreachable_nodes = BTreeMap::new();
		for cl in &cluster {
			unreachable_nodes.insert(cl.name.clone(), cl.clone());
		}
		// Scan all heartbeats
		let end_of_time = Timestamp {
			// We remove one, because the scan range adds one
			value: u64::MAX - 1,
		};
		let hbs = tx.scan_hb(&end_of_time, NON_PAGED_BATCH_SIZE).await?;
		trace!("Found {} heartbeats", hbs.len());
		for hb in hbs {
			match unreachable_nodes.remove(&hb.nd.to_string()) {
				None => {
					// Didnt exist in cluster and should be deleted
					tx.del_hb(hb.hb, hb.nd).await?;
				}
				Some(_) => {}
			}
		}
		// Remove unreachable nodes
		for (_, cl) in unreachable_nodes {
			trace!("Removing unreachable node {}", cl.name);
			tx.del_nd(
				uuid::Uuid::parse_str(&cl.name).map_err(|e| {
					Error::Unimplemented(format!("cluster id was not uuid: {:?}", e))
				})?,
			)
			.await?;
		}
		// Scan node live queries for every node
		let mut nd_lq_set: BTreeSet<UnreachableLqType> = BTreeSet::new();
		for cl in &cluster {
			let nds = tx.scan_ndlq(&uuid::Uuid::parse_str(&cl.name).map_err(|e| {
                Error::Unimplemented(format!("cluster id was not uuid when parsing to aggregate cluster live queries: {:?}", e))
            })?, NON_PAGED_BATCH_SIZE).await?;
			nd_lq_set.extend(nds.into_iter().map(UnreachableLqType::Nd));
		}
		trace!("Found {} node live queries", nd_lq_set.len());
		// Scan tables for all live queries
		// let mut tb_lqs: Vec<LqValue> = vec![];
		let mut tb_lq_set: BTreeSet<UnreachableLqType> = BTreeSet::new();
		for ndlq in &nd_lq_set {
			let lq = ndlq.get_inner();
			let tbs = tx.scan_tblq(&lq.ns, &lq.db, &lq.tb, NON_PAGED_BATCH_SIZE).await?;
			tb_lq_set.extend(tbs.into_iter().map(UnreachableLqType::Tb));
		}
		trace!("Found {} table live queries", tb_lq_set.len());
		// Find and delete missing
		for missing in nd_lq_set.symmetric_difference(&tb_lq_set) {
			match missing {
				UnreachableLqType::Nd(ndlq) => {
					warn!("Deleting ndlq {:?}", &ndlq);
					tx.del_ndlq(ndlq.nd.0, ndlq.lq.0, &ndlq.ns, &ndlq.db).await?;
				}
				UnreachableLqType::Tb(tblq) => {
					warn!("Deleting tblq {:?}", &tblq);
					tx.del_tblq(&tblq.ns, &tblq.db, &tblq.tb, tblq.lq.0).await?;
				}
			}
		}
		trace!("Successfully cleared cluster of unreachable state");
		Ok(())
	}

	// Garbage collection task to run when a client disconnects from a surrealdb node
	// i.e. we know the node, we are not performing a full wipe on the node
	// and the wipe must be fully performed by this node
	pub async fn garbage_collect_dead_session(
		&self,
		live_queries: &[uuid::Uuid],
	) -> Result<(), Error> {
		let mut tx = self.transaction(Write, Optimistic).await?;

		// Find all the LQs we own, so that we can get the ns/ds from provided uuids
		// We may improve this in future by tracking in web layer
		let lqs = tx.scan_ndlq(&self.id, NON_PAGED_BATCH_SIZE).await?;
		let mut hits = vec![];
		for lq_value in lqs {
			if live_queries.contains(&lq_value.lq) {
				hits.push(lq_value.clone());
				let lq = crate::key::node::lq::Lq::new(
					lq_value.nd.0,
					lq_value.lq.0,
					lq_value.ns.as_str(),
					lq_value.db.as_str(),
				);
				tx.del(lq).await?;
				trace!("Deleted lq {:?} as part of session garbage collection", lq_value.clone());
			}
		}

		// Now delete the table entries for the live queries
		for lq in hits {
			let lv =
				crate::key::table::lq::new(lq.ns.as_str(), lq.db.as_str(), lq.tb.as_str(), lq.lq.0);
			tx.del(lv.clone()).await?;
			trace!("Deleted lv {:?} as part of session garbage collection", lv);
		}
		tx.commit().await
	}

	// Returns a list of live query IDs
	pub async fn archive_lv_for_node(
		&self,
		tx: &mut Transaction,
		nd: &Uuid,
		this_node_id: Uuid,
	) -> Result<Vec<BootstrapOperationResult>, Error> {
		let lqs = tx.all_lq(nd).await?;
		trace!("Archiving lqs and found {} LQ entries for {}", lqs.len(), nd);
		let mut ret: Vec<BootstrapOperationResult> = vec![];
		for lq in lqs {
			let lv_res =
				tx.get_tb_live(lq.ns.as_str(), lq.db.as_str(), lq.tb.as_str(), &lq.lq).await;
			if let Err(e) = lv_res {
				error!("Error getting live query for node {}: {:?}", nd, e);
				ret.push((lq, Some(e)));
				continue;
			}
			let lv = lv_res.unwrap();
			let archived_lvs = lv.clone().archive(this_node_id);
			tx.putc_tblq(&lq.ns, &lq.db, &lq.tb, archived_lvs, Some(lv)).await?;
			ret.push((lq, None));
		}
		Ok(ret)
	}

	/// Given a timestamp, delete all the heartbeats that have expired
	/// Return the removed heartbeats as they will contain node information
	pub async fn delete_dead_heartbeats(
		&self,
		tx: &mut Transaction,
		ts: &Timestamp,
	) -> Result<Vec<Hb>, Error> {
		let dead = tx.scan_hb(ts, HEARTBEAT_BATCH_SIZE).await?;
		// Delete the heartbeat and everything nested
		tx.delr_hb(dead.clone(), NON_PAGED_BATCH_SIZE).await?;
		for dead_node in dead.clone() {
			tx.del_nd(dead_node.nd).await?;
		}
		Ok::<Vec<Hb>, Error>(dead)
	}

	// tick is called periodically to perform maintenance tasks.
	// This is called every TICK_INTERVAL.
	pub async fn tick(&self) -> Result<(), Error> {
		let now = SystemTime::now().duration_since(UNIX_EPOCH).map_err(|e| {
			Error::Internal(format!("Clock may have gone backwards: {:?}", e.duration()))
		})?;
		let ts = now.as_secs();
		self.tick_at(ts).await?;
		Ok(())
	}

	// tick_at is the utility function that is called by tick.
	// It is handy for testing, because it allows you to specify the timestamp,
	// without depending on a system clock.
	pub async fn tick_at(&self, ts: u64) -> Result<(), Error> {
		trace!("Ticking at timestamp {} ({:?})", ts, conv::u64_to_versionstamp(ts));
		let _vs = self.save_timestamp_for_versionstamp(ts).await?;
		self.garbage_collect_stale_change_feeds(ts).await?;
		// TODO Add LQ GC
		// TODO Add Node GC?
		Ok(())
	}

	// save_timestamp_for_versionstamp saves the current timestamp for the each database's current versionstamp.
	// Note: the returned VS is flawed, as there are multiple {ts: vs} mappings per (ns, db)
	pub(crate) async fn save_timestamp_for_versionstamp(
		&self,
		ts: u64,
	) -> Result<Option<Versionstamp>, Error> {
		let mut tx = self.transaction(Write, Optimistic).await?;
		match self.save_timestamp_for_versionstamp_impl(ts, &mut tx).await {
            Ok(vs) => Ok(vs),
            Err(e) => {
                match tx.cancel().await {
                    Ok(_) => {
                        Err(e)
                    }
                    Err(txe) => {
                        Err(Error::Tx(format!("Error saving timestamp for versionstamp: {:?} and error cancelling transaction: {:?}", e, txe)))
                    }
                }
            }
        }
	}

<<<<<<< HEAD
=======
	/// Poll change feeds for live query notifications
	pub async fn process_lq_notifications(
		&self,
		stk: &mut Stk,
		opt: &Options,
	) -> Result<(), Error> {
		process_lq_notifications(self, stk, opt).await
	}

>>>>>>> a45fd5c1
	/// Add and kill live queries being track on the datastore
	/// These get polled by the change feed tick
	pub(crate) async fn handle_postprocessing_of_statements(
		&self,
		lqs: &Vec<TrackedResult>,
	) -> Result<(), Error> {
		// Lock the local live queries
		let mut lq_cf_store = self.lq_cf_store.write().await;
		for lq in lqs {
			match lq {
				TrackedResult::LiveQuery(lq) => {
					lq_cf_store.register_live_query(lq, Versionstamp::default()).unwrap();
				}
				TrackedResult::KillQuery(kill_entry) => {
					lq_cf_store.unregister_live_query(kill_entry);
				}
			}
		}
		Ok(())
	}

	async fn save_timestamp_for_versionstamp_impl(
		&self,
		ts: u64,
		tx: &mut Transaction,
	) -> Result<Option<Versionstamp>, Error> {
		let mut vs: Option<Versionstamp> = None;
		let nses = tx.all_ns().await?;
		let nses = nses.as_ref();
		for ns in nses {
			let ns = ns.name.as_str();
			let dbs = tx.all_db(ns).await?;
			let dbs = dbs.as_ref();
			for db in dbs {
				let db = db.name.as_str();
				// TODO(SUR-341): This is incorrect, it's a [ns,db] to vs pair
				vs = Some(tx.set_timestamp_for_versionstamp(ts, ns, db, true).await?);
			}
		}
		tx.commit().await?;
		Ok(vs)
	}

	// garbage_collect_stale_change_feeds deletes all change feed entries that are older than the watermarks.
	pub(crate) async fn garbage_collect_stale_change_feeds(&self, ts: u64) -> Result<(), Error> {
		let mut tx = self.transaction(Write, Optimistic).await?;
		if let Err(e) = self.garbage_collect_stale_change_feeds_impl(ts, &mut tx).await {
			return match tx.cancel().await {
                Ok(_) => {
                    Err(e)
                }
                Err(txe) => {
                    Err(Error::Tx(format!("Error garbage collecting stale change feeds: {:?} and error cancelling transaction: {:?}", e, txe)))
                }
            };
		}
		Ok(())
	}

	async fn garbage_collect_stale_change_feeds_impl(
		&self,
		ts: u64,
		tx: &mut Transaction,
	) -> Result<(), Error> {
		// TODO Make gc batch size/limit configurable?
		cf::gc_all_at(tx, ts, Some(100)).await?;
		tx.commit().await?;
		Ok(())
	}

	// Creates a heartbeat entry for the member indicating to the cluster
	// that the node is alive.
	// This is the preferred way of creating heartbeats inside the database, so try to use this.
	pub async fn heartbeat(&self) -> Result<(), Error> {
		let mut tx = self.transaction(Write, Optimistic).await?;
		let timestamp = tx.clock().await;
		self.heartbeat_full(&mut tx, timestamp, self.id).await?;
		tx.commit().await
	}

	// Creates a heartbeat entry for the member indicating to the cluster
	// that the node is alive. Intended for testing.
	// This includes all dependencies that are hard to control and is done in such a way for testing.
	// Inside the database, try to use the heartbeat() function instead.
	pub async fn heartbeat_full(
		&self,
		tx: &mut Transaction,
		timestamp: Timestamp,
		node_id: Uuid,
	) -> Result<(), Error> {
		tx.set_hb(timestamp, node_id.0).await
	}

	/// Poll change feeds for live query notifications
	pub async fn process_lq_notifications(&self, opt: &Options) -> Result<(), Error> {
		process_lq_notifications(self, opt).await
	}

	// -----
	// End cluster helpers, storage functions here
	// -----

	/// Create a new transaction on this datastore
	///
	/// ```rust,no_run
	/// use surrealdb_core::kvs::{Datastore, TransactionType::*, LockType::*};
	/// use surrealdb_core::err::Error;
	///
	/// #[tokio::main]
	/// async fn main() -> Result<(), Error> {
	///     let ds = Datastore::new("file://database.db").await?;
	///     let mut tx = ds.transaction(Write, Optimistic).await?;
	///     tx.cancel().await?;
	///     Ok(())
	/// }
	/// ```
	pub async fn transaction(
		&self,
		write: TransactionType,
		lock: LockType,
	) -> Result<Transaction, Error> {
		#![allow(unused_variables)]
		let write = match write {
			Read => false,
			Write => true,
		};

		let lock = match lock {
			Pessimistic => true,
			Optimistic => false,
		};

		let inner = match &self.inner {
			#[cfg(feature = "kv-mem")]
			Inner::Mem(v) => {
				let tx = v.transaction(write, lock).await?;
				super::tx::Inner::Mem(tx)
			}
			#[cfg(feature = "kv-rocksdb")]
			Inner::RocksDB(v) => {
				let tx = v.transaction(write, lock).await?;
				super::tx::Inner::RocksDB(tx)
			}
			#[cfg(feature = "kv-speedb")]
			Inner::SpeeDB(v) => {
				let tx = v.transaction(write, lock).await?;
				super::tx::Inner::SpeeDB(tx)
			}
			#[cfg(feature = "kv-indxdb")]
			Inner::IndxDB(v) => {
				let tx = v.transaction(write, lock).await?;
				super::tx::Inner::IndxDB(tx)
			}
			#[cfg(feature = "kv-tikv")]
			Inner::TiKV(v) => {
				let tx = v.transaction(write, lock).await?;
				super::tx::Inner::TiKV(tx)
			}
			#[cfg(feature = "kv-fdb")]
			Inner::FoundationDB(v) => {
				let tx = v.transaction(write, lock).await?;
				super::tx::Inner::FoundationDB(tx)
			}
			#[cfg(feature = "kv-surrealkv")]
			Inner::SurrealKV(v) => {
				let tx = v.transaction(write, lock).await?;
				super::tx::Inner::SurrealKV(tx)
			}
			#[allow(unreachable_patterns)]
			_ => unreachable!(),
		};

		let (send, recv): (Sender<TrackedResult>, Receiver<TrackedResult>) =
			channel::bounded(LQ_CHANNEL_SIZE);

		#[allow(unreachable_code)]
		Ok(Transaction {
			inner,
			cache: super::cache::Cache::default(),
			cf: cf::Writer::new(),
			vso: self.versionstamp_oracle.clone(),
			clock: self.clock.clone(),
			prepared_async_events: (Arc::new(send), Arc::new(recv)),
			engine_options: self.engine_options,
		})
	}

	/// Parse and execute an SQL query
	///
	/// ```rust,no_run
	/// use surrealdb_core::kvs::Datastore;
	/// use surrealdb_core::err::Error;
	/// use surrealdb_core::dbs::Session;
	///
	/// #[tokio::main]
	/// async fn main() -> Result<(), Error> {
	///     let ds = Datastore::new("memory").await?;
	///     let ses = Session::owner();
	///     let ast = "USE NS test DB test; SELECT * FROM person;";
	///     let res = ds.execute(ast, &ses, None).await?;
	///     Ok(())
	/// }
	/// ```
	#[instrument(level = "debug", skip_all)]
	pub async fn execute(
		&self,
		txt: &str,
		sess: &Session,
		vars: Variables,
	) -> Result<Vec<Response>, Error> {
		// Parse the SQL query text
		let ast = syn::parse(txt)?;
		// Process the AST
		self.process(ast, sess, vars).await
	}

	/// Execute a pre-parsed SQL query
	///
	/// ```rust,no_run
	/// use surrealdb_core::kvs::Datastore;
	/// use surrealdb_core::err::Error;
	/// use surrealdb_core::dbs::Session;
	/// use surrealdb_core::sql::parse;
	///
	/// #[tokio::main]
	/// async fn main() -> Result<(), Error> {
	///     let ds = Datastore::new("memory").await?;
	///     let ses = Session::owner();
	///     let ast = parse("USE NS test DB test; SELECT * FROM person;")?;
	///     let res = ds.process(ast, &ses, None).await?;
	///     Ok(())
	/// }
	/// ```
	#[instrument(level = "debug", skip_all)]
	pub async fn process(
		&self,
		ast: Query,
		sess: &Session,
		vars: Variables,
	) -> Result<Vec<Response>, Error> {
		// Check if the session has expired
		if sess.expired() {
			return Err(Error::ExpiredSession);
		}
		// Check if anonymous actors can execute queries when auth is enabled
		// TODO(sgirones): Check this as part of the authorisation layer
		if self.auth_enabled && sess.au.is_anon() && !self.capabilities.allows_guest_access() {
			return Err(IamError::NotAllowed {
				actor: "anonymous".to_string(),
				action: "process".to_string(),
				resource: "query".to_string(),
			}
			.into());
		}
		// Create a new query options
		let opt = Options::default()
			.with_id(self.id.0)
			.with_ns(sess.ns())
			.with_db(sess.db())
			.with_live(sess.live())
			.with_auth(sess.au.clone())
			.with_strict(self.strict)
			.with_auth_enabled(self.auth_enabled);
		// Create a new query executor
		let mut exe = Executor::new(self);
		// Create a default context
		let mut ctx = Context::from_ds(
			self.query_timeout,
			self.capabilities.clone(),
			self.index_stores.clone(),
			#[cfg(any(
				feature = "kv-surrealkv",
				feature = "kv-file",
				feature = "kv-rocksdb",
				feature = "kv-fdb",
				feature = "kv-tikv",
				feature = "kv-speedb"
			))]
			self.is_memory(),
			#[cfg(any(
				feature = "kv-surrealkv",
				feature = "kv-file",
				feature = "kv-rocksdb",
				feature = "kv-fdb",
				feature = "kv-tikv",
				feature = "kv-speedb"
			))]
			self.temporary_directory.clone(),
		)?;
		// Setup the notification channel
		if let Some(channel) = &self.notification_channel {
			ctx.add_notifications(Some(&channel.0));
		}
		// Start an execution context
		let ctx = sess.context(ctx);
		// Store the query variables
		let ctx = vars.attach(ctx)?;
		// Process all statements
		let res = exe.execute(ctx, opt, ast).await;
		match res {
			Ok((responses, lives)) => {
				// Register live queries
				self.handle_postprocessing_of_statements(&lives).await?;
				Ok(responses)
			}
			Err(e) => Err(e),
		}
	}

	/// Ensure a SQL [`Value`] is fully computed
	///
	/// ```rust,no_run
	/// use surrealdb_core::kvs::Datastore;
	/// use surrealdb_core::err::Error;
	/// use surrealdb_core::dbs::Session;
	/// use surrealdb_core::sql::Future;
	/// use surrealdb_core::sql::Value;
	///
	/// #[tokio::main]
	/// async fn main() -> Result<(), Error> {
	///     let ds = Datastore::new("memory").await?;
	///     let ses = Session::owner();
	///     let val = Value::Future(Box::new(Future::from(Value::Bool(true))));
	///     let res = ds.compute(val, &ses, None).await?;
	///     Ok(())
	/// }
	/// ```
	#[instrument(level = "debug", skip_all)]
	pub async fn compute(
		&self,
		val: Value,
		sess: &Session,
		vars: Variables,
	) -> Result<Value, Error> {
		// Check if the session has expired
		if sess.expired() {
			return Err(Error::ExpiredSession);
		}

		let mut stack = TreeStack::new();

		// Check if anonymous actors can compute values when auth is enabled
		// TODO(sgirones): Check this as part of the authorisation layer
		if self.auth_enabled && !self.capabilities.allows_guest_access() {
			return Err(IamError::NotAllowed {
				actor: "anonymous".to_string(),
				action: "compute".to_string(),
				resource: "value".to_string(),
			}
			.into());
		}
		// Create a new query options
		let opt = Options::default()
			.with_id(self.id.0)
			.with_ns(sess.ns())
			.with_db(sess.db())
			.with_live(sess.live())
			.with_auth(sess.au.clone())
			.with_strict(self.strict)
			.with_auth_enabled(self.auth_enabled);
		// Create a default context
		let mut ctx = Context::default();
		// Set context capabilities
		ctx.add_capabilities(self.capabilities.clone());
		// Set the global query timeout
		if let Some(timeout) = self.query_timeout {
			ctx.add_timeout(timeout)?;
		}
		// Setup the notification channel
		if let Some(channel) = &self.notification_channel {
			ctx.add_notifications(Some(&channel.0));
		}
		// Start an execution context
		let ctx = sess.context(ctx);
		// Store the query variables
		let ctx = vars.attach(ctx)?;
		// Start a new transaction
		let txn = self.transaction(val.writeable().into(), Optimistic).await?.enclose();
		// Compute the value
		let res = stack.enter(|stk| val.compute(stk, &ctx, &opt, &txn, None)).finish().await;
		// Store any data
		match (res.is_ok(), val.writeable()) {
			// If the compute was successful, then commit if writeable
			(true, true) => txn.lock().await.commit().await?,
			// Cancel if the compute was an error, or if readonly
			(_, _) => txn.lock().await.cancel().await?,
		};
		// Return result
		res
	}

	/// Evaluates a SQL [`Value`] without checking authenticating config
	/// This is used in very specific cases, where we do not need to check
	/// whether authentication is enabled, or guest access is disabled.
	/// For example, this is used when processing a SCOPE SIGNUP or SCOPE
	/// SIGNIN clause, which still needs to work without guest access.
	///
	/// ```rust,no_run
	/// use surrealdb_core::kvs::Datastore;
	/// use surrealdb_core::err::Error;
	/// use surrealdb_core::dbs::Session;
	/// use surrealdb_core::sql::Future;
	/// use surrealdb_core::sql::Value;
	///
	/// #[tokio::main]
	/// async fn main() -> Result<(), Error> {
	///     let ds = Datastore::new("memory").await?;
	///     let ses = Session::owner();
	///     let val = Value::Future(Box::new(Future::from(Value::Bool(true))));
	///     let res = ds.evaluate(val, &ses, None).await?;
	///     Ok(())
	/// }
	/// ```
	#[instrument(level = "debug", skip_all)]
	pub async fn evaluate(
		&self,
		val: Value,
		sess: &Session,
		vars: Variables,
	) -> Result<Value, Error> {
		// Check if the session has expired
		if sess.expired() {
			return Err(Error::ExpiredSession);
		}

		let mut stack = TreeStack::new();
		// Create a new query options
		let opt = Options::default()
			.with_id(self.id.0)
			.with_ns(sess.ns())
			.with_db(sess.db())
			.with_live(sess.live())
			.with_auth(sess.au.clone())
			.with_strict(self.strict)
			.with_auth_enabled(self.auth_enabled);
		// Create a default context
		let mut ctx = Context::default();
		// Set context capabilities
		ctx.add_capabilities(self.capabilities.clone());
		// Set the global query timeout
		if let Some(timeout) = self.query_timeout {
			ctx.add_timeout(timeout)?;
		}
		// Setup the notification channel
		if let Some(channel) = &self.notification_channel {
			ctx.add_notifications(Some(&channel.0));
		}
		// Start an execution context
		let ctx = sess.context(ctx);
		// Store the query variables
		let ctx = vars.attach(ctx)?;
		// Start a new transaction
		let txn = self.transaction(val.writeable().into(), Optimistic).await?.enclose();
		// Compute the value
		let res = stack.enter(|stk| val.compute(stk, &ctx, &opt, &txn, None)).finish().await;
		// Store any data
		match (res.is_ok(), val.writeable()) {
			// If the compute was successful, then commit if writeable
			(true, true) => txn.lock().await.commit().await?,
			// Cancel if the compute was an error, or if readonly
			(_, _) => txn.lock().await.cancel().await?,
		};
		// Return result
		res
	}

	/// Subscribe to live notifications
	///
	/// ```rust,no_run
	/// use surrealdb_core::kvs::Datastore;
	/// use surrealdb_core::err::Error;
	/// use surrealdb_core::dbs::Session;
	///
	/// #[tokio::main]
	/// async fn main() -> Result<(), Error> {
	///     let ds = Datastore::new("memory").await?.with_notifications();
	///     let ses = Session::owner();
	/// 	if let Some(channel) = ds.notifications() {
	///     	while let Ok(v) = channel.recv().await {
	///     	    println!("Received notification: {v}");
	///     	}
	/// 	}
	///     Ok(())
	/// }
	/// ```
	#[instrument(level = "debug", skip_all)]
	pub fn notifications(&self) -> Option<Receiver<Notification>> {
		self.notification_channel.as_ref().map(|v| v.1.clone())
	}

	/// Performs a database import from SQL
	#[instrument(level = "debug", skip(self, sess, sql))]
	pub async fn import(&self, sql: &str, sess: &Session) -> Result<Vec<Response>, Error> {
		// Execute the SQL import
		self.execute(sql, sess, None).await
	}

	/// Performs a full database export as SQL
	#[instrument(level = "debug", skip(self, sess, chn))]
	pub async fn export(
		&self,
		sess: &Session,
		chn: Sender<Vec<u8>>,
	) -> Result<impl Future<Output = Result<(), Error>>, Error> {
		// Check if the session has expired
		if sess.expired() {
			return Err(Error::ExpiredSession);
		}
		// Retrieve the provided NS and DB
		let (ns, db) = crate::iam::check::check_ns_db(sess)?;
		// Create a new readonly transaction
		let mut txn = self.transaction(Read, Optimistic).await?;
		// Return an async export job
		Ok(async move {
			// Process the export
			txn.export(&ns, &db, chn).await?;
			// Everything ok
			Ok(())
		})
	}

	/// Checks the required permissions level for this session
	#[instrument(level = "debug", skip(self, sess))]
	pub fn check(&self, sess: &Session, action: Action, resource: Resource) -> Result<(), Error> {
		// Check if the session has expired
		if sess.expired() {
			return Err(Error::ExpiredSession);
		}
		// Skip auth for Anonymous users if auth is disabled
		let skip_auth = !self.is_auth_enabled() && sess.au.is_anon();
		if !skip_auth {
			sess.au.is_allowed(action, &resource)?;
		}
		// All ok
		Ok(())
	}
}

/// Construct a document from a Change Feed mutation
/// This is required to perform document operations such as live query notifications
pub(crate) fn construct_document(mutation: &TableMutation) -> Option<Document> {
	match mutation {
		TableMutation::Set(id, current_value) => {
			let doc = Document::new_artificial(
				None,
				Some(id),
				None,
				Cow::Borrowed(current_value),
				Cow::Owned(EMPTY_DOC),
				Workable::Normal,
			);
			Some(doc)
		}
		TableMutation::Del(id) => {
			let fake_previous_value_because_we_need_the_id_and_del_doesnt_store_value =
				Value::Object(Object::from(map! {
					"id" => Value::Thing(id.clone()),
				}));
			let doc = Document::new_artificial(
				None,
				Some(id),
				None,
				Cow::Owned(Value::None),
				Cow::Owned(fake_previous_value_because_we_need_the_id_and_del_doesnt_store_value),
				Workable::Normal,
			);
			Some(doc)
		}
		TableMutation::Def(_) => None,
		TableMutation::SetWithDiff(id, current_value, _operations) => {
			// We need a previous value otherwise the Value::compute function won't work correctly
			// This is also how IDs are carried into notifications, not via doc.rid
			let todo_original_after_reverse_applying_patches = Value::Object(Object::from(map! {
				"id" => Value::Thing(id.clone()),
				// This value is included so that we know for sure it is placeholder
				"fake_value" => Value::Strand(
					Strand::from( "placeholder until we can derive diffs from reversing patch operations" ))
			}));
			let doc = Document::new_artificial(
				None,
				Some(id),
				None,
				Cow::Borrowed(current_value),
				Cow::Owned(todo_original_after_reverse_applying_patches),
				Workable::Normal,
			);
			trace!("Constructed artificial document: {:?}, is_new={}", doc, doc.is_new());
			// TODO(SUR-328): reverse diff and apply to doc to retrieve original version of doc
			Some(doc)
<<<<<<< HEAD
=======
		}
	}
}

#[cfg(test)]
mod test {
	use super::*;

	#[tokio::test]
	pub async fn very_deep_query() -> Result<(), Error> {
		use crate::kvs::Datastore;
		use crate::sql::{Expression, Future, Number, Operator, Value};
		use reblessive::{Stack, Stk};

		// build query manually to bypass query limits.
		let mut stack = Stack::new();
		async fn build_query(stk: &mut Stk, depth: usize) -> Value {
			if depth == 0 {
				Value::Expression(Box::new(Expression::Binary {
					l: Value::Number(Number::Int(1)),
					o: Operator::Add,
					r: Value::Number(Number::Int(1)),
				}))
			} else {
				let q = stk.run(|stk| build_query(stk, depth - 1)).await;
				Value::Future(Box::new(Future::from(q)))
			}
>>>>>>> a45fd5c1
		}
		let val = stack.enter(|stk| build_query(stk, 1000)).finish();

		let dbs = Datastore::new("memory").await.unwrap().with_capabilities(Capabilities::all());

		let opt = Options::default()
			.with_id(dbs.id.0)
			.with_ns(Some("test".into()))
			.with_db(Some("test".into()))
			.with_live(false)
			.with_strict(false)
			.with_auth_enabled(false)
			.with_max_computation_depth(u32::MAX)
			.with_futures(true);

		// Create a default context
		let mut ctx = Context::default();
		// Set context capabilities
		ctx.add_capabilities(dbs.capabilities.clone());
		// Start a new transaction
		let txn = dbs.transaction(val.writeable().into(), Optimistic).await?.enclose();
		// Compute the value
		let mut stack = reblessive::tree::TreeStack::new();
		let res =
			stack.enter(|stk| val.compute(stk, &ctx, &opt, &txn, None)).finish().await.unwrap();
		assert_eq!(res, Value::Number(Number::Int(2)));
		Ok(())
	}
}<|MERGE_RESOLUTION|>--- conflicted
+++ resolved
@@ -55,20 +55,10 @@
 #[allow(unused_imports)]
 use crate::kvs::clock::SystemClock;
 use crate::kvs::lq_cf::LiveQueryTracker;
-<<<<<<< HEAD
-use crate::kvs::lq_structs::{
-	LqIndexKey, LqIndexValue, LqSelector, LqValue, TrackedResult, UnreachableLqType,
-};
-use crate::kvs::lq_v2_fut::process_lq_notifications;
-use crate::kvs::{LockType, LockType::*, TransactionType, TransactionType::*};
-use crate::options::EngineOptions;
-use crate::sql::statements::show::ShowSince;
-=======
 use crate::kvs::lq_structs::{LqValue, TrackedResult, UnreachableLqType};
 use crate::kvs::lq_v2_fut::process_lq_notifications;
 use crate::kvs::{LockType, LockType::*, TransactionType, TransactionType::*};
 use crate::options::EngineOptions;
->>>>>>> a45fd5c1
 use crate::sql::{self, statements::DefineUserStatement, Base, Object, Query, Strand, Uuid, Value};
 use crate::syn;
 use crate::vs::{conv, Oracle, Versionstamp};
@@ -80,10 +70,6 @@
 // The batch size used for non-paged operations (i.e. if there are more results, they are ignored)
 const NON_PAGED_BATCH_SIZE: u32 = 100_000;
 
-<<<<<<< HEAD
-// const EMPTY_DOC: Value = Value::Object(Object(BTreeMap::new()));
-=======
->>>>>>> a45fd5c1
 const EMPTY_DOC: Value = Value::None;
 
 /// The underlying datastore instance which stores the dataset.
@@ -107,20 +93,12 @@
 	transaction_timeout: Option<Duration>,
 	// Capabilities for this datastore
 	capabilities: Capabilities,
-<<<<<<< HEAD
-	pub(crate) engine_options: EngineOptions,
-=======
 	pub(super) engine_options: EngineOptions,
->>>>>>> a45fd5c1
 	// The versionstamp oracle for this datastore.
 	// Used only in some datastores, such as tikv.
 	versionstamp_oracle: Arc<Mutex<Oracle>>,
 	// Whether this datastore enables live query notifications to subscribers
-<<<<<<< HEAD
-	pub(crate) notification_channel: Option<(Sender<Notification>, Receiver<Notification>)>,
-=======
 	pub(super) notification_channel: Option<(Sender<Notification>, Receiver<Notification>)>,
->>>>>>> a45fd5c1
 	// Clock for tracking time. It is read only and accessible to all transactions. It is behind a mutex as tests may write to it.
 	clock: Arc<SizedClock>,
 	// The index store cache
@@ -949,8 +927,6 @@
         }
 	}
 
-<<<<<<< HEAD
-=======
 	/// Poll change feeds for live query notifications
 	pub async fn process_lq_notifications(
 		&self,
@@ -960,7 +936,6 @@
 		process_lq_notifications(self, stk, opt).await
 	}
 
->>>>>>> a45fd5c1
 	/// Add and kill live queries being track on the datastore
 	/// These get polled by the change feed tick
 	pub(crate) async fn handle_postprocessing_of_statements(
@@ -1052,11 +1027,6 @@
 		node_id: Uuid,
 	) -> Result<(), Error> {
 		tx.set_hb(timestamp, node_id.0).await
-	}
-
-	/// Poll change feeds for live query notifications
-	pub async fn process_lq_notifications(&self, opt: &Options) -> Result<(), Error> {
-		process_lq_notifications(self, opt).await
 	}
 
 	// -----
@@ -1550,8 +1520,6 @@
 			trace!("Constructed artificial document: {:?}, is_new={}", doc, doc.is_new());
 			// TODO(SUR-328): reverse diff and apply to doc to retrieve original version of doc
 			Some(doc)
-<<<<<<< HEAD
-=======
 		}
 	}
 }
@@ -1579,7 +1547,6 @@
 				let q = stk.run(|stk| build_query(stk, depth - 1)).await;
 				Value::Future(Box::new(Future::from(q)))
 			}
->>>>>>> a45fd5c1
 		}
 		let val = stack.enter(|stk| build_query(stk, 1000)).finish();
 
