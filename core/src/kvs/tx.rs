use super::kv::Add;
use super::kv::Convert;
use super::Key;
use super::Val;
use crate::cf;
use crate::dbs::node::ClusterMembership;
use crate::dbs::node::Timestamp;
use crate::err::Error;
use crate::idg::u32::U32;
use crate::key::error::KeyCategory;
use crate::key::key_req::KeyRequirements;
use crate::kvs::cache::Cache;
use crate::kvs::cache::Entry;
use crate::kvs::clock::SizedClock;
use crate::kvs::lq_structs::{LqEntry, LqValue};
use crate::kvs::Check;
use crate::sql;
use crate::sql::paths::EDGE;
use crate::sql::paths::IN;
use crate::sql::paths::OUT;
use crate::sql::thing::Thing;
use crate::sql::Strand;
use crate::sql::Value;
use crate::vs::Oracle;
use crate::vs::Versionstamp;
use channel::{Receiver, Sender};
use futures::lock::Mutex;
use sql::permission::Permissions;
use sql::statements::DefineAnalyzerStatement;
use sql::statements::DefineDatabaseStatement;
use sql::statements::DefineEventStatement;
use sql::statements::DefineFieldStatement;
use sql::statements::DefineFunctionStatement;
use sql::statements::DefineIndexStatement;
use sql::statements::DefineModelStatement;
use sql::statements::DefineNamespaceStatement;
use sql::statements::DefineParamStatement;
use sql::statements::DefineScopeStatement;
use sql::statements::DefineTableStatement;
use sql::statements::DefineTokenStatement;
use sql::statements::DefineUserStatement;
use sql::statements::LiveStatement;
use std::borrow::Cow;
use std::fmt;
use std::fmt::Debug;
use std::ops::Range;
use std::sync::Arc;
use uuid::Uuid;

const LQ_CAPACITY: usize = 100;

#[derive(Copy, Clone, Debug)]
pub enum Limit {
	Unlimited,
	Limited(u32),
}

pub struct ScanPage<K>
where
	K: Into<Key> + Debug,
{
	pub range: Range<K>,
	pub limit: Limit,
}

impl From<Range<Vec<u8>>> for ScanPage<Vec<u8>> {
	fn from(value: Range<Vec<u8>>) -> Self {
		ScanPage {
			range: value,
			limit: Limit::Unlimited,
		}
	}
}

pub struct ScanResult<K>
where
	K: Into<Key> + Debug,
{
	pub next_page: Option<ScanPage<K>>,
	pub values: Vec<(Key, Val)>,
}

/// A set of undoable updates and requests against a dataset.
#[allow(dead_code)]
pub struct Transaction {
	pub(super) inner: Inner,
	pub(super) cache: Cache,
	pub(super) cf: cf::Writer,
	pub(super) vso: Arc<Mutex<Oracle>>,
	pub(super) clock: Arc<SizedClock>,
	pub(super) prepared_live_queries: (Arc<Sender<LqEntry>>, Arc<Receiver<LqEntry>>),
}

#[allow(clippy::large_enum_variant)]
pub(super) enum Inner {
	#[cfg(feature = "kv-mem")]
	Mem(super::mem::Transaction),
	#[cfg(feature = "kv-rocksdb")]
	RocksDB(super::rocksdb::Transaction),
	#[cfg(feature = "kv-speedb")]
	SpeeDB(super::speedb::Transaction),
	#[cfg(feature = "kv-indxdb")]
	IndxDB(super::indxdb::Transaction),
	#[cfg(feature = "kv-tikv")]
	TiKV(super::tikv::Transaction),
	#[cfg(feature = "kv-fdb")]
	FoundationDB(super::fdb::Transaction),
	#[cfg(feature = "kv-surrealkv")]
	SurrealKV(super::surrealkv::Transaction),
}
#[derive(Copy, Clone)]
pub enum TransactionType {
	Read,
	Write,
}

impl From<bool> for TransactionType {
	fn from(value: bool) -> Self {
		match value {
			true => TransactionType::Write,
			false => TransactionType::Read,
		}
	}
}

pub enum LockType {
	Pessimistic,
	Optimistic,
}

impl fmt::Display for Transaction {
	fn fmt(&self, f: &mut fmt::Formatter<'_>) -> fmt::Result {
		#![allow(unused_variables)]
		match &self.inner {
			#[cfg(feature = "kv-mem")]
			Inner::Mem(_) => write!(f, "memory"),
			#[cfg(feature = "kv-rocksdb")]
			Inner::RocksDB(_) => write!(f, "rocksdb"),
			#[cfg(feature = "kv-speedb")]
			Inner::SpeeDB(_) => write!(f, "speedb"),
			#[cfg(feature = "kv-indxdb")]
			Inner::IndxDB(_) => write!(f, "indxdb"),
			#[cfg(feature = "kv-tikv")]
			Inner::TiKV(_) => write!(f, "tikv"),
			#[cfg(feature = "kv-fdb")]
			Inner::FoundationDB(_) => write!(f, "fdb"),
			#[cfg(feature = "kv-surrealkv")]
			Inner::SurrealKV(_) => write!(f, "surrealkv"),
			#[allow(unreachable_patterns)]
			_ => unreachable!(),
		}
	}
}

impl Transaction {
	// --------------------------------------------------
	// Configuration methods
	// --------------------------------------------------

	pub fn rollback_with_warning(mut self) -> Self {
		self.check_level(Check::Warn);
		self
	}

	pub fn rollback_with_panic(mut self) -> Self {
		self.check_level(Check::Panic);
		self
	}

	pub fn rollback_and_ignore(mut self) -> Self {
		self.check_level(Check::None);
		self
	}

	pub fn enclose(self) -> Arc<Mutex<Self>> {
		Arc::new(Mutex::new(self))
	}

	// --------------------------------------------------
	// Integral methods
	// --------------------------------------------------

	/// Check if transaction is finished.
	///
	/// If the transaction has been cancelled or committed,
	/// then this function will return [`true`], and any further
	/// calls to functions on this transaction will result
	/// in a [`Error::TxFinished`] error.
	pub async fn closed(&self) -> bool {
		#[cfg(debug_assertions)]
		trace!("Closed");
		match self {
			#[cfg(feature = "kv-mem")]
			Transaction {
				inner: Inner::Mem(v),
				..
			} => v.closed(),
			#[cfg(feature = "kv-rocksdb")]
			Transaction {
				inner: Inner::RocksDB(v),
				..
			} => v.closed(),
			#[cfg(feature = "kv-speedb")]
			Transaction {
				inner: Inner::SpeeDB(v),
				..
			} => v.closed(),
			#[cfg(feature = "kv-indxdb")]
			Transaction {
				inner: Inner::IndxDB(v),
				..
			} => v.closed(),
			#[cfg(feature = "kv-tikv")]
			Transaction {
				inner: Inner::TiKV(v),
				..
			} => v.closed(),
			#[cfg(feature = "kv-fdb")]
			Transaction {
				inner: Inner::FoundationDB(v),
				..
			} => v.closed(),
			#[cfg(feature = "kv-surrealkv")]
			Transaction {
				inner: Inner::SurrealKV(v),
				..
			} => v.is_closed(),
			#[allow(unreachable_patterns)]
			_ => unreachable!(),
		}
	}

	/// Cancel a transaction.
	///
	/// This reverses all changes made within the transaction.
	pub async fn cancel(&mut self) -> Result<(), Error> {
		#[cfg(debug_assertions)]
		trace!("Cancel");
		match self {
			#[cfg(feature = "kv-mem")]
			Transaction {
				inner: Inner::Mem(v),
				..
			} => v.cancel(),
			#[cfg(feature = "kv-rocksdb")]
			Transaction {
				inner: Inner::RocksDB(v),
				..
			} => v.cancel().await,
			#[cfg(feature = "kv-speedb")]
			Transaction {
				inner: Inner::SpeeDB(v),
				..
			} => v.cancel().await,
			#[cfg(feature = "kv-indxdb")]
			Transaction {
				inner: Inner::IndxDB(v),
				..
			} => v.cancel().await,
			#[cfg(feature = "kv-tikv")]
			Transaction {
				inner: Inner::TiKV(v),
				..
			} => v.cancel().await,
			#[cfg(feature = "kv-fdb")]
			Transaction {
				inner: Inner::FoundationDB(v),
				..
			} => v.cancel().await,
			#[cfg(feature = "kv-surrealkv")]
			Transaction {
				inner: Inner::SurrealKV(v),
				..
			} => v.cancel().await,
			#[allow(unreachable_patterns)]
			_ => unreachable!(),
		}
	}

	/// Commit a transaction.
	///
	/// This attempts to commit all changes made within the transaction.
	pub async fn commit(&mut self) -> Result<(), Error> {
		#[cfg(debug_assertions)]
		trace!("Commit");
		match self {
			#[cfg(feature = "kv-mem")]
			Transaction {
				inner: Inner::Mem(v),
				..
			} => v.commit(),
			#[cfg(feature = "kv-rocksdb")]
			Transaction {
				inner: Inner::RocksDB(v),
				..
			} => v.commit().await,
			#[cfg(feature = "kv-speedb")]
			Transaction {
				inner: Inner::SpeeDB(v),
				..
			} => v.commit().await,
			#[cfg(feature = "kv-indxdb")]
			Transaction {
				inner: Inner::IndxDB(v),
				..
			} => v.commit().await,
			#[cfg(feature = "kv-tikv")]
			Transaction {
				inner: Inner::TiKV(v),
				..
			} => v.commit().await,
			#[cfg(feature = "kv-fdb")]
			Transaction {
				inner: Inner::FoundationDB(v),
				..
			} => v.commit().await,
			#[cfg(feature = "kv-surrealkv")]
			Transaction {
				inner: Inner::SurrealKV(v),
				..
			} => v.commit().await,
			#[allow(unreachable_patterns)]
			_ => unreachable!(),
		}
	}

<<<<<<< HEAD
=======
	#[allow(unused)]
>>>>>>> 429ca31f
	pub(crate) fn consume_pending_live_queries(&self) -> Vec<LqEntry> {
		let mut lq: Vec<LqEntry> = Vec::with_capacity(LQ_CAPACITY);
		while let Ok(l) = self.prepared_live_queries.1.try_recv() {
			lq.push(l);
		}
		lq
	}

	/// Sends a live query to the transaction which is forwarded only once committed
	/// And removed once a transaction is aborted
<<<<<<< HEAD
	pub fn pre_commit_register_live_query(&mut self, lq_entry: LqEntry) -> Result<(), Error> {
		self.prepared_live_queries
			.0
			.try_send(lq_entry)
			.map_err(|e| Error::Internal("Prepared lq failed to add lq to channel".to_string()))
=======
	pub(crate) fn pre_commit_register_live_query(
		&mut self,
		lq_entry: LqEntry,
	) -> Result<(), Error> {
		self.prepared_live_queries.0.try_send(lq_entry).map_err(|_send_err| {
			Error::Internal("Prepared lq failed to add lq to channel".to_string())
		})
>>>>>>> 429ca31f
	}

	/// Delete a key from the datastore.
	#[allow(unused_variables)]
	pub async fn del<K>(&mut self, key: K) -> Result<(), Error>
	where
		K: Into<Key> + Debug,
	{
		#[cfg(debug_assertions)]
		trace!("Del {:?}", key);
		match self {
			#[cfg(feature = "kv-mem")]
			Transaction {
				inner: Inner::Mem(v),
				..
			} => v.del(key),
			#[cfg(feature = "kv-rocksdb")]
			Transaction {
				inner: Inner::RocksDB(v),
				..
			} => v.del(key).await,
			#[cfg(feature = "kv-speedb")]
			Transaction {
				inner: Inner::SpeeDB(v),
				..
			} => v.del(key).await,
			#[cfg(feature = "kv-indxdb")]
			Transaction {
				inner: Inner::IndxDB(v),
				..
			} => v.del(key).await,
			#[cfg(feature = "kv-tikv")]
			Transaction {
				inner: Inner::TiKV(v),
				..
			} => v.del(key).await,
			#[cfg(feature = "kv-fdb")]
			Transaction {
				inner: Inner::FoundationDB(v),
				..
			} => v.del(key).await,
			#[cfg(feature = "kv-surrealkv")]
			Transaction {
				inner: Inner::SurrealKV(v),
				..
			} => v.del(key).await,
			#[allow(unreachable_patterns)]
			_ => unreachable!(),
		}
	}

	/// Check if a key exists in the datastore.
	#[allow(unused_variables)]
	pub async fn exi<K>(&mut self, key: K) -> Result<bool, Error>
	where
		K: Into<Key> + Debug,
	{
		#[cfg(debug_assertions)]
		trace!("Exi {:?}", key);
		match self {
			#[cfg(feature = "kv-mem")]
			Transaction {
				inner: Inner::Mem(v),
				..
			} => v.exi(key),
			#[cfg(feature = "kv-rocksdb")]
			Transaction {
				inner: Inner::RocksDB(v),
				..
			} => v.exi(key).await,
			#[cfg(feature = "kv-speedb")]
			Transaction {
				inner: Inner::SpeeDB(v),
				..
			} => v.exi(key).await,
			#[cfg(feature = "kv-indxdb")]
			Transaction {
				inner: Inner::IndxDB(v),
				..
			} => v.exi(key).await,
			#[cfg(feature = "kv-tikv")]
			Transaction {
				inner: Inner::TiKV(v),
				..
			} => v.exi(key).await,
			#[cfg(feature = "kv-fdb")]
			Transaction {
				inner: Inner::FoundationDB(v),
				..
			} => v.exi(key).await,
			#[cfg(feature = "kv-surrealkv")]
			Transaction {
				inner: Inner::SurrealKV(v),
				..
			} => v.exists(key).await,
			#[allow(unreachable_patterns)]
			_ => unreachable!(),
		}
	}

	/// Fetch a key from the datastore.
	#[allow(unused_variables)]
	pub async fn get<K>(&mut self, key: K) -> Result<Option<Val>, Error>
	where
		K: Into<Key> + Debug,
	{
		#[cfg(debug_assertions)]
		trace!("Get {:?}", key);
		match self {
			#[cfg(feature = "kv-mem")]
			Transaction {
				inner: Inner::Mem(v),
				..
			} => v.get(key),
			#[cfg(feature = "kv-rocksdb")]
			Transaction {
				inner: Inner::RocksDB(v),
				..
			} => v.get(key).await,
			#[cfg(feature = "kv-speedb")]
			Transaction {
				inner: Inner::SpeeDB(v),
				..
			} => v.get(key).await,
			#[cfg(feature = "kv-indxdb")]
			Transaction {
				inner: Inner::IndxDB(v),
				..
			} => v.get(key).await,
			#[cfg(feature = "kv-tikv")]
			Transaction {
				inner: Inner::TiKV(v),
				..
			} => v.get(key).await,
			#[cfg(feature = "kv-fdb")]
			Transaction {
				inner: Inner::FoundationDB(v),
				..
			} => v.get(key).await,
			#[cfg(feature = "kv-surrealkv")]
			Transaction {
				inner: Inner::SurrealKV(v),
				..
			} => v.get(key).await,
			#[allow(unreachable_patterns)]
			_ => unreachable!(),
		}
	}

	/// Insert or update a key in the datastore.
	#[allow(unused_variables)]
	pub async fn set<K, V>(&mut self, key: K, val: V) -> Result<(), Error>
	where
		K: Into<Key> + Debug,
		V: Into<Val> + Debug,
	{
		#[cfg(debug_assertions)]
		trace!("Set {:?} => {:?}", key, val);
		match self {
			#[cfg(feature = "kv-mem")]
			Transaction {
				inner: Inner::Mem(v),
				..
			} => v.set(key, val),
			#[cfg(feature = "kv-rocksdb")]
			Transaction {
				inner: Inner::RocksDB(v),
				..
			} => v.set(key, val).await,
			#[cfg(feature = "kv-speedb")]
			Transaction {
				inner: Inner::SpeeDB(v),
				..
			} => v.set(key, val).await,
			#[cfg(feature = "kv-indxdb")]
			Transaction {
				inner: Inner::IndxDB(v),
				..
			} => v.set(key, val).await,
			#[cfg(feature = "kv-tikv")]
			Transaction {
				inner: Inner::TiKV(v),
				..
			} => v.set(key, val).await,
			#[cfg(feature = "kv-fdb")]
			Transaction {
				inner: Inner::FoundationDB(v),
				..
			} => v.set(key, val).await,
			#[cfg(feature = "kv-surrealkv")]
			Transaction {
				inner: Inner::SurrealKV(v),
				..
			} => v.set(key, val).await,
			#[allow(unreachable_patterns)]
			_ => unreachable!(),
		}
	}

	/// Obtain a new change timestamp for a key
	/// which is replaced with the current timestamp when the transaction is committed.
	/// NOTE: This should be called when composing the change feed entries for this transaction,
	/// which should be done immediately before the transaction commit.
	/// That is to keep other transactions commit delay(pessimistic) or conflict(optimistic) as less as possible.
	#[allow(unused)]
	pub async fn get_timestamp<K>(&mut self, key: K, lock: bool) -> Result<Versionstamp, Error>
	where
		K: Into<Key> + Debug,
	{
		#[cfg(debug_assertions)]
		trace!("Get Timestamp {:?}", key);
		match self {
			#[cfg(feature = "kv-mem")]
			Transaction {
				inner: Inner::Mem(v),
				..
			} => v.get_timestamp(key),
			#[cfg(feature = "kv-rocksdb")]
			Transaction {
				inner: Inner::RocksDB(v),
				..
			} => v.get_timestamp(key).await,
			#[cfg(feature = "kv-indxdb")]
			Transaction {
				inner: Inner::IndxDB(v),
				..
			} => v.get_timestamp(key).await,
			#[cfg(feature = "kv-tikv")]
			Transaction {
				inner: Inner::TiKV(v),
				..
			} => v.get_timestamp(key, lock).await,
			#[cfg(feature = "kv-fdb")]
			Transaction {
				inner: Inner::FoundationDB(v),
				..
			} => v.get_timestamp().await,
			#[cfg(feature = "kv-speedb")]
			Transaction {
				inner: Inner::SpeeDB(v),
				..
			} => v.get_timestamp(key).await,
			#[cfg(feature = "kv-surrealkv")]
			Transaction {
				inner: Inner::SurrealKV(v),
				..
			} => v.get_timestamp(key).await,
			#[allow(unreachable_patterns)]
			_ => unreachable!(),
		}
	}

	#[allow(unused)]
	async fn get_non_monotonic_versionstamp(&mut self) -> Result<Versionstamp, Error> {
		Ok(self.vso.lock().await.now())
	}

	#[allow(unused)]
	async fn get_non_monotonic_versionstamped_key<K>(
		&mut self,
		prefix: K,
		suffix: K,
	) -> Result<Vec<u8>, Error>
	where
		K: Into<Key>,
	{
		let prefix: Key = prefix.into();
		let suffix: Key = suffix.into();
		let ts = self.get_non_monotonic_versionstamp().await?;
		let mut k: Vec<u8> = prefix.clone();
		k.append(&mut ts.to_vec());
		k.append(&mut suffix.clone());
		Ok(k)
	}

	/// Insert or update a key in the datastore.
	#[allow(unused_variables)]
	pub async fn set_versionstamped_key<K, V>(
		&mut self,
		ts_key: K,
		prefix: K,
		suffix: K,
		val: V,
	) -> Result<(), Error>
	where
		K: Into<Key> + Debug,
		V: Into<Val> + Debug,
	{
		#[cfg(debug_assertions)]
		trace!("Set {:?} <ts> {:?} => {:?}", prefix, suffix, val);
		match self {
			#[cfg(feature = "kv-mem")]
			Transaction {
				inner: Inner::Mem(v),
				..
			} => {
				let k = v.get_versionstamped_key(ts_key, prefix, suffix).await?;
				v.set(k, val)
			}
			#[cfg(feature = "kv-rocksdb")]
			Transaction {
				inner: Inner::RocksDB(v),
				..
			} => {
				let k = v.get_versionstamped_key(ts_key, prefix, suffix).await?;
				v.set(k, val).await
			}
			#[cfg(feature = "kv-indxdb")]
			Transaction {
				inner: Inner::IndxDB(v),
				..
			} => {
				let k = v.get_versionstamped_key(ts_key, prefix, suffix).await?;
				v.set(k, val).await
			}
			#[cfg(feature = "kv-tikv")]
			Transaction {
				inner: Inner::TiKV(v),
				..
			} => {
				let k = v.get_versionstamped_key(ts_key, prefix, suffix).await?;
				v.set(k, val).await
			}
			#[cfg(feature = "kv-fdb")]
			Transaction {
				inner: Inner::FoundationDB(v),
				..
			} => v.set_versionstamped_key(prefix, suffix, val).await,
			#[cfg(feature = "kv-speedb")]
			Transaction {
				inner: Inner::SpeeDB(v),
				..
			} => {
				let k = v.get_versionstamped_key(ts_key, prefix, suffix).await?;
				v.set(k, val).await
			}
			#[cfg(feature = "kv-surrealkv")]
			Transaction {
				inner: Inner::SurrealKV(v),
				..
			} => {
				let k = v.get_versionstamped_key(ts_key, prefix, suffix).await?;
				v.set(k, val).await
			}
			#[allow(unreachable_patterns)]
			_ => unreachable!(),
		}
	}

	/// Insert a key if it doesn't exist in the datastore.
	#[allow(unused_variables)]
	pub async fn put<K, V>(&mut self, category: KeyCategory, key: K, val: V) -> Result<(), Error>
	where
		K: Into<Key> + Debug,
		V: Into<Val> + Debug,
	{
		match self {
			#[cfg(feature = "kv-mem")]
			Transaction {
				inner: Inner::Mem(v),
				..
			} => v.put(key, val),
			#[cfg(feature = "kv-rocksdb")]
			Transaction {
				inner: Inner::RocksDB(v),
				..
			} => v.put(category, key, val).await,
			#[cfg(feature = "kv-speedb")]
			Transaction {
				inner: Inner::SpeeDB(v),
				..
			} => v.put(category, key, val).await,
			#[cfg(feature = "kv-indxdb")]
			Transaction {
				inner: Inner::IndxDB(v),
				..
			} => v.put(key, val).await,
			#[cfg(feature = "kv-tikv")]
			Transaction {
				inner: Inner::TiKV(v),
				..
			} => v.put(category, key, val).await,
			#[cfg(feature = "kv-fdb")]
			Transaction {
				inner: Inner::FoundationDB(v),
				..
			} => v.put(category, key, val).await,
			#[cfg(feature = "kv-surrealkv")]
			Transaction {
				inner: Inner::SurrealKV(v),
				..
			} => v.put(category, key, val).await,
			#[allow(unreachable_patterns)]
			_ => unreachable!(),
		}
	}

	/// Retrieve a specific range of keys from the datastore.
	///
	/// This function fetches the full range of key-value pairs, in a single request to the underlying datastore.
	#[allow(unused_variables)]
	pub async fn scan<K>(&mut self, rng: Range<K>, limit: u32) -> Result<Vec<(Key, Val)>, Error>
	where
		K: Into<Key> + Debug,
	{
		#[cfg(debug_assertions)]
		trace!("Scan {:?} - {:?}", rng.start, rng.end);
		match self {
			#[cfg(feature = "kv-mem")]
			Transaction {
				inner: Inner::Mem(v),
				..
			} => v.scan(rng, limit),
			#[cfg(feature = "kv-rocksdb")]
			Transaction {
				inner: Inner::RocksDB(v),
				..
			} => v.scan(rng, limit).await,
			#[cfg(feature = "kv-speedb")]
			Transaction {
				inner: Inner::SpeeDB(v),
				..
			} => v.scan(rng, limit).await,
			#[cfg(feature = "kv-indxdb")]
			Transaction {
				inner: Inner::IndxDB(v),
				..
			} => v.scan(rng, limit).await,
			#[cfg(feature = "kv-tikv")]
			Transaction {
				inner: Inner::TiKV(v),
				..
			} => v.scan(rng, limit).await,
			#[cfg(feature = "kv-fdb")]
			Transaction {
				inner: Inner::FoundationDB(v),
				..
			} => v.scan(rng, limit).await,
			#[cfg(feature = "kv-surrealkv")]
			Transaction {
				inner: Inner::SurrealKV(v),
				..
			} => v.scan(rng, limit).await,
			#[allow(unreachable_patterns)]
			_ => unreachable!(),
		}
	}

	/// Retrieve a specific range of keys from the datastore.
	///
	/// This function fetches the full range of key-value pairs, in a single request to the underlying datastore.
	#[allow(unused_variables)]
	pub async fn scan_paged<K>(
		&mut self,
		page: ScanPage<K>,
		batch_limit: u32,
	) -> Result<ScanResult<K>, Error>
	where
		K: Into<Key> + From<Vec<u8>> + Debug + Clone,
	{
		#[cfg(debug_assertions)]
		trace!("Scan {:?} - {:?}", page.range.start, page.range.end);
		let range = page.range.clone();
		let res = match self {
			#[cfg(feature = "kv-mem")]
			Transaction {
				inner: Inner::Mem(v),
				..
			} => v.scan(range, batch_limit),
			#[cfg(feature = "kv-rocksdb")]
			Transaction {
				inner: Inner::RocksDB(v),
				..
			} => v.scan(range, batch_limit).await,
			#[cfg(feature = "kv-speedb")]
			Transaction {
				inner: Inner::SpeeDB(v),
				..
			} => v.scan(range, batch_limit).await,
			#[cfg(feature = "kv-indxdb")]
			Transaction {
				inner: Inner::IndxDB(v),
				..
			} => v.scan(range, batch_limit).await,
			#[cfg(feature = "kv-tikv")]
			Transaction {
				inner: Inner::TiKV(v),
				..
			} => v.scan(range, batch_limit).await,
			#[cfg(feature = "kv-fdb")]
			Transaction {
				inner: Inner::FoundationDB(v),
				..
			} => v.scan(range, batch_limit).await,
			#[cfg(feature = "kv-surrealkv")]
			Transaction {
				inner: Inner::SurrealKV(v),
				..
			} => v.scan(range, batch_limit).await,
			#[allow(unreachable_patterns)]
			_ => Err(Error::MissingStorageEngine),
		};
		// Construct next page
		res.map(|tup_vec: Vec<(Key, Val)>| {
			if tup_vec.len() < batch_limit as usize {
				ScanResult {
					next_page: None,
					values: tup_vec,
				}
			} else {
				let (mut rng, limit) = (page.range, page.limit);
				rng.start = match tup_vec.last() {
					Some((k, _)) => K::from(k.clone().add(0)),
					None => rng.start,
				};
				ScanResult {
					next_page: Some(ScanPage {
						range: rng,
						limit,
					}),
					values: tup_vec,
				}
			}
		})
	}

	/// Update a key in the datastore if the current value matches a condition.
	#[allow(unused_variables)]
	pub async fn putc<K, V>(&mut self, key: K, val: V, chk: Option<V>) -> Result<(), Error>
	where
		K: Into<Key> + Debug,
		V: Into<Val> + Debug,
	{
		#[cfg(debug_assertions)]
		trace!("Putc {:?} if {:?} => {:?}", key, chk, val);
		match self {
			#[cfg(feature = "kv-mem")]
			Transaction {
				inner: Inner::Mem(v),
				..
			} => v.putc(key, val, chk),
			#[cfg(feature = "kv-rocksdb")]
			Transaction {
				inner: Inner::RocksDB(v),
				..
			} => v.putc(key, val, chk).await,
			#[cfg(feature = "kv-speedb")]
			Transaction {
				inner: Inner::SpeeDB(v),
				..
			} => v.putc(key, val, chk).await,
			#[cfg(feature = "kv-indxdb")]
			Transaction {
				inner: Inner::IndxDB(v),
				..
			} => v.putc(key, val, chk).await,
			#[cfg(feature = "kv-tikv")]
			Transaction {
				inner: Inner::TiKV(v),
				..
			} => v.putc(key, val, chk).await,
			#[cfg(feature = "kv-fdb")]
			Transaction {
				inner: Inner::FoundationDB(v),
				..
			} => v.putc(key, val, chk).await,
			#[cfg(feature = "kv-surrealkv")]
			Transaction {
				inner: Inner::SurrealKV(v),
				..
			} => v.putc(key, val, chk).await,
			#[allow(unreachable_patterns)]
			_ => unreachable!(),
		}
	}

	/// Delete a key from the datastore if the current value matches a condition.
	#[allow(unused_variables)]
	pub async fn delc<K, V>(&mut self, key: K, chk: Option<V>) -> Result<(), Error>
	where
		K: Into<Key> + Debug,
		V: Into<Val> + Debug,
	{
		#[cfg(debug_assertions)]
		trace!("Delc {:?} if {:?}", key, chk);
		match self {
			#[cfg(feature = "kv-mem")]
			Transaction {
				inner: Inner::Mem(v),
				..
			} => v.delc(key, chk),
			#[cfg(feature = "kv-rocksdb")]
			Transaction {
				inner: Inner::RocksDB(v),
				..
			} => v.delc(key, chk).await,
			#[cfg(feature = "kv-speedb")]
			Transaction {
				inner: Inner::SpeeDB(v),
				..
			} => v.delc(key, chk).await,
			#[cfg(feature = "kv-indxdb")]
			Transaction {
				inner: Inner::IndxDB(v),
				..
			} => v.delc(key, chk).await,
			#[cfg(feature = "kv-tikv")]
			Transaction {
				inner: Inner::TiKV(v),
				..
			} => v.delc(key, chk).await,
			#[cfg(feature = "kv-fdb")]
			Transaction {
				inner: Inner::FoundationDB(v),
				..
			} => v.delc(key, chk).await,
			#[cfg(feature = "kv-surrealkv")]
			Transaction {
				inner: Inner::SurrealKV(v),
				..
			} => v.delc(key, chk).await,
			#[allow(unreachable_patterns)]
			_ => unreachable!(),
		}
	}

	// --------------------------------------------------
	// Superjacent methods
	// --------------------------------------------------

	/// Retrieve a specific range of keys from the datastore.
	///
	/// This function fetches key-value pairs from the underlying datastore in batches of 1000.
	pub async fn getr<K>(&mut self, rng: Range<K>, limit: u32) -> Result<Vec<(Key, Val)>, Error>
	where
		K: Into<Key> + Debug,
	{
		#[cfg(debug_assertions)]
		trace!("Getr {:?}..{:?} (limit: {limit})", rng.start, rng.end);
		let beg: Key = rng.start.into();
		let end: Key = rng.end.into();
		let mut out: Vec<(Key, Val)> = vec![];
		let mut next_page = Some(ScanPage {
			range: beg..end,
			limit: Limit::Limited(limit),
		});
		// Start processing
		while let Some(page) = next_page {
			// Get records batch
			let res = self.scan_paged(page, 1000).await?;
			next_page = res.next_page;
			let res = res.values;
			// Exit when settled
			if res.is_empty() {
				break;
			}
			// Loop over results
			for (k, v) in res.into_iter() {
				// Delete
				out.push((k, v));
			}
		}
		Ok(out)
	}
	/// Delete a range of keys from the datastore.
	///
	/// This function fetches key-value pairs from the underlying datastore in batches of 1000.
	pub async fn delr<K>(&mut self, rng: Range<K>, limit: u32) -> Result<(), Error>
	where
		K: Into<Key> + Debug,
	{
		#[cfg(debug_assertions)]
		trace!("Delr {:?}..{:?} (limit: {limit})", rng.start, rng.end);
		match self {
			#[cfg(feature = "kv-tikv")]
			Transaction {
				inner: Inner::TiKV(v),
				..
			} => v.delr(rng, limit).await,
			#[cfg(feature = "kv-fdb")]
			Transaction {
				inner: Inner::FoundationDB(v),
				..
			} => v.delr(rng).await,
			#[allow(unreachable_patterns)]
			_ => self._delr(rng, limit).await,
		}
	}

	/// Delete a range of keys from the datastore.
	///
	/// This function fetches key-value pairs from the underlying datastore in batches of 1000.
	async fn _delr<K>(&mut self, rng: Range<K>, limit: u32) -> Result<(), Error>
	where
		K: Into<Key> + Debug,
	{
		let beg: Key = rng.start.into();
		let end: Key = rng.end.into();
		// Start processing
		let mut next_page = Some(ScanPage {
			range: beg..end,
			limit: Limit::Limited(limit),
		});
		while let Some(page) = next_page {
			// Get records batch
			let res = self.scan_paged(page, limit).await?;
			next_page = res.next_page;
			let res = res.values;
			// Exit when settled
			if res.is_empty() {
				break;
			}
			// Loop over results
			for (k, _) in res.into_iter() {
				// Delete
				self.del(k).await?;
			}
		}
		Ok(())
	}
	/// Retrieve a specific prefix of keys from the datastore.
	///
	/// This function fetches key-value pairs from the underlying datastore in batches of 1000.
	pub async fn getp<K>(&mut self, key: K, limit: u32) -> Result<Vec<(Key, Val)>, Error>
	where
		K: Into<Key> + Debug,
	{
		#[cfg(debug_assertions)]
		trace!("Getp {:?} (limit: {limit})", key);
		let beg: Key = key.into();
		let end: Key = beg.clone().add(0xff);
		let mut out: Vec<(Key, Val)> = vec![];
		// Start processing
		let mut next_page = Some(ScanPage {
			range: beg..end,
			limit: Limit::Limited(limit),
		});
		while let Some(page) = next_page {
			let res = self.scan_paged(page, 1000).await?;
			next_page = res.next_page;
			// Get records batch
			let res = res.values;
			// Exit when settled
			if res.is_empty() {
				break;
			};
			// Loop over results
			for (k, v) in res.into_iter() {
				// Delete
				out.push((k, v));
			}
		}
		Ok(out)
	}
	/// Delete a prefix of keys from the datastore.
	///
	/// This function fetches key-value pairs from the underlying datastore in batches of 1000.
	pub async fn delp<K>(&mut self, key: K, limit: u32) -> Result<(), Error>
	where
		K: Into<Key> + Debug,
	{
		#[cfg(debug_assertions)]
		trace!("Delp {:?} (limit: {limit})", key);
		let beg: Key = key.into();
		let end: Key = beg.clone().add(0xff);
		let min = beg.clone();
		let max = end.clone();
		self.delr(min..max, limit).await?;
		Ok(())
	}

	// --------------------------------------------------
	// Superimposed methods
	// --------------------------------------------------

	/// Clear any cache entry for the specified key.
	pub async fn clr<K>(&mut self, key: K) -> Result<(), Error>
	where
		K: Into<Key>,
	{
		let key: Key = key.into();
		self.cache.del(&key);
		Ok(())
	}

	// Register cluster membership
	// NOTE: Setting cluster membership sets the heartbeat
	// Remember to set the heartbeat as well
	pub async fn set_nd(&mut self, id: Uuid) -> Result<(), Error> {
		let key = crate::key::root::nd::Nd::new(id);
		match self.get_nd(id).await? {
			Some(_) => Err(Error::ClAlreadyExists {
				value: id.to_string(),
			}),
			None => {
				let value = ClusterMembership {
					name: id.to_string(),
					heartbeat: self.clock().await,
				};
				self.put(key.key_category(), key, value).await?;
				Ok(())
			}
		}
	}

	// Retrieve cluster information
	pub async fn get_nd(&mut self, id: Uuid) -> Result<Option<ClusterMembership>, Error> {
		let key = crate::key::root::nd::Nd::new(id);
		let val = self.get(key).await?;
		match val {
			Some(v) => Ok(Some::<ClusterMembership>(v.into())),
			None => Ok(None),
		}
	}

	/// Clock retrieves the current timestamp, without guaranteeing
	/// monotonicity in all implementations.
	///
	/// It is used for unreliable ordering of events as well as
	/// handling of timeouts. Operations that are not guaranteed to be correct.
	/// But also allows for lexicographical ordering.
	///
	/// Public for tests, but not required for usage from a user perspective.
	pub async fn clock(&self) -> Timestamp {
		// Use a timestamp oracle if available
		// Match, because we cannot have sized traits or async traits
		self.clock.now().await
	}

	// Set heartbeat
	pub async fn set_hb(&mut self, timestamp: Timestamp, id: Uuid) -> Result<(), Error> {
		let key = crate::key::root::hb::Hb::new(timestamp, id);
		// We do not need to do a read, we always want to overwrite
		let key_enc = key.encode()?;
		self.put(
			key.key_category(),
			key_enc,
			ClusterMembership {
				name: id.to_string(),
				heartbeat: timestamp,
			},
		)
		.await?;
		Ok(())
	}

	pub async fn del_hb(&mut self, timestamp: Timestamp, id: Uuid) -> Result<(), Error> {
		let key = crate::key::root::hb::Hb::new(timestamp, id);
		self.del(key).await?;
		Ok(())
	}

	// Delete a cluster registration entry
	pub async fn del_nd(&mut self, node: Uuid) -> Result<(), Error> {
		let key = crate::key::root::nd::Nd::new(node);
		let key_enc = key.encode()?;
		self.del(key_enc).await
	}

	// Delete the live query notification registry on the table
	pub async fn del_ndlq(&mut self, nd: Uuid, lq: Uuid, ns: &str, db: &str) -> Result<(), Error> {
		let key = crate::key::node::lq::Lq::new(nd, lq, ns, db);
		let key_enc = key.encode()?;
		self.del(key_enc).await
	}

	// Scans up until the heartbeat timestamp and returns the discovered nodes
	pub async fn scan_hb(
		&mut self,
		time_to: &Timestamp,
		batch_size: u32,
	) -> Result<Vec<crate::key::root::hb::Hb>, Error> {
		let beg = crate::key::root::hb::Hb::prefix();
		let end = crate::key::root::hb::Hb::suffix(time_to);
		let mut out: Vec<crate::key::root::hb::Hb> = vec![];
		// Start processing
		let mut next_page = Some(ScanPage::from(beg..end));
		while let Some(page) = next_page {
			let res = self.scan_paged(page, batch_size).await?;
			next_page = res.next_page;
			for (k, _) in res.values.into_iter() {
				out.push(crate::key::root::hb::Hb::decode(k.as_slice())?);
			}
		}
		Ok(out)
	}

	/// scan_nd will scan all the cluster membership registers
	/// setting limit to 0 will result in scanning all entries
	pub async fn scan_nd(&mut self, batch_size: u32) -> Result<Vec<ClusterMembership>, Error> {
		let beg = crate::key::root::nd::Nd::prefix();
		let end = crate::key::root::nd::Nd::suffix();
		let mut out: Vec<ClusterMembership> = vec![];
		// Start processing
		let mut next_page = Some(ScanPage::from(beg..end));
		while let Some(page) = next_page {
			let res = self.scan_paged(page, batch_size).await?;
			next_page = res.next_page;
			for (_, v) in res.values.into_iter() {
				out.push(v.into());
			}
		}
		Ok(out)
	}

	pub async fn delr_hb(
		&mut self,
		ts: Vec<crate::key::root::hb::Hb>,
		limit: u32,
	) -> Result<(), Error> {
		trace!("delr_hb: ts={:?} limit={:?}", ts, limit);
		for hb in ts.into_iter() {
			self.del(hb).await?;
		}
		Ok(())
	}

	pub async fn del_tblq(&mut self, ns: &str, db: &str, tb: &str, lv: Uuid) -> Result<(), Error> {
		trace!("del_lv: ns={:?} db={:?} tb={:?} lv={:?}", ns, db, tb, lv);
		let key = crate::key::table::lq::new(ns, db, tb, lv);
		self.cache.del(&key.clone().into());
		self.del(key).await
	}

	pub async fn scan_ndlq<'a>(
		&mut self,
		node: &Uuid,
		batch_size: u32,
	) -> Result<Vec<LqValue>, Error> {
		let beg = crate::key::node::lq::prefix_nd(node);
		let end = crate::key::node::lq::suffix_nd(node);
		let mut out: Vec<LqValue> = vec![];
		let mut next_page = Some(ScanPage::from(beg..end));
		while let Some(page) = next_page {
			let res = self.scan_paged(page, batch_size).await?;
			next_page = res.next_page;
			for (key, value) in res.values.into_iter() {
				let lv = crate::key::node::lq::Lq::decode(key.as_slice())?;
				let tb: String = String::from_utf8(value).unwrap();
				out.push(LqValue {
					nd: lv.nd.into(),
					ns: lv.ns.to_string(),
					db: lv.db.to_string(),
					tb,
					lq: lv.lq.into(),
				});
			}
		}
		Ok(out)
	}

	pub async fn scan_tblq<'a>(
		&mut self,
		ns: &str,
		db: &str,
		tb: &str,
		batch_size: u32,
	) -> Result<Vec<LqValue>, Error> {
		let beg = crate::key::table::lq::prefix(ns, db, tb);
		let end = crate::key::table::lq::suffix(ns, db, tb);
		let mut out: Vec<LqValue> = vec![];
		let mut next_page = Some(ScanPage::from(beg..end));
		while let Some(page) = next_page {
			let res = self.scan_paged(page, batch_size).await?;
			next_page = res.next_page;
			for (key, value) in res.values.into_iter() {
				let lv = crate::key::table::lq::Lq::decode(key.as_slice())?;
				let val: LiveStatement = value.into();
				out.push(LqValue {
					nd: val.node,
					ns: lv.ns.to_string(),
					db: lv.db.to_string(),
					tb: lv.tb.to_string(),
					lq: val.id,
				});
			}
		}
		Ok(out)
	}

	/// Add live query to table
	pub async fn putc_tblq(
		&mut self,
		ns: &str,
		db: &str,
		tb: &str,
		live_stm: LiveStatement,
		expected: Option<LiveStatement>,
	) -> Result<(), Error> {
		let key = crate::key::table::lq::new(ns, db, tb, live_stm.id.0);
		let key_enc = crate::key::table::lq::Lq::encode(&key)?;
		#[cfg(debug_assertions)]
		trace!("putc_tblq ({:?}): key={:?}", &live_stm.id, crate::key::debug::sprint_key(&key_enc));
		self.putc(key_enc, live_stm, expected).await
	}

	pub async fn putc_ndlq(
		&mut self,
		nd: Uuid,
		lq: Uuid,
		ns: &str,
		db: &str,
		tb: &str,
		chk: Option<&str>,
	) -> Result<(), Error> {
		let key = crate::key::node::lq::new(nd, lq, ns, db);
		self.putc(key, tb, chk).await
	}

	/// Retrieve all ROOT users.
	pub async fn all_root_users(&mut self) -> Result<Arc<[DefineUserStatement]>, Error> {
		let beg = crate::key::root::us::prefix();
		let end = crate::key::root::us::suffix();
		let val = self.getr(beg..end, u32::MAX).await?;
		let val = val.convert().into();
		Ok(val)
	}

	/// Retrieve all namespace definitions in a datastore.
	pub async fn all_ns(&mut self) -> Result<Arc<[DefineNamespaceStatement]>, Error> {
		let key = crate::key::root::ns::prefix();
		Ok(if let Some(e) = self.cache.get(&key) {
			if let Entry::Nss(v) = e {
				v
			} else {
				unreachable!();
			}
		} else {
			let beg = crate::key::root::ns::prefix();
			let end = crate::key::root::ns::suffix();
			let val = self.getr(beg..end, u32::MAX).await?;
			let val = val.convert().into();
			self.cache.set(key, Entry::Nss(Arc::clone(&val)));
			val
		})
	}

	/// Retrieve all namespace user definitions for a specific namespace.
	pub async fn all_ns_users(&mut self, ns: &str) -> Result<Arc<[DefineUserStatement]>, Error> {
		let key = crate::key::namespace::us::prefix(ns);
		Ok(if let Some(e) = self.cache.get(&key) {
			if let Entry::Nus(v) = e {
				v
			} else {
				unreachable!();
			}
		} else {
			let beg = crate::key::namespace::us::prefix(ns);
			let end = crate::key::namespace::us::suffix(ns);
			let val = self.getr(beg..end, u32::MAX).await?;
			let val = val.convert().into();
			self.cache.set(key, Entry::Nus(Arc::clone(&val)));
			val
		})
	}

	/// Retrieve all namespace token definitions for a specific namespace.
	pub async fn all_ns_tokens(&mut self, ns: &str) -> Result<Arc<[DefineTokenStatement]>, Error> {
		let key = crate::key::namespace::tk::prefix(ns);
		Ok(if let Some(e) = self.cache.get(&key) {
			if let Entry::Nts(v) = e {
				v
			} else {
				unreachable!();
			}
		} else {
			let beg = crate::key::namespace::tk::prefix(ns);
			let end = crate::key::namespace::tk::suffix(ns);
			let val = self.getr(beg..end, u32::MAX).await?;
			let val = val.convert().into();
			self.cache.set(key, Entry::Nts(Arc::clone(&val)));
			val
		})
	}

	/// Retrieve all database definitions for a specific namespace.
	pub async fn all_db(&mut self, ns: &str) -> Result<Arc<[DefineDatabaseStatement]>, Error> {
		let key = crate::key::namespace::db::prefix(ns);
		Ok(if let Some(e) = self.cache.get(&key) {
			if let Entry::Dbs(v) = e {
				v
			} else {
				unreachable!();
			}
		} else {
			let beg = crate::key::namespace::db::prefix(ns);
			let end = crate::key::namespace::db::suffix(ns);
			let val = self.getr(beg..end, u32::MAX).await?;
			let val = val.convert().into();
			self.cache.set(key, Entry::Dbs(Arc::clone(&val)));
			val
		})
	}

	/// Retrieve all database user definitions for a specific database.
	pub async fn all_db_users(
		&mut self,
		ns: &str,
		db: &str,
	) -> Result<Arc<[DefineUserStatement]>, Error> {
		let key = crate::key::database::us::prefix(ns, db);
		Ok(if let Some(e) = self.cache.get(&key) {
			if let Entry::Dus(v) = e {
				v
			} else {
				unreachable!();
			}
		} else {
			let beg = crate::key::database::us::prefix(ns, db);
			let end = crate::key::database::us::suffix(ns, db);
			let val = self.getr(beg..end, u32::MAX).await?;
			let val = val.convert().into();
			self.cache.set(key, Entry::Dus(Arc::clone(&val)));
			val
		})
	}

	/// Retrieve all database token definitions for a specific database.
	pub async fn all_db_tokens(
		&mut self,
		ns: &str,
		db: &str,
	) -> Result<Arc<[DefineTokenStatement]>, Error> {
		let key = crate::key::database::tk::prefix(ns, db);
		Ok(if let Some(e) = self.cache.get(&key) {
			if let Entry::Dts(v) = e {
				v
			} else {
				unreachable!();
			}
		} else {
			let beg = crate::key::database::tk::prefix(ns, db);
			let end = crate::key::database::tk::suffix(ns, db);
			let val = self.getr(beg..end, u32::MAX).await?;
			let val = val.convert().into();
			self.cache.set(key, Entry::Dts(Arc::clone(&val)));
			val
		})
	}

	/// Retrieve all analyzer definitions for a specific database.
	pub async fn all_db_analyzers(
		&mut self,
		ns: &str,
		db: &str,
	) -> Result<Arc<[DefineAnalyzerStatement]>, Error> {
		let key = crate::key::database::az::prefix(ns, db);
		Ok(if let Some(e) = self.cache.get(&key) {
			if let Entry::Azs(v) = e {
				v
			} else {
				unreachable!();
			}
		} else {
			let beg = crate::key::database::az::prefix(ns, db);
			let end = crate::key::database::az::suffix(ns, db);
			let val = self.getr(beg..end, u32::MAX).await?;
			let val = val.convert().into();
			self.cache.set(key, Entry::Azs(Arc::clone(&val)));
			val
		})
	}

	/// Retrieve all function definitions for a specific database.
	pub async fn all_db_functions(
		&mut self,
		ns: &str,
		db: &str,
	) -> Result<Arc<[DefineFunctionStatement]>, Error> {
		let key = crate::key::database::fc::prefix(ns, db);
		Ok(if let Some(e) = self.cache.get(&key) {
			if let Entry::Fcs(v) = e {
				v
			} else {
				unreachable!();
			}
		} else {
			let beg = crate::key::database::fc::prefix(ns, db);
			let end = crate::key::database::fc::suffix(ns, db);
			let val = self.getr(beg..end, u32::MAX).await?;
			let val = val.convert().into();
			self.cache.set(key, Entry::Fcs(Arc::clone(&val)));
			val
		})
	}

	/// Retrieve all param definitions for a specific database.
	pub async fn all_db_params(
		&mut self,
		ns: &str,
		db: &str,
	) -> Result<Arc<[DefineParamStatement]>, Error> {
		let key = crate::key::database::pa::prefix(ns, db);
		Ok(if let Some(e) = self.cache.get(&key) {
			if let Entry::Pas(v) = e {
				v
			} else {
				unreachable!();
			}
		} else {
			let beg = crate::key::database::pa::prefix(ns, db);
			let end = crate::key::database::pa::suffix(ns, db);
			let val = self.getr(beg..end, u32::MAX).await?;
			let val = val.convert().into();
			self.cache.set(key, Entry::Pas(Arc::clone(&val)));
			val
		})
	}

	/// Retrieve all model definitions for a specific database.
	pub async fn all_db_models(
		&mut self,
		ns: &str,
		db: &str,
	) -> Result<Arc<[DefineModelStatement]>, Error> {
		let key = crate::key::database::ml::prefix(ns, db);
		Ok(if let Some(e) = self.cache.get(&key) {
			if let Entry::Mls(v) = e {
				v
			} else {
				unreachable!();
			}
		} else {
			let beg = crate::key::database::ml::prefix(ns, db);
			let end = crate::key::database::ml::suffix(ns, db);
			let val = self.getr(beg..end, u32::MAX).await?;
			let val = val.convert().into();
			self.cache.set(key, Entry::Mls(Arc::clone(&val)));
			val
		})
	}

	/// Retrieve all scope definitions for a specific database.
	pub async fn all_sc(
		&mut self,
		ns: &str,
		db: &str,
	) -> Result<Arc<[DefineScopeStatement]>, Error> {
		let key = crate::key::database::sc::prefix(ns, db);
		Ok(if let Some(e) = self.cache.get(&key) {
			if let Entry::Scs(v) = e {
				v
			} else {
				unreachable!();
			}
		} else {
			let beg = crate::key::database::sc::prefix(ns, db);
			let end = crate::key::database::sc::suffix(ns, db);
			let val = self.getr(beg..end, u32::MAX).await?;
			let val = val.convert().into();
			self.cache.set(key, Entry::Scs(Arc::clone(&val)));
			val
		})
	}

	/// Retrieve all scope token definitions for a scope.
	pub async fn all_sc_tokens(
		&mut self,
		ns: &str,
		db: &str,
		sc: &str,
	) -> Result<Arc<[DefineTokenStatement]>, Error> {
		let key = crate::key::scope::tk::prefix(ns, db, sc);
		Ok(if let Some(e) = self.cache.get(&key) {
			if let Entry::Sts(v) = e {
				v
			} else {
				unreachable!();
			}
		} else {
			let beg = crate::key::scope::tk::prefix(ns, db, sc);
			let end = crate::key::scope::tk::suffix(ns, db, sc);
			let val = self.getr(beg..end, u32::MAX).await?;
			let val = val.convert().into();
			self.cache.set(key, Entry::Sts(Arc::clone(&val)));
			val
		})
	}

	/// Retrieve all table definitions for a specific database.
	pub async fn all_tb(
		&mut self,
		ns: &str,
		db: &str,
	) -> Result<Arc<[DefineTableStatement]>, Error> {
		let key = crate::key::database::tb::prefix(ns, db);
		Ok(if let Some(e) = self.cache.get(&key) {
			if let Entry::Tbs(v) = e {
				v
			} else {
				unreachable!();
			}
		} else {
			let beg = crate::key::database::tb::prefix(ns, db);
			let end = crate::key::database::tb::suffix(ns, db);
			let val = self.getr(beg..end, u32::MAX).await?;
			let val = val.convert().into();
			self.cache.set(key, Entry::Tbs(Arc::clone(&val)));
			val
		})
	}

	/// Retrieve all event definitions for a specific table.
	pub async fn all_tb_events(
		&mut self,
		ns: &str,
		db: &str,
		tb: &str,
	) -> Result<Arc<[DefineEventStatement]>, Error> {
		let key = crate::key::table::ev::prefix(ns, db, tb);
		Ok(if let Some(e) = self.cache.get(&key) {
			if let Entry::Evs(v) = e {
				v
			} else {
				unreachable!();
			}
		} else {
			let beg = crate::key::table::ev::prefix(ns, db, tb);
			let end = crate::key::table::ev::suffix(ns, db, tb);
			let val = self.getr(beg..end, u32::MAX).await?;
			let val = val.convert().into();
			self.cache.set(key, Entry::Evs(Arc::clone(&val)));
			val
		})
	}

	/// Retrieve all field definitions for a specific table.
	pub async fn all_tb_fields(
		&mut self,
		ns: &str,
		db: &str,
		tb: &str,
	) -> Result<Arc<[DefineFieldStatement]>, Error> {
		let key = crate::key::table::fd::prefix(ns, db, tb);
		Ok(if let Some(e) = self.cache.get(&key) {
			if let Entry::Fds(v) = e {
				v
			} else {
				unreachable!();
			}
		} else {
			let beg = crate::key::table::fd::prefix(ns, db, tb);
			let end = crate::key::table::fd::suffix(ns, db, tb);
			let val = self.getr(beg..end, u32::MAX).await?;
			let val = val.convert().into();
			self.cache.set(key, Entry::Fds(Arc::clone(&val)));
			val
		})
	}

	/// Retrieve all index definitions for a specific table.
	pub async fn all_tb_indexes(
		&mut self,
		ns: &str,
		db: &str,
		tb: &str,
	) -> Result<Arc<[DefineIndexStatement]>, Error> {
		let key = crate::key::table::ix::prefix(ns, db, tb);
		Ok(if let Some(e) = self.cache.get(&key) {
			if let Entry::Ixs(v) = e {
				v
			} else {
				unreachable!();
			}
		} else {
			let beg = crate::key::table::ix::prefix(ns, db, tb);
			let end = crate::key::table::ix::suffix(ns, db, tb);
			let val = self.getr(beg..end, u32::MAX).await?;
			let val = val.convert().into();
			self.cache.set(key, Entry::Ixs(Arc::clone(&val)));
			val
		})
	}

	/// Retrieve all view definitions for a specific table.
	pub async fn all_tb_views(
		&mut self,
		ns: &str,
		db: &str,
		tb: &str,
	) -> Result<Arc<[DefineTableStatement]>, Error> {
		let key = crate::key::table::ft::prefix(ns, db, tb);
		Ok(if let Some(e) = self.cache.get(&key) {
			if let Entry::Fts(v) = e {
				v
			} else {
				unreachable!();
			}
		} else {
			let beg = crate::key::table::ft::prefix(ns, db, tb);
			let end = crate::key::table::ft::suffix(ns, db, tb);
			let val = self.getr(beg..end, u32::MAX).await?;
			let val = val.convert().into();
			self.cache.set(key, Entry::Fts(Arc::clone(&val)));
			val
		})
	}

	/// Retrieve all live definitions for a specific table.
	pub async fn all_tb_lives(
		&mut self,
		ns: &str,
		db: &str,
		tb: &str,
	) -> Result<Arc<[LiveStatement]>, Error> {
		let key = crate::key::table::lq::prefix(ns, db, tb);
		Ok(if let Some(e) = self.cache.get(&key) {
			if let Entry::Lvs(v) = e {
				v
			} else {
				unreachable!();
			}
		} else {
			let beg = crate::key::table::lq::prefix(ns, db, tb);
			let end = crate::key::table::lq::suffix(ns, db, tb);
			let val = self.getr(beg..end, u32::MAX).await?;
			let val = val.convert().into();
			self.cache.set(key, Entry::Lvs(Arc::clone(&val)));
			val
		})
	}

	pub async fn all_lq(&mut self, nd: &uuid::Uuid) -> Result<Vec<LqValue>, Error> {
		let beg = crate::key::node::lq::prefix_nd(nd);
		let end = crate::key::node::lq::suffix_nd(nd);
		let lq_pairs = self.getr(beg..end, u32::MAX).await?;
		let mut lqs = vec![];
		for (key, value) in lq_pairs {
			let lq_key = crate::key::node::lq::Lq::decode(key.as_slice())?;
			trace!("Value is {:?}", &value);
			let lq_value = String::from_utf8(value).map_err(|e| {
				Error::Internal(format!("Failed to decode a value while reading LQ: {}", e))
			})?;
			let lqv = LqValue {
				nd: (*nd).into(),
				ns: lq_key.ns.to_string(),
				db: lq_key.db.to_string(),
				tb: lq_value,
				lq: lq_key.lq.into(),
			};
			lqs.push(lqv);
		}
		Ok(lqs)
	}

	/// Retrieve a specific user definition from ROOT.
	pub async fn get_root_user(&mut self, user: &str) -> Result<DefineUserStatement, Error> {
		let key = crate::key::root::us::new(user);
		let val = self.get(key).await?.ok_or(Error::UserRootNotFound {
			value: user.to_owned(),
		})?;
		Ok(val.into())
	}

	/// Retrieve a specific namespace definition.
	pub async fn get_ns(&mut self, ns: &str) -> Result<DefineNamespaceStatement, Error> {
		let key = crate::key::root::ns::new(ns);
		let val = self.get(key).await?.ok_or(Error::NsNotFound {
			value: ns.to_owned(),
		})?;
		Ok(val.into())
	}

	/// Retrieve a specific user definition from a namespace.
	pub async fn get_ns_user(
		&mut self,
		ns: &str,
		user: &str,
	) -> Result<DefineUserStatement, Error> {
		let key = crate::key::namespace::us::new(ns, user);
		let val = self.get(key).await?.ok_or(Error::UserNsNotFound {
			value: user.to_owned(),
			ns: ns.to_owned(),
		})?;
		Ok(val.into())
	}

	/// Retrieve a specific namespace token definition.
	pub async fn get_ns_token(
		&mut self,
		ns: &str,
		nt: &str,
	) -> Result<DefineTokenStatement, Error> {
		let key = crate::key::namespace::tk::new(ns, nt);
		let val = self.get(key).await?.ok_or(Error::NtNotFound {
			value: nt.to_owned(),
		})?;
		Ok(val.into())
	}

	/// Retrieve a specific database definition.
	pub async fn get_db(&mut self, ns: &str, db: &str) -> Result<DefineDatabaseStatement, Error> {
		let key = crate::key::namespace::db::new(ns, db);
		let val = self.get(key).await?.ok_or(Error::DbNotFound {
			value: db.to_owned(),
		})?;
		Ok(val.into())
	}

	/// Retrieve a specific user definition from a database.
	pub async fn get_db_user(
		&mut self,
		ns: &str,
		db: &str,
		user: &str,
	) -> Result<DefineUserStatement, Error> {
		let key = crate::key::database::us::new(ns, db, user);
		let val = self.get(key).await?.ok_or(Error::UserDbNotFound {
			value: user.to_owned(),
			ns: ns.to_owned(),
			db: db.to_owned(),
		})?;
		Ok(val.into())
	}

	/// Retrieve a specific model definition from a database.
	pub async fn get_db_model(
		&mut self,
		ns: &str,
		db: &str,
		ml: &str,
		vn: &str,
	) -> Result<DefineModelStatement, Error> {
		let key = crate::key::database::ml::new(ns, db, ml, vn);
		let val = self.get(key).await?.ok_or(Error::MlNotFound {
			value: format!("{ml}<{vn}>"),
		})?;
		Ok(val.into())
	}

	/// Retrieve a specific database token definition.
	pub async fn get_db_token(
		&mut self,
		ns: &str,
		db: &str,
		dt: &str,
	) -> Result<DefineTokenStatement, Error> {
		let key = crate::key::database::tk::new(ns, db, dt);
		let val = self.get(key).await?.ok_or(Error::DtNotFound {
			value: dt.to_owned(),
		})?;
		Ok(val.into())
	}

	/// Retrieve a specific analyzer definition.
	pub async fn get_db_analyzer(
		&mut self,
		ns: &str,
		db: &str,
		az: &str,
	) -> Result<DefineAnalyzerStatement, Error> {
		let key = crate::key::database::az::new(ns, db, az);
		let val = self.get(key).await?.ok_or(Error::AzNotFound {
			value: az.to_owned(),
		})?;
		Ok(val.into())
	}

	/// Retrieve a specific scope definition.
	pub async fn get_sc(
		&mut self,
		ns: &str,
		db: &str,
		sc: &str,
	) -> Result<DefineScopeStatement, Error> {
		let key = crate::key::database::sc::new(ns, db, sc);
		let val = self.get(key).await?.ok_or(Error::ScNotFound {
			value: sc.to_owned(),
		})?;
		Ok(val.into())
	}

	/// Retrieve a specific scope token definition.
	pub async fn get_sc_token(
		&mut self,
		ns: &str,
		db: &str,
		sc: &str,
		st: &str,
	) -> Result<DefineTokenStatement, Error> {
		let key = crate::key::scope::tk::new(ns, db, sc, st);
		let val = self.get(key).await?.ok_or(Error::StNotFound {
			value: st.to_owned(),
		})?;
		Ok(val.into())
	}

	/// Return the table stored at the lq address
	pub async fn get_lq(
		&mut self,
		nd: Uuid,
		ns: &str,
		db: &str,
		lq: Uuid,
	) -> Result<Strand, Error> {
		let key = crate::key::node::lq::new(nd, lq, ns, db);
		let val = self.get(key).await?.ok_or(Error::LqNotFound {
			value: lq.to_string(),
		})?;
		Value::from(val).convert_to_strand()
	}

	/// Retrieve a specific table definition.
	pub async fn get_tb(
		&mut self,
		ns: &str,
		db: &str,
		tb: &str,
	) -> Result<DefineTableStatement, Error> {
		let key = crate::key::database::tb::new(ns, db, tb);
		let val = self.get(key).await?.ok_or(Error::TbNotFound {
			value: tb.to_owned(),
		})?;
		Ok(val.into())
	}

	/// Retrieve a live query for a table.
	pub async fn get_tb_live(
		&mut self,
		ns: &str,
		db: &str,
		tb: &str,
		lv: &Uuid,
	) -> Result<LiveStatement, Error> {
		let key = crate::key::table::lq::new(ns, db, tb, *lv);
		let key_enc = crate::key::table::lq::Lq::encode(&key)?;
		trace!("Getting lv ({:?}) {:?}", lv, crate::key::debug::sprint_key(&key_enc));
		let val = self.get(key_enc).await?.ok_or(Error::LvNotFound {
			value: lv.to_string(),
		})?;
		Ok(val.into())
	}

	/// Add a namespace with a default configuration, only if we are in dynamic mode.
	pub async fn add_ns(
		&mut self,
		ns: &str,
		strict: bool,
	) -> Result<DefineNamespaceStatement, Error> {
		match self.get_ns(ns).await {
			Err(Error::NsNotFound {
				value,
			}) => match strict {
				false => {
					let key = crate::key::root::ns::new(ns);
					let val = DefineNamespaceStatement {
						name: ns.to_owned().into(),
						..Default::default()
					};
					self.put(key.key_category(), key, &val).await?;
					Ok(val)
				}
				true => Err(Error::NsNotFound {
					value,
				}),
			},
			Err(e) => Err(e),
			Ok(v) => Ok(v),
		}
	}

	/// Add a database with a default configuration, only if we are in dynamic mode.
	pub async fn add_db(
		&mut self,
		ns: &str,
		db: &str,
		strict: bool,
	) -> Result<DefineDatabaseStatement, Error> {
		match self.get_db(ns, db).await {
			Err(Error::DbNotFound {
				value,
			}) => match strict {
				false => {
					let key = crate::key::namespace::db::new(ns, db);
					let val = DefineDatabaseStatement {
						name: db.to_owned().into(),
						..Default::default()
					};
					self.put(key.key_category(), key, &val).await?;
					Ok(val)
				}
				true => Err(Error::DbNotFound {
					value,
				}),
			},
			Err(e) => Err(e),
			Ok(v) => Ok(v),
		}
	}

	/// Add a scope with a default configuration, only if we are in dynamic mode.
	pub async fn add_sc(
		&mut self,
		ns: &str,
		db: &str,
		sc: &str,
		strict: bool,
	) -> Result<DefineScopeStatement, Error> {
		match self.get_sc(ns, db, sc).await {
			Err(Error::ScNotFound {
				value,
			}) => match strict {
				false => {
					let key = crate::key::database::sc::new(ns, db, sc);
					let val = DefineScopeStatement {
						name: sc.to_owned().into(),
						..Default::default()
					};
					self.put(key.key_category(), key, &val).await?;
					Ok(val)
				}
				true => Err(Error::ScNotFound {
					value,
				}),
			},
			Err(e) => Err(e),
			Ok(v) => Ok(v),
		}
	}

	/// Add a table with a default configuration, only if we are in dynamic mode.
	pub async fn add_tb(
		&mut self,
		ns: &str,
		db: &str,
		tb: &str,
		strict: bool,
	) -> Result<DefineTableStatement, Error> {
		match self.get_tb(ns, db, tb).await {
			Err(Error::TbNotFound {
				value,
			}) => match strict {
				false => {
					let key = crate::key::database::tb::new(ns, db, tb);
					let val = DefineTableStatement {
						name: tb.to_owned().into(),
						permissions: Permissions::none(),
						..Default::default()
					};
					self.put(key.key_category(), key, &val).await?;
					Ok(val)
				}
				true => Err(Error::TbNotFound {
					value,
				}),
			},
			Err(e) => Err(e),
			Ok(v) => Ok(v),
		}
	}

	/// Retrieve and cache a specific namespace definition.
	pub async fn get_and_cache_ns(
		&mut self,
		ns: &str,
	) -> Result<Arc<DefineNamespaceStatement>, Error> {
		let key = crate::key::root::ns::new(ns).encode()?;
		Ok(if let Some(e) = self.cache.get(&key) {
			if let Entry::Ns(v) = e {
				v
			} else {
				unreachable!();
			}
		} else {
			let val = self.get(key.clone()).await?.ok_or(Error::NsNotFound {
				value: ns.to_owned(),
			})?;
			let val: Arc<DefineNamespaceStatement> = Arc::new(val.into());
			self.cache.set(key, Entry::Ns(Arc::clone(&val)));
			val
		})
	}

	/// Retrieve and cache a specific database definition.
	pub async fn get_and_cache_db(
		&mut self,
		ns: &str,
		db: &str,
	) -> Result<Arc<DefineDatabaseStatement>, Error> {
		let key = crate::key::namespace::db::new(ns, db).encode()?;
		Ok(if let Some(e) = self.cache.get(&key) {
			if let Entry::Db(v) = e {
				v
			} else {
				unreachable!();
			}
		} else {
			let val = self.get(key.clone()).await?.ok_or(Error::DbNotFound {
				value: db.to_owned(),
			})?;
			let val: Arc<DefineDatabaseStatement> = Arc::new(val.into());
			self.cache.set(key, Entry::Db(Arc::clone(&val)));
			val
		})
	}

	/// Retrieve and cache a specific table definition.
	pub async fn get_and_cache_tb(
		&mut self,
		ns: &str,
		db: &str,
		tb: &str,
	) -> Result<Arc<DefineTableStatement>, Error> {
		let key = crate::key::database::tb::new(ns, db, tb).encode()?;
		Ok(if let Some(e) = self.cache.get(&key) {
			if let Entry::Tb(v) = e {
				v
			} else {
				unreachable!();
			}
		} else {
			let val = self.get(key.clone()).await?.ok_or(Error::TbNotFound {
				value: tb.to_owned(),
			})?;
			let val: Arc<DefineTableStatement> = Arc::new(val.into());
			self.cache.set(key, Entry::Tb(Arc::clone(&val)));
			val
		})
	}

	/// Retrieve a specific function definition.
	pub async fn get_and_cache_db_function(
		&mut self,
		ns: &str,
		db: &str,
		fc: &str,
	) -> Result<Arc<DefineFunctionStatement>, Error> {
		let key = crate::key::database::fc::new(ns, db, fc).encode()?;
		Ok(if let Some(e) = self.cache.get(&key) {
			if let Entry::Fc(v) = e {
				v
			} else {
				unreachable!();
			}
		} else {
			let val = self.get(key.clone()).await?.ok_or(Error::FcNotFound {
				value: fc.to_owned(),
			})?;
			let val: Arc<DefineFunctionStatement> = Arc::new(val.into());
			self.cache.set(key, Entry::Fc(Arc::clone(&val)));
			val
		})
	}

	/// Retrieve a specific param definition.
	pub async fn get_and_cache_db_param(
		&mut self,
		ns: &str,
		db: &str,
		pa: &str,
	) -> Result<Arc<DefineParamStatement>, Error> {
		let key = crate::key::database::pa::new(ns, db, pa).encode()?;
		Ok(if let Some(e) = self.cache.get(&key) {
			if let Entry::Pa(v) = e {
				v
			} else {
				unreachable!();
			}
		} else {
			let val = self.get(key.clone()).await?.ok_or(Error::PaNotFound {
				value: pa.to_owned(),
			})?;
			let val: Arc<DefineParamStatement> = Arc::new(val.into());
			self.cache.set(key, Entry::Pa(Arc::clone(&val)));
			val
		})
	}

	/// Retrieve a specific model definition.
	pub async fn get_and_cache_db_model(
		&mut self,
		ns: &str,
		db: &str,
		ml: &str,
		vn: &str,
	) -> Result<Arc<DefineModelStatement>, Error> {
		let key = crate::key::database::ml::new(ns, db, ml, vn).encode()?;
		Ok(if let Some(e) = self.cache.get(&key) {
			if let Entry::Ml(v) = e {
				v
			} else {
				unreachable!();
			}
		} else {
			let val = self.get(key.clone()).await?.ok_or(Error::MlNotFound {
				value: format!("{ml}<{vn}>"),
			})?;
			let val: Arc<DefineModelStatement> = Arc::new(val.into());
			self.cache.set(key, Entry::Ml(Arc::clone(&val)));
			val
		})
	}

	/// Retrieve a specific table index definition.
	pub async fn get_and_cache_tb_index(
		&mut self,
		ns: &str,
		db: &str,
		tb: &str,
		ix: &str,
	) -> Result<Arc<DefineIndexStatement>, Error> {
		let key = crate::key::table::ix::new(ns, db, tb, ix).encode()?;
		Ok(if let Some(e) = self.cache.get(&key) {
			if let Entry::Ix(v) = e {
				v
			} else {
				unreachable!();
			}
		} else {
			let val = self.get(key.clone()).await?.ok_or(Error::IxNotFound {
				value: ix.to_owned(),
			})?;
			let val: Arc<DefineIndexStatement> = Arc::new(val.into());
			self.cache.set(key, Entry::Ix(Arc::clone(&val)));
			val
		})
	}

	/// Add a namespace with a default configuration, only if we are in dynamic mode.
	pub async fn add_and_cache_ns(
		&mut self,
		ns: &str,
		strict: bool,
	) -> Result<Arc<DefineNamespaceStatement>, Error> {
		match self.get_and_cache_ns(ns).await {
			Err(Error::NsNotFound {
				value,
			}) => match strict {
				false => {
					let key = crate::key::root::ns::new(ns);
					let val = DefineNamespaceStatement {
						name: ns.to_owned().into(),
						..Default::default()
					};
					self.put(key.key_category(), key, &val).await?;
					Ok(Arc::new(val))
				}
				true => Err(Error::NsNotFound {
					value,
				}),
			},
			Err(e) => Err(e),
			Ok(v) => Ok(v),
		}
	}

	/// Add a database with a default configuration, only if we are in dynamic mode.
	pub async fn add_and_cache_db(
		&mut self,
		ns: &str,
		db: &str,
		strict: bool,
	) -> Result<Arc<DefineDatabaseStatement>, Error> {
		match self.get_and_cache_db(ns, db).await {
			Err(Error::DbNotFound {
				value,
			}) => match strict {
				false => {
					let key = crate::key::namespace::db::new(ns, db);
					let val = DefineDatabaseStatement {
						name: db.to_owned().into(),
						..Default::default()
					};
					self.put(key.key_category(), key, &val).await?;
					Ok(Arc::new(val))
				}
				true => Err(Error::DbNotFound {
					value,
				}),
			},
			Err(e) => Err(e),
			Ok(v) => Ok(v),
		}
	}

	/// Add a table with a default configuration, only if we are in dynamic mode.
	pub async fn add_and_cache_tb(
		&mut self,
		ns: &str,
		db: &str,
		tb: &str,
		strict: bool,
	) -> Result<Arc<DefineTableStatement>, Error> {
		match self.get_and_cache_tb(ns, db, tb).await {
			Err(Error::TbNotFound {
				value,
			}) => match strict {
				false => {
					let key = crate::key::database::tb::new(ns, db, tb);
					let val = DefineTableStatement {
						name: tb.to_owned().into(),
						permissions: Permissions::none(),
						..Default::default()
					};
					self.put(key.key_category(), key, &val).await?;
					Ok(Arc::new(val))
				}
				true => Err(Error::TbNotFound {
					value,
				}),
			},
			Err(e) => Err(e),
			Ok(v) => Ok(v),
		}
	}

	/// Retrieve and cache a specific table definition.
	pub async fn check_ns_db_tb(
		&mut self,
		ns: &str,
		db: &str,
		tb: &str,
		strict: bool,
	) -> Result<(), Error> {
		match strict {
			// Strict mode is disabled
			false => Ok(()),
			// Strict mode is enabled
			true => {
				self.get_and_cache_ns(ns).await?;
				self.get_and_cache_db(ns, db).await?;
				self.get_and_cache_tb(ns, db, tb).await?;
				Ok(())
			}
		}
	}

	// --------------------------------------------------
	// Additional methods
	// --------------------------------------------------

	/// Writes the full database contents as binary SQL.
	pub async fn export(&mut self, ns: &str, db: &str, chn: Sender<Vec<u8>>) -> Result<(), Error> {
		// Output OPTIONS
		{
			chn.send(bytes!("-- ------------------------------")).await?;
			chn.send(bytes!("-- OPTION")).await?;
			chn.send(bytes!("-- ------------------------------")).await?;
			chn.send(bytes!("")).await?;
			chn.send(bytes!("OPTION IMPORT;")).await?;
			chn.send(bytes!("")).await?;
		}
		// Output USERS
		{
			let dus = self.all_db_users(ns, db).await?;
			if !dus.is_empty() {
				chn.send(bytes!("-- ------------------------------")).await?;
				chn.send(bytes!("-- USERS")).await?;
				chn.send(bytes!("-- ------------------------------")).await?;
				chn.send(bytes!("")).await?;
				for us in dus.iter() {
					chn.send(bytes!(format!("{us};"))).await?;
				}
				chn.send(bytes!("")).await?;
			}
		}
		// Output TOKENS
		{
			let dts = self.all_db_tokens(ns, db).await?;
			if !dts.is_empty() {
				chn.send(bytes!("-- ------------------------------")).await?;
				chn.send(bytes!("-- TOKENS")).await?;
				chn.send(bytes!("-- ------------------------------")).await?;
				chn.send(bytes!("")).await?;
				for dt in dts.iter() {
					chn.send(bytes!(format!("{dt};"))).await?;
				}
				chn.send(bytes!("")).await?;
			}
		}
		// Output PARAMS
		{
			let pas = self.all_db_params(ns, db).await?;
			if !pas.is_empty() {
				chn.send(bytes!("-- ------------------------------")).await?;
				chn.send(bytes!("-- PARAMS")).await?;
				chn.send(bytes!("-- ------------------------------")).await?;
				chn.send(bytes!("")).await?;
				for pa in pas.iter() {
					chn.send(bytes!(format!("{pa};"))).await?;
				}
				chn.send(bytes!("")).await?;
			}
		}
		// Output FUNCTIONS
		{
			let fcs = self.all_db_functions(ns, db).await?;
			if !fcs.is_empty() {
				chn.send(bytes!("-- ------------------------------")).await?;
				chn.send(bytes!("-- FUNCTIONS")).await?;
				chn.send(bytes!("-- ------------------------------")).await?;
				chn.send(bytes!("")).await?;
				for fc in fcs.iter() {
					chn.send(bytes!(format!("{fc};"))).await?;
				}
				chn.send(bytes!("")).await?;
			}
		}
		// Output ANALYZERS
		{
			let azs = self.all_db_analyzers(ns, db).await?;
			if !azs.is_empty() {
				chn.send(bytes!("-- ------------------------------")).await?;
				chn.send(bytes!("-- ANALYZERS")).await?;
				chn.send(bytes!("-- ------------------------------")).await?;
				chn.send(bytes!("")).await?;
				for az in azs.iter() {
					chn.send(bytes!(format!("{az};"))).await?;
				}
				chn.send(bytes!("")).await?;
			}
		}
		// Output SCOPES
		{
			let scs = self.all_sc(ns, db).await?;
			if !scs.is_empty() {
				chn.send(bytes!("-- ------------------------------")).await?;
				chn.send(bytes!("-- SCOPES")).await?;
				chn.send(bytes!("-- ------------------------------")).await?;
				chn.send(bytes!("")).await?;
				for sc in scs.iter() {
					// Output SCOPE
					chn.send(bytes!(format!("{sc};"))).await?;
					// Output TOKENS
					{
						let sts = self.all_sc_tokens(ns, db, &sc.name).await?;
						if !sts.is_empty() {
							for st in sts.iter() {
								chn.send(bytes!(format!("{st};"))).await?;
							}
							chn.send(bytes!("")).await?;
						}
					}
				}
				chn.send(bytes!("")).await?;
			}
		}
		// Output TABLES
		{
			let tbs = self.all_tb(ns, db).await?;
			if !tbs.is_empty() {
				for tb in tbs.iter() {
					// Output TABLE
					chn.send(bytes!("-- ------------------------------")).await?;
					chn.send(bytes!(format!("-- TABLE: {}", tb.name))).await?;
					chn.send(bytes!("-- ------------------------------")).await?;
					chn.send(bytes!("")).await?;
					chn.send(bytes!(format!("{tb};"))).await?;
					chn.send(bytes!("")).await?;
					// Output FIELDS
					let fds = self.all_tb_fields(ns, db, &tb.name).await?;
					if !fds.is_empty() {
						for fd in fds.iter() {
							chn.send(bytes!(format!("{fd};"))).await?;
						}
						chn.send(bytes!("")).await?;
					}
					// Output INDEXES
					let ixs = self.all_tb_indexes(ns, db, &tb.name).await?;
					if !ixs.is_empty() {
						for ix in ixs.iter() {
							chn.send(bytes!(format!("{ix};"))).await?;
						}
						chn.send(bytes!("")).await?;
					}
					// Output EVENTS
					let evs = self.all_tb_events(ns, db, &tb.name).await?;
					if !evs.is_empty() {
						for ev in evs.iter() {
							chn.send(bytes!(format!("{ev};"))).await?;
						}
						chn.send(bytes!("")).await?;
					}
				}
				// Start transaction
				chn.send(bytes!("-- ------------------------------")).await?;
				chn.send(bytes!("-- TRANSACTION")).await?;
				chn.send(bytes!("-- ------------------------------")).await?;
				chn.send(bytes!("")).await?;
				chn.send(bytes!("BEGIN TRANSACTION;")).await?;
				chn.send(bytes!("")).await?;
				// Output TABLE data
				for tb in tbs.iter() {
					// Start records
					chn.send(bytes!("-- ------------------------------")).await?;
					chn.send(bytes!(format!("-- TABLE DATA: {}", tb.name))).await?;
					chn.send(bytes!("-- ------------------------------")).await?;
					chn.send(bytes!("")).await?;
					// Fetch records
					let beg = crate::key::thing::prefix(ns, db, &tb.name);
					let end = crate::key::thing::suffix(ns, db, &tb.name);
					let mut nxt: Option<ScanPage<Vec<u8>>> = Some(ScanPage::from(beg..end));
					while nxt.is_some() {
						let res = self.scan_paged(nxt.unwrap(), 1000).await?;
						nxt = res.next_page;
						let res = res.values;
						if res.is_empty() {
							break;
						}
						// Loop over results
						for (k, v) in res.into_iter() {
							// Parse the key and the value
							let k: crate::key::thing::Thing = (&k).into();
							let v: Value = (&v).into();
							let t = Thing::from((k.tb, k.id));
							// Check if this is a graph edge
							match (v.pick(&*EDGE), v.pick(&*IN), v.pick(&*OUT)) {
								// This is a graph edge record
								(Value::Bool(true), Value::Thing(l), Value::Thing(r)) => {
									let sql = format!("RELATE {l} -> {t} -> {r} CONTENT {v};",);
									chn.send(bytes!(sql)).await?;
								}
								// This is a normal record
								_ => {
									let sql = format!("UPDATE {t} CONTENT {v};");
									chn.send(bytes!(sql)).await?;
								}
							}
						}
						continue;
					}
					chn.send(bytes!("")).await?;
				}
				// Commit transaction
				chn.send(bytes!("-- ------------------------------")).await?;
				chn.send(bytes!("-- TRANSACTION")).await?;
				chn.send(bytes!("-- ------------------------------")).await?;
				chn.send(bytes!("")).await?;
				chn.send(bytes!("COMMIT TRANSACTION;")).await?;
				chn.send(bytes!("")).await?;
			}
		}
		// Everything exported
		Ok(())
	}

	// change will record the change in the changefeed if enabled.
	// To actually persist the record changes into the underlying kvs,
	// you must call the `complete_changes` function and then commit the transaction.
	pub(crate) fn clear_cache(&mut self) {
		self.cache.clear()
	}

	// change will record the change in the changefeed if enabled.
	// To actually persist the record changes into the underlying kvs,
	// you must call the `complete_changes` function and then commit the transaction.
	pub(crate) fn record_change(
		&mut self,
		ns: &str,
		db: &str,
		tb: &str,
		id: &Thing,
		p: Cow<'_, Value>,
		v: Cow<'_, Value>,
	) {
		self.cf.update(ns, db, tb, id.clone(), p, v)
	}

	// Records the table (re)definition in the changefeed if enabled.
	pub(crate) fn record_table_change(
		&mut self,
		ns: &str,
		db: &str,
		tb: &str,
		dt: &DefineTableStatement,
	) {
		self.cf.define_table(ns, db, tb, dt)
	}

	pub(crate) async fn get_idg(&mut self, key: Key) -> Result<U32, Error> {
		let seq = if let Some(e) = self.cache.get(&key) {
			if let Entry::Seq(v) = e {
				v
			} else {
				unreachable!();
			}
		} else {
			let val = self.get(key.clone()).await?;
			if let Some(val) = val {
				U32::new(key.clone(), Some(val)).await?
			} else {
				U32::new(key.clone(), None).await?
			}
		};

		Ok(seq)
	}

	// get_next_db_id will get the next db id for the given namespace.
	pub(crate) async fn get_next_db_id(&mut self, ns: u32) -> Result<u32, Error> {
		let key = crate::key::namespace::di::new(ns).encode().unwrap();
		let mut seq = if let Some(e) = self.cache.get(&key) {
			if let Entry::Seq(v) = e {
				v
			} else {
				unreachable!();
			}
		} else {
			let val = self.get(key.clone()).await?;
			if let Some(val) = val {
				U32::new(key.clone(), Some(val)).await?
			} else {
				U32::new(key.clone(), None).await?
			}
		};

		let id = seq.get_next_id();

		self.cache.set(key.clone(), Entry::Seq(seq.clone()));
		let (k, v) = seq.finish().unwrap();
		self.set(k, v).await?;

		Ok(id)
	}

	// remove_db_id removes the given db id from the sequence.
	#[allow(unused)]
	pub(crate) async fn remove_db_id(&mut self, ns: u32, db: u32) -> Result<(), Error> {
		let key = crate::key::namespace::di::new(ns).encode().unwrap();
		let mut seq = self.get_idg(key.clone()).await?;

		seq.remove_id(db);

		self.cache.set(key.clone(), Entry::Seq(seq.clone()));
		let (k, v) = seq.finish().unwrap();
		self.set(k, v).await?;

		Ok(())
	}

	// get_next_db_id will get the next tb id for the given namespace and database.
	pub(crate) async fn get_next_tb_id(&mut self, ns: u32, db: u32) -> Result<u32, Error> {
		let key = crate::key::database::ti::new(ns, db).encode().unwrap();
		let mut seq = self.get_idg(key.clone()).await?;

		let id = seq.get_next_id();

		self.cache.set(key.clone(), Entry::Seq(seq.clone()));
		let (k, v) = seq.finish().unwrap();
		self.set(k, v).await?;

		Ok(id)
	}

	// remove_tb_id removes the given tb id from the sequence.
	#[allow(unused)]
	pub(crate) async fn remove_tb_id(&mut self, ns: u32, db: u32, tb: u32) -> Result<(), Error> {
		let key = crate::key::database::ti::new(ns, db).encode().unwrap();
		let mut seq = self.get_idg(key.clone()).await?;

		seq.remove_id(tb);

		self.cache.set(key.clone(), Entry::Seq(seq.clone()));
		let (k, v) = seq.finish().unwrap();
		self.set(k, v).await?;

		Ok(())
	}

	// get_next_ns_id will get the next ns id.
	pub(crate) async fn get_next_ns_id(&mut self) -> Result<u32, Error> {
		let key = crate::key::root::ni::Ni::default().encode().unwrap();
		let mut seq = if let Some(e) = self.cache.get(&key) {
			if let Entry::Seq(v) = e {
				v
			} else {
				unreachable!();
			}
		} else {
			let val = self.get(key.clone()).await?;
			if let Some(val) = val {
				U32::new(key.clone(), Some(val)).await?
			} else {
				U32::new(key.clone(), None).await?
			}
		};

		let id = seq.get_next_id();

		self.cache.set(key.clone(), Entry::Seq(seq.clone()));
		let (k, v) = seq.finish().unwrap();
		self.set(k, v).await?;

		Ok(id)
	}

	// remove_ns_id removes the given ns id from the sequence.
	#[allow(unused)]
	pub(crate) async fn remove_ns_id(&mut self, ns: u32) -> Result<(), Error> {
		let key = crate::key::root::ni::Ni::default().encode().unwrap();
		let mut seq = self.get_idg(key.clone()).await?;

		seq.remove_id(ns);

		self.cache.set(key.clone(), Entry::Seq(seq.clone()));
		let (k, v) = seq.finish().unwrap();
		self.set(k, v).await?;

		Ok(())
	}

	// complete_changes will complete the changefeed recording for the given namespace and database.
	//
	// Under the hood, this function calls the transaction's `set_versionstamped_key` for each change.
	// Every change must be recorded by calling this struct's `record_change` function beforehand.
	// If there were no preceding `record_change` function calls for this transaction, this function will do nothing.
	//
	// This function should be called only after all the changes have been made to the transaction.
	// Otherwise, changes are missed in the change feed.
	//
	// This function should be called immediately before calling the commit function to guarantee that
	// the lock, if needed by lock=true, is held only for the duration of the commit, not the entire transaction.
	//
	// This function is here because it needs access to mutably borrow the transaction.
	//
	// Lastly, you should set lock=true if you want the changefeed to be correctly ordered for
	// non-FDB backends.
	pub(crate) async fn complete_changes(&mut self, _lock: bool) -> Result<(), Error> {
		let changes = self.cf.get();
		for (tskey, prefix, suffix, v) in changes {
			self.set_versionstamped_key(tskey, prefix, suffix, v).await?
		}
		Ok(())
	}

	// set_timestamp_for_versionstamp correlates the given timestamp with the current versionstamp.
	// This allows get_versionstamp_from_timestamp to obtain the versionstamp from the timestamp later.
	pub(crate) async fn set_timestamp_for_versionstamp(
		&mut self,
		ts: u64,
		ns: &str,
		db: &str,
		lock: bool,
	) -> Result<Versionstamp, Error> {
		// This also works as an advisory lock on the ts keys so that there is
		// on other concurrent transactions that can write to the ts_key or the keys after it.
		let vs = self.get_timestamp(crate::key::database::vs::new(ns, db), lock).await?;

		// Ensure there are no keys after the ts_key
		// Otherwise we can go back in time!
		let ts_key = crate::key::database::ts::new(ns, db, ts);
		let begin = ts_key.encode()?;
		let end = crate::key::database::ts::suffix(ns, db);
		let ts_pairs: Vec<(Vec<u8>, Vec<u8>)> = self.getr(begin..end, u32::MAX).await?;
		let latest_ts_pair = ts_pairs.last();
		if let Some((k, _)) = latest_ts_pair {
			let k = crate::key::database::ts::Ts::decode(k)?;
			let latest_ts = k.ts;
			if latest_ts >= ts {
				return Err(Error::Internal(
					"ts is less than or equal to the latest ts".to_string(),
				));
			}
		}
		self.set(ts_key, vs).await?;
		Ok(vs)
	}

	pub(crate) async fn get_versionstamp_from_timestamp(
		&mut self,
		ts: u64,
		ns: &str,
		db: &str,
		_lock: bool,
	) -> Result<Option<Versionstamp>, Error> {
		let start = crate::key::database::ts::prefix(ns, db);
		let ts_key = crate::key::database::ts::new(ns, db, ts + 1);
		let end = ts_key.encode()?;
		let ts_pairs = self.getr(start..end, u32::MAX).await?;
		let latest_ts_pair = ts_pairs.last();
		if let Some((_, v)) = latest_ts_pair {
			if v.len() == 10 {
				let mut sl = [0u8; 10];
				sl.copy_from_slice(v);
				return Ok(Some(sl));
			} else {
				return Err(Error::Internal("versionstamp is not 10 bytes".to_string()));
			}
		}
		Ok(None)
	}

	// --------------------------------------------------
	// Private methods
	// --------------------------------------------------

	#[allow(unused_variables)]
	fn check_level(&mut self, check: Check) {
		#![allow(unused_variables)]
		match self {
			#[cfg(feature = "kv-mem")]
			Transaction {
				inner: Inner::Mem(ref mut v),
				..
			} => v.check_level(check),
			#[cfg(feature = "kv-rocksdb")]
			Transaction {
				inner: Inner::RocksDB(ref mut v),
				..
			} => v.check_level(check),
			#[cfg(feature = "kv-speedb")]
			Transaction {
				inner: Inner::SpeeDB(ref mut v),
				..
			} => v.check_level(check),
			#[cfg(feature = "kv-indxdb")]
			Transaction {
				inner: Inner::IndxDB(ref mut v),
				..
			} => v.check_level(check),
			#[cfg(feature = "kv-tikv")]
			Transaction {
				inner: Inner::TiKV(ref mut v),
				..
			} => v.check_level(check),
			#[cfg(feature = "kv-fdb")]
			Transaction {
				inner: Inner::FoundationDB(ref mut v),
				..
			} => v.check_level(check),
			#[cfg(feature = "kv-surrealkv")]
			Transaction {
				inner: Inner::SurrealKV(v),
				..
			} => v.set_check_level(check),
			#[allow(unreachable_patterns)]
			_ => unreachable!(),
		}
	}
}

#[cfg(test)]
#[cfg(feature = "kv-mem")]
mod tests {
	use crate::key::database::all::All;
	use crate::key::database::tb::Tb;
	use crate::{
		kvs::{Datastore, LockType::*, TransactionType::*},
		sql::{statements::DefineUserStatement, Base},
	};

	#[tokio::test]
	async fn test_get_root_user() {
		let ds = Datastore::new("memory").await.unwrap();
		let mut txn = ds.transaction(Write, Optimistic).await.unwrap();

		// Retrieve non-existent KV user
		let res = txn.get_root_user("nonexistent").await;
		assert_eq!(res.err().unwrap().to_string(), "The root user 'nonexistent' does not exist");

		// Create KV user and retrieve it
		let data = DefineUserStatement {
			name: "user".into(),
			base: Base::Root,
			..Default::default()
		};
		let key = crate::key::root::us::new("user");
		txn.set(key, data.to_owned()).await.unwrap();
		let res = txn.get_root_user("user").await.unwrap();
		assert_eq!(res, data);
		txn.commit().await.unwrap()
	}

	#[tokio::test]
	async fn test_get_ns_user() {
		let ds = Datastore::new("memory").await.unwrap();
		let mut txn = ds.transaction(Write, Optimistic).await.unwrap();

		// Retrieve non-existent NS user
		let res = txn.get_ns_user("ns", "nonexistent").await;
		assert_eq!(
			res.err().unwrap().to_string(),
			"The user 'nonexistent' does not exist in the namespace 'ns'"
		);

		// Create NS user and retrieve it
		let data = DefineUserStatement {
			name: "user".into(),
			base: Base::Ns,
			..Default::default()
		};

		let key = crate::key::namespace::us::new("ns", "user");
		txn.set(key, data.to_owned()).await.unwrap();
		let res = txn.get_ns_user("ns", "user").await.unwrap();
		assert_eq!(res, data);
		txn.commit().await.unwrap();
	}

	#[tokio::test]
	async fn test_get_db_user() {
		let ds = Datastore::new("memory").await.unwrap();
		let mut txn = ds.transaction(Write, Optimistic).await.unwrap();

		// Retrieve non-existent DB user
		let res = txn.get_db_user("ns", "db", "nonexistent").await;
		assert_eq!(
			res.err().unwrap().to_string(),
			"The user 'nonexistent' does not exist in the database 'db'"
		);

		// Create DB user and retrieve it
		let data = DefineUserStatement {
			name: "user".into(),
			base: Base::Db,
			..Default::default()
		};

		let key = crate::key::database::us::new("ns", "db", "user");
		txn.set(key, data.to_owned()).await.unwrap();
		let res = txn.get_db_user("ns", "db", "user").await.unwrap();
		assert_eq!(res, data);
		txn.commit().await.unwrap();
	}

	#[tokio::test]
	async fn test_all_root_users() {
		let ds = Datastore::new("memory").await.unwrap();
		let mut txn = ds.transaction(Write, Optimistic).await.unwrap();

		// When there are no users
		let res = txn.all_root_users().await.unwrap();
		assert_eq!(res.len(), 0);

		// When there are users
		let data = DefineUserStatement {
			name: "user".into(),
			base: Base::Root,
			..Default::default()
		};

		let key1 = crate::key::root::us::new("user1");
		let key2 = crate::key::root::us::new("user2");
		txn.set(key1, data.to_owned()).await.unwrap();
		txn.set(key2, data.to_owned()).await.unwrap();
		let res = txn.all_root_users().await.unwrap();

		assert_eq!(res.len(), 2);
		assert_eq!(res[0], data);
		txn.commit().await.unwrap();
	}

	#[tokio::test]
	async fn test_all_ns_users() {
		let ds = Datastore::new("memory").await.unwrap();
		let mut txn = ds.transaction(Write, Optimistic).await.unwrap();

		// When there are no users
		let res = txn.all_ns_users("ns").await.unwrap();
		assert_eq!(res.len(), 0);

		// When there are users
		let data = DefineUserStatement {
			name: "user".into(),
			base: Base::Ns,
			..Default::default()
		};

		let key1 = crate::key::namespace::us::new("ns", "user1");
		let key2 = crate::key::namespace::us::new("ns", "user2");
		txn.set(key1, data.to_owned()).await.unwrap();
		txn.set(key2, data.to_owned()).await.unwrap();

		txn.cache.clear();

		let res = txn.all_ns_users("ns").await.unwrap();

		assert_eq!(res.len(), 2);
		assert_eq!(res[0], data);
		txn.commit().await.unwrap();
	}

	#[tokio::test]
	async fn test_all_db_users() {
		let ds = Datastore::new("memory").await.unwrap();
		let mut txn = ds.transaction(Write, Optimistic).await.unwrap();

		// When there are no users
		let res = txn.all_db_users("ns", "db").await.unwrap();
		assert_eq!(res.len(), 0);

		// When there are users
		let data = DefineUserStatement {
			name: "user".into(),
			base: Base::Db,
			..Default::default()
		};

		let key1 = crate::key::database::us::new("ns", "db", "user1");
		let key2 = crate::key::database::us::new("ns", "db", "user2");
		txn.set(key1, data.to_owned()).await.unwrap();
		txn.set(key2, data.to_owned()).await.unwrap();

		txn.cache.clear();

		let res = txn.all_db_users("ns", "db").await.unwrap();

		assert_eq!(res.len(), 2);
		assert_eq!(res[0], data);
		txn.commit().await.unwrap();
	}

	#[tokio::test]
	async fn test_seqs() {
		let ds = Datastore::new("memory").await.unwrap();

		let mut txn = ds.transaction(Write, Optimistic).await.unwrap();
		let nsid = txn.get_next_ns_id().await.unwrap();
		txn.complete_changes(false).await.unwrap();
		txn.commit().await.unwrap();
		assert_eq!(nsid, 0);

		let mut txn = ds.transaction(Write, Optimistic).await.unwrap();
		let dbid = txn.get_next_db_id(nsid).await.unwrap();
		txn.complete_changes(false).await.unwrap();
		txn.commit().await.unwrap();
		assert_eq!(dbid, 0);

		let mut txn = ds.transaction(Write, Optimistic).await.unwrap();
		let tbid1 = txn.get_next_tb_id(nsid, dbid).await.unwrap();
		txn.complete_changes(false).await.unwrap();
		txn.commit().await.unwrap();
		assert_eq!(tbid1, 0);

		let mut txn = ds.transaction(Write, Optimistic).await.unwrap();
		let tbid2 = txn.get_next_tb_id(nsid, dbid).await.unwrap();
		txn.complete_changes(false).await.unwrap();
		txn.commit().await.unwrap();
		assert_eq!(tbid2, 1);

		let mut txn = ds.transaction(Write, Optimistic).await.unwrap();
		txn.remove_tb_id(nsid, dbid, tbid1).await.unwrap();
		txn.complete_changes(false).await.unwrap();
		txn.commit().await.unwrap();

		let mut txn = ds.transaction(Write, Optimistic).await.unwrap();
		txn.remove_db_id(nsid, dbid).await.unwrap();
		txn.complete_changes(false).await.unwrap();
		txn.commit().await.unwrap();

		let mut txn = ds.transaction(Write, Optimistic).await.unwrap();
		txn.remove_ns_id(nsid).await.unwrap();
		txn.complete_changes(false).await.unwrap();
		txn.commit().await.unwrap();
	}

	#[tokio::test]
	async fn test_delp() {
		let ds = Datastore::new("memory").await.unwrap();
		// Create entries
		{
			let mut txn = ds.transaction(Write, Optimistic).await.unwrap();
			for i in 0..2500 {
				let t = format!("{i}");
				let tb = Tb::new("test", "test", &t);
				txn.set(tb, vec![]).await.unwrap();
			}
			txn.commit().await.unwrap();
		}

		let beg = crate::key::database::tb::prefix("test", "test");
		let end = crate::key::database::tb::suffix("test", "test");
		let rng = beg..end;

		// Check we have the table keys
		{
			let mut txn = ds.transaction(Read, Optimistic).await.unwrap();
			let res = txn.getr(rng.clone(), u32::MAX).await.unwrap();
			assert_eq!(res.len(), 2500);
		}

		// Delete using the prefix
		{
			let mut txn = ds.transaction(Write, Optimistic).await.unwrap();
			let all = All::new("test", "test");
			txn.delp(all, u32::MAX).await.unwrap();
			txn.commit().await.unwrap();
		}

		// Check we don't have any table key anymore
		{
			let mut txn = ds.transaction(Read, Optimistic).await.unwrap();
			let res = txn.getr(rng, u32::MAX).await.unwrap();
			assert_eq!(res.len(), 0);
		}
	}
}

#[cfg(all(test, feature = "kv-mem"))]
mod tx_test {
	use crate::kvs::lq_structs::LqEntry;
	use crate::kvs::Datastore;
	use crate::kvs::LockType::Optimistic;
	use crate::kvs::TransactionType::Write;
	use crate::sql;
	use crate::sql::statements::LiveStatement;
	use crate::sql::Value;

	#[tokio::test]
	pub async fn lqs_can_be_submitted_and_read() {
		let ds = Datastore::new("memory").await.unwrap();
		let mut tx = ds.transaction(Write, Optimistic).await.unwrap();

		// Create live query data
		let node_id = uuid::uuid!("d2715187-9d1a-49a5-9b0a-b496035b6c21");
		let lq_entry = LqEntry {
			live_id: sql::Uuid::new_v4(),
			ns: "namespace".to_string(),
			db: "database".to_string(),
			stm: LiveStatement {
				id: sql::Uuid::new_v4(),
				node: sql::uuid::Uuid(node_id),
				expr: Default::default(),
				what: Default::default(),
				cond: None,
				fetch: None,
				archived: None,
				session: Some(Value::None),
				auth: None,
			},
		};
		tx.pre_commit_register_live_query(lq_entry.clone()).unwrap();

		tx.commit().await.unwrap();

		// Verify data
		let live_queries = tx.consume_pending_live_queries();
		assert_eq!(live_queries.len(), 1);
		assert_eq!(live_queries[0], lq_entry);
	}
}<|MERGE_RESOLUTION|>--- conflicted
+++ resolved
@@ -324,10 +324,6 @@
 		}
 	}
 
-<<<<<<< HEAD
-=======
-	#[allow(unused)]
->>>>>>> 429ca31f
 	pub(crate) fn consume_pending_live_queries(&self) -> Vec<LqEntry> {
 		let mut lq: Vec<LqEntry> = Vec::with_capacity(LQ_CAPACITY);
 		while let Ok(l) = self.prepared_live_queries.1.try_recv() {
@@ -338,13 +334,6 @@
 
 	/// Sends a live query to the transaction which is forwarded only once committed
 	/// And removed once a transaction is aborted
-<<<<<<< HEAD
-	pub fn pre_commit_register_live_query(&mut self, lq_entry: LqEntry) -> Result<(), Error> {
-		self.prepared_live_queries
-			.0
-			.try_send(lq_entry)
-			.map_err(|e| Error::Internal("Prepared lq failed to add lq to channel".to_string()))
-=======
 	pub(crate) fn pre_commit_register_live_query(
 		&mut self,
 		lq_entry: LqEntry,
@@ -352,7 +341,6 @@
 		self.prepared_live_queries.0.try_send(lq_entry).map_err(|_send_err| {
 			Error::Internal("Prepared lq failed to add lq to channel".to_string())
 		})
->>>>>>> 429ca31f
 	}
 
 	/// Delete a key from the datastore.
