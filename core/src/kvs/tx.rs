--- conflicted
+++ resolved
@@ -318,32 +318,26 @@
 		.into_rus())
 	}
 
-	/// Retrieve all ROOT access method definitions.
-	pub async fn all_root_accesses(&mut self) -> Result<Arc<[DefineAccessStatement]>, Error> {
+	/// Retrieve all ROOT level accesses in a datastore.
+	pub async fn all_root_accesses(&self) -> Result<Arc<[DefineAccessStatement]>, Error> {
+		// Log this function call in development
+		#[cfg(debug_assertions)]
+		trace!(target: TARGET, "all_root_accesses");
+		// Continue with the function logic
 		let key = crate::key::root::ac::prefix();
-		Ok(if let Some(e) = self.cache.get(&key) {
-			if let Entry::Acs(v) = e {
-				v
-			} else {
-				unreachable!();
-			}
-		} else {
-			let beg = crate::key::root::ac::prefix();
-			let end = crate::key::root::ac::suffix();
-			let val = self.getr(beg..end, u32::MAX).await?;
-			let val = val.convert().into();
-			self.cache.set(key, Entry::Acs(Arc::clone(&val)));
-			val
-		})
-	}
-
-	/// Retrieve all ROOT access method definitions in redacted form.
-	pub async fn all_root_accesses_redacted(
-		&mut self,
-	) -> Result<Arc<[DefineAccessStatement]>, Error> {
-		let accesses = self.all_root_accesses().await?;
-		let redacted: Vec<_> = accesses.iter().map(|statement| statement.redacted()).collect();
-		Ok(Arc::from(redacted))
+		let res = self.cache.get_value_or_guard_async(&key).await;
+		Ok(match res {
+			Ok(val) => val,
+			Err(cache) => {
+				let end = crate::key::root::ac::suffix();
+				let val = self.getr(key..end).await?;
+				let val = val.convert().into();
+				let val = Entry::Ras(Arc::clone(&val));
+				let _ = cache.insert(val.clone());
+				val
+			}
+		}
+		.into_ras())
 	}
 
 	/// Retrieve all namespace definitions in a datastore.
@@ -793,13 +787,27 @@
 		.into_type())
 	}
 
-	/// Retrieve a specific root access method definition.
-	pub async fn get_root_access(&mut self, ac: &str) -> Result<DefineAccessStatement, Error> {
-		let key = crate::key::root::ac::new(ac);
-		let val = self.get(key).await?.ok_or(Error::AccessRootNotFound {
-			value: ac.to_owned(),
-		})?;
-		Ok(val.into())
+	/// Retrieve a specific namespace user definition.
+	pub async fn get_root_access(&self, user: &str) -> Result<Arc<DefineAccessStatement>, Error> {
+		// Log this function call in development
+		#[cfg(debug_assertions)]
+		trace!(target: TARGET, "get_root_access {user}");
+		// Continue with the function logic
+		let key = crate::key::root::ac::new(user).encode()?;
+		let res = self.cache.get_value_or_guard_async(&key).await;
+		Ok(match res {
+			Ok(val) => val,
+			Err(cache) => {
+				let val = self.get(key).await?.ok_or(Error::AccessRootNotFound {
+					value: user.to_owned(),
+				})?;
+				let val: DefineAccessStatement = val.into();
+				let val = Entry::Any(Arc::new(val));
+				let _ = cache.insert(val.clone());
+				val
+			}
+		}
+		.into_type())
 	}
 
 	/// Retrieve a specific namespace definition.
@@ -857,7 +865,6 @@
 	pub async fn get_ns_access(
 		&self,
 		ns: &str,
-<<<<<<< HEAD
 		na: &str,
 	) -> Result<Arc<DefineAccessStatement>, Error> {
 		// Log this function call in development
@@ -869,8 +876,9 @@
 		Ok(match res {
 			Ok(val) => val,
 			Err(cache) => {
-				let val = self.get(key).await?.ok_or(Error::NaNotFound {
+				let val = self.get(key).await?.ok_or(Error::AccessNsNotFound {
 					value: na.to_owned(),
+					ns: ns.to_owned(),
 				})?;
 				let val: DefineAccessStatement = val.into();
 				let val = Entry::Any(Arc::new(val));
@@ -879,16 +887,6 @@
 			}
 		}
 		.into_type())
-=======
-		ac: &str,
-	) -> Result<DefineAccessStatement, Error> {
-		let key = crate::key::namespace::ac::new(ns, ac);
-		let val = self.get(key).await?.ok_or(Error::AccessNsNotFound {
-			value: ac.to_owned(),
-			ns: ns.to_owned(),
-		})?;
-		Ok(val.into())
->>>>>>> 29b0df60
 	}
 
 	/// Retrieve a specific database definition.
@@ -960,8 +958,10 @@
 		Ok(match res {
 			Ok(val) => val,
 			Err(cache) => {
-				let val = self.get(key).await?.ok_or(Error::DaNotFound {
+				let val = self.get(key).await?.ok_or(Error::AccessDbNotFound {
 					value: da.to_owned(),
+					ns: ns.to_owned(),
+					db: db.to_owned(),
 				})?;
 				let val: DefineAccessStatement = val.into();
 				let val = Entry::Any(Arc::new(val));
@@ -977,7 +977,6 @@
 		&self,
 		ns: &str,
 		db: &str,
-<<<<<<< HEAD
 		ml: &str,
 		vn: &str,
 	) -> Result<Arc<DefineModelStatement>, Error> {
@@ -1000,17 +999,6 @@
 			}
 		}
 		.into_type())
-=======
-		ac: &str,
-	) -> Result<DefineAccessStatement, Error> {
-		let key = crate::key::database::ac::new(ns, db, ac);
-		let val = self.get(key).await?.ok_or(Error::AccessDbNotFound {
-			value: ac.to_owned(),
-			ns: ns.to_owned(),
-			db: db.to_owned(),
-		})?;
-		Ok(val.into())
->>>>>>> 29b0df60
 	}
 
 	/// Retrieve a specific analyzer definition.
