--- conflicted
+++ resolved
@@ -74,11 +74,7 @@
 		changefeed: None,
 		comment: None,
 		if_not_exists: false,
-<<<<<<< HEAD
-		table_type: TableType::Any,
-=======
 		kind: TableType::Any,
->>>>>>> 6af01e0e
 	};
 	tx.set(&key, &value).await.unwrap();
 
