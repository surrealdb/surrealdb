use super::Key;
use crate::dbs::node::Node;
use crate::sql::statements::DefineAccessStatement;
use crate::sql::statements::DefineAnalyzerStatement;
use crate::sql::statements::DefineDatabaseStatement;
use crate::sql::statements::DefineEventStatement;
use crate::sql::statements::DefineFieldStatement;
use crate::sql::statements::DefineFunctionStatement;
use crate::sql::statements::DefineIndexStatement;
use crate::sql::statements::DefineModelStatement;
use crate::sql::statements::DefineNamespaceStatement;
use crate::sql::statements::DefineParamStatement;
use crate::sql::statements::DefineTableStatement;
use crate::sql::statements::DefineUserStatement;
use crate::sql::statements::LiveStatement;
use crate::sql::Value;
use quick_cache::Weighter;
use std::any::Any;
use std::sync::Arc;

#[derive(Clone)]
pub(super) struct EntryWeighter;

impl Weighter<Key, Entry> for EntryWeighter {
	fn weight(&self, _key: &Key, val: &Entry) -> u32 {
		match val {
			// Value entries all have the same weight,
			// and can be evicted whenever necessary.
			// We could improve this, by calculating
			// the precise weight of a Value (when
			// deserialising), and using this size to
			// determine the actual cache weight.
			Entry::Val(_) => 1,
			// We don't want to evict other entries
			// so we set the weight to 0 which will
			// prevent entries being evicted, unless
			// specifically removed from the cache.
			_ => 0,
		}
	}
}

#[derive(Clone)]
#[non_exhaustive]
<<<<<<< HEAD
pub(super) enum Entry {
	/// A cached entry of any type
	Any(Arc<dyn Any + Send + Sync>),
	/// A cached record document content
	Val(Arc<Value>),
	/// A slice of Node specified at the root.
	Nds(Arc<[Node]>),
	/// A slice of DefineUserStatement specified at the root.
	Rus(Arc<[DefineUserStatement]>),
	/// A slice of DefineNamespaceStatement specified on a namespace.
	Nss(Arc<[DefineNamespaceStatement]>),
	/// A slice of DefineUserStatement specified on a namespace.
	Nus(Arc<[DefineUserStatement]>),
	/// A slice of DefineAccessStatement specified on a namespace.
	Nas(Arc<[DefineAccessStatement]>),
	/// A slice of DefineDatabaseStatement specified on a namespace.
=======
pub enum Entry {
	// Single definitions
	Db(Arc<DefineDatabaseStatement>),
	Fc(Arc<DefineFunctionStatement>),
	Ix(Arc<DefineIndexStatement>),
	Ml(Arc<DefineModelStatement>),
	Ns(Arc<DefineNamespaceStatement>),
	Pa(Arc<DefineParamStatement>),
	Tb(Arc<DefineTableStatement>),
	// Multi definitions
	Acs(Arc<[DefineAccessStatement]>),
	Azs(Arc<[DefineAnalyzerStatement]>),
>>>>>>> 29b0df60
	Dbs(Arc<[DefineDatabaseStatement]>),
	/// A slice of DefineAnalyzerStatement specified on a namespace.
	Azs(Arc<[DefineAnalyzerStatement]>),
	/// A slice of DefineAccessStatement specified on a database.
	Das(Arc<[DefineAccessStatement]>),
	/// A slice of DefineUserStatement specified on a database.
	Dus(Arc<[DefineUserStatement]>),
	/// A slice of DefineFunctionStatement specified on a database.
	Fcs(Arc<[DefineFunctionStatement]>),
	/// A slice of DefineTableStatement specified on a database.
	Fts(Arc<[DefineTableStatement]>),
	/// A slice of DefineModelStatement specified on a database.
	Mls(Arc<[DefineModelStatement]>),
	/// A slice of DefineParamStatement specified on a database.
	Pas(Arc<[DefineParamStatement]>),
	/// A slice of DefineTableStatement specified on a database.
	Tbs(Arc<[DefineTableStatement]>),
	/// A slice of DefineEventStatement specified on a table.
	Evs(Arc<[DefineEventStatement]>),
	/// A slice of DefineFieldStatement specified on a table.
	Fds(Arc<[DefineFieldStatement]>),
	/// A slice of DefineIndexStatement specified on a table.
	Ixs(Arc<[DefineIndexStatement]>),
	/// A slice of LiveStatement specified on a table.
	Lvs(Arc<[LiveStatement]>),
}

impl Entry {
	/// Converts this cache entry into a single entry of arbitrary type.
	/// This panics if called on a cache entry that is not an [`Entry::Any`].
	pub(super) fn into_type<T: Send + Sync + 'static>(self: Entry) -> Arc<T> {
		match self {
			Entry::Any(v) => v.downcast::<T>().unwrap(),
			_ => unreachable!(),
		}
	}
	/// Converts this cache entry into a slice of [`Node`].
	/// This panics if called on a cache entry that is not an [`Entry::Nds`].
	pub(super) fn into_nds(self) -> Arc<[Node]> {
		match self {
			Entry::Nds(v) => v,
			_ => unreachable!(),
		}
	}
	/// Converts this cache entry into a slice of [`DefineUserStatement`].
	/// This panics if called on a cache entry that is not an [`Entry::Rus`].
	pub(super) fn into_rus(self) -> Arc<[DefineUserStatement]> {
		match self {
			Entry::Rus(v) => v,
			_ => unreachable!(),
		}
	}
	/// Converts this cache entry into a slice of [`DefineNamespaceStatement`].
	/// This panics if called on a cache entry that is not an [`Entry::Nss`].
	pub(super) fn into_nss(self) -> Arc<[DefineNamespaceStatement]> {
		match self {
			Entry::Nss(v) => v,
			_ => unreachable!(),
		}
	}
	/// Converts this cache entry into a slice of [`DefineAccessStatement`].
	/// This panics if called on a cache entry that is not an [`Entry::Nas`].
	pub(super) fn into_nas(self) -> Arc<[DefineAccessStatement]> {
		match self {
			Entry::Nas(v) => v,
			_ => unreachable!(),
		}
	}
	/// Converts this cache entry into a slice of [`DefineUserStatement`].
	/// This panics if called on a cache entry that is not an [`Entry::Nus`].
	pub(super) fn into_nus(self) -> Arc<[DefineUserStatement]> {
		match self {
			Entry::Nus(v) => v,
			_ => unreachable!(),
		}
	}
	/// Converts this cache entry into a slice of [`DefineDatabaseStatement`].
	/// This panics if called on a cache entry that is not an [`Entry::Dbs`].
	pub(super) fn into_dbs(self) -> Arc<[DefineDatabaseStatement]> {
		match self {
			Entry::Dbs(v) => v,
			_ => unreachable!(),
		}
	}
	/// Converts this cache entry into a slice of [`DefineAccessStatement`].
	/// This panics if called on a cache entry that is not an [`Entry::Das`].
	pub(super) fn into_das(self) -> Arc<[DefineAccessStatement]> {
		match self {
			Entry::Das(v) => v,
			_ => unreachable!(),
		}
	}
	/// Converts this cache entry into a slice of [`DefineUserStatement`].
	/// This panics if called on a cache entry that is not an [`Entry::Dus`].
	pub(super) fn into_dus(self) -> Arc<[DefineUserStatement]> {
		match self {
			Entry::Dus(v) => v,
			_ => unreachable!(),
		}
	}
	/// Converts this cache entry into a slice of [`DefineAnalyzerStatement`].
	/// This panics if called on a cache entry that is not an [`Entry::Azs`].
	pub(super) fn into_azs(self) -> Arc<[DefineAnalyzerStatement]> {
		match self {
			Entry::Azs(v) => v,
			_ => unreachable!(),
		}
	}
	/// Converts this cache entry into a slice of [`DefineFunctionStatement`].
	/// This panics if called on a cache entry that is not an [`Entry::Fcs`].
	pub(super) fn into_fcs(self) -> Arc<[DefineFunctionStatement]> {
		match self {
			Entry::Fcs(v) => v,
			_ => unreachable!(),
		}
	}
	/// Converts this cache entry into a slice of [`DefineParamStatement`].
	/// This panics if called on a cache entry that is not an [`Entry::Pas`].
	pub(super) fn into_pas(self) -> Arc<[DefineParamStatement]> {
		match self {
			Entry::Pas(v) => v,
			_ => unreachable!(),
		}
	}
	/// Converts this cache entry into a slice of [`DefineModelStatement`].
	/// This panics if called on a cache entry that is not an [`Entry::Mls`].
	pub(super) fn into_mls(self) -> Arc<[DefineModelStatement]> {
		match self {
			Entry::Mls(v) => v,
			_ => unreachable!(),
		}
	}
	/// Converts this cache entry into a slice of [`DefineTableStatement`].
	/// This panics if called on a cache entry that is not an [`Entry::Tbs`].
	pub(super) fn into_tbs(self) -> Arc<[DefineTableStatement]> {
		match self {
			Entry::Tbs(v) => v,
			_ => unreachable!(),
		}
	}
	/// Converts this cache entry into a slice of [`DefineEventStatement`].
	/// This panics if called on a cache entry that is not an [`Entry::Evs`].
	pub(super) fn into_evs(self) -> Arc<[DefineEventStatement]> {
		match self {
			Entry::Evs(v) => v,
			_ => unreachable!(),
		}
	}
	/// Converts this cache entry into a slice of [`DefineFieldStatement`].
	/// This panics if called on a cache entry that is not an [`Entry::Fds`].
	pub(super) fn into_fds(self) -> Arc<[DefineFieldStatement]> {
		match self {
			Entry::Fds(v) => v,
			_ => unreachable!(),
		}
	}
	/// Converts this cache entry into a slice of [`DefineIndexStatement`].
	/// This panics if called on a cache entry that is not an [`Entry::Ixs`].
	pub(super) fn into_ixs(self) -> Arc<[DefineIndexStatement]> {
		match self {
			Entry::Ixs(v) => v,
			_ => unreachable!(),
		}
	}
	/// Converts this cache entry into a slice of [`DefineTableStatement`].
	/// This panics if called on a cache entry that is not an [`Entry::Fts`].
	pub(super) fn into_fts(self) -> Arc<[DefineTableStatement]> {
		match self {
			Entry::Fts(v) => v,
			_ => unreachable!(),
		}
	}
	/// Converts this cache entry into a slice of [`LiveStatement`].
	/// This panics if called on a cache entry that is not an [`Entry::Lvs`].
	pub(super) fn into_lvs(self) -> Arc<[LiveStatement]> {
		match self {
			Entry::Lvs(v) => v,
			_ => unreachable!(),
		}
	}
	/// Converts this cache entry into a single [`Value`].
	/// This panics if called on a cache entry that is not an [`Entry::Val`].
	pub(super) fn into_val(self) -> Arc<Value> {
		match self {
			Entry::Val(v) => v,
			_ => unreachable!(),
		}
	}
}<|MERGE_RESOLUTION|>--- conflicted
+++ resolved
@@ -42,7 +42,6 @@
 
 #[derive(Clone)]
 #[non_exhaustive]
-<<<<<<< HEAD
 pub(super) enum Entry {
 	/// A cached entry of any type
 	Any(Arc<dyn Any + Send + Sync>),
@@ -52,6 +51,8 @@
 	Nds(Arc<[Node]>),
 	/// A slice of DefineUserStatement specified at the root.
 	Rus(Arc<[DefineUserStatement]>),
+	/// A slice of DefineAccessStatement specified at the root.
+	Ras(Arc<[DefineAccessStatement]>),
 	/// A slice of DefineNamespaceStatement specified on a namespace.
 	Nss(Arc<[DefineNamespaceStatement]>),
 	/// A slice of DefineUserStatement specified on a namespace.
@@ -59,20 +60,6 @@
 	/// A slice of DefineAccessStatement specified on a namespace.
 	Nas(Arc<[DefineAccessStatement]>),
 	/// A slice of DefineDatabaseStatement specified on a namespace.
-=======
-pub enum Entry {
-	// Single definitions
-	Db(Arc<DefineDatabaseStatement>),
-	Fc(Arc<DefineFunctionStatement>),
-	Ix(Arc<DefineIndexStatement>),
-	Ml(Arc<DefineModelStatement>),
-	Ns(Arc<DefineNamespaceStatement>),
-	Pa(Arc<DefineParamStatement>),
-	Tb(Arc<DefineTableStatement>),
-	// Multi definitions
-	Acs(Arc<[DefineAccessStatement]>),
-	Azs(Arc<[DefineAnalyzerStatement]>),
->>>>>>> 29b0df60
 	Dbs(Arc<[DefineDatabaseStatement]>),
 	/// A slice of DefineAnalyzerStatement specified on a namespace.
 	Azs(Arc<[DefineAnalyzerStatement]>),
@@ -125,6 +112,14 @@
 			_ => unreachable!(),
 		}
 	}
+	/// Converts this cache entry into a slice of [`DefineAccessStatement`].
+	/// This panics if called on a cache entry that is not an [`Entry::Ras`].
+	pub(super) fn into_ras(self) -> Arc<[DefineAccessStatement]> {
+		match self {
+			Entry::Ras(v) => v,
+			_ => unreachable!(),
+		}
+	}
 	/// Converts this cache entry into a slice of [`DefineNamespaceStatement`].
 	/// This panics if called on a cache entry that is not an [`Entry::Nss`].
 	pub(super) fn into_nss(self) -> Arc<[DefineNamespaceStatement]> {
