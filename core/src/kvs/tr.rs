--- conflicted
+++ resolved
@@ -111,7 +111,7 @@
 }
 
 macro_rules! expand_inner {
-	( $v:expr, $arm:pat_param => $b:block $(else $else:block )? ) => {
+	( $v:expr, $arm:pat_param => $b:block ) => {
 		match $v {
 			#[cfg(feature = "kv-mem")]
 			Inner::Mem($arm) => $b,
@@ -127,19 +127,6 @@
 			Inner::SurrealKV($arm) => $b,
 			#[allow(unreachable_patterns)]
 			_ => {
-				$(
-					#[cfg(not(any(
-						feature = "kv-mem",
-						feature = "kv-rocksdb",
-						feature = "kv-indxdb",
-						feature = "kv-tikv",
-						feature = "kv-fdb",
-						feature = "kv-surrealkv"
-					)))]
-					{
-						$else
-					}
-				)*
 				unreachable!();
 			}
 		}
@@ -161,7 +148,7 @@
 	/// production we should only log a warning.
 	#[instrument(level = "trace", target = "surrealdb::core::kvs::tr", skip_all)]
 	pub(crate) fn check_level(&mut self, check: Check) {
-		expand_inner!(&mut self.inner, v => { v.check_level(check) } else { let _ = check; })
+		expand_inner!(&mut self.inner, v => { v.check_level(check) })
 	}
 
 	/// Check if transaction is finished.
@@ -198,7 +185,7 @@
 		K: Into<Key> + Debug,
 	{
 		let key = key.into();
-		expand_inner!(&mut self.inner, v => { v.exists(key).await } else { let _ = key; })
+		expand_inner!(&mut self.inner, v => { v.exists(key).await })
 	}
 
 	/// Fetch a key from the datastore.
@@ -208,7 +195,7 @@
 		K: Into<Key> + Debug,
 	{
 		let key = key.into();
-		expand_inner!(&mut self.inner, v => { v.get(key).await } else { let _ = key; })
+		expand_inner!(&mut self.inner, v => { v.get(key).await })
 	}
 
 	/// Fetch many keys from the datastore.
@@ -218,7 +205,7 @@
 		K: Into<Key> + Debug,
 	{
 		let keys = keys.into_iter().map(Into::into).collect::<Vec<Key>>();
-		expand_inner!(&mut self.inner, v => { v.getm(keys).await } else { let _ = keys; })
+		expand_inner!(&mut self.inner, v => { v.getm(keys).await })
 	}
 
 	/// Retrieve a specific range of keys from the datastore.
@@ -231,7 +218,7 @@
 	{
 		let beg: Key = rng.start.into();
 		let end: Key = rng.end.into();
-		expand_inner!(&mut self.inner, v => { v.getr(beg..end).await } else { let _ = beg; let _ = end; })
+		expand_inner!(&mut self.inner, v => { v.getr(beg..end).await })
 	}
 
 	/// Retrieve a specific prefixed range of keys from the datastore.
@@ -243,7 +230,7 @@
 		K: Into<Key> + Debug,
 	{
 		let key: Key = key.into();
-		expand_inner!(&mut self.inner, v => { v.getp(key).await } else { let _ = key; })
+		expand_inner!(&mut self.inner, v => { v.getp(key).await })
 	}
 
 	/// Insert or update a key in the datastore.
@@ -254,7 +241,7 @@
 		V: Into<Val> + Debug,
 	{
 		let key = key.into();
-		expand_inner!(&mut self.inner, v => { v.set(key, val).await } else { let _ = key; })
+		expand_inner!(&mut self.inner, v => { v.set(key, val).await })
 	}
 
 	/// Insert a key if it doesn't exist in the datastore.
@@ -265,7 +252,7 @@
 		V: Into<Val> + Debug,
 	{
 		let key = key.into();
-		expand_inner!(&mut self.inner, v => { v.put(key, val).await } else { let _ = key; })
+		expand_inner!(&mut self.inner, v => { v.put(key, val).await })
 	}
 
 	/// Update a key in the datastore if the current value matches a condition.
@@ -276,7 +263,7 @@
 		V: Into<Val> + Debug,
 	{
 		let key = key.into();
-		expand_inner!(&mut self.inner, v => { v.putc(key, val, chk).await } else { let _ = key; })
+		expand_inner!(&mut self.inner, v => { v.putc(key, val, chk).await })
 	}
 
 	/// Delete a key from the datastore.
@@ -297,7 +284,7 @@
 		V: Into<Val> + Debug,
 	{
 		let key = key.into();
-		expand_inner!(&mut self.inner, v => { v.delc(key, chk).await } else { let _ = key; })
+		expand_inner!(&mut self.inner, v => { v.delc(key, chk).await })
 	}
 
 	/// Delete a range of keys from the datastore.
@@ -310,7 +297,7 @@
 	{
 		let beg: Key = rng.start.into();
 		let end: Key = rng.end.into();
-		expand_inner!(&mut self.inner, v => { v.delr(beg..end).await } else { let _ = (beg,end); })
+		expand_inner!(&mut self.inner, v => { v.delr(beg..end).await })
 	}
 
 	/// Delete a prefixed range of keys from the datastore.
@@ -335,7 +322,7 @@
 	{
 		let beg: Key = rng.start.into();
 		let end: Key = rng.end.into();
-		expand_inner!(&mut self.inner, v => { v.keys(beg..end, limit).await } else { let _ = (beg,end); })
+		expand_inner!(&mut self.inner, v => { v.keys(beg..end, limit).await })
 	}
 
 	/// Retrieve a specific range of keys from the datastore.
@@ -353,11 +340,7 @@
 	{
 		let beg: Key = rng.start.into();
 		let end: Key = rng.end.into();
-<<<<<<< HEAD
-		expand_inner!(&mut self.inner, v => { v.scan(beg..end, limit).await } else { let _ = (beg,end); })
-=======
 		expand_inner!(&mut self.inner, v => { v.scan(beg..end, limit, version).await })
->>>>>>> ee8e6f00
 	}
 
 	/// Retrieve a batched scan over a specific range of keys in the datastore.
@@ -375,7 +358,7 @@
 	{
 		let beg: Key = rng.start.into();
 		let end: Key = rng.end.into();
-		expand_inner!(&mut self.inner, v => { v.batch(beg..end, batch, values).await } else { let _ = (values, beg,end);  })
+		expand_inner!(&mut self.inner, v => { v.batch(beg..end, batch, values).await })
 	}
 
 	/// Obtain a new change timestamp for a key
