--- conflicted
+++ resolved
@@ -4,11 +4,7 @@
 	dbs::{QueryType, Response, Session},
 	kvs::Datastore,
 	rpc::args::Take,
-<<<<<<< HEAD
 	sql::{self, statements::RelateStatement, Array, Function, Model, Statement, Strand, Value},
-=======
-	sql::{Array, Function, Model, Statement, Strand, Value},
->>>>>>> 5d3e537a
 };
 use uuid::Uuid;
 
