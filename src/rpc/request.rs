--- conflicted
+++ resolved
@@ -1,7 +1,10 @@
-use crate::rpc::failure::Failure;
+use axum::extract::ws::Message;
+use surrealdb::sql::{serde::deserialize, Array, Value};
+
 use once_cell::sync::Lazy;
 use surrealdb::sql::Part;
-use surrealdb::sql::{Array, Value};
+
+use super::response::{Failure, OutputFormat};
 
 pub static ID: Lazy<[Part; 1]> = Lazy::new(|| [Part::from("id")]);
 pub static METHOD: Lazy<[Part; 1]> = Lazy::new(|| [Part::from("method")]);
@@ -11,78 +14,10 @@
 	pub id: Option<Value>,
 	pub method: String,
 	pub params: Array,
+	pub size: usize,
+	pub out_fmt: Option<OutputFormat>,
 }
 
-<<<<<<< HEAD
-/// Parse the RPC request
-pub async fn parse_request(msg: Message) -> Result<Request, Failure> {
-	let mut out_fmt = None;
-	let (req, size) = match msg {
-		// This is a binary message
-		Message::Binary(val) => {
-			// Use binary output
-			out_fmt = Some(OutputFormat::Full);
-
-			match deserialize(&val) {
-				Ok(v) => (v, val.len()),
-				Err(_) => {
-					debug!("Error when trying to deserialize the request");
-					return Err(Failure::PARSE_ERROR);
-				}
-			}
-		}
-		// This is a text message
-		Message::Text(ref val) => {
-			// Parse the SurrealQL object
-			#[cfg(not(feature = "experimental_parser"))]
-			let value = surrealdb::syn::value(val);
-			#[cfg(feature = "experimental_parser")]
-			let value = surrealdb::syn::value_legacy_strand(val);
-
-			match value {
-				// The SurrealQL message parsed ok
-				Ok(v) => (v, val.len()),
-				// The SurrealQL message failed to parse
-				_ => return Err(Failure::PARSE_ERROR),
-			}
-		}
-		// Unsupported message type
-		_ => {
-			debug!("Unsupported message type: {:?}", msg);
-			return Err(Failure::custom("Unsupported message type"));
-		}
-	};
-
-	// Fetch the 'id' argument
-	let id = match req.pick(&*ID) {
-		v if v.is_none() => None,
-		v if v.is_null() => Some(v),
-		v if v.is_uuid() => Some(v),
-		v if v.is_number() => Some(v),
-		v if v.is_strand() => Some(v),
-		v if v.is_datetime() => Some(v),
-		_ => return Err(Failure::INVALID_REQUEST),
-	};
-	// Fetch the 'method' argument
-	let method = match req.pick(&*METHOD) {
-		Value::Strand(v) => v.to_raw(),
-		_ => return Err(Failure::INVALID_REQUEST),
-	};
-
-	// Fetch the 'params' argument
-	let params = match req.pick(&*PARAMS) {
-		Value::Array(v) => v,
-		_ => Array::new(),
-	};
-
-	Ok(Request {
-		id,
-		method,
-		params,
-		size,
-		out_fmt,
-	})
-=======
 impl TryFrom<Value> for Request {
 	type Error = Failure;
 	fn try_from(val: Value) -> Result<Self, Failure> {
@@ -113,5 +48,4 @@
 			params,
 		})
 	}
->>>>>>> a35fc0d0
 }