--- conflicted
+++ resolved
@@ -5,12 +5,12 @@
 use crate::cnf::WEBSOCKET_RESPONSE_FLUSH_PERIOD;
 use crate::cnf::{PKG_NAME, PKG_VERSION};
 use crate::rpc::CONN_CLOSED_ERR;
-use crate::rpc::failure::Failure;
 use crate::rpc::format::WsFormat;
-use crate::rpc::response::{IntoRpcResponse, failure};
+use crate::surrealdb_core::rpc::IntoRpcResponse;
 use crate::telemetry;
 use crate::telemetry::metrics::ws::RequestContext;
 use crate::telemetry::traces::rpc::span_for_request;
+use anyhow::Context;
 use arc_swap::ArcSwap;
 use axum::extract::ws::{CloseFrame, Message, WebSocket, close_code::AGAIN};
 use core::fmt;
@@ -20,18 +20,22 @@
 use opentelemetry::trace::FutureExt;
 use std::sync::Arc;
 use std::time::Duration;
+use surrealdb::Value;
 use surrealdb::dbs::Session;
 use surrealdb::gql::{Pessimistic, SchemaCache};
 use surrealdb::kvs::Datastore;
 use surrealdb::mem::ALLOC;
-use surrealdb::rpc::Method;
-use surrealdb::rpc::QueryResultData;
 use surrealdb::rpc::RpcContext;
 use surrealdb::rpc::format::Format;
 use surrealdb::sql::Array;
-use surrealdb::sql::SqlValue;
-use surrealdb_core::rpc::RpcProtocolV1;
-use surrealdb_core::rpc::RpcProtocolV2;
+use surrealdb_core::dbs::Failure;
+use surrealdb_core::dbs::QueryResult;
+use surrealdb_core::dbs::QueryStats;
+use surrealdb_core::dbs::ResponseData;
+use surrealdb_core::rpc::Request;
+use surrealdb_core::rpc::Response;
+use surrealdb_core::rpc::RpcProtocolV3;
+use surrealdb_core::rpc::request::Command;
 use tokio::sync::Semaphore;
 use tokio::sync::mpsc::{Receiver, Sender, channel};
 use tokio::task::JoinSet;
@@ -355,6 +359,9 @@
 					let otel_cx = Arc::new(TelemetryContext::current_with_value(
 						req_cx.with_method(&req.method()).with_size(len),
 					));
+
+					let Request { id, command } = req;
+
 					// Process the message
 					tokio::select! {
 						//
@@ -366,29 +373,23 @@
 							// Don't start processing if we are gracefully shutting down
 							if shutdown.is_cancelled() {
 								// Process the response
-								failure(req.id.map(Into::into), Failure::custom(SERVER_SHUTTING_DOWN))
-									.send(otel_cx.clone(), rpc.format, chn)
+								crate::rpc::websocket::send(Response::failure(id, Failure::custom(SERVER_SHUTTING_DOWN)), otel_cx.clone(), rpc.format, chn)
 									.with_context(otel_cx.as_ref().clone())
 									.await;
 							}
 							// Check to see whether we have available memory
 							else if ALLOC.is_beyond_threshold() {
 								// Process the response
-								failure(req.id.map(Into::into), Failure::custom(SERVER_OVERLOADED))
-									.send(otel_cx.clone(), rpc.format, chn)
+								crate::rpc::websocket::send(Response::failure(id, Failure::custom(SERVER_OVERLOADED)), otel_cx.clone(), rpc.format, chn)
 									.with_context(otel_cx.as_ref().clone())
 									.await;
 							}
 							// Otherwise process the request message
 							else {
 								// Process the message
-<<<<<<< HEAD
-								Self::process_message(rpc.clone(), req.rpc_version, req.command).await
-=======
-								Self::process_message(rpc.clone(), req.version, req.txn, req.method, req.params).await
->>>>>>> 95a90b27
-									.into_response(req.id.map(Into::into))
-									.send(otel_cx.clone(), rpc.format, chn)
+								let response = Self::process_message(rpc.clone(), command).await.into_response(id);
+
+								crate::rpc::websocket::send(response, otel_cx.clone(), rpc.format, chn)
 									.with_context(otel_cx.as_ref().clone())
 									.await;
 							}
@@ -397,8 +398,7 @@
 				}
 				Err(err) => {
 					// Process the response
-					failure(None, err)
-						.send(otel_cx.clone(), rpc.format, chn)
+					crate::rpc::websocket::send(Response::failure(None, err), otel_cx.clone(), rpc.format, chn)
 						.with_context(otel_cx.as_ref().clone())
 						.await
 				}
@@ -411,18 +411,11 @@
 	/// Process a WebSocket message and generate a response
 	async fn process_message(
 		rpc: Arc<Websocket>,
-		version: Option<u8>,
-		txn: Option<Uuid>,
-		method: Method,
-		params: Array,
-	) -> Result<QueryResultData, Failure> {
+		command: Command,
+	) -> Result<ResponseData, Failure> {
 		debug!("Process RPC request");
-		// Check that the method is a valid method
-		if !method.is_valid() {
-			return Err(Failure::METHOD_NOT_FOUND);
-		}
 		// Execute the specified method
-		RpcContext::execute(rpc.as_ref(), version, txn, method, params).await.map_err(Into::into)
+		RpcContext::execute(rpc.as_ref(), command).await.map_err(Into::into)
 	}
 
 	/// Reject a WebSocket message due to server overloading
@@ -443,8 +436,52 @@
 	}
 }
 
-impl RpcProtocolV1 for Websocket {}
-impl RpcProtocolV2 for Websocket {}
+/// Send the response to the WebSocket channel
+pub async fn send(
+	response: Response,
+	cx: Arc<TelemetryContext>,
+	fmt: Format,
+	chn: Sender<Message>,
+) {
+	use crate::telemetry::metrics::ws::record_rpc;
+
+	// Get the request id
+	let id = response.id.clone();
+	// Create a new tracing span
+	let span = Span::current();
+	// Log the rpc response call
+	debug!("Process RPC response");
+
+	// Record tracing details for errors
+	let is_error = if let Some(err) = response.collect_errors() {
+		span.record("otel.status_code", "ERROR");
+
+		// todo!("STU: Record error details in span");
+		// span.record("rpc.error_code", err.code);
+		// span.record("rpc.error_message", err.message.as_ref());
+		true
+	} else {
+		span.record("otel.status_code", "OK");
+		false
+	};
+	// Process the response for the format
+	let (len, msg) = match fmt.res_ws(response) {
+		Ok((l, m)) => (l, m),
+		Err(err) => {
+			// TODO: STU: Handle this error better.
+			fmt.res_ws(Response::failure(id, err))
+				.expect("Serialising internal error should always succeed")
+		}
+	};
+	// Send the message to the write channel
+	if chn.send(msg).await.is_ok() {
+		record_rpc(cx.as_ref(), len, is_error);
+	};
+}
+
+// impl RpcProtocolV1 for Websocket {}
+// impl RpcProtocolV2 for Websocket {}
+impl RpcProtocolV3 for Websocket {}
 
 impl RpcContext for Websocket {
 	/// The datastore for this RPC interface
@@ -464,8 +501,11 @@
 		self.session.store(session);
 	}
 	/// The version information for this RPC context
-	fn version_data(&self) -> QueryResultData {
-		format!("{PKG_NAME}-{}", *PKG_VERSION).into()
+	fn version_data(&self) -> ResponseData {
+		ResponseData::Results(vec![QueryResult {
+			stats: QueryStats::default(),
+			result: Ok(Value::Strand(format!("{PKG_NAME}-{}", *PKG_VERSION).into())),
+		}])
 	}
 
 	// ------------------------------
