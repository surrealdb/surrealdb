--- conflicted
+++ resolved
@@ -26,13 +26,8 @@
 use crate::core::kvs::Datastore;
 use crate::core::mem::ALLOC;
 use crate::core::rpc::format::Format;
-<<<<<<< HEAD
 use crate::core::rpc::{DbResult, Method, RpcContext, RpcProtocolV1, RpcProtocolV2};
-use crate::core::val::{self, Array, Strand, Value};
-=======
-use crate::core::rpc::{Data, Method, RpcContext, RpcProtocolV1, RpcProtocolV2};
 use crate::core::val::{self, Array, Value};
->>>>>>> 1309ce09
 use crate::rpc::CONN_CLOSED_ERR;
 use crate::rpc::failure::Failure;
 use crate::rpc::format::WsFormat;
@@ -464,15 +459,9 @@
 		self.session.store(session);
 	}
 	/// The version information for this RPC context
-<<<<<<< HEAD
 	fn version_data(&self) -> DbResult {
-		let value = Value::from(Strand::new(format!("{PKG_NAME}-{}", *PKG_VERSION)).unwrap());
+		let value = Value::from(format!("{PKG_NAME}-{}", *PKG_VERSION));
 		DbResult::Other(value)
-=======
-	fn version_data(&self) -> Data {
-		let value = Value::from(format!("{PKG_NAME}-{}", *PKG_VERSION));
-		Data::Other(value)
->>>>>>> 1309ce09
 	}
 
 	// ------------------------------
