--- conflicted
+++ resolved
@@ -275,11 +275,7 @@
 					msg = channel.recv() => {
 						if let Ok(notification) = &msg {
 							// Find which WebSocket the notification belongs to
-<<<<<<< HEAD
-							if let Some(ws_id) = LIVE_QUERIES.read().await.get(&notification.live_id) {
-=======
-							if let Some(id) = LIVE_QUERIES.read().await.get(&notification.id) {
->>>>>>> 2146ce71
+							if let Some(id) = LIVE_QUERIES.read().await.get(&notification.live_id) {
 								// Check to see if the WebSocket exists
 								if let Some(WebSocketRef(ws, _)) = WEBSOCKETS.read().await.get(id) {
 									// Serialize the message to send
