--- conflicted
+++ resolved
@@ -411,8 +411,6 @@
 			trace!("Unregistered live query {} on websocket {}", lqid, id);
 		}
 	}
-<<<<<<< HEAD
-=======
 
 	#[cfg(surrealdb_unstable)]
 	const GQL_SUPPORT: bool = true;
@@ -420,5 +418,4 @@
 	fn graphql_schema_cache(&self) -> &SchemaCache {
 		&self.gql_schema
 	}
->>>>>>> c7c0249d
 }