--- conflicted
+++ resolved
@@ -178,13 +178,8 @@
 		no_identification_headers,
 		crt: web.as_ref().and_then(|x| x.web_crt.clone()),
 		key: web.as_ref().and_then(|x| x.web_key.clone()),
-<<<<<<< HEAD
-		engine: None,
+		engine: Some(EngineOptions::default().with_tick_interval(tick_interval)),
 	})?;
-=======
-		engine: Some(EngineOptions::default().with_tick_interval(tick_interval)),
-	});
->>>>>>> 8fdc9300
 	// This is the cancellation token propagated down to
 	// all the async functions that needs to be stopped gracefully.
 	let ct = CancellationToken::new();
