pub(crate) mod abstraction;
mod backup;
mod config;
mod export;
mod import;
mod isready;
mod sql;
mod start;
pub(crate) mod validator;
mod version;

pub use config::CF;

use crate::cnf::LOGO;
<<<<<<< HEAD
use clap::{Arg, Command};
use std::net::SocketAddr;
use std::path::Path;
=======
use backup::BackupCommandArguments;
use clap::{Parser, Subcommand};
use export::ExportCommandArguments;
use import::ImportCommandArguments;
use isready::IsReadyCommandArguments;
use sql::SqlCommandArguments;
use start::StartCommandArguments;
>>>>>>> 33c35949
use std::process::ExitCode;

pub const LOG: &str = "surrealdb::cli";

const INFO: &str = "
To get started using SurrealDB, and for guides on connecting to and building applications
on top of SurrealDB, check out the SurrealDB documentation (https://surrealdb.com/docs).

If you have questions or ideas, join the SurrealDB community (https://surrealdb.com/community).

If you find a bug, submit an issue on Github (https://github.com/surrealdb/surrealdb/issues).

We would love it if you could star the repository (https://github.com/surrealdb/surrealdb).

----------
";

<<<<<<< HEAD
fn split_endpoint(v: &str) -> (&str, &str) {
	match v {
		"memory" => ("mem", ""),
		v => match v.split_once("://") {
			Some(parts) => parts,
			None => v.split_once(':').unwrap_or_default(),
		},
	}
}

fn file_valid(v: &str) -> Result<(), String> {
	match v {
		v if !v.is_empty() => Ok(()),
		_ => Err(String::from("Provide a valid path to a SQL file")),
	}
}

fn file_exists(file: &str) -> Result<(), String> {
	let path = Path::new(file);
	if !*path.try_exists().as_ref().map_err(ToString::to_string)? {
		return Err(String::from("Ensure the file exists"));
	}
	if !path.is_file() {
		return Err(String::from("Ensure the path is a file"));
	}
	Ok(())
}

fn bind_valid(v: &str) -> Result<(), String> {
	match v.parse::<SocketAddr>() {
		Ok(_) => Ok(()),
		_ => Err(String::from("Provide a valid network bind parameter")),
	}
}

fn path_valid(v: &str) -> Result<(), String> {
	match v {
		"memory" => Ok(()),
		v if v.starts_with("file:") => Ok(()),
		v if v.starts_with("rocksdb:") => Ok(()),
		v if v.starts_with("tikv:") => Ok(()),
		v if v.starts_with("fdb:") => Ok(()),
		_ => Err(String::from("Provide a valid database path parameter")),
	}
}

fn conn_valid(v: &str) -> Result<(), String> {
	let scheme = split_endpoint(v).0;
	match scheme {
		"http" | "https" | "ws" | "wss" | "fdb" | "mem" | "rocksdb" | "file" | "tikv" => Ok(()),
		_ => Err(String::from("Provide a valid database connection string")),
	}
}

fn from_valid(v: &str) -> Result<(), String> {
	match v {
		v if v.ends_with(".db") => Ok(()),
		v if v.starts_with("http://") => Ok(()),
		v if v.starts_with("https://") => Ok(()),
		_ => Err(String::from("Provide a valid database connection string, or the path to a file")),
	}
}

fn into_valid(v: &str) -> Result<(), String> {
	match v {
		v if v.ends_with(".db") => Ok(()),
		v if v.starts_with("http://") => Ok(()),
		v if v.starts_with("https://") => Ok(()),
		_ => Err(String::from("Provide a valid database connection string, or the path to a file")),
	}
=======
#[derive(Parser, Debug)]
#[command(name = "SurrealDB command-line interface and server", bin_name = "surreal")]
#[command(about = INFO, before_help = LOGO)]
#[command(disable_version_flag = true, arg_required_else_help = true)]
struct Cli {
	#[command(subcommand)]
	command: Commands,
>>>>>>> 33c35949
}

#[derive(Debug, Subcommand)]
enum Commands {
	#[command(about = "Start the database server")]
	Start(StartCommandArguments),
	#[command(about = "Backup data to or from an existing database")]
	Backup(BackupCommandArguments),
	#[command(about = "Import a SurrealQL script into an existing database")]
	Import(ImportCommandArguments),
	#[command(about = "Export an existing database as a SurrealQL script")]
	Export(ExportCommandArguments),
	#[command(about = "Output the command-line tool version information")]
	Version,
	#[command(about = "Start an SQL REPL in your terminal with pipe support")]
	Sql(SqlCommandArguments),
	#[command(
		about = "Check if the SurrealDB server is ready to accept connections",
		visible_alias = "isready"
	)]
	IsReady(IsReadyCommandArguments),
}

<<<<<<< HEAD
fn log_valid(v: &str) -> Result<String, String> {
	match v {
		// Don't show any logs at all
		"none" => Ok("none".to_string()),
		// Check if we should show all log levels
		"full" => Ok(Level::TRACE.to_string()),
		// Otherwise, let's only show errors
		"error" => Ok(Level::ERROR.to_string()),
		// Specify the log level for each code area
		"warn" | "info" | "debug" | "trace" => {
			Ok(format!("error,surreal={v},surrealdb={v},surrealdb::txn=error"))
		}
		// Let's try to parse the custom log level
		_ => match EnvFilter::builder().parse(v) {
			// The custom log level parsed successfully
			Ok(_) => Ok(v.to_owned()),
			// There was an error parsing the custom log level
			Err(_) => Err(String::from("Provide a valid log filter configuration string")),
		},
	}
}

pub fn init() -> ExitCode {
	let setup = Command::new("SurrealDB command-line interface and server")
		.about(INFO)
		.before_help(LOGO)
		.disable_version_flag(true)
		.arg_required_else_help(true);

	let setup = setup.subcommand(
		Command::new("start")
			.display_order(1)
			.about("Start the database server")
			.arg(
				Arg::new("path")
					.index(1)
					.env("SURREAL_PATH")
					.required(false)
					.validator(path_valid)
					.default_value("memory")
					.help("Database path used for storing data"),
			)
			.arg(
				Arg::new("user")
					.short('u')
					.env("SURREAL_USER")
					.long("user")
					.forbid_empty_values(true)
					.default_value("root")
					.help("The master username for the database"),
			)
			.arg(
				Arg::new("pass")
					.short('p')
					.env("SURREAL_PASS")
					.long("pass")
					.takes_value(true)
					.forbid_empty_values(true)
					.help("The master password for the database"),
			)
			.arg(
				Arg::new("addr")
					.env("SURREAL_ADDR")
					.long("addr")
					.number_of_values(1)
					.forbid_empty_values(true)
					.multiple_occurrences(true)
					.default_value("127.0.0.1/32")
					.help("The allowed networks for master authentication"),
			)
			.arg(
				Arg::new("bind")
					.short('b')
					.env("SURREAL_BIND")
					.long("bind")
					.validator(bind_valid)
					.forbid_empty_values(true)
					.default_value("0.0.0.0:8000")
					.help("The hostname or ip address to listen for connections on"),
			)
			.arg(
				Arg::new("key")
					.short('k')
					.env("SURREAL_KEY")
					.long("key")
					.takes_value(true)
					.forbid_empty_values(true)
					.validator(key_valid)
					.help("Encryption key to use for on-disk encryption"),
			)
			.arg(
				Arg::new("kvs-ca")
					.env("SURREAL_KVS_CA")
					.long("kvs-ca")
					.takes_value(true)
					.forbid_empty_values(true)
					.validator(file_exists)
					.help("Path to the CA file used when connecting to the remote KV store"),
			)
			.arg(
				Arg::new("kvs-crt")
					.env("SURREAL_KVS_CRT")
					.long("kvs-crt")
					.takes_value(true)
					.forbid_empty_values(true)
					.validator(file_exists)
					.help(
						"Path to the certificate file used when connecting to the remote KV store",
					),
			)
			.arg(
				Arg::new("kvs-key")
					.env("SURREAL_KVS_KEY")
					.long("kvs-key")
					.takes_value(true)
					.forbid_empty_values(true)
					.validator(file_exists)
					.help(
						"Path to the private key file used when connecting to the remote KV store",
					),
			)
			.arg(
				Arg::new("web-crt")
					.env("SURREAL_WEB_CRT")
					.long("web-crt")
					.takes_value(true)
					.forbid_empty_values(true)
					.validator(file_exists)
					.help("Path to the certificate file for encrypted client connections"),
			)
			.arg(
				Arg::new("web-key")
					.env("SURREAL_WEB_KEY")
					.long("web-key")
					.takes_value(true)
					.forbid_empty_values(true)
					.validator(file_exists)
					.help("Path to the private key file for encrypted client connections"),
			)
			.arg(
				Arg::new("strict")
					.short('s')
					.env("SURREAL_STRICT")
					.long("strict")
					.required(false)
					.takes_value(false)
					.help("Whether strict mode is enabled on this database instance"),
			)
			.arg(
				Arg::new("log")
					.short('l')
					.env("SURREAL_LOG")
					.long("log")
					.takes_value(true)
					.default_value("info")
					.forbid_empty_values(true)
					.value_parser(log_valid)
					.help("The logging level for the database server. One of error, warn, info, debug, trace, full."),
			)
			.arg(
				Arg::new("no-banner")
					.env("SURREAL_NO_BANNER")
					.long("no-banner")
					.required(false)
					.takes_value(false)
					.help("Whether to hide the startup banner"),
			),
	);

	let setup = setup.subcommand(
		Command::new("backup")
			.display_order(2)
			.about("Backup data to or from an existing database")
			.arg(
				Arg::new("from")
					.index(1)
					.required(true)
					.validator(from_valid)
					.help("Path to the remote database or file from which to export"),
			)
			.arg(
				Arg::new("into")
					.index(2)
					.required(true)
					.validator(into_valid)
					.help("Path to the remote database or file into which to import"),
			)
			.arg(
				Arg::new("user")
					.short('u')
					.long("user")
					.forbid_empty_values(true)
					.default_value("root")
					.help("Database authentication username to use when connecting"),
			)
			.arg(
				Arg::new("pass")
					.short('p')
					.long("pass")
					.forbid_empty_values(true)
					.default_value("root")
					.help("Database authentication password to use when connecting"),
			),
	);

	let setup = setup.subcommand(
		Command::new("import")
			.display_order(3)
			.about("Import a SurrealQL script into an existing database")
			.arg(
				Arg::new("file")
					.index(1)
					.required(true)
					.validator(file_valid)
					.help("Path to the sql file to import"),
			)
			.arg(
				Arg::new("ns")
					.long("ns")
					.required(true)
					.takes_value(true)
					.forbid_empty_values(true)
					.help("The namespace to import the data into"),
			)
			.arg(
				Arg::new("db")
					.long("db")
					.required(true)
					.takes_value(true)
					.forbid_empty_values(true)
					.help("The database to import the data into"),
			)
			.arg(
				Arg::new("conn")
					.short('c')
					.long("conn")
					.alias("host")
					.forbid_empty_values(true)
					.validator(conn_valid)
					.default_value("https://cloud.surrealdb.com")
					.help("Remote database server url to connect to"),
			)
			.arg(
				Arg::new("user")
					.short('u')
					.long("user")
					.forbid_empty_values(true)
					.default_value("root")
					.help("Database authentication username to use when connecting"),
			)
			.arg(
				Arg::new("pass")
					.short('p')
					.long("pass")
					.forbid_empty_values(true)
					.default_value("root")
					.help("Database authentication password to use when connecting"),
			),
	);

	let setup = setup.subcommand(
		Command::new("export")
			.display_order(4)
			.about("Export an existing database as a SurrealQL script")
			.arg(
				Arg::new("file")
					.index(1)
					.required(true)
					.validator(file_valid)
					.help("Path to the sql file to export. Use dash - to write into stdout."),
			)
			.arg(
				Arg::new("ns")
					.long("ns")
					.required(true)
					.takes_value(true)
					.forbid_empty_values(true)
					.help("The namespace to export the data from"),
			)
			.arg(
				Arg::new("db")
					.long("db")
					.required(true)
					.takes_value(true)
					.forbid_empty_values(true)
					.help("The database to export the data from"),
			)
			.arg(
				Arg::new("conn")
					.short('c')
					.long("conn")
					.alias("host")
					.forbid_empty_values(true)
					.validator(conn_valid)
					.default_value("https://cloud.surrealdb.com")
					.help("Remote database server url to connect to"),
			)
			.arg(
				Arg::new("user")
					.short('u')
					.long("user")
					.forbid_empty_values(true)
					.default_value("root")
					.help("Database authentication username to use when connecting"),
			)
			.arg(
				Arg::new("pass")
					.short('p')
					.long("pass")
					.forbid_empty_values(true)
					.default_value("root")
					.help("Database authentication password to use when connecting"),
			),
	);

	let setup = setup.subcommand(
		Command::new("version")
			.display_order(5)
			.about("Output the command-line tool version information"),
	);

	let setup = setup.subcommand(
		Command::new("sql")
			.display_order(6)
			.about("Start an SQL REPL in your terminal with pipe support")
			.arg(
				Arg::new("ns")
					.long("ns")
					.required(false)
					.takes_value(true)
					.forbid_empty_values(true)
					.help("The namespace to export the data from"),
			)
			.arg(
				Arg::new("db")
					.long("db")
					.required(false)
					.takes_value(true)
					.forbid_empty_values(true)
					.help("The database to export the data from"),
			)
			.arg(
				Arg::new("conn")
					.short('c')
					.long("conn")
					.alias("host")
					.forbid_empty_values(true)
					.validator(conn_valid)
					.default_value("wss://cloud.surrealdb.com")
					.help("Remote database server url to connect to"),
			)
			.arg(
				Arg::new("user")
					.short('u')
					.long("user")
					.forbid_empty_values(true)
					.default_value("root")
					.help("Database authentication username to use when connecting"),
			)
			.arg(
				Arg::new("multi")
					.long("multi")
					.required(false)
					.takes_value(false)
					.help("Whether omitting semicolon causes a newline"),
			)
			.arg(
				Arg::new("pass")
					.short('p')
					.long("pass")
					.forbid_empty_values(true)
					.default_value("root")
					.help("Database authentication password to use when connecting"),
			)
			.arg(
				Arg::new("pretty")
					.long("pretty")
					.required(false)
					.takes_value(false)
					.help("Whether database responses should be pretty printed"),
			),
	);

	let setup = setup.subcommand(
		Command::new("isready")
			.display_order(7)
			.about("Check if the SurrealDB server is ready to accept connections")
			.arg(
				Arg::new("conn")
					.short('c')
					.long("conn")
					.alias("host")
					.forbid_empty_values(true)
					.validator(conn_valid)
					.default_value("http://localhost:8000")
					.help("Remote database server url to connect to"),
			),
	);

	let matches = setup.get_matches();

	let output = match matches.subcommand() {
		Some(("sql", m)) => sql::init(m),
		Some(("start", m)) => start::init(m),
		Some(("backup", m)) => backup::init(m),
		Some(("import", m)) => import::init(m),
		Some(("export", m)) => export::init(m),
		Some(("version", m)) => version::init(m),
		Some(("isready", m)) => isready::init(m),
		_ => Ok(()),
=======
pub async fn init() -> ExitCode {
	let args = Cli::parse();
	let output = match args.command {
		Commands::Start(args) => start::init(args).await,
		Commands::Backup(args) => backup::init(args).await,
		Commands::Import(args) => import::init(args).await,
		Commands::Export(args) => export::init(args).await,
		Commands::Version => version::init(),
		Commands::Sql(args) => sql::init(args).await,
		Commands::IsReady(args) => isready::init(args).await,
>>>>>>> 33c35949
	};
	if let Err(e) = output {
		error!(target: LOG, "{}", e);
		ExitCode::FAILURE
	} else {
		ExitCode::SUCCESS
	}
}<|MERGE_RESOLUTION|>--- conflicted
+++ resolved
@@ -12,11 +12,6 @@
 pub use config::CF;
 
 use crate::cnf::LOGO;
-<<<<<<< HEAD
-use clap::{Arg, Command};
-use std::net::SocketAddr;
-use std::path::Path;
-=======
 use backup::BackupCommandArguments;
 use clap::{Parser, Subcommand};
 use export::ExportCommandArguments;
@@ -24,7 +19,7 @@
 use isready::IsReadyCommandArguments;
 use sql::SqlCommandArguments;
 use start::StartCommandArguments;
->>>>>>> 33c35949
+use std::path::Path;
 use std::process::ExitCode;
 
 pub const LOG: &str = "surrealdb::cli";
@@ -42,78 +37,6 @@
 ----------
 ";
 
-<<<<<<< HEAD
-fn split_endpoint(v: &str) -> (&str, &str) {
-	match v {
-		"memory" => ("mem", ""),
-		v => match v.split_once("://") {
-			Some(parts) => parts,
-			None => v.split_once(':').unwrap_or_default(),
-		},
-	}
-}
-
-fn file_valid(v: &str) -> Result<(), String> {
-	match v {
-		v if !v.is_empty() => Ok(()),
-		_ => Err(String::from("Provide a valid path to a SQL file")),
-	}
-}
-
-fn file_exists(file: &str) -> Result<(), String> {
-	let path = Path::new(file);
-	if !*path.try_exists().as_ref().map_err(ToString::to_string)? {
-		return Err(String::from("Ensure the file exists"));
-	}
-	if !path.is_file() {
-		return Err(String::from("Ensure the path is a file"));
-	}
-	Ok(())
-}
-
-fn bind_valid(v: &str) -> Result<(), String> {
-	match v.parse::<SocketAddr>() {
-		Ok(_) => Ok(()),
-		_ => Err(String::from("Provide a valid network bind parameter")),
-	}
-}
-
-fn path_valid(v: &str) -> Result<(), String> {
-	match v {
-		"memory" => Ok(()),
-		v if v.starts_with("file:") => Ok(()),
-		v if v.starts_with("rocksdb:") => Ok(()),
-		v if v.starts_with("tikv:") => Ok(()),
-		v if v.starts_with("fdb:") => Ok(()),
-		_ => Err(String::from("Provide a valid database path parameter")),
-	}
-}
-
-fn conn_valid(v: &str) -> Result<(), String> {
-	let scheme = split_endpoint(v).0;
-	match scheme {
-		"http" | "https" | "ws" | "wss" | "fdb" | "mem" | "rocksdb" | "file" | "tikv" => Ok(()),
-		_ => Err(String::from("Provide a valid database connection string")),
-	}
-}
-
-fn from_valid(v: &str) -> Result<(), String> {
-	match v {
-		v if v.ends_with(".db") => Ok(()),
-		v if v.starts_with("http://") => Ok(()),
-		v if v.starts_with("https://") => Ok(()),
-		_ => Err(String::from("Provide a valid database connection string, or the path to a file")),
-	}
-}
-
-fn into_valid(v: &str) -> Result<(), String> {
-	match v {
-		v if v.ends_with(".db") => Ok(()),
-		v if v.starts_with("http://") => Ok(()),
-		v if v.starts_with("https://") => Ok(()),
-		_ => Err(String::from("Provide a valid database connection string, or the path to a file")),
-	}
-=======
 #[derive(Parser, Debug)]
 #[command(name = "SurrealDB command-line interface and server", bin_name = "surreal")]
 #[command(about = INFO, before_help = LOGO)]
@@ -121,7 +44,6 @@
 struct Cli {
 	#[command(subcommand)]
 	command: Commands,
->>>>>>> 33c35949
 }
 
 #[derive(Debug, Subcommand)]
@@ -145,418 +67,6 @@
 	IsReady(IsReadyCommandArguments),
 }
 
-<<<<<<< HEAD
-fn log_valid(v: &str) -> Result<String, String> {
-	match v {
-		// Don't show any logs at all
-		"none" => Ok("none".to_string()),
-		// Check if we should show all log levels
-		"full" => Ok(Level::TRACE.to_string()),
-		// Otherwise, let's only show errors
-		"error" => Ok(Level::ERROR.to_string()),
-		// Specify the log level for each code area
-		"warn" | "info" | "debug" | "trace" => {
-			Ok(format!("error,surreal={v},surrealdb={v},surrealdb::txn=error"))
-		}
-		// Let's try to parse the custom log level
-		_ => match EnvFilter::builder().parse(v) {
-			// The custom log level parsed successfully
-			Ok(_) => Ok(v.to_owned()),
-			// There was an error parsing the custom log level
-			Err(_) => Err(String::from("Provide a valid log filter configuration string")),
-		},
-	}
-}
-
-pub fn init() -> ExitCode {
-	let setup = Command::new("SurrealDB command-line interface and server")
-		.about(INFO)
-		.before_help(LOGO)
-		.disable_version_flag(true)
-		.arg_required_else_help(true);
-
-	let setup = setup.subcommand(
-		Command::new("start")
-			.display_order(1)
-			.about("Start the database server")
-			.arg(
-				Arg::new("path")
-					.index(1)
-					.env("SURREAL_PATH")
-					.required(false)
-					.validator(path_valid)
-					.default_value("memory")
-					.help("Database path used for storing data"),
-			)
-			.arg(
-				Arg::new("user")
-					.short('u')
-					.env("SURREAL_USER")
-					.long("user")
-					.forbid_empty_values(true)
-					.default_value("root")
-					.help("The master username for the database"),
-			)
-			.arg(
-				Arg::new("pass")
-					.short('p')
-					.env("SURREAL_PASS")
-					.long("pass")
-					.takes_value(true)
-					.forbid_empty_values(true)
-					.help("The master password for the database"),
-			)
-			.arg(
-				Arg::new("addr")
-					.env("SURREAL_ADDR")
-					.long("addr")
-					.number_of_values(1)
-					.forbid_empty_values(true)
-					.multiple_occurrences(true)
-					.default_value("127.0.0.1/32")
-					.help("The allowed networks for master authentication"),
-			)
-			.arg(
-				Arg::new("bind")
-					.short('b')
-					.env("SURREAL_BIND")
-					.long("bind")
-					.validator(bind_valid)
-					.forbid_empty_values(true)
-					.default_value("0.0.0.0:8000")
-					.help("The hostname or ip address to listen for connections on"),
-			)
-			.arg(
-				Arg::new("key")
-					.short('k')
-					.env("SURREAL_KEY")
-					.long("key")
-					.takes_value(true)
-					.forbid_empty_values(true)
-					.validator(key_valid)
-					.help("Encryption key to use for on-disk encryption"),
-			)
-			.arg(
-				Arg::new("kvs-ca")
-					.env("SURREAL_KVS_CA")
-					.long("kvs-ca")
-					.takes_value(true)
-					.forbid_empty_values(true)
-					.validator(file_exists)
-					.help("Path to the CA file used when connecting to the remote KV store"),
-			)
-			.arg(
-				Arg::new("kvs-crt")
-					.env("SURREAL_KVS_CRT")
-					.long("kvs-crt")
-					.takes_value(true)
-					.forbid_empty_values(true)
-					.validator(file_exists)
-					.help(
-						"Path to the certificate file used when connecting to the remote KV store",
-					),
-			)
-			.arg(
-				Arg::new("kvs-key")
-					.env("SURREAL_KVS_KEY")
-					.long("kvs-key")
-					.takes_value(true)
-					.forbid_empty_values(true)
-					.validator(file_exists)
-					.help(
-						"Path to the private key file used when connecting to the remote KV store",
-					),
-			)
-			.arg(
-				Arg::new("web-crt")
-					.env("SURREAL_WEB_CRT")
-					.long("web-crt")
-					.takes_value(true)
-					.forbid_empty_values(true)
-					.validator(file_exists)
-					.help("Path to the certificate file for encrypted client connections"),
-			)
-			.arg(
-				Arg::new("web-key")
-					.env("SURREAL_WEB_KEY")
-					.long("web-key")
-					.takes_value(true)
-					.forbid_empty_values(true)
-					.validator(file_exists)
-					.help("Path to the private key file for encrypted client connections"),
-			)
-			.arg(
-				Arg::new("strict")
-					.short('s')
-					.env("SURREAL_STRICT")
-					.long("strict")
-					.required(false)
-					.takes_value(false)
-					.help("Whether strict mode is enabled on this database instance"),
-			)
-			.arg(
-				Arg::new("log")
-					.short('l')
-					.env("SURREAL_LOG")
-					.long("log")
-					.takes_value(true)
-					.default_value("info")
-					.forbid_empty_values(true)
-					.value_parser(log_valid)
-					.help("The logging level for the database server. One of error, warn, info, debug, trace, full."),
-			)
-			.arg(
-				Arg::new("no-banner")
-					.env("SURREAL_NO_BANNER")
-					.long("no-banner")
-					.required(false)
-					.takes_value(false)
-					.help("Whether to hide the startup banner"),
-			),
-	);
-
-	let setup = setup.subcommand(
-		Command::new("backup")
-			.display_order(2)
-			.about("Backup data to or from an existing database")
-			.arg(
-				Arg::new("from")
-					.index(1)
-					.required(true)
-					.validator(from_valid)
-					.help("Path to the remote database or file from which to export"),
-			)
-			.arg(
-				Arg::new("into")
-					.index(2)
-					.required(true)
-					.validator(into_valid)
-					.help("Path to the remote database or file into which to import"),
-			)
-			.arg(
-				Arg::new("user")
-					.short('u')
-					.long("user")
-					.forbid_empty_values(true)
-					.default_value("root")
-					.help("Database authentication username to use when connecting"),
-			)
-			.arg(
-				Arg::new("pass")
-					.short('p')
-					.long("pass")
-					.forbid_empty_values(true)
-					.default_value("root")
-					.help("Database authentication password to use when connecting"),
-			),
-	);
-
-	let setup = setup.subcommand(
-		Command::new("import")
-			.display_order(3)
-			.about("Import a SurrealQL script into an existing database")
-			.arg(
-				Arg::new("file")
-					.index(1)
-					.required(true)
-					.validator(file_valid)
-					.help("Path to the sql file to import"),
-			)
-			.arg(
-				Arg::new("ns")
-					.long("ns")
-					.required(true)
-					.takes_value(true)
-					.forbid_empty_values(true)
-					.help("The namespace to import the data into"),
-			)
-			.arg(
-				Arg::new("db")
-					.long("db")
-					.required(true)
-					.takes_value(true)
-					.forbid_empty_values(true)
-					.help("The database to import the data into"),
-			)
-			.arg(
-				Arg::new("conn")
-					.short('c')
-					.long("conn")
-					.alias("host")
-					.forbid_empty_values(true)
-					.validator(conn_valid)
-					.default_value("https://cloud.surrealdb.com")
-					.help("Remote database server url to connect to"),
-			)
-			.arg(
-				Arg::new("user")
-					.short('u')
-					.long("user")
-					.forbid_empty_values(true)
-					.default_value("root")
-					.help("Database authentication username to use when connecting"),
-			)
-			.arg(
-				Arg::new("pass")
-					.short('p')
-					.long("pass")
-					.forbid_empty_values(true)
-					.default_value("root")
-					.help("Database authentication password to use when connecting"),
-			),
-	);
-
-	let setup = setup.subcommand(
-		Command::new("export")
-			.display_order(4)
-			.about("Export an existing database as a SurrealQL script")
-			.arg(
-				Arg::new("file")
-					.index(1)
-					.required(true)
-					.validator(file_valid)
-					.help("Path to the sql file to export. Use dash - to write into stdout."),
-			)
-			.arg(
-				Arg::new("ns")
-					.long("ns")
-					.required(true)
-					.takes_value(true)
-					.forbid_empty_values(true)
-					.help("The namespace to export the data from"),
-			)
-			.arg(
-				Arg::new("db")
-					.long("db")
-					.required(true)
-					.takes_value(true)
-					.forbid_empty_values(true)
-					.help("The database to export the data from"),
-			)
-			.arg(
-				Arg::new("conn")
-					.short('c')
-					.long("conn")
-					.alias("host")
-					.forbid_empty_values(true)
-					.validator(conn_valid)
-					.default_value("https://cloud.surrealdb.com")
-					.help("Remote database server url to connect to"),
-			)
-			.arg(
-				Arg::new("user")
-					.short('u')
-					.long("user")
-					.forbid_empty_values(true)
-					.default_value("root")
-					.help("Database authentication username to use when connecting"),
-			)
-			.arg(
-				Arg::new("pass")
-					.short('p')
-					.long("pass")
-					.forbid_empty_values(true)
-					.default_value("root")
-					.help("Database authentication password to use when connecting"),
-			),
-	);
-
-	let setup = setup.subcommand(
-		Command::new("version")
-			.display_order(5)
-			.about("Output the command-line tool version information"),
-	);
-
-	let setup = setup.subcommand(
-		Command::new("sql")
-			.display_order(6)
-			.about("Start an SQL REPL in your terminal with pipe support")
-			.arg(
-				Arg::new("ns")
-					.long("ns")
-					.required(false)
-					.takes_value(true)
-					.forbid_empty_values(true)
-					.help("The namespace to export the data from"),
-			)
-			.arg(
-				Arg::new("db")
-					.long("db")
-					.required(false)
-					.takes_value(true)
-					.forbid_empty_values(true)
-					.help("The database to export the data from"),
-			)
-			.arg(
-				Arg::new("conn")
-					.short('c')
-					.long("conn")
-					.alias("host")
-					.forbid_empty_values(true)
-					.validator(conn_valid)
-					.default_value("wss://cloud.surrealdb.com")
-					.help("Remote database server url to connect to"),
-			)
-			.arg(
-				Arg::new("user")
-					.short('u')
-					.long("user")
-					.forbid_empty_values(true)
-					.default_value("root")
-					.help("Database authentication username to use when connecting"),
-			)
-			.arg(
-				Arg::new("multi")
-					.long("multi")
-					.required(false)
-					.takes_value(false)
-					.help("Whether omitting semicolon causes a newline"),
-			)
-			.arg(
-				Arg::new("pass")
-					.short('p')
-					.long("pass")
-					.forbid_empty_values(true)
-					.default_value("root")
-					.help("Database authentication password to use when connecting"),
-			)
-			.arg(
-				Arg::new("pretty")
-					.long("pretty")
-					.required(false)
-					.takes_value(false)
-					.help("Whether database responses should be pretty printed"),
-			),
-	);
-
-	let setup = setup.subcommand(
-		Command::new("isready")
-			.display_order(7)
-			.about("Check if the SurrealDB server is ready to accept connections")
-			.arg(
-				Arg::new("conn")
-					.short('c')
-					.long("conn")
-					.alias("host")
-					.forbid_empty_values(true)
-					.validator(conn_valid)
-					.default_value("http://localhost:8000")
-					.help("Remote database server url to connect to"),
-			),
-	);
-
-	let matches = setup.get_matches();
-
-	let output = match matches.subcommand() {
-		Some(("sql", m)) => sql::init(m),
-		Some(("start", m)) => start::init(m),
-		Some(("backup", m)) => backup::init(m),
-		Some(("import", m)) => import::init(m),
-		Some(("export", m)) => export::init(m),
-		Some(("version", m)) => version::init(m),
-		Some(("isready", m)) => isready::init(m),
-		_ => Ok(()),
-=======
 pub async fn init() -> ExitCode {
 	let args = Cli::parse();
 	let output = match args.command {
@@ -567,7 +77,6 @@
 		Commands::Version => version::init(),
 		Commands::Sql(args) => sql::init(args).await,
 		Commands::IsReady(args) => isready::init(args).await,
->>>>>>> 33c35949
 	};
 	if let Err(e) = output {
 		error!(target: LOG, "{}", e);
