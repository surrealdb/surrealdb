use crate::net::client_ip::ClientIp;
use once_cell::sync::OnceCell;
use std::{net::SocketAddr, path::PathBuf};

pub static CF: OnceCell<Config> = OnceCell::new();

#[derive(Clone, Debug)]
pub struct Config {
	pub strict: bool,
	pub bind: SocketAddr,
	pub path: String,
<<<<<<< HEAD
	pub no_auth: bool,
=======
	pub client_ip: ClientIp,
	pub user: String,
	pub pass: Option<String>,
>>>>>>> de016af9
	pub crt: Option<PathBuf>,
	pub key: Option<PathBuf>,
}<|MERGE_RESOLUTION|>--- conflicted
+++ resolved
@@ -9,13 +9,8 @@
 	pub strict: bool,
 	pub bind: SocketAddr,
 	pub path: String,
-<<<<<<< HEAD
 	pub no_auth: bool,
-=======
 	pub client_ip: ClientIp,
-	pub user: String,
-	pub pass: Option<String>,
->>>>>>> de016af9
 	pub crt: Option<PathBuf>,
 	pub key: Option<PathBuf>,
 }