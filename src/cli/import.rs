--- conflicted
+++ resolved
@@ -24,13 +24,8 @@
 	// Set the correct import URL
 	let conn = format!("{conn}/import");
 	// Import the data into the database
-<<<<<<< HEAD
-	Client::new()
+	let res = Client::new()
 		.post(conn)
-=======
-	let res = Client::new()
-		.post(&conn)
->>>>>>> df954a95
 		.header(ACCEPT, "application/octet-stream")
 		.basic_auth(user, Some(pass))
 		.header("NS", ns)
