--- conflicted
+++ resolved
@@ -83,12 +83,8 @@
 		},
 		config,
 	}: ExportCommandArguments,
-<<<<<<< HEAD
 ) -> Result<()> {
-=======
-) -> Result<(), Error> {
 	let is_local = any::__into_endpoint(&endpoint)?.parse_kind()?.is_local();
->>>>>>> b8d988a8
 	// If username and password are specified, and we are connecting to a remote SurrealDB server, then we need to authenticate.
 	// If we are connecting directly to a datastore (i.e. surrealkv://local.skv or tikv://...), then we don't need to authenticate because we use an embedded (local) SurrealDB instance with auth disabled.
 	let client = if username.is_some() && password.is_some() && !is_local {
