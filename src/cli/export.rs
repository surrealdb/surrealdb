use crate::cli::abstraction::{
	AuthArguments, DatabaseConnectionArguments, DatabaseSelectionArguments,
};
use crate::cli::LOG;
use crate::err::Error;
use clap::Args;
use surrealdb::engine::any::connect;
use surrealdb::opt::auth::Root;

#[derive(Args, Debug)]
pub struct ExportCommandArguments {
	#[arg(help = "Path to the sql file to export. Use dash - to write into stdout.")]
	#[arg(default_value = "-")]
	#[arg(index = 1)]
	file: String,

	#[command(flatten)]
	conn: DatabaseConnectionArguments,
	#[command(flatten)]
	auth: AuthArguments,
	#[command(flatten)]
	sel: DatabaseSelectionArguments,
}

pub async fn init(
	ExportCommandArguments {
		file,
		conn: DatabaseConnectionArguments {
			endpoint,
		},
		auth: AuthArguments {
			username,
			password,
		},
		sel: DatabaseSelectionArguments {
			namespace: ns,
			database: db,
		},
	}: ExportCommandArguments,
) -> Result<(), Error> {
	// Initialize opentelemetry and logging
	crate::o11y::builder().with_log_level("error").init();

<<<<<<< HEAD
	// Connect to the database engine
	let client = connect(endpoint).await?;

	// Sign in to the server if the specified database engine supports it
	if let Some(username) = username {
		let root = Root {
			username: &username,
			password: &password.expect("empty password not allowed"),
		};

		if let Err(error) = client.signin(root).await {
			match error {
				// Authentication not supported by this engine, we can safely continue
				SurrealError::Api(ApiError::AuthNotSupported) => {}
				error => {
					return Err(error.into());
				}
			}
		}
	}

=======
	let root = Root {
		username: &username,
		password: &password,
	};
	// Connect to the database engine
	let client = connect((endpoint, root)).await?;
	// Sign in to the server
	client.signin(root).await?;
>>>>>>> 409ad614
	// Use the specified namespace / database
	client.use_ns(ns).use_db(db).await?;
	// Export the data from the database
	client.export(file).await?;
	info!(target: LOG, "The SQL file was exported successfully");
	// Everything OK
	Ok(())
}<|MERGE_RESOLUTION|>--- conflicted
+++ resolved
@@ -41,38 +41,27 @@
 	// Initialize opentelemetry and logging
 	crate::o11y::builder().with_log_level("error").init();
 
-<<<<<<< HEAD
-	// Connect to the database engine
-	let client = connect(endpoint).await?;
-
-	// Sign in to the server if the specified database engine supports it
-	if let Some(username) = username {
+	let client = if username.is_none() {
+		connect(endpoint.to_owned()).await?
+	} else {
 		let root = Root {
-			username: &username,
-			password: &password.expect("empty password not allowed"),
+			username: &username.unwrap(),
+			password: &password.expect("Password is required when username is provided"),
 		};
 
-		if let Err(error) = client.signin(root).await {
-			match error {
-				// Authentication not supported by this engine, we can safely continue
-				SurrealError::Api(ApiError::AuthNotSupported) => {}
-				error => {
-					return Err(error.into());
-				}
-			}
-		}
-	}
+		// Connect to the database engine with authentication
+		//
+		// NOTE: Why do we need to do this? This code is used to connect to local and remote engines.
+		// * For local engines, here we enable authentication and in the signin below we actually authenticate.
+		// * For remote engines, it's not really necessary, because auth is already configured by the server.
+		// It was decided to do it this way to keep the same code in both scenarios.
+		let client = connect((endpoint, root)).await?;
 
-=======
-	let root = Root {
-		username: &username,
-		password: &password,
+		// Sign in to the server
+		client.signin(root).await?;
+		client
 	};
-	// Connect to the database engine
-	let client = connect((endpoint, root)).await?;
-	// Sign in to the server
-	client.signin(root).await?;
->>>>>>> 409ad614
+
 	// Use the specified namespace / database
 	client.use_ns(ns).use_db(db).await?;
 	// Export the data from the database
