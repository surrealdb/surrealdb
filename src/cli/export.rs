--- conflicted
+++ resolved
@@ -7,16 +7,13 @@
 
 #[tokio::main]
 pub async fn init(matches: &clap::ArgMatches) -> Result<(), Error> {
-<<<<<<< HEAD
 	let disable_logging = matches.is_present("disable_logging");
 	if !disable_logging {
 		// Set the default logging level
 		crate::cli::log::init(1);
 	}
-=======
 	// Initialize opentelemetry and logging
 	crate::o11y::builder().with_log_level("error").init();
->>>>>>> 3e80aa99
 	// Try to parse the file argument
 	let file = matches.value_of("file").unwrap();
 	// Parse all other cli arguments
