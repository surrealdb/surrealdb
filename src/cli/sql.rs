use crate::cli::abstraction::{
	AuthArguments, DatabaseConnectionArguments, DatabaseSelectionArguments,
};
use crate::err::Error;
use clap::Args;
use rustyline::error::ReadlineError;
use rustyline::DefaultEditor;
use surrealdb::engine::any::connect;
use surrealdb::error::Api as ApiError;
use surrealdb::opt::auth::Root;
use surrealdb::sql;
use surrealdb::sql::Statement;
use surrealdb::sql::Value;
use surrealdb::Error as SurrealError;
use surrealdb::Response;

#[derive(Args, Debug)]
pub struct SqlCommandArguments {
	#[command(flatten)]
	conn: DatabaseConnectionArguments,
	#[command(flatten)]
	auth: AuthArguments,
	#[command(flatten)]
	sel: DatabaseSelectionArguments,
	#[arg(help = "Whether database responses should be pretty printed")]
	#[arg(long = "pretty")]
	#[arg(default_value_t = false)]
	pretty: bool,
}

pub async fn init(
	SqlCommandArguments {
		auth: AuthArguments {
			username,
			password,
		},
		conn: DatabaseConnectionArguments {
			connection_url: endpoint,
		},
		sel: DatabaseSelectionArguments {
			namespace: mut ns,
			database: mut db,
		},
		pretty,
		..
	}: SqlCommandArguments,
) -> Result<(), Error> {
	// Initialize opentelemetry and logging
	crate::o11y::builder().with_log_level("warn").init();

	// Connect to the database engine
	let client = connect(endpoint).await?;
	// Sign in to the server if the specified database engine supports it
	let root = Root {
		username: &username,
		password: &password,
	};
	if let Err(error) = client.signin(root).await {
		match error {
			// Authentication not supported by this engine, we can safely continue
			SurrealError::Api(ApiError::AuthNotSupported) => {}
			error => {
				return Err(error.into());
			}
		}
	}
	// Create a new terminal REPL
	let mut rl = DefaultEditor::new().unwrap();
	// Load the command-line history
	let _ = rl.load_history("history.txt");
	// Configure the prompt
	let mut prompt = "> ".to_owned();
	// Loop over each command-line input
	loop {
		// Use namespace / database if specified
<<<<<<< HEAD
		match client.use_ns(&ns).use_db(&db).await {
			Ok(()) => {
				prompt = format!("{ns}/{db}> ");
			}
			Err(error) => eprintln!("{error}"),
=======
		match (&ns, &db) {
			(Some(namespace), Some(database)) => {
				match client.use_ns(namespace).use_db(database).await {
					Ok(()) => {
						prompt = format!("{namespace}/{database}> ");
					}
					Err(error) => eprintln!("{error}"),
				}
			}
			(Some(namespace), None) => match client.use_ns(namespace).await {
				Ok(()) => {
					prompt = format!("{namespace}> ");
				}
				Err(error) => eprintln!("{error}"),
			},
			(None, Some(database)) => match client.use_db(database).await {
				Ok(()) => {
					prompt = format!("/{database}> ");
				}
				Err(error) => eprintln!("{error}"),
			},
			(None, None) => {}
>>>>>>> f1ef3bfd
		}
		// Prompt the user to input SQL
		let readline = rl.readline(&prompt);
		// Check the user input
		match readline {
			// The user typed a query
			Ok(line) => {
				// Ignore all empty lines
				if line.is_empty() {
					continue;
				}
				// Add the entry to the history
				if let Err(e) = rl.add_history_entry(line.as_str()) {
					eprintln!("{e}");
				}
				// Complete the request
				match sql::parse(&line) {
					Ok(query) => {
						for statement in query.iter() {
							match statement {
								Statement::Use(stmt) => {
									if let Some(namespace) = &stmt.ns {
										ns = namespace.clone();
									}
									if let Some(database) = &stmt.db {
										db = database.clone();
									}
								}
								Statement::Set(stmt) => {
									if let Err(e) = client.set(&stmt.name, &stmt.what).await {
										eprintln!("{e}\n");
									}
								}
								_ => {}
							}
						}
						let res = client.query(query).await;
						// Get the request response
						match process(pretty, res) {
							Ok(v) => {
								println!("{v}\n");
							}
							Err(e) => {
								eprintln!("{e}\n");
							}
						}
					}
					Err(e) => {
						eprintln!("{e}\n");
					}
				}
			}
			// The user types CTRL-C
			Err(ReadlineError::Interrupted) => {
				break;
			}
			// The user typed CTRL-D
			Err(ReadlineError::Eof) => {
				break;
			}
			// There was en error
			Err(e) => {
				eprintln!("Error: {e:?}");
				break;
			}
		}
	}
	// Save the inputs to the history
	let _ = rl.save_history("history.txt");
	// Everything OK
	Ok(())
}

fn process(pretty: bool, res: surrealdb::Result<Response>) -> Result<String, Error> {
	// Check query response for an error
	let mut response = res?;
	// Get the number of statements the query contained
	let num_statements = response.num_statements();
	// Prepare a single value from the query response
	let value = if num_statements > 1 {
		let mut output = Vec::<Value>::with_capacity(num_statements);
		for index in 0..num_statements {
			output.push(response.take(index)?);
		}
		Value::from(output)
	} else {
		response.take(0)?
	};
	// Check if we should prettify
	Ok(match pretty {
		// Don't prettify the response
		false => value.to_string(),
		// Yes prettify the response
		true => format!("{value:#}"),
	})
}<|MERGE_RESOLUTION|>--- conflicted
+++ resolved
@@ -73,13 +73,6 @@
 	// Loop over each command-line input
 	loop {
 		// Use namespace / database if specified
-<<<<<<< HEAD
-		match client.use_ns(&ns).use_db(&db).await {
-			Ok(()) => {
-				prompt = format!("{ns}/{db}> ");
-			}
-			Err(error) => eprintln!("{error}"),
-=======
 		match (&ns, &db) {
 			(Some(namespace), Some(database)) => {
 				match client.use_ns(namespace).use_db(database).await {
@@ -102,7 +95,6 @@
 				Err(error) => eprintln!("{error}"),
 			},
 			(None, None) => {}
->>>>>>> f1ef3bfd
 		}
 		// Prompt the user to input SQL
 		let readline = rl.readline(&prompt);
