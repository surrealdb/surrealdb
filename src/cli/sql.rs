use crate::err::Error;
use reqwest::blocking::Client;
use reqwest::blocking::Response;
use reqwest::header::CONTENT_TYPE;
use rustyline::error::ReadlineError;
use rustyline::Editor;
use serde_json::Value;

pub fn init(matches: &clap::ArgMatches) -> Result<(), Error> {
	// Set the default logging level
	crate::cli::log::init(3);
	// Parse all other cli arguments
	let user = matches.value_of("user").unwrap();
	let pass = matches.value_of("pass").unwrap();
	let conn = matches.value_of("conn").unwrap();
<<<<<<< HEAD

	let ns = match matches.value_of("ns") {
		Some(val) => val,
		None => "",
	};
	let db = match matches.value_of("db") {
		Some(val) => val,
		None => "",
	};
=======
	let ns = matches.value_of("ns");
	let db = matches.value_of("db");
>>>>>>> 87777aba

	// If we should pretty-print responses
	let pretty = matches.is_present("pretty");
	// Set the correct import URL
	let conn = format!("{}/sql", conn);
	// Create a new terminal REPL
	let mut rl = Editor::<()>::new().unwrap();
	// Load the command-line history
	let _ = rl.load_history("history.txt");
	// Loop over each command-line input
	loop {
		// Prompt the user to input SQL
		let readline = rl.readline("> ");
		// Check the user input
		match readline {
			// The user typed a query
			Ok(line) => {
				// Ignore all empty lines
				if line.is_empty() {
					continue;
				}
				// Add the entry to the history
				rl.add_history_entry(line.as_str());
				// Make a new remote request
				let res = Client::new()
					.post(&conn)
					.header(CONTENT_TYPE, "application/json")
					.basic_auth(user, Some(pass));
				// Add NS header if specified
				let res = match ns {
					Some(ns) => res.header("NS", ns),
					None => res,
				};
				// Add DB header if specified
				let res = match db {
					Some(db) => res.header("DB", db),
					None => res,
				};
				// Complete request
				let res = res.body(line).send();
				// Get the request response
				match process(pretty, res) {
					Ok(v) => println!("{}", v),
					Err(e) => eprintln!("{}", e),
				}
			}
			// The user types CTRL-C
			Err(ReadlineError::Interrupted) => {
				break;
			}
			// The user typed CTRL-D
			Err(ReadlineError::Eof) => {
				break;
			}
			// There was en error
			Err(err) => {
				eprintln!("Error: {:?}", err);
				break;
			}
		}
	}
	// Save the inputs to the history
	let _ = rl.save_history("history.txt");
	// Everything OK
	Ok(())
}

fn process(pretty: bool, res: reqwest::Result<Response>) -> Result<String, Error> {
	// Catch any errors
	let res = res?;
	// Process the TEXT response
	let res = res.text()?;
	// Check if we should prettify
	match pretty {
		// Don't prettify the response
		false => Ok(res),
		// Yes prettify the response
		true => {
			// Parse the JSON response
			let res: Value = serde_json::from_str(&res)?;
			// Pretty the JSON response
			let res = serde_json::to_string_pretty(&res)?;
			// Everything processed OK
			Ok(res)
		}
	}
}<|MERGE_RESOLUTION|>--- conflicted
+++ resolved
@@ -13,20 +13,8 @@
 	let user = matches.value_of("user").unwrap();
 	let pass = matches.value_of("pass").unwrap();
 	let conn = matches.value_of("conn").unwrap();
-<<<<<<< HEAD
-
-	let ns = match matches.value_of("ns") {
-		Some(val) => val,
-		None => "",
-	};
-	let db = match matches.value_of("db") {
-		Some(val) => val,
-		None => "",
-	};
-=======
 	let ns = matches.value_of("ns");
 	let db = matches.value_of("db");
->>>>>>> 87777aba
 
 	// If we should pretty-print responses
 	let pretty = matches.is_present("pretty");
