--- conflicted
+++ resolved
@@ -2,20 +2,10 @@
 
 use crate::cli::CF;
 use crate::err::Error;
-<<<<<<< HEAD
 use surrealdb::dbs::AUTH_ENABLED;
-
-pub const BASIC: &str = "Basic ";
-pub const TOKEN: &str = "Bearer ";
-pub const ROOT_USER: &str = "root";
-pub const ROOT_PASS: &str = "surrealdb";
-
-const LOG: &str = "surrealdb::iam";
-=======
 use surrealdb::iam::LOG;
 
 pub const BASIC: &str = "Basic ";
->>>>>>> 409ad614
 
 pub async fn init() -> Result<(), Error> {
 	// Get local copy of options
