--- conflicted
+++ resolved
@@ -1,87 +1,11 @@
 use crate::dbs::DB;
-use crate::err::Error;
 use crate::iam::BASIC;
-use argon2::password_hash::{PasswordHash, PasswordVerifier};
-use argon2::Argon2;
 use std::sync::Arc;
-use surrealdb::dbs::Auth;
 use surrealdb::dbs::Session;
-<<<<<<< HEAD
-use surrealdb::kvs::Datastore;
-use surrealdb::sql::statements::DefineUserStatement;
-use surrealdb::sql::Algorithm;
-use surrealdb::sql::Value;
-
-fn config(algo: Algorithm, code: String) -> Result<(DecodingKey, Validation), Error> {
-	match algo {
-		Algorithm::Hs256 => Ok((
-			DecodingKey::from_secret(code.as_ref()),
-			Validation::new(jsonwebtoken::Algorithm::HS256),
-		)),
-		Algorithm::Hs384 => Ok((
-			DecodingKey::from_secret(code.as_ref()),
-			Validation::new(jsonwebtoken::Algorithm::HS384),
-		)),
-		Algorithm::Hs512 => Ok((
-			DecodingKey::from_secret(code.as_ref()),
-			Validation::new(jsonwebtoken::Algorithm::HS512),
-		)),
-		Algorithm::EdDSA => Ok((
-			DecodingKey::from_ed_pem(code.as_ref())?,
-			Validation::new(jsonwebtoken::Algorithm::EdDSA),
-		)),
-		Algorithm::Es256 => Ok((
-			DecodingKey::from_ec_pem(code.as_ref())?,
-			Validation::new(jsonwebtoken::Algorithm::ES256),
-		)),
-		Algorithm::Es384 => Ok((
-			DecodingKey::from_ec_pem(code.as_ref())?,
-			Validation::new(jsonwebtoken::Algorithm::ES384),
-		)),
-		Algorithm::Es512 => Ok((
-			DecodingKey::from_ec_pem(code.as_ref())?,
-			Validation::new(jsonwebtoken::Algorithm::ES384),
-		)),
-		Algorithm::Ps256 => Ok((
-			DecodingKey::from_rsa_pem(code.as_ref())?,
-			Validation::new(jsonwebtoken::Algorithm::PS256),
-		)),
-		Algorithm::Ps384 => Ok((
-			DecodingKey::from_rsa_pem(code.as_ref())?,
-			Validation::new(jsonwebtoken::Algorithm::PS384),
-		)),
-		Algorithm::Ps512 => Ok((
-			DecodingKey::from_rsa_pem(code.as_ref())?,
-			Validation::new(jsonwebtoken::Algorithm::PS512),
-		)),
-		Algorithm::Rs256 => Ok((
-			DecodingKey::from_rsa_pem(code.as_ref())?,
-			Validation::new(jsonwebtoken::Algorithm::RS256),
-		)),
-		Algorithm::Rs384 => Ok((
-			DecodingKey::from_rsa_pem(code.as_ref())?,
-			Validation::new(jsonwebtoken::Algorithm::RS384),
-		)),
-		Algorithm::Rs512 => Ok((
-			DecodingKey::from_rsa_pem(code.as_ref())?,
-			Validation::new(jsonwebtoken::Algorithm::RS512),
-		)),
-	}
-}
-
-static KEY: Lazy<DecodingKey> = Lazy::new(|| DecodingKey::from_secret(&[]));
-
-static DUD: Lazy<Validation> = Lazy::new(|| {
-	let mut validation = Validation::new(jsonwebtoken::Algorithm::HS256);
-	validation.insecure_disable_signature_validation();
-	validation.validate_nbf = false;
-	validation.validate_exp = false;
-	validation
-});
-=======
+use surrealdb::err::Error;
 use surrealdb::iam::base::{Engine, BASE64};
+use surrealdb::iam::verify::verify_creds;
 use surrealdb::iam::LOG;
->>>>>>> 409ad614
 
 pub async fn basic(session: &mut Session, auth: String) -> Result<(), Error> {
 	// Log the authentication type
@@ -124,490 +48,4 @@
 			Err(Error::InvalidAuth)
 		}
 	}
-<<<<<<< HEAD
-}
-
-pub async fn token(session: &mut Session, auth: String) -> Result<(), Error> {
-	// Log the authentication type
-	trace!(target: LOG, "Attempting token authentication");
-	// Retrieve just the auth data
-	let auth = auth.trim_start_matches(TOKEN).trim();
-	// Get a database reference
-	let kvs = DB.get().unwrap();
-	// Decode the token without verifying
-	let token = decode::<Claims>(auth, &KEY, &DUD)?;
-	// Parse the token and catch any errors
-	let value = super::parse::parse(auth)?;
-	// Check if the auth token can be used
-	if let Some(nbf) = token.claims.nbf {
-		if nbf > Utc::now().timestamp() {
-			trace!(target: LOG, "The 'nbf' field in the authentication token was invalid");
-			return Err(Error::InvalidAuth);
-		}
-	}
-	// Check if the auth token has expired
-	if let Some(exp) = token.claims.exp {
-		if exp < Utc::now().timestamp() {
-			trace!(target: LOG, "The 'exp' field in the authentication token was invalid");
-			return Err(Error::InvalidAuth);
-		}
-	}
-	// Check the token authentication claims
-	match token.claims {
-		// Check if this is scope token authentication
-		Claims {
-			ns: Some(ns),
-			db: Some(db),
-			sc: Some(sc),
-			tk: Some(tk),
-			id,
-			..
-		} => {
-			// Log the decoded authentication claims
-			trace!(target: LOG, "Authenticating to scope `{}` with token `{}`", sc, tk);
-			// Create a new readonly transaction
-			let mut tx = kvs.transaction(false, false).await?;
-			// Parse the record id
-			let id = match id {
-				Some(id) => surrealdb::sql::thing(&id)?.into(),
-				None => Value::None,
-			};
-			// Get the scope token
-			let de = tx.get_st(&ns, &db, &sc, &tk).await?;
-			let cf = config(de.kind, de.code)?;
-			// Verify the token
-			decode::<Claims>(auth, &cf.0, &cf.1)?;
-			// Log the success
-			debug!(target: LOG, "Authenticated to scope `{}` with token `{}`", sc, tk);
-			// Set the session
-			session.sd = Some(id);
-			session.tk = Some(value);
-			session.ns = Some(ns.to_owned());
-			session.db = Some(db.to_owned());
-			session.sc = Some(sc.to_owned());
-			session.au = Arc::new(Auth::Sc(ns, db, sc));
-			Ok(())
-		}
-		// Check if this is scope authentication
-		Claims {
-			ns: Some(ns),
-			db: Some(db),
-			sc: Some(sc),
-			id: Some(id),
-			..
-		} => {
-			// Log the decoded authentication claims
-			trace!(target: LOG, "Authenticating to scope `{}`", sc);
-			// Create a new readonly transaction
-			let mut tx = kvs.transaction(false, false).await?;
-			// Parse the record id
-			let id = surrealdb::sql::thing(&id)?;
-			// Get the scope
-			let de = tx.get_sc(&ns, &db, &sc).await?;
-			let cf = config(Algorithm::Hs512, de.code)?;
-			// Verify the token
-			decode::<Claims>(auth, &cf.0, &cf.1)?;
-			// Log the success
-			debug!(target: LOG, "Authenticated to scope `{}`", sc);
-			// Set the session
-			session.tk = Some(value);
-			session.ns = Some(ns.to_owned());
-			session.db = Some(db.to_owned());
-			session.sc = Some(sc.to_owned());
-			session.sd = Some(Value::from(id));
-			session.au = Arc::new(Auth::Sc(ns, db, sc));
-			Ok(())
-		}
-		// Check if this is database token authentication
-		Claims {
-			ns: Some(ns),
-			db: Some(db),
-			tk: Some(tk),
-			..
-		} => {
-			// Log the decoded authentication claims
-			trace!(target: LOG, "Authenticating to database `{}` with token `{}`", db, tk);
-			// Create a new readonly transaction
-			let mut tx = kvs.transaction(false, false).await?;
-			// Get the database token
-			let de = tx.get_dt(&ns, &db, &tk).await?;
-			let cf = config(de.kind, de.code)?;
-			// Verify the token
-			decode::<Claims>(auth, &cf.0, &cf.1)?;
-			// Log the success
-			debug!(target: LOG, "Authenticated to database `{}` with token `{}`", db, tk);
-			// Set the session
-			session.tk = Some(value);
-			session.ns = Some(ns.to_owned());
-			session.db = Some(db.to_owned());
-			session.au = Arc::new(Auth::Db(ns, db));
-			Ok(())
-		}
-		// Check if this is database authentication
-		Claims {
-			ns: Some(ns),
-			db: Some(db),
-			id: Some(id),
-			..
-		} => {
-			// Log the decoded authentication claims
-			trace!(target: LOG, "Authenticating to database `{}` with user `{}`", db, id);
-			// Create a new readonly transaction
-			let mut tx = kvs.transaction(false, false).await?;
-			// Get the database user
-			let de = tx.get_db_user(&ns, &db, &id).await?;
-			let cf = config(Algorithm::Hs512, de.code)?;
-			// Verify the token
-			decode::<Claims>(auth, &cf.0, &cf.1)?;
-			// Log the success
-			debug!(target: LOG, "Authenticated to database `{}` with user `{}`", db, id);
-			// Set the session
-			session.tk = Some(value);
-			session.ns = Some(ns.to_owned());
-			session.db = Some(db.to_owned());
-			session.au = Arc::new(Auth::Db(ns, db));
-			Ok(())
-		}
-		// Check if this is namespace token authentication
-		Claims {
-			ns: Some(ns),
-			tk: Some(tk),
-			..
-		} => {
-			// Log the decoded authentication claims
-			trace!(target: LOG, "Authenticating to namespace `{}` with token `{}`", ns, tk);
-			// Create a new readonly transaction
-			let mut tx = kvs.transaction(false, false).await?;
-			// Get the namespace token
-			let de = tx.get_nt(&ns, &tk).await?;
-			let cf = config(de.kind, de.code)?;
-			// Verify the token
-			decode::<Claims>(auth, &cf.0, &cf.1)?;
-			// Log the success
-			trace!(target: LOG, "Authenticated to namespace `{}` with token `{}`", ns, tk);
-			// Set the session
-			session.tk = Some(value);
-			session.ns = Some(ns.to_owned());
-			session.au = Arc::new(Auth::Ns(ns));
-			Ok(())
-		}
-		// Check if this is namespace authentication
-		Claims {
-			ns: Some(ns),
-			id: Some(id),
-			..
-		} => {
-			// Log the decoded authentication claims
-			trace!(target: LOG, "Authenticating to namespace `{}` with user `{}`", ns, id);
-			// Create a new readonly transaction
-			let mut tx = kvs.transaction(false, false).await?;
-			// Get the namespace user
-			let de = tx.get_ns_user(&ns, &id).await?;
-			let cf = config(Algorithm::Hs512, de.code)?;
-			// Verify the token
-			decode::<Claims>(auth, &cf.0, &cf.1)?;
-			// Log the success
-			trace!(target: LOG, "Authenticated to namespace `{}` with user `{}`", ns, id);
-			// Set the session
-			session.tk = Some(value);
-			session.ns = Some(ns.to_owned());
-			session.au = Arc::new(Auth::Ns(ns));
-			Ok(())
-		}
-		// There was an auth error
-		_ => Err(Error::InvalidAuth),
-	}
-}
-
-pub async fn verify_creds(
-	ds: &Datastore,
-	ns: Option<&String>,
-	db: Option<&String>,
-	user: &str,
-	pass: &str,
-) -> Result<(Auth, DefineUserStatement), Error> {
-	if user.is_empty() || pass.is_empty() {
-		return Err(Error::InvalidAuth);
-	}
-
-	// TODO(sgirones): Keep the same behaviour as before, where it would try to authenticate as a KV first, then NS and then DB.
-	// In the future, we want the client to specify the type of user it wants to authenticate as, so we can remove this chain.
-
-	// Try to authenticate as a KV user
-	match verify_kv_creds(ds, user, pass).await {
-		Ok(u) => Ok((Auth::Kv, u)),
-		Err(_) => {
-			// Try to authenticate as a NS user
-			match ns {
-				Some(ns) => {
-					match verify_ns_creds(ds, ns, user, pass).await {
-						Ok(u) => Ok((Auth::Ns(ns.to_owned()), u)),
-						Err(_) => {
-							// Try to authenticate as a DB user
-							match db {
-								Some(db) => match verify_db_creds(ds, ns, db, user, pass).await {
-									Ok(u) => Ok((Auth::Db(ns.to_owned(), db.to_owned()), u)),
-									Err(_) => Err(Error::InvalidAuth),
-								},
-								None => Err(Error::InvalidAuth),
-							}
-						}
-					}
-				}
-				None => Err(Error::InvalidAuth),
-			}
-		}
-	}
-}
-
-async fn verify_kv_creds(
-	ds: &Datastore,
-	user: &str,
-	pass: &str,
-) -> Result<DefineUserStatement, Error> {
-	let mut tx = ds.transaction(false, false).await?;
-	let user_res = tx.get_kv_user(user).await?;
-
-	verify_pass(pass, user_res.hash.as_ref())?;
-
-	Ok(user_res)
-}
-
-async fn verify_ns_creds(
-	ds: &Datastore,
-	ns: &str,
-	user: &str,
-	pass: &str,
-) -> Result<DefineUserStatement, Error> {
-	let mut tx = ds.transaction(false, false).await?;
-
-	let user_res = match tx.get_ns_user(ns, user).await {
-		Ok(u) => Ok(u),
-		Err(surrealdb::error::Db::UserNsNotFound {
-			ns: _,
-			value: _,
-		}) => match tx.get_nl(ns, user).await {
-			Ok(u) => Ok(DefineUserStatement {
-				base: u.base,
-				name: u.name,
-				hash: u.hash,
-				code: u.code,
-			}),
-			Err(e) => Err(e),
-		},
-		Err(e) => Err(e),
-	}?;
-
-	verify_pass(pass, user_res.hash.as_ref())?;
-
-	Ok(user_res)
-}
-
-async fn verify_db_creds(
-	ds: &Datastore,
-	ns: &str,
-	db: &str,
-	user: &str,
-	pass: &str,
-) -> Result<DefineUserStatement, Error> {
-	let mut tx = ds.transaction(false, false).await?;
-
-	let user_res = match tx.get_db_user(ns, db, user).await {
-		Ok(u) => Ok(u),
-		Err(surrealdb::error::Db::UserDbNotFound {
-			ns: _,
-			db: _,
-			value: _,
-		}) => match tx.get_dl(ns, db, user).await {
-			Ok(u) => Ok(DefineUserStatement {
-				base: u.base,
-				name: u.name,
-				hash: u.hash,
-				code: u.code,
-			}),
-			Err(e) => Err(e),
-		},
-		Err(e) => Err(e),
-	}?;
-
-	verify_pass(pass, user_res.hash.as_ref())?;
-
-	Ok(user_res)
-}
-
-fn verify_pass(pass: &str, hash: &str) -> Result<(), Error> {
-	// Compute the hash and verify the password
-	let hash = PasswordHash::new(hash.as_ref()).unwrap();
-	// Attempt to verify the password using Argon2
-	match Argon2::default().verify_password(pass.as_ref(), &hash) {
-		Ok(_) => Ok(()),
-		// The password did not verify
-		_ => Err(Error::InvalidAuth),
-	}
-}
-
-#[cfg(test)]
-mod tests {
-	use super::*;
-	use argon2::password_hash::{PasswordHasher, SaltString};
-	use surrealdb::{kvs::Datastore, sql::Base};
-
-	#[tokio::test]
-	async fn basic() {}
-
-	#[tokio::test]
-	async fn token() {}
-
-	#[test]
-	fn test_verify_pass() {
-		let salt = SaltString::generate(&mut rand::thread_rng());
-		let hash = Argon2::default().hash_password("test".as_bytes(), &salt).unwrap().to_string();
-
-		// Verify with the matching password
-		assert!(verify_pass("test", &hash).is_ok());
-
-		// Verify with a non matching password
-		assert!(verify_pass("nonmatching", &hash).is_err());
-	}
-
-	#[tokio::test]
-	async fn test_verify_creds_invalid() {
-		let ds = Datastore::new("memory").await.unwrap();
-		let ns = "N".to_string();
-		let db = "D".to_string();
-
-		// Reject empty username or password
-		{
-			assert!(verify_creds(&ds, None, None, "", "").await.is_err());
-			assert!(verify_creds(&ds, None, None, "test", "").await.is_err());
-			assert!(verify_creds(&ds, None, None, "", "test").await.is_err());
-		}
-
-		// Reject invalid KV credentials
-		{
-			assert!(verify_creds(&ds, None, None, "test", "test").await.is_err());
-		}
-
-		// Reject invalid NS credentials
-		{
-			assert!(verify_creds(&ds, Some(&ns), None, "test", "test").await.is_err());
-		}
-
-		// Reject invalid DB credentials
-		{
-			assert!(verify_creds(&ds, Some(&ns), Some(&db), "test", "test").await.is_err());
-		}
-	}
-
-	#[tokio::test]
-	async fn test_verify_creds_valid() {
-		let ds = Datastore::new("memory").await.unwrap();
-		let ns = "N".to_string();
-		let db = "D".to_string();
-
-		// Define users
-		{
-			let sess = Session::for_kv();
-
-			let sql = "DEFINE USER kv ON KV PASSWORD 'kv'";
-			ds.execute(&sql, &sess, None, false).await.unwrap();
-
-			let sql = "USE NS N; DEFINE USER ns ON NS PASSWORD 'ns'";
-			ds.execute(&sql, &sess, None, false).await.unwrap();
-
-			let sql = "USE NS N DB D; DEFINE USER db ON DB PASSWORD 'db'";
-			ds.execute(&sql, &sess, None, false).await.unwrap();
-		}
-
-		// Accept KV user
-		{
-			let res = verify_creds(&ds, None, None, "kv", "kv").await;
-			assert!(res.is_ok());
-
-			let (auth, user) = res.unwrap();
-			assert_eq!(auth, Auth::Kv);
-			assert_eq!(user.base, Base::Kv);
-			assert_eq!(user.name.to_string(), "kv");
-		}
-
-		// Accept NS user
-		{
-			let res = verify_creds(&ds, Some(&ns), None, "ns", "ns").await;
-			assert!(res.is_ok());
-
-			let (auth, user) = res.unwrap();
-			assert_eq!(auth, Auth::Ns(ns.to_owned()));
-			assert_eq!(user.base, Base::Ns);
-			assert_eq!(user.name.to_string(), "ns");
-		}
-
-		// Accept DB user
-		{
-			let res = verify_creds(&ds, Some(&ns), Some(&db), "db", "db").await;
-			assert!(res.is_ok());
-
-			let (auth, user) = res.unwrap();
-			assert_eq!(auth, Auth::Db(ns.to_owned(), db.to_owned()));
-			assert_eq!(user.base, Base::Db);
-			assert_eq!(user.name.to_string(), "db");
-		}
-	}
-
-	#[tokio::test]
-	async fn test_verify_creds_chain() {
-		let ds = Datastore::new("memory").await.unwrap();
-		let ns = "N".to_string();
-		let db = "D".to_string();
-
-		// Define users
-		{
-			let sess = Session::for_kv();
-
-			let sql = "DEFINE USER kv ON KV PASSWORD 'kv'";
-			ds.execute(&sql, &sess, None, false).await.unwrap();
-
-			let sql = "USE NS N; DEFINE USER ns ON NS PASSWORD 'ns'";
-			ds.execute(&sql, &sess, None, false).await.unwrap();
-
-			let sql = "USE NS N DB D; DEFINE USER db ON DB PASSWORD 'db'";
-			ds.execute(&sql, &sess, None, false).await.unwrap();
-		}
-
-		// Accept KV user even with NS and DB defined
-		{
-			let res = verify_creds(&ds, Some(&ns), Some(&db), "kv", "kv").await;
-			assert!(res.is_ok());
-
-			let (auth, user) = res.unwrap();
-			assert_eq!(auth, Auth::Kv);
-			assert_eq!(user.base, Base::Kv);
-			assert_eq!(user.name.to_string(), "kv");
-		}
-
-		// Accept NS user even with DB defined
-		{
-			let res = verify_creds(&ds, Some(&ns), Some(&db), "ns", "ns").await;
-			assert!(res.is_ok());
-
-			let (auth, user) = res.unwrap();
-			assert_eq!(auth, Auth::Ns(ns.to_owned()));
-			assert_eq!(user.base, Base::Ns);
-			assert_eq!(user.name.to_string(), "ns");
-		}
-
-		// Accept DB user
-		{
-			let res = verify_creds(&ds, Some(&ns), Some(&db), "db", "db").await;
-			assert!(res.is_ok());
-
-			let (auth, user) = res.unwrap();
-			assert_eq!(auth, Auth::Db(ns.to_owned(), db.to_owned()));
-			assert_eq!(user.base, Base::Db);
-			assert_eq!(user.name.to_string(), "db");
-		}
-	}
-=======
-	// There was an auth error
-	Err(Error::InvalidAuth)
->>>>>>> 409ad614
 }