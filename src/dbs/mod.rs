--- conflicted
+++ resolved
@@ -41,30 +41,17 @@
 	//
 	// Allow
 	//
-<<<<<<< HEAD
-	#[arg(help = "Allow all query capabilities")]
-=======
 	#[arg(help = "Allow all capabilities except for those more specifically denied")]
->>>>>>> e5e4783e
 	#[arg(env = "SURREAL_CAPS_ALLOW_ALL", short = 'A', long, conflicts_with = "deny_all")]
 	allow_all: bool,
 
 	#[cfg(feature = "scripting")]
-<<<<<<< HEAD
-	#[arg(help = "Allow execution of embedded scripting functions. This is a query capability")]
-	#[arg(env = "SURREAL_CAPS_ALLOW_SCRIPT", long, conflicts_with = "allow_all")]
-	allow_scripting: bool,
-
-	#[arg(help = "Allow guest users to execute queries. This is a query capability")]
-	#[arg(env = "SURREAL_CAPS_ALLOW_GUESTS", long, conflicts_with = "allow_all")]
-=======
 	#[arg(help = "Allow execution of embedded scripting functions")]
 	#[arg(env = "SURREAL_CAPS_ALLOW_SCRIPT", long, conflicts_with_all = ["allow_all", "deny_scripting"])]
 	allow_scripting: bool,
 
 	#[arg(help = "Allow guest users to execute queries")]
 	#[arg(env = "SURREAL_CAPS_ALLOW_GUESTS", long, conflicts_with_all = ["allow_all", "deny_guests"])]
->>>>>>> e5e4783e
 	allow_guests: bool,
 
 	#[arg(
@@ -123,30 +110,17 @@
 	//
 	// Deny
 	//
-<<<<<<< HEAD
-	#[arg(help = "Deny all query capabilities")]
-=======
 	#[arg(help = "Deny all capabilities except for those more specifically allowed")]
->>>>>>> e5e4783e
 	#[arg(env = "SURREAL_CAPS_DENY_ALL", short = 'D', long, conflicts_with = "allow_all")]
 	deny_all: bool,
 
 	#[cfg(feature = "scripting")]
-<<<<<<< HEAD
-	#[arg(help = "Deny execution of embedded scripting functions. This is a query capability")]
-	#[arg(env = "SURREAL_CAPS_DENY_SCRIPT", long, conflicts_with = "deny_all")]
-	deny_scripting: bool,
-
-	#[arg(help = "Deny guest users to execute queries. This is a query capability")]
-	#[arg(env = "SURREAL_CAPS_DENY_GUESTS", long, conflicts_with = "deny_all")]
-=======
 	#[arg(help = "Deny execution of embedded scripting functions")]
 	#[arg(env = "SURREAL_CAPS_DENY_SCRIPT", long, conflicts_with_all = ["deny_all", "allow_scripting"])]
 	deny_scripting: bool,
 
 	#[arg(help = "Deny guest users to execute queries")]
 	#[arg(env = "SURREAL_CAPS_DENY_GUESTS", long, conflicts_with_all = ["deny_all", "allow_guests"])]
->>>>>>> e5e4783e
 	deny_guests: bool,
 
 	#[arg(
