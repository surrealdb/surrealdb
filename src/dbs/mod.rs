use std::time::Duration;

use crate::cli::CF;
use crate::err::Error;
use clap::Args;
use once_cell::sync::OnceCell;
use surrealdb::dbs::Session;
use surrealdb::iam::{DEFAULT_ROOT_PASS, DEFAULT_ROOT_USER};
use surrealdb::kvs::Datastore;

pub static DB: OnceCell<Datastore> = OnceCell::new();

const LOG: &str = "surrealdb::dbs";

#[derive(Args, Debug)]
pub struct StartCommandDbsOptions {
	#[arg(help = "The maximum duration of any query")]
	#[arg(env = "SURREAL_QUERY_TIMEOUT", long)]
	#[arg(value_parser = super::cli::validator::duration)]
	query_timeout: Option<Duration>,
}

pub async fn init(
	StartCommandDbsOptions {
		query_timeout,
	}: StartCommandDbsOptions,
) -> Result<(), Error> {
	// Get local copy of options
	let opt = CF.get().unwrap();
	// Log authentication options
	match opt.strict {
		true => info!(target: LOG, "Database strict mode is enabled"),
		false => info!(target: LOG, "Database strict mode is disabled"),
	};
	// Parse and setup the desired kv datastore
<<<<<<< HEAD
	let dbs = Datastore::new(&opt.path).await?;

	// Setup the datastore
	setup(&dbs).await?;

=======
	let dbs = Datastore::new(&opt.path).await?.query_timeout(query_timeout);
>>>>>>> 5c07a7b2
	// Store database instance
	let _ = DB.set(dbs);

	// All ok
	Ok(())
}

// Base setup for the datastore
async fn setup(ds: &Datastore) -> Result<(), Error> {
	// Setup the superuser if necessary
	setup_superuser(ds).await?;

	Ok(())
}

// Setup the superuser if necessary
async fn setup_superuser(ds: &Datastore) -> Result<(), Error> {
	let mut txn = ds.transaction(false, false).await?;

	// If there are no KV users in the datastore, create the default superuser
	match txn.all_kv_users().await {
		Ok(val) if val.is_empty() => {
			warn!(target: LOG, "No root users found. Creating superuser '{DEFAULT_ROOT_USER}' with password '{DEFAULT_ROOT_PASS}'. Change it right away!");

			let sql =
				format!("DEFINE USER {DEFAULT_ROOT_USER} ON KV PASSWORD '{DEFAULT_ROOT_PASS}'");
			let sess = Session::for_kv();
			ds.execute(&sql, &sess, None, false).await?;
			Ok(())
		}
		Ok(_) => Ok(()),
		Err(e) => Err(e.into()),
	}
}

#[cfg(test)]
mod tests {
	use surrealdb::iam::{verify::verify_creds, DEFAULT_ROOT_PASS, DEFAULT_ROOT_USER};
	use surrealdb::kvs::Datastore;

	use super::*;

	#[tokio::test]
	async fn test_setup_superuser() {
		let ds = Datastore::new("memory").await.unwrap();

		// Setup the root user if there are no KV users
		assert_eq!(
			ds.transaction(false, false).await.unwrap().all_kv_users().await.unwrap().len(),
			0
		);
		super::setup_superuser(&ds).await.unwrap();
		assert_eq!(
			ds.transaction(false, false).await.unwrap().all_kv_users().await.unwrap().len(),
			1
		);
		verify_creds(&ds, None, None, DEFAULT_ROOT_USER, DEFAULT_ROOT_PASS).await.unwrap();

		// Do not setup the root user if there are KV users.
		// Test the scenario by making sure the custom password doesn't change.
		let sql = format!("DEFINE USER {DEFAULT_ROOT_USER} ON KV PASSWORD 'test'");
		let sess = Session::for_kv();
		ds.execute(&sql, &sess, None, false).await.unwrap();
		let pass_hash = ds
			.transaction(false, false)
			.await
			.unwrap()
			.get_kv_user(DEFAULT_ROOT_USER)
			.await
			.unwrap()
			.hash;
		super::setup_superuser(&ds).await.unwrap();
		assert_eq!(
			pass_hash,
			ds.transaction(false, false)
				.await
				.unwrap()
				.get_kv_user(DEFAULT_ROOT_USER)
				.await
				.unwrap()
				.hash
		)
	}
}<|MERGE_RESOLUTION|>--- conflicted
+++ resolved
@@ -32,16 +32,10 @@
 		true => info!(target: LOG, "Database strict mode is enabled"),
 		false => info!(target: LOG, "Database strict mode is disabled"),
 	};
+
 	// Parse and setup the desired kv datastore
-<<<<<<< HEAD
-	let dbs = Datastore::new(&opt.path).await?;
+	let dbs = Datastore::new(&opt.path).await?.query_timeout(query_timeout);
 
-	// Setup the datastore
-	setup(&dbs).await?;
-
-=======
-	let dbs = Datastore::new(&opt.path).await?.query_timeout(query_timeout);
->>>>>>> 5c07a7b2
 	// Store database instance
 	let _ = DB.set(dbs);
 
