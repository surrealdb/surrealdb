mod auth;
pub mod client_ip;
mod export;
<<<<<<< HEAD
mod gql;
mod headers;
=======
pub(crate) mod headers;
>>>>>>> 6af01e0e
mod health;
mod import;
mod input;
mod key;
pub(crate) mod output;
mod params;
mod rpc;
mod signals;
mod signin;
mod signup;
mod sql;
mod sync;
mod tracer;
mod version;

#[cfg(any(feature = "ml", feature = "ml2"))]
mod ml;

use crate::cli::CF;
use crate::cnf;
use crate::err::Error;
use crate::net::signals::graceful_shutdown;
use crate::rpc::notifications;
use crate::telemetry::metrics::HttpMetricsLayer;
use axum::response::Redirect;
use axum::routing::get;
use axum::{middleware, Router};
use axum_server::tls_rustls::RustlsConfig;
use axum_server::Handle;
use http::header;
use std::net::SocketAddr;
use std::sync::Arc;
use std::time::Duration;
use surrealdb::headers::{DB, ID, NS};
use tokio_util::sync::CancellationToken;
use tower::ServiceBuilder;
use tower_http::add_extension::AddExtensionLayer;
use tower_http::auth::AsyncRequireAuthorizationLayer;
use tower_http::cors::{Any, CorsLayer};
use tower_http::request_id::MakeRequestUuid;
use tower_http::sensitive_headers::SetSensitiveRequestHeadersLayer;
use tower_http::sensitive_headers::SetSensitiveResponseHeadersLayer;
use tower_http::trace::TraceLayer;
use tower_http::ServiceBuilderExt;

#[cfg(feature = "http-compression")]
use tower_http::compression::predicate::{NotForContentType, Predicate, SizeAbove};
#[cfg(feature = "http-compression")]
use tower_http::compression::CompressionLayer;

const LOG: &str = "surrealdb::net";

///
/// AppState is used to share data between routes.
///
#[derive(Clone)]
struct AppState {
	client_ip: client_ip::ClientIp,
}

pub async fn init(ct: CancellationToken) -> Result<(), Error> {
	// Get local copy of options
	let opt = CF.get().unwrap();

	let app_state = AppState {
		client_ip: opt.client_ip,
	};

	// Specify headers to be obfuscated from all requests/responses
	let headers: Arc<[_]> = Arc::new([
		header::AUTHORIZATION,
		header::PROXY_AUTHORIZATION,
		header::COOKIE,
		header::SET_COOKIE,
	]);

	// Build the middleware to our service.
	let service = ServiceBuilder::new()
		.catch_panic()
		.set_x_request_id(MakeRequestUuid)
		.propagate_x_request_id();

	#[cfg(feature = "http-compression")]
	let service = service.layer(
		CompressionLayer::new().compress_when(
			// Don't compress below 512 bytes
			SizeAbove::new(512)
				// Don't compress gRPC
				.and(NotForContentType::GRPC)
				// Don't compress images
				.and(NotForContentType::IMAGES),
		),
	);

	#[cfg(feature = "http-compression")]
	let allow_header = [
		http::header::ACCEPT,
		http::header::ACCEPT_ENCODING,
		http::header::AUTHORIZATION,
		http::header::CONTENT_TYPE,
		http::header::ORIGIN,
		NS.clone(),
		DB.clone(),
		ID.clone(),
	];

	#[cfg(not(feature = "http-compression"))]
	let allow_header = [
		http::header::ACCEPT,
		http::header::AUTHORIZATION,
		http::header::CONTENT_TYPE,
		http::header::ORIGIN,
		NS.clone(),
		DB.clone(),
		ID.clone(),
	];

	let service = service
		.layer(AddExtensionLayer::new(app_state))
		.layer(middleware::from_fn(client_ip::client_ip_middleware))
		.layer(SetSensitiveRequestHeadersLayer::from_shared(Arc::clone(&headers)))
		.layer(
			TraceLayer::new_for_http()
				.make_span_with(tracer::HttpTraceLayerHooks)
				.on_request(tracer::HttpTraceLayerHooks)
				.on_response(tracer::HttpTraceLayerHooks)
				.on_failure(tracer::HttpTraceLayerHooks),
		)
		.layer(HttpMetricsLayer)
		.layer(SetSensitiveResponseHeadersLayer::from_shared(headers))
		.layer(AsyncRequireAuthorizationLayer::new(auth::SurrealAuth))
		.layer(headers::add_server_header())
		.layer(headers::add_version_header())
		.layer(
			CorsLayer::new()
				.allow_methods([
					http::Method::GET,
					http::Method::PUT,
					http::Method::POST,
					http::Method::PATCH,
					http::Method::DELETE,
					http::Method::OPTIONS,
				])
				.allow_headers(allow_header)
				// allow requests from any origin
				.allow_origin(Any)
				.max_age(Duration::from_secs(86400)),
		);

	let axum_app = Router::new()
		// Redirect until we provide a UI
		.route("/", get(|| async { Redirect::temporary(cnf::APP_ENDPOINT) }))
		.route("/status", get(|| async {}))
		.merge(health::router())
		.merge(export::router())
		.merge(import::router())
		.merge(rpc::router())
		.merge(version::router())
		.merge(sync::router())
		.merge(sql::router())
		.merge(signin::router())
		.merge(signup::router())
		.merge(key::router())
		.merge(gql::router());

	#[cfg(any(feature = "ml", feature = "ml2"))]
	let axum_app = axum_app.merge(ml::router());

	let axum_app = axum_app.layer(service);

	// Get a new server handler
	let handle = Handle::new();
	// Setup the graceful shutdown handler
	let shutdown_handler = graceful_shutdown(ct.clone(), handle.clone());
	// Spawn a task to handle notifications
	tokio::spawn(async move { notifications(ct.clone()).await });
	// If a certificate and key are specified then setup TLS
	if let (Some(cert), Some(key)) = (&opt.crt, &opt.key) {
		// Configure certificate and private key used by https
		let tls = RustlsConfig::from_pem_file(cert, key).await.unwrap();
		// Setup the Axum server with TLS
		let server = axum_server::bind_rustls(opt.bind, tls);
		// Log the server startup to the CLI
		info!(target: LOG, "Started web server on {}", &opt.bind);
		// Start the server and listen for connections
		server
			.handle(handle)
			.serve(axum_app.into_make_service_with_connect_info::<SocketAddr>())
			.await?;
	} else {
		// Setup the Axum server
		let server = axum_server::bind(opt.bind);
		// Log the server startup to the CLI
		info!(target: LOG, "Started web server on {}", &opt.bind);
		// Start the server and listen for connections
		server
			.handle(handle)
			.serve(axum_app.into_make_service_with_connect_info::<SocketAddr>())
			.await?;
	};
	// Wait for the shutdown to finish
	let _ = shutdown_handler.await;
	// Log the server shutdown to the CLI
	info!(target: LOG, "Web server stopped. Bye!");

	Ok(())
}<|MERGE_RESOLUTION|>--- conflicted
+++ resolved
@@ -1,12 +1,8 @@
 mod auth;
 pub mod client_ip;
 mod export;
-<<<<<<< HEAD
 mod gql;
-mod headers;
-=======
 pub(crate) mod headers;
->>>>>>> 6af01e0e
 mod health;
 mod import;
 mod input;
