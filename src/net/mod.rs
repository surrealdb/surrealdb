--- conflicted
+++ resolved
@@ -160,11 +160,7 @@
 				.max_age(Duration::from_secs(86400)),
 		);
 
-<<<<<<< HEAD
-	let mut axum_app = Router::<Arc<RpcState>, _>::new()
-=======
-	let axum_app = Router::<Arc<RpcState>>::new()
->>>>>>> 4f3b9633
+	let mut axum_app = Router::<Arc<RpcState>>::new()
 		// Redirect until we provide a UI
 		.route("/", get(|| async { Redirect::temporary(cnf::APP_ENDPOINT) }))
 		.route("/status", get(|| async {}))
