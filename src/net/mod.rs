mod auth;
pub mod client_ip;
mod export;
mod gql;
pub(crate) mod headers;
mod health;
mod import;
mod input;
mod key;
pub(crate) mod output;
mod params;
mod rpc;
mod signals;
mod signin;
mod signup;
mod sql;
mod sync;
mod tracer;
mod version;

#[cfg(feature = "ml")]
mod ml;

use crate::cli::CF;
use crate::cnf;
use crate::err::Error;
use crate::net::signals::graceful_shutdown;
use crate::rpc::{notifications, RpcState};
use crate::telemetry::metrics::HttpMetricsLayer;
use axum::response::Redirect;
use axum::routing::get;
use axum::{middleware, Router};
use axum_server::tls_rustls::RustlsConfig;
use axum_server::Handle;
use http::header;
use std::env;
use std::net::SocketAddr;
use std::sync::Arc;
use std::time::Duration;
use surrealdb::headers::{AUTH_DB, AUTH_NS, DB, ID, NS};
use tokio_util::sync::CancellationToken;
use tower::ServiceBuilder;
use tower_http::add_extension::AddExtensionLayer;
use tower_http::auth::AsyncRequireAuthorizationLayer;
use tower_http::cors::{Any, CorsLayer};
use tower_http::request_id::MakeRequestUuid;
use tower_http::sensitive_headers::SetSensitiveRequestHeadersLayer;
use tower_http::sensitive_headers::SetSensitiveResponseHeadersLayer;
use tower_http::trace::TraceLayer;
use tower_http::ServiceBuilderExt;

#[cfg(feature = "http-compression")]
use tower_http::compression::predicate::{NotForContentType, Predicate, SizeAbove};
#[cfg(feature = "http-compression")]
use tower_http::compression::CompressionLayer;

const LOG: &str = "surrealdb::net";

///
/// AppState is used to share data between routes.
///
#[derive(Clone)]
struct AppState {
	client_ip: client_ip::ClientIp,
}

pub async fn init(ct: CancellationToken) -> Result<(), Error> {
	// Get local copy of options
	let opt = CF.get().unwrap();

	let app_state = AppState {
		client_ip: opt.client_ip,
	};

	// Specify headers to be obfuscated from all requests/responses
	let headers: Arc<[_]> = Arc::new([
		header::AUTHORIZATION,
		header::PROXY_AUTHORIZATION,
		header::COOKIE,
		header::SET_COOKIE,
	]);

	// Build the middleware to our service.
	let service = ServiceBuilder::new()
		.catch_panic()
		.set_x_request_id(MakeRequestUuid)
		.propagate_x_request_id();

	#[cfg(feature = "http-compression")]
	let service = service.layer(
		CompressionLayer::new().compress_when(
			// Don't compress below 512 bytes
			SizeAbove::new(512)
				// Don't compress gRPC
				.and(NotForContentType::GRPC)
				// Don't compress images
				.and(NotForContentType::IMAGES),
		),
	);

	#[cfg(feature = "http-compression")]
	let allow_header = [
		http::header::ACCEPT,
		http::header::ACCEPT_ENCODING,
		http::header::AUTHORIZATION,
		http::header::CONTENT_TYPE,
		http::header::ORIGIN,
		NS.clone(),
		DB.clone(),
		ID.clone(),
		AUTH_NS.clone(),
		AUTH_DB.clone(),
	];

	#[cfg(not(feature = "http-compression"))]
	let allow_header = [
		http::header::ACCEPT,
		http::header::AUTHORIZATION,
		http::header::CONTENT_TYPE,
		http::header::ORIGIN,
		NS.clone(),
		DB.clone(),
		ID.clone(),
		AUTH_NS.clone(),
		AUTH_DB.clone(),
	];

	let service = service
		.layer(AddExtensionLayer::new(app_state))
		.layer(middleware::from_fn(client_ip::client_ip_middleware))
		.layer(SetSensitiveRequestHeadersLayer::from_shared(Arc::clone(&headers)))
		.layer(
			TraceLayer::new_for_http()
				.make_span_with(tracer::HttpTraceLayerHooks)
				.on_request(tracer::HttpTraceLayerHooks)
				.on_response(tracer::HttpTraceLayerHooks)
				.on_failure(tracer::HttpTraceLayerHooks),
		)
		.layer(HttpMetricsLayer)
		.layer(SetSensitiveResponseHeadersLayer::from_shared(headers))
		.layer(AsyncRequireAuthorizationLayer::new(auth::SurrealAuth))
		.layer(headers::add_server_header(!opt.no_identification_headers))
		.layer(headers::add_version_header(!opt.no_identification_headers))
		.layer(
			CorsLayer::new()
				.allow_methods([
					http::Method::GET,
					http::Method::PUT,
					http::Method::POST,
					http::Method::PATCH,
					http::Method::DELETE,
					http::Method::OPTIONS,
				])
				.allow_headers(allow_header)
				// allow requests from any origin
				.allow_origin(Any)
				.max_age(Duration::from_secs(86400)),
		);

<<<<<<< HEAD
	let mut axum_app = Router::new()
=======
	let axum_app = Router::<Arc<RpcState>, _>::new()
>>>>>>> 1baf7848
		// Redirect until we provide a UI
		.route("/", get(|| async { Redirect::temporary(cnf::APP_ENDPOINT) }))
		.route("/status", get(|| async {}))
		.merge(health::router())
		.merge(export::router())
		.merge(import::router())
		.merge(rpc::router())
		.merge(version::router())
		.merge(sync::router())
		.merge(sql::router())
		.merge(signin::router())
		.merge(signup::router())
		.merge(key::router());

	if env::var("SURREALDB_ENABLE_GRAPHQL") == Ok("true".to_string()) {
		warn!("IMPORTANT: GraphQL is a pre-release feature. This is not recommended for production use.");
		axum_app = axum_app.merge(gql::router().await);
	}

	#[cfg(feature = "ml")]
	let axum_app = axum_app.merge(ml::router());

	let axum_app = axum_app.layer(service);

	// Get a new server handler
	let handle = Handle::new();

	let rpc_state = Arc::new(RpcState::new());

	// Setup the graceful shutdown handler
	let shutdown_handler = graceful_shutdown(rpc_state.clone(), ct.clone(), handle.clone());

	let axum_app = axum_app.with_state(rpc_state.clone());

	// Spawn a task to handle notifications
	tokio::spawn(async move { notifications(rpc_state, ct.clone()).await });
	// If a certificate and key are specified then setup TLS
	if let (Some(cert), Some(key)) = (&opt.crt, &opt.key) {
		// Configure certificate and private key used by https
		let tls = RustlsConfig::from_pem_file(cert, key).await.unwrap();
		// Setup the Axum server with TLS
		let server = axum_server::bind_rustls(opt.bind, tls);
		// Log the server startup to the CLI
		info!(target: LOG, "Started web server on {}", &opt.bind);
		// Start the server and listen for connections
		server
			.handle(handle)
			.serve(axum_app.into_make_service_with_connect_info::<SocketAddr>())
			.await?;
	} else {
		// Setup the Axum server
		let server = axum_server::bind(opt.bind);
		// Log the server startup to the CLI
		info!(target: LOG, "Started web server on {}", &opt.bind);
		// Start the server and listen for connections
		server
			.handle(handle)
			.serve(axum_app.into_make_service_with_connect_info::<SocketAddr>())
			.await?;
	};
	// Wait for the shutdown to finish
	let _ = shutdown_handler.await;
	// Log the server shutdown to the CLI
	info!(target: LOG, "Web server stopped. Bye!");

	Ok(())
}<|MERGE_RESOLUTION|>--- conflicted
+++ resolved
@@ -157,11 +157,7 @@
 				.max_age(Duration::from_secs(86400)),
 		);
 
-<<<<<<< HEAD
-	let mut axum_app = Router::new()
-=======
-	let axum_app = Router::<Arc<RpcState>, _>::new()
->>>>>>> 1baf7848
+	let mut axum_app = Router::<Arc<RpcState>, _>::new()
 		// Redirect until we provide a UI
 		.route("/", get(|| async { Redirect::temporary(cnf::APP_ENDPOINT) }))
 		.route("/status", get(|| async {}))
