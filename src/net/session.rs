--- conflicted
+++ resolved
@@ -2,14 +2,9 @@
 use crate::iam::verify::{basic, token};
 use crate::iam::BASIC;
 use crate::iam::TOKEN;
-<<<<<<< HEAD
-use std::net::SocketAddr;
 use std::sync::Arc;
 use surrealdb::dbs::{Auth, Session};
-=======
 use crate::net::client_ip;
-use surrealdb::dbs::Session;
->>>>>>> de016af9
 use warp::Filter;
 
 pub fn build() -> impl Filter<Extract = (Session,), Error = warp::Rejection> + Clone {
