use super::headers::Accept;
use super::AppState;
use crate::cnf::HTTP_MAX_IMPORT_BODY_SIZE;
use crate::err::Error;
use crate::net::output;
use axum::extract::DefaultBodyLimit;
use axum::extract::Request;
use axum::response::IntoResponse;
use axum::routing::post;
use axum::Extension;
use axum::Router;
use axum_extra::TypedHeader;
<<<<<<< HEAD
use futures::TryStreamExt;
=======
use bytes::Bytes;
use surrealdb::dbs::capabilities::RouteTarget;
>>>>>>> 89a3dfdc
use surrealdb::dbs::Session;
use surrealdb::iam::Action::Edit;
use surrealdb::iam::ResourceKind::Any;
use tower_http::limit::RequestBodyLimitLayer;

pub(super) fn router<S>() -> Router<S>
where
	S: Clone + Send + Sync + 'static,
{
	Router::new()
		.route("/import", post(handler))
		.route_layer(DefaultBodyLimit::disable())
		.layer(RequestBodyLimitLayer::new(*HTTP_MAX_IMPORT_BODY_SIZE))
}

async fn handler(
	Extension(state): Extension<AppState>,
	Extension(session): Extension<Session>,
	accept: Option<TypedHeader<Accept>>,
	request: Request,
) -> Result<impl IntoResponse, impl IntoResponse> {
	// Get the datastore reference
	let db = &state.datastore;
<<<<<<< HEAD

=======
	// Check if capabilities allow querying the requested HTTP route
	if !db.allows_http_route(&RouteTarget::Import) {
		warn!("Capabilities denied HTTP route request attempt, target: '{}'", &RouteTarget::Import);
		return Err(Error::ForbiddenRoute(RouteTarget::Import.to_string()));
	}
	// Convert the body to a byte slice
	let sql = bytes_to_utf8(&sql)?;
>>>>>>> 89a3dfdc
	// Check the permissions level
	db.check(&session, Edit, Any.on_level(session.au.level().to_owned()))?;

	let body_stream = request
		.into_body()
		.into_data_stream()
		.map_err(|e| surrealdb_core::err::Error::QueryStream(e.to_string()));

	// Execute the sql query in the database
	match db.import_stream(&session, body_stream).await {
		Ok(res) => match accept.as_deref() {
			// Simple serialization
			Some(Accept::ApplicationJson) => Ok(output::json(&output::simplify(res))),
			Some(Accept::ApplicationCbor) => Ok(output::cbor(&output::simplify(res))),
			Some(Accept::ApplicationPack) => Ok(output::pack(&output::simplify(res))),
			// Return nothing
			Some(Accept::ApplicationOctetStream) => Ok(output::none()),
			// Internal serialization
			Some(Accept::Surrealdb) => Ok(output::full(&res)),
			// An incorrect content-type was requested
			_ => Err(Error::InvalidType),
		},
		// There was an error when executing the query
		Err(err) => Err(Error::from(err)),
	}
}<|MERGE_RESOLUTION|>--- conflicted
+++ resolved
@@ -10,12 +10,8 @@
 use axum::Extension;
 use axum::Router;
 use axum_extra::TypedHeader;
-<<<<<<< HEAD
 use futures::TryStreamExt;
-=======
-use bytes::Bytes;
 use surrealdb::dbs::capabilities::RouteTarget;
->>>>>>> 89a3dfdc
 use surrealdb::dbs::Session;
 use surrealdb::iam::Action::Edit;
 use surrealdb::iam::ResourceKind::Any;
@@ -39,17 +35,11 @@
 ) -> Result<impl IntoResponse, impl IntoResponse> {
 	// Get the datastore reference
 	let db = &state.datastore;
-<<<<<<< HEAD
-
-=======
 	// Check if capabilities allow querying the requested HTTP route
 	if !db.allows_http_route(&RouteTarget::Import) {
 		warn!("Capabilities denied HTTP route request attempt, target: '{}'", &RouteTarget::Import);
 		return Err(Error::ForbiddenRoute(RouteTarget::Import.to_string()));
 	}
-	// Convert the body to a byte slice
-	let sql = bytes_to_utf8(&sql)?;
->>>>>>> 89a3dfdc
 	// Check the permissions level
 	db.check(&session, Edit, Any.on_level(session.au.level().to_owned()))?;
 
