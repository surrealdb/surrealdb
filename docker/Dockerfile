--- conflicted
+++ resolved
@@ -9,11 +9,7 @@
 RUN yum install -y gcc-toolset-13 git cmake llvm-toolset patch zlib-devel python3.11
 
 # Install rust
-<<<<<<< HEAD
-ARG RUST_VERSION=1.80.1
-=======
 ARG RUST_VERSION=1.80.0
->>>>>>> cefb95df
 RUN curl --proto '=https' --tlsv1.2 -sSf https://sh.rustup.rs > /tmp/rustup.sh
 RUN bash /tmp/rustup.sh -y --default-toolchain ${RUST_VERSION}
 ENV PATH="/root/.cargo/bin:${PATH}"
