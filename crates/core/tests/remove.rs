--- conflicted
+++ resolved
@@ -470,13 +470,8 @@
 
 	// Define the expected results for the check statement when the test statement
 	// succeeded and when it failed
-<<<<<<< HEAD
-	let check_success = "{ accesses: {  }, namespaces: {  }, nodes: {  }, system: { available_parallelism: 0, cpu_usage: 0.0f, load_average: [0.0f, 0.0f, 0.0f], memory_allocated: 0, memory_usage: 0, physical_cores: 0 }, users: {  } }".to_string();
-	let check_error = "{ accesses: {  }, namespaces: { {{NS}}: 'DEFINE NAMESPACE {{NS}}' }, nodes: {  }, system: { available_parallelism: 0, cpu_usage: 0.0f, load_average: [0.0f, 0.0f, 0.0f], memory_allocated: 0, memory_usage: 0, physical_cores: 0 }, users: {  } }".to_string();
-=======
-	let check_success = "{ accesses: {  }, defaults: {  }, namespaces: {  }, nodes: {  }, system: { available_parallelism: 0, cpu_usage: 0.0f, load_average: [0.0f, 0.0f, 0.0f], memory_allocated: 0, memory_usage: 0, physical_cores: 0, threads: 0 }, users: {  } }".to_string();
-	let check_error = "{ accesses: {  }, defaults: {  }, namespaces: { {{NS}}: 'DEFINE NAMESPACE {{NS}}' }, nodes: {  }, system: { available_parallelism: 0, cpu_usage: 0.0f, load_average: [0.0f, 0.0f, 0.0f], memory_allocated: 0, memory_usage: 0, physical_cores: 0, threads: 0 }, users: {  } }".to_string();
->>>>>>> 3a9b561f
+	let check_success = "{ accesses: {  }, defaults: {  }, namespaces: {  }, nodes: {  }, system: { available_parallelism: 0, cpu_usage: 0.0f, load_average: [0.0f, 0.0f, 0.0f], memory_allocated: 0, memory_usage: 0, physical_cores: 0 }, users: {  } }".to_string();
+	let check_error = "{ accesses: {  }, defaults: {  }, namespaces: { {{NS}}: 'DEFINE NAMESPACE {{NS}}' }, nodes: {  }, system: { available_parallelism: 0, cpu_usage: 0.0f, load_average: [0.0f, 0.0f, 0.0f], memory_allocated: 0, memory_usage: 0, physical_cores: 0 }, users: {  } }".to_string();
 
 	let test_cases = [
 		// Root level
@@ -689,13 +684,8 @@
 
 	// Define the expected results for the check statement when the test statement
 	// succeeded and when it failed
-<<<<<<< HEAD
-	let check_success = "{ accesses: {  }, namespaces: { NS: 'DEFINE NAMESPACE NS' }, nodes: {  }, system: { available_parallelism: 0, cpu_usage: 0.0f, load_average: [0.0f, 0.0f, 0.0f], memory_allocated: 0, memory_usage: 0, physical_cores: 0 }, users: {  } }".to_string();
-	let check_error = r#"{ accesses: { access: "DEFINE ACCESS access ON ROOT TYPE JWT ALGORITHM HS512 KEY '[REDACTED]' WITH ISSUER KEY '[REDACTED]' DURATION FOR TOKEN 1h, FOR SESSION NONE" }, namespaces: { {{NS}}: 'DEFINE NAMESPACE {{NS}}' }, nodes: {  }, system: { available_parallelism: 0, cpu_usage: 0.0f, load_average: [0.0f, 0.0f, 0.0f], memory_allocated: 0, memory_usage: 0, physical_cores: 0 }, users: {  } }"#.to_string();
-=======
-	let check_success = "{ accesses: {  }, defaults: {  }, namespaces: { NS: 'DEFINE NAMESPACE NS' }, nodes: {  }, system: { available_parallelism: 0, cpu_usage: 0.0f, load_average: [0.0f, 0.0f, 0.0f], memory_allocated: 0, memory_usage: 0, physical_cores: 0, threads: 0 }, users: {  } }".to_string();
-	let check_error = r#"{ accesses: { access: "DEFINE ACCESS access ON ROOT TYPE JWT ALGORITHM HS512 KEY '[REDACTED]' WITH ISSUER KEY '[REDACTED]' DURATION FOR TOKEN 1h, FOR SESSION NONE" }, defaults: {  }, namespaces: { {{NS}}: 'DEFINE NAMESPACE {{NS}}' }, nodes: {  }, system: { available_parallelism: 0, cpu_usage: 0.0f, load_average: [0.0f, 0.0f, 0.0f], memory_allocated: 0, memory_usage: 0, physical_cores: 0, threads: 0 }, users: {  } }"#.to_string();
->>>>>>> 3a9b561f
+	let check_success = "{ accesses: {  }, defaults: {  }, namespaces: { NS: 'DEFINE NAMESPACE NS' }, nodes: {  }, system: { available_parallelism: 0, cpu_usage: 0.0f, load_average: [0.0f, 0.0f, 0.0f], memory_allocated: 0, memory_usage: 0, physical_cores: 0 }, users: {  } }".to_string();
+	let check_error = r#"{ accesses: { access: "DEFINE ACCESS access ON ROOT TYPE JWT ALGORITHM HS512 KEY '[REDACTED]' WITH ISSUER KEY '[REDACTED]' DURATION FOR TOKEN 1h, FOR SESSION NONE" }, defaults: {  }, namespaces: { {{NS}}: 'DEFINE NAMESPACE {{NS}}' }, nodes: {  }, system: { available_parallelism: 0, cpu_usage: 0.0f, load_average: [0.0f, 0.0f, 0.0f], memory_allocated: 0, memory_usage: 0, physical_cores: 0 }, users: {  } }"#.to_string();
 
 	let test_cases = [
 		// Root level
@@ -906,13 +896,8 @@
 
 	// Define the expected results for the check statement when the test statement
 	// succeeded and when it failed
-<<<<<<< HEAD
-	let check_success = "{ accesses: {  }, namespaces: { {{NS}}: 'DEFINE NAMESPACE {{NS}}' }, nodes: {  }, system: { available_parallelism: 0, cpu_usage: 0.0f, load_average: [0.0f, 0.0f, 0.0f], memory_allocated: 0, memory_usage: 0, physical_cores: 0 }, users: {  } }".to_string();
-	let check_error = r#"{ accesses: {  }, namespaces: { {{NS}}: 'DEFINE NAMESPACE {{NS}}' }, nodes: {  }, system: { available_parallelism: 0, cpu_usage: 0.0f, load_average: [0.0f, 0.0f, 0.0f], memory_allocated: 0, memory_usage: 0, physical_cores: 0 }, users: { user: "DEFINE USER user ON ROOT PASSHASH 'secret' ROLES VIEWER DURATION FOR TOKEN 1h, FOR SESSION NONE" } }"#.to_string();
-=======
-	let check_success = "{ accesses: {  }, defaults: {  }, namespaces: { {{NS}}: 'DEFINE NAMESPACE {{NS}}' }, nodes: {  }, system: { available_parallelism: 0, cpu_usage: 0.0f, load_average: [0.0f, 0.0f, 0.0f], memory_allocated: 0, memory_usage: 0, physical_cores: 0, threads: 0 }, users: {  } }".to_string();
-	let check_error = r#"{ accesses: {  }, defaults: {  }, namespaces: { {{NS}}: 'DEFINE NAMESPACE {{NS}}' }, nodes: {  }, system: { available_parallelism: 0, cpu_usage: 0.0f, load_average: [0.0f, 0.0f, 0.0f], memory_allocated: 0, memory_usage: 0, physical_cores: 0, threads: 0 }, users: { user: "DEFINE USER user ON ROOT PASSHASH 'secret' ROLES VIEWER DURATION FOR TOKEN 1h, FOR SESSION NONE" } }"#.to_string();
->>>>>>> 3a9b561f
+	let check_success = "{ accesses: {  }, defaults: {  }, namespaces: { {{NS}}: 'DEFINE NAMESPACE {{NS}}' }, nodes: {  }, system: { available_parallelism: 0, cpu_usage: 0.0f, load_average: [0.0f, 0.0f, 0.0f], memory_allocated: 0, memory_usage: 0, physical_cores: 0 }, users: {  } }".to_string();
+	let check_error = r#"{ accesses: {  }, defaults: {  }, namespaces: { {{NS}}: 'DEFINE NAMESPACE {{NS}}' }, nodes: {  }, system: { available_parallelism: 0, cpu_usage: 0.0f, load_average: [0.0f, 0.0f, 0.0f], memory_allocated: 0, memory_usage: 0, physical_cores: 0 }, users: { user: "DEFINE USER user ON ROOT PASSHASH 'secret' ROLES VIEWER DURATION FOR TOKEN 1h, FOR SESSION NONE" } }"#.to_string();
 
 	let test_cases = [
 		// Root level
