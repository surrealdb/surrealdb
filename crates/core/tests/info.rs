mod helpers;
use std::collections::HashMap;

use helpers::*;
use regex::Regex;
use surrealdb_core::dbs::Session;
use surrealdb_core::iam::{Level, Role};
use surrealdb_types::ToSql;

#[tokio::test]
async fn info_for_root() {
	let sql = r#"
        DEFINE NAMESPACE NS;
        DEFINE USER user ON ROOT PASSWORD 'pass';
        DEFINE ACCESS access ON ROOT TYPE JWT ALGORITHM HS512 KEY 'secret';
       	INFO FOR ROOT;
      	INFO FOR ROOT STRUCTURE;
    "#;
	let mut t = Test::new(sql).await.unwrap();
	t.skip_ok(3).unwrap();
	t.expect_regex(
		r"\{ accesses: \{ access: .* \}, namespaces: \{ NS: .* \}, nodes: \{ .* \}, system: \{ .* \}, users: \{ user: .* \} \}",
	)
	.unwrap();
	t.expect_regex(
		r"\{ accesses: \[\{.*\}\], defaults: \{ .* \}, namespaces: \[\{ .* \}\], nodes: \[.*\], system: \{ .* \}, users: \[\{ .* \}\] \}",
	)
	.unwrap();
}

#[tokio::test]
async fn info_for_ns() {
	let sql = r#"
        DEFINE DATABASE DB;
        DEFINE USER user ON NS PASSWORD 'pass';
        DEFINE ACCESS access ON NS TYPE JWT ALGORITHM HS512 KEY 'secret';
        INFO FOR NS
    "#;
	let mut t = Test::new(sql).await.unwrap();
	t.skip_ok(3).unwrap();
	t.expect_regex(
		r"\{ accesses: \{ access: .* \}, databases: \{ DB: .* \}, users: \{ user: .* \} \}",
	)
	.unwrap();
}

#[tokio::test]
async fn info_for_db() {
	let sql = r#"
        DEFINE TABLE TB;
        DEFINE ACCESS jwt ON DB TYPE JWT ALGORITHM HS512 KEY 'secret';
        DEFINE ACCESS record ON DB TYPE RECORD DURATION FOR TOKEN 30m, FOR SESSION 12h;
        DEFINE USER user ON DB PASSWORD 'pass';
        DEFINE FUNCTION fn::greet() {RETURN "Hello";};
        DEFINE PARAM $param VALUE "foo";
        DEFINE ANALYZER analyzer TOKENIZERS BLANK;
        INFO FOR DB
    "#;
	let mut t = Test::new(sql).await.unwrap();
	t.skip_ok(7).unwrap();
	t.expect_regex(
		r"\{ accesses: \{ jwt: .*, record: .* \}, analyzers: \{ analyzer: .* \}, functions: \{ greet: .* \}, params: \{ param: .* \}, tables: \{ TB: .* \}, users: \{ user: .* \} \}",
	)
	.unwrap();
}

#[tokio::test]
async fn info_for_table() {
	let sql = r#"
        DEFINE TABLE TB;
        DEFINE EVENT event ON TABLE TB WHEN true THEN RETURN "foo";
        DEFINE FIELD field ON TABLE TB;
        DEFINE INDEX index ON TABLE TB FIELDS field;
        INFO FOR TABLE TB;
    "#;
	let mut t = Test::new(sql).await.unwrap();
	t.skip_ok(4).unwrap();
	t.expect_regex(
		r"\{ events: \{ event: .* \}, fields: \{ field: .* \}, indexes: \{ index: .* \}, lives: \{  \}, tables: \{  \} \}",
	)
	.unwrap();
}

#[tokio::test]
async fn info_for_user() {
	let sql = r#"
        DEFINE USER user ON ROOT PASSWORD 'pass';
        DEFINE USER user ON NS PASSWORD 'pass';
        DEFINE USER user ON DB PASSWORD 'pass';
    "#;
	let dbs = new_ds().await.unwrap();
	let ses = Session::owner().with_ns("ns").with_db("db");

	let res = dbs.execute(sql, &ses, None).await.unwrap();
	assert_eq!(res.len(), 3);

	// Info for ROOT user
	let sql = "INFO FOR USER user ON ROOT";
	let mut res = dbs.execute(sql, &ses, None).await.unwrap();
	let out = res.pop().unwrap().output();
	assert!(out.is_ok(), "Unexpected error: {:?}", out);
	let output_regex = Regex::new(r"DEFINE USER user ON ROOT PASSHASH .* ROLES VIEWER").unwrap();
	let out_str = out.unwrap().into_string().unwrap();
	assert!(
		output_regex.is_match(&out_str),
		"Output '{}' doesn't match regex '{}'",
		out_str,
		output_regex
	);

	// Info for NS user
	let sql = "INFO FOR USER user ON NS";
	let mut res = dbs.execute(sql, &ses, None).await.unwrap();
	let out = res.pop().unwrap().output();
	assert!(out.is_ok(), "Unexpected error: {:?}", out);
	let output_regex =
		Regex::new(r"DEFINE USER user ON NAMESPACE PASSHASH .* ROLES VIEWER").unwrap();
	let out_str = out.unwrap().into_string().unwrap();
	assert!(
		output_regex.is_match(&out_str),
		"Output '{}' doesn't match regex '{}'",
		out_str,
		output_regex
	);

	// Info for DB user
	let sql = "INFO FOR USER user ON DB";
	let mut res = dbs.execute(sql, &ses, None).await.unwrap();
	let out = res.pop().unwrap().output();
	assert!(out.is_ok(), "Unexpected error: {:?}", out);
	let output_regex =
		Regex::new(r"DEFINE USER user ON DATABASE PASSHASH .* ROLES VIEWER").unwrap();
	let out_str = out.unwrap().into_string().unwrap();
	assert!(
		output_regex.is_match(&out_str),
		"Output '{}' doesn't match regex '{}'",
		out_str,
		output_regex
	);

	// Info for user on selected level
	let sql = "INFO FOR USER user";
	let mut res = dbs.execute(sql, &ses, None).await.unwrap();
	let out = res.pop().unwrap().output();
	assert!(out.is_ok(), "Unexpected error: {:?}", out);
	let output_regex =
		Regex::new(r"DEFINE USER user ON DATABASE PASSHASH .* ROLES VIEWER").unwrap();
	let out_str = out.unwrap().into_string().unwrap();
	assert!(
		output_regex.is_match(&out_str),
		"Output '{}' doesn't match regex '{}'",
		out_str,
		output_regex
	);
}

//
// Permissions
//

fn level_root() -> Level {
	Level::Root
}
fn level_ns() -> Level {
	Level::Namespace("NS".to_owned())
}
fn level_db() -> Level {
	Level::Database("NS".to_owned(), "DB".to_owned())
}

#[tokio::test]
async fn permissions_checks_info_root() {
	let scenario =
		HashMap::from([("prepare", ""), ("test", "INFO FOR ROOT"), ("check", "INFO FOR ROOT")]);

	// Define the expected results for the check statement when the test statement
	// succeeded and when it failed
<<<<<<< HEAD
	let check = "{ accesses: {  }, namespaces: { {{NS}}: 'DEFINE NAMESPACE {{NS}}' }, nodes: {  }, system: { available_parallelism: 0, cpu_usage: 0.0f, load_average: [0.0f, 0.0f, 0.0f], memory_allocated: 0, memory_usage: 0, physical_cores: 0 }, users: {  } }";
=======
	let check = r#"{ accesses: {  }, defaults: {  }, namespaces: { {{NS}}: 'DEFINE NAMESPACE {{NS}}' }, nodes: {  }, system: { available_parallelism: 0, cpu_usage: 0.0f, load_average: [0.0f, 0.0f, 0.0f], memory_allocated: 0, memory_usage: 0, physical_cores: 0, threads: 0 }, users: {  } }"#.to_string();
>>>>>>> 3a9b561f

	let test_cases = [
		// Root level
		((level_root(), Role::Owner), ("NS", "DB"), true, check.replace("{{NS}}", "NS")),
		((level_root(), Role::Editor), ("NS", "DB"), true, check.replace("{{NS}}", "NS")),
		((level_root(), Role::Viewer), ("NS", "DB"), true, check.replace("{{NS}}", "NS")),
		// Namespace level
		((level_ns(), Role::Owner), ("NS", "DB"), false, check.replace("{{NS}}", "NS")),
		((level_ns(), Role::Owner), ("OTHER_NS", "DB"), false, check.replace("{{NS}}", "OTHER_NS")),
		((level_ns(), Role::Editor), ("NS", "DB"), false, check.replace("{{NS}}", "NS")),
		(
			(level_ns(), Role::Editor),
			("OTHER_NS", "DB"),
			false,
			check.replace("{{NS}}", "OTHER_NS"),
		),
		((level_ns(), Role::Viewer), ("NS", "DB"), false, check.replace("{{NS}}", "NS")),
		(
			(level_ns(), Role::Viewer),
			("OTHER_NS", "DB"),
			false,
			check.replace("{{NS}}", "OTHER_NS"),
		),
		// Database level
		((level_db(), Role::Owner), ("NS", "DB"), false, check.replace("{{NS}}", "NS")),
		((level_db(), Role::Owner), ("NS", "OTHER_DB"), false, check.replace("{{NS}}", "NS")),
		((level_db(), Role::Owner), ("OTHER_NS", "DB"), false, check.replace("{{NS}}", "OTHER_NS")),
		((level_db(), Role::Editor), ("NS", "DB"), false, check.replace("{{NS}}", "NS")),
		((level_db(), Role::Editor), ("NS", "OTHER_DB"), false, check.replace("{{NS}}", "NS")),
		(
			(level_db(), Role::Editor),
			("OTHER_NS", "DB"),
			false,
			check.replace("{{NS}}", "OTHER_NS"),
		),
		((level_db(), Role::Viewer), ("NS", "DB"), false, check.replace("{{NS}}", "NS")),
		((level_db(), Role::Viewer), ("NS", "OTHER_DB"), false, check.replace("{{NS}}", "NS")),
		(
			(level_db(), Role::Viewer),
			("OTHER_NS", "DB"),
			false,
			check.replace("{{NS}}", "OTHER_NS"),
		),
	];

	let anonymous_result = check.replace("{{NS}}", "NS");

	let res =
		iam_check_cases(test_cases.iter(), &scenario, &anonymous_result, &anonymous_result).await;
	assert!(res.is_ok(), "{}", res.unwrap_err());
}

#[tokio::test]
async fn permissions_checks_info_ns() {
	let scenario =
		HashMap::from([("prepare", ""), ("test", "INFO FOR NS"), ("check", "INFO FOR NS")]);

	// Define the expected results for the check statement when the test statement
	// succeeded and when it failed
	let check = "{ accesses: {  }, databases: { {{DB}}: 'DEFINE DATABASE {{DB}}' }, users: {  } }";

	let test_cases = [
		// Root level
		((level_root(), Role::Owner), ("NS", "DB"), true, check.replace("{{DB}}", "DB")),
		((level_root(), Role::Editor), ("NS", "DB"), true, check.replace("{{DB}}", "DB")),
		((level_root(), Role::Viewer), ("NS", "DB"), true, check.replace("{{DB}}", "DB")),
		// Namespace level
		((level_ns(), Role::Owner), ("NS", "DB"), true, check.replace("{{DB}}", "DB")),
		((level_ns(), Role::Owner), ("OTHER_NS", "DB"), false, check.replace("{{DB}}", "DB")),
		((level_ns(), Role::Editor), ("NS", "DB"), true, check.replace("{{DB}}", "DB")),
		((level_ns(), Role::Editor), ("OTHER_NS", "DB"), false, check.replace("{{DB}}", "DB")),
		((level_ns(), Role::Viewer), ("NS", "DB"), true, check.replace("{{DB}}", "DB")),
		((level_ns(), Role::Viewer), ("OTHER_NS", "DB"), false, check.replace("{{DB}}", "DB")),
		// Database level
		((level_db(), Role::Owner), ("NS", "DB"), false, check.replace("{{DB}}", "DB")),
		((level_db(), Role::Owner), ("NS", "OTHER_DB"), false, check.replace("{{DB}}", "OTHER_DB")),
		((level_db(), Role::Owner), ("OTHER_NS", "DB"), false, check.replace("{{DB}}", "DB")),
		((level_db(), Role::Editor), ("NS", "DB"), false, check.replace("{{DB}}", "DB")),
		(
			(level_db(), Role::Editor),
			("NS", "OTHER_DB"),
			false,
			check.replace("{{DB}}", "OTHER_DB"),
		),
		((level_db(), Role::Editor), ("OTHER_NS", "DB"), false, check.replace("{{DB}}", "DB")),
		((level_db(), Role::Viewer), ("NS", "DB"), false, check.replace("{{DB}}", "DB")),
		(
			(level_db(), Role::Viewer),
			("NS", "OTHER_DB"),
			false,
			check.replace("{{DB}}", "OTHER_DB"),
		),
		((level_db(), Role::Viewer), ("OTHER_NS", "DB"), false, check.replace("{{DB}}", "DB")),
	];

	let anonymous_result = check.replace("{{DB}}", "DB");

	let res =
		iam_check_cases(test_cases.iter(), &scenario, &anonymous_result, &anonymous_result).await;
	assert!(res.is_ok(), "{}", res.unwrap_err());
}

#[tokio::test]
async fn permissions_checks_info_db() {
	let scenario =
		HashMap::from([("prepare", ""), ("test", "INFO FOR DB"), ("check", "INFO FOR DB")]);

	// Define the expected results for the check statement when the test statement
	// succeeded and when it failed
	let check = "{ accesses: {  }, analyzers: {  }, apis: {  }, buckets: {  }, configs: {  }, functions: {  }, models: {  }, modules: {  }, params: {  }, sequences: {  }, tables: {  }, users: {  } }";

	let test_cases = [
		// Root level
		((level_root(), Role::Owner), ("NS", "DB"), true, check.replace("{{NS}}", "NS")),
		((level_root(), Role::Editor), ("NS", "DB"), true, check.replace("{{NS}}", "NS")),
		((level_root(), Role::Viewer), ("NS", "DB"), true, check.replace("{{NS}}", "NS")),
		// Namespace level
		((level_ns(), Role::Owner), ("NS", "DB"), true, check.replace("{{NS}}", "NS")),
		((level_ns(), Role::Owner), ("OTHER_NS", "DB"), false, check.replace("{{NS}}", "OTHER_NS")),
		((level_ns(), Role::Editor), ("NS", "DB"), true, check.replace("{{NS}}", "NS")),
		(
			(level_ns(), Role::Editor),
			("OTHER_NS", "DB"),
			false,
			check.replace("{{NS}}", "OTHER_NS"),
		),
		((level_ns(), Role::Viewer), ("NS", "DB"), true, check.replace("{{NS}}", "NS")),
		(
			(level_ns(), Role::Viewer),
			("OTHER_NS", "DB"),
			false,
			check.replace("{{NS}}", "OTHER_NS"),
		),
		// Database level
		((level_db(), Role::Owner), ("NS", "DB"), true, check.replace("{{NS}}", "NS")),
		((level_db(), Role::Owner), ("NS", "OTHER_DB"), false, check.replace("{{NS}}", "NS")),
		((level_db(), Role::Owner), ("OTHER_NS", "DB"), false, check.replace("{{NS}}", "OTHER_NS")),
		((level_db(), Role::Editor), ("NS", "DB"), true, check.replace("{{NS}}", "NS")),
		((level_db(), Role::Editor), ("NS", "OTHER_DB"), false, check.replace("{{NS}}", "NS")),
		(
			(level_db(), Role::Editor),
			("OTHER_NS", "DB"),
			false,
			check.replace("{{NS}}", "OTHER_NS"),
		),
		((level_db(), Role::Viewer), ("NS", "DB"), true, check.replace("{{NS}}", "NS")),
		((level_db(), Role::Viewer), ("NS", "OTHER_DB"), false, check.replace("{{NS}}", "NS")),
		(
			(level_db(), Role::Viewer),
			("OTHER_NS", "DB"),
			false,
			check.replace("{{NS}}", "OTHER_NS"),
		),
	];

	let anonymous_result = check.replace("{{NS}}", "NS");

	let res =
		iam_check_cases(test_cases.iter(), &scenario, &anonymous_result, &anonymous_result).await;
	assert!(res.is_ok(), "{}", res.unwrap_err());
}

#[tokio::test]
async fn permissions_checks_info_table() {
	let scenario = HashMap::from([
		("prepare", "DEFINE TABLE tb"),
		("test", "INFO FOR TABLE tb"),
		("check", "INFO FOR TABLE tb"),
	]);

	// Define the expected results for the check statement when the test statement
	// succeeded and when it failed
	let check = "{ events: {  }, fields: {  }, indexes: {  }, lives: {  }, tables: {  } }";

	let test_cases = [
		// Root level
		((level_root(), Role::Owner), ("NS", "DB"), true, check.replace("{{NS}}", "NS")),
		((level_root(), Role::Editor), ("NS", "DB"), true, check.replace("{{NS}}", "NS")),
		((level_root(), Role::Viewer), ("NS", "DB"), true, check.replace("{{NS}}", "NS")),
		// Namespace level
		((level_ns(), Role::Owner), ("NS", "DB"), true, check.replace("{{NS}}", "NS")),
		((level_ns(), Role::Owner), ("OTHER_NS", "DB"), false, check.replace("{{NS}}", "OTHER_NS")),
		((level_ns(), Role::Editor), ("NS", "DB"), true, check.replace("{{NS}}", "NS")),
		(
			(level_ns(), Role::Editor),
			("OTHER_NS", "DB"),
			false,
			check.replace("{{NS}}", "OTHER_NS"),
		),
		((level_ns(), Role::Viewer), ("NS", "DB"), true, check.replace("{{NS}}", "NS")),
		(
			(level_ns(), Role::Viewer),
			("OTHER_NS", "DB"),
			false,
			check.replace("{{NS}}", "OTHER_NS"),
		),
		// Database level
		((level_db(), Role::Owner), ("NS", "DB"), true, check.replace("{{NS}}", "NS")),
		((level_db(), Role::Owner), ("NS", "OTHER_DB"), false, check.replace("{{NS}}", "NS")),
		((level_db(), Role::Owner), ("OTHER_NS", "DB"), false, check.replace("{{NS}}", "OTHER_NS")),
		((level_db(), Role::Editor), ("NS", "DB"), true, check.replace("{{NS}}", "NS")),
		((level_db(), Role::Editor), ("NS", "OTHER_DB"), false, check.replace("{{NS}}", "NS")),
		(
			(level_db(), Role::Editor),
			("OTHER_NS", "DB"),
			false,
			check.replace("{{NS}}", "OTHER_NS"),
		),
		((level_db(), Role::Viewer), ("NS", "DB"), true, check.replace("{{NS}}", "NS")),
		((level_db(), Role::Viewer), ("NS", "OTHER_DB"), false, check.replace("{{NS}}", "NS")),
		(
			(level_db(), Role::Viewer),
			("OTHER_NS", "DB"),
			false,
			check.replace("{{NS}}", "OTHER_NS"),
		),
	];

	let anonymous_result = check.replace("{{NS}}", "NS");

	let res =
		iam_check_cases(test_cases.iter(), &scenario, &anonymous_result, &anonymous_result).await;
	assert!(res.is_ok(), "{}", res.unwrap_err());
}

#[tokio::test]
async fn permissions_checks_info_user_root() {
	let scenario = HashMap::from([
		(
			"prepare",
			"DEFINE USER user ON ROOT PASSHASH 'secret' ROLES VIEWER DURATION FOR TOKEN 15m, FOR SESSION 6h",
		),
		("test", "INFO FOR USER user ON ROOT"),
		("check", "INFO FOR USER user ON ROOT"),
	]);

	// Define the expected results for the check statement when the test statement
	// succeeded and when it failed
	let check = "\"DEFINE USER user ON ROOT PASSHASH 'secret' ROLES VIEWER DURATION FOR TOKEN 15m, FOR SESSION 6h\""
		.to_string();

	let test_cases = [
		// Root level
		((level_root(), Role::Owner), ("NS", "DB"), true, check.clone()),
		((level_root(), Role::Editor), ("NS", "DB"), true, check.clone()),
		((level_root(), Role::Viewer), ("NS", "DB"), true, check.clone()),
		// Namespace level
		((level_ns(), Role::Owner), ("NS", "DB"), false, check.clone()),
		((level_ns(), Role::Owner), ("OTHER_NS", "DB"), false, check.clone()),
		((level_ns(), Role::Editor), ("NS", "DB"), false, check.clone()),
		((level_ns(), Role::Editor), ("OTHER_NS", "DB"), false, check.clone()),
		((level_ns(), Role::Viewer), ("NS", "DB"), false, check.clone()),
		((level_ns(), Role::Viewer), ("OTHER_NS", "DB"), false, check.clone()),
		// Database level
		((level_db(), Role::Owner), ("NS", "DB"), false, check.clone()),
		((level_db(), Role::Owner), ("NS", "OTHER_DB"), false, check.clone()),
		((level_db(), Role::Owner), ("OTHER_NS", "DB"), false, check.clone()),
		((level_db(), Role::Editor), ("NS", "DB"), false, check.clone()),
		((level_db(), Role::Editor), ("NS", "OTHER_DB"), false, check.clone()),
		((level_db(), Role::Editor), ("OTHER_NS", "DB"), false, check.clone()),
		((level_db(), Role::Viewer), ("NS", "DB"), false, check.clone()),
		((level_db(), Role::Viewer), ("NS", "OTHER_DB"), false, check.clone()),
		((level_db(), Role::Viewer), ("OTHER_NS", "DB"), false, check.clone()),
	];

	let res = iam_check_cases(test_cases.iter(), &scenario, &check, &check).await;
	assert!(res.is_ok(), "{}", res.unwrap_err());
}

#[tokio::test]
async fn permissions_checks_info_user_ns() {
	let scenario = HashMap::from([
		(
			"prepare",
			"DEFINE USER user ON NS PASSHASH 'secret' ROLES VIEWER DURATION FOR TOKEN 15m, FOR SESSION 6h",
		),
		("test", "INFO FOR USER user ON NS"),
		("check", "INFO FOR USER user ON NS"),
	]);

	// Define the expected results for the check statement when the test statement
	// succeeded and when it failed
	let check = "\"DEFINE USER user ON NAMESPACE PASSHASH 'secret' ROLES VIEWER DURATION FOR TOKEN 15m, FOR SESSION 6h\""
		.to_string();

	let test_cases = [
		// Root level
		((level_root(), Role::Owner), ("NS", "DB"), true, check.clone()),
		((level_root(), Role::Editor), ("NS", "DB"), true, check.clone()),
		((level_root(), Role::Viewer), ("NS", "DB"), true, check.clone()),
		// Namespace level
		((level_ns(), Role::Owner), ("NS", "DB"), true, check.clone()),
		((level_ns(), Role::Owner), ("OTHER_NS", "DB"), false, check.clone()),
		((level_ns(), Role::Editor), ("NS", "DB"), true, check.clone()),
		((level_ns(), Role::Editor), ("OTHER_NS", "DB"), false, check.clone()),
		((level_ns(), Role::Viewer), ("NS", "DB"), true, check.clone()),
		((level_ns(), Role::Viewer), ("OTHER_NS", "DB"), false, check.clone()),
		// Database level
		((level_db(), Role::Owner), ("NS", "DB"), false, check.clone()),
		((level_db(), Role::Owner), ("NS", "OTHER_DB"), false, check.clone()),
		((level_db(), Role::Owner), ("OTHER_NS", "DB"), false, check.clone()),
		((level_db(), Role::Editor), ("NS", "DB"), false, check.clone()),
		((level_db(), Role::Editor), ("NS", "OTHER_DB"), false, check.clone()),
		((level_db(), Role::Editor), ("OTHER_NS", "DB"), false, check.clone()),
		((level_db(), Role::Viewer), ("NS", "DB"), false, check.clone()),
		((level_db(), Role::Viewer), ("NS", "OTHER_DB"), false, check.clone()),
		((level_db(), Role::Viewer), ("OTHER_NS", "DB"), false, check.clone()),
	];

	let res = iam_check_cases(test_cases.iter(), &scenario, &check, &check).await;
	assert!(res.is_ok(), "{}", res.unwrap_err());
}

#[tokio::test]
async fn permissions_checks_info_user_db() {
	let scenario = HashMap::from([
		(
			"prepare",
			"DEFINE USER user ON DB PASSHASH 'secret' ROLES VIEWER DURATION FOR TOKEN 15m, FOR SESSION 6h",
		),
		("test", "INFO FOR USER user ON DB"),
		("check", "INFO FOR USER user ON DB"),
	]);

	// Define the expected results for the check statement when the test statement
	// succeeded and when it failed
	let check = "\"DEFINE USER user ON DATABASE PASSHASH 'secret' ROLES VIEWER DURATION FOR TOKEN 15m, FOR SESSION 6h\""
		.to_string();

	let test_cases = [
		// Root level
		((level_root(), Role::Owner), ("NS", "DB"), true, check.clone()),
		((level_root(), Role::Editor), ("NS", "DB"), true, check.clone()),
		((level_root(), Role::Viewer), ("NS", "DB"), true, check.clone()),
		// Namespace level
		((level_ns(), Role::Owner), ("NS", "DB"), true, check.clone()),
		((level_ns(), Role::Owner), ("OTHER_NS", "DB"), false, check.clone()),
		((level_ns(), Role::Editor), ("NS", "DB"), true, check.clone()),
		((level_ns(), Role::Editor), ("OTHER_NS", "DB"), false, check.clone()),
		((level_ns(), Role::Viewer), ("NS", "DB"), true, check.clone()),
		((level_ns(), Role::Viewer), ("OTHER_NS", "DB"), false, check.clone()),
		// Database level
		((level_db(), Role::Owner), ("NS", "DB"), true, check.clone()),
		((level_db(), Role::Owner), ("NS", "OTHER_DB"), false, check.clone()),
		((level_db(), Role::Owner), ("OTHER_NS", "DB"), false, check.clone()),
		((level_db(), Role::Editor), ("NS", "DB"), true, check.clone()),
		((level_db(), Role::Editor), ("NS", "OTHER_DB"), false, check.clone()),
		((level_db(), Role::Editor), ("OTHER_NS", "DB"), false, check.clone()),
		((level_db(), Role::Viewer), ("NS", "DB"), true, check.clone()),
		((level_db(), Role::Viewer), ("NS", "OTHER_DB"), false, check.clone()),
		((level_db(), Role::Viewer), ("OTHER_NS", "DB"), false, check.clone()),
	];

	let res = iam_check_cases(test_cases.iter(), &scenario, &check, &check).await;
	assert!(res.is_ok(), "{}", res.unwrap_err());
}

#[tokio::test]
async fn access_info_redacted() {
	// Symmetric
	{
		let sql = r#"
			DEFINE ACCESS access ON NS TYPE JWT ALGORITHM HS512 KEY 'secret' WITH ISSUER KEY 'secret';
			INFO FOR NS
		"#;
		let dbs = new_ds().await.unwrap();
		let ses = Session::owner().with_ns("ns");

		let mut res = dbs.execute(sql, &ses, None).await.unwrap();
		assert_eq!(res.len(), 2);

		let out = res.pop().unwrap().output();
		assert!(out.is_ok(), "Unexpected error: {:?}", out);

		let out_expected =
			r#"{ accesses: { access: "DEFINE ACCESS access ON NAMESPACE TYPE JWT ALGORITHM HS512 KEY '[REDACTED]' WITH ISSUER KEY '[REDACTED]' DURATION FOR TOKEN 1h, FOR SESSION NONE" }, databases: {  }, users: {  } }"#.to_string();
		let out_str = out.unwrap().to_sql();
		assert_eq!(
			out_str, out_expected,
			"Output '{out_str}' doesn't match expected output '{out_expected}'",
		);
	}
	// Asymmetric
	{
		let sql = r#"
			DEFINE ACCESS access ON NS TYPE JWT ALGORITHM PS512 KEY 'public' WITH ISSUER KEY 'private';
			INFO FOR NS
		"#;
		let dbs = new_ds().await.unwrap();
		let ses = Session::owner().with_ns("ns");

		let mut res = dbs.execute(sql, &ses, None).await.unwrap();
		assert_eq!(res.len(), 2);

		let out = res.pop().unwrap().output();
		assert!(out.is_ok(), "Unexpected error: {:?}", out);

		let out_expected =
			r#"{ accesses: { access: "DEFINE ACCESS access ON NAMESPACE TYPE JWT ALGORITHM PS512 KEY 'public' WITH ISSUER KEY '[REDACTED]' DURATION FOR TOKEN 1h, FOR SESSION NONE" }, databases: {  }, users: {  } }"#
				.to_string();
		let out_str = out.unwrap().to_sql();
		assert_eq!(
			out_str, out_expected,
			"Output '{out_str}' doesn't match expected output '{out_expected}'",
		);
	}
	// Record
	{
		let sql = r#"
			DEFINE ACCESS access ON DB TYPE RECORD WITH JWT ALGORITHM HS512 KEY 'secret' WITH ISSUER KEY 'secret'; 			INFO FOR DB
		"#;
		let dbs = new_ds().await.unwrap();
		let ses = Session::owner().with_ns("ns").with_db("test");

		let mut res = dbs.execute(sql, &ses, None).await.unwrap();
		assert_eq!(res.len(), 2);

		let out = res.pop().unwrap().output();
		assert!(out.is_ok(), "Unexpected error: {:?}", out);

		let out_expected =
			r#"{ accesses: { access: "DEFINE ACCESS access ON DATABASE TYPE RECORD WITH JWT ALGORITHM HS512 KEY '[REDACTED]' WITH ISSUER KEY '[REDACTED]' DURATION FOR TOKEN 1h, FOR SESSION NONE" }, analyzers: {  }, apis: {  }, buckets: {  }, configs: {  }, functions: {  }, models: {  }, modules: {  }, params: {  }, sequences: {  }, tables: {  }, users: {  } }"#
				.to_string();
		let out_str = out.unwrap().to_sql();
		assert_eq!(
			out_str, out_expected,
			"Output '{out_str}' doesn't match expected output '{out_expected}'",
		);
	}
	// Record with refresh token
	{
		let sql = r#"
			DEFINE ACCESS access ON DB TYPE RECORD WITH REFRESH, WITH JWT ALGORITHM HS512 KEY 'secret'
WITH ISSUER KEY 'secret'; 			INFO FOR DB
		"#;
		let dbs = new_ds().await.unwrap();
		let ses = Session::owner().with_ns("ns").with_db("test");

		let mut res = dbs.execute(sql, &ses, None).await.unwrap();
		assert_eq!(res.len(), 2);

		let out = res.pop().unwrap().output();
		assert!(out.is_ok(), "Unexpected error: {:?}", out);

		let out_expected =
			r#"{ accesses: { access: "DEFINE ACCESS access ON DATABASE TYPE RECORD WITH REFRESH WITH JWT ALGORITHM HS512 KEY '[REDACTED]' WITH ISSUER KEY '[REDACTED]' DURATION FOR GRANT 4w2d, FOR TOKEN 1h, FOR SESSION NONE" }, analyzers: {  }, apis: {  }, buckets: {  }, configs: {  }, functions: {  }, models: {  }, modules: {  }, params: {  }, sequences: {  }, tables: {  }, users: {  } }"#.to_string();
		let out_str = out.unwrap().to_sql();
		assert_eq!(
			out_str, out_expected,
			"Output '{out_str}' doesn't match expected output '{out_expected}'",
		);
	}
}

#[tokio::test]
async fn access_info_redacted_structure() {
	// Symmetric
	{
		let sql = r#"
			DEFINE ACCESS access ON NS TYPE JWT ALGORITHM HS512 KEY 'secret' DURATION FOR TOKEN 15m, FOR SESSION 6h;
            INFO FOR NS STRUCTURE
		"#;
		let dbs = new_ds().await.unwrap();
		let ses = Session::owner().with_ns("ns");

		let mut res = dbs.execute(sql, &ses, None).await.unwrap();
		assert_eq!(res.len(), 2);

		let out = res.pop().unwrap().output();
		assert!(out.is_ok(), "Unexpected error: {:?}", out);

		let out_expected =
			r#"{ accesses: [{ duration: { session: 6h, token: 15m }, kind: { jwt: { issuer: { alg: 'HS512', key: '[REDACTED]' }, verify: { alg: 'HS512', key: '[REDACTED]' } }, kind: 'JWT' }, name: 'access' }], databases: [], users: [] }"#
				.to_string();
		let out_str = out.unwrap().to_sql();
		assert_eq!(
			out_str, out_expected,
			"Output '{out_str}' doesn't match expected output '{out_expected}'",
		);
	}
	// Asymmetric
	{
		let sql = r#"
			DEFINE ACCESS access ON NS TYPE JWT ALGORITHM PS512 KEY 'public' WITH ISSUER KEY 'private' DURATION FOR TOKEN 15m, FOR SESSION 6h;
            INFO FOR NS STRUCTURE
		"#;
		let dbs = new_ds().await.unwrap();
		let ses = Session::owner().with_ns("ns");

		let mut res = dbs.execute(sql, &ses, None).await.unwrap();
		assert_eq!(res.len(), 2);

		let out = res.pop().unwrap().output();
		assert!(out.is_ok(), "Unexpected error: {:?}", out);

		let out_expected =
			r#"{ accesses: [{ duration: { session: 6h, token: 15m }, kind: { jwt: { issuer: { alg: 'PS512', key: '[REDACTED]' }, verify: { alg: 'PS512', key: 'public' } }, kind: 'JWT' }, name: 'access' }], databases: [], users: [] }"#
				.to_string();
		let out_str = out.unwrap().to_sql();
		assert_eq!(
			out_str, out_expected,
			"Output '{out_str}' doesn't match expected output '{out_expected}'",
		);
	}
	// Record
	{
		let sql = r#"
			DEFINE ACCESS access ON DB TYPE RECORD WITH JWT ALGORITHM HS512 KEY 'secret' DURATION FOR TOKEN 15m, FOR SESSION 6h; 			INFO FOR DB STRUCTURE
		"#;
		let dbs = new_ds().await.unwrap();
		let ses = Session::owner().with_ns("ns").with_db("db");

		let mut res = dbs.execute(sql, &ses, None).await.unwrap();
		assert_eq!(res.len(), 2);

		let out = res.pop().unwrap().output();
		assert!(out.is_ok(), "Unexpected error: {:?}", out);

		let out_expected =
			r#"{ accesses: [{ duration: { session: 6h, token: 15m }, kind: { jwt: { issuer: { alg: 'HS512', key: '[REDACTED]' }, verify: { alg: 'HS512', key: '[REDACTED]' } }, kind: 'RECORD' }, name: 'access' }], analyzers: [], apis: [], buckets: [], configs: [], functions: [], models: [], modules: [], params: [], sequences: [], tables: [], users: [] }"#
				.to_string();
		let out_str = out.unwrap().to_sql();
		assert_eq!(
			out_str, out_expected,
			"Output '{out_str}' doesn't match expected output '{out_expected}'",
		);
	}
	// Record with refresh token
	{
		let sql = r#"
			DEFINE ACCESS access ON DB TYPE RECORD WITH REFRESH, WITH JWT ALGORITHM HS512 KEY 'secret'
DURATION FOR GRANT 1w, FOR TOKEN 15m, FOR SESSION 6h; 			INFO FOR DB STRUCTURE
		"#;
		let dbs = new_ds().await.unwrap();
		let ses = Session::owner().with_ns("ns").with_db("db");

		let mut res = dbs.execute(sql, &ses, None).await.unwrap();
		assert_eq!(res.len(), 2);

		let out = res.pop().unwrap().output();
		assert!(out.is_ok(), "Unexpected error: {:?}", out);

		let out_expected =
			r#"{ accesses: [{ duration: { grant: 1w, session: 6h, token: 15m }, kind: { jwt: { issuer: { alg: 'HS512', key: '[REDACTED]' }, verify: { alg: 'HS512', key: '[REDACTED]' } }, kind: 'RECORD', refresh: true }, name: 'access' }], analyzers: [], apis: [], buckets: [], configs: [], functions: [], models: [], modules: [], params: [], sequences: [], tables: [], users: [] }"#.to_string();
		let out_str = out.unwrap().to_sql();
		assert_eq!(
			out_str, out_expected,
			"Output '{out_str}' doesn't match expected output '{out_expected}'",
		);
	}
}

#[tokio::test]
async fn function_info_structure() {
	let sql = r#"
        DEFINE FUNCTION fn::example($name: string) -> string { RETURN "Hello, " + $name + "!" };
        INFO FOR DB STRUCTURE;
    "#;
	let dbs = new_ds().await.unwrap();
	let ses = Session::owner().with_ns("ns").with_db("db");

	let mut res = dbs.execute(sql, &ses, None).await.unwrap();
	assert_eq!(res.len(), 2);

	let out = res.pop().unwrap().output();
	assert!(out.is_ok(), "Unexpected error: {:?}", out);

	let out_expected =
		r#"{ accesses: [], analyzers: [], apis: [], buckets: [], configs: [], functions: [{ args: [['name', 'string']], block: "{ RETURN 'Hello, ' + $name + '!' }", name: 'example', permissions: true, returns: 'string' }], models: [], modules: [], params: [], sequences: [], tables: [], users: [] }"#
		.to_string();
	let out_str = out.unwrap().to_sql();
	assert_eq!(
		out_str, out_expected,
		"Output '{out_str}' doesn't match expected output '{out_expected}'",
	);
}<|MERGE_RESOLUTION|>--- conflicted
+++ resolved
@@ -175,11 +175,7 @@
 
 	// Define the expected results for the check statement when the test statement
 	// succeeded and when it failed
-<<<<<<< HEAD
-	let check = "{ accesses: {  }, namespaces: { {{NS}}: 'DEFINE NAMESPACE {{NS}}' }, nodes: {  }, system: { available_parallelism: 0, cpu_usage: 0.0f, load_average: [0.0f, 0.0f, 0.0f], memory_allocated: 0, memory_usage: 0, physical_cores: 0 }, users: {  } }";
-=======
-	let check = r#"{ accesses: {  }, defaults: {  }, namespaces: { {{NS}}: 'DEFINE NAMESPACE {{NS}}' }, nodes: {  }, system: { available_parallelism: 0, cpu_usage: 0.0f, load_average: [0.0f, 0.0f, 0.0f], memory_allocated: 0, memory_usage: 0, physical_cores: 0, threads: 0 }, users: {  } }"#.to_string();
->>>>>>> 3a9b561f
+	let check = r#"{ accesses: {  }, defaults: {  }, namespaces: { {{NS}}: 'DEFINE NAMESPACE {{NS}}' }, nodes: {  }, system: { available_parallelism: 0, cpu_usage: 0.0f, load_average: [0.0f, 0.0f, 0.0f], memory_allocated: 0, memory_usage: 0, physical_cores: 0 }, users: {  } }"#.to_string();
 
 	let test_cases = [
 		// Root level
