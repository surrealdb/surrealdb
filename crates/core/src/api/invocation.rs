--- conflicted
+++ resolved
@@ -68,27 +68,9 @@
 		api: &ApiDefinition,
 		body: ApiBody,
 	) -> Result<Option<(ApiResponse, ResponseInstruction)>> {
-<<<<<<< HEAD
-		let (action, action_config) =
-			match api.actions.iter().find(|x| x.methods.contains(&self.method)) {
-				Some(v) => (&v.action, &v.config),
-				None => match &api.fallback {
-					Some(v) => (v, &None),
-					None => return Ok(None),
-				},
-			};
-
-		let mut configs: Vec<&ApiConfig> = Vec::new();
-		let (ns, db) = ctx.get_ns_db_ids_ro(opt).await?;
-		let global = ctx.tx().get_db_optional_config(ns, db, "api").await?;
-		configs.extend(global.as_ref().map(|v| v.inner.try_into_api()).transpose()?);
-		configs.extend(api.config.as_ref());
-		configs.extend(action_config);
-=======
 		// TODO: Figure out if it is possible if multiple actions can have the same method, and if
 		// so should they all be run?
 		let method_action = api.actions.iter().find(|x| x.methods.contains(&self.method));
->>>>>>> e3245342
 
 		if method_action.is_none() && api.fallback.is_none() {
 			// nothing to do, just return.
@@ -98,7 +80,8 @@
 		let mut inv_ctx = InvocationContext::default();
 
 		// first run the middleware which is globally configured for the database.
-		let global = ctx.tx().get_db_optional_config(opt.ns()?, opt.db()?, "api").await?;
+		let (ns, db) = ctx.get_ns_db_ids_ro(opt).await?;
+		let global = ctx.tx().get_db_optional_config(ns, db, "api").await?;
 		if let Some(config) = global.as_ref().map(|v| v.try_as_api()).transpose()? {
 			for m in config.middleware.iter() {
 				invoke::invoke(&mut inv_ctx, &m.name, m.args.clone())?;
