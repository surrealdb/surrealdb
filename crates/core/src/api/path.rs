--- conflicted
+++ resolved
@@ -5,23 +5,12 @@
 use revision::revisioned;
 use serde::{Deserialize, Serialize};
 
-<<<<<<< HEAD
-use crate::{
-	err::Error,
-	expr::{
-		Kind, Object, Value,
-		fmt::{Fmt, fmt_separated_by},
-	},
-	sql::ToSql,
-	syn,
-};
-=======
 use crate::err::Error;
 use crate::expr::Kind;
 use crate::expr::fmt::{Fmt, fmt_separated_by};
+use crate::sql::ToSql;
 use crate::syn;
 use crate::val::{Array, Object, Strand, Value};
->>>>>>> e3245342
 
 #[revisioned(revision = 1)]
 #[derive(Clone, Debug, Default, Eq, PartialEq, Serialize, Deserialize, Hash)]
