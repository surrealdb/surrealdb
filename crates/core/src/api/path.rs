use std::fmt::{self, Display, Formatter};
use std::ops::Deref;
use std::str::FromStr;

use revision::Revisioned;

use crate::err::Error;
use crate::expr::Kind;
use crate::fmt::{Fmt, fmt_separated_by};
use crate::syn;
<<<<<<< HEAD
use crate::types::PublicKind;
use crate::val::{Array, Object, Strand, Value};
=======
use crate::val::{Array, Object, Value};
>>>>>>> 1309ce09

#[derive(Clone, Debug, Default, Eq, PartialEq, Hash)]
pub struct Path(pub Vec<Segment>);

impl<'a> Path {
	/// Attempts to fit a passed URL into a already parsed Path Segments.
	/// A segment can be fixed, be a dynamic variable or a collect the rest of
	/// the url Considering path the parsed path of an API, and url the current
	/// subject, this method:
	///  - iterates over each path segment (divided by `/`)
	///  - attempts to to match against url segment
	///  - extracting variables where instructed by the path segment
	///  - when we no longer match, or when the url is to short, we return None
	///  - when the url is too long and there is no rest segment, we return None
	pub fn fit(&'a self, segments: &'a [&'a str]) -> Option<Object> {
		let mut obj = Object::default();
		for (i, segment) in self.iter().enumerate() {
			if let Some(res) = segment.fit(&segments[i..]) {
				if let Some((k, v)) = res {
					obj.insert(k, v);
				}
			} else {
				return None;
			}
		}

		if segments.len() == self.len() || matches!(self.last(), Some(Segment::Rest(_))) {
			Some(obj)
		} else {
			None
		}
	}

	pub fn specificity(&self) -> u8 {
		self.iter().map(|s| s.specificity()).sum()
	}
}

impl From<Vec<Segment>> for Path {
	fn from(segments: Vec<Segment>) -> Self {
		Path(segments)
	}
}

impl Deref for Path {
	type Target = Vec<Segment>;
	fn deref(&self) -> &Self::Target {
		&self.0
	}
}

impl IntoIterator for Path {
	type Item = Segment;
	type IntoIter = std::vec::IntoIter<Self::Item>;
	fn into_iter(self) -> Self::IntoIter {
		self.0.into_iter()
	}
}

impl Display for Path {
	fn fmt(&self, f: &mut Formatter) -> fmt::Result {
		write!(f, "/")?;
		Display::fmt(&Fmt::new(self.iter(), fmt_separated_by("/")), f)
	}
}

impl FromStr for Path {
	type Err = Error;
	fn from_str(s: &str) -> Result<Self, Self::Err> {
		if s.is_empty() {
			return Err(Error::InvalidPath("Path cannot be empty".into()));
		}

		let mut chars = s.chars().peekable();
		let mut segments: Vec<Segment> = Vec::new();

		while let Some(c) = chars.next() {
			if c != '/' {
				return Err(Error::InvalidPath("Segment should start with /".into()));
			}

			let mut scratch = String::new();
			let mut kind: Option<PublicKind> = None;

			'segment: while let Some(c) = chars.peek() {
				match c {
					'/' if scratch.is_empty() => {
						chars.next();
						continue 'segment;
					}

					// We allow the first character to be an escape character to ignore potential
					// otherwise instruction characters
					'\\' if scratch.is_empty() => {
						chars.next();
						if let Some(x @ ':' | x @ '*') = chars.next() {
							scratch.push('\\');
							scratch.push(x);
							continue 'segment;
						} else {
							return Err(Error::InvalidPath("Expected an instruction symbol `:` or `*` to follow after an escape character".into()));
						}
					}

					// Valid segment characters
					x if x.is_ascii_alphanumeric() => (),
					'.' | '-' | '_' | '~' | '!' | '$' | '&' | '\'' | '(' | ')' | '*' | '+'
					| ',' | ';' | '=' | ':' | '@' => (),

					// We found a kind
					'<' if scratch.starts_with(':') => {
						if scratch.len() == 1 {
							return Err(Error::InvalidPath(
								"Encountered a type, but expected a name or content for this segment first".into(),
							));
						}

						// Eat the '<'
						chars.next();

						let mut balance = 0;
						let mut inner = String::new();

						'kind: loop {
							let Some(c) = chars.next() else {
								return Err(Error::InvalidPath(
									"Kind segment did not close".into(),
								));
							};

							// Keep track of the balance
							if c == '<' {
								balance += 1;
							} else if c == '>' {
								if balance == 0 {
									break 'kind;
								} else {
									balance -= 1;
								}
							}

							inner.push(c);
						}

						kind = Some(
							syn::kind(&inner)
								.map_err(|e| Error::InvalidPath(e.to_string()))?
								.into(),
						);

						break 'segment;
					}

					// We did not encounter a valid character
					_ => {
						break 'segment;
					}
				}

				if let Some(c) = chars.next() {
					scratch.push(c);
				} else {
					return Err(Error::Unreachable(
						"Expected to find a character as we peeked it before".into(),
					));
				}
			}

			let (segment, done) = if scratch.is_empty() {
				break;
			} else if (scratch.starts_with(':')
				|| scratch.starts_with('*')
				|| scratch.starts_with('\\'))
				&& scratch[1..].is_empty()
			{
				// We encountered a segment which starts with an instruction, but is empty
				// Let's error
				return Err(Error::InvalidPath(
					"Expected a name or content for this segment".into(),
				));
			} else if let Some(name) = scratch.strip_prefix(':') {
				let segment = Segment::Dynamic(name.to_string(), kind.map(Into::into));
				(segment, false)
			} else if let Some(name) = scratch.strip_prefix('*') {
				let segment = Segment::Rest(name.to_string());
				(segment, true)
			} else if let Some(name) = scratch.strip_prefix('\\') {
				let segment = Segment::Fixed(name.to_string());
				(segment, false)
			} else {
				let segment = Segment::Fixed(scratch.to_string());
				(segment, false)
			};

			segments.push(segment);

			if done {
				break;
			}
		}

		if chars.peek().is_some() {
			return Err(Error::InvalidPath("Path not finished".into()));
		}

		if segments.len() > MAX_PATH_SEGMENTS as usize {
			return Err(Error::InvalidPath(format!(
				"Path cannot have more than {MAX_PATH_SEGMENTS} segments"
			)));
		}

		Ok(Self(segments))
	}
}

impl Revisioned for Path {
	fn revision() -> u16 {
		1
	}

	fn serialize_revisioned<W: std::io::Write>(
		&self,
		writer: &mut W,
	) -> Result<(), revision::Error> {
		self.to_string().serialize_revisioned(writer)?;
		Ok(())
	}

	fn deserialize_revisioned<R: std::io::Read>(reader: &mut R) -> Result<Self, revision::Error> {
		let path: String = Revisioned::deserialize_revisioned(reader)?;
		path.parse().map_err(|err: Error| revision::Error::Conversion(err.to_string()))
	}
}

#[derive(Clone, Debug, Eq, PartialEq, Hash)]
pub enum Segment {
	Fixed(String),
	Dynamic(String, Option<Kind>),
	Rest(String),
}

pub const MAX_PATH_SPECIFICITY: u8 = 255;
pub const MAX_PATH_SEGMENTS: u8 = MAX_PATH_SPECIFICITY / 3; // 3 is the maximum specificity of a segment

impl Segment {
	fn fit(&self, segments: &[&str]) -> Option<Option<(String, Value)>> {
		if let Some(current) = segments.first() {
			match self {
				Self::Fixed(x) if x == current => Some(None),
				Self::Dynamic(x, k) => {
					let val: Value = current.to_owned().into();
					let val: Option<Value> = match k {
						None => Some(val),
						Some(k) => val.cast_to_kind(k).ok(),
					};

					val.map(|val| Some((x.to_owned(), val)))
				}
				Self::Rest(x) => {
					let values = segments
						.iter()
						.copied()
						.map(|x| Value::String(x.to_owned()))
						.collect::<Vec<_>>();

					Some(Some((x.to_owned(), Value::Array(Array(values)))))
				}
				_ => None,
			}
		} else {
			None
		}
	}

	fn specificity(&self) -> u8 {
		match self {
			Self::Fixed(_) => 3,
			Self::Dynamic(_, _) => 2,
			Self::Rest(_) => 1,
		}
	}
}

impl Display for Segment {
	fn fmt(&self, f: &mut Formatter) -> fmt::Result {
		match self {
			Self::Fixed(v) => write!(f, "{v}"),
			Self::Dynamic(v, k) => {
				write!(f, ":{v}")?;
				if let Some(k) = k {
					write!(f, "<{k}>")?;
				}

				Ok(())
			}
			Self::Rest(v) => write!(f, "*{v}"),
		}
	}
}<|MERGE_RESOLUTION|>--- conflicted
+++ resolved
@@ -8,12 +8,8 @@
 use crate::expr::Kind;
 use crate::fmt::{Fmt, fmt_separated_by};
 use crate::syn;
-<<<<<<< HEAD
 use crate::types::PublicKind;
-use crate::val::{Array, Object, Strand, Value};
-=======
 use crate::val::{Array, Object, Value};
->>>>>>> 1309ce09
 
 #[derive(Clone, Debug, Default, Eq, PartialEq, Hash)]
 pub struct Path(pub Vec<Segment>);
