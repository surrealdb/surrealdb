--- conflicted
+++ resolved
@@ -299,11 +299,7 @@
 				let glued = pop_glued!(self, Duration);
 				Ok(Value::Duration(glued))
 			}
-<<<<<<< HEAD
-			_ => self.parse_value_record_id_inner::<Json>(stk).await.map(Value::Thing),
-=======
-			_ => self.parse_value_record_id_inner::<Json>(ctx).await.map(Value::RecordId),
->>>>>>> e517508b
+			_ => self.parse_value_record_id_inner::<Json>(stk).await.map(Value::RecordId),
 		}
 	}
 
