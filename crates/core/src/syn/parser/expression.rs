//! This module defines the pratt parser for operators.

use reblessive::Stk;

use super::enter_query_recursion;
use super::mac::unexpected;
use crate::sql::operator::{BindingPower, BooleanOperator, MatchesOperator, NearestNeighbor};
use crate::sql::{BinaryOperator, Expr, Ident, Literal, Part, PostfixOperator, PrefixOperator};
use crate::syn::error::bail;
use crate::syn::lexer::compound::Numeric;
use crate::syn::parser::mac::expected;
use crate::syn::parser::{ParseResult, Parser};
use crate::syn::token::{self, Glued, Token, TokenKind, t};
use crate::val;

impl Parser<'_> {
	/// Parse a generic expression without triggering the query depth and
	/// setting table_as_field.
	///
<<<<<<< HEAD
	/// Meant to be used when parsing an expression the first time to avoid having the depth limit
	/// be lowered unnessacrily
	pub async fn parse_expr_start(&mut self, stk: &mut Stk) -> ParseResult<Expr> {
=======
	/// Meant to be used when parsing an expression the first time to avoid
	/// having the depth limit be lowered unnessacrily
	pub async fn parse_expr_start(&mut self, ctx: &mut Stk) -> ParseResult<Expr> {
>>>>>>> e517508b
		self.table_as_field = true;
		self.pratt_parse_expr(stk, BindingPower::Base).await
	}

	/// Parsers a generic value.
	///
<<<<<<< HEAD
	/// A generic loose ident like `foo` in for example `foo.bar` can be two different values
	/// depending on context: a table or a field the current document. This function parses loose
	/// idents as a table, see [`parse_expr_field`] for parsing loose idents as fields
	pub(crate) async fn parse_expr_table(&mut self, stk: &mut Stk) -> ParseResult<Expr> {
=======
	/// A generic loose ident like `foo` in for example `foo.bar` can be two
	/// different values depending on context: a table or a field the current
	/// document. This function parses loose idents as a table, see
	/// [`parse_expr_field`] for parsing loose idents as fields
	pub(crate) async fn parse_expr_table(&mut self, ctx: &mut Stk) -> ParseResult<Expr> {
>>>>>>> e517508b
		let old = self.table_as_field;
		self.table_as_field = false;
		let res = enter_query_recursion!(this = self => {
			this.pratt_parse_expr(stk, BindingPower::Base).await
		});
		self.table_as_field = old;
		res
	}

	/// Parsers a generic value.
	///
<<<<<<< HEAD
	/// A generic loose ident like `foo` in for example `foo.bar` can be two different values
	/// depending on context: a table or a field the current document. This function parses loose
	/// idents as a field, see [`parse_value`] for parsing loose idents as table
	pub(crate) async fn parse_expr_field(&mut self, stk: &mut Stk) -> ParseResult<Expr> {
=======
	/// A generic loose ident like `foo` in for example `foo.bar` can be two
	/// different values depending on context: a table or a field the current
	/// document. This function parses loose idents as a field, see
	/// [`parse_value`] for parsing loose idents as table
	pub(crate) async fn parse_expr_field(&mut self, ctx: &mut Stk) -> ParseResult<Expr> {
>>>>>>> e517508b
		let old = self.table_as_field;
		self.table_as_field = true;
		let res = enter_query_recursion!(this = self => {
			this.pratt_parse_expr(stk, BindingPower::Base).await
		});
		self.table_as_field = old;
		res
	}

	/// Parsers a generic value.
	///
	/// Inherits how loose identifiers are parsed from it's caller.
	pub(super) async fn parse_expr_inherit(&mut self, stk: &mut Stk) -> ParseResult<Expr> {
		enter_query_recursion!(this = self => {
			this.pratt_parse_expr(stk, BindingPower::Base).await
		})
	}

	/// Returns the binding power of an infix operator.
	///
	/// Binding power is the opposite of precedence: a higher binding power
	/// means that a token is more like to operate directly on it's neighbours.
	/// Example `*` has a higher binding power than `-` resulting in 1 - 2 * 3
	/// being parsed as 1 - (2 * 3).
	///
	/// All operators in SurrealQL which are parsed by the functions in this
	/// module are left associative or have no defined associativity.
	fn infix_binding_power(&mut self, token: TokenKind) -> Option<BindingPower> {
		// TODO: Look at ordering of operators.
		match token {
			// assigment operators have the lowest binding power.
			//t!("+=") | t!("-=") | t!("+?=") => Some((2, 1)),
			t!("||") | t!("OR") => Some(BindingPower::Or),
			t!("&&") | t!("AND") => Some(BindingPower::And),

			// Equality operators have same binding power.
			t!("=") | t!("IS") | t!("==") | t!("!=") | t!("*=") | t!("?=") | t!("@") => {
				Some(BindingPower::Equality)
			}

			t!("<") => {
				let peek = self.peek_whitespace1();
				if matches!(peek.kind, t!("-") | t!("->") | t!("..")) {
					return None;
				}
				Some(BindingPower::Relation)
			}

			t!(">") => {
				if self.peek_whitespace1().kind == t!("..") {
					return Some(BindingPower::Range);
				}
				Some(BindingPower::Relation)
			}

			t!("..") => Some(BindingPower::Range),

			t!("<=")
			| t!(">=")
			| t!("∋")
			| t!("CONTAINS")
			| t!("∌")
			| t!("CONTAINSNOT")
			| t!("∈")
			| t!("INSIDE")
			| t!("∉")
			| t!("NOTINSIDE")
			| t!("⊇")
			| t!("CONTAINSALL")
			| t!("⊃")
			| t!("CONTAINSANY")
			| t!("⊅")
			| t!("CONTAINSNONE")
			| t!("⊆")
			| t!("ALLINSIDE")
			| t!("⊂")
			| t!("ANYINSIDE")
			| t!("⊄")
			| t!("NONEINSIDE")
			| t!("OUTSIDE")
			| t!("INTERSECTS")
			| t!("NOT")
			| t!("IN")
			| t!("<|") => Some(BindingPower::Relation),

			t!("+") | t!("-") => Some(BindingPower::AddSub),
			t!("*") | t!("×") | t!("/") | t!("÷") | t!("%") => Some(BindingPower::MulDiv),
			t!("**") => Some(BindingPower::Power),
			t!("?:") | t!("??") => Some(BindingPower::Nullish),
			_ => None,
		}
	}

	fn prefix_binding_power(&mut self, token: TokenKind) -> Option<BindingPower> {
		match token {
			t!("!") | t!("+") | t!("-") => Some(BindingPower::Prefix),
			t!("..") => Some(BindingPower::Range),
			t!("<") => {
				let peek = self.peek1();
				if matches!(peek.kind, t!("-") | t!("->")) {
					return None;
				}
				Some(BindingPower::Prefix)
			}
			_ => None,
		}
	}

	fn postfix_binding_power(&mut self, token: TokenKind) -> Option<BindingPower> {
		match token {
			t!(">") => {
				if self.peek_whitespace1().kind != t!("..") {
					return None;
				}

				let peek2 = self.peek_whitespace2().kind;
				if peek2 == t!("=") || Self::kind_starts_expression(peek2) {
					return None;
				}

				Some(BindingPower::Range)
			}
			t!("..") => match self.peek_whitespace1().kind {
				t!("=") => None,
				x if Self::kind_starts_expression(x) => None,
				_ => Some(BindingPower::Range),
			},
			t!("(") => Some(BindingPower::Call),
			_ => None,
		}
	}

	async fn parse_prefix_op(&mut self, stk: &mut Stk, min_bp: BindingPower) -> ParseResult<Expr> {
		let token = self.peek();
		let operator = match token.kind {
			t!("+") => {
				// +123 is a single number token, so parse it as such
				let p = self.peek_whitespace1();
				if matches!(p.kind, TokenKind::Digits) {
					// This is a bit of an annoying special case.
					// The problem is that `+` and `-` can be an prefix operator and a the start
					// of a number token.
					// To figure out which it is we need to peek the next whitespace token,
					// This eats the digits that the lexer needs to lex the number. So we we need
					// to backup before the digits token was consumed, clear the digits token from
					// the token buffer so it isn't popped after parsing the number and then lex the
					// number.
					self.lexer.backup_before(p.span);
					self.token_buffer.clear();
					self.token_buffer.push(token);
					let expr = match self.next_token_value::<Numeric>()? {
						Numeric::Float(f) => Expr::Literal(Literal::Float(f)),
						Numeric::Integer(i) => Expr::Literal(Literal::Integer(i)),
						Numeric::Decimal(d) => Expr::Literal(Literal::Decimal(d)),
						Numeric::Duration(d) => Expr::Prefix {
							op: PrefixOperator::Positive,
							expr: Box::new(Expr::Literal(Literal::Duration(val::Duration(d)))),
						},
					};
					if self.peek_continues_idiom() {
						return self
							.parse_remaining_value_idiom(stk, vec![Part::Start(expr)])
							.await;
					} else {
						return Ok(expr);
					}
				}
				self.pop_peek();

				PrefixOperator::Positive
			}
			t!("-") => {
				// -123 is a single number token, so parse it as such
				let p = self.peek_whitespace1();
				if matches!(p.kind, TokenKind::Digits) {
					// This is a bit of an annoying special case.
					// The problem is that `+` and `-` can be an prefix operator and a the start
					// of a number token.
					// To figure out which it is we need to peek the next whitespace token,
					// This eats the digits that the lexer needs to lex the number. So we we need
					// to backup before the digits token was consumed, clear the digits token from
					// the token buffer so it isn't popped after parsing the number and then lex the
					// number.
					self.lexer.backup_before(p.span);
					self.token_buffer.clear();
					self.token_buffer.push(token);
					let expr = match self.next_token_value::<Numeric>()? {
						Numeric::Float(f) => Expr::Literal(Literal::Float(f)),
						Numeric::Integer(i) => Expr::Literal(Literal::Integer(i)),
						Numeric::Decimal(d) => Expr::Literal(Literal::Decimal(d)),
						Numeric::Duration(d) => Expr::Prefix {
							op: PrefixOperator::Negate,
							expr: Box::new(Expr::Literal(Literal::Duration(val::Duration(d)))),
						},
					};
					if self.peek_continues_idiom() {
						return self
							.parse_remaining_value_idiom(stk, vec![Part::Start(expr)])
							.await;
					} else {
						return Ok(expr);
					}
				}

				self.pop_peek();

				PrefixOperator::Negate
			}
			t!("!") => {
				self.pop_peek();
				PrefixOperator::Not
			}
			t!("<") => {
				self.pop_peek();
				let kind = self.parse_kind(stk, token.span).await?;
				PrefixOperator::Cast(kind)
			}
			t!("..") => {
				self.pop_peek();
				if self.peek_whitespace().kind == t!("=") {
					self.pop_peek();
					PrefixOperator::RangeInclusive
				} else {
					if !Self::kind_starts_prime_value(self.peek_whitespace().kind) {
						// unbounded range.
						return Ok(Expr::Literal(Literal::UnboundedRange));
					}
					PrefixOperator::Range
				}
			}
			// should be unreachable as we previously check if the token was a prefix op.
			_ => unreachable!(),
		};

		let v = stk.run(|stk| self.pratt_parse_expr(stk, min_bp)).await?;

		Ok(Expr::Prefix {
			op: operator,
			expr: Box::new(v),
		})
	}

	pub(super) fn parse_nearest_neighbor(&mut self, token: Token) -> ParseResult<NearestNeighbor> {
		let amount = self.next_token_value()?;
		let res = if self.eat(t!(",")) {
			let token = self.peek();
			match token.kind {
				TokenKind::Distance(_) => {
					let d = self.parse_distance()?;
					NearestNeighbor::K(amount, d)
				}
				TokenKind::Digits | TokenKind::Glued(token::Glued::Number) => {
					let ef = self.next_token_value()?;
					NearestNeighbor::Approximate(amount, ef)
				}
				_ => {
					bail!("Unexpected token {} expected a distance of an integer", token.kind,
						@token.span => "The NN operator accepts either a distance or an EF value (integer)")
				}
			}
		} else {
			NearestNeighbor::KTree(amount)
		};
		self.expect_closing_delimiter(t!("|>"), token.span)?;
		Ok(res)
	}

	fn operator_is_relation(operator: &BinaryOperator) -> bool {
		matches!(
			operator,
			BinaryOperator::Equal
				| BinaryOperator::NotEqual
				| BinaryOperator::AllEqual
				| BinaryOperator::AnyEqual
				| BinaryOperator::Contain
				| BinaryOperator::NotContain
				| BinaryOperator::NotInside
				| BinaryOperator::ContainAll
				| BinaryOperator::ContainNone
				| BinaryOperator::AllInside
				| BinaryOperator::AnyInside
				| BinaryOperator::NoneInside
				| BinaryOperator::Outside
				| BinaryOperator::Intersects
				| BinaryOperator::Inside
				| BinaryOperator::NearestNeighbor(_)
		)
	}

	fn expr_is_relation(expr: &Expr) -> bool {
		match expr {
			Expr::Binary {
				op,
				..
			} => Self::operator_is_relation(op),
			_ => false,
		}
	}

	fn expr_is_range(expr: &Expr) -> bool {
		//TODO(EXPR): Prefix and Postfix range
		match expr {
			Expr::Binary {
				op,
				..
			} => matches!(
				op,
				BinaryOperator::Range
					| BinaryOperator::RangeSkipInclusive
					| BinaryOperator::RangeSkip
					| BinaryOperator::RangeInclusive
			),
			Expr::Prefix {
				op,
				..
			} => matches!(op, PrefixOperator::Range | PrefixOperator::RangeInclusive),
			Expr::Postfix {
				op,
				..
			} => matches!(op, PostfixOperator::Range | PostfixOperator::RangeSkip),
			_ => false,
		}
	}

	async fn parse_infix_op(
		&mut self,
		stk: &mut Stk,
		min_bp: BindingPower,
		lhs: Expr,
		lhs_prime: bool, /* if lhs was a prime expression, required for ensuring (a..b)..c does
		                  * not fail. */
	) -> ParseResult<Expr> {
		let token = self.next();
		let operator = match token.kind {
			// TODO: change operator name?
			t!("||") | t!("OR") => BinaryOperator::Or,
			t!("&&") | t!("AND") => BinaryOperator::And,
			t!("?:") => BinaryOperator::TenaryCondition,
			t!("??") => BinaryOperator::NullCoalescing,
			t!("==") => BinaryOperator::ExactEqual,
			t!("!=") => BinaryOperator::NotEqual,
			t!("*=") => BinaryOperator::AllEqual,
			t!("?=") => BinaryOperator::AnyEqual,
			t!("=") => BinaryOperator::Equal,
			t!("@") => {
				let op = self.parse_matches()?;
				BinaryOperator::Matches(op)
			}
			t!("<=") => BinaryOperator::LessThanEqual,
			t!("<") => BinaryOperator::LessThan,
			t!(">=") => BinaryOperator::MoreThanEqual,
			t!("**") => BinaryOperator::Power,
			t!("+") => BinaryOperator::Add,
			t!("-") => BinaryOperator::Subtract,
			t!("*") | t!("×") => BinaryOperator::Multiply,
			t!("/") | t!("÷") => BinaryOperator::Divide,
			t!("%") => BinaryOperator::Remainder,
			t!("∋") | t!("CONTAINS") => BinaryOperator::Contain,
			t!("∌") | t!("CONTAINSNOT") => BinaryOperator::NotContain,
			t!("∈") | t!("INSIDE") => BinaryOperator::Inside,
			t!("∉") | t!("NOTINSIDE") => BinaryOperator::NotInside,
			t!("⊇") | t!("CONTAINSALL") => BinaryOperator::ContainAll,
			t!("⊃") | t!("CONTAINSANY") => BinaryOperator::ContainAny,
			t!("⊅") | t!("CONTAINSNONE") => BinaryOperator::ContainNone,
			t!("⊆") | t!("ALLINSIDE") => BinaryOperator::AllInside,
			t!("⊂") | t!("ANYINSIDE") => BinaryOperator::AnyInside,
			t!("⊄") | t!("NONEINSIDE") => BinaryOperator::NoneInside,
			t!("IS") => {
				if self.eat(t!("NOT")) {
					BinaryOperator::NotEqual
				} else {
					BinaryOperator::Equal
				}
			}
			t!("OUTSIDE") => BinaryOperator::Outside,
			t!("INTERSECTS") => BinaryOperator::Intersects,
			t!("NOT") => {
				expected!(self, t!("IN"));
				BinaryOperator::NotInside
			}
			t!("IN") => BinaryOperator::Inside,
			t!("<|") => {
				BinaryOperator::NearestNeighbor(Box::new(self.parse_nearest_neighbor(token)?))
			}

			t!(">") => {
				if self.peek_whitespace().kind == t!("..") {
					self.pop_peek();
					if self.peek_whitespace().kind == t!("=") {
						self.pop_peek();
						BinaryOperator::RangeSkipInclusive
					} else {
						BinaryOperator::RangeSkip
					}
				} else {
					BinaryOperator::MoreThan
				}
			}
			t!("..") => {
				if self.peek_whitespace().kind == t!("=") {
					self.pop_peek();
					BinaryOperator::RangeInclusive
				} else {
					BinaryOperator::Range
				}
			}

			// should be unreachable as we previously check if the token was a prefix op.
			x => unreachable!("found non-operator token {x:?}"),
		};
		let before = self.recent_span();
		let rhs_covered = self.peek().kind == t!("(");
		let rhs = stk.run(|ctx| self.pratt_parse_expr(ctx, min_bp)).await?;

		let is_relation = Self::operator_is_relation(&operator);
		if !lhs_prime && is_relation && Self::expr_is_relation(&lhs) {
			let span = before.covers(self.recent_span());
			bail!("Chained relational operators have no defined associativity.",
				@span => "Use parens, '()', to specify which operator must be evaluated first")
		}

		let is_range = matches!(
			operator,
			BinaryOperator::Range
				| BinaryOperator::RangeSkipInclusive
				| BinaryOperator::RangeSkip
				| BinaryOperator::RangeInclusive
		);
		if !lhs_prime && is_range && Self::expr_is_range(&lhs) {
			let span = before.covers(self.recent_span());
			bail!("Chained range operators has no specified associativity",
				@span => "use parens, '()', to specify which operator must be evaluated first")
		}

		if !rhs_covered && is_relation && Self::expr_is_relation(&rhs) {
			let span = before.covers(self.recent_span());
			bail!("Chained relational operators have no defined associativity.",
				@span => "Use parens, '()', to specify which operator must be evaluated first")
		}

		if !rhs_covered && is_range && Self::expr_is_range(&rhs) {
			let span = before.covers(self.recent_span());
			bail!("Chained range operators have no defined associativity.",
				@span => "Use parens, '()', to specify which operator must be evaluated first")
		}

		Ok(Expr::Binary {
			left: Box::new(lhs),
			op: operator,
			right: Box::new(rhs),
		})
	}

	fn parse_matches(&mut self) -> ParseResult<MatchesOperator> {
		let peek = self.peek();
		match peek.kind {
			TokenKind::Digits | TokenKind::Glued(Glued::Number) => {
				let number = self.next_token_value()?;
				let op = if self.eat(t!(",")) {
					let peek = self.next();
					let op = match peek.kind {
						t!("AND") => BooleanOperator::And,
						t!("OR") => BooleanOperator::Or,
						_ => unexpected!(self, peek, "either `AND` or `OR`"),
					};
					Some(op)
				} else {
					None
				};
				expected!(self, t!("@"));
				Ok(MatchesOperator {
					operator: op,
					rf: Some(number),
				})
			}
			t!("AND") => {
				self.pop_peek();
				expected!(self, t!("@"));
				Ok(MatchesOperator {
					operator: Some(BooleanOperator::And),
					rf: None,
				})
			}
			t!("OR") => {
				self.pop_peek();
				expected!(self, t!("@"));
				Ok(MatchesOperator {
					operator: Some(BooleanOperator::Or),
					rf: None,
				})
			}
			t!("@") => {
				self.pop_peek();
				Ok(MatchesOperator {
					operator: None,
					rf: None,
				})
			}
			_ => unexpected!(self, peek, "a match reference, operator or `@`"),
		}
	}

	async fn parse_postfix(
		&mut self,
		stk: &mut Stk,
		lhs: Expr,
		lhs_prime: bool,
	) -> ParseResult<Expr> {
		let token = self.next();
		let op = match token.kind {
			t!(">") => {
				assert!(self.eat_whitespace(t!("..")));
				if !lhs_prime && Self::expr_is_range(&lhs) {
					bail!("Chaining range operators has no specified associativity",
						@token.span => "use parens, '()', to specify which operator must be evaluated first")
				}
				PostfixOperator::RangeSkip
			}
			t!("..") => {
				if !lhs_prime && Self::expr_is_range(&lhs) {
					bail!("Chaining range operators has no specified associativity",
						@token.span => "use parens, '()', to specify which operator must be evaluated first")
				}
				PostfixOperator::Range
			}
			t!("(") => {
				let mut args = Vec::new();
				loop {
					if self.eat(t!(")")) {
						break;
					}

					let arg = stk.run(|ctx| self.parse_expr_inherit(ctx)).await?;
					args.push(arg);

					if !self.eat(t!(",")) {
						self.expect_closing_delimiter(t!(")"), token.span)?;
						break;
					}
				}
				PostfixOperator::Call(args)
			}
			t!(".") => {
				let name = self.next_token_value::<Ident>()?;
				expected!(self, t!("("));

				let mut args = Vec::new();
				loop {
					if self.eat(t!(")")) {
						break;
					}

					let arg = stk.run(|ctx| self.parse_expr_inherit(ctx)).await?;
					args.push(arg);

					if !self.eat(t!(",")) {
						self.expect_closing_delimiter(t!(")"), token.span)?;
						break;
					}
				}
				PostfixOperator::MethodCall(name, args)
			}
			// should be unreachable as we previously check if the token was a postfix op.
			x => unreachable!("found non-operator token {x:?}"),
		};

		Ok(Expr::Postfix {
			expr: Box::new(lhs),
			op,
		})
	}

	/// The pratt parsing loop.
	/// Parses expression according to binding power.
	async fn pratt_parse_expr(&mut self, stk: &mut Stk, min_bp: BindingPower) -> ParseResult<Expr> {
		let peek = self.peek();
		let (mut lhs, mut lhs_prime) = if let Some(bp) = self.prefix_binding_power(peek.kind) {
			(self.parse_prefix_op(stk, bp).await?, false)
		} else {
			(self.parse_prime_expr(stk).await?, true)
		};

		loop {
			let token = self.peek();

			if let Some(bp) = self.postfix_binding_power(token.kind) {
				if bp <= min_bp {
					break;
				}

				lhs = self.parse_postfix(stk, lhs, lhs_prime).await?;
				lhs_prime = false;
				continue;
			}

			// explain that assignment operators can't be used in normal expressions.
			if let t!("+=") | t!("*=") | t!("-=") | t!("+?=") = token.kind {
				unexpected!(self,token,"an operator",
					=> "assignment operators are only allowed in SET and DUPLICATE KEY UPDATE clauses")
			}

			let Some(bp) = self.infix_binding_power(token.kind) else {
				break;
			};

			if bp <= min_bp {
				break;
			}

			lhs = self.parse_infix_op(stk, bp, lhs, lhs_prime).await?;
			lhs_prime = false;
		}

		Ok(lhs)
	}
}

#[cfg(test)]
mod test {
	use crate::sql::{BinaryOperator, Expr, Kind, Literal, PrefixOperator};
	use crate::syn;

	#[test]
	fn cast_int() {
		let sql = "<int>1.2345";
		let out = syn::expr(sql).unwrap();
		assert_eq!("<int> 1.2345f", format!("{}", out));
		assert_eq!(
			out,
			Expr::Prefix {
				op: PrefixOperator::Cast(Kind::Int),
				expr: Box::new(Expr::Literal(Literal::Float(1.2345)))
			}
		)
	}

	#[test]
	fn cast_string() {
		let sql = "<string>1.2345";
		let out = syn::expr(sql).unwrap();
		assert_eq!("<string> 1.2345f", format!("{}", out));
		assert_eq!(
			out,
			Expr::Prefix {
				op: PrefixOperator::Cast(Kind::String),
				expr: Box::new(Expr::Literal(Literal::Float(1.2345)))
			}
		)
	}

	#[test]
	fn expression_statement() {
		let sql = "true AND false";
		let out = syn::expr(sql).unwrap();
		assert_eq!("true AND false", format!("{}", out));
	}

	#[test]
	fn expression_left_opened() {
		let sql = "3 * 3 * 3 = 27";
		let out = syn::expr(sql).unwrap();
		assert_eq!("3 * 3 * 3 = 27", format!("{}", out));
	}

	#[test]
	fn expression_left_closed() {
		let sql = "(3 * 3 * 3) = 27";
		let out = syn::expr(sql).unwrap();
		assert_eq!("3 * 3 * 3 = 27", format!("{}", out));
	}

	#[test]
	fn expression_right_opened() {
		let sql = "27 = 3 * 3 * 3";
		let out = syn::expr(sql).unwrap();
		assert_eq!("27 = 3 * 3 * 3", format!("{}", out));
	}

	#[test]
	fn expression_right_closed() {
		let sql = "27 = (3 * 3 * 3)";
		let out = syn::expr(sql).unwrap();
		assert_eq!("27 = 3 * 3 * 3", format!("{}", out));
	}

	#[test]
	fn expression_both_opened() {
		let sql = "3 * 3 * 3 = 3 * 3 * 3";
		let out = syn::expr(sql).unwrap();
		assert_eq!("3 * 3 * 3 = 3 * 3 * 3", format!("{}", out));
	}

	#[test]
	fn expression_both_closed() {
		let sql = "(3 * 3 * 3) = (3 * 3 * 3)";
		let out = syn::expr(sql).unwrap();
		assert_eq!("3 * 3 * 3 = 3 * 3 * 3", format!("{}", out));
	}

	#[test]
	fn expression_closed_required() {
		let sql = "(3 + 3) * 3";
		let out = syn::expr(sql).unwrap();
		assert_eq!("(3 + 3) * 3", format!("{}", out));
	}

	#[test]
	fn range_closed_required() {
		let sql = "(1..2)..3";
		let out = syn::expr(sql).unwrap();
		assert_eq!("(1..2)..3", format!("{}", out));
	}

	#[test]
	fn expression_unary() {
		let sql = "-a";
		let out = syn::expr(sql).unwrap();
		assert_eq!(sql, format!("{}", out));
	}

	#[test]
	fn expression_with_unary() {
		let sql = "-(5) + 5";
		let out = syn::expr(sql).unwrap();
		assert_eq!("-5 + 5", format!("{}", out));
	}

	#[test]
	fn expression_left_associative() {
		let sql = "1 - 1 - 1";
		let out = syn::expr(sql).unwrap();
		let one = Expr::Literal(Literal::Integer(1));

		let expected = Expr::Binary {
			left: Box::new(Expr::Binary {
				left: Box::new(one.clone()),
				op: BinaryOperator::Subtract,
				right: Box::new(one.clone()),
			}),
			op: BinaryOperator::Subtract,
			right: Box::new(one.clone()),
		};
		assert_eq!(expected, out);
	}
}<|MERGE_RESOLUTION|>--- conflicted
+++ resolved
@@ -17,33 +17,19 @@
 	/// Parse a generic expression without triggering the query depth and
 	/// setting table_as_field.
 	///
-<<<<<<< HEAD
 	/// Meant to be used when parsing an expression the first time to avoid having the depth limit
 	/// be lowered unnessacrily
 	pub async fn parse_expr_start(&mut self, stk: &mut Stk) -> ParseResult<Expr> {
-=======
-	/// Meant to be used when parsing an expression the first time to avoid
-	/// having the depth limit be lowered unnessacrily
-	pub async fn parse_expr_start(&mut self, ctx: &mut Stk) -> ParseResult<Expr> {
->>>>>>> e517508b
 		self.table_as_field = true;
 		self.pratt_parse_expr(stk, BindingPower::Base).await
 	}
 
 	/// Parsers a generic value.
 	///
-<<<<<<< HEAD
 	/// A generic loose ident like `foo` in for example `foo.bar` can be two different values
 	/// depending on context: a table or a field the current document. This function parses loose
 	/// idents as a table, see [`parse_expr_field`] for parsing loose idents as fields
 	pub(crate) async fn parse_expr_table(&mut self, stk: &mut Stk) -> ParseResult<Expr> {
-=======
-	/// A generic loose ident like `foo` in for example `foo.bar` can be two
-	/// different values depending on context: a table or a field the current
-	/// document. This function parses loose idents as a table, see
-	/// [`parse_expr_field`] for parsing loose idents as fields
-	pub(crate) async fn parse_expr_table(&mut self, ctx: &mut Stk) -> ParseResult<Expr> {
->>>>>>> e517508b
 		let old = self.table_as_field;
 		self.table_as_field = false;
 		let res = enter_query_recursion!(this = self => {
@@ -55,18 +41,10 @@
 
 	/// Parsers a generic value.
 	///
-<<<<<<< HEAD
 	/// A generic loose ident like `foo` in for example `foo.bar` can be two different values
 	/// depending on context: a table or a field the current document. This function parses loose
 	/// idents as a field, see [`parse_value`] for parsing loose idents as table
 	pub(crate) async fn parse_expr_field(&mut self, stk: &mut Stk) -> ParseResult<Expr> {
-=======
-	/// A generic loose ident like `foo` in for example `foo.bar` can be two
-	/// different values depending on context: a table or a field the current
-	/// document. This function parses loose idents as a field, see
-	/// [`parse_value`] for parsing loose idents as table
-	pub(crate) async fn parse_expr_field(&mut self, ctx: &mut Stk) -> ParseResult<Expr> {
->>>>>>> e517508b
 		let old = self.table_as_field;
 		self.table_as_field = true;
 		let res = enter_query_recursion!(this = self => {
