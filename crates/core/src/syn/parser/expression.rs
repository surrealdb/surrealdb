//! This module defines the pratt parser for operators.

<<<<<<< HEAD
use reblessive::Stk;

use super::mac::unexpected;
use crate::sql::operator::{BindingPower, NearestNeighbor};
use crate::sql::{BinaryOperator, Expr, Ident, Literal, Part, PostfixOperator, PrefixOperator};
use crate::syn::error::bail;
use crate::syn::lexer::compound::Numeric;
use crate::syn::parser::mac::expected;
use crate::syn::parser::{ParseResult, Parser};
use crate::syn::token::{self, Token, TokenKind, t};
use crate::val;
=======
use std::ops::Bound;

use super::mac::{expected_whitespace, unexpected};
use crate::idx::ft::MatchRef;
use crate::sql::operator::BindingPower;
use crate::sql::operator::BooleanOperation;
use crate::sql::{
	Cast, Expression, Function, Number, Operator, Part, Range, SqlValue, value::TryNeg,
};
use crate::syn::error::bail;
use crate::syn::token::{self, Token};
use crate::syn::{
	parser::{ParseResult, Parser, mac::expected},
	token::{TokenKind, t},
};
use reblessive::Stk;
>>>>>>> 5b59cdad

impl Parser<'_> {
	/// Parsers a generic value.
	///
	/// A generic loose ident like `foo` in for example `foo.bar` can be two different values
	/// depending on context: a table or a field the current document. This function parses loose
	/// idents as a table, see [`parse_expr_field`] for parsing loose idents as fields
	pub async fn parse_expr_table(&mut self, ctx: &mut Stk) -> ParseResult<Expr> {
		let old = self.table_as_field;
		self.table_as_field = false;
		let res = self.pratt_parse_expr(ctx, BindingPower::Base).await;
		self.table_as_field = old;
		res
	}

	/// Parsers a generic value.
	///
	/// A generic loose ident like `foo` in for example `foo.bar` can be two different values
	/// depending on context: a table or a field the current document. This function parses loose
	/// idents as a field, see [`parse_value`] for parsing loose idents as table
	pub(crate) async fn parse_expr_field(&mut self, ctx: &mut Stk) -> ParseResult<Expr> {
		let old = self.table_as_field;
		self.table_as_field = true;
		let res = self.pratt_parse_expr(ctx, BindingPower::Base).await;
		self.table_as_field = old;
		res
	}

	/// Parsers a generic value.
	///
	/// Inherits how loose identifiers are parsed from it's caller.
	pub(super) async fn parse_expr_inherit(&mut self, ctx: &mut Stk) -> ParseResult<Expr> {
		self.pratt_parse_expr(ctx, BindingPower::Base).await
	}

	/// Returns the binding power of an infix operator.
	///
	/// Binding power is the opposite of precedence: a higher binding power means that a token is
	/// more like to operate directly on it's neighbours. Example `*` has a higher binding power
	/// than `-` resulting in 1 - 2 * 3 being parsed as 1 - (2 * 3).
	///
	/// All operators in SurrealQL which are parsed by the functions in this module are left
	/// associative or have no defined associativity.
	fn infix_binding_power(&mut self, token: TokenKind) -> Option<BindingPower> {
		// TODO: Look at ordering of operators.
		match token {
			// assigment operators have the lowest binding power.
			//t!("+=") | t!("-=") | t!("+?=") => Some((2, 1)),
			t!("||") | t!("OR") => Some(BindingPower::Or),
			t!("&&") | t!("AND") => Some(BindingPower::And),

			// Equality operators have same binding power.
			t!("=") | t!("IS") | t!("==") | t!("!=") | t!("*=") | t!("?=") | t!("@") => {
				Some(BindingPower::Equality)
			}

			t!("<") => {
				let peek = self.peek_whitespace1();
				if matches!(peek.kind, t!("-") | t!("->") | t!("..")) {
					return None;
				}
				Some(BindingPower::Relation)
			}

			t!(">") => {
				if self.peek_whitespace1().kind == t!("..") {
					return Some(BindingPower::Range);
				}
				Some(BindingPower::Relation)
			}

			t!("..") => Some(BindingPower::Range),

			t!("<=")
			| t!(">=")
			| t!("∋")
			| t!("CONTAINS")
			| t!("∌")
			| t!("CONTAINSNOT")
			| t!("∈")
			| t!("INSIDE")
			| t!("∉")
			| t!("NOTINSIDE")
			| t!("⊇")
			| t!("CONTAINSALL")
			| t!("⊃")
			| t!("CONTAINSANY")
			| t!("⊅")
			| t!("CONTAINSNONE")
			| t!("⊆")
			| t!("ALLINSIDE")
			| t!("⊂")
			| t!("ANYINSIDE")
			| t!("⊄")
			| t!("NONEINSIDE")
			| t!("OUTSIDE")
			| t!("INTERSECTS")
			| t!("NOT")
			| t!("IN")
			| t!("<|") => Some(BindingPower::Relation),

			t!("+") | t!("-") => Some(BindingPower::AddSub),
			t!("*") | t!("×") | t!("/") | t!("÷") | t!("%") => Some(BindingPower::MulDiv),
			t!("**") => Some(BindingPower::Power),
			t!("?:") | t!("??") => Some(BindingPower::Nullish),
			_ => None,
		}
	}

	fn prefix_binding_power(&mut self, token: TokenKind) -> Option<BindingPower> {
		match token {
			t!("!") | t!("+") | t!("-") => Some(BindingPower::Prefix),
			t!("..") => Some(BindingPower::Range),
			t!("<") => {
				let peek = self.peek1();
				if matches!(peek.kind, t!("-") | t!("->")) {
					return None;
				}
				Some(BindingPower::Prefix)
			}
			_ => None,
		}
	}

	fn postfix_binding_power(&mut self, token: TokenKind) -> Option<BindingPower> {
		match token {
			t!(">") => {
				if self.peek_whitespace1().kind != t!("..") {
					return None;
				}

				let peek2 = self.peek_whitespace2().kind;
				if peek2 == t!("=") || Self::kind_starts_expression(peek2) {
					return None;
				}

				Some(BindingPower::Range)
			}
			t!("..") => match self.peek_whitespace1().kind {
				t!("=") => None,
				x if Self::kind_starts_expression(x) => {
					return None;
				}
				_ => Some(BindingPower::Range),
			},
			t!("(") => Some(BindingPower::Call),
			_ => None,
		}
	}

	async fn parse_prefix_op(&mut self, ctx: &mut Stk, min_bp: BindingPower) -> ParseResult<Expr> {
		let token = self.peek();
		let operator = match token.kind {
			t!("+") => {
				// +123 is a single number token, so parse it as such
				let p = self.peek_whitespace1();
				if matches!(p.kind, TokenKind::Digits) {
					// This is a bit of an annoying special case.
					// The problem is that `+` and `-` can be an prefix operator and a the start
					// of a number token.
					// To figure out which it is we need to peek the next whitespace token,
					// This eats the digits that the lexer needs to lex the number. So we we need
					// to backup before the digits token was consumed, clear the digits token from
					// the token buffer so it isn't popped after parsing the number and then lex the
					// number.
					self.lexer.backup_before(p.span);
					self.token_buffer.clear();
					self.token_buffer.push(token);
					let expr = match self.next_token_value::<Numeric>()? {
						Numeric::Float(f) => Expr::Literal(Literal::Float(f)),
						Numeric::Integer(i) => Expr::Literal(Literal::Integer(i)),
						Numeric::Decimal(d) => Expr::Literal(Literal::Decimal(d)),
						Numeric::Duration(d) => Expr::Prefix {
							op: PrefixOperator::Positive,
							expr: Box::new(Expr::Literal(Literal::Duration(val::Duration(d)))),
						},
					};
					if self.peek_continues_idiom() {
						return self
							.parse_remaining_value_idiom(ctx, vec![Part::Start(expr)])
							.await;
					} else {
						return Ok(expr);
					}
				}
				self.pop_peek();

				PrefixOperator::Positive
			}
			t!("-") => {
				// -123 is a single number token, so parse it as such
				let p = self.peek_whitespace1();
				if matches!(p.kind, TokenKind::Digits) {
					// This is a bit of an annoying special case.
					// The problem is that `+` and `-` can be an prefix operator and a the start
					// of a number token.
					// To figure out which it is we need to peek the next whitespace token,
					// This eats the digits that the lexer needs to lex the number. So we we need
					// to backup before the digits token was consumed, clear the digits token from
					// the token buffer so it isn't popped after parsing the number and then lex the
					// number.
					self.lexer.backup_before(p.span);
					self.token_buffer.clear();
					self.token_buffer.push(token);
					let expr = match self.next_token_value::<Numeric>()? {
						Numeric::Float(f) => Expr::Literal(Literal::Float(f)),
						Numeric::Integer(i) => Expr::Literal(Literal::Integer(i)),
						Numeric::Decimal(d) => Expr::Literal(Literal::Decimal(d)),
						Numeric::Duration(d) => Expr::Prefix {
							op: PrefixOperator::Negate,
							expr: Box::new(Expr::Literal(Literal::Duration(val::Duration(d)))),
						},
					};
					if self.peek_continues_idiom() {
						return self
							.parse_remaining_value_idiom(ctx, vec![Part::Start(expr)])
							.await;
					} else {
						return Ok(expr);
					}
				}

				self.pop_peek();

				PrefixOperator::Negate
			}
			t!("!") => {
				self.pop_peek();
				PrefixOperator::Not
			}
			t!("<") => {
				self.pop_peek();
				let kind = self.parse_kind(ctx, token.span).await?;
				PrefixOperator::Cast(kind)
			}
			t!("..") => {
				if self.peek_whitespace().kind == t!("=") {
					self.pop_peek();
					PrefixOperator::RangeInclusive
				} else {
					if !Self::kind_starts_prime_value(self.peek_whitespace().kind) {
						// unbounded range.
						return Ok(Expr::Literal(Literal::UnboundedRange));
					}
					PrefixOperator::Range
				}
			}
			// should be unreachable as we previously check if the token was a prefix op.
			_ => unreachable!(),
		};

		let v = ctx.run(|ctx| self.pratt_parse_expr(ctx, min_bp)).await?;

		Ok(Expr::Prefix {
			op: operator,
			expr: Box::new(v),
		})
	}

<<<<<<< HEAD
	pub(super) fn parse_nearest_neighbor(&mut self, token: Token) -> ParseResult<NearestNeighbor> {
=======
	pub(super) fn parse_match(&mut self, token: Token) -> ParseResult<Operator> {
		if self.eat(t!("@")) {
			return Ok(Operator::Matches(None, None));
		}
		let match_ref = self.parse_match_ref()?;
		let boolean_operator = if match_ref.is_none() || self.eat(t!(",")) {
			self.parse_match_boolean_operator()?
		} else {
			None
		};
		self.expect_closing_delimiter(t!("@"), token.span)?;
		Ok(Operator::Matches(match_ref, boolean_operator))
	}

	fn parse_match_ref(&mut self) -> ParseResult<Option<MatchRef>> {
		if matches!(self.peek().kind, TokenKind::Digits | TokenKind::Glued(token::Glued::Number)) {
			Ok(Some(self.next_token_value()?))
		} else {
			Ok(None)
		}
	}

	fn parse_match_boolean_operator(&mut self) -> ParseResult<Option<BooleanOperation>> {
		if self.eat(t!("AND")) {
			Ok(Some(BooleanOperation::And))
		} else if self.eat(t!("OR")) {
			Ok(Some(BooleanOperation::Or))
		} else {
			Ok(None)
		}
	}

	pub(super) fn parse_knn(&mut self, token: Token) -> ParseResult<Operator> {
>>>>>>> 5b59cdad
		let amount = self.next_token_value()?;
		let res = if self.eat(t!(",")) {
			let token = self.peek();
			match token.kind {
				TokenKind::Distance(_) => {
					let d = self.parse_distance()?;
					NearestNeighbor::K(amount, d)
				}
				TokenKind::Digits | TokenKind::Glued(token::Glued::Number) => {
					let ef = self.next_token_value()?;
					NearestNeighbor::Approximate(amount, ef)
				}
				_ => {
					bail!("Unexpected token {} expected a distance of an integer", token.kind,
						@token.span => "The NN operator accepts either a distance or an EF value (integer)")
				}
			}
		} else {
			NearestNeighbor::KTree(amount)
		};
		self.expect_closing_delimiter(t!("|>"), token.span)?;
		Ok(res)
	}

	fn operator_is_relation(operator: &BinaryOperator) -> bool {
		matches!(
			operator,
			BinaryOperator::Equal
				| BinaryOperator::NotEqual
				| BinaryOperator::AllEqual
				| BinaryOperator::AnyEqual
				| BinaryOperator::Contain
				| BinaryOperator::NotContain
				| BinaryOperator::NotInside
				| BinaryOperator::ContainAll
				| BinaryOperator::ContainNone
				| BinaryOperator::AllInside
				| BinaryOperator::AnyInside
				| BinaryOperator::NoneInside
				| BinaryOperator::Outside
				| BinaryOperator::Intersects
				| BinaryOperator::Inside
				| BinaryOperator::NearestNeighbor(_)
		)
	}

	fn expr_is_relation(expr: &Expr) -> bool {
		match expr {
			Expr::Binary {
				op,
				..
			} => Self::operator_is_relation(op),
			_ => false,
		}
	}

	fn expr_is_range(expr: &Expr) -> bool {
		//TODO(EXPR): Prefix and Postfix range
		match expr {
			Expr::Binary {
				op,
				..
			} => matches!(
				op,
				BinaryOperator::Range
					| BinaryOperator::RangeSkipInclusive
					| BinaryOperator::RangeSkip
					| BinaryOperator::RangeInclusive
			),
			Expr::Prefix {
				op,
				..
			} => matches!(op, PrefixOperator::Range | PrefixOperator::RangeInclusive),
			Expr::Postfix {
				op,
				..
			} => matches!(op, PostfixOperator::Range | PostfixOperator::RangeSkip),
			_ => false,
		}
	}

	async fn parse_infix_op(
		&mut self,
		ctx: &mut Stk,
		min_bp: BindingPower,
		lhs: Expr,
		lhs_prime: bool, // if lhs was a prime expression, required for ensuring (a..b)..c does not
		                 // fail.
	) -> ParseResult<Expr> {
		let token = self.next();
		let operator = match token.kind {
			// TODO: change operator name?
<<<<<<< HEAD
			t!("||") | t!("OR") => BinaryOperator::Or,
			t!("&&") | t!("AND") => BinaryOperator::And,
			t!("?:") => BinaryOperator::TenaryCondition,
			t!("??") => BinaryOperator::NullCoalescing,
			t!("==") => BinaryOperator::ExactEqual,
			t!("!=") => BinaryOperator::NotEqual,
			t!("*=") => BinaryOperator::AllEqual,
			t!("?=") => BinaryOperator::AnyEqual,
			t!("=") => BinaryOperator::Equal,
			t!("@") => {
				let reference = (!self.eat(t!("@")))
					.then(|| {
						let number = self.next_token_value()?;
						expected!(self, t!("@"));
						Ok(number)
					})
					.transpose()?;
				BinaryOperator::Matches(reference)
			}
			t!("<=") => BinaryOperator::LessThanEqual,
			t!("<") => BinaryOperator::LessThan,
			t!(">=") => BinaryOperator::MoreThanEqual,
			t!("**") => BinaryOperator::Power,
			t!("+") => BinaryOperator::Add,
			t!("-") => BinaryOperator::Subtract,
			t!("*") | t!("×") => BinaryOperator::Multiply,
			t!("/") | t!("÷") => BinaryOperator::Divide,
			t!("%") => BinaryOperator::Remainder,
			t!("∋") | t!("CONTAINS") => BinaryOperator::Contain,
			t!("∌") | t!("CONTAINSNOT") => BinaryOperator::NotContain,
			t!("∈") | t!("INSIDE") => BinaryOperator::Inside,
			t!("∉") | t!("NOTINSIDE") => BinaryOperator::NotInside,
			t!("⊇") | t!("CONTAINSALL") => BinaryOperator::ContainAll,
			t!("⊃") | t!("CONTAINSANY") => BinaryOperator::ContainAny,
			t!("⊅") | t!("CONTAINSNONE") => BinaryOperator::ContainNone,
			t!("⊆") | t!("ALLINSIDE") => BinaryOperator::AllInside,
			t!("⊂") | t!("ANYINSIDE") => BinaryOperator::AnyInside,
			t!("⊄") | t!("NONEINSIDE") => BinaryOperator::NoneInside,
=======
			t!("||") | t!("OR") => Operator::Or,
			t!("&&") | t!("AND") => Operator::And,
			t!("?:") => Operator::Tco,
			t!("??") => Operator::Nco,
			t!("==") => Operator::Exact,
			t!("!=") => Operator::NotEqual,
			t!("*=") => Operator::AllEqual,
			t!("?=") => Operator::AnyEqual,
			t!("=") => Operator::Equal,
			t!("!~") | t!("*~") | t!("?~") | t!("~") => {
				bail!("Invalid operator '{}'",token.kind,
					@token.span => "The like operators have been removed. Please use the similarity functions, like string::similarity::smithwaterman, instead.")
			}
			t!("@") => self.parse_match(token)?,
			t!("<=") => Operator::LessThanOrEqual,
			t!("<") => Operator::LessThan,
			t!(">=") => Operator::MoreThanOrEqual,
			t!("**") => Operator::Pow,
			t!("+") => Operator::Add,
			t!("-") => Operator::Sub,
			t!("*") | t!("×") => Operator::Mul,
			t!("/") | t!("÷") => Operator::Div,
			t!("%") => Operator::Rem,
			t!("∋") | t!("CONTAINS") => Operator::Contain,
			t!("∌") | t!("CONTAINSNOT") => Operator::NotContain,
			t!("∈") | t!("INSIDE") => Operator::Inside,
			t!("∉") | t!("NOTINSIDE") => Operator::NotInside,
			t!("⊇") | t!("CONTAINSALL") => Operator::ContainAll,
			t!("⊃") | t!("CONTAINSANY") => Operator::ContainAny,
			t!("⊅") | t!("CONTAINSNONE") => Operator::ContainNone,
			t!("⊆") | t!("ALLINSIDE") => Operator::AllInside,
			t!("⊂") | t!("ANYINSIDE") => Operator::AnyInside,
			t!("⊄") | t!("NONEINSIDE") => Operator::NoneInside,
>>>>>>> 5b59cdad
			t!("IS") => {
				if self.eat(t!("NOT")) {
					BinaryOperator::NotEqual
				} else {
					BinaryOperator::Equal
				}
			}
			t!("OUTSIDE") => BinaryOperator::Outside,
			t!("INTERSECTS") => BinaryOperator::Intersects,
			t!("NOT") => {
				expected!(self, t!("IN"));
				BinaryOperator::NotInside
			}
			t!("IN") => BinaryOperator::Inside,
			t!("<|") => {
				BinaryOperator::NearestNeighbor(Box::new(self.parse_nearest_neighbor(token)?))
			}

			t!(">") => {
				if self.peek_whitespace().kind == t!("..") {
					self.pop_peek();
					if self.peek_whitespace().kind == t!("=") {
						self.pop_peek();
						BinaryOperator::RangeSkipInclusive
					} else {
						BinaryOperator::RangeSkip
					}
				} else {
					BinaryOperator::MoreThan
				}
			}
			t!("..") => {
				if self.peek_whitespace().kind == t!("=") {
					self.pop_peek();
					BinaryOperator::RangeInclusive
				} else {
					BinaryOperator::Range
				}
			}

			// should be unreachable as we previously check if the token was a prefix op.
			x => unreachable!("found non-operator token {x:?}"),
		};
		let before = self.recent_span();
		let rhs_covered = self.peek().kind == t!("(");
		let rhs = ctx.run(|ctx| self.pratt_parse_expr(ctx, min_bp)).await?;

		let is_relation = Self::operator_is_relation(&operator);
		if !lhs_prime && is_relation && Self::expr_is_relation(&lhs) {
			let span = before.covers(self.recent_span());
			bail!("Chained relational operators have no defined associativity.",
				@span => "Use parens, '()', to specify which operator must be evaluated first")
		}

		let is_range = matches!(
			operator,
			BinaryOperator::Range
				| BinaryOperator::RangeSkipInclusive
				| BinaryOperator::RangeSkip
				| BinaryOperator::RangeInclusive
		);
		if !lhs_prime && is_range && Self::expr_is_range(&lhs) {
			let span = before.covers(self.recent_span());
			bail!("Chained range operators has no specified associativity",
				@span => "use parens, '()', to specify which operator must be evaluated first")
		}

		if !rhs_covered && is_relation && Self::expr_is_relation(&rhs) {
			let span = before.covers(self.recent_span());
			bail!("Chained relational operators have no defined associativity.",
				@span => "Use parens, '()', to specify which operator must be evaluated first")
		}

		if !rhs_covered && is_range && Self::expr_is_range(&rhs) {
			let span = before.covers(self.recent_span());
			bail!("Chained range operators have no defined associativity.",
				@span => "Use parens, '()', to specify which operator must be evaluated first")
		}

		Ok(Expr::Binary {
			left: Box::new(lhs),
			op: operator,
			right: Box::new(rhs),
		})
	}

	async fn parse_postfix(
		&mut self,
		ctx: &mut Stk,
		lhs: Expr,
		lhs_prime: bool,
	) -> ParseResult<Expr> {
		let token = self.next();
		let op = match token.kind {
			t!(">") => {
				assert!(self.eat_whitespace(t!("..")));
				if !lhs_prime && Self::expr_is_range(&lhs) {
					bail!("Chaining range operators has no specified associativity",
						@token.span => "use parens, '()', to specify which operator must be evaluated first")
				}
				PostfixOperator::RangeSkip
			}
			t!("..") => {
				if !lhs_prime && Self::expr_is_range(&lhs) {
					bail!("Chaining range operators has no specified associativity",
						@token.span => "use parens, '()', to specify which operator must be evaluated first")
				}
				PostfixOperator::Range
			}
			t!("(") => {
				let mut args = Vec::new();
				loop {
					if self.eat(t!(")")) {
						break;
					}

					let arg = ctx.run(|ctx| self.parse_expr_inherit(ctx)).await?;
					args.push(arg);

					if !self.eat(t!(",")) {
						self.expect_closing_delimiter(t!(")"), token.span)?;
						break;
					}
				}
				PostfixOperator::Call(args)
			}
			t!(".") => {
				let name = self.next_token_value::<Ident>()?;
				expected!(self, t!("("));

				let mut args = Vec::new();
				loop {
					if self.eat(t!(")")) {
						break;
					}

					let arg = ctx.run(|ctx| self.parse_expr_inherit(ctx)).await?;
					args.push(arg);

					if !self.eat(t!(",")) {
						self.expect_closing_delimiter(t!(")"), token.span)?;
						break;
					}
				}
				PostfixOperator::MethodCall(name, args)
			}
			// should be unreachable as we previously check if the token was a postfix op.
			x => unreachable!("found non-operator token {x:?}"),
		};

		Ok(Expr::Postfix {
			expr: Box::new(lhs),
			op,
		})
	}

	/// The pratt parsing loop.
	/// Parses expression according to binding power.
	async fn pratt_parse_expr(&mut self, ctx: &mut Stk, min_bp: BindingPower) -> ParseResult<Expr> {
		let peek = self.peek();
		let (mut lhs, mut lhs_prime) = if let Some(bp) = self.prefix_binding_power(peek.kind) {
			(self.parse_prefix_op(ctx, bp).await?, false)
		} else {
			(self.parse_prime_expr(ctx).await?, true)
		};

		loop {
			let token = self.peek();

			if let Some(bp) = self.postfix_binding_power(token.kind) {
				if bp <= min_bp {
					break;
				}

				lhs = self.parse_postfix(ctx, lhs, lhs_prime).await?;
				lhs_prime = false;
				continue;
			}

			// explain that assignment operators can't be used in normal expressions.
			if let t!("+=") | t!("*=") | t!("-=") | t!("+?=") = token.kind {
				unexpected!(self,token,"an operator",
					=> "assignment operators are only allowed in SET and DUPLICATE KEY UPDATE clauses")
			}

			let Some(bp) = self.infix_binding_power(token.kind) else {
				break;
			};

			if bp <= min_bp {
				break;
			}

			lhs = self.parse_infix_op(ctx, bp, lhs, lhs_prime).await?;
			lhs_prime = false;
		}

		Ok(lhs)
	}
}

#[cfg(test)]
mod test {
	use crate::{
		sql::{BinaryOperator, Expr, Kind, Literal, PrefixOperator},
		syn,
	};

	#[test]
	fn cast_int() {
		let sql = "<int>1.2345";
		let out = syn::expr(sql).unwrap();
		assert_eq!("<int> 1.2345f", format!("{}", out));
		assert_eq!(
			out,
			Expr::Prefix {
				op: PrefixOperator::Cast(Kind::Int),
				expr: Box::new(Expr::Literal(Literal::Float(1.2345)))
			}
		)
	}

	#[test]
	fn cast_string() {
		let sql = "<string>1.2345";
		let out = syn::expr(sql).unwrap();
		assert_eq!("<string> 1.2345f", format!("{}", out));
		assert_eq!(
			out,
			Expr::Prefix {
				op: PrefixOperator::Cast(Kind::String),
				expr: Box::new(Expr::Literal(Literal::Float(1.2345)))
			}
		)
	}

	#[test]
	fn expression_statement() {
		let sql = "true AND false";
		let out = syn::expr(sql).unwrap();
		assert_eq!("true AND false", format!("{}", out));
	}

	#[test]
	fn expression_left_opened() {
		let sql = "3 * 3 * 3 = 27";
		let out = syn::expr(sql).unwrap();
		assert_eq!("3 * 3 * 3 = 27", format!("{}", out));
	}

	#[test]
	fn expression_left_closed() {
		let sql = "(3 * 3 * 3) = 27";
		let out = syn::expr(sql).unwrap();
		assert_eq!("3 * 3 * 3 = 27", format!("{}", out));
	}

	#[test]
	fn expression_right_opened() {
		let sql = "27 = 3 * 3 * 3";
		let out = syn::expr(sql).unwrap();
		assert_eq!("27 = 3 * 3 * 3", format!("{}", out));
	}

	#[test]
	fn expression_right_closed() {
		let sql = "27 = (3 * 3 * 3)";
		let out = syn::expr(sql).unwrap();
		assert_eq!("27 = 3 * 3 * 3", format!("{}", out));
	}

	#[test]
	fn expression_both_opened() {
		let sql = "3 * 3 * 3 = 3 * 3 * 3";
		let out = syn::expr(sql).unwrap();
		assert_eq!("3 * 3 * 3 = 3 * 3 * 3", format!("{}", out));
	}

	#[test]
	fn expression_both_closed() {
		let sql = "(3 * 3 * 3) = (3 * 3 * 3)";
		let out = syn::expr(sql).unwrap();
		assert_eq!("3 * 3 * 3 = 3 * 3 * 3", format!("{}", out));
	}

	#[test]
	fn expression_closed_required() {
		let sql = "(3 + 3) * 3";
		let out = syn::expr(sql).unwrap();
		assert_eq!("(3 + 3) * 3", format!("{}", out));
	}

	#[test]
	fn range_closed_required() {
		let sql = "(1..2)..3";
		let out = syn::expr(sql).unwrap();
		assert_eq!("(1..2)..3", format!("{}", out));
	}

	#[test]
	fn expression_unary() {
		let sql = "-a";
		let out = syn::expr(sql).unwrap();
		assert_eq!(sql, format!("{}", out));
	}

	#[test]
	fn expression_with_unary() {
		let sql = "-(5) + 5";
		let out = syn::expr(sql).unwrap();
		assert_eq!("-5 + 5", format!("{}", out));
	}

	#[test]
	fn expression_left_associative() {
		let sql = "1 - 1 - 1";
		let out = syn::expr(sql).unwrap();
		let one = Expr::Literal(Literal::Integer(1));

		let expected = Expr::Binary {
			left: Box::new(one.clone()),
			op: BinaryOperator::Subtract,
			right: Box::new(Expr::Binary {
				left: Box::new(one.clone()),
				op: BinaryOperator::Subtract,
				right: Box::new(one.clone()),
			}),
		};
		assert_eq!(expected, out);
	}
}<|MERGE_RESOLUTION|>--- conflicted
+++ resolved
@@ -1,35 +1,16 @@
 //! This module defines the pratt parser for operators.
 
-<<<<<<< HEAD
 use reblessive::Stk;
 
 use super::mac::unexpected;
-use crate::sql::operator::{BindingPower, NearestNeighbor};
+use crate::sql::operator::{BindingPower, BooleanOperator, MatchesOperator, NearestNeighbor};
 use crate::sql::{BinaryOperator, Expr, Ident, Literal, Part, PostfixOperator, PrefixOperator};
 use crate::syn::error::bail;
 use crate::syn::lexer::compound::Numeric;
 use crate::syn::parser::mac::expected;
 use crate::syn::parser::{ParseResult, Parser};
-use crate::syn::token::{self, Token, TokenKind, t};
+use crate::syn::token::{self, Glued, Token, TokenKind, t};
 use crate::val;
-=======
-use std::ops::Bound;
-
-use super::mac::{expected_whitespace, unexpected};
-use crate::idx::ft::MatchRef;
-use crate::sql::operator::BindingPower;
-use crate::sql::operator::BooleanOperation;
-use crate::sql::{
-	Cast, Expression, Function, Number, Operator, Part, Range, SqlValue, value::TryNeg,
-};
-use crate::syn::error::bail;
-use crate::syn::token::{self, Token};
-use crate::syn::{
-	parser::{ParseResult, Parser, mac::expected},
-	token::{TokenKind, t},
-};
-use reblessive::Stk;
->>>>>>> 5b59cdad
 
 impl Parser<'_> {
 	/// Parsers a generic value.
@@ -289,43 +270,7 @@
 		})
 	}
 
-<<<<<<< HEAD
 	pub(super) fn parse_nearest_neighbor(&mut self, token: Token) -> ParseResult<NearestNeighbor> {
-=======
-	pub(super) fn parse_match(&mut self, token: Token) -> ParseResult<Operator> {
-		if self.eat(t!("@")) {
-			return Ok(Operator::Matches(None, None));
-		}
-		let match_ref = self.parse_match_ref()?;
-		let boolean_operator = if match_ref.is_none() || self.eat(t!(",")) {
-			self.parse_match_boolean_operator()?
-		} else {
-			None
-		};
-		self.expect_closing_delimiter(t!("@"), token.span)?;
-		Ok(Operator::Matches(match_ref, boolean_operator))
-	}
-
-	fn parse_match_ref(&mut self) -> ParseResult<Option<MatchRef>> {
-		if matches!(self.peek().kind, TokenKind::Digits | TokenKind::Glued(token::Glued::Number)) {
-			Ok(Some(self.next_token_value()?))
-		} else {
-			Ok(None)
-		}
-	}
-
-	fn parse_match_boolean_operator(&mut self) -> ParseResult<Option<BooleanOperation>> {
-		if self.eat(t!("AND")) {
-			Ok(Some(BooleanOperation::And))
-		} else if self.eat(t!("OR")) {
-			Ok(Some(BooleanOperation::Or))
-		} else {
-			Ok(None)
-		}
-	}
-
-	pub(super) fn parse_knn(&mut self, token: Token) -> ParseResult<Operator> {
->>>>>>> 5b59cdad
 		let amount = self.next_token_value()?;
 		let res = if self.eat(t!(",")) {
 			let token = self.peek();
@@ -418,7 +363,6 @@
 		let token = self.next();
 		let operator = match token.kind {
 			// TODO: change operator name?
-<<<<<<< HEAD
 			t!("||") | t!("OR") => BinaryOperator::Or,
 			t!("&&") | t!("AND") => BinaryOperator::And,
 			t!("?:") => BinaryOperator::TenaryCondition,
@@ -429,14 +373,8 @@
 			t!("?=") => BinaryOperator::AnyEqual,
 			t!("=") => BinaryOperator::Equal,
 			t!("@") => {
-				let reference = (!self.eat(t!("@")))
-					.then(|| {
-						let number = self.next_token_value()?;
-						expected!(self, t!("@"));
-						Ok(number)
-					})
-					.transpose()?;
-				BinaryOperator::Matches(reference)
+				let op = self.parse_matches()?;
+				BinaryOperator::Matches(op)
 			}
 			t!("<=") => BinaryOperator::LessThanEqual,
 			t!("<") => BinaryOperator::LessThan,
@@ -457,41 +395,6 @@
 			t!("⊆") | t!("ALLINSIDE") => BinaryOperator::AllInside,
 			t!("⊂") | t!("ANYINSIDE") => BinaryOperator::AnyInside,
 			t!("⊄") | t!("NONEINSIDE") => BinaryOperator::NoneInside,
-=======
-			t!("||") | t!("OR") => Operator::Or,
-			t!("&&") | t!("AND") => Operator::And,
-			t!("?:") => Operator::Tco,
-			t!("??") => Operator::Nco,
-			t!("==") => Operator::Exact,
-			t!("!=") => Operator::NotEqual,
-			t!("*=") => Operator::AllEqual,
-			t!("?=") => Operator::AnyEqual,
-			t!("=") => Operator::Equal,
-			t!("!~") | t!("*~") | t!("?~") | t!("~") => {
-				bail!("Invalid operator '{}'",token.kind,
-					@token.span => "The like operators have been removed. Please use the similarity functions, like string::similarity::smithwaterman, instead.")
-			}
-			t!("@") => self.parse_match(token)?,
-			t!("<=") => Operator::LessThanOrEqual,
-			t!("<") => Operator::LessThan,
-			t!(">=") => Operator::MoreThanOrEqual,
-			t!("**") => Operator::Pow,
-			t!("+") => Operator::Add,
-			t!("-") => Operator::Sub,
-			t!("*") | t!("×") => Operator::Mul,
-			t!("/") | t!("÷") => Operator::Div,
-			t!("%") => Operator::Rem,
-			t!("∋") | t!("CONTAINS") => Operator::Contain,
-			t!("∌") | t!("CONTAINSNOT") => Operator::NotContain,
-			t!("∈") | t!("INSIDE") => Operator::Inside,
-			t!("∉") | t!("NOTINSIDE") => Operator::NotInside,
-			t!("⊇") | t!("CONTAINSALL") => Operator::ContainAll,
-			t!("⊃") | t!("CONTAINSANY") => Operator::ContainAny,
-			t!("⊅") | t!("CONTAINSNONE") => Operator::ContainNone,
-			t!("⊆") | t!("ALLINSIDE") => Operator::AllInside,
-			t!("⊂") | t!("ANYINSIDE") => Operator::AnyInside,
-			t!("⊄") | t!("NONEINSIDE") => Operator::NoneInside,
->>>>>>> 5b59cdad
 			t!("IS") => {
 				if self.eat(t!("NOT")) {
 					BinaryOperator::NotEqual
@@ -576,6 +479,55 @@
 			op: operator,
 			right: Box::new(rhs),
 		})
+	}
+
+	fn parse_matches(&mut self) -> ParseResult<MatchesOperator> {
+		let peek = self.peek();
+		match peek.kind {
+			TokenKind::Digits | TokenKind::Glued(Glued::Number) => {
+				let number = self.next_token_value()?;
+				let op = if self.eat(t!(",")) {
+					let peek = self.next();
+					let op = match peek.kind {
+						t!("AND") => BooleanOperator::And,
+						t!("OR") => BooleanOperator::Or,
+						_ => unexpected!(self, peek, "either `AND` or `OR`"),
+					};
+					Some(op)
+				} else {
+					None
+				};
+				expected!(self, t!("@"));
+				Ok(MatchesOperator {
+					operator: op,
+					rf: Some(number),
+				})
+			}
+			t!("AND") => {
+				self.pop_peek();
+				expected!(self, t!("@"));
+				Ok(MatchesOperator {
+					operator: Some(BooleanOperator::And),
+					rf: None,
+				})
+			}
+			t!("OR") => {
+				self.pop_peek();
+				expected!(self, t!("@"));
+				Ok(MatchesOperator {
+					operator: Some(BooleanOperator::And),
+					rf: None,
+				})
+			}
+			t!("@") => {
+				self.pop_peek();
+				Ok(MatchesOperator {
+					operator: None,
+					rf: None,
+				})
+			}
+			_ => unexpected!(self, peek, "a match reference, operator or `@`"),
+		}
 	}
 
 	async fn parse_postfix(
