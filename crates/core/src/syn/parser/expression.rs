//! This module defines the pratt parser for operators.

use std::ops::Bound;

use reblessive::Stk;

use super::mac::{expected_whitespace, unexpected};
use crate::sql::operator::BindingPower;
<<<<<<< HEAD
use crate::sql::{value::TryNeg, Cast, Expression, Number, Operator, Value};
=======
use crate::sql::{Cast, Expression, Number, Operator, SqlValue, value::TryNeg};
>>>>>>> 9043346e
use crate::sql::{Function, Range};
use crate::syn::error::bail;
use crate::syn::token::{self, Token};
use crate::syn::{
	parser::{ParseResult, Parser, mac::expected},
	token::{TokenKind, t},
};

impl Parser<'_> {
	/// Parsers a generic value.
	///
	/// A generic loose ident like `foo` in for example `foo.bar` can be two different values
	/// depending on context: a table or a field the current document. This function parses loose
	/// idents as a table, see [`parse_value_field`] for parsing loose idents as fields
	pub async fn parse_value_table(&mut self, ctx: &mut Stk) -> ParseResult<SqlValue> {
		let old = self.table_as_field;
		self.table_as_field = false;
		let res = self.pratt_parse_expr(ctx, BindingPower::Base).await;
		self.table_as_field = old;
		res
	}

	/// Parsers a generic value.
	///
	/// A generic loose ident like `foo` in for example `foo.bar` can be two different values
	/// depending on context: a table or a field the current document. This function parses loose
	/// idents as a field, see [`parse_value`] for parsing loose idents as table
	pub(crate) async fn parse_value_field(&mut self, ctx: &mut Stk) -> ParseResult<SqlValue> {
		let old = self.table_as_field;
		self.table_as_field = true;
		let res = self.pratt_parse_expr(ctx, BindingPower::Base).await;
		self.table_as_field = old;
		res
	}

	/// Parsers a generic value.
	///
	/// Inherits how loose identifiers are parsed from it's caller.
	pub(super) async fn parse_value_inherit(&mut self, ctx: &mut Stk) -> ParseResult<SqlValue> {
		self.pratt_parse_expr(ctx, BindingPower::Base).await
	}

	/// Parse a assigner operator.
	pub(super) fn parse_assigner(&mut self) -> ParseResult<Operator> {
		let token = self.next();
		match token.kind {
			t!("=") => Ok(Operator::Equal),
			t!("+=") => Ok(Operator::Inc),
			t!("-=") => Ok(Operator::Dec),
			t!("+?=") => Ok(Operator::Ext),
			_ => unexpected!(self, token, "an assign operator"),
		}
	}

	/// Returns the binding power of an infix operator.
	///
	/// Binding power is the opposite of precendence: a higher binding power means that a token is
	/// more like to operate directly on it's neighbours. Example `*` has a higher binding power
	/// than `-` resulting in 1 - 2 * 3 being parsed as 1 - (2 * 3).
	///
	/// All operators in SurrealQL which are parsed by the functions in this module are left
	/// associative or have no defined associativity.
	fn infix_binding_power(&mut self, token: TokenKind) -> Option<BindingPower> {
		// TODO: Look at ordering of operators.
		match token {
			// assigment operators have the lowest binding power.
			//t!("+=") | t!("-=") | t!("+?=") => Some((2, 1)),
			t!("||") | t!("OR") => Some(BindingPower::Or),
			t!("&&") | t!("AND") => Some(BindingPower::And),

			// Equality operators have same binding power.
			t!("=")
			| t!("IS")
			| t!("==")
			| t!("!=")
			| t!("*=")
			| t!("?=")
			| t!("~")
			| t!("!~")
			| t!("*~")
			| t!("?~")
			| t!("@") => Some(BindingPower::Equality),

			t!("<") => {
				let peek = self.peek_whitespace1();
				if matches!(peek.kind, t!("-") | t!("->") | t!("..")) {
					return None;
				}
				Some(BindingPower::Relation)
			}

			t!(">") => {
				if self.peek_whitespace1().kind == t!("..") {
					return Some(BindingPower::Range);
				}
				Some(BindingPower::Relation)
			}

			t!("..") => Some(BindingPower::Range),

			t!("<=")
			| t!(">=")
			| t!("∋")
			| t!("CONTAINS")
			| t!("∌")
			| t!("CONTAINSNOT")
			| t!("∈")
			| t!("INSIDE")
			| t!("∉")
			| t!("NOTINSIDE")
			| t!("⊇")
			| t!("CONTAINSALL")
			| t!("⊃")
			| t!("CONTAINSANY")
			| t!("⊅")
			| t!("CONTAINSNONE")
			| t!("⊆")
			| t!("ALLINSIDE")
			| t!("⊂")
			| t!("ANYINSIDE")
			| t!("⊄")
			| t!("NONEINSIDE")
			| t!("OUTSIDE")
			| t!("INTERSECTS")
			| t!("NOT")
			| t!("IN")
			| t!("<|") => Some(BindingPower::Relation),

			t!("+") | t!("-") => Some(BindingPower::AddSub),
			t!("*") | t!("×") | t!("/") | t!("÷") | t!("%") => Some(BindingPower::MulDiv),
			t!("**") => Some(BindingPower::Power),
			t!("?:") | t!("??") => Some(BindingPower::Nullish),
			_ => None,
		}
	}

	fn prefix_binding_power(&mut self, token: TokenKind) -> Option<BindingPower> {
		match token {
			t!("!") | t!("+") | t!("-") => Some(BindingPower::Unary),
			t!("..") => Some(BindingPower::Range),
			t!("<") => {
				let peek = self.peek1();
				if matches!(peek.kind, t!("-") | t!("->") | t!("FUTURE")) {
					return None;
				}
				Some(BindingPower::Cast)
			}
			_ => None,
		}
	}

	async fn parse_prefix_op(
		&mut self,
		ctx: &mut Stk,
		min_bp: BindingPower,
	) -> ParseResult<SqlValue> {
		let token = self.peek();
		let operator = match token.kind {
			t!("+") => {
				// +123 is a single number token, so parse it as such
				let p = self.peek_whitespace1();
				if matches!(p.kind, TokenKind::Digits) {
					// This is a bit of an annoying special case.
					// The problem is that `+` and `-` can be an prefix operator and a the start
					// of a number token.
					// To figure out which it is we need to peek the next whitespace token,
					// This eats the digits that the lexer needs to lex the number. So we we need
					// to backup before the digits token was consumed, clear the digits token from
					// the token buffer so it isn't popped after parsing the number and then lex the
					// number.
					self.lexer.backup_before(p.span);
					self.token_buffer.clear();
					self.token_buffer.push(token);
					return self.next_token_value::<Number>().map(SqlValue::Number);
				}
				self.pop_peek();

				Operator::Add
			}
			t!("-") => {
				// -123 is a single number token, so parse it as such
				let p = self.peek_whitespace1();
				if matches!(p.kind, TokenKind::Digits) {
					// This is a bit of an annoying special case.
					// The problem is that `+` and `-` can be an prefix operator and a the start
					// of a number token.
					// To figure out which it is we need to peek the next whitespace token,
					// This eats the digits that the lexer needs to lex the number. So we we need
					// to backup before the digits token was consumed, clear the digits token from
					// the token buffer so it isn't popped after parsing the number and then lex the
					// number.
					self.lexer.backup_before(p.span);
					self.token_buffer.clear();
					self.token_buffer.push(token);
					return self.next_token_value::<Number>().map(SqlValue::Number);
				}

				self.pop_peek();

				Operator::Neg
			}
			t!("!") => {
				self.pop_peek();
				Operator::Not
			}
			t!("<") => {
				self.pop_peek();
				let kind = self.parse_kind(ctx, token.span).await?;
				let value = ctx.run(|ctx| self.pratt_parse_expr(ctx, BindingPower::Cast)).await?;
				let cast = Cast(kind, value);
				return Ok(SqlValue::Cast(Box::new(cast)));
			}
			t!("..") => return self.parse_prefix_range(ctx).await,
			// should be unreachable as we previously check if the token was a prefix op.
			_ => unreachable!(),
		};

		let v = ctx.run(|ctx| self.pratt_parse_expr(ctx, min_bp)).await?;

		// HACK: For compatiblity with the old parser apply + and - operator immediately if the
		// left value is a number.
		if let SqlValue::Number(number) = v {
			// If the number was already negative we already did apply a - so just return a unary
			// in this case.
			if number.is_positive() {
				if let Operator::Neg = operator {
					// this can only panic if `number` is i64::MIN which currently can't be parsed.
					return Ok(SqlValue::Number(number.try_neg().unwrap()));
				}
			}

			if let Operator::Add = operator {
				// doesn't do anything.
				return Ok(SqlValue::Number(number));
			}
			Ok(SqlValue::Expression(Box::new(Expression::Unary {
				o: operator,
				v: SqlValue::Number(number),
			})))
		} else {
			Ok(SqlValue::Expression(Box::new(Expression::Unary {
				o: operator,
				v,
			})))
		}
	}

	pub(super) fn parse_knn(&mut self, token: Token) -> ParseResult<Operator> {
		let amount = self.next_token_value()?;
		let op = if self.eat(t!(",")) {
			let token = self.peek();
			match token.kind {
				TokenKind::Distance(_) => {
					let d = self.parse_distance().map(Some)?;
					Operator::Knn(amount, d)
				}
				TokenKind::Digits | TokenKind::Glued(token::Glued::Number) => {
					let ef = self.next_token_value()?;
					Operator::Ann(amount, ef)
				}
				_ => {
					bail!("Unexpected token {} expected a distance of an integer", token.kind,
						@token.span => "The NN operator accepts either a distance or an EF value (integer)")
				}
			}
		} else {
			Operator::Knn(amount, None)
		};
		self.expect_closing_delimiter(t!("|>"), token.span)?;
		Ok(op)
	}

	fn expression_is_relation(value: &SqlValue) -> bool {
		if let SqlValue::Expression(x) = value {
			return Self::operator_is_relation(x.operator());
		}
		false
	}

	fn operator_is_relation(operator: &Operator) -> bool {
		matches!(
			operator,
			Operator::Equal
				| Operator::NotEqual
				| Operator::AllEqual
				| Operator::AnyEqual
				| Operator::NotLike
				| Operator::AllLike
				| Operator::AnyLike
				| Operator::Like
				| Operator::Contain
				| Operator::NotContain
				| Operator::NotInside
				| Operator::ContainAll
				| Operator::ContainNone
				| Operator::AllInside
				| Operator::AnyInside
				| Operator::NoneInside
				| Operator::Outside
				| Operator::Intersects
				| Operator::Inside
				| Operator::Knn(_, _)
		)
	}

	async fn parse_infix_op(
		&mut self,
		ctx: &mut Stk,
		min_bp: BindingPower,
<<<<<<< HEAD
		lhs: Value,
		lhs_prime: bool, // if lhs was a prime expression, required for ensuring (a..b)..c does not
		                 // fail.
	) -> ParseResult<Value> {
=======
		lhs: SqlValue,
		lhs_prime: bool, // if lhs was a prime expression, required for ensuring (a..b)..c does not
		                 // fail.
	) -> ParseResult<SqlValue> {
>>>>>>> 9043346e
		let token = self.next();
		let operator = match token.kind {
			// TODO: change operator name?
			t!("||") | t!("OR") => Operator::Or,
			t!("&&") | t!("AND") => Operator::And,
			t!("?:") => Operator::Tco,
			t!("??") => Operator::Nco,
			t!("==") => Operator::Exact,
			t!("!=") => Operator::NotEqual,
			t!("*=") => Operator::AllEqual,
			t!("?=") => Operator::AnyEqual,
			t!("=") => Operator::Equal,
			t!("!~") => Operator::NotLike,
			t!("*~") => Operator::AllLike,
			t!("?~") => Operator::AnyLike,
			t!("~") => Operator::Like,
			t!("@") => {
				let reference = (!self.eat(t!("@")))
					.then(|| {
						let number = self.next_token_value()?;
						expected!(self, t!("@"));
						Ok(number)
					})
					.transpose()?;
				Operator::Matches(reference)
			}
			t!("<=") => Operator::LessThanOrEqual,
			t!("<") => Operator::LessThan,
			t!(">=") => Operator::MoreThanOrEqual,
			t!("**") => Operator::Pow,
			t!("+") => Operator::Add,
			t!("-") => Operator::Sub,
			t!("*") | t!("×") => Operator::Mul,
			t!("/") | t!("÷") => Operator::Div,
			t!("%") => Operator::Rem,
			t!("∋") | t!("CONTAINS") => Operator::Contain,
			t!("∌") | t!("CONTAINSNOT") => Operator::NotContain,
			t!("∈") | t!("INSIDE") => Operator::Inside,
			t!("∉") | t!("NOTINSIDE") => Operator::NotInside,
			t!("⊇") | t!("CONTAINSALL") => Operator::ContainAll,
			t!("⊃") | t!("CONTAINSANY") => Operator::ContainAny,
			t!("⊅") | t!("CONTAINSNONE") => Operator::ContainNone,
			t!("⊆") | t!("ALLINSIDE") => Operator::AllInside,
			t!("⊂") | t!("ANYINSIDE") => Operator::AnyInside,
			t!("⊄") | t!("NONEINSIDE") => Operator::NoneInside,
			t!("IS") => {
				if self.eat(t!("NOT")) {
					Operator::NotEqual
				} else {
					Operator::Equal
				}
			}
			t!("OUTSIDE") => Operator::Outside,
			t!("INTERSECTS") => Operator::Intersects,
			t!("NOT") => {
				expected!(self, t!("IN"));
				Operator::NotInside
			}
			t!("IN") => Operator::Inside,
			t!("<|") => self.parse_knn(token)?,

			t!(">") => {
				if self.peek_whitespace().kind == t!("..") {
					self.pop_peek();
					return self.parse_infix_range(ctx, true, lhs, lhs_prime).await;
				}
				Operator::MoreThan
			}
			t!("..") => {
				return self.parse_infix_range(ctx, false, lhs, lhs_prime).await;
			}

			// should be unreachable as we previously check if the token was a prefix op.
			x => unreachable!("found non-operator token {x:?}"),
		};
		let before = self.recent_span();
		let rhs = ctx.run(|ctx| self.pratt_parse_expr(ctx, min_bp)).await?;

		if Self::operator_is_relation(&operator) && Self::expression_is_relation(&lhs) {
			let span = before.covers(self.recent_span());
			// 1 >= 2 >= 3 has no defined associativity and is often a mistake.
			bail!("Chaining relational operators have no defined associativity.",
				@span => "Use parens, '()', to specify which operator must be evaluated first")
		}

		Ok(SqlValue::Expression(Box::new(Expression::Binary {
			l: lhs,
			o: operator,
			r: rhs,
		})))
	}

	async fn parse_infix_range(
		&mut self,
		ctx: &mut Stk,
		exclusive: bool,
<<<<<<< HEAD
		lhs: Value,
		lhs_prime: bool,
	) -> ParseResult<Value> {
=======
		lhs: SqlValue,
		lhs_prime: bool,
	) -> ParseResult<SqlValue> {
>>>>>>> 9043346e
		let inclusive = self.eat_whitespace(t!("="));

		let before = self.recent_span();
		let peek = self.peek_whitespace();
		let (rhs, rhs_covered) = if inclusive {
			// ..= must be followed by an expression.
			if peek.kind == TokenKind::WhiteSpace {
				bail!("Unexpected whitespace, expected inclusive range to be immediately followed by a expression",
					@peek.span => "Whitespace between a range and it's operands is dissallowed")
			}
			let rhs_covered = self.peek().kind == t!("(");
			(ctx.run(|ctx| self.pratt_parse_expr(ctx, BindingPower::Range)).await?, rhs_covered)
		} else if Self::kind_starts_expression(peek.kind) {
			let rhs_covered = self.peek().kind == t!("(");
			(ctx.run(|ctx| self.pratt_parse_expr(ctx, BindingPower::Range)).await?, rhs_covered)
		} else {
			return Ok(SqlValue::Range(Box::new(Range {
				beg: if exclusive {
					Bound::Excluded(lhs)
				} else {
					Bound::Included(lhs)
				},
				end: Bound::Unbounded,
			})));
		};

<<<<<<< HEAD
		if matches!(lhs, Value::Range(_)) && !lhs_prime {
=======
		if matches!(lhs, SqlValue::Range(_)) && !lhs_prime {
>>>>>>> 9043346e
			let span = before.covers(self.recent_span());
			// a..b..c is ambiguous, so throw an error
			bail!("Chaining range operators has no specified associativity",
				@span => "use parens, '()', to specify which operator must be evaluated first")
		}

<<<<<<< HEAD
		if matches!(rhs, Value::Range(_)) && !rhs_covered {
=======
		if matches!(rhs, SqlValue::Range(_)) && !rhs_covered {
>>>>>>> 9043346e
			let span = before.covers(self.recent_span());
			// a..b..c is ambiguous, so throw an error
			bail!("Chaining range operators has no specified associativity",
				@span => "use parens, '()', to specify which operator must be evaluated first")
		}

		Ok(SqlValue::Range(Box::new(Range {
			beg: if exclusive {
				Bound::Excluded(lhs)
			} else {
				Bound::Included(lhs)
			},
			end: if inclusive {
				Bound::Included(rhs)
			} else {
				Bound::Excluded(rhs)
			},
		})))
	}

	async fn parse_prefix_range(&mut self, ctx: &mut Stk) -> ParseResult<SqlValue> {
		expected_whitespace!(self, t!(".."));
		let inclusive = self.eat_whitespace(t!("="));
		let before = self.recent_span();
		let peek = self.peek_whitespace();
		let rhs = if inclusive {
			// ..= must be followed by an expression.
			if peek.kind == TokenKind::WhiteSpace {
				bail!("Unexpected whitespace, expected inclusive range to be immediately followed by a expression",
					@peek.span => "Whitespace between a range and it's operands is dissallowed")
			}
			ctx.run(|ctx| self.pratt_parse_expr(ctx, BindingPower::Range)).await?
		} else if Self::kind_starts_expression(peek.kind) {
			ctx.run(|ctx| self.pratt_parse_expr(ctx, BindingPower::Range)).await?
		} else {
			return Ok(SqlValue::Range(Box::new(Range {
				beg: Bound::Unbounded,
				end: Bound::Unbounded,
			})));
		};

		if matches!(rhs, SqlValue::Range(_)) {
			let span = before.covers(self.recent_span());
			// a..b..c is ambiguous, so throw an error
			bail!("Chaining range operators has no specified associativity",
						@span => "use parens, '()', to specify which operator must be evaluated first")
		}

		let range = Range {
			beg: Bound::Unbounded,
			end: if inclusive {
				Bound::Included(rhs)
			} else {
				Bound::Excluded(rhs)
			},
		};
		Ok(SqlValue::Range(Box::new(range)))
	}

	async fn parse_call(&mut self, ctx: &mut Stk, lhs: SqlValue) -> ParseResult<SqlValue> {
		let start = self.last_span();
		let mut args = Vec::new();
		loop {
			if self.eat(t!(")")) {
				break;
			}

			let arg = ctx.run(|ctx| self.parse_value_inherit(ctx)).await?;
			args.push(arg);

			if !self.eat(t!(",")) {
				self.expect_closing_delimiter(t!(")"), start)?;
				break;
			}
		}

		Ok(SqlValue::Function(Box::new(Function::Anonymous(lhs, args, false))))
	}

	async fn parse_call(&mut self, ctx: &mut Stk, lhs: Value) -> ParseResult<Value> {
		let start = self.last_span();
		let mut args = Vec::new();
		loop {
			if self.eat(t!(")")) {
				break;
			}

			let arg = ctx.run(|ctx| self.parse_value_inherit(ctx)).await?;
			args.push(arg);

			if !self.eat(t!(",")) {
				self.expect_closing_delimiter(t!(")"), start)?;
				break;
			}
		}

		Ok(Value::Function(Box::new(Function::Anonymous(lhs, args, false))))
	}

	/// The pratt parsing loop.
	/// Parses expression according to binding power.
	async fn pratt_parse_expr(
		&mut self,
		ctx: &mut Stk,
		min_bp: BindingPower,
	) -> ParseResult<SqlValue> {
		let peek = self.peek();
		let (mut lhs, mut lhs_prime) = if let Some(bp) = self.prefix_binding_power(peek.kind) {
			(self.parse_prefix_op(ctx, bp).await?, false)
		} else {
			(self.parse_idiom_expression(ctx).await?, true)
		};

		loop {
			let token = self.peek();

			if let t!("(") = token.kind {
				if BindingPower::Postfix <= min_bp {
					break;
				}

				lhs = self.parse_call(ctx, lhs).await?;
				continue;
			}

			let Some(bp) = self.infix_binding_power(token.kind) else {
				// explain that assignment operators can't be used in normal expressions.
				if let t!("+=") | t!("*=") | t!("-=") | t!("+?=") = token.kind {
					unexpected!(self,token,"an operator",
						=> "assignment operators are only allowed in SET and DUPLICATE KEY UPDATE clauses")
				}
				break;
			};

			if bp <= min_bp {
				break;
			}

			lhs = self.parse_infix_op(ctx, bp, lhs, lhs_prime).await?;
			lhs_prime = false;
		}

		Ok(lhs)
	}
}

#[cfg(test)]
mod test {
	use super::*;
	use crate::sql::{Block, Future, Kind};
	use crate::syn::Parse;

	#[test]
	fn cast_int() {
		let sql = "<int>1.2345";
		let out = SqlValue::parse(sql);
		assert_eq!("<int> 1.2345f", format!("{}", out));
		assert_eq!(out, SqlValue::from(Cast(Kind::Int, 1.2345.into())));
	}

	#[test]
	fn cast_string() {
		let sql = "<string>1.2345";
		let out = SqlValue::parse(sql);
		assert_eq!("<string> 1.2345f", format!("{}", out));
		assert_eq!(out, SqlValue::from(Cast(Kind::String, 1.2345.into())));
	}

	#[test]
	fn expression_statement() {
		let sql = "true AND false";
		let out = SqlValue::parse(sql);
		assert_eq!("true AND false", format!("{}", out));
	}

	#[test]
	fn expression_left_opened() {
		let sql = "3 * 3 * 3 = 27";
		let out = SqlValue::parse(sql);
		assert_eq!("3 * 3 * 3 = 27", format!("{}", out));
	}

	#[test]
	fn expression_left_closed() {
		let sql = "(3 * 3 * 3) = 27";
<<<<<<< HEAD
		let out = Value::parse(sql);
=======
		let out = SqlValue::parse(sql);
>>>>>>> 9043346e
		assert_eq!("3 * 3 * 3 = 27", format!("{}", out));
	}

	#[test]
	fn expression_right_opened() {
		let sql = "27 = 3 * 3 * 3";
		let out = SqlValue::parse(sql);
		assert_eq!("27 = 3 * 3 * 3", format!("{}", out));
	}

	#[test]
	fn expression_right_closed() {
		let sql = "27 = (3 * 3 * 3)";
<<<<<<< HEAD
		let out = Value::parse(sql);
=======
		let out = SqlValue::parse(sql);
>>>>>>> 9043346e
		assert_eq!("27 = 3 * 3 * 3", format!("{}", out));
	}

	#[test]
	fn expression_both_opened() {
		let sql = "3 * 3 * 3 = 3 * 3 * 3";
		let out = SqlValue::parse(sql);
		assert_eq!("3 * 3 * 3 = 3 * 3 * 3", format!("{}", out));
	}

	#[test]
	fn expression_both_closed() {
		let sql = "(3 * 3 * 3) = (3 * 3 * 3)";
<<<<<<< HEAD
		let out = Value::parse(sql);
=======
		let out = SqlValue::parse(sql);
>>>>>>> 9043346e
		assert_eq!("3 * 3 * 3 = 3 * 3 * 3", format!("{}", out));
	}

	#[test]
	fn expression_closed_required() {
		let sql = "(3 + 3) * 3";
<<<<<<< HEAD
		let out = Value::parse(sql);
=======
		let out = SqlValue::parse(sql);
>>>>>>> 9043346e
		assert_eq!("(3 + 3) * 3", format!("{}", out));
	}

	#[test]
	fn range_closed_required() {
		let sql = "(1..2)..3";
<<<<<<< HEAD
		let out = Value::parse(sql);
=======
		let out = SqlValue::parse(sql);
>>>>>>> 9043346e
		assert_eq!("(1..2)..3", format!("{}", out));
	}

	#[test]
	fn expression_unary() {
		let sql = "-a";
		let out = SqlValue::parse(sql);
		assert_eq!(sql, format!("{}", out));
	}

	#[test]
	fn expression_with_unary() {
		let sql = "-(5) + 5";
<<<<<<< HEAD
		let out = Value::parse(sql);
=======
		let out = SqlValue::parse(sql);
>>>>>>> 9043346e
		assert_eq!("-5 + 5", format!("{}", out));
	}

	#[test]
	fn expression_left_associative() {
		let sql = "1 - 1 - 1";
		let out = SqlValue::parse(sql);
		let one = SqlValue::Number(Number::Int(1));
		let expected = SqlValue::Expression(Box::new(Expression::Binary {
			l: SqlValue::Expression(Box::new(Expression::Binary {
				l: one.clone(),
				o: Operator::Sub,
				r: one.clone(),
			})),
			o: Operator::Sub,
			r: one,
		}));
		assert_eq!(expected, out);
	}

	#[test]
	fn parse_expression() {
		let sql = "<future> { 5 + 10 }";
		let out = SqlValue::parse(sql);
		assert_eq!("<future> { 5 + 10 }", format!("{}", out));
		assert_eq!(
			out,
			SqlValue::from(Future(Block::from(SqlValue::from(Expression::Binary {
				l: SqlValue::Number(Number::Int(5)),
				o: Operator::Add,
				r: SqlValue::Number(Number::Int(10))
			}))))
		);
	}
}<|MERGE_RESOLUTION|>--- conflicted
+++ resolved
@@ -6,11 +6,7 @@
 
 use super::mac::{expected_whitespace, unexpected};
 use crate::sql::operator::BindingPower;
-<<<<<<< HEAD
-use crate::sql::{value::TryNeg, Cast, Expression, Number, Operator, Value};
-=======
 use crate::sql::{Cast, Expression, Number, Operator, SqlValue, value::TryNeg};
->>>>>>> 9043346e
 use crate::sql::{Function, Range};
 use crate::syn::error::bail;
 use crate::syn::token::{self, Token};
@@ -320,17 +316,10 @@
 		&mut self,
 		ctx: &mut Stk,
 		min_bp: BindingPower,
-<<<<<<< HEAD
-		lhs: Value,
-		lhs_prime: bool, // if lhs was a prime expression, required for ensuring (a..b)..c does not
-		                 // fail.
-	) -> ParseResult<Value> {
-=======
 		lhs: SqlValue,
 		lhs_prime: bool, // if lhs was a prime expression, required for ensuring (a..b)..c does not
 		                 // fail.
 	) -> ParseResult<SqlValue> {
->>>>>>> 9043346e
 		let token = self.next();
 		let operator = match token.kind {
 			// TODO: change operator name?
@@ -427,15 +416,9 @@
 		&mut self,
 		ctx: &mut Stk,
 		exclusive: bool,
-<<<<<<< HEAD
-		lhs: Value,
-		lhs_prime: bool,
-	) -> ParseResult<Value> {
-=======
 		lhs: SqlValue,
 		lhs_prime: bool,
 	) -> ParseResult<SqlValue> {
->>>>>>> 9043346e
 		let inclusive = self.eat_whitespace(t!("="));
 
 		let before = self.recent_span();
@@ -462,22 +445,14 @@
 			})));
 		};
 
-<<<<<<< HEAD
-		if matches!(lhs, Value::Range(_)) && !lhs_prime {
-=======
 		if matches!(lhs, SqlValue::Range(_)) && !lhs_prime {
->>>>>>> 9043346e
 			let span = before.covers(self.recent_span());
 			// a..b..c is ambiguous, so throw an error
 			bail!("Chaining range operators has no specified associativity",
 				@span => "use parens, '()', to specify which operator must be evaluated first")
 		}
 
-<<<<<<< HEAD
-		if matches!(rhs, Value::Range(_)) && !rhs_covered {
-=======
 		if matches!(rhs, SqlValue::Range(_)) && !rhs_covered {
->>>>>>> 9043346e
 			let span = before.covers(self.recent_span());
 			// a..b..c is ambiguous, so throw an error
 			bail!("Chaining range operators has no specified associativity",
@@ -555,26 +530,6 @@
 		}
 
 		Ok(SqlValue::Function(Box::new(Function::Anonymous(lhs, args, false))))
-	}
-
-	async fn parse_call(&mut self, ctx: &mut Stk, lhs: Value) -> ParseResult<Value> {
-		let start = self.last_span();
-		let mut args = Vec::new();
-		loop {
-			if self.eat(t!(")")) {
-				break;
-			}
-
-			let arg = ctx.run(|ctx| self.parse_value_inherit(ctx)).await?;
-			args.push(arg);
-
-			if !self.eat(t!(",")) {
-				self.expect_closing_delimiter(t!(")"), start)?;
-				break;
-			}
-		}
-
-		Ok(Value::Function(Box::new(Function::Anonymous(lhs, args, false))))
 	}
 
 	/// The pratt parsing loop.
@@ -663,11 +618,7 @@
 	#[test]
 	fn expression_left_closed() {
 		let sql = "(3 * 3 * 3) = 27";
-<<<<<<< HEAD
-		let out = Value::parse(sql);
-=======
-		let out = SqlValue::parse(sql);
->>>>>>> 9043346e
+		let out = SqlValue::parse(sql);
 		assert_eq!("3 * 3 * 3 = 27", format!("{}", out));
 	}
 
@@ -681,11 +632,7 @@
 	#[test]
 	fn expression_right_closed() {
 		let sql = "27 = (3 * 3 * 3)";
-<<<<<<< HEAD
-		let out = Value::parse(sql);
-=======
-		let out = SqlValue::parse(sql);
->>>>>>> 9043346e
+		let out = SqlValue::parse(sql);
 		assert_eq!("27 = 3 * 3 * 3", format!("{}", out));
 	}
 
@@ -699,33 +646,21 @@
 	#[test]
 	fn expression_both_closed() {
 		let sql = "(3 * 3 * 3) = (3 * 3 * 3)";
-<<<<<<< HEAD
-		let out = Value::parse(sql);
-=======
-		let out = SqlValue::parse(sql);
->>>>>>> 9043346e
+		let out = SqlValue::parse(sql);
 		assert_eq!("3 * 3 * 3 = 3 * 3 * 3", format!("{}", out));
 	}
 
 	#[test]
 	fn expression_closed_required() {
 		let sql = "(3 + 3) * 3";
-<<<<<<< HEAD
-		let out = Value::parse(sql);
-=======
-		let out = SqlValue::parse(sql);
->>>>>>> 9043346e
+		let out = SqlValue::parse(sql);
 		assert_eq!("(3 + 3) * 3", format!("{}", out));
 	}
 
 	#[test]
 	fn range_closed_required() {
 		let sql = "(1..2)..3";
-<<<<<<< HEAD
-		let out = Value::parse(sql);
-=======
-		let out = SqlValue::parse(sql);
->>>>>>> 9043346e
+		let out = SqlValue::parse(sql);
 		assert_eq!("(1..2)..3", format!("{}", out));
 	}
 
@@ -739,11 +674,7 @@
 	#[test]
 	fn expression_with_unary() {
 		let sql = "-(5) + 5";
-<<<<<<< HEAD
-		let out = Value::parse(sql);
-=======
-		let out = SqlValue::parse(sql);
->>>>>>> 9043346e
+		let out = SqlValue::parse(sql);
 		assert_eq!("-5 + 5", format!("{}", out));
 	}
 
