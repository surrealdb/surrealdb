--- conflicted
+++ resolved
@@ -1,22 +1,14 @@
 use reblessive::Stk;
 
 use crate::{
-<<<<<<< HEAD
-	sql::{
+	expr::{
+		Function, Ident, Model, Value,
 		function::{CustomFunctionName, FunctionVersion},
-		Function, Ident, Model, Value,
 	},
 	syn::{
 		error::{bail, syntax_error},
 		parser::mac::{expected, unexpected},
-		token::{t, TokenKind},
-=======
-	expr::{Function, Ident, Model, Value},
-	syn::{
-		error::syntax_error,
-		parser::mac::{expected, expected_whitespace, unexpected},
 		token::{TokenKind, t},
->>>>>>> 0605ff31
 	},
 };
 
