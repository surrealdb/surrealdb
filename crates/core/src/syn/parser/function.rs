use reblessive::Stk;

use crate::{
<<<<<<< HEAD
	expr::{
		Function, Ident, Model, Value,
		function::{CustomFunctionName, FunctionVersion},
	},
=======
	sql::{Function, Ident, Model, SqlValue},
>>>>>>> d5134c71
	syn::{
		error::{bail, syntax_error},
		parser::mac::{expected, unexpected},
		token::{TokenKind, t},
	},
};

use super::{ParseResult, Parser};

impl Parser<'_> {
	/// Parse a custom function function call
	///
	/// Expects `fn` to already be called.
	pub(super) async fn parse_custom_function(&mut self, ctx: &mut Stk) -> ParseResult<Function> {
		let name = self.parse_custom_function_name()?;
		expected!(self, t!("(")).span;
		let args = self.parse_function_args(ctx).await?;
		Ok(Function::Custom(name, args))
	}
	/// Parse a custom function function call
	///
	/// Expects `fn` to already be called.
	pub(super) async fn parse_silo_function(&mut self, ctx: &mut Stk) -> ParseResult<Function> {
		expected!(self, t!("::"));
		let organisation: Ident = self.next_token_value()?;
		expected!(self, t!("::"));
		let package: Ident = self.next_token_value()?;
		let version = if self.eat(t!("<")) {
			let start = self.last_span();
			let version = self.parse_function_version_inner()?;
			self.expect_closing_delimiter(t!(">"), start)?;
			version
		} else {
			FunctionVersion::Latest
		};

		let submodule = if self.eat(t!("::")) {
			let mut submodule = self.next_token_value::<Ident>()?;
			while self.eat(t!("::")) {
				submodule.0.push_str("::");
				submodule.0.push_str(&self.next_token_value::<Ident>()?.0)
			}

			Some(submodule)
		} else {
			None
		};

		expected!(self, t!("(")).span;
		let args = self.parse_function_args(ctx).await?;
		Ok(Function::Silo {
			organisation,
			package,
			version,
			submodule,
			args,
		})
	}

	/// Parse a custom function name
	///
	/// Expects `fn` to already be called.
	pub(super) fn parse_custom_function_name(&mut self) -> ParseResult<CustomFunctionName> {
		expected!(self, t!("::"));
		let mut name = self.next_token_value::<Ident>()?;
		while self.eat(t!("::")) {
			name.0.push_str("::");
			name.0.push_str(&self.next_token_value::<Ident>()?.0)
		}

		let version = if self.eat(t!("<")) {
			let start = self.last_span();
			let version = self.parse_function_version_inner()?;
			self.expect_closing_delimiter(t!(">"), start)?;
			Some(version)
		} else {
			None
		};

		let submodule = if self.eat(t!("::")) {
			let mut submodule = self.next_token_value::<Ident>()?;
			while self.eat(t!("::")) {
				submodule.0.push_str("::");
				submodule.0.push_str(&self.next_token_value::<Ident>()?.0)
			}

			Some(submodule)
		} else {
			None
		};

		Ok(CustomFunctionName {
			name,
			version,
			submodule,
		})
	}

	pub(super) async fn parse_function_args(
		&mut self,
		ctx: &mut Stk,
	) -> ParseResult<Vec<SqlValue>> {
		let start = self.last_span();
		let mut args = Vec::new();
		loop {
			if self.eat(t!(")")) {
				break;
			}

			let arg = ctx.run(|ctx| self.parse_value_inherit(ctx)).await?;
			args.push(arg);

			if !self.eat(t!(",")) {
				self.expect_closing_delimiter(t!(")"), start)?;
				break;
			}
		}
		Ok(args)
	}

	pub(super) fn parse_function_version_fixed(&mut self) -> ParseResult<String> {
		let start = self.peek().span;
		let version = self.parse_function_version_inner()?;
		if !version.is_patch() {
			let span = start.covers(self.last_span());
			let kind = version.kind();
			bail!(
				"Found a `{kind}` version, but expected a patch version",
				@span => "Expected a version in the format of x.y.z",
			)
		}

		Ok(version.to_string())
	}

	pub(super) fn parse_function_version_inner(&mut self) -> ParseResult<FunctionVersion> {
		let token = self.next();
		let span_str = self.lexer.span_str(token.span);
		match token.kind {
			TokenKind::Identifier if span_str.eq_ignore_ascii_case("latest") => {
				Ok(FunctionVersion::Latest)
			}
			TokenKind::Digits => {
				let major = span_str
					.parse()
					.map_err(|e| syntax_error!("Failed to parse version: {e}", @token.span))?;

				if !self.eat_whitespace(t!(".")) {
					return Ok(FunctionVersion::Major(major));
				}

				let token = self.next_whitespace();
				let minor: u32 =
					match token.kind {
						TokenKind::Digits => self.lexer.span_str(token.span).parse().map_err(
							|e| syntax_error!("Failed to parse version: {e}", @token.span),
						)?,
						_ => unexpected!(self, token, "an integer"),
					};

				if !self.eat_whitespace(t!(".")) {
					return Ok(FunctionVersion::Minor(major, minor));
				}

				let token = self.next_whitespace();
				let patch: u32 =
					match token.kind {
						TokenKind::Digits => self.lexer.span_str(token.span).parse().map_err(
							|e| syntax_error!("Failed to parse version: {e}", @token.span),
						)?,
						_ => unexpected!(self, token, "an integer"),
					};

				Ok(FunctionVersion::Patch(major, minor, patch))
			}
			_ => unexpected!(self, token, "an integer or `latest`"),
		}
	}

	/// Parse a model invocation
	///
	/// Expects `ml` to already be called.
	pub(super) async fn parse_model(&mut self, ctx: &mut Stk) -> ParseResult<Model> {
		expected!(self, t!("::"));
		let mut name = self.next_token_value::<Ident>()?.0;
		while self.eat(t!("::")) {
			name.push_str("::");
			name.push_str(&self.next_token_value::<Ident>()?.0)
		}
		let start = expected!(self, t!("<")).span;
		let version = self.parse_function_version_fixed()?;
		self.expect_closing_delimiter(t!(">"), start)?;

		let start = expected!(self, t!("(")).span;
		let mut args = Vec::new();
		loop {
			if self.eat(t!(")")) {
				break;
			}

			let arg = ctx.run(|ctx| self.parse_value_inherit(ctx)).await?;
			args.push(arg);

			if !self.eat(t!(",")) {
				self.expect_closing_delimiter(t!(")"), start)?;
				break;
			}
		}
		Ok(Model {
			name,
			version: version.to_string(),
			args,
		})
	}
}

#[cfg(test)]
mod test {
	use crate::{
		sql::{Script, SqlValue},
		syn::{self, Parse},
	};

	use super::*;

	#[test]
	fn function_single() {
		let sql = "count()";
		let out = SqlValue::parse(sql);
		assert_eq!("count()", format!("{}", out));
		assert_eq!(out, SqlValue::from(Function::Normal(String::from("count"), vec![])));
	}

	#[test]
	fn function_single_not() {
		let sql = "not(10)";
		let out = SqlValue::parse(sql);
		assert_eq!("not(10)", format!("{}", out));
		assert_eq!(out, SqlValue::from(Function::Normal("not".to_owned(), vec![10.into()])));
	}

	#[test]
	fn function_module() {
		let sql = "rand::uuid()";
		let out = SqlValue::parse(sql);
		assert_eq!("rand::uuid()", format!("{}", out));
		assert_eq!(out, SqlValue::from(Function::Normal(String::from("rand::uuid"), vec![])));
	}

	#[test]
	fn function_arguments() {
		let sql = "string::is::numeric(null)";
		let out = SqlValue::parse(sql);
		assert_eq!("string::is::numeric(NULL)", format!("{}", out));
		assert_eq!(
			out,
			SqlValue::from(Function::Normal(
				String::from("string::is::numeric"),
				vec![SqlValue::Null]
			))
		);
	}

	#[test]
	fn function_simple_together() {
		let sql = "function() { return 'test'; }";
		let out = SqlValue::parse(sql);
		assert_eq!("function() { return 'test'; }", format!("{}", out));
		assert_eq!(out, SqlValue::from(Function::Script(Script::from(" return 'test'; "), vec![])));
	}

	#[test]
	fn function_simple_whitespace() {
		let sql = "function () { return 'test'; }";
		let out = SqlValue::parse(sql);
		assert_eq!("function() { return 'test'; }", format!("{}", out));
		assert_eq!(out, SqlValue::from(Function::Script(Script::from(" return 'test'; "), vec![])));
	}

	#[test]
	fn function_script_expression() {
		let sql = "function() { return this.tags.filter(t => { return t.length > 3; }); }";
		let out = SqlValue::parse(sql);
		assert_eq!(
			"function() { return this.tags.filter(t => { return t.length > 3; }); }",
			format!("{}", out)
		);
		assert_eq!(
			out,
			SqlValue::from(Function::Script(
				Script::from(" return this.tags.filter(t => { return t.length > 3; }); "),
				vec![]
			))
		);
	}

	#[test]
	fn ml_model_example() {
		let sql = r#"ml::insurance::prediction<1.0.0>({
			age: 18,
			disposable_income: "yes",
			purchased_before: true
		})
		"#;
		let out = SqlValue::parse(sql);
		assert_eq!(
			"ml::insurance::prediction<1.0.0>({ age: 18, disposable_income: 'yes', purchased_before: true })",
			out.to_string()
		);
	}

	#[test]
	fn ml_model_example_in_select() {
		let sql = r"
			SELECT
			name,
			age,
			ml::insurance::prediction<1.0.0>({
				age: age,
				disposable_income: math::round(income),
				purchased_before: array::len(->purchased->property) > 0,
			}) AS likely_to_buy FROM person:tobie;
		";
		let out = syn::parse(sql).unwrap();
		assert_eq!(
			"SELECT name, age, ml::insurance::prediction<1.0.0>({ age: age, disposable_income: math::round(income), purchased_before: array::len(->purchased->property) > 0 }) AS likely_to_buy FROM person:tobie;",
			out.to_string()
		);
	}

	#[test]
	fn ml_model_with_mutiple_arguments() {
		let sql = "ml::insurance::prediction<1.0.0>(1,2,3,4,)";
		let out = SqlValue::parse(sql);
		assert_eq!("ml::insurance::prediction<1.0.0>(1,2,3,4)", out.to_string());
	}

	#[test]
	fn script_basic() {
		let sql = "function(){return true;}";
		let out = SqlValue::parse(sql);
		assert_eq!("function() {return true;}", format!("{}", out));
		assert_eq!(out, SqlValue::from(Function::Script(Script::from("return true;"), Vec::new())));
	}

	#[test]
	fn script_object() {
		let sql = "function(){return { test: true, something: { other: true } };}";
		let out = SqlValue::parse(sql);
		assert_eq!(
			"function() {return { test: true, something: { other: true } };}",
			format!("{}", out)
		);
		assert_eq!(
			out,
			SqlValue::from(Function::Script(
				Script::from("return { test: true, something: { other: true } };"),
				Vec::new()
			))
		);
	}

	#[test]
	fn script_closure() {
		let sql = "function(){return this.values.map(v => `This value is ${Number(v * 3)}`);}";
		let out = SqlValue::parse(sql);
		assert_eq!(
			"function() {return this.values.map(v => `This value is ${Number(v * 3)}`);}",
			format!("{}", out)
		);
		assert_eq!(
			out,
			SqlValue::from(Function::Script(
				Script::from("return this.values.map(v => `This value is ${Number(v * 3)}`);"),
				Vec::new()
			))
		);
	}

	#[test]
	fn script_complex() {
		let sql = r#"function(){return { test: true, some: { object: "some text with uneven {{{ {} \" brackets", else: false } };}"#;
		let out = SqlValue::parse(sql);
		assert_eq!(
			r#"function() {return { test: true, some: { object: "some text with uneven {{{ {} \" brackets", else: false } };}"#,
			format!("{}", out)
		);
		assert_eq!(
			out,
			SqlValue::from(Function::Script(
				Script::from(
					r#"return { test: true, some: { object: "some text with uneven {{{ {} \" brackets", else: false } };"#
				),
				Vec::new()
			))
		);
	}

	#[test]
	fn script_advanced() {
		let body = r#"
			// {
			// }
			// {}
			// { }
			/* { */
			/* } */
			/* {} */
			/* { } */
			/* {{{ $ }} */
			/* /* /* /* */
			let x = {};
			let x = { };
			let x = '{';
			let x = "{";
			let x = '}';
			let x = "}";
			let x = '} } { {';
			let x = 3 / 4 * 2;
			let x = /* something */ 45 + 2;
			"#;
		let sql = "function() {".to_owned() + body + "}";
		let out = SqlValue::parse(&sql);
		assert_eq!(sql, format!("{}", out));
		assert_eq!(out, SqlValue::from(Function::Script(Script::from(body), Vec::new())));
	}
}<|MERGE_RESOLUTION|>--- conflicted
+++ resolved
@@ -1,14 +1,10 @@
 use reblessive::Stk;
 
 use crate::{
-<<<<<<< HEAD
-	expr::{
-		Function, Ident, Model, Value,
+	sql::{
+		Function, Ident, Model, SqlValue,
 		function::{CustomFunctionName, FunctionVersion},
 	},
-=======
-	sql::{Function, Ident, Model, SqlValue},
->>>>>>> d5134c71
 	syn::{
 		error::{bail, syntax_error},
 		parser::mac::{expected, unexpected},
