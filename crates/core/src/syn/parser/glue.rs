//! Implements token gluing logic.
use super::{GluedValue, ParseResult, Parser};
use crate::syn::lexer::compound;
use crate::syn::token::{Glued, Token, TokenKind, t};
<<<<<<< HEAD
use crate::types::{PublicDatetime, PublicDuration, PublicUuid};
=======
use crate::val::Duration;
>>>>>>> 2c83cd9c

impl Parser<'_> {
	/// Glues the next token and returns the token after.
	pub(super) fn glue_and_peek1(&mut self) -> ParseResult<Token> {
		let token = self.peek();
		match token.kind {
			TokenKind::Glued(_) => return Ok(self.peek1()),
			t!("+") | t!("-") => {
				let peek1 = self.peek_whitespace1();
				if !matches!(peek1.kind, TokenKind::Digits) {
					return Ok(token);
				}

				// This is a bit of an annoying special case.
				// The problem is that `+` and `-` can be a prefix operator and at the start
				// of a number token.
				// To figure out which it is we need to peek the next whitespace token,
				// This eats the digits that the lexer needs to lex the number. So we need
				// to backup before the digits token was consumed, clear the digits token from
				// the token buffer so it isn't popped after parsing the number and then lex the
				// number.
				self.lexer.backup_before(peek1.span);
				self.token_buffer.clear();
				let value = self.lexer.lex_compound(token, compound::numeric_kind)?;
				match value.value {
					compound::NumericKind::Float => {
						self.glued_value = GluedValue::Number(compound::NumberKind::Float);
						self.prepend_token(Token {
							span: value.span,
							kind: TokenKind::Glued(Glued::Number),
						});
					}
					compound::NumericKind::Int => {
						self.glued_value = GluedValue::Number(compound::NumberKind::Integer);
						self.prepend_token(Token {
							span: value.span,
							kind: TokenKind::Glued(Glued::Number),
						});
					}
					compound::NumericKind::Decimal => {
						self.glued_value = GluedValue::Number(compound::NumberKind::Decimal);
						self.prepend_token(Token {
							span: value.span,
							kind: TokenKind::Glued(Glued::Number),
						});
					}
					compound::NumericKind::Duration(x) => {
						self.glued_value = GluedValue::Duration(PublicDuration::from(x));
						self.prepend_token(Token {
							span: value.span,
							kind: TokenKind::Glued(Glued::Duration),
						});
					}
				}
			}
			TokenKind::Digits => {
				self.pop_peek();
				let value = self.lexer.lex_compound(token, compound::numeric_kind)?;
				match value.value {
					compound::NumericKind::Int => {
						self.glued_value = GluedValue::Number(compound::NumberKind::Integer);
						self.prepend_token(Token {
							span: value.span,
							kind: TokenKind::Glued(Glued::Number),
						});
					}
					compound::NumericKind::Float => {
						self.glued_value = GluedValue::Number(compound::NumberKind::Float);
						self.prepend_token(Token {
							span: value.span,
							kind: TokenKind::Glued(Glued::Number),
						});
					}
					compound::NumericKind::Decimal => {
						self.glued_value = GluedValue::Number(compound::NumberKind::Decimal);
						self.prepend_token(Token {
							span: value.span,
							kind: TokenKind::Glued(Glued::Number),
						});
					}
					compound::NumericKind::Duration(x) => {
						self.glued_value = GluedValue::Duration(PublicDuration::from(x));
						self.prepend_token(Token {
							span: value.span,
							kind: TokenKind::Glued(Glued::Duration),
						});
					}
				}
			}
<<<<<<< HEAD
			t!("\"") | t!("'") => {
				self.pop_peek();
				let value = self.lexer.lex_compound(token, compound::strand)?;
				self.glued_value = GluedValue::String(value.value);
				self.prepend_token(Token {
					span: value.span,
					kind: TokenKind::Glued(Glued::String),
				});
				return Ok(self.peek1());
			}
			t!("d\"") | t!("d'") => {
				self.pop_peek();
				let value = self.lexer.lex_compound(token, compound::datetime)?;
				self.glued_value = GluedValue::Datetime(PublicDatetime::from(value.value));
				self.prepend_token(Token {
					span: value.span,
					kind: TokenKind::Glued(Glued::Datetime),
				});
			}
			t!("u\"") | t!("u'") => {
				self.pop_peek();
				let value = self.lexer.lex_compound(token, compound::uuid)?;
				self.glued_value = GluedValue::Uuid(PublicUuid::from(value.value));
				self.prepend_token(Token {
					span: value.span,
					kind: TokenKind::Glued(Glued::Uuid),
				});
			}
			t!("b\"") | t!("b'") => {
				self.pop_peek();
				let value = self.lexer.lex_compound(token, compound::bytes)?;
				self.glued_value = GluedValue::Bytes(value.value);
				self.prepend_token(Token {
					span: value.span,
					kind: TokenKind::Glued(Glued::Bytes),
				});
			}
			t!("f\"") | t!("f'") => {
				self.pop_peek();
				let value = self.lexer.lex_compound(token, compound::file)?;
				self.glued_value = GluedValue::File(value.value);
				self.prepend_token(Token {
					span: value.span,
					kind: TokenKind::Glued(Glued::File),
				});
			}
=======
>>>>>>> 2c83cd9c
			_ => {}
		}
		Ok(self.peek1())
	}
}<|MERGE_RESOLUTION|>--- conflicted
+++ resolved
@@ -2,11 +2,7 @@
 use super::{GluedValue, ParseResult, Parser};
 use crate::syn::lexer::compound;
 use crate::syn::token::{Glued, Token, TokenKind, t};
-<<<<<<< HEAD
-use crate::types::{PublicDatetime, PublicDuration, PublicUuid};
-=======
-use crate::val::Duration;
->>>>>>> 2c83cd9c
+use crate::types::PublicDuration;
 
 impl Parser<'_> {
 	/// Glues the next token and returns the token after.
@@ -96,55 +92,6 @@
 					}
 				}
 			}
-<<<<<<< HEAD
-			t!("\"") | t!("'") => {
-				self.pop_peek();
-				let value = self.lexer.lex_compound(token, compound::strand)?;
-				self.glued_value = GluedValue::String(value.value);
-				self.prepend_token(Token {
-					span: value.span,
-					kind: TokenKind::Glued(Glued::String),
-				});
-				return Ok(self.peek1());
-			}
-			t!("d\"") | t!("d'") => {
-				self.pop_peek();
-				let value = self.lexer.lex_compound(token, compound::datetime)?;
-				self.glued_value = GluedValue::Datetime(PublicDatetime::from(value.value));
-				self.prepend_token(Token {
-					span: value.span,
-					kind: TokenKind::Glued(Glued::Datetime),
-				});
-			}
-			t!("u\"") | t!("u'") => {
-				self.pop_peek();
-				let value = self.lexer.lex_compound(token, compound::uuid)?;
-				self.glued_value = GluedValue::Uuid(PublicUuid::from(value.value));
-				self.prepend_token(Token {
-					span: value.span,
-					kind: TokenKind::Glued(Glued::Uuid),
-				});
-			}
-			t!("b\"") | t!("b'") => {
-				self.pop_peek();
-				let value = self.lexer.lex_compound(token, compound::bytes)?;
-				self.glued_value = GluedValue::Bytes(value.value);
-				self.prepend_token(Token {
-					span: value.span,
-					kind: TokenKind::Glued(Glued::Bytes),
-				});
-			}
-			t!("f\"") | t!("f'") => {
-				self.pop_peek();
-				let value = self.lexer.lex_compound(token, compound::file)?;
-				self.glued_value = GluedValue::File(value.value);
-				self.prepend_token(Token {
-					span: value.span,
-					kind: TokenKind::Glued(Glued::File),
-				});
-			}
-=======
->>>>>>> 2c83cd9c
 			_ => {}
 		}
 		Ok(self.peek1())
