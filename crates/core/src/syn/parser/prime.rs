use geo::Point;
use reblessive::Stk;

use super::{ParseResult, Parser, mac::pop_glued};
use crate::{
	sql::{
		Array, Closure, Dir, Duration, Function, Geometry, Ident, Idiom, Kind, Mock, Number, Param,
		Part, Script, SqlValue, Strand, Subquery, Table,
	},
	syn::{
		error::bail,
		lexer::compound,
		parser::{
			enter_object_recursion, enter_query_recursion,
			mac::{expected, unexpected},
		},
		token::{Glued, Span, TokenKind, t},
	},
};

impl Parser<'_> {
	/// Parse a what primary.
	///
	/// What's are values which are more restricted in what expressions they can contain.
	pub(super) async fn parse_what_primary(&mut self, ctx: &mut Stk) -> ParseResult<SqlValue> {
		let token = self.peek();
		match token.kind {
			t!("r\"") => {
				self.pop_peek();
				Ok(SqlValue::Thing(self.parse_record_string(ctx, true).await?))
			}
			t!("r'") => {
				self.pop_peek();
				Ok(SqlValue::Thing(self.parse_record_string(ctx, false).await?))
			}
			t!("d\"") | t!("d'") | TokenKind::Glued(Glued::Datetime) => {
				Ok(SqlValue::Datetime(self.next_token_value()?))
			}
			t!("u\"") | t!("u'") | TokenKind::Glued(Glued::Uuid) => {
				Ok(SqlValue::Uuid(self.next_token_value()?))
			}
			t!("f\"") | t!("f'") | TokenKind::Glued(Glued::File) => {
				if !self.settings.files_enabled {
					unexpected!(self, token, "the experimental files feature to be enabled");
				}

				Ok(SqlValue::File(self.next_token_value()?))
			}
			t!("b\"") | t!("b'") | TokenKind::Glued(Glued::Bytes) => {
				Ok(SqlValue::Bytes(self.next_token_value()?))
			}
			t!("$param") => {
<<<<<<< HEAD
				let value = Value::Param(self.next_token_value()?);
=======
				let value = SqlValue::Param(self.next_token_value()?);
>>>>>>> 9043346e
				self.continue_parse_inline_call(ctx, value).await
			}
			t!("FUNCTION") => {
				self.pop_peek();
				let func = self.parse_script(ctx).await?;
<<<<<<< HEAD
				let value = Value::Function(Box::new(func));
=======
				let value = SqlValue::Function(Box::new(func));
>>>>>>> 9043346e
				self.continue_parse_inline_call(ctx, value).await
			}
			t!("IF") => {
				let stmt = ctx.run(|ctx| self.parse_if_stmt(ctx)).await?;
				Ok(SqlValue::Subquery(Box::new(Subquery::Ifelse(stmt))))
			}
			t!("(") => {
				let token = self.pop_peek();
				let value = self
					.parse_inner_subquery(ctx, Some(token.span))
					.await
<<<<<<< HEAD
					.map(|x| Value::Subquery(Box::new(x)))?;
=======
					.map(|x| SqlValue::Subquery(Box::new(x)))?;
>>>>>>> 9043346e
				self.continue_parse_inline_call(ctx, value).await
			}
			t!("<") => {
				self.pop_peek();
				expected!(self, t!("FUTURE"));
				expected!(self, t!(">"));
				let start = expected!(self, t!("{")).span;
				let block = self.parse_block(ctx, start).await?;
				Ok(SqlValue::Future(Box::new(super::sql::Future(block))))
			}
			t!("|") => {
				let start = self.pop_peek().span;
				self.parse_closure_or_mock(ctx, start).await
			}
			t!("||") => self.parse_closure_after_args(ctx, Vec::new()).await,
			t!("/") => self.next_token_value().map(SqlValue::Regex),
			t!("RETURN")
			| t!("SELECT")
			| t!("CREATE")
			| t!("INSERT")
			| t!("UPSERT")
			| t!("UPDATE")
			| t!("DELETE")
			| t!("RELATE")
			| t!("DEFINE")
			| t!("REMOVE")
			| t!("REBUILD")
<<<<<<< HEAD
			| t!("INFO") => self.parse_inner_subquery(ctx, None).await.map(|x| Value::Subquery(Box::new(x))),
			t!("fn") => {
				self.pop_peek();
				let value =
					self.parse_custom_function(ctx).await.map(|x| Value::Function(Box::new(x)))?;
=======
			| t!("INFO") => {
				self.parse_inner_subquery(ctx, None).await.map(|x| SqlValue::Subquery(Box::new(x)))
			}
			t!("fn") => {
				self.pop_peek();
				let value = self
					.parse_custom_function(ctx)
					.await
					.map(|x| SqlValue::Function(Box::new(x)))?;
>>>>>>> 9043346e
				self.continue_parse_inline_call(ctx, value).await
			}
			t!("ml") => {
				self.pop_peek();
<<<<<<< HEAD
				let value = self.parse_model(ctx).await.map(|x| Value::Model(Box::new(x)))?;
=======
				let value = self.parse_model(ctx).await.map(|x| SqlValue::Model(Box::new(x)))?;
>>>>>>> 9043346e
				self.continue_parse_inline_call(ctx, value).await
			}
			x if Self::kind_is_identifier(x) => {
				let peek = self.peek1();
				match peek.kind {
					t!("::") | t!("(") => {
						self.pop_peek();
						self.parse_builtin(ctx, token.span).await
					}
					t!(":") => {
						let str = self.next_token_value::<Ident>()?.0;
						self.parse_thing_or_range(ctx, str).await.map(SqlValue::Thing)
					}
					_ => Ok(SqlValue::Table(self.next_token_value()?)),
				}
			}
			_ => unexpected!(self, token, "an expression"),
		}
	}

	pub(super) async fn continue_parse_inline_call(
		&mut self,
		ctx: &mut Stk,
<<<<<<< HEAD
		lhs: Value,
	) -> ParseResult<Value> {
=======
		lhs: SqlValue,
	) -> ParseResult<SqlValue> {
>>>>>>> 9043346e
		// TODO: Figure out why this is whitespace sensitive.
		if self.eat_whitespace(t!("(")) {
			let start = self.last_span();
			let mut args = Vec::new();
			loop {
				if self.eat(t!(")")) {
					break;
				}

				let arg = ctx.run(|ctx| self.parse_value_inherit(ctx)).await?;
				args.push(arg);

				if !self.eat(t!(",")) {
					self.expect_closing_delimiter(t!(")"), start)?;
					break;
				}
			}

<<<<<<< HEAD
			let value = Value::Function(Box::new(Function::Anonymous(lhs, args, false)));
=======
			let value = SqlValue::Function(Box::new(Function::Anonymous(lhs, args, false)));
>>>>>>> 9043346e
			ctx.run(|ctx| self.continue_parse_inline_call(ctx, value)).await
		} else {
			Ok(lhs)
		}
	}

	pub(super) fn parse_number_like_prime(&mut self) -> ParseResult<SqlValue> {
		let token = self.peek();
		match token.kind {
			TokenKind::Glued(Glued::Duration) => {
				let duration = pop_glued!(self, Duration);
				Ok(SqlValue::Duration(duration))
			}
			TokenKind::Glued(Glued::Number) => {
				let v = self.next_token_value()?;
				Ok(SqlValue::Number(v))
			}
			_ => {
				self.pop_peek();
				let value = self.lexer.lex_compound(token, compound::numeric)?;
				let v = match value.value {
					compound::Numeric::Number(x) => SqlValue::Number(x),
					compound::Numeric::Duration(x) => SqlValue::Duration(Duration(x)),
				};
				Ok(v)
			}
		}
	}

	/// Parse an expressions
	pub(super) async fn parse_idiom_expression(&mut self, ctx: &mut Stk) -> ParseResult<SqlValue> {
		let token = self.peek();
		let value = match token.kind {
			t!("@") => {
				self.pop_peek();
				let mut res = vec![Part::Doc];
				if !self.peek_continues_idiom() {
					res.push(self.parse_dot_part(ctx).await?);
				}

				SqlValue::Idiom(Idiom(res))
			}
			t!("NONE") => {
				self.pop_peek();
				SqlValue::None
			}
			t!("NULL") => {
				self.pop_peek();
				SqlValue::Null
			}
			t!("true") => {
				self.pop_peek();
				SqlValue::Bool(true)
			}
			t!("false") => {
				self.pop_peek();
				SqlValue::Bool(false)
			}
			t!("<") => {
				self.pop_peek();
				let peek = self.peek_whitespace();
				if peek.kind == t!("-") {
					self.pop_peek();
					let graph = ctx.run(|ctx| self.parse_graph(ctx, Dir::In)).await?;
					SqlValue::Idiom(Idiom(vec![Part::Graph(graph)]))
				} else if peek.kind == t!("->") {
					self.pop_peek();
					let graph = ctx.run(|ctx| self.parse_graph(ctx, Dir::Both)).await?;
					SqlValue::Idiom(Idiom(vec![Part::Graph(graph)]))
				} else if self.eat(t!("FUTURE")) {
					// Casting should already have been parsed.
					self.expect_closing_delimiter(t!(">"), token.span)?;
					let next = expected!(self, t!("{")).span;
					let block = self.parse_block(ctx, next).await?;
					SqlValue::Future(Box::new(super::sql::Future(block)))
				} else {
					unexpected!(self, token, "expected either a `<-` or a future")
				}
			}
			t!("r\"") => {
				self.pop_peek();
				SqlValue::Thing(self.parse_record_string(ctx, true).await?)
			}
			t!("r'") => {
				self.pop_peek();
				SqlValue::Thing(self.parse_record_string(ctx, false).await?)
			}
			t!("d\"") | t!("d'") | TokenKind::Glued(Glued::Datetime) => {
				SqlValue::Datetime(self.next_token_value()?)
			}
			t!("u\"") | t!("u'") | TokenKind::Glued(Glued::Uuid) => {
				SqlValue::Uuid(self.next_token_value()?)
			}
			t!("b\"") | t!("b'") | TokenKind::Glued(Glued::Bytes) => {
				SqlValue::Bytes(self.next_token_value()?)
			}
			t!("f\"") | t!("f'") | TokenKind::Glued(Glued::File) => {
				if !self.settings.files_enabled {
					unexpected!(self, token, "the experimental files feature to be enabled");
				}

				SqlValue::File(self.next_token_value()?)
			}
			t!("'") | t!("\"") | TokenKind::Glued(Glued::Strand) => {
				let s = self.next_token_value::<Strand>()?;
				if self.settings.legacy_strands {
					if let Some(x) = self.reparse_legacy_strand(ctx, &s.0).await {
						return Ok(x);
					}
				}
				SqlValue::Strand(s)
			}
			t!("+")
			| t!("-")
			| TokenKind::Digits
			| TokenKind::Glued(Glued::Number | Glued::Duration) => self.parse_number_like_prime()?,
			TokenKind::NaN => {
				self.pop_peek();
				SqlValue::Number(Number::Float(f64::NAN))
			}
			t!("$param") => {
<<<<<<< HEAD
				let value = Value::Param(self.next_token_value()?);
=======
				let value = SqlValue::Param(self.next_token_value()?);
>>>>>>> 9043346e
				self.continue_parse_inline_call(ctx, value).await?
			}
			t!("FUNCTION") => {
				self.pop_peek();
				let script = self.parse_script(ctx).await?;
				SqlValue::Function(Box::new(script))
			}
			t!("->") => {
				self.pop_peek();
				let graph = ctx.run(|ctx| self.parse_graph(ctx, Dir::Out)).await?;
				SqlValue::Idiom(Idiom(vec![Part::Graph(graph)]))
			}
			t!("[") => {
				self.pop_peek();
				self.parse_array(ctx, token.span).await.map(SqlValue::Array)?
			}
			t!("{") => {
				self.pop_peek();
				let value = self.parse_object_like(ctx, token.span).await?;
				self.continue_parse_inline_call(ctx, value).await?
			}
			t!("|") => {
				self.pop_peek();
				self.parse_closure_or_mock(ctx, token.span).await?
			}
			t!("||") => {
				self.pop_peek();
				ctx.run(|ctx| self.parse_closure_after_args(ctx, Vec::new())).await?
			}
			t!("IF") => {
				enter_query_recursion!(this = self => {
					this.pop_peek();
					let stmt = ctx.run(|ctx| this.parse_if_stmt(ctx)).await?;
					SqlValue::Subquery(Box::new(Subquery::Ifelse(stmt)))
				})
			}
			t!("(") => {
				self.pop_peek();
				let value = self.parse_inner_subquery_or_coordinate(ctx, token.span).await?;
				self.continue_parse_inline_call(ctx, value).await?
			}
			t!("/") => self.next_token_value().map(SqlValue::Regex)?,
			t!("RETURN")
			| t!("SELECT")
			| t!("CREATE")
			| t!("INSERT")
			| t!("UPSERT")
			| t!("UPDATE")
			| t!("DELETE")
			| t!("RELATE")
			| t!("DEFINE")
			| t!("REMOVE")
			| t!("REBUILD")
<<<<<<< HEAD
			| t!("INFO") => {
				self.parse_inner_subquery(ctx, None).await.map(|x| Value::Subquery(Box::new(x)))?
			}
=======
			| t!("INFO") => self
				.parse_inner_subquery(ctx, None)
				.await
				.map(|x| SqlValue::Subquery(Box::new(x)))?,
>>>>>>> 9043346e
			t!("fn") => {
				self.pop_peek();
				self.parse_custom_function(ctx).await.map(|x| SqlValue::Function(Box::new(x)))?
			}
			t!("ml") => {
				self.pop_peek();
				self.parse_model(ctx).await.map(|x| SqlValue::Model(Box::new(x)))?
			}
			x if Self::kind_is_identifier(x) => {
				let peek = self.peek1();
				match peek.kind {
					t!("::") | t!("(") => {
						self.pop_peek();
						self.parse_builtin(ctx, token.span).await?
					}
					t!(":") => {
						let str = self.next_token_value::<Ident>()?.0;
						self.parse_thing_or_range(ctx, str).await.map(SqlValue::Thing)?
					}
					_ => {
						if self.table_as_field {
							SqlValue::Idiom(Idiom(vec![Part::Field(self.next_token_value()?)]))
						} else {
							SqlValue::Table(self.next_token_value()?)
						}
					}
				}
			}
			_ => {
				unexpected!(self, token, "an expression")
			}
		};

		// Parse the rest of the idiom if it is being continued.
		if self.peek_continues_idiom() {
			let value = match value {
				SqlValue::Idiom(Idiom(x)) => self.parse_remaining_value_idiom(ctx, x).await,
				SqlValue::Table(Table(x)) => {
					self.parse_remaining_value_idiom(ctx, vec![Part::Field(Ident(x))]).await
				}
				x => self.parse_remaining_value_idiom(ctx, vec![Part::Start(x)]).await,
			}?;
			self.continue_parse_inline_call(ctx, value).await
		} else {
			Ok(value)
		}
	}

	/// Parses an array production
	///
	/// # Parser state
	/// Expects the starting `[` to already be eaten and its span passed as an argument.
	pub(crate) async fn parse_array(&mut self, ctx: &mut Stk, start: Span) -> ParseResult<Array> {
		let mut values = Vec::new();
		enter_object_recursion!(this = self => {
			loop {
				if this.eat(t!("]")) {
					break;
				}

				let value = ctx.run(|ctx| this.parse_value_inherit(ctx)).await?;
				values.push(value);

				if !this.eat(t!(",")) {
					this.expect_closing_delimiter(t!("]"), start)?;
					break;
				}
			}
		});

		Ok(Array(values))
	}

	/// Parse a mock `|foo:1..3|`
	///
	/// # Parser State
	/// Expects the starting `|` already be eaten and its span passed as an argument.
	pub(super) fn parse_mock(&mut self, start: Span) -> ParseResult<Mock> {
		let name = self.next_token_value::<Ident>()?.0;
		expected!(self, t!(":"));
		let from = self.next_token_value()?;
		let to = self.eat(t!("..")).then(|| self.next_token_value()).transpose()?;
		self.expect_closing_delimiter(t!("|"), start)?;
		if let Some(to) = to {
			Ok(Mock::Range(name, from, to))
		} else {
			Ok(Mock::Count(name, from))
		}
	}

	pub(super) async fn parse_closure_or_mock(
		&mut self,
		ctx: &mut Stk,
		start: Span,
	) -> ParseResult<SqlValue> {
		match self.peek_kind() {
			t!("$param") => ctx.run(|ctx| self.parse_closure(ctx, start)).await,
			_ => self.parse_mock(start).map(SqlValue::Mock),
		}
	}

	pub(super) async fn parse_closure(
		&mut self,
		ctx: &mut Stk,
		start: Span,
	) -> ParseResult<SqlValue> {
		let mut args = Vec::new();
		loop {
			if self.eat(t!("|")) {
				break;
			}

			let param = self.next_token_value::<Param>()?.0;
			let kind = if self.eat(t!(":")) {
				if self.eat(t!("<")) {
					let delim = self.last_span();
					ctx.run(|ctx| self.parse_kind(ctx, delim)).await?
				} else {
					ctx.run(|ctx| self.parse_inner_single_kind(ctx)).await?
				}
			} else {
				Kind::Any
			};

			args.push((param, kind));

			if !self.eat(t!(",")) {
				self.expect_closing_delimiter(t!("|"), start)?;
				break;
			}
		}

		self.parse_closure_after_args(ctx, args).await
	}

	pub(super) async fn parse_closure_after_args(
		&mut self,
		ctx: &mut Stk,
		args: Vec<(Ident, Kind)>,
	) -> ParseResult<SqlValue> {
		let (returns, body) = if self.eat(t!("->")) {
			let returns = Some(ctx.run(|ctx| self.parse_inner_kind(ctx)).await?);
			let start = expected!(self, t!("{")).span;
			let body =
				SqlValue::Block(Box::new(ctx.run(|ctx| self.parse_block(ctx, start)).await?));
			(returns, body)
		} else {
			let body = ctx.run(|ctx| self.parse_value_inherit(ctx)).await?;
			(None, body)
		};

		Ok(SqlValue::Closure(Box::new(Closure {
			args,
			returns,
			body,
		})))
	}

	pub async fn parse_full_subquery(&mut self, ctx: &mut Stk) -> ParseResult<Subquery> {
		let peek = self.peek();
		match peek.kind {
			t!("(") => {
				self.pop_peek();
				self.parse_inner_subquery(ctx, Some(peek.span)).await
			}
			t!("IF") => {
				enter_query_recursion!(this = self => {
					this.pop_peek();
					let if_stmt = ctx.run(|ctx| this.parse_if_stmt(ctx)).await?;
					Ok(Subquery::Ifelse(if_stmt))
				})
			}
			_ => self.parse_inner_subquery(ctx, None).await,
		}
	}

	pub(super) async fn parse_inner_subquery_or_coordinate(
		&mut self,
		ctx: &mut Stk,
		start: Span,
	) -> ParseResult<SqlValue> {
		enter_query_recursion!(this = self => {
			this.parse_inner_subquery_or_coordinate_inner(ctx,start).await
		})
	}

	async fn parse_inner_subquery_or_coordinate_inner(
		&mut self,
		ctx: &mut Stk,
		start: Span,
	) -> ParseResult<SqlValue> {
		let peek = self.peek();
		let res = match peek.kind {
			t!("RETURN") => {
				self.pop_peek();
				let stmt = ctx.run(|ctx| self.parse_return_stmt(ctx)).await?;
<<<<<<< HEAD
				Value::Subquery(Box::new(Subquery::Output(stmt)))
=======
				SqlValue::Subquery(Box::new(Subquery::Output(stmt)))
>>>>>>> 9043346e
			}
			t!("SELECT") => {
				self.pop_peek();
				let stmt = ctx.run(|ctx| self.parse_select_stmt(ctx)).await?;
<<<<<<< HEAD
				Value::Subquery(Box::new(Subquery::Select(stmt)))
=======
				SqlValue::Subquery(Box::new(Subquery::Select(stmt)))
>>>>>>> 9043346e
			}
			t!("CREATE") => {
				self.pop_peek();
				let stmt = ctx.run(|ctx| self.parse_create_stmt(ctx)).await?;
<<<<<<< HEAD
				Value::Subquery(Box::new(Subquery::Create(stmt)))
=======
				SqlValue::Subquery(Box::new(Subquery::Create(stmt)))
>>>>>>> 9043346e
			}
			t!("INSERT") => {
				self.pop_peek();
				let stmt = ctx.run(|ctx| self.parse_insert_stmt(ctx)).await?;
<<<<<<< HEAD
				Value::Subquery(Box::new(Subquery::Insert(stmt)))
=======
				SqlValue::Subquery(Box::new(Subquery::Insert(stmt)))
>>>>>>> 9043346e
			}
			t!("UPSERT") => {
				self.pop_peek();
				let stmt = ctx.run(|ctx| self.parse_upsert_stmt(ctx)).await?;
<<<<<<< HEAD
				Value::Subquery(Box::new(Subquery::Upsert(stmt)))
=======
				SqlValue::Subquery(Box::new(Subquery::Upsert(stmt)))
>>>>>>> 9043346e
			}
			t!("UPDATE") => {
				self.pop_peek();
				let stmt = ctx.run(|ctx| self.parse_update_stmt(ctx)).await?;
<<<<<<< HEAD
				Value::Subquery(Box::new(Subquery::Update(stmt)))
=======
				SqlValue::Subquery(Box::new(Subquery::Update(stmt)))
>>>>>>> 9043346e
			}
			t!("DELETE") => {
				self.pop_peek();
				let stmt = ctx.run(|ctx| self.parse_delete_stmt(ctx)).await?;
<<<<<<< HEAD
				Value::Subquery(Box::new(Subquery::Delete(stmt)))
=======
				SqlValue::Subquery(Box::new(Subquery::Delete(stmt)))
>>>>>>> 9043346e
			}
			t!("RELATE") => {
				self.pop_peek();
				let stmt = ctx.run(|ctx| self.parse_relate_stmt(ctx)).await?;
<<<<<<< HEAD
				Value::Subquery(Box::new(Subquery::Relate(stmt)))
=======
				SqlValue::Subquery(Box::new(Subquery::Relate(stmt)))
>>>>>>> 9043346e
			}
			t!("DEFINE") => {
				self.pop_peek();
				let stmt = ctx.run(|ctx| self.parse_define_stmt(ctx)).await?;
<<<<<<< HEAD
				Value::Subquery(Box::new(Subquery::Define(stmt)))
=======
				SqlValue::Subquery(Box::new(Subquery::Define(stmt)))
>>>>>>> 9043346e
			}
			t!("REMOVE") => {
				self.pop_peek();
				let stmt = self.parse_remove_stmt(ctx).await?;
<<<<<<< HEAD
				Value::Subquery(Box::new(Subquery::Remove(stmt)))
=======
				SqlValue::Subquery(Box::new(Subquery::Remove(stmt)))
>>>>>>> 9043346e
			}
			t!("REBUILD") => {
				self.pop_peek();
				let stmt = self.parse_rebuild_stmt()?;
<<<<<<< HEAD
				Value::Subquery(Box::new(Subquery::Rebuild(stmt)))
=======
				SqlValue::Subquery(Box::new(Subquery::Rebuild(stmt)))
>>>>>>> 9043346e
			}
			t!("INFO") => {
				self.pop_peek();
				let stmt = ctx.run(|ctx| self.parse_info_stmt(ctx)).await?;
<<<<<<< HEAD
				Value::Subquery(Box::new(Subquery::Info(stmt)))
=======
				SqlValue::Subquery(Box::new(Subquery::Info(stmt)))
>>>>>>> 9043346e
			}
			TokenKind::Digits | TokenKind::Glued(Glued::Number) | t!("+") | t!("-") => {
				if self.glue_and_peek1()?.kind == t!(",") {
					let number_span = self.peek().span;
					let number = self.next_token_value::<Number>()?;
					// eat ','
					self.next();

					if matches!(number, Number::Decimal(_))
						|| matches!(number, Number::Float(x) if x.is_nan())
					{
						bail!("Unexpected token, expected a non-decimal, non-NaN, number",
								@number_span => "Coordinate numbers can't be NaN or a decimal");
					}

					let x = number.as_float();
					let y = self.next_token_value::<f64>()?;
					self.expect_closing_delimiter(t!(")"), start)?;
					return Ok(SqlValue::Geometry(Geometry::Point(Point::from((x, y)))));
				} else {
					ctx.run(|ctx| self.parse_value_inherit(ctx)).await?
				}
			}
			_ => ctx.run(|ctx| self.parse_value_inherit(ctx)).await?,
		};
		let token = self.peek();
		if token.kind != t!(")") && Self::starts_disallowed_subquery_statement(peek.kind) {
<<<<<<< HEAD
			if let Value::Idiom(Idiom(ref idiom)) = res {
=======
			if let SqlValue::Idiom(Idiom(ref idiom)) = res {
>>>>>>> 9043346e
				if idiom.len() == 1 {
					bail!("Unexpected token `{}` expected `)`",peek.kind,
						@token.span,
						@peek.span => "This is a reserved keyword here and can't be an identifier");
				}
			}
		}
		self.expect_closing_delimiter(t!(")"), start)?;
		Ok(res)
	}

	pub(super) async fn parse_inner_subquery(
		&mut self,
		ctx: &mut Stk,
		start: Option<Span>,
	) -> ParseResult<Subquery> {
		enter_query_recursion!(this = self => {
			this.parse_inner_subquery_inner(ctx,start).await
		})
	}

	async fn parse_inner_subquery_inner(
		&mut self,
		ctx: &mut Stk,
		start: Option<Span>,
	) -> ParseResult<Subquery> {
		let peek = self.peek();
		let res = match peek.kind {
			t!("RETURN") => {
				self.pop_peek();
				let stmt = ctx.run(|ctx| self.parse_return_stmt(ctx)).await?;
				Subquery::Output(stmt)
			}
			t!("SELECT") => {
				self.pop_peek();
				let stmt = ctx.run(|ctx| self.parse_select_stmt(ctx)).await?;
				Subquery::Select(stmt)
			}
			t!("CREATE") => {
				self.pop_peek();
				let stmt = ctx.run(|ctx| self.parse_create_stmt(ctx)).await?;
				Subquery::Create(stmt)
			}
			t!("INSERT") => {
				self.pop_peek();
				let stmt = ctx.run(|ctx| self.parse_insert_stmt(ctx)).await?;
				Subquery::Insert(stmt)
			}
			t!("UPSERT") => {
				self.pop_peek();
				let stmt = ctx.run(|ctx| self.parse_upsert_stmt(ctx)).await?;
				Subquery::Upsert(stmt)
			}
			t!("UPDATE") => {
				self.pop_peek();
				let stmt = ctx.run(|ctx| self.parse_update_stmt(ctx)).await?;
				Subquery::Update(stmt)
			}
			t!("DELETE") => {
				self.pop_peek();
				let stmt = ctx.run(|ctx| self.parse_delete_stmt(ctx)).await?;
				Subquery::Delete(stmt)
			}
			t!("RELATE") => {
				self.pop_peek();
				let stmt = ctx.run(|ctx| self.parse_relate_stmt(ctx)).await?;
				Subquery::Relate(stmt)
			}
			t!("DEFINE") => {
				self.pop_peek();
				let stmt = ctx.run(|ctx| self.parse_define_stmt(ctx)).await?;
				Subquery::Define(stmt)
			}
			t!("REMOVE") => {
				self.pop_peek();
				let stmt = self.parse_remove_stmt(ctx).await?;
				Subquery::Remove(stmt)
			}
			t!("REBUILD") => {
				self.pop_peek();
				let stmt = self.parse_rebuild_stmt()?;
				Subquery::Rebuild(stmt)
			}
			t!("INFO") => {
				self.pop_peek();
				let stmt = ctx.run(|ctx| self.parse_info_stmt(ctx)).await?;
				Subquery::Info(stmt)
			}
			_ => {
				let value = ctx.run(|ctx| self.parse_value_inherit(ctx)).await?;
				Subquery::Value(value)
			}
		};
		if let Some(start) = start {
			let token = self.peek();
			if token.kind != t!(")") && Self::starts_disallowed_subquery_statement(peek.kind) {
				if let Subquery::Value(SqlValue::Idiom(Idiom(ref idiom))) = res {
					if idiom.len() == 1 {
						// we parsed a single idiom and the next token was a dissallowed statement so
						// it is likely that the used meant to use an invalid statement.
						bail!("Unexpected token `{}` expected `)`",peek.kind,
							@token.span,
							@peek.span => "This is a reserved keyword here and can't be an identifier");
					}
				}
			}

			self.expect_closing_delimiter(t!(")"), start)?;
		}
		Ok(res)
	}

	/// Parses a strand with legacy rules, parsing to a record id, datetime or uuid if the string
	/// matches.
	pub(super) async fn reparse_legacy_strand(
		&mut self,
		ctx: &mut Stk,
		text: &str,
	) -> Option<SqlValue> {
		if let Ok(x) = Parser::new(text.as_bytes()).parse_thing(ctx).await {
			return Some(SqlValue::Thing(x));
		}
		if let Ok(x) = Parser::new(text.as_bytes()).next_token_value() {
			return Some(SqlValue::Datetime(x));
		}
		if let Ok(x) = Parser::new(text.as_bytes()).next_token_value() {
			return Some(SqlValue::Uuid(x));
		}
		None
	}

	async fn parse_script(&mut self, ctx: &mut Stk) -> ParseResult<Function> {
		let start = expected!(self, t!("(")).span;
		let mut args = Vec::new();
		loop {
			if self.eat(t!(")")) {
				break;
			}

			let arg = ctx.run(|ctx| self.parse_value_inherit(ctx)).await?;
			args.push(arg);

			if !self.eat(t!(",")) {
				self.expect_closing_delimiter(t!(")"), start)?;
				break;
			}
		}
		let token = expected!(self, t!("{"));
		let mut span = self.lexer.lex_compound(token, compound::javascript)?.span;
		// remove the starting `{` and ending `}`.
		span.offset += 1;
		span.len -= 2;
		let body = self.lexer.span_str(span);
		Ok(Function::Script(Script(body.to_string()), args))
	}
}

#[cfg(test)]
mod tests {
	use super::*;
	use crate::syn::Parse;

	#[test]
	fn subquery_expression_statement() {
		let sql = "(1 + 2 + 3)";
<<<<<<< HEAD
		let out = Value::parse(sql);
=======
		let out = SqlValue::parse(sql);
>>>>>>> 9043346e
		assert_eq!("1 + 2 + 3", format!("{}", out))
	}

	#[test]
	fn subquery_ifelse_statement() {
		let sql = "IF true THEN false END";
		let out = SqlValue::parse(sql);
		assert_eq!("IF true THEN false END", format!("{}", out))
	}

	#[test]
	fn subquery_select_statement() {
		let sql = "(SELECT * FROM test)";
		let out = SqlValue::parse(sql);
		assert_eq!("(SELECT * FROM test)", format!("{}", out))
	}

	#[test]
	fn subquery_define_statement() {
		let sql = "(DEFINE EVENT foo ON bar WHEN $event = 'CREATE' THEN (CREATE x SET y = 1))";
		let out = SqlValue::parse(sql);
		assert_eq!(
			"(DEFINE EVENT foo ON bar WHEN $event = 'CREATE' THEN (CREATE x SET y = 1))",
			format!("{}", out)
		)
	}

	#[test]
	fn subquery_remove_statement() {
		let sql = "(REMOVE EVENT foo_event ON foo)";
		let out = SqlValue::parse(sql);
		assert_eq!("(REMOVE EVENT foo_event ON foo)", format!("{}", out))
	}

	#[test]
	fn subquery_insert_statment() {
		let sql = "(INSERT INTO test [])";
		let out = SqlValue::parse(sql);
		assert_eq!("(INSERT INTO test [])", format!("{}", out))
	}

	#[test]
	fn mock_count() {
		let sql = "|test:1000|";
		let out = SqlValue::parse(sql);
		assert_eq!("|test:1000|", format!("{}", out));
		assert_eq!(out, SqlValue::from(Mock::Count(String::from("test"), 1000)));
	}

	#[test]
	fn mock_range() {
		let sql = "|test:1..1000|";
		let out = SqlValue::parse(sql);
		assert_eq!("|test:1..1000|", format!("{}", out));
		assert_eq!(out, SqlValue::from(Mock::Range(String::from("test"), 1, 1000)));
	}

	#[test]
	fn regex_simple() {
		let sql = "/test/";
		let out = SqlValue::parse(sql);
		assert_eq!("/test/", format!("{}", out));
		let SqlValue::Regex(regex) = out else {
			panic!()
		};
		assert_eq!(regex, "test".parse().unwrap());
	}

	#[test]
	fn regex_complex() {
		let sql = r"/(?i)test\/[a-z]+\/\s\d\w{1}.*/";
		let out = SqlValue::parse(sql);
		assert_eq!(r"/(?i)test\/[a-z]+\/\s\d\w{1}.*/", format!("{}", out));
		let SqlValue::Regex(regex) = out else {
			panic!()
		};
		assert_eq!(regex, r"(?i)test/[a-z]+/\s\d\w{1}.*".parse().unwrap());
	}

	#[test]
	fn plain_string() {
		let sql = r#""hello""#;
		let out = SqlValue::parse(sql);
		assert_eq!(r#"'hello'"#, format!("{}", out));

		let sql = r#"s"hello""#;
		let out = SqlValue::parse(sql);
		assert_eq!(r#"'hello'"#, format!("{}", out));

		let sql = r#"s'hello'"#;
		let out = SqlValue::parse(sql);
		assert_eq!(r#"'hello'"#, format!("{}", out));
	}

	#[test]
	fn params() {
		let sql = "$hello";
		let out = SqlValue::parse(sql);
		assert_eq!("$hello", format!("{}", out));

		let sql = "$__hello";
		let out = SqlValue::parse(sql);
		assert_eq!("$__hello", format!("{}", out));
	}
}<|MERGE_RESOLUTION|>--- conflicted
+++ resolved
@@ -50,21 +50,13 @@
 				Ok(SqlValue::Bytes(self.next_token_value()?))
 			}
 			t!("$param") => {
-<<<<<<< HEAD
-				let value = Value::Param(self.next_token_value()?);
-=======
 				let value = SqlValue::Param(self.next_token_value()?);
->>>>>>> 9043346e
 				self.continue_parse_inline_call(ctx, value).await
 			}
 			t!("FUNCTION") => {
 				self.pop_peek();
 				let func = self.parse_script(ctx).await?;
-<<<<<<< HEAD
-				let value = Value::Function(Box::new(func));
-=======
 				let value = SqlValue::Function(Box::new(func));
->>>>>>> 9043346e
 				self.continue_parse_inline_call(ctx, value).await
 			}
 			t!("IF") => {
@@ -76,11 +68,7 @@
 				let value = self
 					.parse_inner_subquery(ctx, Some(token.span))
 					.await
-<<<<<<< HEAD
-					.map(|x| Value::Subquery(Box::new(x)))?;
-=======
 					.map(|x| SqlValue::Subquery(Box::new(x)))?;
->>>>>>> 9043346e
 				self.continue_parse_inline_call(ctx, value).await
 			}
 			t!("<") => {
@@ -108,13 +96,6 @@
 			| t!("DEFINE")
 			| t!("REMOVE")
 			| t!("REBUILD")
-<<<<<<< HEAD
-			| t!("INFO") => self.parse_inner_subquery(ctx, None).await.map(|x| Value::Subquery(Box::new(x))),
-			t!("fn") => {
-				self.pop_peek();
-				let value =
-					self.parse_custom_function(ctx).await.map(|x| Value::Function(Box::new(x)))?;
-=======
 			| t!("INFO") => {
 				self.parse_inner_subquery(ctx, None).await.map(|x| SqlValue::Subquery(Box::new(x)))
 			}
@@ -124,16 +105,11 @@
 					.parse_custom_function(ctx)
 					.await
 					.map(|x| SqlValue::Function(Box::new(x)))?;
->>>>>>> 9043346e
 				self.continue_parse_inline_call(ctx, value).await
 			}
 			t!("ml") => {
 				self.pop_peek();
-<<<<<<< HEAD
-				let value = self.parse_model(ctx).await.map(|x| Value::Model(Box::new(x)))?;
-=======
 				let value = self.parse_model(ctx).await.map(|x| SqlValue::Model(Box::new(x)))?;
->>>>>>> 9043346e
 				self.continue_parse_inline_call(ctx, value).await
 			}
 			x if Self::kind_is_identifier(x) => {
@@ -157,13 +133,8 @@
 	pub(super) async fn continue_parse_inline_call(
 		&mut self,
 		ctx: &mut Stk,
-<<<<<<< HEAD
-		lhs: Value,
-	) -> ParseResult<Value> {
-=======
 		lhs: SqlValue,
 	) -> ParseResult<SqlValue> {
->>>>>>> 9043346e
 		// TODO: Figure out why this is whitespace sensitive.
 		if self.eat_whitespace(t!("(")) {
 			let start = self.last_span();
@@ -182,11 +153,7 @@
 				}
 			}
 
-<<<<<<< HEAD
-			let value = Value::Function(Box::new(Function::Anonymous(lhs, args, false)));
-=======
 			let value = SqlValue::Function(Box::new(Function::Anonymous(lhs, args, false)));
->>>>>>> 9043346e
 			ctx.run(|ctx| self.continue_parse_inline_call(ctx, value)).await
 		} else {
 			Ok(lhs)
@@ -308,11 +275,7 @@
 				SqlValue::Number(Number::Float(f64::NAN))
 			}
 			t!("$param") => {
-<<<<<<< HEAD
-				let value = Value::Param(self.next_token_value()?);
-=======
 				let value = SqlValue::Param(self.next_token_value()?);
->>>>>>> 9043346e
 				self.continue_parse_inline_call(ctx, value).await?
 			}
 			t!("FUNCTION") => {
@@ -366,16 +329,10 @@
 			| t!("DEFINE")
 			| t!("REMOVE")
 			| t!("REBUILD")
-<<<<<<< HEAD
-			| t!("INFO") => {
-				self.parse_inner_subquery(ctx, None).await.map(|x| Value::Subquery(Box::new(x)))?
-			}
-=======
 			| t!("INFO") => self
 				.parse_inner_subquery(ctx, None)
 				.await
 				.map(|x| SqlValue::Subquery(Box::new(x)))?,
->>>>>>> 9043346e
 			t!("fn") => {
 				self.pop_peek();
 				self.parse_custom_function(ctx).await.map(|x| SqlValue::Function(Box::new(x)))?
@@ -572,110 +529,62 @@
 			t!("RETURN") => {
 				self.pop_peek();
 				let stmt = ctx.run(|ctx| self.parse_return_stmt(ctx)).await?;
-<<<<<<< HEAD
-				Value::Subquery(Box::new(Subquery::Output(stmt)))
-=======
 				SqlValue::Subquery(Box::new(Subquery::Output(stmt)))
->>>>>>> 9043346e
 			}
 			t!("SELECT") => {
 				self.pop_peek();
 				let stmt = ctx.run(|ctx| self.parse_select_stmt(ctx)).await?;
-<<<<<<< HEAD
-				Value::Subquery(Box::new(Subquery::Select(stmt)))
-=======
 				SqlValue::Subquery(Box::new(Subquery::Select(stmt)))
->>>>>>> 9043346e
 			}
 			t!("CREATE") => {
 				self.pop_peek();
 				let stmt = ctx.run(|ctx| self.parse_create_stmt(ctx)).await?;
-<<<<<<< HEAD
-				Value::Subquery(Box::new(Subquery::Create(stmt)))
-=======
 				SqlValue::Subquery(Box::new(Subquery::Create(stmt)))
->>>>>>> 9043346e
 			}
 			t!("INSERT") => {
 				self.pop_peek();
 				let stmt = ctx.run(|ctx| self.parse_insert_stmt(ctx)).await?;
-<<<<<<< HEAD
-				Value::Subquery(Box::new(Subquery::Insert(stmt)))
-=======
 				SqlValue::Subquery(Box::new(Subquery::Insert(stmt)))
->>>>>>> 9043346e
 			}
 			t!("UPSERT") => {
 				self.pop_peek();
 				let stmt = ctx.run(|ctx| self.parse_upsert_stmt(ctx)).await?;
-<<<<<<< HEAD
-				Value::Subquery(Box::new(Subquery::Upsert(stmt)))
-=======
 				SqlValue::Subquery(Box::new(Subquery::Upsert(stmt)))
->>>>>>> 9043346e
 			}
 			t!("UPDATE") => {
 				self.pop_peek();
 				let stmt = ctx.run(|ctx| self.parse_update_stmt(ctx)).await?;
-<<<<<<< HEAD
-				Value::Subquery(Box::new(Subquery::Update(stmt)))
-=======
 				SqlValue::Subquery(Box::new(Subquery::Update(stmt)))
->>>>>>> 9043346e
 			}
 			t!("DELETE") => {
 				self.pop_peek();
 				let stmt = ctx.run(|ctx| self.parse_delete_stmt(ctx)).await?;
-<<<<<<< HEAD
-				Value::Subquery(Box::new(Subquery::Delete(stmt)))
-=======
 				SqlValue::Subquery(Box::new(Subquery::Delete(stmt)))
->>>>>>> 9043346e
 			}
 			t!("RELATE") => {
 				self.pop_peek();
 				let stmt = ctx.run(|ctx| self.parse_relate_stmt(ctx)).await?;
-<<<<<<< HEAD
-				Value::Subquery(Box::new(Subquery::Relate(stmt)))
-=======
 				SqlValue::Subquery(Box::new(Subquery::Relate(stmt)))
->>>>>>> 9043346e
 			}
 			t!("DEFINE") => {
 				self.pop_peek();
 				let stmt = ctx.run(|ctx| self.parse_define_stmt(ctx)).await?;
-<<<<<<< HEAD
-				Value::Subquery(Box::new(Subquery::Define(stmt)))
-=======
 				SqlValue::Subquery(Box::new(Subquery::Define(stmt)))
->>>>>>> 9043346e
 			}
 			t!("REMOVE") => {
 				self.pop_peek();
 				let stmt = self.parse_remove_stmt(ctx).await?;
-<<<<<<< HEAD
-				Value::Subquery(Box::new(Subquery::Remove(stmt)))
-=======
 				SqlValue::Subquery(Box::new(Subquery::Remove(stmt)))
->>>>>>> 9043346e
 			}
 			t!("REBUILD") => {
 				self.pop_peek();
 				let stmt = self.parse_rebuild_stmt()?;
-<<<<<<< HEAD
-				Value::Subquery(Box::new(Subquery::Rebuild(stmt)))
-=======
 				SqlValue::Subquery(Box::new(Subquery::Rebuild(stmt)))
->>>>>>> 9043346e
 			}
 			t!("INFO") => {
 				self.pop_peek();
 				let stmt = ctx.run(|ctx| self.parse_info_stmt(ctx)).await?;
-<<<<<<< HEAD
-				Value::Subquery(Box::new(Subquery::Info(stmt)))
-=======
 				SqlValue::Subquery(Box::new(Subquery::Info(stmt)))
->>>>>>> 9043346e
 			}
 			TokenKind::Digits | TokenKind::Glued(Glued::Number) | t!("+") | t!("-") => {
 				if self.glue_and_peek1()?.kind == t!(",") {
@@ -703,11 +612,7 @@
 		};
 		let token = self.peek();
 		if token.kind != t!(")") && Self::starts_disallowed_subquery_statement(peek.kind) {
-<<<<<<< HEAD
-			if let Value::Idiom(Idiom(ref idiom)) = res {
-=======
 			if let SqlValue::Idiom(Idiom(ref idiom)) = res {
->>>>>>> 9043346e
 				if idiom.len() == 1 {
 					bail!("Unexpected token `{}` expected `)`",peek.kind,
 						@token.span,
@@ -873,11 +778,7 @@
 	#[test]
 	fn subquery_expression_statement() {
 		let sql = "(1 + 2 + 3)";
-<<<<<<< HEAD
-		let out = Value::parse(sql);
-=======
-		let out = SqlValue::parse(sql);
->>>>>>> 9043346e
+		let out = SqlValue::parse(sql);
 		assert_eq!("1 + 2 + 3", format!("{}", out))
 	}
 
