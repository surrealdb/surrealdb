use reblessive::Stk;

use super::basic::NumberToken;
use super::mac::pop_glued;
use super::{ParseResult, Parser};
use crate::sql::{
	Closure, Dir, Expr, Function, FunctionCall, Ident, Idiom, Kind, Literal, Mock, Param, Part,
	Script,
};
use crate::syn::error::bail;
use crate::syn::lexer::compound::{self, Numeric};
use crate::syn::parser::enter_object_recursion;
use crate::syn::parser::mac::{expected, unexpected};
use crate::syn::token::{Glued, Span, TokenKind, t};
use crate::val::{Duration, Strand};

impl Parser<'_> {
	pub(super) fn parse_number_like_prime(&mut self) -> ParseResult<Expr> {
		let token = self.peek();
		match token.kind {
			TokenKind::Glued(Glued::Duration) => {
				let duration = pop_glued!(self, Duration);
				Ok(Expr::Literal(Literal::Duration(duration)))
			}
			TokenKind::Glued(Glued::Number) => {
				let v = self.next_token_value()?;
				match v {
					NumberToken::Float(f) => Ok(Expr::Literal(Literal::Float(f))),
					NumberToken::Integer(i) => Ok(Expr::Literal(Literal::Integer(i))),
					NumberToken::Decimal(d) => Ok(Expr::Literal(Literal::Decimal(d))),
				}
			}
			_ => {
				self.pop_peek();
				let value = self.lexer.lex_compound(token, compound::numeric)?;
				let v = match value.value {
					compound::Numeric::Float(x) => Expr::Literal(Literal::Float(x)),
					compound::Numeric::Integer(x) => Expr::Literal(Literal::Integer(x)),
					compound::Numeric::Decimal(x) => Expr::Literal(Literal::Decimal(x)),
					compound::Numeric::Duration(x) => Expr::Literal(Literal::Duration(Duration(x))),
				};
				Ok(v)
			}
		}
	}

	/// Parse an expressions
	pub(super) async fn parse_prime_expr(&mut self, stk: &mut Stk) -> ParseResult<Expr> {
		let token = self.peek();
		let value = match token.kind {
			t!("@") => {
				self.pop_peek();
				let mut res = vec![Part::Doc];
				if !self.peek_continues_idiom() {
					res.push(self.parse_dot_part(stk).await?);
				}

				Expr::Idiom(Idiom(res))
			}
			t!("NONE") => {
				self.pop_peek();
				Expr::Literal(Literal::None)
			}
			t!("NULL") => {
				self.pop_peek();
				Expr::Literal(Literal::Null)
			}
			t!("true") => {
				self.pop_peek();
				Expr::Literal(Literal::Bool(true))
			}
			t!("false") => {
				self.pop_peek();
				Expr::Literal(Literal::Bool(false))
			}
			t!("<") => {
				self.pop_peek();
				let peek = self.peek_whitespace();
				if peek.kind == t!("-") {
					self.pop_peek();
					let graph = stk.run(|ctx| self.parse_graph(ctx, Dir::In)).await?;
					Expr::Idiom(Idiom(vec![Part::Graph(graph)]))
				} else if peek.kind == t!("->") {
					self.pop_peek();
					let graph = stk.run(|ctx| self.parse_graph(ctx, Dir::Both)).await?;
					Expr::Idiom(Idiom(vec![Part::Graph(graph)]))
				} else {
					unexpected!(self, token, "expected either a `<-` or a future")
				}
			}
			t!("r\"") => {
				self.pop_peek();
				let record_id = self.parse_record_string(stk, true).await?;
				Expr::Literal(Literal::RecordId(record_id))
			}
			t!("r'") => {
				self.pop_peek();
				let record_id = self.parse_record_string(stk, false).await?;
				Expr::Literal(Literal::RecordId(record_id))
			}
			t!("d\"") | t!("d'") | TokenKind::Glued(Glued::Datetime) => {
				let datetime = self.next_token_value()?;
				Expr::Literal(Literal::Datetime(datetime))
			}
			t!("u\"") | t!("u'") | TokenKind::Glued(Glued::Uuid) => {
				let datetime = self.next_token_value()?;
				Expr::Literal(Literal::Uuid(datetime))
			}
			t!("b\"") | t!("b'") | TokenKind::Glued(Glued::Bytes) => {
				let bytes = self.next_token_value()?;
				Expr::Literal(Literal::Bytes(bytes))
			}
			t!("f\"") | t!("f'") | TokenKind::Glued(Glued::File) => {
				if !self.settings.files_enabled {
					unexpected!(self, token, "the experimental files feature to be enabled");
				}

				let file = self.next_token_value()?;
				Expr::Literal(Literal::File(file))
			}
			t!("'") | t!("\"") | TokenKind::Glued(Glued::Strand) => {
				let s = self.next_token_value::<Strand>()?;
				if self.settings.legacy_strands {
					Expr::Literal(self.reparse_legacy_strand(stk, s).await)
				} else {
					Expr::Literal(Literal::Strand(s))
				}
			}
			t!("+")
			| t!("-")
			| TokenKind::Digits
			| TokenKind::Glued(Glued::Number | Glued::Duration) => self.parse_number_like_prime()?,
			TokenKind::NaN => {
				self.pop_peek();
				Expr::Literal(Literal::Float(f64::NAN))
			}
			t!("$param") => Expr::Param(self.next_token_value()?),
			t!("FUNCTION") => {
				self.pop_peek();
				let script = self.parse_script(stk).await?;
				Expr::FunctionCall(Box::new(script))
			}
			t!("->") => {
				self.pop_peek();
				let graph = stk.run(|ctx| self.parse_graph(ctx, Dir::Out)).await?;
				Expr::Idiom(Idiom(vec![Part::Graph(graph)]))
			}
			t!("[") => {
				self.pop_peek();
				self.parse_array(stk, token.span).await.map(|a| Expr::Literal(Literal::Array(a)))?
			}
			t!("{") => {
				self.pop_peek();
				self.parse_object_like(stk, token.span).await?
			}
			t!("|") => {
				self.pop_peek();
				self.parse_closure_or_mock(stk, token.span).await?
			}
			t!("||") => {
				self.pop_peek();
				stk.run(|ctx| self.parse_closure_after_args(ctx, Vec::new())).await?
			}
			t!("(") => {
				self.pop_peek();
				self.parse_covered_expr_or_coordinate(stk, token.span).await?
			}
			t!("/") => {
				let regex = self.next_token_value()?;
				Expr::Literal(Literal::Regex(regex))
			}
			t!("fn") => {
				self.pop_peek();
				self.parse_custom_function(stk).await.map(|x| Expr::FunctionCall(Box::new(x)))?
			}
			t!("ml") => {
				self.pop_peek();
				self.parse_model(stk).await.map(|x| Expr::FunctionCall(Box::new(x)))?
			}
			t!("IF") => {
				self.pop_peek();
				let stmt = stk.run(|ctx| self.parse_if_stmt(ctx)).await?;
				Expr::If(Box::new(stmt))
			}
			t!("SELECT") => {
				self.pop_peek();
				let stmt = self.parse_select_stmt(stk).await?;
				Expr::Select(Box::new(stmt))
			}
			t!("CREATE") => {
				self.pop_peek();
				let stmt = self.parse_create_stmt(stk).await?;
				Expr::Create(Box::new(stmt))
			}
			t!("UPDATE") => {
				self.pop_peek();
				let stmt = self.parse_update_stmt(stk).await?;
				Expr::Update(Box::new(stmt))
			}
			t!("UPSERT") => {
				self.pop_peek();
				let stmt = self.parse_upsert_stmt(stk).await?;
				Expr::Upsert(Box::new(stmt))
			}
			t!("DELETE") => {
				self.pop_peek();
				let stmt = self.parse_delete_stmt(stk).await?;
				Expr::Delete(Box::new(stmt))
			}
			t!("RELATE") => {
				self.pop_peek();
				let stmt = self.parse_relate_stmt(stk).await?;
				Expr::Relate(Box::new(stmt))
			}
			t!("INSERT") => {
				self.pop_peek();
				let stmt = self.parse_insert_stmt(stk).await?;
				Expr::Insert(Box::new(stmt))
			}
			t!("DEFINE") => {
				self.pop_peek();
				let stmt = self.parse_define_stmt(stk).await?;
				Expr::Define(Box::new(stmt))
			}
			t!("REMOVE") => {
				self.pop_peek();
				let stmt = self.parse_remove_stmt(stk).await?;
				Expr::Remove(Box::new(stmt))
			}
			t!("REBUILD") => {
				self.pop_peek();
				let stmt = self.parse_rebuild_stmt()?;
				Expr::Rebuild(Box::new(stmt))
			}
			t!("ALTER") => {
				self.pop_peek();
				let stmt = self.parse_alter_stmt(stk).await?;
				Expr::Alter(Box::new(stmt))
			}
			t!("INFO") => {
				self.pop_peek();
				let stmt = self.parse_info_stmt(stk).await?;
				Expr::Info(Box::new(stmt))
			}
			t!("FOR") => {
				self.pop_peek();
				let stmt = self.parse_for_stmt(stk).await?;
				Expr::Foreach(Box::new(stmt))
			}
			t!("LET") => {
				self.pop_peek();
				let stmt = self.parse_let_stmt(stk).await?;
				Expr::Let(Box::new(stmt))
			}
			t!("SLEEP") if self.peek1().kind != t!("(") => {
				self.pop_peek();
				let stmt = self.parse_sleep_stmt()?;
				Expr::Sleep(Box::new(stmt))
			}
			t!("RETURN") => {
				self.pop_peek();
				let stmt = self.parse_return_stmt(stk).await?;
				Expr::Return(Box::new(stmt))
			}
			t!("THROW") => {
				self.pop_peek();
				let expr = stk.run(|stk| self.parse_expr_inherit(stk)).await?;
				Expr::Throw(Box::new(expr))
			}
			t!("CONTINUE") => {
				self.pop_peek();
				Expr::Continue
			}
			t!("BREAK") => {
				self.pop_peek();
				Expr::Break
			}
			x if Self::kind_is_identifier(x) => {
				let peek = self.peek1();
				match peek.kind {
					t!("::") | t!("(") => {
						self.pop_peek();
						self.parse_builtin(stk, token.span).await?
					}
					t!(":") => {
						let str = self.next_token_value::<Ident>()?;
						self.parse_record_id_or_range(stk, str)
							.await
							.map(|x| Expr::Literal(Literal::RecordId(x)))?
					}
					_ => {
						if self.table_as_field {
							Expr::Idiom(Idiom(vec![Part::Field(self.next_token_value()?)]))
						} else {
							Expr::Table(self.next_token_value()?)
						}
					}
				}
			}
			_ => {
				unexpected!(self, token, "an expression")
			}
		};

		// Parse the rest of the idiom if it is being continued.
		if self.peek_continues_idiom() {
			match value {
				Expr::Idiom(Idiom(x)) => self.parse_remaining_value_idiom(stk, x).await,
				Expr::Table(x) => self.parse_remaining_value_idiom(stk, vec![Part::Field(x)]).await,
				x => self.parse_remaining_value_idiom(stk, vec![Part::Start(x)]).await,
			}
		} else {
			Ok(value)
		}
	}

	/// Parses an array production
	///
	/// # Parser state
	/// Expects the starting `[` to already be eaten and its span passed as an
	/// argument.
	pub(crate) async fn parse_array(
		&mut self,
		stk: &mut Stk,
		start: Span,
	) -> ParseResult<Vec<Expr>> {
		let mut exprs = Vec::new();
		enter_object_recursion!(this = self => {
			loop {
				if this.eat(t!("]")) {
					break;
				}

				let value = stk.run(|ctx| this.parse_expr_inherit(ctx)).await?;
				exprs.push(value);

				if !this.eat(t!(",")) {
					this.expect_closing_delimiter(t!("]"), start)?;
					break;
				}
			}
		});

		Ok(exprs)
	}

	/// Parse a mock `|foo:1..3|`
	///
	/// # Parser State
	/// Expects the starting `|` already be eaten and its span passed as an
	/// argument.
	pub(super) fn parse_mock(&mut self, start: Span) -> ParseResult<Mock> {
		let name = self.next_token_value::<Ident>()?.into_string();
		expected!(self, t!(":"));
		let from = self.next_token_value()?;
		let to = self.eat(t!("..")).then(|| self.next_token_value()).transpose()?;
		self.expect_closing_delimiter(t!("|"), start)?;
		if let Some(to) = to {
			Ok(Mock::Range(name, from, to))
		} else {
			Ok(Mock::Count(name, from))
		}
	}

	pub(super) async fn parse_closure_or_mock(
		&mut self,
		stk: &mut Stk,
		start: Span,
	) -> ParseResult<Expr> {
		match self.peek_kind() {
			t!("$param") => stk.run(|ctx| self.parse_closure(ctx, start)).await,
			_ => self.parse_mock(start).map(Expr::Mock),
		}
	}

	pub(super) async fn parse_closure(&mut self, stk: &mut Stk, start: Span) -> ParseResult<Expr> {
		let mut args = Vec::new();
		loop {
			if self.eat(t!("|")) {
				break;
			}

			let param = self.next_token_value::<Param>()?.ident();
			let kind = if self.eat(t!(":")) {
				if self.eat(t!("<")) {
					let delim = self.last_span();
					stk.run(|stk| self.parse_kind(stk, delim)).await?
				} else {
					stk.run(|stk| self.parse_inner_single_kind(stk)).await?
				}
			} else {
				Kind::Any
			};

			args.push((param, kind));

			if !self.eat(t!(",")) {
				self.expect_closing_delimiter(t!("|"), start)?;
				break;
			}
		}

		self.parse_closure_after_args(stk, args).await
	}

	pub(super) async fn parse_closure_after_args(
		&mut self,
		stk: &mut Stk,
		args: Vec<(Ident, Kind)>,
	) -> ParseResult<Expr> {
		let (returns, body) = if self.eat(t!("->")) {
			let returns = Some(stk.run(|ctx| self.parse_inner_kind(ctx)).await?);
			let start = expected!(self, t!("{")).span;
			let body = Expr::Block(Box::new(stk.run(|ctx| self.parse_block(ctx, start)).await?));
			(returns, body)
		} else {
			let body = stk.run(|stk| self.parse_expr_inherit(stk)).await?;
			(None, body)
		};

		Ok(Expr::Closure(Box::new(Closure {
			args,
			returns,
			body,
		})))
	}

	async fn parse_covered_expr_or_coordinate(
		&mut self,
		stk: &mut Stk,
		start: Span,
	) -> ParseResult<Expr> {
		let peek = self.peek();
		let res = match peek.kind {
			TokenKind::Digits | TokenKind::Glued(Glued::Number) | t!("+") | t!("-") => {
				if self.glue_and_peek1()?.kind == t!(",") {
					let number_span = self.peek().span;
					let number = self.next_token_value::<Numeric>()?;
					// eat ','
					self.next();

					let x = match number {
						Numeric::Duration(_) | Numeric::Decimal(_) => {
							bail!("Unexpected token, expected a non-decimal, non-NaN, number",
								@number_span => "Coordinate numbers can't be NaN or a decimal");
						}
						Numeric::Float(x) if x.is_nan() => {
							bail!("Unexpected token, expected a non-decimal, non-NaN, number",
								@number_span => "Coordinate numbers can't be NaN or a decimal");
						}
						Numeric::Float(x) => x,
						Numeric::Integer(x) => x as f64,
					};

					let y = self.next_token_value::<f64>()?;
					self.expect_closing_delimiter(t!(")"), start)?;
					return Ok(Expr::Literal(Literal::Geometry(crate::val::Geometry::Point(
						geo::Point::new(x, y),
					))));
				} else {
					stk.run(|ctx| self.parse_expr_inherit(ctx)).await?
				}
			}
			_ => stk.run(|ctx| self.parse_expr_inherit(ctx)).await?,
		};
		let token = self.peek();
		if token.kind != t!(")") && Self::starts_disallowed_subquery_statement(peek.kind) {
			if let Expr::Idiom(Idiom(ref idiom)) = res {
				if idiom.len() == 1 {
					bail!("Unexpected token `{}` expected `)`",peek.kind,
						@token.span,
						@peek.span => "This is a reserved keyword here and can't be an identifier");
				}
			}
		}
		self.expect_closing_delimiter(t!(")"), start)?;
		Ok(res)
	}

<<<<<<< HEAD
	/// Parses a strand with legacy rules, parsing to a record id, datetime or uuid if the string
	/// matches.
	pub(super) async fn reparse_legacy_strand(&mut self, stk: &mut Stk, text: Strand) -> Literal {
		if let Ok(x) = Parser::new(text.as_bytes()).parse_record_id(stk).await {
=======
	/// Parses a strand with legacy rules, parsing to a record id, datetime or
	/// uuid if the string matches.
	pub(super) async fn reparse_legacy_strand(&mut self, ctx: &mut Stk, text: Strand) -> Literal {
		if let Ok(x) = Parser::new(text.as_bytes()).parse_record_id(ctx).await {
>>>>>>> e517508b
			return Literal::RecordId(x);
		}
		if let Ok(x) = Parser::new(text.as_bytes()).next_token_value() {
			return Literal::Datetime(x);
		}
		if let Ok(x) = Parser::new(text.as_bytes()).next_token_value() {
			return Literal::Uuid(x);
		}
		Literal::Strand(text)
	}

	async fn parse_script(&mut self, stk: &mut Stk) -> ParseResult<FunctionCall> {
		let start = expected!(self, t!("(")).span;
		let mut args = Vec::new();
		loop {
			if self.eat(t!(")")) {
				break;
			}

			let arg = stk.run(|ctx| self.parse_expr_inherit(ctx)).await?;
			args.push(arg);

			if !self.eat(t!(",")) {
				self.expect_closing_delimiter(t!(")"), start)?;
				break;
			}
		}
		let token = expected!(self, t!("{"));
		let mut span = self.lexer.lex_compound(token, compound::javascript)?.span;
		// remove the starting `{` and ending `}`.
		span.offset += 1;
		span.len -= 2;
		let body = self.lexer.span_str(span);
		let receiver = Function::Script(Script(body.to_string()));
		Ok(FunctionCall {
			receiver,
			arguments: args,
		})
	}
}

#[cfg(test)]
mod tests {
	use super::*;
	use crate::syn;

	#[test]
	fn subquery_expression_statement() {
		let sql = "(1 + 2 + 3)";
		let out = syn::expr(sql).unwrap();
		assert_eq!("1 + 2 + 3", format!("{}", out))
	}

	#[test]
	fn subquery_ifelse_statement() {
		let sql = "IF true THEN false END";
		let out = syn::expr(sql).unwrap();
		assert_eq!("IF true THEN false END", format!("{}", out))
	}

	#[test]
	fn subquery_select_statement() {
		let sql = "(SELECT * FROM test)";
		let out = syn::expr(sql).unwrap();
		assert_eq!("SELECT * FROM test", format!("{}", out))
	}

	#[test]
	fn subquery_define_statement() {
		let sql = "(DEFINE EVENT foo ON bar WHEN $event = 'CREATE' THEN (CREATE x SET y = 1))";
		let out = syn::expr(sql).unwrap();
		assert_eq!(
			"DEFINE EVENT foo ON bar WHEN $event = 'CREATE' THEN CREATE x SET y = 1",
			format!("{}", out)
		)
	}

	#[test]
	fn subquery_remove_statement() {
		let sql = "(REMOVE EVENT foo_event ON foo)";
		let out = syn::expr(sql).unwrap();
		assert_eq!("REMOVE EVENT foo_event ON foo", format!("{}", out))
	}

	#[test]
	fn subquery_insert_statment() {
		let sql = "(INSERT INTO test [])";
		let out = syn::expr(sql).unwrap();
		assert_eq!("INSERT INTO test []", format!("{}", out))
	}

	#[test]
	fn mock_count() {
		let sql = "|test:1000|";
		let out = syn::expr(sql).unwrap();
		assert_eq!("|test:1000|", format!("{}", out));
		assert_eq!(out, Expr::Mock(Mock::Count(String::from("test"), 1000)));
	}

	#[test]
	fn mock_range() {
		let sql = "|test:1..1000|";
		let out = syn::expr(sql).unwrap();
		assert_eq!("|test:1..1000|", format!("{}", out));
		assert_eq!(out, Expr::Mock(Mock::Range(String::from("test"), 1, 1000)));
	}

	#[test]
	fn regex_simple() {
		let sql = "/test/";
		let out = syn::expr(sql).unwrap();
		assert_eq!("/test/", format!("{}", out));
		let Expr::Literal(Literal::Regex(regex)) = out else {
			panic!()
		};
		assert_eq!(regex, "test".parse().unwrap());
	}

	#[test]
	fn regex_complex() {
		let sql = r"/(?i)test\/[a-z]+\/\s\d\w{1}.*/";
		let out = syn::expr(sql).unwrap();
		assert_eq!(r"/(?i)test\/[a-z]+\/\s\d\w{1}.*/", format!("{}", out));
		let Expr::Literal(Literal::Regex(regex)) = out else {
			panic!()
		};
		assert_eq!(regex, r"(?i)test/[a-z]+/\s\d\w{1}.*".parse().unwrap());
	}

	#[test]
	fn plain_string() {
		let sql = r#""hello""#;
		let out = syn::expr(sql).unwrap();
		assert_eq!(r#"'hello'"#, format!("{}", out));

		let sql = r#"s"hello""#;
		let out = syn::expr(sql).unwrap();
		assert_eq!(r#"'hello'"#, format!("{}", out));

		let sql = r#"s'hello'"#;
		let out = syn::expr(sql).unwrap();
		assert_eq!(r#"'hello'"#, format!("{}", out));
	}

	#[test]
	fn params() {
		let sql = "$hello";
		let out = syn::expr(sql).unwrap();
		assert_eq!("$hello", format!("{}", out));

		let sql = "$__hello";
		let out = syn::expr(sql).unwrap();
		assert_eq!("$__hello", format!("{}", out));
	}
}<|MERGE_RESOLUTION|>--- conflicted
+++ resolved
@@ -477,17 +477,10 @@
 		Ok(res)
 	}
 
-<<<<<<< HEAD
-	/// Parses a strand with legacy rules, parsing to a record id, datetime or uuid if the string
-	/// matches.
+	/// Parses a strand with legacy rules, parsing to a record id, datetime or
+	/// uuid if the string matches.
 	pub(super) async fn reparse_legacy_strand(&mut self, stk: &mut Stk, text: Strand) -> Literal {
 		if let Ok(x) = Parser::new(text.as_bytes()).parse_record_id(stk).await {
-=======
-	/// Parses a strand with legacy rules, parsing to a record id, datetime or
-	/// uuid if the string matches.
-	pub(super) async fn reparse_legacy_strand(&mut self, ctx: &mut Stk, text: Strand) -> Literal {
-		if let Ok(x) = Parser::new(text.as_bytes()).parse_record_id(ctx).await {
->>>>>>> e517508b
 			return Literal::RecordId(x);
 		}
 		if let Ok(x) = Parser::new(text.as_bytes()).next_token_value() {
