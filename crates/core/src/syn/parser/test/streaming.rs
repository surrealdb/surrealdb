use bytes::BytesMut;
use chrono::offset::TimeZone;
use chrono::{NaiveDate, Offset, Utc};

use crate::sql::access::AccessDuration;
use crate::sql::access_type::{
	AccessType, JwtAccess, JwtAccessVerify, JwtAccessVerifyKey, RecordAccess,
};
use crate::sql::changefeed::ChangeFeed;
use crate::sql::data::Assignment;
use crate::sql::filter::Filter;
use crate::sql::index::FullTextParams;
use crate::sql::language::Language;
use crate::sql::literal::ObjectEntry;
use crate::sql::lookup::{LookupKind, LookupSubject};
use crate::sql::order::{OrderList, Ordering};
use crate::sql::statements::define::{
	DefineAccessStatement, DefineAnalyzerStatement, DefineDatabaseStatement, DefineDefault,
	DefineEventStatement, DefineFieldStatement, DefineFunctionStatement, DefineIndexStatement,
	DefineKind, DefineNamespaceStatement, DefineParamStatement, DefineStatement,
	DefineTableStatement,
};
use crate::sql::statements::show::{ShowSince, ShowStatement};
use crate::sql::statements::sleep::SleepStatement;
use crate::sql::statements::{
	CreateStatement, DeleteStatement, ForeachStatement, IfelseStatement, InfoStatement,
	InsertStatement, KillStatement, OutputStatement, RelateStatement, RemoveFieldStatement,
	RemoveFunctionStatement, RemoveStatement, SelectStatement, SetStatement, UpdateStatement,
	UpsertStatement,
};
use crate::sql::tokenizer::Tokenizer;
use crate::sql::{
	Algorithm, AssignOperator, Base, BinaryOperator, Block, Cond, Data, Dir, Explain, Expr, Fetch,
	Fetchs, Field, Fields, Function, FunctionCall, Group, Groups, Idiom, Index, Kind, Limit,
	Literal, Lookup, Mock, Order, Output, Param, Part, Permission, Permissions, RecordIdKeyLit,
	RecordIdLit, Scoring, Script, Split, Splits, Start, TableType, Timeout, TopLevelExpr, With,
};
use crate::syn::parser::StatementStream;
use crate::types::{PublicDatetime, PublicDuration, PublicUuid};
use crate::val::range::TypedRange;

fn ident_field(name: &str) -> Expr {
	Expr::Idiom(Idiom(vec![Part::Field(name.to_string())]))
}

static SOURCE: &str = r#"
	BEGIN;
	BEGIN TRANSACTION;
	BREAK;
	CANCEL;
	CANCEL TRANSACTION;
	COMMIT;
	COMMIT TRANSACTION;
	CONTINUE;
	CREATE ONLY foo SET bar = 3, foo +?= 4 RETURN VALUE foo AS bar TIMEOUT 1s PARALLEL;
	DEFINE NAMESPACE a COMMENT 'test';
	DEFINE NS a;
	DEFINE DATABASE a COMMENT 'test' CHANGEFEED 10m;
	DEFINE DB a;
	DEFINE FUNCTION fn::foo::bar($a: number, $b: array<bool,3>) {
		RETURN a
	} COMMENT 'test' PERMISSIONS FULL;
	DEFINE ACCESS a ON DATABASE TYPE RECORD WITH JWT ALGORITHM EDDSA KEY "foo" COMMENT "bar";
	DEFINE PARAM $a VALUE { a: 1, "b": 3 } PERMISSIONS WHERE null;
	DEFINE TABLE name DROP SCHEMAFUL CHANGEFEED 1s PERMISSIONS FOR SELECT WHERE a = 1 AS SELECT foo FROM bar GROUP BY foo;
	DEFINE EVENT event ON TABLE table WHEN null THEN null,none;
<<<<<<< HEAD
	DEFINE FIELD foo.*[*]... ON TABLE bar TYPE option<number | array<record<foo>,10>> VALUE null ASSERT true DEFAULT false PERMISSIONS FOR UPDATE NONE, FOR CREATE WHERE true;
	DEFINE INDEX index ON TABLE table FIELDS a,b[*] FULLTEXT ANALYZER ana BM25 (0.1,0.2) HIGHLIGHTS;
=======
	DEFINE FIELD foo.*[*]... ON TABLE bar FLEX TYPE option<number | array<record<foo>,10>> VALUE null ASSERT true DEFAULT false PERMISSIONS FOR UPDATE NONE, FOR CREATE WHERE true;
	DEFINE INDEX index ON TABLE table FIELDS a FULLTEXT ANALYZER ana BM25 (0.1,0.2) HIGHLIGHTS;
>>>>>>> f95c7483
	DEFINE INDEX index ON TABLE table FIELDS a UNIQUE;
	DEFINE ANALYZER ana FILTERS ASCII, EDGENGRAM(1,2), NGRAM(3,4), LOWERCASE, SNOWBALL(NLD), UPPERCASE TOKENIZERS BLANK, CAMEL, CLASS, PUNCT FUNCTION fn::foo::bar;
	DELETE FROM ONLY |foo:32..64| WITH INDEX index,index_2 Where 2 RETURN AFTER TIMEOUT 1s PARALLEL EXPLAIN FULL;
	DELETE FROM ONLY a:b->?[$][?true] WITH INDEX index,index_2 WHERE null RETURN NULL TIMEOUT 1h PARALLEL EXPLAIN FULL;
	FOR $foo IN (SELECT foo FROM bar) * 2 {
		BREAK
	};
	IF foo THEN bar ELSE IF faz THEN baz ELSE baq END;
	IF foo { bar } ELSE IF faz { baz } ELSE { baq };
	INFO FOR ROOT;
	INFO FOR NAMESPACE;
	INFO FOR USER user ON namespace;
	SELECT bar as foo,[1,2],bar OMIT bar FROM ONLY a,1
		WITH INDEX index,index_2
		WHERE true
		SPLIT ON foo,bar
		GROUP foo,bar
		ORDER BY foo COLLATE NUMERIC ASC
		START AT { a: true }
		LIMIT BY a:b
		FETCH foo
		VERSION d"2012-04-23T18:25:43.0000511Z"
		EXPLAIN FULL;
	LET $param = 1;
	SHOW CHANGES FOR TABLE foo SINCE 1 LIMIT 10;
	SHOW CHANGES FOR DATABASE SINCE d"2012-04-23T18:25:43.0000511Z";
	SLEEP 1s;
	THROW 1s;
	INSERT IGNORE INTO $foo (a,b,c) VALUES (1,2,3),(4,5,6) ON DUPLICATE KEY UPDATE a.b +?= null, c.d += none RETURN AFTER;
	KILL u"e72bee20-f49b-11ec-b939-0242ac120002";
	RETURN RETRUN FETCH RETURN;
	RELATE ONLY [1,2]->a:b->(CREATE foo) UNIQUE SET a += 1 RETURN NONE PARALLEL;
	REMOVE FUNCTION fn::foo::bar();
	REMOVE FIELD foo.bar[10] ON bar;
	UPDATE ONLY a->b WITH INDEX index,index_2 UNSET foo... , a->b, c[*] WHERE true RETURN DIFF TIMEOUT 1s PARALLEL EXPLAIN FULL;
	UPSERT ONLY a->b WITH INDEX index,index_2 UNSET foo... , a->b, c[*] WHERE true RETURN DIFF TIMEOUT 1s PARALLEL EXPLAIN FULL;
	function(){ ((1 + 1)) };
	"a b c d e f g h";
	u"ffffffff-ffff-ffff-ffff-ffffffffffff";
	r"a:[1,2,3,4,5,6,7,8,9,10]";
	/a b c d e f/;
	-123.456e10;
"#;

fn statements() -> Vec<TopLevelExpr> {
	let offset = Utc.fix();
	let expected_datetime = offset
		.from_local_datetime(
			&NaiveDate::from_ymd_opt(2012, 4, 23)
				.unwrap()
				.and_hms_nano_opt(18, 25, 43, 51_100)
				.unwrap(),
		)
		.earliest()
		.unwrap()
		.with_timezone(&Utc);

	vec![
		TopLevelExpr::Begin,
		TopLevelExpr::Begin,
		TopLevelExpr::Expr(Expr::Break),
		TopLevelExpr::Cancel,
		TopLevelExpr::Cancel,
		TopLevelExpr::Commit,
		TopLevelExpr::Commit,
		TopLevelExpr::Expr(Expr::Continue),
		TopLevelExpr::Expr(Expr::Create(Box::new(CreateStatement {
			only: true,
			what: vec![Expr::Table("foo".to_owned())],
			data: Some(Data::SetExpression(vec![
				Assignment {
					place: Idiom(vec![Part::Field("bar".to_owned())]),
					operator: AssignOperator::Assign,
					value: Expr::Literal(Literal::Integer(3)),
				},
				Assignment {
					place: Idiom(vec![Part::Field("foo".to_owned())]),
					operator: AssignOperator::Extend,
					value: Expr::Literal(Literal::Integer(4)),
				},
			])),
			output: Some(Output::Fields(Fields::Value(Box::new(Field::Single {
				expr: ident_field("foo"),
				alias: Some(Idiom(vec![Part::Field("bar".to_owned())])),
			})))),
			timeout: Some(Timeout(Expr::Literal(Literal::Duration(PublicDuration::from_secs(1))))),
			parallel: true,
			version: None,
		}))),
		TopLevelExpr::Expr(Expr::Define(Box::new(DefineStatement::Namespace(
			DefineNamespaceStatement {
				kind: DefineKind::Default,
				id: None,
				name: Expr::Idiom(Idiom::field("a".to_owned())),
				comment: Some(Expr::Literal(Literal::String("test".to_owned()))),
			},
		)))),
		TopLevelExpr::Expr(Expr::Define(Box::new(DefineStatement::Namespace(
			DefineNamespaceStatement {
				kind: DefineKind::Default,
				id: None,
				name: Expr::Idiom(Idiom::field("a".to_owned())),
				comment: None,
			},
		)))),
		TopLevelExpr::Expr(Expr::Define(Box::new(DefineStatement::Database(
			DefineDatabaseStatement {
				kind: DefineKind::Default,
				id: None,
				name: Expr::Idiom(Idiom::field("a".to_string())),
				strict: false,
				comment: Some(Expr::Literal(Literal::String("test".to_string()))),
				changefeed: Some(ChangeFeed {
					expiry: PublicDuration::from_secs(60 * 10),
					store_diff: false,
				}),
			},
		)))),
		TopLevelExpr::Expr(Expr::Define(Box::new(DefineStatement::Database(
			DefineDatabaseStatement {
				kind: DefineKind::Default,
				id: None,
				name: Expr::Idiom(Idiom::field("a".to_string())),
				strict: false,
				comment: None,
				changefeed: None,
			},
		)))),
		TopLevelExpr::Expr(Expr::Define(Box::new(DefineStatement::Function(
			DefineFunctionStatement {
				kind: DefineKind::Default,
				name: "foo::bar".to_owned(),
				args: vec![
					("a".to_owned(), Kind::Number),
					("b".to_owned(), Kind::Array(Box::new(Kind::Bool), Some(3))),
				],
				block: Block(vec![Expr::Return(Box::new(OutputStatement {
					what: ident_field("a"),
					fetch: None,
				}))]),
				comment: Some(Expr::Literal(Literal::String("test".to_string()))),
				permissions: Permission::Full,
				returns: None,
			},
		)))),
		TopLevelExpr::Expr(Expr::Define(Box::new(DefineStatement::Access(
			DefineAccessStatement {
				kind: DefineKind::Default,
				name: Expr::Idiom(Idiom::field("a".to_string())),
				base: Base::Db,
				access_type: AccessType::Record(RecordAccess {
					signup: None,
					signin: None,
					jwt: JwtAccess {
						verify: JwtAccessVerify::Key(JwtAccessVerifyKey {
							alg: Algorithm::EdDSA,
							key: Expr::Literal(Literal::String("foo".to_string())),
						}),
						issue: None,
					},
					bearer: None,
				}),
				authenticate: None,
				// Default durations.
				duration: AccessDuration {
					grant: Some(Expr::Literal(Literal::Duration(
						PublicDuration::from_days(30).unwrap(),
					))),
					token: Some(Expr::Literal(Literal::Duration(
						PublicDuration::from_hours(1).unwrap(),
					))),
					session: None,
				},
				comment: Some(Expr::Literal(Literal::String("bar".to_string()))),
			},
		)))),
		TopLevelExpr::Expr(Expr::Define(Box::new(DefineStatement::Param(DefineParamStatement {
			kind: DefineKind::Default,
			name: "a".to_owned(),
			value: Expr::Literal(Literal::Object(vec![
				ObjectEntry {
					key: "a".to_string(),
					value: Expr::Literal(Literal::Integer(1)),
				},
				ObjectEntry {
					key: "b".to_string(),
					value: Expr::Literal(Literal::Integer(3)),
				},
			])),
			comment: None,
			permissions: Permission::Specific(Expr::Literal(Literal::Null)),
		})))),
		TopLevelExpr::Expr(Expr::Define(Box::new(DefineStatement::Table(DefineTableStatement {
			kind: DefineKind::Default,
			id: None,
			name: Expr::Idiom(Idiom::field("name".to_string())),
			drop: true,
			full: true,
			view: Some(crate::sql::View {
				expr: Fields::Select(vec![Field::Single {
					expr: ident_field("foo"),
					alias: None,
				}]),
				what: vec!["bar".to_owned()],
				cond: None,
				group: Some(Groups(vec![Group(Idiom(vec![Part::Field("foo".to_owned())]))])),
			}),
			permissions: Permissions {
				select: Permission::Specific(Expr::Binary {
					left: Box::new(ident_field("a")),
					op: BinaryOperator::Equal,
					right: Box::new(Expr::Literal(Literal::Integer(1))),
				}),
				create: Permission::None,
				update: Permission::None,
				delete: Permission::None,
			},
			changefeed: Some(ChangeFeed {
				expiry: PublicDuration::from_secs(1),
				store_diff: false,
			}),
			comment: None,

			table_type: TableType::Normal,
		})))),
		TopLevelExpr::Expr(Expr::Define(Box::new(DefineStatement::Event(DefineEventStatement {
			kind: DefineKind::Default,
			name: Expr::Idiom(Idiom::field("event".to_string())),
			target_table: Expr::Idiom(Idiom::field("table".to_string())),
			when: Expr::Literal(Literal::Null),
			then: vec![Expr::Literal(Literal::Null), Expr::Literal(Literal::None)],
			comment: None,
		})))),
		TopLevelExpr::Expr(Expr::Define(Box::new(DefineStatement::Field(DefineFieldStatement {
			kind: DefineKind::Default,
			name: Expr::Idiom(Idiom(vec![
				Part::Field("foo".to_string()),
				Part::All,
				Part::All,
				Part::Flatten,
			])),
			what: Expr::Idiom(Idiom::field("bar".to_string())),
			field_kind: Some(Kind::Either(vec![
				Kind::None,
				Kind::Number,
				Kind::Array(Box::new(Kind::Record(vec!["foo".to_owned()])), Some(10)),
			])),
			flexible: false,
			readonly: false,
			value: Some(Expr::Literal(Literal::Null)),
			assert: Some(Expr::Literal(Literal::Bool(true))),
			default: DefineDefault::Set(Expr::Literal(Literal::Bool(false))),
			permissions: Permissions {
				delete: Permission::Full,
				update: Permission::None,
				create: Permission::Specific(Expr::Literal(Literal::Bool(true))),
				select: Permission::Full,
			},
			comment: None,
			reference: None,
			computed: None,
		})))),
		TopLevelExpr::Expr(Expr::Define(Box::new(DefineStatement::Index(DefineIndexStatement {
			kind: DefineKind::Default,
			name: Expr::Idiom(Idiom::field("index".to_string())),
			what: Expr::Idiom(Idiom::field("table".to_string())),
			cols: vec![Expr::Idiom(Idiom(vec![Part::Field("a".to_string())]))],
			index: Index::FullText(FullTextParams {
				az: "ana".to_owned(),
				hl: true,
				sc: Scoring::Bm {
					k1: 0.1,
					b: 0.2,
				},
			}),
			comment: None,
			concurrently: false,
		})))),
		TopLevelExpr::Expr(Expr::Define(Box::new(DefineStatement::Index(DefineIndexStatement {
			kind: DefineKind::Default,
			name: Expr::Idiom(Idiom::field("index".to_string())),
			what: Expr::Idiom(Idiom::field("table".to_string())),
			cols: vec![Expr::Idiom(Idiom(vec![Part::Field("a".to_string())]))],
			index: Index::Uniq,
			comment: None,
			concurrently: false,
		})))),
		TopLevelExpr::Expr(Expr::Define(Box::new(DefineStatement::Analyzer(
			DefineAnalyzerStatement {
				kind: DefineKind::Default,
				name: Expr::Idiom(Idiom::field("ana".to_string())),
				tokenizers: Some(vec![
					Tokenizer::Blank,
					Tokenizer::Camel,
					Tokenizer::Class,
					Tokenizer::Punct,
				]),
				filters: Some(vec![
					Filter::Ascii,
					Filter::EdgeNgram(1, 2),
					Filter::Ngram(3, 4),
					Filter::Lowercase,
					Filter::Snowball(Language::Dutch),
					Filter::Uppercase,
				]),
				comment: None,
				function: Some("foo::bar".to_owned()),
			},
		)))),
		TopLevelExpr::Expr(Expr::Delete(Box::new(DeleteStatement {
			only: true,
			what: vec![Expr::Mock(Mock::Range("foo".to_string(), TypedRange::from_range(32..64)))],
			with: Some(With::Index(vec!["index".to_owned(), "index_2".to_owned()])),
			cond: Some(Cond(Expr::Literal(Literal::Integer(2)))),
			output: Some(Output::After),
			timeout: Some(Timeout(Expr::Literal(Literal::Duration(PublicDuration::from_secs(1))))),
			parallel: true,
			explain: Some(Explain(true)),
		}))),
		TopLevelExpr::Expr(Expr::Delete(Box::new(DeleteStatement {
			only: true,
			what: vec![Expr::Idiom(Idiom(vec![
				Part::Start(Expr::Literal(Literal::RecordId(RecordIdLit {
					table: "a".to_owned(),
					key: RecordIdKeyLit::String("b".to_owned()),
				}))),
				Part::Graph(Lookup {
					kind: LookupKind::Graph(Dir::Out),
					..Default::default()
				}),
				Part::Last,
				Part::Where(Expr::Literal(Literal::Bool(true))),
			]))],
			with: Some(With::Index(vec!["index".to_owned(), "index_2".to_owned()])),
			cond: Some(Cond(Expr::Literal(Literal::Null))),
			output: Some(Output::Null),
			timeout: Some(Timeout(Expr::Literal(Literal::Duration(PublicDuration::from_secs(
				60 * 60,
			))))),
			parallel: true,
			explain: Some(Explain(true)),
		}))),
		TopLevelExpr::Expr(Expr::Foreach(Box::new(ForeachStatement {
			param: Param::new("foo".to_owned()),
			range: Expr::Binary {
				left: Box::new(Expr::Select(Box::new(SelectStatement {
					expr: Fields::Select(vec![Field::Single {
						expr: ident_field("foo"),
						alias: None,
					}]),
					what: vec![Expr::Table("bar".to_string())],
					omit: vec![],
					only: false,
					with: None,
					cond: None,
					split: None,
					group: None,
					order: None,
					limit: None,
					start: None,
					fetch: None,
					version: None,
					timeout: None,
					parallel: false,
					explain: None,
					tempfiles: false,
				}))),
				op: BinaryOperator::Multiply,
				right: Box::new(Expr::Literal(Literal::Integer(2))),
			},
			block: Block(vec![Expr::Break]),
		}))),
		TopLevelExpr::Expr(Expr::If(Box::new(IfelseStatement {
			exprs: vec![
				(ident_field("foo"), ident_field("bar")),
				(ident_field("faz"), ident_field("baz")),
			],
			close: Some(ident_field("baq")),
		}))),
		TopLevelExpr::Expr(Expr::If(Box::new(IfelseStatement {
			exprs: vec![
				(ident_field("foo"), Expr::Block(Box::new(Block(vec![ident_field("bar")])))),
				(ident_field("faz"), Expr::Block(Box::new(Block(vec![ident_field("baz")])))),
			],
			close: Some(Expr::Block(Box::new(Block(vec![ident_field("baq")])))),
		}))),
		TopLevelExpr::Expr(Expr::Info(Box::new(InfoStatement::Root(false)))),
		TopLevelExpr::Expr(Expr::Info(Box::new(InfoStatement::Ns(false)))),
		TopLevelExpr::Expr(Expr::Info(Box::new(InfoStatement::User(
			Expr::Idiom(Idiom::field("user".to_string())),
			Some(Base::Ns),
			false,
		)))),
		TopLevelExpr::Expr(Expr::Select(Box::new(SelectStatement {
			expr: Fields::Select(vec![
				Field::Single {
					expr: ident_field("bar"),
					alias: Some(Idiom(vec![Part::Field("foo".to_owned())])),
				},
				Field::Single {
					expr: Expr::Literal(Literal::Array(vec![
						Expr::Literal(Literal::Integer(1)),
						Expr::Literal(Literal::Integer(2)),
					])),
					alias: None,
				},
				Field::Single {
					expr: ident_field("bar"),
					alias: None,
				},
			]),
			omit: vec![Expr::Idiom(Idiom(vec![Part::Field("bar".to_string())]))],
			only: true,
			what: vec![Expr::Table("a".to_owned()), Expr::Literal(Literal::Integer(1))],
			with: Some(With::Index(vec!["index".to_owned(), "index_2".to_owned()])),
			cond: Some(Cond(Expr::Literal(Literal::Bool(true)))),
			split: Some(Splits(vec![
				Split(Idiom(vec![Part::Field("foo".to_owned())])),
				Split(Idiom(vec![Part::Field("bar".to_owned())])),
			])),
			group: Some(Groups(vec![
				Group(Idiom(vec![Part::Field("foo".to_owned())])),
				Group(Idiom(vec![Part::Field("bar".to_owned())])),
			])),
			order: Some(Ordering::Order(OrderList(vec![Order {
				value: Idiom(vec![Part::Field("foo".to_owned())]),
				collate: true,
				numeric: true,
				direction: true,
			}]))),
			limit: Some(Limit(Expr::Literal(Literal::RecordId(RecordIdLit {
				table: "a".to_owned(),
				key: RecordIdKeyLit::String("b".to_owned()),
			})))),
			start: Some(Start(Expr::Literal(Literal::Object(vec![ObjectEntry {
				key: "a".to_owned(),
				value: Expr::Literal(Literal::Bool(true)),
			}])))),
			fetch: Some(Fetchs(vec![Fetch(ident_field("foo"))])),
			version: Some(Expr::Literal(Literal::Datetime(PublicDatetime::from(
				expected_datetime,
			)))),
			timeout: None,
			parallel: false,
			tempfiles: false,
			explain: Some(Explain(true)),
		}))),
		TopLevelExpr::Expr(Expr::Let(Box::new(SetStatement {
			name: "param".to_owned(),
			what: Expr::Literal(Literal::Integer(1)),
			kind: None,
		}))),
		TopLevelExpr::Show(ShowStatement {
			table: Some("foo".to_owned()),
			since: ShowSince::Versionstamp(1),
			limit: Some(10),
		}),
		TopLevelExpr::Show(ShowStatement {
			table: None,
			since: ShowSince::Timestamp(PublicDatetime::from(expected_datetime)),
			limit: None,
		}),
		TopLevelExpr::Expr(Expr::Sleep(Box::new(SleepStatement {
			duration: PublicDuration::from_secs(1),
		}))),
		TopLevelExpr::Expr(Expr::Throw(Box::new(Expr::Literal(Literal::Duration(
			PublicDuration::from_secs(1),
		))))),
		TopLevelExpr::Expr(Expr::Insert(Box::new(InsertStatement {
			into: Some(Expr::Param(Param::new("foo".to_owned()))),
			data: Data::ValuesExpression(vec![
				vec![
					(Idiom(vec![Part::Field("a".to_owned())]), Expr::Literal(Literal::Integer(1))),
					(Idiom(vec![Part::Field("b".to_owned())]), Expr::Literal(Literal::Integer(2))),
					(Idiom(vec![Part::Field("c".to_owned())]), Expr::Literal(Literal::Integer(3))),
				],
				vec![
					(Idiom(vec![Part::Field("a".to_owned())]), Expr::Literal(Literal::Integer(4))),
					(Idiom(vec![Part::Field("b".to_owned())]), Expr::Literal(Literal::Integer(5))),
					(Idiom(vec![Part::Field("c".to_owned())]), Expr::Literal(Literal::Integer(6))),
				],
			]),
			ignore: true,
			update: Some(Data::UpdateExpression(vec![
				Assignment {
					place: Idiom(vec![Part::Field("a".to_owned()), Part::Field("b".to_owned())]),
					operator: crate::sql::AssignOperator::Extend,
					value: Expr::Literal(Literal::Null),
				},
				Assignment {
					place: Idiom(vec![Part::Field("c".to_owned()), Part::Field("d".to_owned())]),
					operator: crate::sql::AssignOperator::Add,
					value: Expr::Literal(Literal::None),
				},
			])),
			output: Some(Output::After),
			version: None,
			timeout: None,
			parallel: false,
			relation: false,
		}))),
		TopLevelExpr::Kill(KillStatement {
			id: Expr::Literal(Literal::Uuid(PublicUuid::from(uuid::uuid!(
				"e72bee20-f49b-11ec-b939-0242ac120002"
			)))),
		}),
		TopLevelExpr::Expr(Expr::Return(Box::new(OutputStatement {
			what: ident_field("RETRUN"),
			fetch: Some(Fetchs(vec![Fetch(ident_field("RETURN"))])),
		}))),
		TopLevelExpr::Expr(Expr::Relate(Box::new(RelateStatement {
			only: true,
			through: Expr::Literal(Literal::RecordId(RecordIdLit {
				table: "a".to_owned(),
				key: RecordIdKeyLit::String("b".to_owned()),
			})),
			from: Expr::Literal(Literal::Array(vec![
				Expr::Literal(Literal::Integer(1)),
				Expr::Literal(Literal::Integer(2)),
			])),
			to: Expr::Create(Box::new(CreateStatement {
				only: false,
				what: vec![Expr::Table("foo".to_owned())],
				data: None,
				output: None,
				timeout: None,
				parallel: false,
				version: None,
			})),
			uniq: true,
			data: Some(Data::SetExpression(vec![Assignment {
				place: Idiom(vec![Part::Field("a".to_owned())]),
				operator: AssignOperator::Add,
				value: Expr::Literal(Literal::Integer(1)),
			}])),
			output: Some(Output::None),
			timeout: None,
			parallel: true,
		}))),
		TopLevelExpr::Expr(Expr::Remove(Box::new(RemoveStatement::Function(
			RemoveFunctionStatement {
				name: "foo::bar".to_owned(),
				if_exists: false,
			},
		)))),
		TopLevelExpr::Expr(Expr::Remove(Box::new(RemoveStatement::Field(RemoveFieldStatement {
			name: Expr::Idiom(Idiom(vec![
				Part::Field("foo".to_string()),
				Part::Field("bar".to_string()),
				Part::Value(Expr::Literal(Literal::Integer(10))),
			])),
			what: Expr::Idiom(Idiom(vec![Part::Field("bar".to_string())])),
			if_exists: false,
		})))),
		TopLevelExpr::Expr(Expr::Update(Box::new(UpdateStatement {
			only: true,
			what: vec![Expr::Idiom(Idiom(vec![
				Part::Field("a".to_owned()),
				Part::Graph(Lookup {
					kind: LookupKind::Graph(Dir::Out),
					what: vec![LookupSubject::Table("b".to_owned())],
					..Default::default()
				}),
			]))],
			with: Some(With::Index(vec!["index".to_owned(), "index_2".to_owned()])),
			cond: Some(Cond(Expr::Literal(Literal::Bool(true)))),
			data: Some(Data::UnsetExpression(vec![
				Idiom(vec![Part::Field("foo".to_owned()), Part::Flatten]),
				Idiom(vec![
					Part::Field("a".to_owned()),
					Part::Graph(Lookup {
						kind: LookupKind::Graph(Dir::Out),
						what: vec![LookupSubject::Table("b".to_owned())],
						..Default::default()
					}),
				]),
				Idiom(vec![Part::Field("c".to_owned()), Part::All]),
			])),
			output: Some(Output::Diff),
			timeout: Some(Timeout(Expr::Literal(Literal::Duration(PublicDuration::from_secs(1))))),
			parallel: true,
			explain: Some(Explain(true)),
		}))),
		TopLevelExpr::Expr(Expr::Upsert(Box::new(UpsertStatement {
			only: true,
			what: vec![Expr::Idiom(Idiom(vec![
				Part::Field("a".to_owned()),
				Part::Graph(Lookup {
					kind: LookupKind::Graph(Dir::Out),
					what: vec![LookupSubject::Table("b".to_owned())],
					..Default::default()
				}),
			]))],
			with: Some(With::Index(vec!["index".to_owned(), "index_2".to_owned()])),
			cond: Some(Cond(Expr::Literal(Literal::Bool(true)))),
			data: Some(Data::UnsetExpression(vec![
				Idiom(vec![Part::Field("foo".to_owned()), Part::Flatten]),
				Idiom(vec![
					Part::Field("a".to_owned()),
					Part::Graph(Lookup {
						kind: LookupKind::Graph(Dir::Out),
						what: vec![LookupSubject::Table("b".to_owned())],
						..Default::default()
					}),
				]),
				Idiom(vec![Part::Field("c".to_owned()), Part::All]),
			])),
			output: Some(Output::Diff),
			timeout: Some(Timeout(Expr::Literal(Literal::Duration(PublicDuration::from_secs(1))))),
			parallel: true,
			explain: Some(Explain(true)),
		}))),
		TopLevelExpr::Expr(Expr::FunctionCall(Box::new(FunctionCall {
			receiver: Function::Script(Script(" ((1 + 1)) ".to_owned())),
			arguments: Vec::new(),
		}))),
		TopLevelExpr::Expr(Expr::Literal(Literal::String("a b c d e f g h".to_owned()))),
		TopLevelExpr::Expr(Expr::Literal(Literal::Uuid(PublicUuid::from(uuid::Uuid::from_u128(
			0xffffffff_ffff_ffff_ffff_ffffffffffff,
		))))),
		TopLevelExpr::Expr(Expr::Literal(Literal::RecordId(RecordIdLit {
			table: "a".to_string(),
			key: RecordIdKeyLit::Array(
				[1, 2, 3, 4, 5, 6, 7, 8, 9, 10]
					.iter()
					.copied()
					.map(|x| Expr::Literal(Literal::Integer(x)))
					.collect(),
			),
		}))),
		TopLevelExpr::Expr(Expr::Literal(Literal::Regex("a b c d e f".parse().unwrap()))),
		TopLevelExpr::Expr(Expr::Literal(Literal::Float(-123.456e10))),
	]
}

#[test]
fn test_streaming() {
	let expected = statements();
	let mut statements = StatementStream::new();
	let mut buffer = BytesMut::new();
	let mut current_stmt = 0;

	for b in SOURCE.as_bytes() {
		match statements.parse_partial(&mut buffer) {
			Ok(Some(value)) => {
				assert_eq!(value, expected[current_stmt]);
				current_stmt += 1;
			}
			Ok(None) => {}
			Err(e) => {
				panic!(
					"Streaming test returned an error: {}\n\n buffer was {}",
					e,
					String::from_utf8_lossy(&buffer)
				)
			}
		}

		buffer.extend_from_slice(&[*b]);
	}

	loop {
		match statements.parse_complete(&mut buffer) {
			Ok(None) => break,
			Ok(Some(value)) => {
				assert_eq!(value, expected[current_stmt]);
				current_stmt += 1;
			}
			Err(e) => {
				panic!("Streaming test returned an error: {}", e)
			}
		}
	}

	if expected.len() != current_stmt {
		panic!("Not all statements parsed")
	}
}<|MERGE_RESOLUTION|>--- conflicted
+++ resolved
@@ -64,13 +64,8 @@
 	DEFINE PARAM $a VALUE { a: 1, "b": 3 } PERMISSIONS WHERE null;
 	DEFINE TABLE name DROP SCHEMAFUL CHANGEFEED 1s PERMISSIONS FOR SELECT WHERE a = 1 AS SELECT foo FROM bar GROUP BY foo;
 	DEFINE EVENT event ON TABLE table WHEN null THEN null,none;
-<<<<<<< HEAD
 	DEFINE FIELD foo.*[*]... ON TABLE bar TYPE option<number | array<record<foo>,10>> VALUE null ASSERT true DEFAULT false PERMISSIONS FOR UPDATE NONE, FOR CREATE WHERE true;
-	DEFINE INDEX index ON TABLE table FIELDS a,b[*] FULLTEXT ANALYZER ana BM25 (0.1,0.2) HIGHLIGHTS;
-=======
-	DEFINE FIELD foo.*[*]... ON TABLE bar FLEX TYPE option<number | array<record<foo>,10>> VALUE null ASSERT true DEFAULT false PERMISSIONS FOR UPDATE NONE, FOR CREATE WHERE true;
 	DEFINE INDEX index ON TABLE table FIELDS a FULLTEXT ANALYZER ana BM25 (0.1,0.2) HIGHLIGHTS;
->>>>>>> f95c7483
 	DEFINE INDEX index ON TABLE table FIELDS a UNIQUE;
 	DEFINE ANALYZER ana FILTERS ASCII, EDGENGRAM(1,2), NGRAM(3,4), LOWERCASE, SNOWBALL(NLD), UPPERCASE TOKENIZERS BLANK, CAMEL, CLASS, PUNCT FUNCTION fn::foo::bar;
 	DELETE FROM ONLY |foo:32..64| WITH INDEX index,index_2 Where 2 RETURN AFTER TIMEOUT 1s PARALLEL EXPLAIN FULL;
