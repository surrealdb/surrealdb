use crate::{
	expr::{
		Algorithm, Array, Base, Block, Cond, Data, Datetime, Dir, Duration, Edges, Explain,
		Expression, Fetch, Fetchs, Field, Fields, Future, Graph, Group, Groups, Id, Ident, Idiom,
		Idioms, Index, Kind, Limit, Number, Object, Operator, Order, Output, Param, Part,
		Permission, Permissions, Regex, Scoring, Script, Split, Splits, Start, Statement, Strand,
		Subquery, Table, TableType, Tables, Thing, Timeout, Uuid, Value, Values, Version, With,
		access::AccessDuration,
		access_type::{AccessType, JwtAccess, JwtAccessVerify, JwtAccessVerifyKey, RecordAccess},
		block::Entry,
		changefeed::ChangeFeed,
		filter::Filter,
		function::CustomFunctionName,
		graph::{GraphSubject, GraphSubjects},
		index::{Distance, MTreeParams, SearchParams, VectorType},
		language::Language,
		order::{OrderList, Ordering},
		statements::{
<<<<<<< HEAD
			analyze::AnalyzeStatement,
			define::Executable,
			show::{ShowSince, ShowStatement},
			sleep::SleepStatement,
=======
>>>>>>> 0605ff31
			BeginStatement, BreakStatement, CancelStatement, CommitStatement, ContinueStatement,
			CreateStatement, DefineAccessStatement, DefineAnalyzerStatement,
			DefineDatabaseStatement, DefineEventStatement, DefineFieldStatement,
			DefineFunctionStatement, DefineIndexStatement, DefineNamespaceStatement,
			DefineParamStatement, DefineStatement, DefineTableStatement, DeleteStatement,
			ForeachStatement, IfelseStatement, InfoStatement, InsertStatement, KillStatement,
			OutputStatement, RelateStatement, RemoveFieldStatement, RemoveFunctionStatement,
			RemoveStatement, SelectStatement, SetStatement, ThrowStatement, UpdateStatement,
			UpsertStatement,
			analyze::AnalyzeStatement,
			show::{ShowSince, ShowStatement},
			sleep::SleepStatement,
		},
		tokenizer::Tokenizer,
	},
	syn::parser::StatementStream,
};
use bytes::BytesMut;
use chrono::{NaiveDate, Offset, Utc, offset::TimeZone};

fn ident_field(name: &str) -> Value {
	Value::Idiom(Idiom(vec![Part::Field(Ident(name.to_string()))]))
}

static SOURCE: &str = r#"
	ANALYZE INDEX b on a;
	BEGIN;
	BEGIN TRANSACTION;
	BREAK;
	CANCEL;
	CANCEL TRANSACTION;
	COMMIT;
	COMMIT TRANSACTION;
	CONTINUE;
	CREATE ONLY foo SET bar = 3, foo +?= 4 RETURN VALUE foo AS bar TIMEOUT 1s PARALLEL;
	DEFINE NAMESPACE a COMMENT 'test';
	DEFINE NS a;
	DEFINE DATABASE a COMMENT 'test' CHANGEFEED 10m;
	DEFINE DB a;
	DEFINE FUNCTION fn::foo::bar($a: number, $b: array<bool,3>) {
		RETURN a
	} COMMENT 'test' PERMISSIONS FULL;
	DEFINE ACCESS a ON DATABASE TYPE RECORD WITH JWT ALGORITHM EDDSA KEY "foo" COMMENT "bar";
	DEFINE PARAM $a VALUE { a: 1, "b": 3 } PERMISSIONS WHERE null;
	DEFINE TABLE name DROP SCHEMAFUL CHANGEFEED 1s PERMISSIONS FOR SELECT WHERE a = 1 AS SELECT foo FROM bar GROUP BY foo;
	DEFINE EVENT event ON TABLE table WHEN null THEN null,none;
	DEFINE FIELD foo.*[*]... ON TABLE bar FLEX TYPE option<number | array<record<foo>,10>> VALUE null ASSERT true DEFAULT false PERMISSIONS FOR UPDATE NONE, FOR CREATE WHERE true;
	DEFINE INDEX index ON TABLE table FIELDS a,b[*] SEARCH ANALYZER ana BM25 (0.1,0.2)
			DOC_IDS_ORDER 1
			DOC_LENGTHS_ORDER 2
			POSTINGS_ORDER 3
			TERMS_ORDER 4
			DOC_IDS_CACHE 5
			DOC_LENGTHS_CACHE 6
			POSTINGS_CACHE 7
			TERMS_CACHE 8
			HIGHLIGHTS;
	DEFINE INDEX index ON TABLE table FIELDS a UNIQUE;
	DEFINE INDEX index ON TABLE table FIELDS a MTREE DIMENSION 4 DISTANCE MINKOWSKI 5 CAPACITY 6 DOC_IDS_ORDER 7 DOC_IDS_CACHE 8 MTREE_CACHE 9;
	DEFINE ANALYZER ana FILTERS ASCII, EDGENGRAM(1,2), NGRAM(3,4), LOWERCASE, SNOWBALL(NLD), UPPERCASE TOKENIZERS BLANK, CAMEL, CLASS, PUNCT FUNCTION fn::foo::bar;
	DELETE FROM ONLY |foo:32..64| WITH INDEX index,index_2 Where 2 RETURN AFTER TIMEOUT 1s PARALLEL EXPLAIN FULL;
	DELETE FROM ONLY a:b->?[$][?true] WITH INDEX index,index_2 WHERE null RETURN NULL TIMEOUT 1h PARALLEL EXPLAIN FULL;
	FOR $foo IN (SELECT foo FROM bar) * 2 {
		BREAK
	};
	IF foo THEN bar ELSE IF faz THEN baz ELSE baq END;
	IF foo { bar } ELSE IF faz { baz } ELSE { baq };
	INFO FOR ROOT;
	INFO FOR NAMESPACE;
	INFO FOR USER user ON namespace;
	SELECT bar as foo,[1,2],bar OMIT bar FROM ONLY a,1
		WITH INDEX index,index_2
		WHERE true
		SPLIT ON foo,bar
		GROUP foo,bar
		ORDER BY foo COLLATE NUMERIC ASC
		START AT { a: true }
		LIMIT BY a:b
		FETCH foo
		VERSION d"2012-04-23T18:25:43.0000511Z"
		EXPLAIN FULL;
	LET $param = 1;
	SHOW CHANGES FOR TABLE foo SINCE 1 LIMIT 10;
	SHOW CHANGES FOR DATABASE SINCE d"2012-04-23T18:25:43.0000511Z";
	SLEEP 1s;
	THROW 1s;
	INSERT IGNORE INTO $foo (a,b,c) VALUES (1,2,3),(4,5,6) ON DUPLICATE KEY UPDATE a.b +?= null, c.d += none RETURN AFTER;
	KILL u"e72bee20-f49b-11ec-b939-0242ac120002";
	RETURN RETRUN FETCH RETURN;
	RELATE ONLY [1,2]->a:b->(CREATE foo) UNIQUE SET a += 1 RETURN NONE PARALLEL;
	REMOVE FUNCTION fn::foo::bar();
	REMOVE FIELD foo.bar[10] ON bar;
	UPDATE ONLY <future> { "text" }, a->b WITH INDEX index,index_2 UNSET foo... , a->b, c[*] WHERE true RETURN DIFF TIMEOUT 1s PARALLEL EXPLAIN FULL;
	UPSERT ONLY <future> { "text" }, a->b WITH INDEX index,index_2 UNSET foo... , a->b, c[*] WHERE true RETURN DIFF TIMEOUT 1s PARALLEL EXPLAIN FULL;
	function(){ ((1 + 1)) };
	"a b c d e f g h";
	u"ffffffff-ffff-ffff-ffff-ffffffffffff";
	r"a:[1,2,3,4,5,6,7,8,9,10]";
	/a b c d e f/;
	-123.456e10;
"#;

fn statements() -> Vec<Statement> {
	let offset = Utc.fix();
	let expected_datetime = offset
		.from_local_datetime(
			&NaiveDate::from_ymd_opt(2012, 4, 23)
				.unwrap()
				.and_hms_nano_opt(18, 25, 43, 51_100)
				.unwrap(),
		)
		.earliest()
		.unwrap()
		.with_timezone(&Utc);

	vec![
		Statement::Analyze(AnalyzeStatement::Idx(Ident("a".to_string()), Ident("b".to_string()))),
		Statement::Begin(BeginStatement),
		Statement::Begin(BeginStatement),
		Statement::Break(BreakStatement),
		Statement::Cancel(CancelStatement),
		Statement::Cancel(CancelStatement),
		Statement::Commit(CommitStatement),
		Statement::Commit(CommitStatement),
		Statement::Continue(ContinueStatement),
		Statement::Create(CreateStatement {
			only: true,
			what: Values(vec![Value::Table(Table("foo".to_owned()))]),
			data: Some(Data::SetExpression(vec![
				(
					Idiom(vec![Part::Field(Ident("bar".to_owned()))]),
					Operator::Equal,
					Value::Number(Number::Int(3)),
				),
				(
					Idiom(vec![Part::Field(Ident("foo".to_owned()))]),
					Operator::Ext,
					Value::Number(Number::Int(4)),
				),
			])),
			output: Some(Output::Fields(Fields(
				vec![Field::Single {
					expr: Value::Idiom(Idiom(vec![Part::Field(Ident("foo".to_owned()))])),
					alias: Some(Idiom(vec![Part::Field(Ident("bar".to_owned()))])),
				}],
				true,
			))),
			timeout: Some(Timeout(Duration(std::time::Duration::from_secs(1)))),
			parallel: true,
			version: None,
		}),
		Statement::Define(DefineStatement::Namespace(DefineNamespaceStatement {
			id: None,
			name: Ident("a".to_string()),
			comment: Some(Strand("test".to_string())),
			if_not_exists: false,
			overwrite: false,
		})),
		Statement::Define(DefineStatement::Namespace(DefineNamespaceStatement {
			id: None,
			name: Ident("a".to_string()),
			comment: None,
			if_not_exists: false,
			overwrite: false,
		})),
		Statement::Define(DefineStatement::Database(DefineDatabaseStatement {
			id: None,
			name: Ident("a".to_string()),
			comment: Some(Strand("test".to_string())),
			changefeed: Some(ChangeFeed {
				expiry: std::time::Duration::from_secs(60) * 10,
				store_diff: false,
			}),
			if_not_exists: false,
			overwrite: false,
		})),
		Statement::Define(DefineStatement::Database(DefineDatabaseStatement {
			id: None,
			name: Ident("a".to_string()),
			comment: None,
			changefeed: None,
			if_not_exists: false,
			overwrite: false,
		})),
		Statement::Define(DefineStatement::Function(DefineFunctionStatement {
			name: Ident("foo::bar".to_string()),
			executable: Executable::Block {
				args: vec![
					(Ident("a".to_string()), Kind::Number),
					(Ident("b".to_string()), Kind::Array(Box::new(Kind::Bool), Some(3))),
				],
				block: Block(vec![Entry::Output(OutputStatement {
					what: ident_field("a"),
					fetch: None,
				})]),
				returns: None,
			},
			comment: Some(Strand("test".to_string())),
			permissions: Permission::Full,
			if_not_exists: false,
			overwrite: false,
		})),
		Statement::Define(DefineStatement::Access(DefineAccessStatement {
			name: Ident("a".to_string()),
			base: Base::Db,
			kind: AccessType::Record(RecordAccess {
				signup: None,
				signin: None,
				jwt: JwtAccess {
					verify: JwtAccessVerify::Key(JwtAccessVerifyKey {
						alg: Algorithm::EdDSA,
						key: "foo".to_string(),
					}),
					issue: None,
				},
				bearer: None,
			}),
			authenticate: None,
			// Default durations.
			duration: AccessDuration {
				grant: Some(Duration::from_days(30).unwrap()),
				token: Some(Duration::from_hours(1).unwrap()),
				session: None,
			},
			comment: Some(Strand("bar".to_string())),
			if_not_exists: false,
			overwrite: false,
		})),
		Statement::Define(DefineStatement::Param(DefineParamStatement {
			name: Ident("a".to_string()),
			value: Value::Object(Object(
				[
					("a".to_string(), Value::Number(Number::Int(1))),
					("b".to_string(), Value::Number(Number::Int(3))),
				]
				.into_iter()
				.collect(),
			)),
			comment: None,
			permissions: Permission::Specific(Value::Null),
			if_not_exists: false,
			overwrite: false,
		})),
		Statement::Define(DefineStatement::Table(DefineTableStatement {
			id: None,
			name: Ident("name".to_string()),
			drop: true,
			full: true,
			view: Some(crate::expr::View {
				expr: Fields(
					vec![Field::Single {
						expr: Value::Idiom(Idiom(vec![Part::Field(Ident("foo".to_owned()))])),
						alias: None,
					}],
					false,
				),
				what: Tables(vec![Table("bar".to_owned())]),
				cond: None,
				group: Some(Groups(vec![Group(Idiom(vec![Part::Field(Ident("foo".to_owned()))]))])),
			}),
			permissions: Permissions {
				select: Permission::Specific(Value::Expression(Box::new(
					crate::expr::Expression::Binary {
						l: Value::Idiom(Idiom(vec![Part::Field(Ident("a".to_owned()))])),
						o: Operator::Equal,
						r: Value::Number(Number::Int(1)),
					},
				))),
				create: Permission::None,
				update: Permission::None,
				delete: Permission::None,
			},
			changefeed: Some(ChangeFeed {
				expiry: std::time::Duration::from_secs(1),
				store_diff: false,
			}),
			comment: None,
			if_not_exists: false,
			overwrite: false,
			kind: TableType::Normal,
			cache_fields_ts: uuid::Uuid::default(),
			cache_events_ts: uuid::Uuid::default(),
			cache_tables_ts: uuid::Uuid::default(),
			cache_indexes_ts: uuid::Uuid::default(),
		})),
		Statement::Define(DefineStatement::Event(DefineEventStatement {
			name: Ident("event".to_owned()),
			what: Ident("table".to_owned()),
			when: Value::Null,
			then: Values(vec![Value::Null, Value::None]),
			comment: None,
			if_not_exists: false,
			overwrite: false,
		})),
		Statement::Define(DefineStatement::Field(DefineFieldStatement {
			name: Idiom(vec![
				Part::Field(Ident("foo".to_owned())),
				Part::All,
				Part::All,
				Part::Flatten,
			]),
			what: Ident("bar".to_owned()),
			flex: true,
			kind: Some(Kind::Option(Box::new(Kind::Either(vec![
				Kind::Number,
				Kind::Array(Box::new(Kind::Record(vec![Table("foo".to_owned())])), Some(10)),
			])))),
			readonly: false,
			value: Some(Value::Null),
			assert: Some(Value::Bool(true)),
			default: Some(Value::Bool(false)),
			permissions: Permissions {
				delete: Permission::Full,
				update: Permission::None,
				create: Permission::Specific(Value::Bool(true)),
				select: Permission::Full,
			},
			comment: None,
			if_not_exists: false,
			overwrite: false,
			reference: None,
			default_always: false,
		})),
		Statement::Define(DefineStatement::Index(DefineIndexStatement {
			name: Ident("index".to_owned()),
			what: Ident("table".to_owned()),
			cols: Idioms(vec![
				Idiom(vec![Part::Field(Ident("a".to_owned()))]),
				Idiom(vec![Part::Field(Ident("b".to_owned())), Part::All]),
			]),
			index: Index::Search(SearchParams {
				az: Ident("ana".to_owned()),
				hl: true,
				sc: Scoring::Bm {
					k1: 0.1,
					b: 0.2,
				},
				doc_ids_order: 1,
				doc_lengths_order: 2,
				postings_order: 3,
				terms_order: 4,
				doc_ids_cache: 5,
				doc_lengths_cache: 6,
				postings_cache: 7,
				terms_cache: 8,
			}),
			comment: None,
			if_not_exists: false,
			overwrite: false,
			concurrently: false,
		})),
		Statement::Define(DefineStatement::Index(DefineIndexStatement {
			name: Ident("index".to_owned()),
			what: Ident("table".to_owned()),
			cols: Idioms(vec![Idiom(vec![Part::Field(Ident("a".to_owned()))])]),
			index: Index::Uniq,
			comment: None,
			if_not_exists: false,
			overwrite: false,
			concurrently: false,
		})),
		Statement::Define(DefineStatement::Index(DefineIndexStatement {
			name: Ident("index".to_owned()),
			what: Ident("table".to_owned()),
			cols: Idioms(vec![Idiom(vec![Part::Field(Ident("a".to_owned()))])]),
			index: Index::MTree(MTreeParams {
				dimension: 4,
				distance: Distance::Minkowski(Number::Int(5)),
				capacity: 6,
				doc_ids_order: 7,
				doc_ids_cache: 8,
				mtree_cache: 9,
				vector_type: VectorType::F64,
			}),
			comment: None,
			if_not_exists: false,
			overwrite: false,
			concurrently: false,
		})),
		Statement::Define(DefineStatement::Analyzer(DefineAnalyzerStatement {
			name: Ident("ana".to_owned()),
			tokenizers: Some(vec![
				Tokenizer::Blank,
				Tokenizer::Camel,
				Tokenizer::Class,
				Tokenizer::Punct,
			]),
			filters: Some(vec![
				Filter::Ascii,
				Filter::EdgeNgram(1, 2),
				Filter::Ngram(3, 4),
				Filter::Lowercase,
				Filter::Snowball(Language::Dutch),
				Filter::Uppercase,
			]),
			function: Some(CustomFunctionName {
				name: Ident("foo::bar".to_string()),
				version: None,
				submodule: None,
			}),
			comment: None,
			if_not_exists: false,
			overwrite: false,
		})),
		Statement::Delete(DeleteStatement {
			only: true,
			what: Values(vec![Value::Mock(crate::expr::Mock::Range("foo".to_string(), 32, 64))]),
			with: Some(With::Index(vec!["index".to_owned(), "index_2".to_owned()])),
			cond: Some(Cond(Value::Number(Number::Int(2)))),
			output: Some(Output::After),
			timeout: Some(Timeout(Duration(std::time::Duration::from_secs(1)))),
			parallel: true,
			explain: Some(Explain(true)),
		}),
		Statement::Delete(DeleteStatement {
			only: true,
			what: Values(vec![Value::Idiom(Idiom(vec![
				Part::Start(Value::Edges(Box::new(Edges {
					dir: Dir::Out,
					from: Thing {
						tb: "a".to_owned(),
						id: Id::from("b"),
					},
					what: GraphSubjects::default(),
				}))),
				Part::Last,
				Part::Where(Value::Bool(true)),
			]))]),
			with: Some(With::Index(vec!["index".to_owned(), "index_2".to_owned()])),
			cond: Some(Cond(Value::Null)),
			output: Some(Output::Null),
			timeout: Some(Timeout(Duration(std::time::Duration::from_secs(60 * 60)))),
			parallel: true,
			explain: Some(Explain(true)),
		}),
		Statement::Foreach(ForeachStatement {
			param: Param(Ident("foo".to_owned())),
			range: Value::Expression(Box::new(Expression::Binary {
				l: Value::Subquery(Box::new(Subquery::Select(SelectStatement {
					expr: Fields(
						vec![Field::Single {
							expr: Value::Idiom(Idiom(vec![Part::Field(Ident("foo".to_owned()))])),
							alias: None,
						}],
						false,
					),
					what: Values(vec![Value::Table(Table("bar".to_owned()))]),
					..Default::default()
				}))),
				o: Operator::Mul,
				r: Value::Number(Number::Int(2)),
			})),
			block: Block(vec![Entry::Break(BreakStatement)]),
		}),
		Statement::Ifelse(IfelseStatement {
			exprs: vec![
				(ident_field("foo"), ident_field("bar")),
				(ident_field("faz"), ident_field("baz")),
			],
			close: Some(ident_field("baq")),
		}),
		Statement::Ifelse(IfelseStatement {
			exprs: vec![
				(
					ident_field("foo"),
					Value::Block(Box::new(Block(vec![Entry::Value(ident_field("bar"))]))),
				),
				(
					ident_field("faz"),
					Value::Block(Box::new(Block(vec![Entry::Value(ident_field("baz"))]))),
				),
			],
			close: Some(Value::Block(Box::new(Block(vec![Entry::Value(ident_field("baq"))])))),
		}),
		Statement::Info(InfoStatement::Root(false)),
		Statement::Info(InfoStatement::Ns(false)),
		Statement::Info(InfoStatement::User(Ident("user".to_owned()), Some(Base::Ns), false)),
		Statement::Select(SelectStatement {
			expr: Fields(
				vec![
					Field::Single {
						expr: Value::Idiom(Idiom(vec![Part::Field(Ident("bar".to_owned()))])),
						alias: Some(Idiom(vec![Part::Field(Ident("foo".to_owned()))])),
					},
					Field::Single {
						expr: Value::Array(Array(vec![
							Value::Number(Number::Int(1)),
							Value::Number(Number::Int(2)),
						])),
						alias: None,
					},
					Field::Single {
						expr: Value::Idiom(Idiom(vec![Part::Field(Ident("bar".to_owned()))])),
						alias: None,
					},
				],
				false,
			),
			omit: Some(Idioms(vec![Idiom(vec![Part::Field(Ident("bar".to_owned()))])])),
			only: true,
			what: Values(vec![Value::Table(Table("a".to_owned())), Value::Number(Number::Int(1))]),
			with: Some(With::Index(vec!["index".to_owned(), "index_2".to_owned()])),
			cond: Some(Cond(Value::Bool(true))),
			split: Some(Splits(vec![
				Split(Idiom(vec![Part::Field(Ident("foo".to_owned()))])),
				Split(Idiom(vec![Part::Field(Ident("bar".to_owned()))])),
			])),
			group: Some(Groups(vec![
				Group(Idiom(vec![Part::Field(Ident("foo".to_owned()))])),
				Group(Idiom(vec![Part::Field(Ident("bar".to_owned()))])),
			])),
			order: Some(Ordering::Order(OrderList(vec![Order {
				value: Idiom(vec![Part::Field(Ident("foo".to_owned()))]),
				collate: true,
				numeric: true,
				direction: true,
			}]))),
			limit: Some(Limit(Value::Thing(Thing {
				tb: "a".to_owned(),
				id: Id::from("b"),
			}))),
			start: Some(Start(Value::Object(Object(
				[("a".to_owned(), Value::Bool(true))].into_iter().collect(),
			)))),
			fetch: Some(Fetchs(vec![Fetch(Value::Idiom(Idiom(vec![Part::Field(Ident(
				"foo".to_owned(),
			))])))])),
			version: Some(Version(Value::Datetime(Datetime(expected_datetime)))),
			timeout: None,
			parallel: false,
			tempfiles: false,
			explain: Some(Explain(true)),
		}),
		Statement::Set(SetStatement {
			name: "param".to_owned(),
			what: Value::Number(Number::Int(1)),
			kind: None,
		}),
		Statement::Show(ShowStatement {
			table: Some(Table("foo".to_owned())),
			since: ShowSince::Versionstamp(1),
			limit: Some(10),
		}),
		Statement::Show(ShowStatement {
			table: None,
			since: ShowSince::Timestamp(Datetime(expected_datetime)),
			limit: None,
		}),
		Statement::Sleep(SleepStatement {
			duration: Duration(std::time::Duration::from_secs(1)),
		}),
		Statement::Throw(ThrowStatement {
			error: Value::Duration(Duration(std::time::Duration::from_secs(1))),
		}),
		Statement::Insert(InsertStatement {
			into: Some(Value::Param(Param(Ident("foo".to_owned())))),
			data: Data::ValuesExpression(vec![
				vec![
					(
						Idiom(vec![Part::Field(Ident("a".to_owned()))]),
						Value::Number(Number::Int(1)),
					),
					(
						Idiom(vec![Part::Field(Ident("b".to_owned()))]),
						Value::Number(Number::Int(2)),
					),
					(
						Idiom(vec![Part::Field(Ident("c".to_owned()))]),
						Value::Number(Number::Int(3)),
					),
				],
				vec![
					(
						Idiom(vec![Part::Field(Ident("a".to_owned()))]),
						Value::Number(Number::Int(4)),
					),
					(
						Idiom(vec![Part::Field(Ident("b".to_owned()))]),
						Value::Number(Number::Int(5)),
					),
					(
						Idiom(vec![Part::Field(Ident("c".to_owned()))]),
						Value::Number(Number::Int(6)),
					),
				],
			]),
			ignore: true,
			update: Some(Data::UpdateExpression(vec![
				(
					Idiom(vec![
						Part::Field(Ident("a".to_owned())),
						Part::Field(Ident("b".to_owned())),
					]),
					Operator::Ext,
					Value::Null,
				),
				(
					Idiom(vec![
						Part::Field(Ident("c".to_owned())),
						Part::Field(Ident("d".to_owned())),
					]),
					Operator::Inc,
					Value::None,
				),
			])),
			output: Some(Output::After),
			version: None,
			timeout: None,
			parallel: false,
			relation: false,
		}),
		Statement::Kill(KillStatement {
			id: Value::Uuid(Uuid(uuid::uuid!("e72bee20-f49b-11ec-b939-0242ac120002"))),
		}),
		Statement::Output(OutputStatement {
			what: ident_field("RETRUN"),
			fetch: Some(Fetchs(vec![Fetch(ident_field("RETURN"))])),
		}),
		Statement::Relate(RelateStatement {
			only: true,
			kind: Value::Thing(Thing {
				tb: "a".to_owned(),
				id: Id::from("b"),
			}),
			from: Value::Array(Array(vec![
				Value::Number(Number::Int(1)),
				Value::Number(Number::Int(2)),
			])),
			with: Value::Subquery(Box::new(Subquery::Create(CreateStatement {
				only: false,
				what: Values(vec![Value::Table(Table("foo".to_owned()))]),
				data: None,
				output: None,
				timeout: None,
				parallel: false,
				version: None,
			}))),
			uniq: true,
			data: Some(Data::SetExpression(vec![(
				Idiom(vec![Part::Field(Ident("a".to_owned()))]),
				Operator::Inc,
				Value::Number(Number::Int(1)),
			)])),
			output: Some(Output::None),
			timeout: None,
			parallel: true,
		}),
		Statement::Remove(RemoveStatement::Function(RemoveFunctionStatement {
			name: Ident("foo::bar".to_owned()),
			if_exists: false,
		})),
		Statement::Remove(RemoveStatement::Field(RemoveFieldStatement {
			name: Idiom(vec![
				Part::Field(Ident("foo".to_owned())),
				Part::Field(Ident("bar".to_owned())),
				Part::Index(Number::Int(10)),
			]),
			what: Ident("bar".to_owned()),
			if_exists: false,
		})),
		Statement::Update(UpdateStatement {
			only: true,
			what: Values(vec![
				Value::Future(Box::new(Future(Block(vec![Entry::Value(Value::Strand(Strand(
					"text".to_string(),
				)))])))),
				Value::Idiom(Idiom(vec![
					Part::Field(Ident("a".to_string())),
					Part::Graph(Graph {
						dir: Dir::Out,
						what: GraphSubjects(vec![GraphSubject::Table(Table("b".to_string()))]),
						..Default::default()
					}),
				])),
			]),
			with: Some(With::Index(vec!["index".to_owned(), "index_2".to_owned()])),
			cond: Some(Cond(Value::Bool(true))),
			data: Some(Data::UnsetExpression(vec![
				Idiom(vec![Part::Field(Ident("foo".to_string())), Part::Flatten]),
				Idiom(vec![
					Part::Field(Ident("a".to_string())),
					Part::Graph(Graph {
						dir: Dir::Out,
						what: GraphSubjects(vec![GraphSubject::Table(Table("b".to_string()))]),
						..Default::default()
					}),
				]),
				Idiom(vec![Part::Field(Ident("c".to_string())), Part::All]),
			])),
			output: Some(Output::Diff),
			timeout: Some(Timeout(Duration(std::time::Duration::from_secs(1)))),
			parallel: true,
			explain: Some(Explain(true)),
		}),
		Statement::Upsert(UpsertStatement {
			only: true,
			what: Values(vec![
				Value::Future(Box::new(Future(Block(vec![Entry::Value(Value::Strand(Strand(
					"text".to_string(),
				)))])))),
				Value::Idiom(Idiom(vec![
					Part::Field(Ident("a".to_string())),
					Part::Graph(Graph {
						dir: Dir::Out,
						what: GraphSubjects(vec![GraphSubject::Table(Table("b".to_string()))]),
						..Default::default()
					}),
				])),
			]),
			with: Some(With::Index(vec!["index".to_owned(), "index_2".to_owned()])),
			cond: Some(Cond(Value::Bool(true))),
			data: Some(Data::UnsetExpression(vec![
				Idiom(vec![Part::Field(Ident("foo".to_string())), Part::Flatten]),
				Idiom(vec![
					Part::Field(Ident("a".to_string())),
					Part::Graph(Graph {
						dir: Dir::Out,
						what: GraphSubjects(vec![GraphSubject::Table(Table("b".to_string()))]),
						..Default::default()
					}),
				]),
				Idiom(vec![Part::Field(Ident("c".to_string())), Part::All]),
			])),
			output: Some(Output::Diff),
			timeout: Some(Timeout(Duration(std::time::Duration::from_secs(1)))),
			parallel: true,
			explain: Some(Explain(true)),
		}),
		Statement::Value(Value::Function(Box::new(crate::expr::Function::Script(
			Script(" ((1 + 1)) ".to_owned()),
			Vec::new(),
		)))),
		Statement::Value(Value::Strand(Strand("a b c d e f g h".to_owned()))),
		Statement::Value(Value::Uuid(Uuid(uuid::Uuid::from_u128(
			0xffffffff_ffff_ffff_ffff_ffffffffffff,
		)))),
		Statement::Value(Value::Thing(Thing {
			tb: "a".to_string(),
			id: Id::Array(Array(
				[1, 2, 3, 4, 5, 6, 7, 8, 9, 10].iter().copied().map(Value::from).collect(),
			)),
		})),
		Statement::Value(Value::Regex(Regex("a b c d e f".try_into().unwrap()))),
		Statement::Value(Value::from(-123.456e10)),
	]
}

#[test]
fn test_streaming() {
	let expected = statements();
	let mut statements = StatementStream::new();
	let mut buffer = BytesMut::new();
	let mut current_stmt = 0;

	for b in SOURCE.as_bytes() {
		match statements.parse_partial(&mut buffer) {
			Ok(Some(value)) => {
				assert_eq!(value, expected[current_stmt]);
				current_stmt += 1;
			}
			Ok(None) => {}
			Err(e) => {
				panic!(
					"Streaming test returned an error: {}\n\n buffer was {}",
					e,
					String::from_utf8_lossy(&buffer)
				)
			}
		}

		buffer.extend_from_slice(&[*b]);
	}

	loop {
		match statements.parse_complete(&mut buffer) {
			Ok(None) => break,
			Ok(Some(value)) => {
				assert_eq!(value, expected[current_stmt]);
				current_stmt += 1;
			}
			Err(e) => {
				panic!("Streaming test returned an error: {}", e)
			}
		}
	}

	if expected.len() != current_stmt {
		panic!("Not all statements parsed")
	}
}<|MERGE_RESOLUTION|>--- conflicted
+++ resolved
@@ -16,13 +16,6 @@
 		language::Language,
 		order::{OrderList, Ordering},
 		statements::{
-<<<<<<< HEAD
-			analyze::AnalyzeStatement,
-			define::Executable,
-			show::{ShowSince, ShowStatement},
-			sleep::SleepStatement,
-=======
->>>>>>> 0605ff31
 			BeginStatement, BreakStatement, CancelStatement, CommitStatement, ContinueStatement,
 			CreateStatement, DefineAccessStatement, DefineAnalyzerStatement,
 			DefineDatabaseStatement, DefineEventStatement, DefineFieldStatement,
@@ -33,6 +26,7 @@
 			RemoveStatement, SelectStatement, SetStatement, ThrowStatement, UpdateStatement,
 			UpsertStatement,
 			analyze::AnalyzeStatement,
+			define::Executable,
 			show::{ShowSince, ShowStatement},
 			sleep::SleepStatement,
 		},
