--- conflicted
+++ resolved
@@ -19,17 +19,6 @@
 		language::Language,
 		order::{OrderList, Ordering},
 		statements::{
-<<<<<<< HEAD
-			access::{
-				self, AccessStatementGrant, AccessStatementPurge, AccessStatementRevoke,
-				AccessStatementShow,
-			},
-			analyze::AnalyzeStatement,
-			define::Executable,
-			show::{ShowSince, ShowStatement},
-			sleep::SleepStatement,
-=======
->>>>>>> 0605ff31
 			AccessStatement, BeginStatement, BreakStatement, CancelStatement, CommitStatement,
 			ContinueStatement, CreateStatement, DefineAccessStatement, DefineAnalyzerStatement,
 			DefineDatabaseStatement, DefineEventStatement, DefineFieldStatement,
@@ -47,6 +36,7 @@
 				AccessStatementShow,
 			},
 			analyze::AnalyzeStatement,
+			define::Executable,
 			show::{ShowSince, ShowStatement},
 			sleep::SleepStatement,
 		},
