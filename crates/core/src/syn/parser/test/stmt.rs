use chrono::offset::TimeZone;
use chrono::{NaiveDate, Offset, Utc};

use crate::sql::access::AccessDuration;
use crate::sql::access_type::{
	AccessType, BearerAccess, BearerAccessSubject, BearerAccessType, JwtAccess, JwtAccessIssue,
	JwtAccessVerify, JwtAccessVerifyJwks, JwtAccessVerifyKey, RecordAccess,
};
use crate::sql::changefeed::ChangeFeed;
use crate::sql::data::Assignment;
use crate::sql::filter::Filter;
use crate::sql::index::{Distance, FullTextParams, HnswParams, MTreeParams, VectorType};
use crate::sql::language::Language;
use crate::sql::literal::ObjectEntry;
use crate::sql::lookup::{LookupKind, LookupSubject};
use crate::sql::order::{OrderList, Ordering};
use crate::sql::statements::access::{
	self, AccessStatementGrant, AccessStatementPurge, AccessStatementRevoke, AccessStatementShow,
};
use crate::sql::statements::define::user::PassType;
use crate::sql::statements::define::{DefineDefault, DefineKind};
use crate::sql::statements::show::{ShowSince, ShowStatement};
use crate::sql::statements::sleep::SleepStatement;
use crate::sql::statements::{
	AccessStatement, CreateStatement, DefineAccessStatement, DefineAnalyzerStatement,
	DefineDatabaseStatement, DefineEventStatement, DefineFieldStatement, DefineFunctionStatement,
	DefineIndexStatement, DefineNamespaceStatement, DefineParamStatement, DefineStatement,
	DefineTableStatement, DeleteStatement, ForeachStatement, IfelseStatement, InfoStatement,
	InsertStatement, KillStatement, OptionStatement, OutputStatement, RelateStatement,
	RemoveAccessStatement, RemoveAnalyzerStatement, RemoveDatabaseStatement, RemoveEventStatement,
	RemoveFieldStatement, RemoveFunctionStatement, RemoveIndexStatement, RemoveNamespaceStatement,
	RemoveParamStatement, RemoveStatement, RemoveTableStatement, RemoveUserStatement,
	SelectStatement, UpdateStatement, UpsertStatement, UseStatement,
};
use crate::sql::tokenizer::Tokenizer;
use crate::sql::{
	Algorithm, AssignOperator, Base, BinaryOperator, Block, Cond, Data, Dir, Explain, Expr, Fetch,
	Fetchs, Field, Fields, Group, Groups, Idiom, Idioms, Index, Kind, Limit, Literal, Lookup, Mock,
	Order, Output, Param, Part, Permission, Permissions, RecordIdKeyLit, RecordIdLit, Scoring,
	Split, Splits, Start, TableType, Timeout, TopLevelExpr, With,
};
use crate::syn;
use crate::syn::parser::ParserSettings;
use crate::val::{Datetime, Duration, Number, Uuid};

fn ident_field(name: &str) -> Expr {
	Expr::Idiom(Idiom(vec![Part::Field(name.to_string())]))
}

#[test]
<<<<<<< HEAD
pub fn parse_analyze() {
	let mut res = syn::parse_with(r#"ANALYZE INDEX b on a"#.as_bytes(), async |parser, stk| {
		parser.parse_query(stk).await
	})
	.unwrap();
	let res = res.expressions.pop().unwrap();
	assert_eq!(res, TopLevelExpr::Analyze(AnalyzeStatement::Idx("a".to_owned(), "b".to_owned())))
}

#[test]
=======
>>>>>>> 4d6be2a0
pub fn parse_begin() {
	let res =
		syn::parse_with(r#"BEGIN;"#.as_bytes(), async |parser, stk| parser.parse_query(stk).await)
			.unwrap()
			.expressions
			.pop()
			.unwrap();
	assert_eq!(res, TopLevelExpr::Begin);
	let res = syn::parse_with(r#"BEGIN TRANSACTION;"#.as_bytes(), async |parser, stk| {
		parser.parse_query(stk).await
	})
	.unwrap()
	.expressions
	.pop()
	.unwrap();
	assert_eq!(res, TopLevelExpr::Begin);
}

#[test]
pub fn parse_break() {
	let res = syn::parse_with(r#"BREAK"#.as_bytes(), async |parser, stk| {
		parser.parse_expr_inherit(stk).await
	})
	.unwrap();
	assert_eq!(res, Expr::Break)
}

#[test]
pub fn parse_cancel() {
	let res = syn::parse_with(r#"CANCEL"#.as_bytes(), async |parser, stk| {
		parser.parse_top_level_expr(stk).await
	})
	.unwrap();
	assert_eq!(res, TopLevelExpr::Cancel);
	let res = syn::parse_with(r#"CANCEL TRANSACTION"#.as_bytes(), async |parser, stk| {
		parser.parse_top_level_expr(stk).await
	})
	.unwrap();
	assert_eq!(res, TopLevelExpr::Cancel);
}

#[test]
pub fn parse_commit() {
	let res = syn::parse_with(r#"COMMIT"#.as_bytes(), async |parser, stk| {
		parser.parse_top_level_expr(stk).await
	})
	.unwrap();
	assert_eq!(res, TopLevelExpr::Commit);
	let res = syn::parse_with(r#"COMMIT TRANSACTION"#.as_bytes(), async |parser, stk| {
		parser.parse_top_level_expr(stk).await
	})
	.unwrap();
	assert_eq!(res, TopLevelExpr::Commit);
}

#[test]
pub fn parse_continue() {
	let res = syn::parse_with(r#"CONTINUE"#.as_bytes(), async |parser, stk| {
		parser.parse_expr_inherit(stk).await
	})
	.unwrap();
	assert_eq!(res, Expr::Continue);
}

#[test]
fn parse_create() {
	let res = syn::parse_with(
		"CREATE ONLY foo SET bar = 3, foo +?= baz RETURN VALUE foo AS bar TIMEOUT 1s PARALLEL"
			.as_bytes(),
		async |parser, stk| parser.parse_expr_inherit(stk).await,
	)
	.unwrap();

	assert_eq!(
		res,
		Expr::Create(Box::new(CreateStatement {
			only: true,
			what: vec![Expr::Table("foo".to_owned())],
			data: Some(Data::SetExpression(vec![
				Assignment {
					place: Idiom(vec![Part::Field("bar".to_owned())]),
					operator: AssignOperator::Assign,
					value: Expr::Literal(Literal::Integer(3))
				},
				Assignment {
					place: Idiom(vec![Part::Field("foo".to_owned())]),
					operator: AssignOperator::Extend,
					value: ident_field("baz")
				},
			])),
			output: Some(Output::Fields(Fields::Value(Box::new(Field::Single {
				expr: ident_field("foo"),
				alias: Some(Idiom(vec![Part::Field("bar".to_string())])),
			})))),
			timeout: Some(Timeout(Duration(std::time::Duration::from_secs(1)))),
			parallel: true,
			version: None,
		})),
	);
}

#[test]
fn parse_define_namespace() {
	let res =
		syn::parse_with("DEFINE NAMESPACE a COMMENT 'test'".as_bytes(), async |parser, stk| {
			parser.parse_expr_inherit(stk).await
		})
		.unwrap();
	assert_eq!(
		res,
		Expr::Define(Box::new(DefineStatement::Namespace(DefineNamespaceStatement {
			kind: DefineKind::Default,
			id: None,
			name: "a".to_owned(),
			comment: Some("test".to_string()),
		})))
	);

	let res = syn::parse_with("DEFINE NS a".as_bytes(), async |parser, stk| {
		parser.parse_expr_inherit(stk).await
	})
	.unwrap();
	assert_eq!(
		res,
		Expr::Define(Box::new(DefineStatement::Namespace(DefineNamespaceStatement {
			kind: DefineKind::Default,
			id: None,
			name: "a".to_owned(),
			comment: None,
		})))
	)
}

#[test]
fn parse_define_database() {
	let res = syn::parse_with(
		"DEFINE DATABASE a COMMENT 'test' CHANGEFEED 10m INCLUDE ORIGINAL".as_bytes(),
		async |parser, stk| parser.parse_expr_inherit(stk).await,
	)
	.unwrap();
	assert_eq!(
		res,
		Expr::Define(Box::new(DefineStatement::Database(DefineDatabaseStatement {
			kind: DefineKind::Default,
			id: None,
			name: "a".to_owned(),
			comment: Some("test".to_owned()),
			changefeed: Some(ChangeFeed {
				expiry: std::time::Duration::from_secs(60) * 10,
				store_diff: true,
			}),
		})))
	);

	let res = syn::parse_with("DEFINE DB a".as_bytes(), async |parser, stk| {
		parser.parse_expr_inherit(stk).await
	})
	.unwrap();
	assert_eq!(
		res,
		Expr::Define(Box::new(DefineStatement::Database(DefineDatabaseStatement {
			kind: DefineKind::Default,
			id: None,
			name: "a".to_owned(),
			comment: None,
			changefeed: None,
		})))
	)
}

#[test]
fn parse_define_function() {
	let res = syn::parse_with(
		r#"DEFINE FUNCTION fn::foo::bar($a: number, $b: array<bool,3>) {
			RETURN a
		} COMMENT 'test' PERMISSIONS FULL
		"#
		.as_bytes(),
		async |parser, stk| parser.parse_expr_inherit(stk).await,
	)
	.unwrap();

	assert_eq!(
		res,
		Expr::Define(Box::new(DefineStatement::Function(DefineFunctionStatement {
			kind: DefineKind::Default,
			name: "foo::bar".to_owned(),
			args: vec![
				("a".to_owned(), Kind::Number),
				("b".to_owned(), Kind::Array(Box::new(Kind::Bool), Some(3)))
			],
			block: Block(vec![Expr::Return(Box::new(OutputStatement {
				what: ident_field("a"),
				fetch: None,
			}))]),
			comment: Some("test".to_owned()),
			permissions: Permission::Full,
			returns: None,
		})))
	)
}

#[test]
fn parse_define_user() {
	// Password.
	{
		let res = syn::parse_with(
			r#"DEFINE USER user ON ROOT COMMENT 'test' PASSWORD 'hunter2' COMMENT "*******""#
				.as_bytes(),
			async |parser, stk| parser.parse_expr_inherit(stk).await,
		)
		.unwrap();

		let Expr::Define(res) = res else {
			panic!()
		};
		let DefineStatement::User(stmt) = *res else {
			panic!()
		};

		assert_eq!(stmt.name, "user".to_owned());
		assert_eq!(stmt.base, Base::Root);
		assert_eq!(stmt.pass_type, PassType::Password("hunter2".to_owned()));
		assert_eq!(stmt.roles, vec!["Viewer".to_owned()]);
		assert_eq!(stmt.comment, Some("*******".to_owned()));
		assert_eq!(stmt.token_duration, Some(Duration::from_hours(1).unwrap()));
		assert_eq!(stmt.session_duration, None);
	}
	// Passhash.
	{
		let res = syn::parse_with(
			r#"DEFINE USER user ON ROOT COMMENT 'test' PASSHASH 'hunter2' COMMENT "*******""#
				.as_bytes(),
			async |parser, stk| parser.parse_expr_inherit(stk).await,
		)
		.unwrap();

		let Expr::Define(res) = res else {
			panic!()
		};
		let DefineStatement::User(stmt) = *res else {
			panic!()
		};

		assert_eq!(stmt.name, "user".to_owned());
		assert_eq!(stmt.base, Base::Root);
		assert_eq!(stmt.pass_type, PassType::Hash("hunter2".to_owned()));
		assert_eq!(stmt.roles, vec!["Viewer".to_owned()]);
		assert_eq!(stmt.comment, Some("*******".to_owned()));
		assert_eq!(stmt.token_duration, Some(Duration::from_hours(1).unwrap()));
		assert_eq!(stmt.session_duration, None);
	}
	// With roles.
	{
		let res = syn::parse_with(
			r#"DEFINE USER user ON ROOT COMMENT 'test' PASSHASH 'hunter2' ROLES editor, OWNER"#
				.as_bytes(),
			async |parser, stk| parser.parse_expr_inherit(stk).await,
		)
		.unwrap();

		let Expr::Define(res) = res else {
			panic!()
		};
		let DefineStatement::User(stmt) = *res else {
			panic!()
		};

		assert_eq!(stmt.name, "user".to_owned());
		assert_eq!(stmt.base, Base::Root);
		assert_eq!(stmt.pass_type, PassType::Hash("hunter2".to_owned()));
		assert_eq!(stmt.roles, vec!["editor".to_owned(), "OWNER".to_owned()]);
		assert_eq!(stmt.token_duration, Some(Duration::from_hours(1).unwrap()));
		assert_eq!(stmt.session_duration, None);
	}
	// With session duration.
	{
		let res = syn::parse_with(
			r#"DEFINE USER user ON ROOT COMMENT 'test' PASSHASH 'hunter2' DURATION FOR SESSION 6h"#
				.as_bytes(),
			async |parser, stk| parser.parse_expr_inherit(stk).await,
		)
		.unwrap();

		let Expr::Define(res) = res else {
			panic!()
		};
		let DefineStatement::User(stmt) = *res else {
			panic!()
		};

		assert_eq!(stmt.name, "user".to_owned());
		assert_eq!(stmt.base, Base::Root);
		assert_eq!(stmt.pass_type, PassType::Hash("hunter2".to_owned()));
		assert_eq!(stmt.roles, vec!["Viewer".to_owned()]);
		assert_eq!(stmt.token_duration, Some(Duration::from_hours(1).unwrap()));
		assert_eq!(stmt.session_duration, Some(Duration::from_hours(6).unwrap()));
	}
	// With session and token duration.
	{
		let res = syn::parse_with(
			r#"DEFINE USER user ON ROOT COMMENT 'test' PASSHASH 'hunter2' DURATION FOR TOKEN 15m, FOR SESSION 6h"#.as_bytes(),
			async |parser, stk| parser.parse_expr_inherit(stk).await,
		)
		.unwrap();

		let Expr::Define(res) = res else {
			panic!()
		};
		let DefineStatement::User(stmt) = *res else {
			panic!()
		};

		assert_eq!(stmt.name, "user".to_owned());
		assert_eq!(stmt.base, Base::Root);
		assert_eq!(stmt.pass_type, PassType::Hash("hunter2".to_owned()));
		assert_eq!(stmt.roles, vec!["Viewer".to_owned()]);
		assert_eq!(stmt.token_duration, Some(Duration::from_mins(15).unwrap()));
		assert_eq!(stmt.session_duration, Some(Duration::from_hours(6).unwrap()));
	}
	// With none token duration.
	{
		syn::parse_with(
			r#"DEFINE USER user ON ROOT COMMENT 'test' PASSHASH 'hunter2' DURATION FOR TOKEN NONE"#
				.as_bytes(),
			async |parser, stk| parser.parse_expr_inherit(stk).await,
		)
		.unwrap_err();
	}
	// With nonexistent role.
	{
		syn::parse_with(
			r#"DEFINE USER user ON ROOT COMMENT 'test' PASSHASH 'hunter2' ROLES foo"#.as_bytes(),
			async |parser, stk| parser.parse_expr_inherit(stk).await,
		)
		.unwrap_err();
	}
	// With existent and nonexistent roles.
	{
		syn::parse_with(
			r#"DEFINE USER user ON ROOT COMMENT 'test' PASSHASH 'hunter2' ROLES Viewer, foo"#
				.as_bytes(),
			async |parser, stk| parser.parse_expr_inherit(stk).await,
		)
		.unwrap_err();
	}
}

#[test]
fn parse_define_access_jwt_key() {
	// With comment. Asymmetric verify only.
	{
		let res = syn::parse_with(
			r#"DEFINE ACCESS a ON DATABASE TYPE JWT ALGORITHM EDDSA KEY "foo" COMMENT "bar""#
				.as_bytes(),
			async |parser, stk| parser.parse_expr_inherit(stk).await,
		)
		.unwrap();
		assert_eq!(
			res,
			Expr::Define(Box::new(DefineStatement::Access(DefineAccessStatement {
				kind: DefineKind::Default,
				name: "a".to_owned(),
				base: Base::Db,
				access_type: AccessType::Jwt(JwtAccess {
					verify: JwtAccessVerify::Key(JwtAccessVerifyKey {
						alg: Algorithm::EdDSA,
						key: "foo".to_string(),
					}),
					issue: None,
				}),
				authenticate: None,
				// Default durations.
				duration: AccessDuration {
					grant: Some(Duration::from_days(30).unwrap()),
					token: Some(Duration::from_hours(1).unwrap()),
					session: None,
				},
				comment: Some("bar".to_owned()),
			}))),
		)
	}
	// Asymmetric verify and issue.
	{
		let res = syn::parse_with( r#"DEFINE ACCESS a ON DATABASE TYPE JWT ALGORITHM EDDSA KEY "foo" WITH ISSUER KEY "bar""#.as_bytes(),async |parser,stk| parser. parse_expr_inherit(stk).await).unwrap();
		assert_eq!(
			res,
			Expr::Define(Box::new(DefineStatement::Access(DefineAccessStatement {
				kind: DefineKind::Default,
				name: "a".to_owned(),
				base: Base::Db,
				access_type: AccessType::Jwt(JwtAccess {
					verify: JwtAccessVerify::Key(JwtAccessVerifyKey {
						alg: Algorithm::EdDSA,
						key: "foo".to_string(),
					}),
					issue: Some(JwtAccessIssue {
						alg: Algorithm::EdDSA,
						key: "bar".to_string(),
					}),
				}),
				authenticate: None,
				// Default durations.
				duration: AccessDuration {
					grant: Some(Duration::from_days(30).unwrap()),
					token: Some(Duration::from_hours(1).unwrap()),
					session: None,
				},
				comment: None,
			}))),
		)
	}
	// Asymmetric verify and issue with authenticate clause.
	{
		let res = syn::parse_with( r#"DEFINE ACCESS a ON DATABASE TYPE JWT ALGORITHM EDDSA KEY "foo" WITH ISSUER KEY "bar" AUTHENTICATE true"#.as_bytes(),async |parser,stk| parser. parse_expr_inherit(stk).await).unwrap();
		assert_eq!(
			res,
			Expr::Define(Box::new(DefineStatement::Access(DefineAccessStatement {
				kind: DefineKind::Default,
				name: "a".to_owned(),
				base: Base::Db,
				access_type: AccessType::Jwt(JwtAccess {
					verify: JwtAccessVerify::Key(JwtAccessVerifyKey {
						alg: Algorithm::EdDSA,
						key: "foo".to_string(),
					}),
					issue: Some(JwtAccessIssue {
						alg: Algorithm::EdDSA,
						key: "bar".to_string(),
					}),
				}),
				authenticate: Some(Expr::Literal(Literal::Bool(true))),
				// Default durations.
				duration: AccessDuration {
					grant: Some(Duration::from_days(30).unwrap()),
					token: Some(Duration::from_hours(1).unwrap()),
					session: None,
				},
				comment: None,
			}))),
		)
	}
	// Symmetric verify and implicit issue.
	{
		let res = syn::parse_with(
			r#"DEFINE ACCESS a ON DATABASE TYPE JWT ALGORITHM HS256 KEY "foo""#.as_bytes(),
			async |parser, stk| parser.parse_expr_inherit(stk).await,
		)
		.unwrap();
		assert_eq!(
			res,
			Expr::Define(Box::new(DefineStatement::Access(DefineAccessStatement {
				kind: DefineKind::Default,
				name: "a".to_owned(),
				base: Base::Db,
				access_type: AccessType::Jwt(JwtAccess {
					verify: JwtAccessVerify::Key(JwtAccessVerifyKey {
						alg: Algorithm::Hs256,
						key: "foo".to_string(),
					}),
					issue: Some(JwtAccessIssue {
						alg: Algorithm::Hs256,
						key: "foo".to_string(),
					}),
				}),
				authenticate: None,
				// Default durations.
				duration: AccessDuration {
					grant: Some(Duration::from_days(30).unwrap()),
					token: Some(Duration::from_hours(1).unwrap()),
					session: None,
				},
				comment: None,
			}))),
		)
	}
	// Symmetric verify and explicit duration.
	{
		let res = syn::parse_with( r#"DEFINE ACCESS a ON DATABASE TYPE JWT ALGORITHM HS256 KEY "foo" DURATION FOR TOKEN 10s"#.as_bytes(),async |parser,stk| parser. parse_expr_inherit(stk).await).unwrap();
		assert_eq!(
			res,
			Expr::Define(Box::new(DefineStatement::Access(DefineAccessStatement {
				kind: DefineKind::Default,
				name: "a".to_owned(),
				base: Base::Db,
				access_type: AccessType::Jwt(JwtAccess {
					verify: JwtAccessVerify::Key(JwtAccessVerifyKey {
						alg: Algorithm::Hs256,
						key: "foo".to_string(),
					}),
					issue: Some(JwtAccessIssue {
						alg: Algorithm::Hs256,
						key: "foo".to_string(),
					}),
				}),
				authenticate: None,
				duration: AccessDuration {
					grant: Some(Duration::from_days(30).unwrap()),
					token: Some(Duration::from_secs(10)),
					session: None,
				},
				comment: None,
			}))),
		)
	}
	// Symmetric verify and explicit issue matching data.
	{
		let res = syn::parse_with( r#"DEFINE ACCESS a ON DATABASE TYPE JWT ALGORITHM HS256 KEY "foo" WITH ISSUER ALGORITHM HS256 KEY "foo""#.as_bytes(),async |parser,stk| parser. parse_expr_inherit(stk).await).unwrap();
		assert_eq!(
			res,
			Expr::Define(Box::new(DefineStatement::Access(DefineAccessStatement {
				kind: DefineKind::Default,
				name: "a".to_owned(),
				base: Base::Db,
				access_type: AccessType::Jwt(JwtAccess {
					verify: JwtAccessVerify::Key(JwtAccessVerifyKey {
						alg: Algorithm::Hs256,
						key: "foo".to_string(),
					}),
					issue: Some(JwtAccessIssue {
						alg: Algorithm::Hs256,
						key: "foo".to_string(),
					}),
				}),
				authenticate: None,
				// Default durations.
				duration: AccessDuration {
					grant: Some(Duration::from_days(30).unwrap()),
					token: Some(Duration::from_hours(1).unwrap()),
					session: None,
				},
				comment: None,
			}))),
		)
	}
	// Symmetric verify and explicit issue non-matching data.
	{
		syn::parse_with(r#"DEFINE ACCESS a ON DATABASE TYPE JWT ALGORITHM HS256 KEY "foo" WITH ISSUER ALGORITHM HS384 KEY "bar" DURATION FOR TOKEN 10s"#.as_bytes(),async |parser,stk| parser. parse_expr_inherit(stk).await).unwrap_err();
	}
	// Symmetric verify and explicit issue non-matching key.
	{
		syn::parse_with(r#"DEFINE ACCESS a ON DATABASE TYPE JWT ALGORITHM HS256 KEY "foo" WITH ISSUER KEY "bar" DURATION FOR TOKEN 10s"#.as_bytes(),async |parser,stk| parser. parse_expr_inherit(stk).await).unwrap_err();
	}
	// Symmetric verify and explicit issue non-matching algorithm.
	{
		syn::parse_with(r#"DEFINE ACCESS a ON DATABASE TYPE JWT ALGORITHM HS256 KEY "foo" WITH ISSUER ALGORITHM HS384 DURATION FOR TOKEN 10s"#.as_bytes(),async |parser,stk| parser. parse_expr_inherit(stk).await).unwrap_err();
	}
	// Symmetric verify and token duration is none.
	{
		syn::parse_with(
			r#"DEFINE ACCESS a ON DATABASE TYPE JWT ALGORITHM HS256 KEY "foo" DURATION FOR TOKEN NONE"#.as_bytes(),
			async |parser, stk| parser.parse_expr_inherit(stk).await,
		)
		.unwrap_err();
	}
	// With comment. Asymmetric verify only. On namespace level.
	{
		let res = syn::parse_with(
			r#"DEFINE ACCESS a ON NAMESPACE TYPE JWT ALGORITHM EDDSA KEY "foo" COMMENT "bar""#
				.as_bytes(),
			async |parser, stk| parser.parse_expr_inherit(stk).await,
		)
		.unwrap();
		assert_eq!(
			res,
			Expr::Define(Box::new(DefineStatement::Access(DefineAccessStatement {
				kind: DefineKind::Default,
				name: "a".to_owned(),
				base: Base::Ns,
				access_type: AccessType::Jwt(JwtAccess {
					verify: JwtAccessVerify::Key(JwtAccessVerifyKey {
						alg: Algorithm::EdDSA,
						key: "foo".to_string(),
					}),
					issue: None,
				}),
				authenticate: None,
				// Default durations.
				duration: AccessDuration {
					grant: Some(Duration::from_days(30).unwrap()),
					token: Some(Duration::from_hours(1).unwrap()),
					session: None,
				},
				comment: Some("bar".to_owned()),
			}))),
		)
	}
	// With comment. Asymmetric verify only. On root level.
	{
		let res = syn::parse_with(
			r#"DEFINE ACCESS a ON ROOT TYPE JWT ALGORITHM EDDSA KEY "foo" COMMENT "bar""#
				.as_bytes(),
			async |parser, stk| parser.parse_expr_inherit(stk).await,
		)
		.unwrap();
		assert_eq!(
			res,
			Expr::Define(Box::new(DefineStatement::Access(DefineAccessStatement {
				kind: DefineKind::Default,
				name: "a".to_owned(),
				base: Base::Root,
				access_type: AccessType::Jwt(JwtAccess {
					verify: JwtAccessVerify::Key(JwtAccessVerifyKey {
						alg: Algorithm::EdDSA,
						key: "foo".to_string(),
					}),
					issue: None,
				}),
				authenticate: None,
				// Default durations.
				duration: AccessDuration {
					grant: Some(Duration::from_days(30).unwrap()),
					token: Some(Duration::from_hours(1).unwrap()),
					session: None,
				},
				comment: Some("bar".to_owned()),
			}))),
		)
	}
}

#[test]
fn parse_define_access_jwt_jwks() {
	// With comment. Verify only.
	{
		let res = syn::parse_with( r#"DEFINE ACCESS a ON DATABASE TYPE JWT URL "http://example.com/.well-known/jwks.json" COMMENT "bar""#.as_bytes(),async |parser,stk| parser. parse_expr_inherit(stk).await).unwrap();
		assert_eq!(
			res,
			Expr::Define(Box::new(DefineStatement::Access(DefineAccessStatement {
				kind: DefineKind::Default,
				name: "a".to_owned(),
				base: Base::Db,
				access_type: AccessType::Jwt(JwtAccess {
					verify: JwtAccessVerify::Jwks(JwtAccessVerifyJwks {
						url: "http://example.com/.well-known/jwks.json".to_string(),
					}),
					issue: None,
				}),
				authenticate: None,
				// Default durations.
				duration: AccessDuration {
					grant: Some(Duration::from_days(30).unwrap()),
					token: Some(Duration::from_hours(1).unwrap()),
					session: None,
				},
				comment: Some("bar".to_owned()),
			}))),
		)
	}
	// Verify and symmetric issuer.
	{
		let res = syn::parse_with( r#"DEFINE ACCESS a ON DATABASE TYPE JWT URL "http://example.com/.well-known/jwks.json" WITH ISSUER ALGORITHM HS384 KEY "foo""#.as_bytes(),async |parser,stk| parser. parse_expr_inherit(stk).await).unwrap();
		assert_eq!(
			res,
			Expr::Define(Box::new(DefineStatement::Access(DefineAccessStatement {
				kind: DefineKind::Default,
				name: "a".to_owned(),
				base: Base::Db,
				access_type: AccessType::Jwt(JwtAccess {
					verify: JwtAccessVerify::Jwks(JwtAccessVerifyJwks {
						url: "http://example.com/.well-known/jwks.json".to_string(),
					}),
					issue: Some(JwtAccessIssue {
						alg: Algorithm::Hs384,
						key: "foo".to_string(),
					}),
				}),
				authenticate: None,
				// Default durations.
				duration: AccessDuration {
					grant: Some(Duration::from_days(30).unwrap()),
					token: Some(Duration::from_hours(1).unwrap()),
					session: None,
				},
				comment: None,
			}))),
		)
	}
	// Verify and symmetric issuer with custom duration.
	{
		let res = syn::parse_with( r#"DEFINE ACCESS a ON DATABASE TYPE JWT URL "http://example.com/.well-known/jwks.json" WITH ISSUER ALGORITHM HS384 KEY "foo" DURATION FOR TOKEN 10s"#.as_bytes(),async |parser,stk| parser. parse_expr_inherit(stk).await).unwrap();
		assert_eq!(
			res,
			Expr::Define(Box::new(DefineStatement::Access(DefineAccessStatement {
				kind: DefineKind::Default,
				name: "a".to_owned(),
				base: Base::Db,
				access_type: AccessType::Jwt(JwtAccess {
					verify: JwtAccessVerify::Jwks(JwtAccessVerifyJwks {
						url: "http://example.com/.well-known/jwks.json".to_string(),
					}),
					issue: Some(JwtAccessIssue {
						alg: Algorithm::Hs384,
						key: "foo".to_string(),
					}),
				}),
				authenticate: None,
				duration: AccessDuration {
					grant: Some(Duration::from_days(30).unwrap()),
					token: Some(Duration::from_secs(10)),
					session: None,
				},
				comment: None,
			}))),
		)
	}
	// Verify and asymmetric issuer.
	{
		let res = syn::parse_with( r#"DEFINE ACCESS a ON DATABASE TYPE JWT URL "http://example.com/.well-known/jwks.json" WITH ISSUER ALGORITHM PS256 KEY "foo""#.as_bytes(),async |parser,stk| parser. parse_expr_inherit(stk).await).unwrap();
		assert_eq!(
			res,
			Expr::Define(Box::new(DefineStatement::Access(DefineAccessStatement {
				kind: DefineKind::Default,
				name: "a".to_owned(),
				base: Base::Db,
				access_type: AccessType::Jwt(JwtAccess {
					verify: JwtAccessVerify::Jwks(JwtAccessVerifyJwks {
						url: "http://example.com/.well-known/jwks.json".to_string(),
					}),
					issue: Some(JwtAccessIssue {
						alg: Algorithm::Ps256,
						key: "foo".to_string(),
					}),
				}),
				authenticate: None,
				// Default durations.
				duration: AccessDuration {
					grant: Some(Duration::from_days(30).unwrap()),
					token: Some(Duration::from_hours(1).unwrap()),
					session: None,
				},
				comment: None,
			}))),
		)
	}
	// Verify and asymmetric issuer with custom duration.
	{
		let res = syn::parse_with(r#"DEFINE ACCESS a ON DATABASE TYPE JWT URL "http://example.com/.well-known/jwks.json" WITH ISSUER ALGORITHM PS256 KEY "foo" DURATION FOR TOKEN 10s, FOR SESSION 2d"#.as_bytes(),async |parser,stk| parser. parse_expr_inherit(stk).await).unwrap();
		assert_eq!(
			res,
			Expr::Define(Box::new(DefineStatement::Access(DefineAccessStatement {
				kind: DefineKind::Default,
				name: "a".to_owned(),
				base: Base::Db,
				access_type: AccessType::Jwt(JwtAccess {
					verify: JwtAccessVerify::Jwks(JwtAccessVerifyJwks {
						url: "http://example.com/.well-known/jwks.json".to_string(),
					}),
					issue: Some(JwtAccessIssue {
						alg: Algorithm::Ps256,
						key: "foo".to_string(),
					}),
				}),
				authenticate: None,
				duration: AccessDuration {
					grant: Some(Duration::from_days(30).unwrap()),
					token: Some(Duration::from_secs(10)),
					session: Some(Duration::from_days(2).unwrap()),
				},
				comment: None,
			}))),
		)
	}
}

#[test]
fn parse_define_access_record() {
	// With comment. Nothing is explicitly defined.
	{
		let res = syn::parse_with(
			r#"DEFINE ACCESS a ON DB TYPE RECORD COMMENT "bar""#.as_bytes(),
			async |parser, stk| parser.parse_expr_inherit(stk).await,
		)
		.unwrap();

		// Manually compare since DefineAccessStatement for record access
		// without explicit JWT will create a random signing key during parsing.
		let Expr::Define(res) = res else {
			panic!()
		};

		let DefineStatement::Access(stmt) = *res else {
			panic!()
		};

		assert_eq!(stmt.name, "a".to_owned());
		assert_eq!(stmt.base, Base::Db);
		assert_eq!(stmt.authenticate, None);
		assert_eq!(
			stmt.duration,
			// Default durations.
			AccessDuration {
				grant: Some(Duration::from_days(30).unwrap()),
				token: Some(Duration::from_hours(1).unwrap()),
				session: None,
			}
		);
		assert_eq!(stmt.comment, Some("bar".to_owned()));
		match stmt.access_type {
			AccessType::Record(ac) => {
				assert_eq!(ac.signup, None);
				assert_eq!(ac.signin, None);
				match ac.jwt.verify {
					JwtAccessVerify::Key(key) => {
						assert_eq!(key.alg, Algorithm::Hs512);
					}
					_ => panic!(),
				}
				match ac.jwt.issue {
					Some(iss) => {
						assert_eq!(iss.alg, Algorithm::Hs512);
					}
					_ => panic!(),
				}
			}
			_ => panic!(),
		}
	}
	// With refresh token. Refresh token duration is set to 10 days.
	{
		let res = syn::parse_with_settings(
			r#"DEFINE ACCESS a ON DB TYPE RECORD WITH REFRESH DURATION FOR GRANT 10d"#.as_bytes(),
			ParserSettings {
				bearer_access_enabled: true,
				..Default::default()
			},
			async |p, s| p.parse_expr_inherit(s).await,
		)
		.unwrap();

		// Manually compare since DefineAccessStatement for record access
		// without explicit JWT will create a random signing key during parsing.
		let Expr::Define(res) = res else {
			panic!()
		};

		let DefineStatement::Access(stmt) = *res else {
			panic!()
		};

		assert_eq!(stmt.name, "a".to_owned());
		assert_eq!(stmt.base, Base::Db);
		assert_eq!(stmt.authenticate, None);
		assert_eq!(
			stmt.duration,
			// Default durations.
			AccessDuration {
				grant: Some(Duration::from_days(10).unwrap()),
				token: Some(Duration::from_hours(1).unwrap()),
				session: None,
			}
		);
		match stmt.access_type {
			AccessType::Record(ac) => {
				assert_eq!(ac.signup, None);
				assert_eq!(ac.signin, None);
				let jwt_verify_key = match ac.jwt.verify {
					JwtAccessVerify::Key(key) => {
						assert_eq!(key.alg, Algorithm::Hs512);
						key.key
					}
					_ => panic!(),
				};
				let jwt_issue_key = match ac.jwt.issue {
					Some(iss) => {
						assert_eq!(iss.alg, Algorithm::Hs512);
						iss.key
					}
					_ => panic!(),
				};
				// The JWT parameters should be the same as record authentication.
				match ac.bearer {
					Some(bearer) => {
						assert_eq!(bearer.kind, BearerAccessType::Refresh);
						assert_eq!(bearer.subject, BearerAccessSubject::Record);
						match bearer.jwt.verify {
							JwtAccessVerify::Key(key) => {
								assert_eq!(key.alg, Algorithm::Hs512);
								assert_eq!(key.key, jwt_verify_key);
							}
							_ => panic!(),
						}
						match bearer.jwt.issue {
							Some(iss) => {
								assert_eq!(iss.alg, Algorithm::Hs512);
								assert_eq!(iss.key, jwt_issue_key);
							}
							_ => panic!(),
						}
					}
					_ => panic!(),
				}
			}
			_ => panic!(),
		}
	}
	// Session duration, signing and authenticate clauses are explicitly defined.
	{
		let res = syn::parse_with(r#"DEFINE ACCESS a ON DB TYPE RECORD SIGNUP true SIGNIN false AUTHENTICATE true DURATION FOR SESSION 7d"#.as_bytes(),async |parser,stk| parser. parse_expr_inherit(stk).await).unwrap();

		// Manually compare since DefineAccessStatement for record access
		// without explicit JWT will create a random signing key during parsing.
		let Expr::Define(res) = res else {
			panic!()
		};

		let DefineStatement::Access(stmt) = *res else {
			panic!()
		};

		assert_eq!(stmt.name, "a".to_owned());
		assert_eq!(stmt.base, Base::Db);
		assert_eq!(stmt.authenticate, Some(Expr::Literal(Literal::Bool(true))));
		assert_eq!(
			stmt.duration,
			AccessDuration {
				grant: Some(Duration::from_days(30).unwrap()),
				token: Some(Duration::from_hours(1).unwrap()),
				session: Some(Duration::from_days(7).unwrap()),
			}
		);
		assert_eq!(stmt.comment, None);
		match stmt.access_type {
			AccessType::Record(ac) => {
				assert_eq!(ac.signup, Some(Expr::Literal(Literal::Bool(true))));
				assert_eq!(ac.signin, Some(Expr::Literal(Literal::Bool(false))));
				match ac.jwt.verify {
					JwtAccessVerify::Key(key) => {
						assert_eq!(key.alg, Algorithm::Hs512);
					}
					_ => panic!(),
				}
				match ac.jwt.issue {
					Some(iss) => {
						assert_eq!(iss.alg, Algorithm::Hs512);
					}
					_ => panic!(),
				}
			}
			_ => panic!(),
		}
	}
	// Verification with JWT is explicitly defined only with symmetric key.
	{
		let res = syn::parse_with(r#"DEFINE ACCESS a ON DB TYPE RECORD WITH JWT ALGORITHM HS384 KEY "foo" DURATION FOR TOKEN 10s, FOR SESSION 15m"#.as_bytes(),async |parser,stk| parser. parse_expr_inherit(stk).await).unwrap();
		assert_eq!(
			res,
			Expr::Define(Box::new(DefineStatement::Access(DefineAccessStatement {
				kind: DefineKind::Default,
				name: "a".to_owned(),
				base: Base::Db,
				access_type: AccessType::Record(RecordAccess {
					signup: None,
					signin: None,
					jwt: JwtAccess {
						verify: JwtAccessVerify::Key(JwtAccessVerifyKey {
							alg: Algorithm::Hs384,
							key: "foo".to_string(),
						}),
						issue: Some(JwtAccessIssue {
							alg: Algorithm::Hs384,
							// Issuer key matches verification key by default in symmetric
							// algorithms.
							key: "foo".to_string(),
						}),
					},
					bearer: None,
				}),
				authenticate: None,
				duration: AccessDuration {
					grant: Some(Duration::from_days(30).unwrap()),
					token: Some(Duration::from_secs(10)),
					session: Some(Duration::from_mins(15).unwrap()),
				},
				comment: None,
			}))),
		);
	}
	// Verification and issuing with JWT are explicitly defined with two different
	// keys.
	{
		let res = syn::parse_with(r#"DEFINE ACCESS a ON DB TYPE RECORD WITH JWT ALGORITHM PS512 KEY "foo" WITH ISSUER KEY "bar" DURATION FOR TOKEN 10s, FOR SESSION 15m"#.as_bytes(),async |parser,stk| parser. parse_expr_inherit(stk).await).unwrap();
		assert_eq!(
			res,
			Expr::Define(Box::new(DefineStatement::Access(DefineAccessStatement {
				kind: DefineKind::Default,
				name: "a".to_owned(),
				base: Base::Db,
				access_type: AccessType::Record(RecordAccess {
					signup: None,
					signin: None,
					jwt: JwtAccess {
						verify: JwtAccessVerify::Key(JwtAccessVerifyKey {
							alg: Algorithm::Ps512,
							key: "foo".to_string(),
						}),
						issue: Some(JwtAccessIssue {
							alg: Algorithm::Ps512,
							key: "bar".to_string(),
						}),
					},
					bearer: None,
				}),
				authenticate: None,
				duration: AccessDuration {
					grant: Some(Duration::from_days(30).unwrap()),
					token: Some(Duration::from_secs(10)),
					session: Some(Duration::from_mins(15).unwrap()),
				},
				comment: None,
			}))),
		);
	}
	// Verification and issuing with JWT are explicitly defined with two different
	// keys. Refresh specified before JWT.
	{
		let res = syn::parse_with_settings(
			r#"DEFINE ACCESS a ON DB TYPE RECORD WITH REFRESH WITH JWT ALGORITHM PS512 KEY "foo" WITH ISSUER KEY "bar" DURATION FOR GRANT 10d, FOR TOKEN 10s, FOR SESSION 15m"#.as_bytes(),
			ParserSettings {
				bearer_access_enabled: true,
				..Default::default()
			},
			async |p,s| p.parse_expr_inherit(s).await,
		)
			.unwrap();
		assert_eq!(
			res,
			Expr::Define(Box::new(DefineStatement::Access(DefineAccessStatement {
				kind: DefineKind::Default,
				name: "a".to_owned(),
				base: Base::Db,
				access_type: AccessType::Record(RecordAccess {
					signup: None,
					signin: None,
					jwt: JwtAccess {
						verify: JwtAccessVerify::Key(JwtAccessVerifyKey {
							alg: Algorithm::Ps512,
							key: "foo".to_string(),
						}),
						issue: Some(JwtAccessIssue {
							alg: Algorithm::Ps512,
							key: "bar".to_string(),
						}),
					},
					bearer: Some(BearerAccess {
						kind: BearerAccessType::Refresh,
						subject: BearerAccessSubject::Record,
						jwt: JwtAccess {
							verify: JwtAccessVerify::Key(JwtAccessVerifyKey {
								alg: Algorithm::Ps512,
								key: "foo".to_string(),
							}),
							issue: Some(JwtAccessIssue {
								alg: Algorithm::Ps512,
								key: "bar".to_string(),
							}),
						},
					}),
				}),
				authenticate: None,
				duration: AccessDuration {
					grant: Some(Duration::from_days(10).unwrap()),
					token: Some(Duration::from_secs(10)),
					session: Some(Duration::from_mins(15).unwrap()),
				},
				comment: None,
			}))),
		);
	}
	// Verification and issuing with JWT are explicitly defined with two different
	// keys. Refresh specified after JWT.
	{
		let res = syn::parse_with_settings(
			r#"DEFINE ACCESS a ON DB TYPE RECORD WITH JWT ALGORITHM PS512 KEY "foo" WITH ISSUER KEY "bar" WITH REFRESH DURATION FOR GRANT 10d, FOR TOKEN 10s, FOR SESSION 15m"#.as_bytes(),
			ParserSettings {
				bearer_access_enabled: true,
				..Default::default()
			},
			async |p,s| p.parse_expr_inherit(s).await,
		).unwrap();
		assert_eq!(
			res,
			Expr::Define(Box::new(DefineStatement::Access(DefineAccessStatement {
				kind: DefineKind::Default,
				name: "a".to_owned(),
				base: Base::Db,
				access_type: AccessType::Record(RecordAccess {
					signup: None,
					signin: None,
					jwt: JwtAccess {
						verify: JwtAccessVerify::Key(JwtAccessVerifyKey {
							alg: Algorithm::Ps512,
							key: "foo".to_string(),
						}),
						issue: Some(JwtAccessIssue {
							alg: Algorithm::Ps512,
							key: "bar".to_string(),
						}),
					},
					bearer: Some(BearerAccess {
						kind: BearerAccessType::Refresh,
						subject: BearerAccessSubject::Record,
						jwt: JwtAccess {
							verify: JwtAccessVerify::Key(JwtAccessVerifyKey {
								alg: Algorithm::Ps512,
								key: "foo".to_string(),
							}),
							issue: Some(JwtAccessIssue {
								alg: Algorithm::Ps512,
								key: "bar".to_string(),
							}),
						},
					}),
				}),
				authenticate: None,
				duration: AccessDuration {
					grant: Some(Duration::from_days(10).unwrap()),
					token: Some(Duration::from_secs(10)),
					session: Some(Duration::from_mins(15).unwrap()),
				},
				comment: None,
			}))),
		);
	}
	// Verification and issuing with JWT are explicitly defined with two different
	// keys. Token duration is explicitly defined.
	{
		let res = syn::parse_with(r#"DEFINE ACCESS a ON DB TYPE RECORD WITH JWT ALGORITHM RS256 KEY 'foo' WITH ISSUER KEY 'bar' DURATION FOR TOKEN 10s, FOR SESSION 15m"#.as_bytes(),async |parser,stk| parser. parse_expr_inherit(stk).await).unwrap();
		assert_eq!(
			res,
			Expr::Define(Box::new(DefineStatement::Access(DefineAccessStatement {
				kind: DefineKind::Default,
				name: "a".to_owned(),
				base: Base::Db,
				access_type: AccessType::Record(RecordAccess {
					signup: None,
					signin: None,
					jwt: JwtAccess {
						verify: JwtAccessVerify::Key(JwtAccessVerifyKey {
							alg: Algorithm::Rs256,
							key: "foo".to_string(),
						}),
						issue: Some(JwtAccessIssue {
							alg: Algorithm::Rs256,
							key: "bar".to_string(),
						}),
					},
					bearer: None,
				}),
				authenticate: None,
				duration: AccessDuration {
					grant: Some(Duration::from_days(30).unwrap()),
					token: Some(Duration::from_secs(10)),
					session: Some(Duration::from_mins(15).unwrap()),
				},
				comment: None,
			}))),
		);
	}
	// kjjification with JWT is explicitly defined only with symmetric key. Token
	// duration is none.
	{
		syn::parse_with(
			r#"DEFINE ACCESS a ON DB TYPE RECORD DURATION FOR TOKEN NONE"#.as_bytes(),
			async |parser, stk| parser.parse_expr_inherit(stk).await,
		)
		.unwrap_err();
	}
	// Attempt to define record access at the root level.
	{
		syn::parse_with(
			r#"DEFINE ACCESS a ON ROOT TYPE RECORD DURATION FOR TOKEN NONE"#.as_bytes(),
			async |parser, stk| parser.parse_expr_inherit(stk).await,
		)
		.unwrap_err();
	}
	// Attempt to define record access at the namespace level.
	{
		syn::parse_with(
			r#"DEFINE ACCESS a ON NS TYPE RECORD DURATION FOR TOKEN NONE"#.as_bytes(),
			async |parser, stk| parser.parse_expr_inherit(stk).await,
		)
		.unwrap_err();
	}
}

#[test]
fn parse_define_access_bearer() {
	// For user on database.
	{
		let res = syn::parse_with_settings(
			r#"DEFINE ACCESS a ON DB TYPE BEARER FOR USER COMMENT "foo""#.as_bytes(),
			ParserSettings {
				bearer_access_enabled: true,
				..Default::default()
			},
			async |p, s| p.parse_expr_inherit(s).await,
		)
		.unwrap();

		// Manually compare since DefineAccessStatement for bearer access
		// without explicit JWT will create a random signing key during parsing.
		let Expr::Define(res) = res else {
			panic!()
		};

		let DefineStatement::Access(stmt) = *res else {
			panic!()
		};

		assert_eq!(stmt.name, "a".to_owned());
		assert_eq!(stmt.base, Base::Db);
		assert_eq!(stmt.authenticate, None);
		assert_eq!(
			stmt.duration,
			// Default durations.
			AccessDuration {
				grant: Some(Duration::from_days(30).unwrap()),
				token: Some(Duration::from_hours(1).unwrap()),
				session: None,
			}
		);
		assert_eq!(stmt.comment, Some("foo".to_owned()));
		match stmt.access_type {
			AccessType::Bearer(ac) => {
				assert_eq!(ac.subject, BearerAccessSubject::User);
			}
			_ => panic!(),
		}
	}
	// For user on namespace.
	{
		let res = syn::parse_with_settings(
			r#"DEFINE ACCESS a ON NS TYPE BEARER FOR USER COMMENT "foo""#.as_bytes(),
			ParserSettings {
				bearer_access_enabled: true,
				..Default::default()
			},
			async |p, s| p.parse_expr_inherit(s).await,
		)
		.unwrap();

		// Manually compare since DefineAccessStatement for bearer access
		// without explicit JWT will create a random signing key during parsing.
		let Expr::Define(res) = res else {
			panic!()
		};

		let DefineStatement::Access(stmt) = *res else {
			panic!()
		};

		assert_eq!(stmt.name, "a".to_owned());
		assert_eq!(stmt.base, Base::Ns);
		assert_eq!(stmt.authenticate, None);
		assert_eq!(
			stmt.duration,
			// Default durations.
			AccessDuration {
				grant: Some(Duration::from_days(30).unwrap()),
				token: Some(Duration::from_hours(1).unwrap()),
				session: None,
			}
		);
		assert_eq!(stmt.comment, Some("foo".to_owned()));
		match stmt.access_type {
			AccessType::Bearer(ac) => {
				assert_eq!(ac.subject, BearerAccessSubject::User);
			}
			_ => panic!(),
		}
	}
	// For user on root.
	{
		let res = syn::parse_with_settings(
			r#"DEFINE ACCESS a ON ROOT TYPE BEARER FOR USER COMMENT "foo""#.as_bytes(),
			ParserSettings {
				bearer_access_enabled: true,
				..Default::default()
			},
			async |p, s| p.parse_expr_inherit(s).await,
		)
		.unwrap();

		// Manually compare since DefineAccessStatement for bearer access
		// without explicit JWT will create a random signing key during parsing.
		let Expr::Define(res) = res else {
			panic!()
		};

		let DefineStatement::Access(stmt) = *res else {
			panic!()
		};

		assert_eq!(stmt.name, "a".to_owned());
		assert_eq!(stmt.base, Base::Root);
		assert_eq!(stmt.authenticate, None);
		assert_eq!(
			stmt.duration,
			// Default durations.
			AccessDuration {
				grant: Some(Duration::from_days(30).unwrap()),
				token: Some(Duration::from_hours(1).unwrap()),
				session: None,
			}
		);
		assert_eq!(stmt.comment, Some("foo".to_owned()));
		match stmt.access_type {
			AccessType::Bearer(ac) => {
				assert_eq!(ac.subject, BearerAccessSubject::User);
			}
			_ => panic!(),
		}
	}
	// For record on database.
	{
		let res = syn::parse_with_settings(
			r#"DEFINE ACCESS a ON DB TYPE BEARER FOR RECORD COMMENT "foo""#.as_bytes(),
			ParserSettings {
				bearer_access_enabled: true,
				..Default::default()
			},
			async |p, s| p.parse_expr_inherit(s).await,
		)
		.unwrap();

		// Manually compare since DefineAccessStatement for bearer access
		// without explicit JWT will create a random signing key during parsing.
		let Expr::Define(res) = res else {
			panic!()
		};

		let DefineStatement::Access(stmt) = *res else {
			panic!()
		};

		assert_eq!(stmt.name, "a".to_owned());
		assert_eq!(stmt.base, Base::Db);
		assert_eq!(
			stmt.duration,
			// Default durations.
			AccessDuration {
				grant: Some(Duration::from_days(30).unwrap()),
				token: Some(Duration::from_hours(1).unwrap()),
				session: None,
			}
		);
		assert_eq!(stmt.comment, Some("foo".to_owned()));
		match stmt.access_type {
			AccessType::Bearer(ac) => {
				assert_eq!(ac.subject, BearerAccessSubject::Record);
			}
			_ => panic!(),
		}
	}
	// For record on namespace.
	{
		syn::parse_with_settings(
			r#"DEFINE ACCESS a ON NS TYPE BEARER FOR RECORD COMMENT "foo""#.as_bytes(),
			ParserSettings {
				bearer_access_enabled: true,
				..Default::default()
			},
			async |p, s| p.parse_expr_inherit(s).await,
		)
		.unwrap_err();
	}
	// For record on root.
	{
		syn::parse_with_settings(
			r#"DEFINE ACCESS a ON ROOT TYPE BEARER FOR RECORD COMMENT "foo""#.as_bytes(),
			ParserSettings {
				bearer_access_enabled: true,
				..Default::default()
			},
			async |p, s| p.parse_expr_inherit(s).await,
		)
		.unwrap_err();
	}
	// For user. Grant, session and token duration. With JWT.
	{
		let res = syn::parse_with_settings(
			r#"DEFINE ACCESS a ON DB TYPE BEARER FOR USER WITH JWT ALGORITHM HS384 KEY "foo" DURATION FOR GRANT 90d, FOR TOKEN 10s, FOR SESSION 15m"#.as_bytes(),
			ParserSettings {
				bearer_access_enabled: true,
				..Default::default()
			},
			async |p,s| p.parse_expr_inherit(s).await,
		).unwrap();
		assert_eq!(
			res,
			Expr::Define(Box::new(DefineStatement::Access(DefineAccessStatement {
				kind: DefineKind::Default,
				name: "a".to_owned(),
				base: Base::Db,
				access_type: AccessType::Bearer(BearerAccess {
					kind: BearerAccessType::Bearer,
					subject: BearerAccessSubject::User,
					jwt: JwtAccess {
						verify: JwtAccessVerify::Key(JwtAccessVerifyKey {
							alg: Algorithm::Hs384,
							key: "foo".to_string(),
						}),
						issue: Some(JwtAccessIssue {
							alg: Algorithm::Hs384,
							// Issuer key matches verification key by default in symmetric
							// algorithms.
							key: "foo".to_string(),
						}),
					},
				}),
				authenticate: None,
				duration: AccessDuration {
					grant: Some(Duration::from_days(90).unwrap()),
					token: Some(Duration::from_secs(10)),
					session: Some(Duration::from_secs(900)),
				},
				comment: None,
			}))),
		)
	}
	// For record. Grant, session and token duration. With JWT.
	{
		let res = syn::parse_with_settings(
			r#"DEFINE ACCESS a ON DB TYPE BEARER FOR RECORD WITH JWT ALGORITHM HS384 KEY "foo" DURATION FOR GRANT 90d, FOR TOKEN 10s, FOR SESSION 15m"#.as_bytes(),
			ParserSettings {
				bearer_access_enabled: true,
				..Default::default()
			},
			async |p,s| p.parse_expr_inherit(s).await,
		).unwrap();
		assert_eq!(
			res,
			Expr::Define(Box::new(DefineStatement::Access(DefineAccessStatement {
				kind: DefineKind::Default,
				name: "a".to_owned(),
				base: Base::Db,
				access_type: AccessType::Bearer(BearerAccess {
					kind: BearerAccessType::Bearer,
					subject: BearerAccessSubject::Record,
					jwt: JwtAccess {
						verify: JwtAccessVerify::Key(JwtAccessVerifyKey {
							alg: Algorithm::Hs384,
							key: "foo".to_string(),
						}),
						issue: Some(JwtAccessIssue {
							alg: Algorithm::Hs384,
							// Issuer key matches verification key by default in symmetric
							// algorithms.
							key: "foo".to_string(),
						}),
					},
				}),
				authenticate: None,
				duration: AccessDuration {
					grant: Some(Duration::from_days(90).unwrap()),
					token: Some(Duration::from_secs(10)),
					session: Some(Duration::from_secs(900)),
				},
				comment: None,
			}))),
		)
	}
}

#[test]
fn parse_define_param() {
	let res = syn::parse_with(
		r#"DEFINE PARAM $a VALUE { a: 1, "b": 3 } PERMISSIONS WHERE null"#.as_bytes(),
		async |parser, stk| parser.parse_expr_inherit(stk).await,
	)
	.unwrap();

	assert_eq!(
		res,
		Expr::Define(Box::new(DefineStatement::Param(DefineParamStatement {
			kind: DefineKind::Default,
			name: "a".to_owned(),
			value: Expr::Literal(Literal::Object(vec![
				ObjectEntry {
					key: "a".to_string(),
					value: Expr::Literal(Literal::Integer(1))
				},
				ObjectEntry {
					key: "b".to_string(),
					value: Expr::Literal(Literal::Integer(3))
				},
			])),
			comment: None,
			permissions: Permission::Specific(Expr::Literal(Literal::Null)),
		})))
	);
}

#[test]
fn parse_define_table() {
	let res =
		syn::parse_with(r#"DEFINE TABLE name DROP SCHEMAFUL CHANGEFEED 1s INCLUDE ORIGINAL PERMISSIONS FOR DELETE FULL, FOR SELECT WHERE a = 1 AS SELECT foo FROM bar GROUP BY foo"#.as_bytes(),async |parser,stk| parser.parse_expr_inherit(stk).await).unwrap();

	assert_eq!(
		res,
		Expr::Define(Box::new(DefineStatement::Table(DefineTableStatement {
			kind: DefineKind::Default,
			id: None,
			name: "name".to_owned(),
			drop: true,
			full: true,
			view: Some(crate::sql::View {
				expr: Fields::Select(vec![Field::Single {
					expr: ident_field("foo"),
					alias: None,
				}],),
				what: vec!["bar".to_owned()],
				cond: None,
				group: Some(Groups(vec![Group(Idiom(vec![Part::Field("foo".to_owned())]))]))
			}),
			permissions: Permissions {
				select: Permission::Specific(Expr::Binary {
					left: Box::new(ident_field("a")),
					op: BinaryOperator::Equal,
					right: Box::new(Expr::Literal(Literal::Integer(1)))
				}),
				create: Permission::None,
				update: Permission::None,
				delete: Permission::Full,
			},
			changefeed: Some(ChangeFeed {
				expiry: std::time::Duration::from_secs(1),
				store_diff: true,
			}),
			comment: None,

			table_type: TableType::Normal,
		})))
	);
}

#[test]
fn parse_define_event() {
	let res = syn::parse_with(
		r#"DEFINE EVENT event ON TABLE table WHEN null THEN null,none"#.as_bytes(),
		async |parser, stk| parser.parse_expr_inherit(stk).await,
	)
	.unwrap();

	assert_eq!(
		res,
		Expr::Define(Box::new(DefineStatement::Event(DefineEventStatement {
			kind: DefineKind::Default,
			name: "event".to_owned(),
			target_table: "table".to_owned(),
			when: Expr::Literal(Literal::Null),
			then: vec![Expr::Literal(Literal::Null), Expr::Literal(Literal::None)],
			comment: None,
		})))
	)
}

#[test]
fn parse_define_field() {
	// General
	{
		let res = syn::parse_with(r#"DEFINE FIELD foo.*[*]... ON TABLE bar FLEX TYPE option<number | array<record<foo>,10>> VALUE null ASSERT true DEFAULT false PERMISSIONS FOR UPDATE NONE, FOR CREATE WHERE true"#.as_bytes(),async |parser,stk| parser. parse_expr_inherit(stk).await).unwrap();

		assert_eq!(
			res,
			Expr::Define(Box::new(DefineStatement::Field(DefineFieldStatement {
				kind: DefineKind::Default,
				name: Idiom(vec![
					Part::Field("foo".to_owned()),
					Part::All,
					Part::All,
					Part::Flatten,
				]),
				what: "bar".to_owned(),
				flex: true,
				field_kind: Some(Kind::Either(vec![
					Kind::None,
					Kind::Number,
					Kind::Array(Box::new(Kind::Record(vec!["foo".to_owned()])), Some(10))
				])),
				readonly: false,
				value: Some(Expr::Literal(Literal::Null)),
				assert: Some(Expr::Literal(Literal::Bool(true))),
				default: DefineDefault::Set(Expr::Literal(Literal::Bool(false))),
				permissions: Permissions {
					delete: Permission::Full,
					update: Permission::None,
					create: Permission::Specific(Expr::Literal(Literal::Bool(true))),
					select: Permission::Full,
				},
				comment: None,
				reference: None,
				computed: None,
			})))
		)
	}

	// Invalid DELETE permission
	{
		// TODO(gguillemas): Providing the DELETE permission should return a parse error
		// in 3.0.0. Currently, the DELETE permission is just ignored to maintain
		// backward compatibility.
		let res = syn::parse_with(
			r#"DEFINE FIELD foo ON TABLE bar PERMISSIONS FOR DELETE NONE"#.as_bytes(),
			async |parser, stk| parser.parse_expr_inherit(stk).await,
		)
		.unwrap();
		assert_eq!(
			res,
			Expr::Define(Box::new(DefineStatement::Field(DefineFieldStatement {
				kind: DefineKind::Default,
				name: Idiom(vec![Part::Field("foo".to_owned()),]),
				what: "bar".to_owned(),
				flex: false,
				field_kind: None,
				readonly: false,
				value: None,
				assert: None,
				default: DefineDefault::None,
				permissions: Permissions {
					delete: Permission::Full,
					update: Permission::Full,
					create: Permission::Full,
					select: Permission::Full,
				},
				comment: None,
				reference: None,
				computed: None,
			})))
		)
	}
}

#[test]
fn parse_define_index() {
	let res = syn::parse_with(
		"DEFINE INDEX index ON TABLE table FIELDS a,b[*] FULLTEXT ANALYZER ana BM25 (0.1,0.2) HIGHLIGHTS"
		.as_bytes(),
		async |parser, stk| parser.parse_expr_inherit(stk).await,
	)
	.unwrap();
	assert_eq!(
		res,
		Expr::Define(Box::new(DefineStatement::Index(DefineIndexStatement {
			kind: DefineKind::Default,
			name: "index".to_owned(),
			what: "table".to_owned(),
			cols: vec![
				Idiom(vec![Part::Field("a".to_owned())]),
				Idiom(vec![Part::Field("b".to_owned()), Part::All])
			],
			index: Index::FullText(FullTextParams {
				az: "ana".to_owned(),
				hl: true,
				sc: Scoring::Bm {
					k1: 0.1,
					b: 0.2
				},
			}),
			comment: None,
			concurrently: false
		})))
	);

	let res = syn::parse_with(
		r#"DEFINE INDEX index ON TABLE table FIELDS a UNIQUE"#.as_bytes(),
		async |parser, stk| parser.parse_expr_inherit(stk).await,
	)
	.unwrap();

	assert_eq!(
		res,
		Expr::Define(Box::new(DefineStatement::Index(DefineIndexStatement {
			kind: DefineKind::Default,
			name: "index".to_owned(),
			what: "table".to_owned(),
			cols: vec![Idiom(vec![Part::Field("a".to_owned())]),],
			index: Index::Uniq,
			comment: None,
			concurrently: false
		})))
	);

	let res =
		syn::parse_with( r#"DEFINE INDEX index ON TABLE table FIELDS a MTREE DIMENSION 4 DISTANCE MINKOWSKI 5 CAPACITY 6 TYPE I16 MTREE_CACHE 9"#.as_bytes(),async |parser,stk| parser.parse_expr_inherit(stk).await).unwrap();

	assert_eq!(
		res,
		Expr::Define(Box::new(DefineStatement::Index(DefineIndexStatement {
			kind: DefineKind::Default,
			name: "index".to_owned(),
			what: "table".to_owned(),
			cols: vec![Idiom(vec![Part::Field("a".to_owned())]),],
			index: Index::MTree(MTreeParams {
				dimension: 4,
				distance: Distance::Minkowski(Number::Int(5)),
				capacity: 6,
				mtree_cache: 9,
				vector_type: VectorType::I16,
			}),
			comment: None,
			concurrently: false,
		})))
	);

	let res =
		syn::parse_with( r#"DEFINE INDEX index ON TABLE table FIELDS a HNSW DIMENSION 128 EFC 250 TYPE F32 DISTANCE MANHATTAN M 6 M0 12 LM 0.5 EXTEND_CANDIDATES KEEP_PRUNED_CONNECTIONS"#.as_bytes(),async |parser,stk| parser.parse_expr_inherit(stk).await).unwrap();
	assert_eq!(
		res,
		Expr::Define(Box::new(DefineStatement::Index(DefineIndexStatement {
			kind: DefineKind::Default,
			name: "index".to_owned(),
			what: "table".to_owned(),
			cols: vec![Idiom(vec![Part::Field("a".to_owned())]),],
			index: Index::Hnsw(HnswParams {
				dimension: 128,
				distance: Distance::Manhattan,
				vector_type: VectorType::F32,
				m: 6,
				m0: 12,
				ef_construction: 250,
				extend_candidates: true,
				keep_pruned_connections: true,
				ml: 0.5.into(),
			}),
			comment: None,
			concurrently: false
		})))
	);
}

#[test]
fn parse_define_analyzer() {
	let res = syn::parse_with(r#"DEFINE ANALYZER ana FILTERS ASCII, EDGENGRAM(1,2), NGRAM(3,4), LOWERCASE, SNOWBALL(NLD), UPPERCASE TOKENIZERS BLANK, CAMEL, CLASS, PUNCT FUNCTION fn::foo::bar"#.as_bytes(),async |parser,stk| parser. parse_expr_inherit(stk).await).unwrap();
	assert_eq!(
		res,
		Expr::Define(Box::new(DefineStatement::Analyzer(DefineAnalyzerStatement {
			kind: DefineKind::Default,
			name: "ana".to_owned(),
			tokenizers: Some(vec![
				Tokenizer::Blank,
				Tokenizer::Camel,
				Tokenizer::Class,
				Tokenizer::Punct,
			]),
			filters: Some(vec![
				Filter::Ascii,
				Filter::EdgeNgram(1, 2),
				Filter::Ngram(3, 4),
				Filter::Lowercase,
				Filter::Snowball(Language::Dutch),
				Filter::Uppercase,
			]),
			comment: None,
			function: Some("foo::bar".to_owned()),
		}))),
	)
}

#[test]
fn parse_delete() {
	let res = syn::parse_with("DELETE FROM ONLY |foo:32..64| WITH INDEX index,index_2 Where 2 RETURN AFTER TIMEOUT 1s PARALLEL EXPLAIN FULL".as_bytes(),async |parser,stk| parser. parse_expr_inherit(stk).await).unwrap();
	assert_eq!(
		res,
		Expr::Delete(Box::new(DeleteStatement {
			only: true,
			what: vec![Expr::Mock(Mock::Range("foo".to_string(), 32, 64))],
			with: Some(With::Index(vec!["index".to_owned(), "index_2".to_owned()])),
			cond: Some(Cond(Expr::Literal(Literal::Integer(2)))),
			output: Some(Output::After),
			timeout: Some(Timeout(Duration(std::time::Duration::from_secs(1)))),
			parallel: true,
			explain: Some(Explain(true)),
		}))
	);
}

#[test]
fn parse_delete_2() {
	let res = syn::parse_with(r#"DELETE FROM ONLY a:b->?[$][?true] WITH INDEX index,index_2 WHERE null RETURN NULL TIMEOUT 1h PARALLEL EXPLAIN"#.as_bytes(),async |parser,stk| parser. parse_expr_inherit(stk).await).unwrap();
	assert_eq!(
		res,
		Expr::Delete(Box::new(DeleteStatement {
			only: true,
			what: vec![Expr::Idiom(Idiom(vec![
				Part::Start(Expr::Literal(Literal::RecordId(RecordIdLit {
					table: "a".to_owned(),
					key: RecordIdKeyLit::String("b".to_owned()),
				}))),
				Part::Graph(Lookup {
					kind: LookupKind::Graph(Dir::Out),
					..Default::default()
				}),
				Part::Last,
				Part::Where(Expr::Literal(Literal::Bool(true))),
			]))],
			with: Some(With::Index(vec!["index".to_owned(), "index_2".to_owned()])),
			cond: Some(Cond(Expr::Literal(Literal::Null))),
			output: Some(Output::Null),
			timeout: Some(Timeout(Duration(std::time::Duration::from_secs(60 * 60)))),
			parallel: true,
			explain: Some(Explain(false)),
		}))
	)
}

#[test]
pub fn parse_for() {
	let res = syn::parse_with(
		r#"FOR $foo IN (SELECT foo FROM bar) * 2 { BREAK }"#.as_bytes(),
		async |parser, stk| parser.parse_expr_inherit(stk).await,
	)
	.unwrap();

	assert_eq!(
		res,
		Expr::Foreach(Box::new(ForeachStatement {
			param: Param::new("foo".to_owned()),
			range: Expr::Binary {
				left: Box::new(Expr::Select(Box::new(SelectStatement {
					expr: Fields::Select(vec![Field::Single {
						expr: ident_field("foo"),
						alias: None
					}],),
					what: vec![Expr::Table("bar".to_owned())],
					omit: None,
					only: false,
					with: None,
					cond: None,
					split: None,
					group: None,
					order: None,
					limit: None,
					start: None,
					fetch: None,
					version: None,
					timeout: None,
					parallel: false,
					explain: None,
					tempfiles: false
				}))),
				op: BinaryOperator::Multiply,
				right: Box::new(Expr::Literal(Literal::Integer(2)))
			},
			block: Block(vec![Expr::Break])
		}))
	)
}

#[test]
fn parse_if() {
	let res = syn::parse_with(
		r#"IF foo THEN bar ELSE IF faz THEN baz ELSE baq END"#.as_bytes(),
		async |parser, stk| parser.parse_expr_inherit(stk).await,
	)
	.unwrap();
	assert_eq!(
		res,
		Expr::If(Box::new(IfelseStatement {
			exprs: vec![
				(ident_field("foo"), ident_field("bar")),
				(ident_field("faz"), ident_field("baz")),
			],
			close: Some(ident_field("baq"))
		}))
	)
}

#[test]
fn parse_if_block() {
	let res = syn::parse_with(
		r#"IF foo { bar } ELSE IF faz { baz } ELSE { baq }"#.as_bytes(),
		async |parser, stk| parser.parse_expr_inherit(stk).await,
	)
	.unwrap();
	assert_eq!(
		res,
		Expr::If(Box::new(IfelseStatement {
			exprs: vec![
				(ident_field("foo"), Expr::Block(Box::new(Block(vec![ident_field("bar")]))),),
				(ident_field("faz"), Expr::Block(Box::new(Block(vec![ident_field("baz")]))),)
			],
			close: Some(Expr::Block(Box::new(Block(vec![ident_field("baq")])))),
		}))
	)
}

#[test]
fn parse_info() {
	let res = syn::parse_with("INFO FOR ROOT".as_bytes(), async |parser, stk| {
		parser.parse_expr_inherit(stk).await
	})
	.unwrap();
	assert_eq!(res, Expr::Info(Box::new(InfoStatement::Root(false))));

	let res = syn::parse_with("INFO FOR KV".as_bytes(), async |parser, stk| {
		parser.parse_expr_inherit(stk).await
	})
	.unwrap();
	assert_eq!(res, Expr::Info(Box::new(InfoStatement::Root(false))));

	let res = syn::parse_with("INFO FOR NAMESPACE".as_bytes(), async |parser, stk| {
		parser.parse_expr_inherit(stk).await
	})
	.unwrap();
	assert_eq!(res, Expr::Info(Box::new(InfoStatement::Ns(false))));

	let res = syn::parse_with("INFO FOR NS".as_bytes(), async |parser, stk| {
		parser.parse_expr_inherit(stk).await
	})
	.unwrap();
	assert_eq!(res, Expr::Info(Box::new(InfoStatement::Ns(false))));

	let res = syn::parse_with("INFO FOR TABLE table".as_bytes(), async |parser, stk| {
		parser.parse_expr_inherit(stk).await
	})
	.unwrap();
	assert_eq!(res, Expr::Info(Box::new(InfoStatement::Tb("table".to_owned(), false, None))));

	let res = syn::parse_with("INFO FOR USER user".as_bytes(), async |parser, stk| {
		parser.parse_expr_inherit(stk).await
	})
	.unwrap();
	assert_eq!(res, Expr::Info(Box::new(InfoStatement::User("user".to_owned(), None, false))));

	let res = syn::parse_with("INFO FOR USER user ON namespace".as_bytes(), async |parser, stk| {
		parser.parse_expr_inherit(stk).await
	})
	.unwrap();
	assert_eq!(
		res,
		Expr::Info(Box::new(InfoStatement::User("user".to_owned(), Some(Base::Ns), false)))
	);
}

#[test]
fn parse_select() {
	let res = syn::parse_with(
		r#"
		SELECT bar as foo,[1,2],bar OMIT bar FROM ONLY a,1
		WITH INDEX index,index_2
		WHERE true
		SPLIT ON foo,bar
		GROUP foo,bar
		ORDER BY foo COLLATE NUMERIC ASC
		START AT { a: true }
		LIMIT BY a:b
		FETCH foo
		VERSION d"2012-04-23T18:25:43.0000511Z"
		EXPLAIN FULL
		"#
		.as_bytes(),
		async |p, s| p.parse_expr_inherit(s).await,
	)
	.unwrap();

	let offset = Utc.fix();
	let expected_datetime = offset
		.from_local_datetime(
			&NaiveDate::from_ymd_opt(2012, 4, 23)
				.unwrap()
				.and_hms_nano_opt(18, 25, 43, 51_100)
				.unwrap(),
		)
		.earliest()
		.unwrap()
		.with_timezone(&Utc);

	assert_eq!(
		res,
		Expr::Select(Box::new(SelectStatement {
			expr: Fields::Select(vec![
				Field::Single {
					expr: ident_field("bar"),
					alias: Some(Idiom(vec![Part::Field("foo".to_owned())])),
				},
				Field::Single {
					expr: Expr::Literal(Literal::Array(vec![
						Expr::Literal(Literal::Integer(1)),
						Expr::Literal(Literal::Integer(2))
					])),
					alias: None,
				},
				Field::Single {
					expr: ident_field("bar"),
					alias: None,
				},
			],),
			omit: Some(Idioms(vec![Idiom(vec![Part::Field("bar".to_owned())])])),
			only: true,
			what: vec![Expr::Table("a".to_owned()), Expr::Literal(Literal::Integer(1))],
			with: Some(With::Index(vec!["index".to_owned(), "index_2".to_owned()])),
			cond: Some(Cond(Expr::Literal(Literal::Bool(true)))),
			split: Some(Splits(vec![
				Split(Idiom::field("foo".to_owned())),
				Split(Idiom::field("bar".to_owned())),
			])),
			group: Some(Groups(vec![
				Group(Idiom(vec![Part::Field("foo".to_owned())])),
				Group(Idiom(vec![Part::Field("bar".to_owned())])),
			])),
			order: Some(Ordering::Order(OrderList(vec![Order {
				value: Idiom(vec![Part::Field("foo".to_owned())]),
				collate: true,
				numeric: true,
				direction: true,
			}]))),
			limit: Some(Limit(Expr::Literal(Literal::RecordId(RecordIdLit {
				table: "a".to_owned(),
				key: RecordIdKeyLit::String("b".to_owned()),
			})))),
			start: Some(Start(Expr::Literal(Literal::Object(vec![ObjectEntry {
				key: "a".to_owned(),
				value: Expr::Literal(Literal::Bool(true))
			}])))),
			fetch: Some(Fetchs(vec![Fetch(ident_field("foo"))])),
			version: Some(Expr::Literal(Literal::Datetime(Datetime(expected_datetime)))),
			timeout: None,
			parallel: false,
			tempfiles: false,
			explain: Some(Explain(true)),
		})),
	);
}

#[test]
fn parse_show() {
	let res = syn::parse_with(
		r#"SHOW CHANGES FOR TABLE foo SINCE 1 LIMIT 10"#.as_bytes(),
		async |parser, stk| parser.parse_top_level_expr(stk).await,
	)
	.unwrap();

	assert_eq!(
		res,
		TopLevelExpr::Show(ShowStatement {
			table: Some("foo".to_owned()),
			since: ShowSince::Versionstamp(1),
			limit: Some(10)
		})
	);

	let offset = Utc.fix();
	let expected_datetime = offset
		.from_local_datetime(
			&NaiveDate::from_ymd_opt(2012, 4, 23)
				.unwrap()
				.and_hms_nano_opt(18, 25, 43, 51_100)
				.unwrap(),
		)
		.earliest()
		.unwrap()
		.with_timezone(&Utc);

	let res = syn::parse_with(
		r#"SHOW CHANGES FOR DATABASE SINCE d"2012-04-23T18:25:43.0000511Z""#.as_bytes(),
		async |parser, stk| parser.parse_query(stk).await,
	)
	.unwrap()
	.expressions
	.pop()
	.unwrap();
	assert_eq!(
		res,
		TopLevelExpr::Show(ShowStatement {
			table: None,
			since: ShowSince::Timestamp(Datetime(expected_datetime)),
			limit: None
		})
	)
}

#[test]
fn parse_sleep() {
	let res = syn::parse_with(r"SLEEP 1s".as_bytes(), async |parser, stk| {
		parser.parse_expr_inherit(stk).await
	})
	.unwrap();

	let expect = Expr::Sleep(Box::new(SleepStatement {
		duration: Duration(std::time::Duration::from_secs(1)),
	}));
	assert_eq!(res, expect)
}

#[test]
fn parse_use() {
	let res = syn::parse_with(r"USE NS foo".as_bytes(), async |parser, stk| {
		parser.parse_query(stk).await
	})
	.unwrap()
	.expressions
	.pop()
	.unwrap();
	let expect = TopLevelExpr::Use(UseStatement {
		ns: Some("foo".to_owned()),
		db: None,
	});
	assert_eq!(res, expect);

	let res = syn::parse_with(r"USE NS foo".as_bytes(), async |parser, stk| {
		parser.parse_query(stk).await
	})
	.unwrap()
	.expressions
	.pop()
	.unwrap();
	let expect = TopLevelExpr::Use(UseStatement {
		ns: Some("foo".to_owned()),
		db: None,
	});
	assert_eq!(res, expect);

	let res = syn::parse_with(r"USE NS bar DB foo".as_bytes(), async |parser, stk| {
		parser.parse_query(stk).await
	})
	.unwrap()
	.expressions
	.pop()
	.unwrap();

	let expect = TopLevelExpr::Use(UseStatement {
		ns: Some("bar".to_owned()),
		db: Some("foo".to_owned()),
	});
	assert_eq!(res, expect);
}

#[test]
fn parse_use_lowercase() {
	let res = syn::parse_with(r"use ns foo".as_bytes(), async |parser, stk| {
		parser.parse_query(stk).await
	})
	.unwrap()
	.expressions
	.pop()
	.unwrap();
	let expect = TopLevelExpr::Use(UseStatement {
		ns: Some("foo".to_owned()),
		db: None,
	});
	assert_eq!(res, expect);

	let res = syn::parse_with(r"use db foo".as_bytes(), async |parser, stk| {
		parser.parse_query(stk).await
	})
	.unwrap()
	.expressions
	.pop()
	.unwrap();

	let expect = TopLevelExpr::Use(UseStatement {
		ns: None,
		db: Some("foo".to_owned()),
	});
	assert_eq!(res, expect);

	let res = syn::parse_with(r"use ns bar db foo".as_bytes(), async |parser, stk| {
		parser.parse_query(stk).await
	})
	.unwrap()
	.expressions
	.pop()
	.unwrap();

	let expect = TopLevelExpr::Use(UseStatement {
		ns: Some("bar".to_owned()),
		db: Some("foo".to_owned()),
	});
	assert_eq!(res, expect);
}

#[test]
fn parse_value_stmt() {
	let res =
		syn::parse_with(r"1s".as_bytes(), async |parser, stk| parser.parse_expr_inherit(stk).await)
			.unwrap();
	let expect = Expr::Literal(Literal::Duration(Duration(std::time::Duration::from_secs(1))));
	assert_eq!(res, expect);
}

#[test]
fn parse_throw() {
	let res = syn::parse_with(r"THROW 1s".as_bytes(), async |parser, stk| {
		parser.parse_expr_inherit(stk).await
	})
	.unwrap();

	let expect = Expr::Throw(Box::new(Expr::Literal(Literal::Duration(Duration(
		std::time::Duration::from_secs(1),
	)))));
	assert_eq!(res, expect)
}

#[test]
fn parse_insert() {
	let res = syn::parse_with(
		r#"INSERT IGNORE INTO $foo (a,b,c) VALUES (1,2,3),(4,5,6) ON DUPLICATE KEY UPDATE a.b +?= null, c.d += none RETURN AFTER"#.as_bytes(),
		async |parser,stk| parser.parse_expr_inherit(stk).await
	).unwrap();
	assert_eq!(
		res,
		Expr::Insert(Box::new(InsertStatement {
			into: Some(Expr::Param(Param::new("foo".to_owned()))),
			data: Data::ValuesExpression(vec![
				vec![
					(Idiom::field("a".to_owned()), Expr::Literal(Literal::Integer(1)),),
					(Idiom::field("b".to_owned()), Expr::Literal(Literal::Integer(2)),),
					(Idiom::field("c".to_owned()), Expr::Literal(Literal::Integer(3)),),
				],
				vec![
					(Idiom::field("a".to_owned()), Expr::Literal(Literal::Integer(4)),),
					(Idiom::field("b".to_owned()), Expr::Literal(Literal::Integer(5)),),
					(Idiom::field("c".to_owned()), Expr::Literal(Literal::Integer(6)),),
				],
			]),
			ignore: true,
			update: Some(Data::UpdateExpression(vec![
				Assignment {
					place: Idiom(vec![Part::Field("a".to_owned()), Part::Field("b".to_owned()),]),
					operator: crate::sql::AssignOperator::Extend,
					value: Expr::Literal(Literal::Null)
				},
				Assignment {
					place: Idiom(vec![Part::Field("c".to_owned()), Part::Field("d".to_owned()),]),
					operator: crate::sql::AssignOperator::Add,
					value: Expr::Literal(Literal::None)
				},
			])),
			output: Some(Output::After),
			version: None,
			timeout: None,
			parallel: false,
			relation: false,
		})),
	)
}

#[test]
fn parse_insert_select() {
	let res = syn::parse_with(
		r#"INSERT IGNORE INTO bar (select foo from baz)"#.as_bytes(),
		async |parser, stk| parser.parse_expr_inherit(stk).await,
	)
	.unwrap();
	assert_eq!(
		res,
		Expr::Insert(Box::new(InsertStatement {
			into: Some(Expr::Table("bar".to_owned())),
			data: Data::SingleExpression(Expr::Select(Box::new(SelectStatement {
				expr: Fields::Select(vec![Field::Single {
					expr: Expr::Idiom(Idiom(vec![Part::Field("foo".to_owned())])),
					alias: None
				}],),
				omit: None,
				only: false,
				what: vec![Expr::Table("baz".to_owned())],
				with: None,
				cond: None,
				split: None,
				group: None,
				order: None,
				limit: None,
				start: None,
				fetch: None,
				version: None,
				timeout: None,
				parallel: false,
				explain: None,
				tempfiles: false
			}))),
			ignore: true,
			update: None,
			output: None,
			version: None,
			timeout: None,
			parallel: false,
			relation: false,
		})),
	)
}

#[test]
fn parse_kill() {
	let res = syn::parse_with(r#"KILL $param"#.as_bytes(), async |parser, stk| {
		parser.parse_query(stk).await
	})
	.unwrap()
	.expressions
	.pop()
	.unwrap();
	assert_eq!(
		res,
		TopLevelExpr::Kill(KillStatement {
			id: Expr::Param(Param::new("param".to_owned()))
		})
	);

	let res = syn::parse_with(
		r#"KILL u"e72bee20-f49b-11ec-b939-0242ac120002" "#.as_bytes(),
		async |parser, stk| parser.parse_query(stk).await,
	)
	.unwrap()
	.expressions
	.pop()
	.unwrap();
	assert_eq!(
		res,
		TopLevelExpr::Kill(KillStatement {
			id: Expr::Literal(Literal::Uuid(Uuid(uuid::uuid!(
				"e72bee20-f49b-11ec-b939-0242ac120002"
			))))
		})
	);
}

#[test]
fn parse_live() {
	let res = syn::parse_with(r#"LIVE SELECT DIFF FROM $foo"#.as_bytes(), async |parser, stk| {
		parser.parse_top_level_expr(stk).await
	})
	.unwrap();
	let TopLevelExpr::Live(stmt) = res else {
		panic!()
	};
	assert_eq!(stmt.fields, Fields::Select(vec![Field::All]));
	assert_eq!(stmt.what, Expr::Param(Param::new("foo".to_owned())));

	let res = syn::parse_with(
		r#"LIVE SELECT foo FROM table WHERE true FETCH a[where foo],b"#.as_bytes(),
		async |parser, stk| parser.parse_top_level_expr(stk).await,
	)
	.unwrap();
	let TopLevelExpr::Live(stmt) = res else {
		panic!()
	};
	assert_eq!(
		stmt.fields,
		Fields::Select(vec![Field::Single {
			expr: Expr::Idiom(Idiom(vec![Part::Field("foo".to_owned())])),
			alias: None,
		}],)
	);
	assert_eq!(stmt.what, Expr::Table("table".to_owned()));
	assert_eq!(stmt.cond, Some(Cond(Expr::Literal(Literal::Bool(true)))));
	assert_eq!(
		stmt.fetch,
		Some(Fetchs(vec![
			Fetch(Expr::Idiom(Idiom(vec![
				Part::Field("a".to_owned()),
				Part::Where(Expr::Idiom(Idiom(vec![Part::Field("foo".to_owned())]))),
			]))),
			Fetch(Expr::Idiom(Idiom(vec![Part::Field("b".to_owned())]))),
		])),
	)
}

#[test]
fn parse_option() {
	let res = syn::parse_with(r#"OPTION value = true"#.as_bytes(), async |parser, stk| {
		parser.parse_top_level_expr(stk).await
	})
	.unwrap();
	assert_eq!(
		res,
		TopLevelExpr::Option(OptionStatement {
			name: "value".to_owned(),
			what: true
		})
	)
}

#[test]
fn parse_return() {
	let res = syn::parse_with(r#"RETURN RETRUN FETCH RETURN"#.as_bytes(), async |parser, stk| {
		parser.parse_expr_inherit(stk).await
	})
	.unwrap();
	assert_eq!(
		res,
		Expr::Return(Box::new(OutputStatement {
			what: ident_field("RETRUN"),
			fetch: Some(Fetchs(vec![Fetch(ident_field("RETURN"))]))
		})),
	)
}

#[test]
fn parse_relate() {
	let res = syn::parse_with(
		r#"RELATE ONLY [1,2]->a:b->(CREATE foo) UNIQUE SET a += 1 RETURN NONE PARALLEL"#.as_bytes(),
		async |parser, stk| parser.parse_expr_inherit(stk).await,
	)
	.unwrap();
	assert_eq!(
		res,
		Expr::Relate(Box::new(RelateStatement {
			only: true,
			through: Expr::Literal(Literal::RecordId(RecordIdLit {
				table: "a".to_owned(),
				key: RecordIdKeyLit::String("b".to_owned()),
			})),
			from: Expr::Literal(Literal::Array(vec![
				Expr::Literal(Literal::Integer(1)),
				Expr::Literal(Literal::Integer(2)),
			])),
			to: Expr::Create(Box::new(CreateStatement {
				only: false,
				what: vec![Expr::Table("foo".to_owned())],
				data: None,
				output: None,
				timeout: None,
				parallel: false,
				version: None,
			})),
			uniq: true,
			data: Some(Data::SetExpression(vec![Assignment {
				place: Idiom(vec![Part::Field("a".to_owned())]),
				operator: AssignOperator::Add,
				value: Expr::Literal(Literal::Integer(1))
			}])),
			output: Some(Output::None),
			timeout: None,
			parallel: true,
		})),
	)
}

#[test]
fn parse_remove() {
	let res = syn::parse_with(r#"REMOVE NAMESPACE ns"#.as_bytes(), async |parser, stk| {
		parser.parse_expr_inherit(stk).await
	})
	.unwrap();
	assert_eq!(
		res,
		Expr::Remove(Box::new(RemoveStatement::Namespace(RemoveNamespaceStatement {
			name: "ns".to_owned(),
			if_exists: false,
			expunge: false,
		})))
	);

	let res = syn::parse_with(r#"REMOVE DB database"#.as_bytes(), async |parser, stk| {
		parser.parse_expr_inherit(stk).await
	})
	.unwrap();
	assert_eq!(
		res,
		Expr::Remove(Box::new(RemoveStatement::Database(RemoveDatabaseStatement {
			name: "database".to_owned(),
			if_exists: false,
			expunge: false,
		})))
	);

	let res = syn::parse_with(r#"REMOVE FUNCTION fn::foo::bar"#.as_bytes(), async |parser, stk| {
		parser.parse_expr_inherit(stk).await
	})
	.unwrap();
	assert_eq!(
		res,
		Expr::Remove(Box::new(RemoveStatement::Function(RemoveFunctionStatement {
			name: "foo::bar".to_owned(),
			if_exists: false,
		})))
	);
	let res =
		syn::parse_with(r#"REMOVE FUNCTION fn::foo::bar();"#.as_bytes(), async |parser, stk| {
			parser.parse_expr_inherit(stk).await
		})
		.unwrap();
	assert_eq!(
		res,
		Expr::Remove(Box::new(RemoveStatement::Function(RemoveFunctionStatement {
			name: "foo::bar".to_owned(),
			if_exists: false,
		})))
	);

	let res =
		syn::parse_with(r#"REMOVE ACCESS foo ON DATABASE"#.as_bytes(), async |parser, stk| {
			parser.parse_expr_inherit(stk).await
		})
		.unwrap();
	assert_eq!(
		res,
		Expr::Remove(Box::new(RemoveStatement::Access(RemoveAccessStatement {
			name: "foo".to_owned(),
			base: Base::Db,
			if_exists: false,
		})))
	);

	let res = syn::parse_with(r#"REMOVE PARAM $foo"#.as_bytes(), async |parser, stk| {
		parser.parse_expr_inherit(stk).await
	})
	.unwrap();
	assert_eq!(
		res,
		Expr::Remove(Box::new(RemoveStatement::Param(RemoveParamStatement {
			name: "foo".to_owned(),
			if_exists: false,
		})))
	);

	let res = syn::parse_with(r#"REMOVE TABLE foo"#.as_bytes(), async |parser, stk| {
		parser.parse_expr_inherit(stk).await
	})
	.unwrap();
	assert_eq!(
		res,
		Expr::Remove(Box::new(RemoveStatement::Table(RemoveTableStatement {
			name: "foo".to_owned(),
			if_exists: false,
			expunge: false,
		})))
	);

	let res =
		syn::parse_with(r#"REMOVE EVENT foo ON TABLE bar"#.as_bytes(), async |parser, stk| {
			parser.parse_expr_inherit(stk).await
		})
		.unwrap();
	assert_eq!(
		res,
		Expr::Remove(Box::new(RemoveStatement::Event(RemoveEventStatement {
			name: "foo".to_owned(),
			what: "bar".to_owned(),
			if_exists: false,
		})))
	);

	let res =
		syn::parse_with(r#"REMOVE FIELD foo.bar[10] ON bar"#.as_bytes(), async |parser, stk| {
			parser.parse_expr_inherit(stk).await
		})
		.unwrap();
	assert_eq!(
		res,
		Expr::Remove(Box::new(RemoveStatement::Field(RemoveFieldStatement {
			name: Idiom(vec![
				Part::Field("foo".to_owned()),
				Part::Field("bar".to_owned()),
				Part::Value(Expr::Literal(Literal::Integer(10)))
			]),
			what: "bar".to_owned(),
			if_exists: false,
		})))
	);

	let res = syn::parse_with(r#"REMOVE INDEX foo ON bar"#.as_bytes(), async |parser, stk| {
		parser.parse_expr_inherit(stk).await
	})
	.unwrap();
	assert_eq!(
		res,
		Expr::Remove(Box::new(RemoveStatement::Index(RemoveIndexStatement {
			name: "foo".to_owned(),
			what: "bar".to_owned(),
			if_exists: false,
		})))
	);

	let res = syn::parse_with(r#"REMOVE ANALYZER foo"#.as_bytes(), async |parser, stk| {
		parser.parse_expr_inherit(stk).await
	})
	.unwrap();
	assert_eq!(
		res,
		Expr::Remove(Box::new(RemoveStatement::Analyzer(RemoveAnalyzerStatement {
			name: "foo".to_owned(),
			if_exists: false,
		})))
	);

	let res = syn::parse_with(r#"REMOVE user foo on database"#.as_bytes(), async |parser, stk| {
		parser.parse_expr_inherit(stk).await
	})
	.unwrap();
	assert_eq!(
		res,
		Expr::Remove(Box::new(RemoveStatement::User(RemoveUserStatement {
			name: "foo".to_owned(),
			base: Base::Db,
			if_exists: false,
		})))
	);
}

#[test]
fn parse_update() {
	let res = syn::parse_with(r#"UPDATE ONLY a->b WITH INDEX index,index_2 UNSET foo... , a->b, c[*] WHERE true RETURN DIFF TIMEOUT 1s PARALLEL EXPLAIN FULL"#.as_bytes(),async |parser,stk| parser. parse_expr_inherit(stk).await).unwrap();
	assert_eq!(
		res,
		Expr::Update(Box::new(UpdateStatement {
			only: true,
			what: vec![Expr::Idiom(Idiom(vec![
				Part::Field("a".to_owned()),
				Part::Graph(Lookup {
					kind: LookupKind::Graph(Dir::Out),
					what: vec![LookupSubject::Table("b".to_owned())],
					..Default::default()
				})
			]))],
			with: Some(With::Index(vec!["index".to_owned(), "index_2".to_owned()])),
			cond: Some(Cond(Expr::Literal(Literal::Bool(true)))),
			data: Some(Data::UnsetExpression(vec![
				Idiom(vec![Part::Field("foo".to_owned()), Part::Flatten]),
				Idiom(vec![
					Part::Field("a".to_owned()),
					Part::Graph(Lookup {
						kind: LookupKind::Graph(Dir::Out),
						what: vec![LookupSubject::Table("b".to_owned())],
						..Default::default()
					})
				]),
				Idiom(vec![Part::Field("c".to_owned()), Part::All])
			])),
			output: Some(Output::Diff),
			timeout: Some(Timeout(Duration(std::time::Duration::from_secs(1)))),
			parallel: true,
			explain: Some(Explain(true))
		}))
	);
}

#[test]
fn parse_upsert() {
	let res = syn::parse_with(r#"UPSERT ONLY a->b WITH INDEX index,index_2 UNSET foo... , a->b, c[*] WHERE true RETURN DIFF TIMEOUT 1s PARALLEL EXPLAIN"#.as_bytes(),async |parser,stk| parser. parse_expr_inherit(stk).await).unwrap();
	assert_eq!(
		res,
		Expr::Upsert(Box::new(UpsertStatement {
			only: true,
			what: vec![Expr::Idiom(Idiom(vec![
				Part::Field("a".to_owned()),
				Part::Graph(Lookup {
					kind: LookupKind::Graph(Dir::Out),
					what: vec![LookupSubject::Table("b".to_owned())],
					..Default::default()
				})
			]))],
			with: Some(With::Index(vec!["index".to_owned(), "index_2".to_owned()])),
			cond: Some(Cond(Expr::Literal(Literal::Bool(true)))),
			data: Some(Data::UnsetExpression(vec![
				Idiom(vec![Part::Field("foo".to_owned()), Part::Flatten]),
				Idiom(vec![
					Part::Field("a".to_owned()),
					Part::Graph(Lookup {
						kind: LookupKind::Graph(Dir::Out),
						what: vec![LookupSubject::Table("b".to_owned())],
						..Default::default()
					})
				]),
				Idiom(vec![Part::Field("c".to_owned()), Part::All])
			])),
			output: Some(Output::Diff),
			timeout: Some(Timeout(Duration(std::time::Duration::from_secs(1)))),
			parallel: true,
			explain: Some(Explain(false))
		}))
	);
}

#[test]
fn parse_access_grant() {
	// User
	{
		let res = syn::parse_with_settings(
			r#"ACCESS a ON NAMESPACE GRANT FOR USER b"#.as_bytes(),
			ParserSettings {
				bearer_access_enabled: true,
				..Default::default()
			},
			async |parser, stk| parser.parse_top_level_expr(stk).await,
		)
		.unwrap();
		assert_eq!(
			res,
			TopLevelExpr::Access(Box::new(AccessStatement::Grant(AccessStatementGrant {
				ac: "a".to_owned(),
				base: Some(Base::Ns),
				subject: access::Subject::User("b".to_owned()),
			})))
		);
	}
	// Record
	{
		let res = syn::parse_with_settings(
			r#"ACCESS a ON NAMESPACE GRANT FOR RECORD b:c"#.as_bytes(),
			ParserSettings {
				bearer_access_enabled: true,
				..Default::default()
			},
			async |parser, stk| parser.parse_top_level_expr(stk).await,
		)
		.unwrap();
		assert_eq!(
			res,
			TopLevelExpr::Access(Box::new(AccessStatement::Grant(AccessStatementGrant {
				ac: "a".to_owned(),
				base: Some(Base::Ns),
				subject: access::Subject::Record(RecordIdLit {
					table: "b".to_owned(),
					key: RecordIdKeyLit::String("c".to_owned()),
				}),
			})))
		);
	}
}

#[test]
fn parse_access_show() {
	// All
	{
		let res = syn::parse_with_settings(
			r#"ACCESS a ON DATABASE SHOW ALL"#.as_bytes(),
			ParserSettings {
				bearer_access_enabled: true,
				..Default::default()
			},
			async |parser, stk| parser.parse_top_level_expr(stk).await,
		)
		.unwrap();
		assert_eq!(
			res,
			TopLevelExpr::Access(Box::new(AccessStatement::Show(AccessStatementShow {
				ac: "a".to_owned(),
				base: Some(Base::Db),
				gr: None,
				cond: None,
			})))
		);
	}
	// Grant
	{
		let res = syn::parse_with_settings(
			r#"ACCESS a ON DATABASE SHOW GRANT b"#.as_bytes(),
			ParserSettings {
				bearer_access_enabled: true,
				..Default::default()
			},
			async |parser, stk| parser.parse_top_level_expr(stk).await,
		)
		.unwrap();
		assert_eq!(
			res,
			TopLevelExpr::Access(Box::new(AccessStatement::Show(AccessStatementShow {
				ac: "a".to_owned(),
				base: Some(Base::Db),
				gr: Some("b".to_owned()),
				cond: None,
			})))
		);
	}
	// Condition
	{
		let res = syn::parse_with_settings(
			r#"ACCESS a ON DATABASE SHOW WHERE true"#.as_bytes(),
			ParserSettings {
				bearer_access_enabled: true,
				..Default::default()
			},
			async |parser, stk| parser.parse_top_level_expr(stk).await,
		)
		.unwrap();
		assert_eq!(
			res,
			TopLevelExpr::Access(Box::new(AccessStatement::Show(AccessStatementShow {
				ac: "a".to_owned(),
				base: Some(Base::Db),
				gr: None,
				cond: Some(Cond(Expr::Literal(Literal::Bool(true)))),
			})))
		);
	}
}

#[test]
fn parse_access_revoke() {
	// All
	{
		let res = syn::parse_with_settings(
			r#"ACCESS a ON DATABASE REVOKE ALL"#.as_bytes(),
			ParserSettings {
				bearer_access_enabled: true,
				..Default::default()
			},
			async |parser, stk| parser.parse_top_level_expr(stk).await,
		)
		.unwrap();
		assert_eq!(
			res,
			TopLevelExpr::Access(Box::new(AccessStatement::Revoke(AccessStatementRevoke {
				ac: "a".to_owned(),
				base: Some(Base::Db),
				gr: None,
				cond: None,
			})))
		);
	}
	// Grant
	{
		let res = syn::parse_with_settings(
			r#"ACCESS a ON DATABASE REVOKE GRANT b"#.as_bytes(),
			ParserSettings {
				bearer_access_enabled: true,
				..Default::default()
			},
			async |parser, stk| parser.parse_top_level_expr(stk).await,
		)
		.unwrap();
		assert_eq!(
			res,
			TopLevelExpr::Access(Box::new(AccessStatement::Revoke(AccessStatementRevoke {
				ac: "a".to_owned(),
				base: Some(Base::Db),
				gr: Some("b".to_owned()),
				cond: None,
			})))
		);
	}
	// Condition
	{
		let res = syn::parse_with_settings(
			r#"ACCESS a ON DATABASE REVOKE WHERE true"#.as_bytes(),
			ParserSettings {
				bearer_access_enabled: true,
				..Default::default()
			},
			async |parser, stk| parser.parse_top_level_expr(stk).await,
		)
		.unwrap();
		assert_eq!(
			res,
			TopLevelExpr::Access(Box::new(AccessStatement::Revoke(AccessStatementRevoke {
				ac: "a".to_owned(),
				base: Some(Base::Db),
				gr: None,
				cond: Some(Cond(Expr::Literal(Literal::Bool(true)))),
			})))
		);
	}
}

#[test]
fn parse_access_purge() {
	// All
	{
		let res = syn::parse_with_settings(
			r#"ACCESS a ON DATABASE PURGE EXPIRED, REVOKED"#.as_bytes(),
			ParserSettings {
				bearer_access_enabled: true,
				..Default::default()
			},
			async |parser, stk| parser.parse_top_level_expr(stk).await,
		)
		.unwrap();
		assert_eq!(
			res,
			TopLevelExpr::Access(Box::new(AccessStatement::Purge(AccessStatementPurge {
				ac: "a".to_owned(),
				base: Some(Base::Db),
				expired: true,
				revoked: true,
				grace: Duration::from_millis(0),
			})))
		);
	}
	// Expired
	{
		let res = syn::parse_with_settings(
			r#"ACCESS a ON DATABASE PURGE EXPIRED"#.as_bytes(),
			ParserSettings {
				bearer_access_enabled: true,
				..Default::default()
			},
			async |parser, stk| parser.parse_top_level_expr(stk).await,
		)
		.unwrap();
		assert_eq!(
			res,
			TopLevelExpr::Access(Box::new(AccessStatement::Purge(AccessStatementPurge {
				ac: "a".to_owned(),
				base: Some(Base::Db),
				expired: true,
				revoked: false,
				grace: Duration::from_millis(0),
			})))
		);
	}
	// Revoked
	{
		let res = syn::parse_with_settings(
			r#"ACCESS a ON DATABASE PURGE REVOKED"#.as_bytes(),
			ParserSettings {
				bearer_access_enabled: true,
				..Default::default()
			},
			async |parser, stk| parser.parse_top_level_expr(stk).await,
		)
		.unwrap();
		assert_eq!(
			res,
			TopLevelExpr::Access(Box::new(AccessStatement::Purge(AccessStatementPurge {
				ac: "a".to_owned(),
				base: Some(Base::Db),
				expired: false,
				revoked: true,
				grace: Duration::from_millis(0),
			})))
		);
	}
	// Expired for 90 days
	{
		let res = syn::parse_with_settings(
			r#"ACCESS a ON DATABASE PURGE EXPIRED FOR 90d"#.as_bytes(),
			ParserSettings {
				bearer_access_enabled: true,
				..Default::default()
			},
			async |parser, stk| parser.parse_top_level_expr(stk).await,
		)
		.unwrap();
		assert_eq!(
			res,
			TopLevelExpr::Access(Box::new(AccessStatement::Purge(AccessStatementPurge {
				ac: "a".to_owned(),
				base: Some(Base::Db),
				expired: true,
				revoked: false,
				grace: Duration::from_days(90).unwrap(),
			})))
		);
	}
	// Revoked for 90 days
	{
		let res = syn::parse_with_settings(
			r#"ACCESS a ON DATABASE PURGE REVOKED FOR 90d"#.as_bytes(),
			ParserSettings {
				bearer_access_enabled: true,
				..Default::default()
			},
			async |parser, stk| parser.parse_top_level_expr(stk).await,
		)
		.unwrap();
		assert_eq!(
			res,
			TopLevelExpr::Access(Box::new(AccessStatement::Purge(AccessStatementPurge {
				ac: "a".to_owned(),
				base: Some(Base::Db),
				expired: false,
				revoked: true,
				grace: Duration::from_days(90).unwrap(),
			})))
		);
	}
	// Invalid for 90 days
	{
		let res = syn::parse_with_settings(
			r#"ACCESS a ON DATABASE PURGE REVOKED, EXPIRED FOR 90d"#.as_bytes(),
			ParserSettings {
				bearer_access_enabled: true,
				..Default::default()
			},
			async |parser, stk| parser.parse_top_level_expr(stk).await,
		)
		.unwrap();
		assert_eq!(
			res,
			TopLevelExpr::Access(Box::new(AccessStatement::Purge(AccessStatementPurge {
				ac: "a".to_owned(),
				base: Some(Base::Db),
				expired: true,
				revoked: true,
				grace: Duration::from_days(90).unwrap(),
			})))
		);
	}
}<|MERGE_RESOLUTION|>--- conflicted
+++ resolved
@@ -48,19 +48,6 @@
 }
 
 #[test]
-<<<<<<< HEAD
-pub fn parse_analyze() {
-	let mut res = syn::parse_with(r#"ANALYZE INDEX b on a"#.as_bytes(), async |parser, stk| {
-		parser.parse_query(stk).await
-	})
-	.unwrap();
-	let res = res.expressions.pop().unwrap();
-	assert_eq!(res, TopLevelExpr::Analyze(AnalyzeStatement::Idx("a".to_owned(), "b".to_owned())))
-}
-
-#[test]
-=======
->>>>>>> 4d6be2a0
 pub fn parse_begin() {
 	let res =
 		syn::parse_with(r#"BEGIN;"#.as_bytes(), async |parser, stk| parser.parse_query(stk).await)
