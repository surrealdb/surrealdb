use chrono::offset::TimeZone;
use chrono::{NaiveDate, Offset, Utc};

use crate::sql::access::AccessDuration;
use crate::sql::access_type::{
	AccessType, BearerAccess, BearerAccessSubject, BearerAccessType, JwtAccess, JwtAccessIssue,
	JwtAccessVerify, JwtAccessVerifyJwks, JwtAccessVerifyKey, RecordAccess,
};
use crate::sql::changefeed::ChangeFeed;
use crate::sql::data::Assignment;
use crate::sql::field::Selector;
use crate::sql::filter::Filter;
use crate::sql::index::{Distance, FullTextParams, HnswParams, VectorType};
use crate::sql::language::Language;
use crate::sql::literal::ObjectEntry;
use crate::sql::lookup::{LookupKind, LookupSubject};
use crate::sql::order::{OrderList, Ordering};
use crate::sql::statements::access::{
	self, AccessStatementGrant, AccessStatementPurge, AccessStatementRevoke, AccessStatementShow,
	PurgeKind,
};
use crate::sql::statements::define::user::PassType;
use crate::sql::statements::define::{
	DefineAccessStatement, DefineAnalyzerStatement, DefineDatabaseStatement, DefineDefault,
	DefineEventStatement, DefineFieldStatement, DefineFunctionStatement, DefineIndexStatement,
	DefineKind, DefineNamespaceStatement, DefineParamStatement, DefineStatement,
	DefineTableStatement,
};
use crate::sql::statements::remove::RemoveAnalyzerStatement;
use crate::sql::statements::show::{ShowSince, ShowStatement};
use crate::sql::statements::sleep::SleepStatement;
use crate::sql::statements::{
	AccessStatement, CreateStatement, DeleteStatement, ForeachStatement, IfelseStatement,
	InfoStatement, InsertStatement, KillStatement, OptionStatement, OutputStatement,
	RelateStatement, RemoveAccessStatement, RemoveDatabaseStatement, RemoveEventStatement,
	RemoveFieldStatement, RemoveFunctionStatement, RemoveIndexStatement, RemoveNamespaceStatement,
	RemoveParamStatement, RemoveStatement, RemoveTableStatement, RemoveUserStatement,
	SelectStatement, UpdateStatement, UpsertStatement, UseStatement,
};
use crate::sql::tokenizer::Tokenizer;
use crate::sql::{
	Algorithm, AssignOperator, Base, BinaryOperator, Block, Cond, Data, Dir, Explain, Expr, Fetch,
	Fetchs, Field, Fields, Group, Groups, Idiom, Index, Kind, Limit, Literal, Lookup, Mock, Order,
	Output, Param, Part, Permission, Permissions, RecordIdKeyLit, RecordIdLit, Scoring, Split,
	Splits, Start, TableType, Timeout, TopLevelExpr, With,
};
use crate::syn;
use crate::syn::parser::ParserSettings;
use crate::types::{PublicDatetime, PublicDuration, PublicUuid};
use crate::val::range::TypedRange;

fn ident_field(name: &str) -> Expr {
	Expr::Idiom(Idiom(vec![Part::Field(name.to_string())]))
}

#[test]
pub fn parse_begin() {
	let res =
		syn::parse_with(r#"BEGIN;"#.as_bytes(), async |parser, stk| parser.parse_query(stk).await)
			.unwrap()
			.expressions
			.pop()
			.unwrap();
	assert_eq!(res, TopLevelExpr::Begin);
	let res = syn::parse_with(r#"BEGIN TRANSACTION;"#.as_bytes(), async |parser, stk| {
		parser.parse_query(stk).await
	})
	.unwrap()
	.expressions
	.pop()
	.unwrap();
	assert_eq!(res, TopLevelExpr::Begin);
}

#[test]
pub fn parse_break() {
	let res = syn::parse_with(r#"BREAK"#.as_bytes(), async |parser, stk| {
		parser.parse_expr_inherit(stk).await
	})
	.unwrap();
	assert_eq!(res, Expr::Break)
}

#[test]
pub fn parse_cancel() {
	let res = syn::parse_with(r#"CANCEL"#.as_bytes(), async |parser, stk| {
		parser.parse_top_level_expr(stk).await
	})
	.unwrap();
	assert_eq!(res, TopLevelExpr::Cancel);
	let res = syn::parse_with(r#"CANCEL TRANSACTION"#.as_bytes(), async |parser, stk| {
		parser.parse_top_level_expr(stk).await
	})
	.unwrap();
	assert_eq!(res, TopLevelExpr::Cancel);
}

#[test]
pub fn parse_commit() {
	let res = syn::parse_with(r#"COMMIT"#.as_bytes(), async |parser, stk| {
		parser.parse_top_level_expr(stk).await
	})
	.unwrap();
	assert_eq!(res, TopLevelExpr::Commit);
	let res = syn::parse_with(r#"COMMIT TRANSACTION"#.as_bytes(), async |parser, stk| {
		parser.parse_top_level_expr(stk).await
	})
	.unwrap();
	assert_eq!(res, TopLevelExpr::Commit);
}

#[test]
pub fn parse_continue() {
	let res = syn::parse_with(r#"CONTINUE"#.as_bytes(), async |parser, stk| {
		parser.parse_expr_inherit(stk).await
	})
	.unwrap();
	assert_eq!(res, Expr::Continue);
}

#[test]
fn parse_create() {
	let res = syn::parse_with(
		"CREATE ONLY foo SET bar = 3, foo +?= baz RETURN VALUE foo AS bar TIMEOUT 1s PARALLEL"
			.as_bytes(),
		async |parser, stk| parser.parse_expr_inherit(stk).await,
	)
	.unwrap();

	assert_eq!(
		res,
		Expr::Create(Box::new(CreateStatement {
			only: true,
			what: vec![Expr::Table("foo".to_owned())],
			data: Some(Data::SetExpression(vec![
				Assignment {
					place: Idiom(vec![Part::Field("bar".to_owned())]),
					operator: AssignOperator::Assign,
					value: Expr::Literal(Literal::Integer(3))
				},
				Assignment {
					place: Idiom(vec![Part::Field("foo".to_owned())]),
					operator: AssignOperator::Extend,
					value: ident_field("baz")
				},
			])),
			output: Some(Output::Fields(Fields::Value(Box::new(Selector {
				expr: ident_field("foo"),
				alias: Some(Idiom(vec![Part::Field("bar".to_string())])),
			})))),
			timeout: Some(Timeout(Expr::Literal(Literal::Duration(PublicDuration::from_secs(1))))),
			parallel: true,
			version: None,
		})),
	);
}

#[test]
fn parse_define_namespace() {
	let res =
		syn::parse_with("DEFINE NAMESPACE a COMMENT 'test'".as_bytes(), async |parser, stk| {
			parser.parse_expr_inherit(stk).await
		})
		.unwrap();
	assert_eq!(
		res,
		Expr::Define(Box::new(DefineStatement::Namespace(DefineNamespaceStatement {
			kind: DefineKind::Default,
			id: None,
			name: Expr::Idiom(Idiom::field("a".to_string())),
			comment: Some(Expr::Literal(Literal::String("test".to_string()))),
		})))
	);

	let res = syn::parse_with("DEFINE NS a".as_bytes(), async |parser, stk| {
		parser.parse_expr_inherit(stk).await
	})
	.unwrap();
	assert_eq!(
		res,
		Expr::Define(Box::new(DefineStatement::Namespace(DefineNamespaceStatement {
			kind: DefineKind::Default,
			id: None,
			name: Expr::Idiom(Idiom::field("a".to_string())),
			comment: None,
		})))
	)
}

#[test]
fn parse_define_database() {
	let res = syn::parse_with(
		"DEFINE DATABASE a COMMENT 'test' CHANGEFEED 10m INCLUDE ORIGINAL".as_bytes(),
		async |parser, stk| parser.parse_expr_inherit(stk).await,
	)
	.unwrap();
	assert_eq!(
		res,
		Expr::Define(Box::new(DefineStatement::Database(DefineDatabaseStatement {
			kind: DefineKind::Default,
			id: None,
			name: Expr::Idiom(Idiom::field("a".to_string())),
			strict: false,
			comment: Some(Expr::Literal(Literal::String("test".to_string()))),
			changefeed: Some(ChangeFeed {
				expiry: PublicDuration::from_secs(60 * 10),
				store_diff: true,
			}),
		})))
	);

	let res = syn::parse_with("DEFINE DB a".as_bytes(), async |parser, stk| {
		parser.parse_expr_inherit(stk).await
	})
	.unwrap();
	assert_eq!(
		res,
		Expr::Define(Box::new(DefineStatement::Database(DefineDatabaseStatement {
			kind: DefineKind::Default,
			id: None,
			name: Expr::Idiom(Idiom::field("a".to_string())),
			strict: false,
			comment: None,
			changefeed: None,
		})))
	)
}

#[test]
fn parse_define_function() {
	let res = syn::parse_with(
		r#"DEFINE FUNCTION fn::foo::bar($a: number, $b: array<bool,3>) {
			RETURN a
		} COMMENT 'test' PERMISSIONS FULL
		"#
		.as_bytes(),
		async |parser, stk| parser.parse_expr_inherit(stk).await,
	)
	.unwrap();

	assert_eq!(
		res,
		Expr::Define(Box::new(DefineStatement::Function(DefineFunctionStatement {
			kind: DefineKind::Default,
			name: "foo::bar".to_owned(),
			args: vec![
				("a".to_owned(), Kind::Number),
				("b".to_owned(), Kind::Array(Box::new(Kind::Bool), Some(3)))
			],
			block: Block(vec![Expr::Return(Box::new(OutputStatement {
				what: ident_field("a"),
				fetch: None,
			}))]),
			comment: Some(Expr::Literal(Literal::String("test".to_string()))),
			permissions: Permission::Full,
			returns: None,
		})))
	)
}

#[test]
fn parse_define_user() {
	// Password.
	{
		let res = syn::parse_with(
			r#"DEFINE USER user ON ROOT COMMENT 'test' PASSWORD 'hunter2' COMMENT "*******""#
				.as_bytes(),
			async |parser, stk| parser.parse_expr_inherit(stk).await,
		)
		.unwrap();

		let Expr::Define(res) = res else {
			panic!()
		};
		let DefineStatement::User(stmt) = *res else {
			panic!()
		};

		assert_eq!(stmt.name, Expr::Idiom(Idiom::field("user".to_string())));
		assert_eq!(stmt.base, Base::Root);
		assert_eq!(stmt.pass_type, PassType::Password("hunter2".to_owned()));
		assert_eq!(stmt.roles, vec!["Viewer".to_string()]);
		assert_eq!(stmt.comment, Some(Expr::Literal(Literal::String("*******".to_string()))));
		assert_eq!(
			stmt.token_duration,
			Some(Expr::Literal(Literal::Duration(PublicDuration::from_hours(1).unwrap())))
		);
		assert_eq!(stmt.session_duration, None);
	}
	// Passhash.
	{
		let res = syn::parse_with(
			r#"DEFINE USER user ON ROOT COMMENT 'test' PASSHASH 'hunter2' COMMENT "*******""#
				.as_bytes(),
			async |parser, stk| parser.parse_expr_inherit(stk).await,
		)
		.unwrap();

		let Expr::Define(res) = res else {
			panic!()
		};
		let DefineStatement::User(stmt) = *res else {
			panic!()
		};

		assert_eq!(stmt.name, Expr::Idiom(Idiom::field("user".to_string())));
		assert_eq!(stmt.base, Base::Root);
		assert_eq!(stmt.pass_type, PassType::Hash("hunter2".to_owned()));
		assert_eq!(stmt.roles, vec!["Viewer".to_string()]);
		assert_eq!(stmt.comment, Some(Expr::Literal(Literal::String("*******".to_string()))));
		assert_eq!(
			stmt.token_duration,
			Some(Expr::Literal(Literal::Duration(PublicDuration::from_hours(1).unwrap())))
		);
		assert_eq!(stmt.session_duration, None);
	}
	// With roles.
	{
		let res = syn::parse_with(
			r#"DEFINE USER user ON ROOT COMMENT 'test' PASSHASH 'hunter2' ROLES editor, OWNER"#
				.as_bytes(),
			async |parser, stk| parser.parse_expr_inherit(stk).await,
		)
		.unwrap();

		let Expr::Define(res) = res else {
			panic!()
		};
		let DefineStatement::User(stmt) = *res else {
			panic!()
		};

		assert_eq!(stmt.name, Expr::Idiom(Idiom::field("user".to_string())));
		assert_eq!(stmt.base, Base::Root);
		assert_eq!(stmt.pass_type, PassType::Hash("hunter2".to_owned()));
		assert_eq!(stmt.roles, vec!["editor".to_string(), "OWNER".to_string()]);
		assert_eq!(
			stmt.token_duration,
			Some(Expr::Literal(Literal::Duration(PublicDuration::from_hours(1).unwrap())))
		);
		assert_eq!(stmt.session_duration, None);
	}
	// With session duration.
	{
		let res = syn::parse_with(
			r#"DEFINE USER user ON ROOT COMMENT 'test' PASSHASH 'hunter2' DURATION FOR SESSION 6h"#
				.as_bytes(),
			async |parser, stk| parser.parse_expr_inherit(stk).await,
		)
		.unwrap();

		let Expr::Define(res) = res else {
			panic!()
		};
		let DefineStatement::User(stmt) = *res else {
			panic!()
		};

		assert_eq!(stmt.name, Expr::Idiom(Idiom::field("user".to_string())));
		assert_eq!(stmt.base, Base::Root);
		assert_eq!(stmt.pass_type, PassType::Hash("hunter2".to_owned()));
		assert_eq!(stmt.roles, vec!["Viewer".to_string()]);
		assert_eq!(
			stmt.token_duration,
			Some(Expr::Literal(Literal::Duration(PublicDuration::from_hours(1).unwrap())))
		);
		assert_eq!(
			stmt.session_duration,
			Some(Expr::Literal(Literal::Duration(PublicDuration::from_hours(6).unwrap())))
		);
	}
	// With session and token duration.
	{
		let res = syn::parse_with(
			r#"DEFINE USER user ON ROOT COMMENT 'test' PASSHASH 'hunter2' DURATION FOR TOKEN 15m, FOR SESSION 6h"#.as_bytes(),
			async |parser, stk| parser.parse_expr_inherit(stk).await,
		)
		.unwrap();

		let Expr::Define(res) = res else {
			panic!()
		};
		let DefineStatement::User(stmt) = *res else {
			panic!()
		};

		assert_eq!(stmt.name, Expr::Idiom(Idiom::field("user".to_string())));
		assert_eq!(stmt.base, Base::Root);
		assert_eq!(stmt.pass_type, PassType::Hash("hunter2".to_owned()));
		assert_eq!(stmt.roles, vec!["Viewer".to_string()]);
		assert_eq!(
			stmt.token_duration,
			Some(Expr::Literal(Literal::Duration(PublicDuration::from_mins(15).unwrap())))
		);
		assert_eq!(
			stmt.session_duration,
			Some(Expr::Literal(Literal::Duration(PublicDuration::from_hours(6).unwrap())))
		);
	}
	// With none token duration.
	{
		syn::parse_with(
			r#"DEFINE USER user ON ROOT COMMENT 'test' PASSHASH 'hunter2' DURATION FOR TOKEN NONE"#
				.as_bytes(),
			async |parser, stk| parser.parse_expr_inherit(stk).await,
		)
		.unwrap_err();
	}
	// With nonexistent role.
	{
		syn::parse_with(
			r#"DEFINE USER user ON ROOT COMMENT 'test' PASSHASH 'hunter2' ROLES foo"#.as_bytes(),
			async |parser, stk| parser.parse_expr_inherit(stk).await,
		)
		.unwrap_err();
	}
	// With existent and nonexistent roles.
	{
		syn::parse_with(
			r#"DEFINE USER user ON ROOT COMMENT 'test' PASSHASH 'hunter2' ROLES Viewer, foo"#
				.as_bytes(),
			async |parser, stk| parser.parse_expr_inherit(stk).await,
		)
		.unwrap_err();
	}
}

#[test]
fn parse_define_access_jwt_key() {
	// With comment. Asymmetric verify only.
	{
		let res = syn::parse_with(
			r#"DEFINE ACCESS a ON DATABASE TYPE JWT ALGORITHM EDDSA KEY "foo" COMMENT "bar""#
				.as_bytes(),
			async |parser, stk| parser.parse_expr_inherit(stk).await,
		)
		.unwrap();
		assert_eq!(
			res,
			Expr::Define(Box::new(DefineStatement::Access(DefineAccessStatement {
				kind: DefineKind::Default,
				name: Expr::Idiom(Idiom::field("a".to_string())),
				base: Base::Db,
				access_type: AccessType::Jwt(JwtAccess {
					verify: JwtAccessVerify::Key(JwtAccessVerifyKey {
						alg: Algorithm::EdDSA,
						key: Expr::Literal(Literal::String("foo".to_string())),
					}),
					issue: None,
				}),
				authenticate: None,
				// Default durations.
				duration: AccessDuration {
					grant: Some(Expr::Literal(Literal::Duration(
						PublicDuration::from_days(30).unwrap()
					))),
					token: Some(Expr::Literal(Literal::Duration(
						PublicDuration::from_hours(1).unwrap()
					))),
					session: None,
				},
				comment: Some(Expr::Literal(Literal::String("bar".to_string()))),
			}))),
		)
	}
	// Asymmetric verify and issue.
	{
		let res = syn::parse_with( r#"DEFINE ACCESS a ON DATABASE TYPE JWT ALGORITHM EDDSA KEY "foo" WITH ISSUER KEY "bar""#.as_bytes(),async |parser,stk| parser. parse_expr_inherit(stk).await).unwrap();
		assert_eq!(
			res,
			Expr::Define(Box::new(DefineStatement::Access(DefineAccessStatement {
				kind: DefineKind::Default,
				name: Expr::Idiom(Idiom::field("a".to_string())),
				base: Base::Db,
				access_type: AccessType::Jwt(JwtAccess {
					verify: JwtAccessVerify::Key(JwtAccessVerifyKey {
						alg: Algorithm::EdDSA,
						key: Expr::Literal(Literal::String("foo".to_string())),
					}),
					issue: Some(JwtAccessIssue {
						alg: Algorithm::EdDSA,
						key: Expr::Literal(Literal::String("bar".to_string())),
					}),
				}),
				authenticate: None,
				// Default durations.
				duration: AccessDuration {
					grant: Some(Expr::Literal(Literal::Duration(
						PublicDuration::from_days(30).unwrap()
					))),
					token: Some(Expr::Literal(Literal::Duration(
						PublicDuration::from_hours(1).unwrap()
					))),
					session: None,
				},
				comment: None,
			}))),
		)
	}
	// Asymmetric verify and issue with authenticate clause.
	{
		let res = syn::parse_with( r#"DEFINE ACCESS a ON DATABASE TYPE JWT ALGORITHM EDDSA KEY "foo" WITH ISSUER KEY "bar" AUTHENTICATE true"#.as_bytes(),async |parser,stk| parser. parse_expr_inherit(stk).await).unwrap();
		assert_eq!(
			res,
			Expr::Define(Box::new(DefineStatement::Access(DefineAccessStatement {
				kind: DefineKind::Default,
				name: Expr::Idiom(Idiom::field("a".to_string())),
				base: Base::Db,
				access_type: AccessType::Jwt(JwtAccess {
					verify: JwtAccessVerify::Key(JwtAccessVerifyKey {
						alg: Algorithm::EdDSA,
						key: Expr::Literal(Literal::String("foo".to_string())),
					}),
					issue: Some(JwtAccessIssue {
						alg: Algorithm::EdDSA,
						key: Expr::Literal(Literal::String("bar".to_string())),
					}),
				}),
				authenticate: Some(Expr::Literal(Literal::Bool(true))),
				// Default durations.
				duration: AccessDuration {
					grant: Some(Expr::Literal(Literal::Duration(
						PublicDuration::from_days(30).unwrap()
					))),
					token: Some(Expr::Literal(Literal::Duration(
						PublicDuration::from_hours(1).unwrap()
					))),
					session: None,
				},
				comment: None,
			}))),
		)
	}
	// Symmetric verify and implicit issue.
	{
		let res = syn::parse_with(
			r#"DEFINE ACCESS a ON DATABASE TYPE JWT ALGORITHM HS256 KEY "foo""#.as_bytes(),
			async |parser, stk| parser.parse_expr_inherit(stk).await,
		)
		.unwrap();
		assert_eq!(
			res,
			Expr::Define(Box::new(DefineStatement::Access(DefineAccessStatement {
				kind: DefineKind::Default,
				name: Expr::Idiom(Idiom::field("a".to_string())),
				base: Base::Db,
				access_type: AccessType::Jwt(JwtAccess {
					verify: JwtAccessVerify::Key(JwtAccessVerifyKey {
						alg: Algorithm::Hs256,
						key: Expr::Literal(Literal::String("foo".to_string())),
					}),
					issue: Some(JwtAccessIssue {
						alg: Algorithm::Hs256,
						key: Expr::Literal(Literal::String("foo".to_string())),
					}),
				}),
				authenticate: None,
				// Default durations.
				duration: AccessDuration {
					grant: Some(Expr::Literal(Literal::Duration(
						PublicDuration::from_days(30).unwrap()
					))),
					token: Some(Expr::Literal(Literal::Duration(
						PublicDuration::from_hours(1).unwrap()
					))),
					session: None,
				},
				comment: None,
			}))),
		)
	}
	// Symmetric verify and explicit duration.
	{
		let res = syn::parse_with( r#"DEFINE ACCESS a ON DATABASE TYPE JWT ALGORITHM HS256 KEY "foo" DURATION FOR TOKEN 10s"#.as_bytes(),async |parser,stk| parser. parse_expr_inherit(stk).await).unwrap();
		assert_eq!(
			res,
			Expr::Define(Box::new(DefineStatement::Access(DefineAccessStatement {
				kind: DefineKind::Default,
				name: Expr::Idiom(Idiom::field("a".to_string())),
				base: Base::Db,
				access_type: AccessType::Jwt(JwtAccess {
					verify: JwtAccessVerify::Key(JwtAccessVerifyKey {
						alg: Algorithm::Hs256,
						key: Expr::Literal(Literal::String("foo".to_string())),
					}),
					issue: Some(JwtAccessIssue {
						alg: Algorithm::Hs256,
						key: Expr::Literal(Literal::String("foo".to_string())),
					}),
				}),
				authenticate: None,
				duration: AccessDuration {
					grant: Some(Expr::Literal(Literal::Duration(
						PublicDuration::from_days(30).unwrap()
					))),
					token: Some(Expr::Literal(Literal::Duration(PublicDuration::from_secs(10)))),
					session: None,
				},
				comment: None,
			}))),
		)
	}
	// Symmetric verify and explicit issue matching data.
	{
		let res = syn::parse_with( r#"DEFINE ACCESS a ON DATABASE TYPE JWT ALGORITHM HS256 KEY "foo" WITH ISSUER ALGORITHM HS256 KEY "foo""#.as_bytes(),async |parser,stk| parser. parse_expr_inherit(stk).await).unwrap();
		assert_eq!(
			res,
			Expr::Define(Box::new(DefineStatement::Access(DefineAccessStatement {
				kind: DefineKind::Default,
				name: Expr::Idiom(Idiom::field("a".to_string())),
				base: Base::Db,
				access_type: AccessType::Jwt(JwtAccess {
					verify: JwtAccessVerify::Key(JwtAccessVerifyKey {
						alg: Algorithm::Hs256,
						key: Expr::Literal(Literal::String("foo".to_string())),
					}),
					issue: Some(JwtAccessIssue {
						alg: Algorithm::Hs256,
						key: Expr::Literal(Literal::String("foo".to_string())),
					}),
				}),
				authenticate: None,
				// Default durations.
				duration: AccessDuration {
					grant: Some(Expr::Literal(Literal::Duration(
						PublicDuration::from_days(30).unwrap()
					))),
					token: Some(Expr::Literal(Literal::Duration(
						PublicDuration::from_hours(1).unwrap()
					))),
					session: None,
				},
				comment: None,
			}))),
		)
	}
	// Symmetric verify and explicit issue non-matching data.
	{
		syn::parse_with(r#"DEFINE ACCESS a ON DATABASE TYPE JWT ALGORITHM HS256 KEY "foo" WITH ISSUER ALGORITHM HS384 KEY "bar" DURATION FOR TOKEN 10s"#.as_bytes(),async |parser,stk| parser. parse_expr_inherit(stk).await).unwrap_err();
	}
	// Symmetric verify and explicit issue non-matching key.
	{
		syn::parse_with(r#"DEFINE ACCESS a ON DATABASE TYPE JWT ALGORITHM HS256 KEY "foo" WITH ISSUER KEY "bar" DURATION FOR TOKEN 10s"#.as_bytes(),async |parser,stk| parser. parse_expr_inherit(stk).await).unwrap_err();
	}
	// Symmetric verify and explicit issue non-matching algorithm.
	{
		syn::parse_with(r#"DEFINE ACCESS a ON DATABASE TYPE JWT ALGORITHM HS256 KEY "foo" WITH ISSUER ALGORITHM HS384 DURATION FOR TOKEN 10s"#.as_bytes(),async |parser,stk| parser. parse_expr_inherit(stk).await).unwrap_err();
	}
	// Symmetric verify and token duration is none.
	{
		syn::parse_with(
			r#"DEFINE ACCESS a ON DATABASE TYPE JWT ALGORITHM HS256 KEY "foo" DURATION FOR TOKEN NONE"#.as_bytes(),
			async |parser, stk| parser.parse_expr_inherit(stk).await,
		)
		.unwrap_err();
	}
	// With comment. Asymmetric verify only. On namespace level.
	{
		let res = syn::parse_with(
			r#"DEFINE ACCESS a ON NAMESPACE TYPE JWT ALGORITHM EDDSA KEY "foo" COMMENT "bar""#
				.as_bytes(),
			async |parser, stk| parser.parse_expr_inherit(stk).await,
		)
		.unwrap();
		assert_eq!(
			res,
			Expr::Define(Box::new(DefineStatement::Access(DefineAccessStatement {
				kind: DefineKind::Default,
				name: Expr::Idiom(Idiom::field("a".to_string())),
				base: Base::Ns,
				access_type: AccessType::Jwt(JwtAccess {
					verify: JwtAccessVerify::Key(JwtAccessVerifyKey {
						alg: Algorithm::EdDSA,
						key: Expr::Literal(Literal::String("foo".to_string())),
					}),
					issue: None,
				}),
				authenticate: None,
				// Default durations.
				duration: AccessDuration {
					grant: Some(Expr::Literal(Literal::Duration(
						PublicDuration::from_days(30).unwrap()
					))),
					token: Some(Expr::Literal(Literal::Duration(
						PublicDuration::from_hours(1).unwrap()
					))),
					session: None,
				},
				comment: Some(Expr::Literal(Literal::String("bar".to_string()))),
			}))),
		)
	}
	// With comment. Asymmetric verify only. On root level.
	{
		let res = syn::parse_with(
			r#"DEFINE ACCESS a ON ROOT TYPE JWT ALGORITHM EDDSA KEY "foo" COMMENT "bar""#
				.as_bytes(),
			async |parser, stk| parser.parse_expr_inherit(stk).await,
		)
		.unwrap();
		assert_eq!(
			res,
			Expr::Define(Box::new(DefineStatement::Access(DefineAccessStatement {
				kind: DefineKind::Default,
				name: Expr::Idiom(Idiom::field("a".to_string())),
				base: Base::Root,
				access_type: AccessType::Jwt(JwtAccess {
					verify: JwtAccessVerify::Key(JwtAccessVerifyKey {
						alg: Algorithm::EdDSA,
						key: Expr::Literal(Literal::String("foo".to_string())),
					}),
					issue: None,
				}),
				authenticate: None,
				// Default durations.
				duration: AccessDuration {
					grant: Some(Expr::Literal(Literal::Duration(
						PublicDuration::from_days(30).unwrap()
					))),
					token: Some(Expr::Literal(Literal::Duration(
						PublicDuration::from_hours(1).unwrap()
					))),
					session: None,
				},
				comment: Some(Expr::Literal(Literal::String("bar".to_string()))),
			}))),
		)
	}
}

#[test]
fn parse_define_access_jwt_jwks() {
	// With comment. Verify only.
	{
		let res = syn::parse_with( r#"DEFINE ACCESS a ON DATABASE TYPE JWT URL "http://example.com/.well-known/jwks.json" COMMENT "bar""#.as_bytes(),async |parser,stk| parser. parse_expr_inherit(stk).await).unwrap();
		assert_eq!(
			res,
			Expr::Define(Box::new(DefineStatement::Access(DefineAccessStatement {
				kind: DefineKind::Default,
				name: Expr::Idiom(Idiom::field("a".to_string())),
				base: Base::Db,
				access_type: AccessType::Jwt(JwtAccess {
					verify: JwtAccessVerify::Jwks(JwtAccessVerifyJwks {
						url: Expr::Literal(Literal::String(
							"http://example.com/.well-known/jwks.json".to_string()
						)),
					}),
					issue: None,
				}),
				authenticate: None,
				// Default durations.
				duration: AccessDuration {
					grant: Some(Expr::Literal(Literal::Duration(
						PublicDuration::from_days(30).unwrap()
					))),
					token: Some(Expr::Literal(Literal::Duration(
						PublicDuration::from_hours(1).unwrap()
					))),
					session: None,
				},
				comment: Some(Expr::Literal(Literal::String("bar".to_string()))),
			}))),
		)
	}
	// Verify and symmetric issuer.
	{
		let res = syn::parse_with( r#"DEFINE ACCESS a ON DATABASE TYPE JWT URL "http://example.com/.well-known/jwks.json" WITH ISSUER ALGORITHM HS384 KEY "foo""#.as_bytes(),async |parser,stk| parser. parse_expr_inherit(stk).await).unwrap();
		assert_eq!(
			res,
			Expr::Define(Box::new(DefineStatement::Access(DefineAccessStatement {
				kind: DefineKind::Default,
				name: Expr::Idiom(Idiom::field("a".to_string())),
				base: Base::Db,
				access_type: AccessType::Jwt(JwtAccess {
					verify: JwtAccessVerify::Jwks(JwtAccessVerifyJwks {
						url: Expr::Literal(Literal::String(
							"http://example.com/.well-known/jwks.json".to_string()
						)),
					}),
					issue: Some(JwtAccessIssue {
						alg: Algorithm::Hs384,
						key: Expr::Literal(Literal::String("foo".to_string())),
					}),
				}),
				authenticate: None,
				// Default durations.
				duration: AccessDuration {
					grant: Some(Expr::Literal(Literal::Duration(
						PublicDuration::from_days(30).unwrap()
					))),
					token: Some(Expr::Literal(Literal::Duration(
						PublicDuration::from_hours(1).unwrap()
					))),
					session: None,
				},
				comment: None,
			}))),
		)
	}
	// Verify and symmetric issuer with custom duration.
	{
		let res = syn::parse_with( r#"DEFINE ACCESS a ON DATABASE TYPE JWT URL "http://example.com/.well-known/jwks.json" WITH ISSUER ALGORITHM HS384 KEY "foo" DURATION FOR TOKEN 10s"#.as_bytes(),async |parser,stk| parser. parse_expr_inherit(stk).await).unwrap();
		assert_eq!(
			res,
			Expr::Define(Box::new(DefineStatement::Access(DefineAccessStatement {
				kind: DefineKind::Default,
				name: Expr::Idiom(Idiom::field("a".to_string())),
				base: Base::Db,
				access_type: AccessType::Jwt(JwtAccess {
					verify: JwtAccessVerify::Jwks(JwtAccessVerifyJwks {
						url: Expr::Literal(Literal::String(
							"http://example.com/.well-known/jwks.json".to_string()
						)),
					}),
					issue: Some(JwtAccessIssue {
						alg: Algorithm::Hs384,
						key: Expr::Literal(Literal::String("foo".to_string())),
					}),
				}),
				authenticate: None,
				duration: AccessDuration {
					grant: Some(Expr::Literal(Literal::Duration(
						PublicDuration::from_days(30).unwrap()
					))),
					token: Some(Expr::Literal(Literal::Duration(PublicDuration::from_secs(10)))),
					session: None,
				},
				comment: None,
			}))),
		)
	}
	// Verify and asymmetric issuer.
	{
		let res = syn::parse_with( r#"DEFINE ACCESS a ON DATABASE TYPE JWT URL "http://example.com/.well-known/jwks.json" WITH ISSUER ALGORITHM PS256 KEY "foo""#.as_bytes(),async |parser,stk| parser. parse_expr_inherit(stk).await).unwrap();
		assert_eq!(
			res,
			Expr::Define(Box::new(DefineStatement::Access(DefineAccessStatement {
				kind: DefineKind::Default,
				name: Expr::Idiom(Idiom::field("a".to_string())),
				base: Base::Db,
				access_type: AccessType::Jwt(JwtAccess {
					verify: JwtAccessVerify::Jwks(JwtAccessVerifyJwks {
						url: Expr::Literal(Literal::String(
							"http://example.com/.well-known/jwks.json".to_string()
						)),
					}),
					issue: Some(JwtAccessIssue {
						alg: Algorithm::Ps256,
						key: Expr::Literal(Literal::String("foo".to_string())),
					}),
				}),
				authenticate: None,
				// Default durations.
				duration: AccessDuration {
					grant: Some(Expr::Literal(Literal::Duration(
						PublicDuration::from_days(30).unwrap()
					))),
					token: Some(Expr::Literal(Literal::Duration(
						PublicDuration::from_hours(1).unwrap()
					))),
					session: None,
				},
				comment: None,
			}))),
		)
	}
	// Verify and asymmetric issuer with custom duration.
	{
		let res = syn::parse_with(r#"DEFINE ACCESS a ON DATABASE TYPE JWT URL "http://example.com/.well-known/jwks.json" WITH ISSUER ALGORITHM PS256 KEY "foo" DURATION FOR TOKEN 10s, FOR SESSION 2d"#.as_bytes(),async |parser,stk| parser. parse_expr_inherit(stk).await).unwrap();
		assert_eq!(
			res,
			Expr::Define(Box::new(DefineStatement::Access(DefineAccessStatement {
				kind: DefineKind::Default,
				name: Expr::Idiom(Idiom::field("a".to_string())),
				base: Base::Db,
				access_type: AccessType::Jwt(JwtAccess {
					verify: JwtAccessVerify::Jwks(JwtAccessVerifyJwks {
						url: Expr::Literal(Literal::String(
							"http://example.com/.well-known/jwks.json".to_string()
						)),
					}),
					issue: Some(JwtAccessIssue {
						alg: Algorithm::Ps256,
						key: Expr::Literal(Literal::String("foo".to_string())),
					}),
				}),
				authenticate: None,
				duration: AccessDuration {
					grant: Some(Expr::Literal(Literal::Duration(
						PublicDuration::from_days(30).unwrap()
					))),
					token: Some(Expr::Literal(Literal::Duration(PublicDuration::from_secs(10)))),
					session: Some(Expr::Literal(Literal::Duration(
						PublicDuration::from_days(2).unwrap()
					))),
				},
				comment: None,
			}))),
		)
	}
}

#[test]
fn parse_define_access_record() {
	// With comment. Nothing is explicitly defined.
	{
		let res = syn::parse_with(
			r#"DEFINE ACCESS a ON DB TYPE RECORD COMMENT "bar""#.as_bytes(),
			async |parser, stk| parser.parse_expr_inherit(stk).await,
		)
		.unwrap();

		// Manually compare since DefineAccessStatement for record access
		// without explicit JWT will create a random signing key during parsing.
		let Expr::Define(res) = res else {
			panic!()
		};

		let DefineStatement::Access(stmt) = *res else {
			panic!()
		};

		assert_eq!(stmt.name, Expr::Idiom(Idiom::field("a".to_string())));
		assert_eq!(stmt.base, Base::Db);
		assert_eq!(stmt.authenticate, None);
		assert_eq!(
			stmt.duration,
			// Default durations.
			AccessDuration {
				grant: Some(Expr::Literal(Literal::Duration(
					PublicDuration::from_days(30).unwrap()
				))),
				token: Some(Expr::Literal(Literal::Duration(
					PublicDuration::from_hours(1).unwrap()
				))),
				session: None,
			}
		);
		assert_eq!(stmt.comment, Some(Expr::Literal(Literal::String("bar".to_string()))));
		match stmt.access_type {
			AccessType::Record(ac) => {
				assert_eq!(ac.signup, None);
				assert_eq!(ac.signin, None);
				match ac.jwt.verify {
					JwtAccessVerify::Key(key) => {
						assert_eq!(key.alg, Algorithm::Hs512);
					}
					_ => panic!(),
				}
				match ac.jwt.issue {
					Some(iss) => {
						assert_eq!(iss.alg, Algorithm::Hs512);
					}
					_ => panic!(),
				}
			}
			_ => panic!(),
		}
	}
	// With refresh token. Refresh token duration is set to 10 days.
	{
		let res = syn::parse_with_settings(
			r#"DEFINE ACCESS a ON DB TYPE RECORD WITH REFRESH DURATION FOR GRANT 10d"#.as_bytes(),
			ParserSettings::default(),
			async |p, s| p.parse_expr_inherit(s).await,
		)
		.unwrap();

		// Manually compare since DefineAccessStatement for record access
		// without explicit JWT will create a random signing key during parsing.
		let Expr::Define(res) = res else {
			panic!()
		};

		let DefineStatement::Access(stmt) = *res else {
			panic!()
		};

		assert_eq!(stmt.name, Expr::Idiom(Idiom::field("a".to_string())));
		assert_eq!(stmt.base, Base::Db);
		assert_eq!(stmt.authenticate, None);
		assert_eq!(
			stmt.duration,
			// Default durations.
			AccessDuration {
				grant: Some(Expr::Literal(Literal::Duration(
					PublicDuration::from_days(10).unwrap()
				))),
				token: Some(Expr::Literal(Literal::Duration(
					PublicDuration::from_hours(1).unwrap()
				))),
				session: None,
			}
		);
		match stmt.access_type {
			AccessType::Record(ac) => {
				assert_eq!(ac.signup, None);
				assert_eq!(ac.signin, None);
				let jwt_verify_key = match ac.jwt.verify {
					JwtAccessVerify::Key(key) => {
						assert_eq!(key.alg, Algorithm::Hs512);
						key.key
					}
					_ => panic!(),
				};
				let jwt_issue_key = match ac.jwt.issue {
					Some(iss) => {
						assert_eq!(iss.alg, Algorithm::Hs512);
						iss.key
					}
					_ => panic!(),
				};
				// The JWT parameters should be the same as record authentication.
				match ac.bearer {
					Some(bearer) => {
						assert_eq!(bearer.kind, BearerAccessType::Refresh);
						assert_eq!(bearer.subject, BearerAccessSubject::Record);
						match bearer.jwt.verify {
							JwtAccessVerify::Key(key) => {
								assert_eq!(key.alg, Algorithm::Hs512);
								assert_eq!(key.key, jwt_verify_key);
							}
							_ => panic!(),
						}
						match bearer.jwt.issue {
							Some(iss) => {
								assert_eq!(iss.alg, Algorithm::Hs512);
								assert_eq!(iss.key, jwt_issue_key);
							}
							_ => panic!(),
						}
					}
					_ => panic!(),
				}
			}
			_ => panic!(),
		}
	}
	// Session duration, signing and authenticate clauses are explicitly defined.
	{
		let res = syn::parse_with(r#"DEFINE ACCESS a ON DB TYPE RECORD SIGNUP true SIGNIN false AUTHENTICATE true DURATION FOR SESSION 7d"#.as_bytes(),async |parser,stk| parser. parse_expr_inherit(stk).await).unwrap();

		// Manually compare since DefineAccessStatement for record access
		// without explicit JWT will create a random signing key during parsing.
		let Expr::Define(res) = res else {
			panic!()
		};

		let DefineStatement::Access(stmt) = *res else {
			panic!()
		};

		assert_eq!(stmt.name, Expr::Idiom(Idiom::field("a".to_string())));
		assert_eq!(stmt.base, Base::Db);
		assert_eq!(stmt.authenticate, Some(Expr::Literal(Literal::Bool(true))));
		assert_eq!(
			stmt.duration,
			AccessDuration {
				grant: Some(Expr::Literal(Literal::Duration(
					PublicDuration::from_days(30).unwrap()
				))),
				token: Some(Expr::Literal(Literal::Duration(
					PublicDuration::from_hours(1).unwrap()
				))),
				session: Some(Expr::Literal(Literal::Duration(
					PublicDuration::from_days(7).unwrap()
				))),
			}
		);
		assert_eq!(stmt.comment, None);
		match stmt.access_type {
			AccessType::Record(ac) => {
				assert_eq!(ac.signup, Some(Expr::Literal(Literal::Bool(true))));
				assert_eq!(ac.signin, Some(Expr::Literal(Literal::Bool(false))));
				match ac.jwt.verify {
					JwtAccessVerify::Key(key) => {
						assert_eq!(key.alg, Algorithm::Hs512);
					}
					_ => panic!(),
				}
				match ac.jwt.issue {
					Some(iss) => {
						assert_eq!(iss.alg, Algorithm::Hs512);
					}
					_ => panic!(),
				}
			}
			_ => panic!(),
		}
	}
	// Verification with JWT is explicitly defined only with symmetric key.
	{
		let res = syn::parse_with(r#"DEFINE ACCESS a ON DB TYPE RECORD WITH JWT ALGORITHM HS384 KEY "foo" DURATION FOR TOKEN 10s, FOR SESSION 15m"#.as_bytes(),async |parser,stk| parser. parse_expr_inherit(stk).await).unwrap();
		assert_eq!(
			res,
			Expr::Define(Box::new(DefineStatement::Access(DefineAccessStatement {
				kind: DefineKind::Default,
				name: Expr::Idiom(Idiom::field("a".to_string())),
				base: Base::Db,
				access_type: AccessType::Record(RecordAccess {
					signup: None,
					signin: None,
					jwt: JwtAccess {
						verify: JwtAccessVerify::Key(JwtAccessVerifyKey {
							alg: Algorithm::Hs384,
							key: Expr::Literal(Literal::String("foo".to_string())),
						}),
						issue: Some(JwtAccessIssue {
							alg: Algorithm::Hs384,
							// Issuer key matches verification key by default in symmetric
							// algorithms.
							key: Expr::Literal(Literal::String("foo".to_string())),
						}),
					},
					bearer: None,
				}),
				authenticate: None,
				duration: AccessDuration {
					grant: Some(Expr::Literal(Literal::Duration(
						PublicDuration::from_days(30).unwrap()
					))),
					token: Some(Expr::Literal(Literal::Duration(PublicDuration::from_secs(10)))),
					session: Some(Expr::Literal(Literal::Duration(
						PublicDuration::from_mins(15).unwrap()
					))),
				},
				comment: None,
			}))),
		);
	}
	// Verification and issuing with JWT are explicitly defined with two different
	// keys.
	{
		let res = syn::parse_with(r#"DEFINE ACCESS a ON DB TYPE RECORD WITH JWT ALGORITHM PS512 KEY "foo" WITH ISSUER KEY "bar" DURATION FOR TOKEN 10s, FOR SESSION 15m"#.as_bytes(),async |parser,stk| parser. parse_expr_inherit(stk).await).unwrap();
		assert_eq!(
			res,
			Expr::Define(Box::new(DefineStatement::Access(DefineAccessStatement {
				kind: DefineKind::Default,
				name: Expr::Idiom(Idiom::field("a".to_string())),
				base: Base::Db,
				access_type: AccessType::Record(RecordAccess {
					signup: None,
					signin: None,
					jwt: JwtAccess {
						verify: JwtAccessVerify::Key(JwtAccessVerifyKey {
							alg: Algorithm::Ps512,
							key: Expr::Literal(Literal::String("foo".to_string())),
						}),
						issue: Some(JwtAccessIssue {
							alg: Algorithm::Ps512,
							key: Expr::Literal(Literal::String("bar".to_string())),
						}),
					},
					bearer: None,
				}),
				authenticate: None,
				duration: AccessDuration {
					grant: Some(Expr::Literal(Literal::Duration(
						PublicDuration::from_days(30).unwrap()
					))),
					token: Some(Expr::Literal(Literal::Duration(PublicDuration::from_secs(10)))),
					session: Some(Expr::Literal(Literal::Duration(
						PublicDuration::from_mins(15).unwrap()
					))),
				},
				comment: None,
			}))),
		);
	}
	// Verification and issuing with JWT are explicitly defined with two different
	// keys. Refresh specified before JWT.
	{
		let res = syn::parse_with_settings(
			r#"DEFINE ACCESS a ON DB TYPE RECORD WITH REFRESH WITH JWT ALGORITHM PS512 KEY "foo" WITH ISSUER KEY "bar" DURATION FOR GRANT 10d, FOR TOKEN 10s, FOR SESSION 15m"#.as_bytes(),
			ParserSettings::default(),
			async |p,s| p.parse_expr_inherit(s).await,
		)
			.unwrap();
		assert_eq!(
			res,
			Expr::Define(Box::new(DefineStatement::Access(DefineAccessStatement {
				kind: DefineKind::Default,
				name: Expr::Idiom(Idiom::field("a".to_string())),
				base: Base::Db,
				access_type: AccessType::Record(RecordAccess {
					signup: None,
					signin: None,
					jwt: JwtAccess {
						verify: JwtAccessVerify::Key(JwtAccessVerifyKey {
							alg: Algorithm::Ps512,
							key: Expr::Literal(Literal::String("foo".to_string())),
						}),
						issue: Some(JwtAccessIssue {
							alg: Algorithm::Ps512,
							key: Expr::Literal(Literal::String("bar".to_string())),
						}),
					},
					bearer: Some(BearerAccess {
						kind: BearerAccessType::Refresh,
						subject: BearerAccessSubject::Record,
						jwt: JwtAccess {
							verify: JwtAccessVerify::Key(JwtAccessVerifyKey {
								alg: Algorithm::Ps512,
								key: Expr::Literal(Literal::String("foo".to_string())),
							}),
							issue: Some(JwtAccessIssue {
								alg: Algorithm::Ps512,
								key: Expr::Literal(Literal::String("bar".to_string())),
							}),
						},
					}),
				}),
				authenticate: None,
				duration: AccessDuration {
					grant: Some(Expr::Literal(Literal::Duration(
						PublicDuration::from_days(10).unwrap()
					))),
					token: Some(Expr::Literal(Literal::Duration(PublicDuration::from_secs(10)))),
					session: Some(Expr::Literal(Literal::Duration(
						PublicDuration::from_mins(15).unwrap()
					))),
				},
				comment: None,
			}))),
		);
	}
	// Verification and issuing with JWT are explicitly defined with two different
	// keys. Refresh specified after JWT.
	{
		let res = syn::parse_with_settings(
			r#"DEFINE ACCESS a ON DB TYPE RECORD WITH JWT ALGORITHM PS512 KEY "foo" WITH ISSUER KEY "bar" WITH REFRESH DURATION FOR GRANT 10d, FOR TOKEN 10s, FOR SESSION 15m"#.as_bytes(),
			ParserSettings::default(),
			async |p,s| p.parse_expr_inherit(s).await,
		).unwrap();
		assert_eq!(
			res,
			Expr::Define(Box::new(DefineStatement::Access(DefineAccessStatement {
				kind: DefineKind::Default,
				name: Expr::Idiom(Idiom::field("a".to_string())),
				base: Base::Db,
				access_type: AccessType::Record(RecordAccess {
					signup: None,
					signin: None,
					jwt: JwtAccess {
						verify: JwtAccessVerify::Key(JwtAccessVerifyKey {
							alg: Algorithm::Ps512,
							key: Expr::Literal(Literal::String("foo".to_string())),
						}),
						issue: Some(JwtAccessIssue {
							alg: Algorithm::Ps512,
							key: Expr::Literal(Literal::String("bar".to_string())),
						}),
					},
					bearer: Some(BearerAccess {
						kind: BearerAccessType::Refresh,
						subject: BearerAccessSubject::Record,
						jwt: JwtAccess {
							verify: JwtAccessVerify::Key(JwtAccessVerifyKey {
								alg: Algorithm::Ps512,
								key: Expr::Literal(Literal::String("foo".to_string())),
							}),
							issue: Some(JwtAccessIssue {
								alg: Algorithm::Ps512,
								key: Expr::Literal(Literal::String("bar".to_string())),
							}),
						},
					}),
				}),
				authenticate: None,
				duration: AccessDuration {
					grant: Some(Expr::Literal(Literal::Duration(
						PublicDuration::from_days(10).unwrap()
					))),
					token: Some(Expr::Literal(Literal::Duration(PublicDuration::from_secs(10)))),
					session: Some(Expr::Literal(Literal::Duration(
						PublicDuration::from_mins(15).unwrap()
					))),
				},
				comment: None,
			}))),
		);
	}
	// Verification and issuing with JWT are explicitly defined with two different
	// keys. Token duration is explicitly defined.
	{
		let res = syn::parse_with(r#"DEFINE ACCESS a ON DB TYPE RECORD WITH JWT ALGORITHM RS256 KEY 'foo' WITH ISSUER KEY 'bar' DURATION FOR TOKEN 10s, FOR SESSION 15m"#.as_bytes(),async |parser,stk| parser. parse_expr_inherit(stk).await).unwrap();
		assert_eq!(
			res,
			Expr::Define(Box::new(DefineStatement::Access(DefineAccessStatement {
				kind: DefineKind::Default,
				name: Expr::Idiom(Idiom::field("a".to_string())),
				base: Base::Db,
				access_type: AccessType::Record(RecordAccess {
					signup: None,
					signin: None,
					jwt: JwtAccess {
						verify: JwtAccessVerify::Key(JwtAccessVerifyKey {
							alg: Algorithm::Rs256,
							key: Expr::Literal(Literal::String("foo".to_string())),
						}),
						issue: Some(JwtAccessIssue {
							alg: Algorithm::Rs256,
							key: Expr::Literal(Literal::String("bar".to_string())),
						}),
					},
					bearer: None,
				}),
				authenticate: None,
				duration: AccessDuration {
					grant: Some(Expr::Literal(Literal::Duration(
						PublicDuration::from_days(30).unwrap()
					))),
					token: Some(Expr::Literal(Literal::Duration(PublicDuration::from_secs(10)))),
					session: Some(Expr::Literal(Literal::Duration(
						PublicDuration::from_mins(15).unwrap()
					))),
				},
				comment: None,
			}))),
		);
	}
	// kjjification with JWT is explicitly defined only with symmetric key. Token
	// duration is none.
	{
		syn::parse_with(
			r#"DEFINE ACCESS a ON DB TYPE RECORD DURATION FOR TOKEN NONE"#.as_bytes(),
			async |parser, stk| parser.parse_expr_inherit(stk).await,
		)
		.unwrap_err();
	}
	// Attempt to define record access at the root level.
	{
		syn::parse_with(
			r#"DEFINE ACCESS a ON ROOT TYPE RECORD DURATION FOR TOKEN NONE"#.as_bytes(),
			async |parser, stk| parser.parse_expr_inherit(stk).await,
		)
		.unwrap_err();
	}
	// Attempt to define record access at the namespace level.
	{
		syn::parse_with(
			r#"DEFINE ACCESS a ON NS TYPE RECORD DURATION FOR TOKEN NONE"#.as_bytes(),
			async |parser, stk| parser.parse_expr_inherit(stk).await,
		)
		.unwrap_err();
	}
}

#[test]
fn parse_define_access_bearer() {
	// For user on database.
	{
		let res = syn::parse_with_settings(
			r#"DEFINE ACCESS a ON DB TYPE BEARER FOR USER COMMENT "foo""#.as_bytes(),
			ParserSettings::default(),
			async |p, s| p.parse_expr_inherit(s).await,
		)
		.unwrap();

		// Manually compare since DefineAccessStatement for bearer access
		// without explicit JWT will create a random signing key during parsing.
		let Expr::Define(res) = res else {
			panic!()
		};

		let DefineStatement::Access(stmt) = *res else {
			panic!()
		};

		assert_eq!(stmt.name, Expr::Idiom(Idiom::field("a".to_string())));
		assert_eq!(stmt.base, Base::Db);
		assert_eq!(stmt.authenticate, None);
		assert_eq!(
			stmt.duration,
			// Default durations.
			AccessDuration {
				grant: Some(Expr::Literal(Literal::Duration(
					PublicDuration::from_days(30).unwrap()
				))),
				token: Some(Expr::Literal(Literal::Duration(
					PublicDuration::from_hours(1).unwrap()
				))),
				session: None,
			}
		);
		assert_eq!(stmt.comment, Some(Expr::Literal(Literal::String("foo".to_string()))));
		match stmt.access_type {
			AccessType::Bearer(ac) => {
				assert_eq!(ac.subject, BearerAccessSubject::User);
			}
			_ => panic!(),
		}
	}
	// For user on namespace.
	{
		let res = syn::parse_with_settings(
			r#"DEFINE ACCESS a ON NS TYPE BEARER FOR USER COMMENT "foo""#.as_bytes(),
			ParserSettings::default(),
			async |p, s| p.parse_expr_inherit(s).await,
		)
		.unwrap();

		// Manually compare since DefineAccessStatement for bearer access
		// without explicit JWT will create a random signing key during parsing.
		let Expr::Define(res) = res else {
			panic!()
		};

		let DefineStatement::Access(stmt) = *res else {
			panic!()
		};

		assert_eq!(stmt.name, Expr::Idiom(Idiom::field("a".to_string())));
		assert_eq!(stmt.base, Base::Ns);
		assert_eq!(stmt.authenticate, None);
		assert_eq!(
			stmt.duration,
			// Default durations.
			AccessDuration {
				grant: Some(Expr::Literal(Literal::Duration(
					PublicDuration::from_days(30).unwrap()
				))),
				token: Some(Expr::Literal(Literal::Duration(
					PublicDuration::from_hours(1).unwrap()
				))),
				session: None,
			}
		);
		assert_eq!(stmt.comment, Some(Expr::Literal(Literal::String("foo".to_string()))));
		match stmt.access_type {
			AccessType::Bearer(ac) => {
				assert_eq!(ac.subject, BearerAccessSubject::User);
			}
			_ => panic!(),
		}
	}
	// For user on root.
	{
		let res = syn::parse_with_settings(
			r#"DEFINE ACCESS a ON ROOT TYPE BEARER FOR USER COMMENT "foo""#.as_bytes(),
			ParserSettings::default(),
			async |p, s| p.parse_expr_inherit(s).await,
		)
		.unwrap();

		// Manually compare since DefineAccessStatement for bearer access
		// without explicit JWT will create a random signing key during parsing.
		let Expr::Define(res) = res else {
			panic!()
		};

		let DefineStatement::Access(stmt) = *res else {
			panic!()
		};

		assert_eq!(stmt.name, Expr::Idiom(Idiom::field("a".to_string())));
		assert_eq!(stmt.base, Base::Root);
		assert_eq!(stmt.authenticate, None);
		assert_eq!(
			stmt.duration,
			// Default durations.
			AccessDuration {
				grant: Some(Expr::Literal(Literal::Duration(
					PublicDuration::from_days(30).unwrap()
				))),
				token: Some(Expr::Literal(Literal::Duration(
					PublicDuration::from_hours(1).unwrap()
				))),
				session: None,
			}
		);
		assert_eq!(stmt.comment, Some(Expr::Literal(Literal::String("foo".to_string()))));
		match stmt.access_type {
			AccessType::Bearer(ac) => {
				assert_eq!(ac.subject, BearerAccessSubject::User);
			}
			_ => panic!(),
		}
	}
	// For record on database.
	{
		let res = syn::parse_with_settings(
			r#"DEFINE ACCESS a ON DB TYPE BEARER FOR RECORD COMMENT "foo""#.as_bytes(),
			ParserSettings::default(),
			async |p, s| p.parse_expr_inherit(s).await,
		)
		.unwrap();

		// Manually compare since DefineAccessStatement for bearer access
		// without explicit JWT will create a random signing key during parsing.
		let Expr::Define(res) = res else {
			panic!()
		};

		let DefineStatement::Access(stmt) = *res else {
			panic!()
		};

		assert_eq!(stmt.name, Expr::Idiom(Idiom::field("a".to_string())));
		assert_eq!(stmt.base, Base::Db);
		assert_eq!(
			stmt.duration,
			// Default durations.
			AccessDuration {
				grant: Some(Expr::Literal(Literal::Duration(
					PublicDuration::from_days(30).unwrap()
				))),
				token: Some(Expr::Literal(Literal::Duration(
					PublicDuration::from_hours(1).unwrap()
				))),
				session: None,
			}
		);
		assert_eq!(stmt.comment, Some(Expr::Literal(Literal::String("foo".to_string()))));
		match stmt.access_type {
			AccessType::Bearer(ac) => {
				assert_eq!(ac.subject, BearerAccessSubject::Record);
			}
			_ => panic!(),
		}
	}
	// For record on namespace.
	{
		syn::parse_with_settings(
			r#"DEFINE ACCESS a ON NS TYPE BEARER FOR RECORD COMMENT "foo""#.as_bytes(),
			ParserSettings::default(),
			async |p, s| p.parse_expr_inherit(s).await,
		)
		.unwrap_err();
	}
	// For record on root.
	{
		syn::parse_with_settings(
			r#"DEFINE ACCESS a ON ROOT TYPE BEARER FOR RECORD COMMENT "foo""#.as_bytes(),
			ParserSettings::default(),
			async |p, s| p.parse_expr_inherit(s).await,
		)
		.unwrap_err();
	}
	// For user. Grant, session and token duration. With JWT.
	{
		let res = syn::parse_with_settings(
			r#"DEFINE ACCESS a ON DB TYPE BEARER FOR USER WITH JWT ALGORITHM HS384 KEY "foo" DURATION FOR GRANT 90d, FOR TOKEN 10s, FOR SESSION 15m"#.as_bytes(),
			ParserSettings::default(),
			async |p,s| p.parse_expr_inherit(s).await,
		).unwrap();
		assert_eq!(
			res,
			Expr::Define(Box::new(DefineStatement::Access(DefineAccessStatement {
				kind: DefineKind::Default,
				name: Expr::Idiom(Idiom::field("a".to_string())),
				base: Base::Db,
				access_type: AccessType::Bearer(BearerAccess {
					kind: BearerAccessType::Bearer,
					subject: BearerAccessSubject::User,
					jwt: JwtAccess {
						verify: JwtAccessVerify::Key(JwtAccessVerifyKey {
							alg: Algorithm::Hs384,
							key: Expr::Literal(Literal::String("foo".to_string())),
						}),
						issue: Some(JwtAccessIssue {
							alg: Algorithm::Hs384,
							// Issuer key matches verification key by default in symmetric
							// algorithms.
							key: Expr::Literal(Literal::String("foo".to_string())),
						}),
					},
				}),
				authenticate: None,
				duration: AccessDuration {
					grant: Some(Expr::Literal(Literal::Duration(
						PublicDuration::from_days(90).unwrap()
					))),
					token: Some(Expr::Literal(Literal::Duration(PublicDuration::from_secs(10)))),
					session: Some(Expr::Literal(Literal::Duration(PublicDuration::from_secs(900)))),
				},
				comment: None,
			}))),
		)
	}
	// For record. Grant, session and token duration. With JWT.
	{
		let res = syn::parse_with_settings(
			r#"DEFINE ACCESS a ON DB TYPE BEARER FOR RECORD WITH JWT ALGORITHM HS384 KEY "foo" DURATION FOR GRANT 90d, FOR TOKEN 10s, FOR SESSION 15m"#.as_bytes(),
			ParserSettings::default(),
			async |p,s| p.parse_expr_inherit(s).await,
		).unwrap();
		assert_eq!(
			res,
			Expr::Define(Box::new(DefineStatement::Access(DefineAccessStatement {
				kind: DefineKind::Default,
				name: Expr::Idiom(Idiom::field("a".to_string())),
				base: Base::Db,
				access_type: AccessType::Bearer(BearerAccess {
					kind: BearerAccessType::Bearer,
					subject: BearerAccessSubject::Record,
					jwt: JwtAccess {
						verify: JwtAccessVerify::Key(JwtAccessVerifyKey {
							alg: Algorithm::Hs384,
							key: Expr::Literal(Literal::String("foo".to_string())),
						}),
						issue: Some(JwtAccessIssue {
							alg: Algorithm::Hs384,
							// Issuer key matches verification key by default in symmetric
							// algorithms.
							key: Expr::Literal(Literal::String("foo".to_string())),
						}),
					},
				}),
				authenticate: None,
				duration: AccessDuration {
					grant: Some(Expr::Literal(Literal::Duration(
						PublicDuration::from_days(90).unwrap()
					))),
					token: Some(Expr::Literal(Literal::Duration(PublicDuration::from_secs(10)))),
					session: Some(Expr::Literal(Literal::Duration(PublicDuration::from_secs(900)))),
				},
				comment: None,
			}))),
		)
	}
}

#[test]
fn parse_define_param() {
	let res = syn::parse_with(
		r#"DEFINE PARAM $a VALUE { a: 1, "b": 3 } PERMISSIONS WHERE null"#.as_bytes(),
		async |parser, stk| parser.parse_expr_inherit(stk).await,
	)
	.unwrap();

	assert_eq!(
		res,
		Expr::Define(Box::new(DefineStatement::Param(DefineParamStatement {
			kind: DefineKind::Default,
			name: "a".to_owned(),
			value: Expr::Literal(Literal::Object(vec![
				ObjectEntry {
					key: "a".to_string(),
					value: Expr::Literal(Literal::Integer(1))
				},
				ObjectEntry {
					key: "b".to_string(),
					value: Expr::Literal(Literal::Integer(3))
				},
			])),
			comment: None,
			permissions: Permission::Specific(Expr::Literal(Literal::Null)),
		})))
	);
}

#[test]
fn parse_define_table() {
	let res =
		syn::parse_with(r#"DEFINE TABLE name DROP SCHEMAFUL CHANGEFEED 1s INCLUDE ORIGINAL PERMISSIONS FOR DELETE FULL, FOR SELECT WHERE a = 1 AS SELECT foo FROM bar GROUP BY foo"#.as_bytes(),async |parser,stk| parser.parse_expr_inherit(stk).await).unwrap();

	assert_eq!(
		res,
		Expr::Define(Box::new(DefineStatement::Table(DefineTableStatement {
			kind: DefineKind::Default,
			id: None,
			name: Expr::Idiom(Idiom::field("name".to_string())),
			drop: true,
			full: true,
			view: Some(crate::sql::View {
				expr: Fields::Select(vec![Field::Single(Selector {
					expr: ident_field("foo"),
					alias: None,
				})],),
				what: vec!["bar".to_string()],
				cond: None,
				group: Some(Groups(vec![Group(Idiom(vec![Part::Field("foo".to_string())]))]))
			}),
			permissions: Permissions {
				select: Permission::Specific(Expr::Binary {
					left: Box::new(ident_field("a")),
					op: BinaryOperator::Equal,
					right: Box::new(Expr::Literal(Literal::Integer(1)))
				}),
				create: Permission::None,
				update: Permission::None,
				delete: Permission::Full,
			},
			changefeed: Some(ChangeFeed {
				expiry: PublicDuration::from_secs(1),
				store_diff: true,
			}),
			comment: None,

			table_type: TableType::Normal,
		})))
	);
}

#[test]
fn parse_define_event() {
	let res = syn::parse_with(
		r#"DEFINE EVENT event ON TABLE table WHEN null THEN null,none"#.as_bytes(),
		async |parser, stk| parser.parse_expr_inherit(stk).await,
	)
	.unwrap();

	assert_eq!(
		res,
		Expr::Define(Box::new(DefineStatement::Event(DefineEventStatement {
			kind: DefineKind::Default,
			name: Expr::Idiom(Idiom::field("event".to_string())),
			target_table: Expr::Idiom(Idiom::field("table".to_string())),
			when: Expr::Literal(Literal::Null),
			then: vec![Expr::Literal(Literal::Null), Expr::Literal(Literal::None)],
			comment: None,
		})))
	)
}

#[test]
fn parse_define_field() {
	// General
	{
		let res = syn::parse_with(r#"DEFINE FIELD foo.*[*]... ON TABLE bar TYPE option<number | array<record<foo>,10>> VALUE null ASSERT true DEFAULT false PERMISSIONS FOR UPDATE NONE, FOR CREATE WHERE true"#.as_bytes(),async |parser,stk| parser. parse_expr_inherit(stk).await).unwrap();

		assert_eq!(
			res,
			Expr::Define(Box::new(DefineStatement::Field(DefineFieldStatement {
				kind: DefineKind::Default,
				name: Expr::Idiom(Idiom(vec![
					Part::Field("foo".to_string()),
					Part::All,
					Part::All,
					Part::Flatten,
				])),
				what: Expr::Idiom(Idiom::field("bar".to_string())),
				field_kind: Some(Kind::Either(vec![
					Kind::None,
					Kind::Number,
					Kind::Array(Box::new(Kind::Record(vec!["foo".to_string()])), Some(10))
				])),
				flexible: false,
				readonly: false,
				value: Some(Expr::Literal(Literal::Null)),
				assert: Some(Expr::Literal(Literal::Bool(true))),
				default: DefineDefault::Set(Expr::Literal(Literal::Bool(false))),
				permissions: Permissions {
					delete: Permission::Full,
					update: Permission::None,
					create: Permission::Specific(Expr::Literal(Literal::Bool(true))),
					select: Permission::Full,
				},
				comment: None,
				reference: None,
				computed: None,
			})))
		)
	}

	// Invalid DELETE permission
	{
		syn::parse_with(
			r#"DEFINE FIELD foo ON TABLE bar PERMISSIONS FOR DELETE NONE"#.as_bytes(),
			async |parser, stk| parser.parse_expr_inherit(stk).await,
		)
		.unwrap_err();
	}
}

#[test]
fn parse_define_index() {
	let res = syn::parse_with(
		"DEFINE INDEX index ON TABLE table FIELDS a FULLTEXT ANALYZER ana BM25 (0.1,0.2) HIGHLIGHTS"
		.as_bytes(),
		async |parser, stk| parser.parse_expr_inherit(stk).await,
	)
	.unwrap();
	assert_eq!(
		res,
		Expr::Define(Box::new(DefineStatement::Index(DefineIndexStatement {
			kind: DefineKind::Default,
			name: Expr::Idiom(Idiom::field("index".to_string())),
			what: Expr::Idiom(Idiom::field("table".to_string())),
			cols: vec![Expr::Idiom(Idiom(vec![Part::Field("a".to_string())])),],
			index: Index::FullText(FullTextParams {
				az: "ana".to_owned(),
				hl: true,
				sc: Scoring::Bm {
					k1: 0.1,
					b: 0.2
				},
			}),
			comment: None,
			concurrently: false
		})))
	);

	let res = syn::parse_with(
		r#"DEFINE INDEX index ON TABLE table FIELDS a UNIQUE"#.as_bytes(),
		async |parser, stk| parser.parse_expr_inherit(stk).await,
	)
	.unwrap();

	assert_eq!(
		res,
		Expr::Define(Box::new(DefineStatement::Index(DefineIndexStatement {
			kind: DefineKind::Default,
			name: Expr::Idiom(Idiom::field("index".to_string())),
			what: Expr::Idiom(Idiom::field("table".to_string())),
			cols: vec![Expr::Idiom(Idiom(vec![Part::Field("a".to_string())]))],
			index: Index::Uniq,
			comment: None,
			concurrently: false
		})))
	);

	let res =
		syn::parse_with( r#"DEFINE INDEX index ON TABLE table FIELDS a HNSW DIMENSION 128 EFC 250 TYPE F32 DISTANCE MANHATTAN M 6 M0 12 LM 0.5 EXTEND_CANDIDATES KEEP_PRUNED_CONNECTIONS"#.as_bytes(),async |parser,stk| parser.parse_expr_inherit(stk).await).unwrap();
	assert_eq!(
		res,
		Expr::Define(Box::new(DefineStatement::Index(DefineIndexStatement {
			kind: DefineKind::Default,
			name: Expr::Idiom(Idiom::field("index".to_string())),
			what: Expr::Idiom(Idiom::field("table".to_string())),
			cols: vec![Expr::Idiom(Idiom(vec![Part::Field("a".to_string())]))],
			index: Index::Hnsw(HnswParams {
				dimension: 128,
				distance: Distance::Manhattan,
				vector_type: VectorType::F32,
				m: 6,
				m0: 12,
				ef_construction: 250,
				extend_candidates: true,
				keep_pruned_connections: true,
				ml: 0.5.into(),
			}),
			comment: None,
			concurrently: false
		})))
	);
}

#[test]
fn parse_define_analyzer() {
	let res = syn::parse_with(r#"DEFINE ANALYZER ana FILTERS ASCII, EDGENGRAM(1,2), NGRAM(3,4), LOWERCASE, SNOWBALL(NLD), UPPERCASE TOKENIZERS BLANK, CAMEL, CLASS, PUNCT FUNCTION fn::foo::bar"#.as_bytes(),async |parser,stk| parser. parse_expr_inherit(stk).await).unwrap();
	assert_eq!(
		res,
		Expr::Define(Box::new(DefineStatement::Analyzer(DefineAnalyzerStatement {
			kind: DefineKind::Default,
			name: Expr::Idiom(Idiom::field("ana".to_string())),
			tokenizers: Some(vec![
				Tokenizer::Blank,
				Tokenizer::Camel,
				Tokenizer::Class,
				Tokenizer::Punct,
			]),
			filters: Some(vec![
				Filter::Ascii,
				Filter::EdgeNgram(1, 2),
				Filter::Ngram(3, 4),
				Filter::Lowercase,
				Filter::Snowball(Language::Dutch),
				Filter::Uppercase,
			]),
			comment: None,
			function: Some("foo::bar".to_owned()),
		}))),
	)
}

#[test]
fn parse_delete() {
	let res = syn::parse_with("DELETE FROM ONLY |foo:32..64| WITH INDEX index,index_2 Where 2 RETURN AFTER TIMEOUT 1s PARALLEL EXPLAIN FULL".as_bytes(),async |parser,stk| parser. parse_expr_inherit(stk).await).unwrap();
	assert_eq!(
		res,
		Expr::Delete(Box::new(DeleteStatement {
			only: true,
			what: vec![Expr::Mock(Mock::Range("foo".to_string(), TypedRange::from_range(32..64)))],
			with: Some(With::Index(vec!["index".to_string(), "index_2".to_string()])),
			cond: Some(Cond(Expr::Literal(Literal::Integer(2)))),
			output: Some(Output::After),
			timeout: Some(Timeout(Expr::Literal(Literal::Duration(PublicDuration::from_secs(1))))),
			parallel: true,
			explain: Some(Explain(true)),
		}))
	);
}

#[test]
fn parse_delete_2() {
	let res = syn::parse_with(r#"DELETE FROM ONLY a:b->?[$][?true] WITH INDEX index,index_2 WHERE null RETURN NULL TIMEOUT 1h PARALLEL EXPLAIN"#.as_bytes(),async |parser,stk| parser. parse_expr_inherit(stk).await).unwrap();
	assert_eq!(
		res,
		Expr::Delete(Box::new(DeleteStatement {
			only: true,
			what: vec![Expr::Idiom(Idiom(vec![
				Part::Start(Expr::Literal(Literal::RecordId(RecordIdLit {
					table: "a".to_owned(),
					key: RecordIdKeyLit::String("b".to_owned()),
				}))),
				Part::Graph(Lookup {
					kind: LookupKind::Graph(Dir::Out),
					..Default::default()
				}),
				Part::Last,
				Part::Where(Expr::Literal(Literal::Bool(true))),
			]))],
			with: Some(With::Index(vec!["index".to_owned(), "index_2".to_owned()])),
			cond: Some(Cond(Expr::Literal(Literal::Null))),
			output: Some(Output::Null),
			timeout: Some(Timeout(Expr::Literal(Literal::Duration(PublicDuration::from_secs(
				60 * 60
			))))),
			parallel: true,
			explain: Some(Explain(false)),
		}))
	)
}

#[test]
pub fn parse_for() {
	let res = syn::parse_with(
		r#"FOR $foo IN (SELECT foo FROM bar) * 2 { BREAK }"#.as_bytes(),
		async |parser, stk| parser.parse_expr_inherit(stk).await,
	)
	.unwrap();

	assert_eq!(
		res,
		Expr::Foreach(Box::new(ForeachStatement {
			param: Param::new("foo".to_owned()),
			range: Expr::Binary {
				left: Box::new(Expr::Select(Box::new(SelectStatement {
					expr: Fields::Select(vec![Field::Single(Selector {
						expr: ident_field("foo"),
						alias: None
					})],),
					what: vec![Expr::Table("bar".to_string())],
					omit: vec![],
					only: false,
					with: None,
					cond: None,
					split: None,
					group: None,
					order: None,
					limit: None,
					start: None,
					fetch: None,
					version: None,
					timeout: None,
					parallel: false,
					explain: None,
					tempfiles: false
				}))),
				op: BinaryOperator::Multiply,
				right: Box::new(Expr::Literal(Literal::Integer(2)))
			},
			block: Block(vec![Expr::Break])
		}))
	)
}

#[test]
fn parse_if() {
	let res = syn::parse_with(
		r#"IF foo THEN bar ELSE IF faz THEN baz ELSE baq END"#.as_bytes(),
		async |parser, stk| parser.parse_expr_inherit(stk).await,
	)
	.unwrap();
	assert_eq!(
		res,
		Expr::IfElse(Box::new(IfelseStatement {
			exprs: vec![
				(ident_field("foo"), ident_field("bar")),
				(ident_field("faz"), ident_field("baz")),
			],
			close: Some(ident_field("baq"))
		}))
	)
}

#[test]
fn parse_if_block() {
	let res = syn::parse_with(
		r#"IF foo { bar } ELSE IF faz { baz } ELSE { baq }"#.as_bytes(),
		async |parser, stk| parser.parse_expr_inherit(stk).await,
	)
	.unwrap();
	assert_eq!(
		res,
		Expr::IfElse(Box::new(IfelseStatement {
			exprs: vec![
				(ident_field("foo"), Expr::Block(Box::new(Block(vec![ident_field("bar")]))),),
				(ident_field("faz"), Expr::Block(Box::new(Block(vec![ident_field("baz")]))),)
			],
			close: Some(Expr::Block(Box::new(Block(vec![ident_field("baq")])))),
		}))
	)
}

#[test]
fn parse_info() {
	let res = syn::parse_with("INFO FOR ROOT".as_bytes(), async |parser, stk| {
		parser.parse_expr_inherit(stk).await
	})
	.unwrap();
	assert_eq!(res, Expr::Info(Box::new(InfoStatement::Root(false))));

	let res = syn::parse_with("INFO FOR KV".as_bytes(), async |parser, stk| {
		parser.parse_expr_inherit(stk).await
	})
	.unwrap();
	assert_eq!(res, Expr::Info(Box::new(InfoStatement::Root(false))));

	let res = syn::parse_with("INFO FOR NAMESPACE".as_bytes(), async |parser, stk| {
		parser.parse_expr_inherit(stk).await
	})
	.unwrap();
	assert_eq!(res, Expr::Info(Box::new(InfoStatement::Ns(false))));

	let res = syn::parse_with("INFO FOR NS".as_bytes(), async |parser, stk| {
		parser.parse_expr_inherit(stk).await
	})
	.unwrap();
	assert_eq!(res, Expr::Info(Box::new(InfoStatement::Ns(false))));

	let res = syn::parse_with("INFO FOR TABLE table".as_bytes(), async |parser, stk| {
		parser.parse_expr_inherit(stk).await
	})
	.unwrap();
	assert_eq!(
		res,
		Expr::Info(Box::new(InfoStatement::Tb(
			Expr::Idiom(Idiom::field("table".to_string())),
			false,
			None
		)))
	);

	let res = syn::parse_with("INFO FOR USER user".as_bytes(), async |parser, stk| {
		parser.parse_expr_inherit(stk).await
	})
	.unwrap();
	assert_eq!(
		res,
		Expr::Info(Box::new(InfoStatement::User(
			Expr::Idiom(Idiom::field("user".to_string())),
			None,
			false
		)))
	);

	let res = syn::parse_with("INFO FOR USER user ON namespace".as_bytes(), async |parser, stk| {
		parser.parse_expr_inherit(stk).await
	})
	.unwrap();
	assert_eq!(
		res,
		Expr::Info(Box::new(InfoStatement::User(
			Expr::Idiom(Idiom::field("user".to_string())),
			Some(Base::Ns),
			false
		)))
	);
}

#[test]
fn parse_select() {
	let res = syn::parse_with(
		r#"
		SELECT bar as foo,[1,2],bar OMIT bar FROM ONLY a,1
		WITH INDEX index,index_2
		WHERE true
		SPLIT ON foo,bar
		GROUP foo,bar
		ORDER BY foo COLLATE NUMERIC ASC
		START AT { a: true }
		LIMIT BY a:b
		FETCH foo
		VERSION d"2012-04-23T18:25:43.0000511Z"
		EXPLAIN FULL
		"#
		.as_bytes(),
		async |p, s| p.parse_expr_inherit(s).await,
	)
	.unwrap();

	let offset = Utc.fix();
	let expected_datetime = offset
		.from_local_datetime(
			&NaiveDate::from_ymd_opt(2012, 4, 23)
				.unwrap()
				.and_hms_nano_opt(18, 25, 43, 51_100)
				.unwrap(),
		)
		.earliest()
		.unwrap()
		.with_timezone(&Utc);

	assert_eq!(
		res,
		Expr::Select(Box::new(SelectStatement {
			expr: Fields::Select(vec![
				Field::Single(Selector {
					expr: ident_field("bar"),
					alias: Some(Idiom(vec![Part::Field("foo".to_owned())])),
				}),
				Field::Single(Selector {
					expr: Expr::Literal(Literal::Array(vec![
						Expr::Literal(Literal::Integer(1)),
						Expr::Literal(Literal::Integer(2))
					])),
					alias: None,
				}),
				Field::Single(Selector {
					expr: ident_field("bar"),
					alias: None,
				}),
			],),
			omit: vec![Expr::Idiom(Idiom(vec![Part::Field("bar".to_string())]))],
			only: true,
			what: vec![Expr::Table("a".to_owned()), Expr::Literal(Literal::Integer(1))],
			with: Some(With::Index(vec!["index".to_owned(), "index_2".to_owned()])),
			cond: Some(Cond(Expr::Literal(Literal::Bool(true)))),
			split: Some(Splits(vec![
				Split(Idiom::field("foo".to_owned())),
				Split(Idiom::field("bar".to_owned())),
			])),
			group: Some(Groups(vec![
				Group(Idiom(vec![Part::Field("foo".to_owned())])),
				Group(Idiom(vec![Part::Field("bar".to_owned())])),
			])),
			order: Some(Ordering::Order(OrderList(vec![Order {
				value: Idiom(vec![Part::Field("foo".to_owned())]),
				collate: true,
				numeric: true,
				direction: true,
			}]))),
			limit: Some(Limit(Expr::Literal(Literal::RecordId(RecordIdLit {
				table: "a".to_owned(),
				key: RecordIdKeyLit::String("b".to_owned()),
			})))),
			start: Some(Start(Expr::Literal(Literal::Object(vec![ObjectEntry {
				key: "a".to_owned(),
				value: Expr::Literal(Literal::Bool(true))
			}])))),
			fetch: Some(Fetchs(vec![Fetch(ident_field("foo"))])),
			version: Some(Expr::Literal(Literal::Datetime(PublicDatetime::from(
				expected_datetime
			)))),
			timeout: None,
			parallel: false,
			tempfiles: false,
			explain: Some(Explain(true)),
		})),
	);
}

#[test]
fn parse_show() {
	let res = syn::parse_with(
		r#"SHOW CHANGES FOR TABLE foo SINCE 1 LIMIT 10"#.as_bytes(),
		async |parser, stk| parser.parse_top_level_expr(stk).await,
	)
	.unwrap();

	assert_eq!(
		res,
		TopLevelExpr::Show(ShowStatement {
			table: Some("foo".to_owned()),
			since: ShowSince::Versionstamp(1),
			limit: Some(10)
		})
	);

	let offset = Utc.fix();
	let expected_datetime = offset
		.from_local_datetime(
			&NaiveDate::from_ymd_opt(2012, 4, 23)
				.unwrap()
				.and_hms_nano_opt(18, 25, 43, 51_100)
				.unwrap(),
		)
		.earliest()
		.unwrap()
		.with_timezone(&Utc);

	let res = syn::parse_with(
		r#"SHOW CHANGES FOR DATABASE SINCE d"2012-04-23T18:25:43.0000511Z""#.as_bytes(),
		async |parser, stk| parser.parse_query(stk).await,
	)
	.unwrap()
	.expressions
	.pop()
	.unwrap();
	assert_eq!(
		res,
		TopLevelExpr::Show(ShowStatement {
			table: None,
			since: ShowSince::Timestamp(PublicDatetime::from(expected_datetime)),
			limit: None
		})
	)
}

#[test]
fn parse_sleep() {
	let res = syn::parse_with(r"SLEEP 1s".as_bytes(), async |parser, stk| {
		parser.parse_expr_inherit(stk).await
	})
	.unwrap();

	let expect = Expr::Sleep(Box::new(SleepStatement {
		duration: PublicDuration::from_secs(1),
	}));
	assert_eq!(res, expect)
}

#[test]
fn parse_use() {
	let res = syn::parse_with(r"USE NS foo".as_bytes(), async |parser, stk| {
		parser.parse_query(stk).await
	})
	.unwrap()
	.expressions
	.pop()
	.unwrap();
<<<<<<< HEAD
	let expect = TopLevelExpr::Use(UseStatement {
		ns: Some(Expr::Idiom(Idiom::field("foo".to_owned()))),
		db: None,
	});
=======
	let expect = TopLevelExpr::Use(UseStatement::Ns("foo".to_owned()));
>>>>>>> d5e2dcbc
	assert_eq!(res, expect);

	let res = syn::parse_with(r"USE NS foo".as_bytes(), async |parser, stk| {
		parser.parse_query(stk).await
	})
	.unwrap()
	.expressions
	.pop()
	.unwrap();
<<<<<<< HEAD
	let expect = TopLevelExpr::Use(UseStatement {
		ns: Some(Expr::Idiom(Idiom::field("foo".to_owned()))),
		db: None,
	});
=======
	let expect = TopLevelExpr::Use(UseStatement::Ns("foo".to_owned()));
>>>>>>> d5e2dcbc
	assert_eq!(res, expect);

	let res = syn::parse_with(r"USE NS bar DB foo".as_bytes(), async |parser, stk| {
		parser.parse_query(stk).await
	})
	.unwrap()
	.expressions
	.pop()
	.unwrap();

<<<<<<< HEAD
	let expect = TopLevelExpr::Use(UseStatement {
		ns: Some(Expr::Idiom(Idiom::field("bar".to_owned()))),
		db: Some(Expr::Idiom(Idiom::field("foo".to_owned()))),
	});
=======
	let expect = TopLevelExpr::Use(UseStatement::NsDb("bar".to_owned(), "foo".to_owned()));
>>>>>>> d5e2dcbc
	assert_eq!(res, expect);
}

#[test]
fn parse_use_lowercase() {
	let res = syn::parse_with(r"use ns foo".as_bytes(), async |parser, stk| {
		parser.parse_query(stk).await
	})
	.unwrap()
	.expressions
	.pop()
	.unwrap();
<<<<<<< HEAD
	let expect = TopLevelExpr::Use(UseStatement {
		ns: Some(Expr::Idiom(Idiom::field("foo".to_owned()))),
		db: None,
	});
=======
	let expect = TopLevelExpr::Use(UseStatement::Ns("foo".to_owned()));
>>>>>>> d5e2dcbc
	assert_eq!(res, expect);

	let res = syn::parse_with(r"use db foo".as_bytes(), async |parser, stk| {
		parser.parse_query(stk).await
	})
	.unwrap()
	.expressions
	.pop()
	.unwrap();

<<<<<<< HEAD
	let expect = TopLevelExpr::Use(UseStatement {
		ns: None,
		db: Some(Expr::Idiom(Idiom::field("foo".to_owned()))),
	});
=======
	let expect = TopLevelExpr::Use(UseStatement::Db("foo".to_owned()));
>>>>>>> d5e2dcbc
	assert_eq!(res, expect);

	let res = syn::parse_with(r"use ns bar db foo".as_bytes(), async |parser, stk| {
		parser.parse_query(stk).await
	})
	.unwrap()
	.expressions
	.pop()
	.unwrap();

<<<<<<< HEAD
	let expect = TopLevelExpr::Use(UseStatement {
		ns: Some(Expr::Idiom(Idiom::field("bar".to_owned()))),
		db: Some(Expr::Idiom(Idiom::field("foo".to_owned()))),
	});
=======
	let expect = TopLevelExpr::Use(UseStatement::NsDb("bar".to_owned(), "foo".to_owned()));
>>>>>>> d5e2dcbc
	assert_eq!(res, expect);
}

#[test]
fn parse_value_stmt() {
	let res =
		syn::parse_with(r"1s".as_bytes(), async |parser, stk| parser.parse_expr_inherit(stk).await)
			.unwrap();
	let expect = Expr::Literal(Literal::Duration(PublicDuration::from_secs(1)));
	assert_eq!(res, expect);
}

#[test]
fn parse_throw() {
	let res = syn::parse_with(r"THROW 1s".as_bytes(), async |parser, stk| {
		parser.parse_expr_inherit(stk).await
	})
	.unwrap();

	let expect =
		Expr::Throw(Box::new(Expr::Literal(Literal::Duration(PublicDuration::from_secs(1)))));
	assert_eq!(res, expect)
}

#[test]
fn parse_insert() {
	let res = syn::parse_with(
		r#"INSERT IGNORE INTO $foo (a,b,c) VALUES (1,2,3),(4,5,6) ON DUPLICATE KEY UPDATE a.b +?= null, c.d += none RETURN AFTER"#.as_bytes(),
		async |parser,stk| parser.parse_expr_inherit(stk).await
	).unwrap();
	assert_eq!(
		res,
		Expr::Insert(Box::new(InsertStatement {
			into: Some(Expr::Param(Param::new("foo".to_owned()))),
			data: Data::ValuesExpression(vec![
				vec![
					(Idiom::field("a".to_owned()), Expr::Literal(Literal::Integer(1)),),
					(Idiom::field("b".to_owned()), Expr::Literal(Literal::Integer(2)),),
					(Idiom::field("c".to_owned()), Expr::Literal(Literal::Integer(3)),),
				],
				vec![
					(Idiom::field("a".to_owned()), Expr::Literal(Literal::Integer(4)),),
					(Idiom::field("b".to_owned()), Expr::Literal(Literal::Integer(5)),),
					(Idiom::field("c".to_owned()), Expr::Literal(Literal::Integer(6)),),
				],
			]),
			ignore: true,
			update: Some(Data::UpdateExpression(vec![
				Assignment {
					place: Idiom(vec![Part::Field("a".to_owned()), Part::Field("b".to_owned()),]),
					operator: crate::sql::AssignOperator::Extend,
					value: Expr::Literal(Literal::Null)
				},
				Assignment {
					place: Idiom(vec![Part::Field("c".to_owned()), Part::Field("d".to_owned()),]),
					operator: crate::sql::AssignOperator::Add,
					value: Expr::Literal(Literal::None)
				},
			])),
			output: Some(Output::After),
			version: None,
			timeout: None,
			parallel: false,
			relation: false,
		})),
	)
}

#[test]
fn parse_insert_select() {
	let res = syn::parse_with(
		r#"INSERT IGNORE INTO bar (select foo from baz)"#.as_bytes(),
		async |parser, stk| parser.parse_expr_inherit(stk).await,
	)
	.unwrap();
	assert_eq!(
		res,
		Expr::Insert(Box::new(InsertStatement {
			into: Some(Expr::Table("bar".to_owned())),
			data: Data::SingleExpression(Expr::Select(Box::new(SelectStatement {
				expr: Fields::Select(vec![Field::Single(Selector {
					expr: Expr::Idiom(Idiom(vec![Part::Field("foo".to_owned())])),
					alias: None
				})],),
				omit: vec![],
				only: false,
				what: vec![Expr::Table("baz".to_owned())],
				with: None,
				cond: None,
				split: None,
				group: None,
				order: None,
				limit: None,
				start: None,
				fetch: None,
				version: None,
				timeout: None,
				parallel: false,
				explain: None,
				tempfiles: false
			}))),
			ignore: true,
			update: None,
			output: None,
			version: None,
			timeout: None,
			parallel: false,
			relation: false,
		})),
	)
}

#[test]
fn parse_kill() {
	let res = syn::parse_with(r#"KILL $param"#.as_bytes(), async |parser, stk| {
		parser.parse_query(stk).await
	})
	.unwrap()
	.expressions
	.pop()
	.unwrap();
	assert_eq!(
		res,
		TopLevelExpr::Kill(KillStatement {
			id: Expr::Param(Param::new("param".to_owned()))
		})
	);

	let res = syn::parse_with(
		r#"KILL u"e72bee20-f49b-11ec-b939-0242ac120002" "#.as_bytes(),
		async |parser, stk| parser.parse_query(stk).await,
	)
	.unwrap()
	.expressions
	.pop()
	.unwrap();
	assert_eq!(
		res,
		TopLevelExpr::Kill(KillStatement {
			id: Expr::Literal(Literal::Uuid(PublicUuid::from(uuid::uuid!(
				"e72bee20-f49b-11ec-b939-0242ac120002"
			))))
		})
	);
}

#[test]
fn parse_live() {
	let res = syn::parse_with(r#"LIVE SELECT DIFF FROM $foo"#.as_bytes(), async |parser, stk| {
		parser.parse_top_level_expr(stk).await
	})
	.unwrap();
	let TopLevelExpr::Live(stmt) = res else {
		panic!()
	};
	assert_eq!(stmt.fields, Fields::Select(vec![]));
	assert_eq!(stmt.diff, true);
	assert_eq!(stmt.what, Expr::Param(Param::new("foo".to_owned())));

	let res = syn::parse_with(
		r#"LIVE SELECT foo FROM table WHERE true FETCH a[where foo],b"#.as_bytes(),
		async |parser, stk| parser.parse_top_level_expr(stk).await,
	)
	.unwrap();
	let TopLevelExpr::Live(stmt) = res else {
		panic!()
	};
	assert_eq!(
		stmt.fields,
		Fields::Select(vec![Field::Single(Selector {
			expr: Expr::Idiom(Idiom(vec![Part::Field("foo".to_owned())])),
			alias: None,
		})],)
	);
	assert_eq!(stmt.what, Expr::Table("table".to_owned()));
	assert_eq!(stmt.cond, Some(Cond(Expr::Literal(Literal::Bool(true)))));
	assert_eq!(
		stmt.fetch,
		Some(Fetchs(vec![
			Fetch(Expr::Idiom(Idiom(vec![
				Part::Field("a".to_owned()),
				Part::Where(Expr::Idiom(Idiom(vec![Part::Field("foo".to_owned())]))),
			]))),
			Fetch(Expr::Idiom(Idiom(vec![Part::Field("b".to_owned())]))),
		])),
	)
}

#[test]
fn parse_option() {
	let res = syn::parse_with(r#"OPTION value = true"#.as_bytes(), async |parser, stk| {
		parser.parse_top_level_expr(stk).await
	})
	.unwrap();
	assert_eq!(
		res,
		TopLevelExpr::Option(OptionStatement {
			name: "value".to_owned(),
			what: true
		})
	)
}

#[test]
fn parse_return() {
	let res = syn::parse_with(r#"RETURN RETRUN FETCH RETURN"#.as_bytes(), async |parser, stk| {
		parser.parse_expr_inherit(stk).await
	})
	.unwrap();
	assert_eq!(
		res,
		Expr::Return(Box::new(OutputStatement {
			what: ident_field("RETRUN"),
			fetch: Some(Fetchs(vec![Fetch(ident_field("RETURN"))]))
		})),
	)
}

#[test]
fn parse_relate() {
	let res = syn::parse_with(
		r#"RELATE ONLY [1,2]->a:b->(CREATE foo) UNIQUE SET a += 1 RETURN NONE PARALLEL"#.as_bytes(),
		async |parser, stk| parser.parse_expr_inherit(stk).await,
	)
	.unwrap();
	assert_eq!(
		res,
		Expr::Relate(Box::new(RelateStatement {
			only: true,
			through: Expr::Literal(Literal::RecordId(RecordIdLit {
				table: "a".to_owned(),
				key: RecordIdKeyLit::String("b".to_owned()),
			})),
			from: Expr::Literal(Literal::Array(vec![
				Expr::Literal(Literal::Integer(1)),
				Expr::Literal(Literal::Integer(2)),
			])),
			to: Expr::Create(Box::new(CreateStatement {
				only: false,
				what: vec![Expr::Table("foo".to_owned())],
				data: None,
				output: None,
				timeout: None,
				parallel: false,
				version: None,
			})),
			uniq: true,
			data: Some(Data::SetExpression(vec![Assignment {
				place: Idiom(vec![Part::Field("a".to_owned())]),
				operator: AssignOperator::Add,
				value: Expr::Literal(Literal::Integer(1))
			}])),
			output: Some(Output::None),
			timeout: None,
			parallel: true,
		})),
	)
}

#[test]
fn parse_remove() {
	let res = syn::parse_with(r#"REMOVE NAMESPACE ns"#.as_bytes(), async |parser, stk| {
		parser.parse_expr_inherit(stk).await
	})
	.unwrap();
	assert_eq!(
		res,
		Expr::Remove(Box::new(RemoveStatement::Namespace(RemoveNamespaceStatement {
			name: Expr::Idiom(Idiom(vec![Part::Field("ns".to_string())])),
			if_exists: false,
			expunge: false,
		})))
	);

	let res = syn::parse_with(r#"REMOVE DB database"#.as_bytes(), async |parser, stk| {
		parser.parse_expr_inherit(stk).await
	})
	.unwrap();
	assert_eq!(
		res,
		Expr::Remove(Box::new(RemoveStatement::Database(RemoveDatabaseStatement {
			name: Expr::Idiom(Idiom(vec![Part::Field("database".to_string())])),
			if_exists: false,
			expunge: false,
		})))
	);

	let res = syn::parse_with(r#"REMOVE FUNCTION fn::foo::bar"#.as_bytes(), async |parser, stk| {
		parser.parse_expr_inherit(stk).await
	})
	.unwrap();
	assert_eq!(
		res,
		Expr::Remove(Box::new(RemoveStatement::Function(RemoveFunctionStatement {
			name: "foo::bar".to_owned(),
			if_exists: false,
		})))
	);
	let res =
		syn::parse_with(r#"REMOVE FUNCTION fn::foo::bar();"#.as_bytes(), async |parser, stk| {
			parser.parse_expr_inherit(stk).await
		})
		.unwrap();
	assert_eq!(
		res,
		Expr::Remove(Box::new(RemoveStatement::Function(RemoveFunctionStatement {
			name: "foo::bar".to_owned(),
			if_exists: false,
		})))
	);

	let res =
		syn::parse_with(r#"REMOVE ACCESS foo ON DATABASE"#.as_bytes(), async |parser, stk| {
			parser.parse_expr_inherit(stk).await
		})
		.unwrap();
	assert_eq!(
		res,
		Expr::Remove(Box::new(RemoveStatement::Access(RemoveAccessStatement {
			name: Expr::Idiom(Idiom(vec![Part::Field("foo".to_string())])),
			base: Base::Db,
			if_exists: false,
		})))
	);

	let res = syn::parse_with(r#"REMOVE PARAM $foo"#.as_bytes(), async |parser, stk| {
		parser.parse_expr_inherit(stk).await
	})
	.unwrap();
	assert_eq!(
		res,
		Expr::Remove(Box::new(RemoveStatement::Param(RemoveParamStatement {
			name: "foo".to_owned(),
			if_exists: false,
		})))
	);

	let res = syn::parse_with(r#"REMOVE TABLE foo"#.as_bytes(), async |parser, stk| {
		parser.parse_expr_inherit(stk).await
	})
	.unwrap();
	assert_eq!(
		res,
		Expr::Remove(Box::new(RemoveStatement::Table(RemoveTableStatement {
			name: Expr::Idiom(Idiom(vec![Part::Field("foo".to_string())])),
			if_exists: false,
			expunge: false,
		})))
	);

	let res =
		syn::parse_with(r#"REMOVE EVENT foo ON TABLE bar"#.as_bytes(), async |parser, stk| {
			parser.parse_expr_inherit(stk).await
		})
		.unwrap();
	assert_eq!(
		res,
		Expr::Remove(Box::new(RemoveStatement::Event(RemoveEventStatement {
			name: Expr::Idiom(Idiom(vec![Part::Field("foo".to_string())])),
			what: Expr::Idiom(Idiom(vec![Part::Field("bar".to_string())])),
			if_exists: false,
		})))
	);

	let res =
		syn::parse_with(r#"REMOVE FIELD foo.bar[10] ON bar"#.as_bytes(), async |parser, stk| {
			parser.parse_expr_inherit(stk).await
		})
		.unwrap();
	assert_eq!(
		res,
		Expr::Remove(Box::new(RemoveStatement::Field(RemoveFieldStatement {
			name: Expr::Idiom(Idiom(vec![
				Part::Field("foo".to_string()),
				Part::Field("bar".to_string()),
				Part::Value(Expr::Literal(Literal::Integer(10)))
			])),
			what: Expr::Idiom(Idiom(vec![Part::Field("bar".to_string())])),
			if_exists: false,
		})))
	);

	let res = syn::parse_with(r#"REMOVE INDEX foo ON bar"#.as_bytes(), async |parser, stk| {
		parser.parse_expr_inherit(stk).await
	})
	.unwrap();
	assert_eq!(
		res,
		Expr::Remove(Box::new(RemoveStatement::Index(RemoveIndexStatement {
			name: Expr::Idiom(Idiom(vec![Part::Field("foo".to_string())])),
			what: Expr::Idiom(Idiom(vec![Part::Field("bar".to_string())])),
			if_exists: false,
		})))
	);

	let res = syn::parse_with(r#"REMOVE ANALYZER foo"#.as_bytes(), async |parser, stk| {
		parser.parse_expr_inherit(stk).await
	})
	.unwrap();
	assert_eq!(
		res,
		Expr::Remove(Box::new(RemoveStatement::Analyzer(RemoveAnalyzerStatement {
			name: Expr::Idiom(Idiom(vec![Part::Field("foo".to_string())])),
			if_exists: false,
		})))
	);

	let res = syn::parse_with(r#"REMOVE user foo on database"#.as_bytes(), async |parser, stk| {
		parser.parse_expr_inherit(stk).await
	})
	.unwrap();
	assert_eq!(
		res,
		Expr::Remove(Box::new(RemoveStatement::User(RemoveUserStatement {
			name: Expr::Idiom(Idiom(vec![Part::Field("foo".to_string())])),
			base: Base::Db,
			if_exists: false,
		})))
	);
}

#[test]
fn parse_update() {
	let res = syn::parse_with(r#"UPDATE ONLY a->b WITH INDEX index,index_2 UNSET foo... , a->b, c[*] WHERE true RETURN DIFF TIMEOUT 1s PARALLEL EXPLAIN FULL"#.as_bytes(),async |parser,stk| parser. parse_expr_inherit(stk).await).unwrap();
	assert_eq!(
		res,
		Expr::Update(Box::new(UpdateStatement {
			only: true,
			what: vec![Expr::Idiom(Idiom(vec![
				Part::Field("a".to_owned()),
				Part::Graph(Lookup {
					kind: LookupKind::Graph(Dir::Out),
					what: vec![LookupSubject::Table {
						table: "b".to_owned(),
						referencing_field: None
					}],
					..Default::default()
				})
			]))],
			with: Some(With::Index(vec!["index".to_owned(), "index_2".to_owned()])),
			cond: Some(Cond(Expr::Literal(Literal::Bool(true)))),
			data: Some(Data::UnsetExpression(vec![
				Idiom(vec![Part::Field("foo".to_owned()), Part::Flatten]),
				Idiom(vec![
					Part::Field("a".to_owned()),
					Part::Graph(Lookup {
						kind: LookupKind::Graph(Dir::Out),
						what: vec![LookupSubject::Table {
							table: "b".to_owned(),
							referencing_field: None
						}],
						..Default::default()
					})
				]),
				Idiom(vec![Part::Field("c".to_owned()), Part::All])
			])),
			output: Some(Output::Diff),
			timeout: Some(Timeout(Expr::Literal(Literal::Duration(PublicDuration::from_secs(1))))),
			parallel: true,
			explain: Some(Explain(true))
		}))
	);
}

#[test]
fn parse_upsert() {
	let res = syn::parse_with(r#"UPSERT ONLY a->b WITH INDEX index,index_2 UNSET foo... , a->b, c[*] WHERE true RETURN DIFF TIMEOUT 1s PARALLEL EXPLAIN"#.as_bytes(),async |parser,stk| parser. parse_expr_inherit(stk).await).unwrap();
	assert_eq!(
		res,
		Expr::Upsert(Box::new(UpsertStatement {
			only: true,
			what: vec![Expr::Idiom(Idiom(vec![
				Part::Field("a".to_owned()),
				Part::Graph(Lookup {
					kind: LookupKind::Graph(Dir::Out),
					what: vec![LookupSubject::Table {
						table: "b".to_owned(),
						referencing_field: None
					}],
					..Default::default()
				})
			]))],
			with: Some(With::Index(vec!["index".to_owned(), "index_2".to_owned()])),
			cond: Some(Cond(Expr::Literal(Literal::Bool(true)))),
			data: Some(Data::UnsetExpression(vec![
				Idiom(vec![Part::Field("foo".to_owned()), Part::Flatten]),
				Idiom(vec![
					Part::Field("a".to_owned()),
					Part::Graph(Lookup {
						kind: LookupKind::Graph(Dir::Out),
						what: vec![LookupSubject::Table {
							table: "b".to_owned(),
							referencing_field: None
						}],
						..Default::default()
					})
				]),
				Idiom(vec![Part::Field("c".to_owned()), Part::All])
			])),
			output: Some(Output::Diff),
			timeout: Some(Timeout(Expr::Literal(Literal::Duration(PublicDuration::from_secs(1))))),
			parallel: true,
			explain: Some(Explain(false))
		}))
	);
}

#[test]
fn parse_access_grant() {
	// User
	{
		let res = syn::parse_with_settings(
			r#"ACCESS a ON NAMESPACE GRANT FOR USER b"#.as_bytes(),
			ParserSettings::default(),
			async |parser, stk| parser.parse_top_level_expr(stk).await,
		)
		.unwrap();
		assert_eq!(
			res,
			TopLevelExpr::Access(Box::new(AccessStatement::Grant(AccessStatementGrant {
				ac: "a".to_owned(),
				base: Some(Base::Ns),
				subject: access::Subject::User("b".to_owned()),
			})))
		);
	}
	// Record
	{
		let res = syn::parse_with_settings(
			r#"ACCESS a ON NAMESPACE GRANT FOR RECORD b:c"#.as_bytes(),
			ParserSettings::default(),
			async |parser, stk| parser.parse_top_level_expr(stk).await,
		)
		.unwrap();
		assert_eq!(
			res,
			TopLevelExpr::Access(Box::new(AccessStatement::Grant(AccessStatementGrant {
				ac: "a".to_owned(),
				base: Some(Base::Ns),
				subject: access::Subject::Record(RecordIdLit {
					table: "b".to_owned(),
					key: RecordIdKeyLit::String("c".to_owned()),
				}),
			})))
		);
	}
}

#[test]
fn parse_access_show() {
	// All
	{
		let res = syn::parse_with_settings(
			r#"ACCESS a ON DATABASE SHOW ALL"#.as_bytes(),
			ParserSettings::default(),
			async |parser, stk| parser.parse_top_level_expr(stk).await,
		)
		.unwrap();
		assert_eq!(
			res,
			TopLevelExpr::Access(Box::new(AccessStatement::Show(AccessStatementShow {
				ac: "a".to_owned(),
				base: Some(Base::Db),
				gr: None,
				cond: None,
			})))
		);
	}
	// Grant
	{
		let res = syn::parse_with_settings(
			r#"ACCESS a ON DATABASE SHOW GRANT b"#.as_bytes(),
			ParserSettings::default(),
			async |parser, stk| parser.parse_top_level_expr(stk).await,
		)
		.unwrap();
		assert_eq!(
			res,
			TopLevelExpr::Access(Box::new(AccessStatement::Show(AccessStatementShow {
				ac: "a".to_owned(),
				base: Some(Base::Db),
				gr: Some("b".to_owned()),
				cond: None,
			})))
		);
	}
	// Condition
	{
		let res = syn::parse_with_settings(
			r#"ACCESS a ON DATABASE SHOW WHERE true"#.as_bytes(),
			ParserSettings::default(),
			async |parser, stk| parser.parse_top_level_expr(stk).await,
		)
		.unwrap();
		assert_eq!(
			res,
			TopLevelExpr::Access(Box::new(AccessStatement::Show(AccessStatementShow {
				ac: "a".to_owned(),
				base: Some(Base::Db),
				gr: None,
				cond: Some(Cond(Expr::Literal(Literal::Bool(true)))),
			})))
		);
	}
}

#[test]
fn parse_access_revoke() {
	// All
	{
		let res = syn::parse_with_settings(
			r#"ACCESS a ON DATABASE REVOKE ALL"#.as_bytes(),
			ParserSettings::default(),
			async |parser, stk| parser.parse_top_level_expr(stk).await,
		)
		.unwrap();
		assert_eq!(
			res,
			TopLevelExpr::Access(Box::new(AccessStatement::Revoke(AccessStatementRevoke {
				ac: "a".to_owned(),
				base: Some(Base::Db),
				gr: None,
				cond: None,
			})))
		);
	}
	// Grant
	{
		let res = syn::parse_with_settings(
			r#"ACCESS a ON DATABASE REVOKE GRANT b"#.as_bytes(),
			ParserSettings::default(),
			async |parser, stk| parser.parse_top_level_expr(stk).await,
		)
		.unwrap();
		assert_eq!(
			res,
			TopLevelExpr::Access(Box::new(AccessStatement::Revoke(AccessStatementRevoke {
				ac: "a".to_owned(),
				base: Some(Base::Db),
				gr: Some("b".to_owned()),
				cond: None,
			})))
		);
	}
	// Condition
	{
		let res = syn::parse_with_settings(
			r#"ACCESS a ON DATABASE REVOKE WHERE true"#.as_bytes(),
			ParserSettings::default(),
			async |parser, stk| parser.parse_top_level_expr(stk).await,
		)
		.unwrap();
		assert_eq!(
			res,
			TopLevelExpr::Access(Box::new(AccessStatement::Revoke(AccessStatementRevoke {
				ac: "a".to_owned(),
				base: Some(Base::Db),
				gr: None,
				cond: Some(Cond(Expr::Literal(Literal::Bool(true)))),
			})))
		);
	}
}

#[test]
fn parse_access_purge() {
	// All
	{
		let res = syn::parse_with_settings(
			r#"ACCESS a ON DATABASE PURGE EXPIRED, REVOKED"#.as_bytes(),
			ParserSettings::default(),
			async |parser, stk| parser.parse_top_level_expr(stk).await,
		)
		.unwrap();
		assert_eq!(
			res,
			TopLevelExpr::Access(Box::new(AccessStatement::Purge(AccessStatementPurge {
				ac: "a".to_owned(),
				base: Some(Base::Db),
				kind: PurgeKind::Both,
				grace: PublicDuration::from_millis(0),
			})))
		);
	}
	// Expired
	{
		let res = syn::parse_with_settings(
			r#"ACCESS a ON DATABASE PURGE EXPIRED"#.as_bytes(),
			ParserSettings::default(),
			async |parser, stk| parser.parse_top_level_expr(stk).await,
		)
		.unwrap();
		assert_eq!(
			res,
			TopLevelExpr::Access(Box::new(AccessStatement::Purge(AccessStatementPurge {
				ac: "a".to_owned(),
				base: Some(Base::Db),
				kind: PurgeKind::Expired,
				grace: PublicDuration::from_millis(0),
			})))
		);
	}
	// Revoked
	{
		let res = syn::parse_with_settings(
			r#"ACCESS a ON DATABASE PURGE REVOKED"#.as_bytes(),
			ParserSettings::default(),
			async |parser, stk| parser.parse_top_level_expr(stk).await,
		)
		.unwrap();
		assert_eq!(
			res,
			TopLevelExpr::Access(Box::new(AccessStatement::Purge(AccessStatementPurge {
				ac: "a".to_owned(),
				base: Some(Base::Db),
				kind: PurgeKind::Revoked,
				grace: PublicDuration::from_millis(0),
			})))
		);
	}
	// Expired for 90 days
	{
		let res = syn::parse_with_settings(
			r#"ACCESS a ON DATABASE PURGE EXPIRED FOR 90d"#.as_bytes(),
			ParserSettings::default(),
			async |parser, stk| parser.parse_top_level_expr(stk).await,
		)
		.unwrap();
		assert_eq!(
			res,
			TopLevelExpr::Access(Box::new(AccessStatement::Purge(AccessStatementPurge {
				ac: "a".to_owned(),
				base: Some(Base::Db),
				kind: PurgeKind::Expired,
				grace: PublicDuration::from_days(90).unwrap(),
			})))
		);
	}
	// Revoked for 90 days
	{
		let res = syn::parse_with_settings(
			r#"ACCESS a ON DATABASE PURGE REVOKED FOR 90d"#.as_bytes(),
			ParserSettings::default(),
			async |parser, stk| parser.parse_top_level_expr(stk).await,
		)
		.unwrap();
		assert_eq!(
			res,
			TopLevelExpr::Access(Box::new(AccessStatement::Purge(AccessStatementPurge {
				ac: "a".to_owned(),
				base: Some(Base::Db),
				kind: PurgeKind::Revoked,
				grace: PublicDuration::from_days(90).unwrap(),
			})))
		);
	}
	// Invalid for 90 days
	{
		let res = syn::parse_with_settings(
			r#"ACCESS a ON DATABASE PURGE REVOKED, EXPIRED FOR 90d"#.as_bytes(),
			ParserSettings::default(),
			async |parser, stk| parser.parse_top_level_expr(stk).await,
		)
		.unwrap();
		assert_eq!(
			res,
			TopLevelExpr::Access(Box::new(AccessStatement::Purge(AccessStatementPurge {
				ac: "a".to_owned(),
				base: Some(Base::Db),
				kind: PurgeKind::Both,
				grace: PublicDuration::from_days(90).unwrap(),
			})))
		);
	}
}<|MERGE_RESOLUTION|>--- conflicted
+++ resolved
@@ -2222,14 +2222,7 @@
 	.expressions
 	.pop()
 	.unwrap();
-<<<<<<< HEAD
-	let expect = TopLevelExpr::Use(UseStatement {
-		ns: Some(Expr::Idiom(Idiom::field("foo".to_owned()))),
-		db: None,
-	});
-=======
-	let expect = TopLevelExpr::Use(UseStatement::Ns("foo".to_owned()));
->>>>>>> d5e2dcbc
+	let expect = TopLevelExpr::Use(UseStatement::Ns(Expr::Idiom(Idiom::field("foo".to_owned()))));
 	assert_eq!(res, expect);
 
 	let res = syn::parse_with(r"USE NS foo".as_bytes(), async |parser, stk| {
@@ -2239,14 +2232,7 @@
 	.expressions
 	.pop()
 	.unwrap();
-<<<<<<< HEAD
-	let expect = TopLevelExpr::Use(UseStatement {
-		ns: Some(Expr::Idiom(Idiom::field("foo".to_owned()))),
-		db: None,
-	});
-=======
-	let expect = TopLevelExpr::Use(UseStatement::Ns("foo".to_owned()));
->>>>>>> d5e2dcbc
+	let expect = TopLevelExpr::Use(UseStatement::Ns(Expr::Idiom(Idiom::field("foo".to_owned()))));
 	assert_eq!(res, expect);
 
 	let res = syn::parse_with(r"USE NS bar DB foo".as_bytes(), async |parser, stk| {
@@ -2257,14 +2243,7 @@
 	.pop()
 	.unwrap();
 
-<<<<<<< HEAD
-	let expect = TopLevelExpr::Use(UseStatement {
-		ns: Some(Expr::Idiom(Idiom::field("bar".to_owned()))),
-		db: Some(Expr::Idiom(Idiom::field("foo".to_owned()))),
-	});
-=======
-	let expect = TopLevelExpr::Use(UseStatement::NsDb("bar".to_owned(), "foo".to_owned()));
->>>>>>> d5e2dcbc
+	let expect = TopLevelExpr::Use(UseStatement::NsDb(Expr::Idiom(Idiom::field("bar".to_owned())), Expr::Idiom(Idiom::field("foo".to_owned()))));
 	assert_eq!(res, expect);
 }
 
@@ -2277,14 +2256,7 @@
 	.expressions
 	.pop()
 	.unwrap();
-<<<<<<< HEAD
-	let expect = TopLevelExpr::Use(UseStatement {
-		ns: Some(Expr::Idiom(Idiom::field("foo".to_owned()))),
-		db: None,
-	});
-=======
-	let expect = TopLevelExpr::Use(UseStatement::Ns("foo".to_owned()));
->>>>>>> d5e2dcbc
+	let expect = TopLevelExpr::Use(UseStatement::Ns(Expr::Idiom(Idiom::field("foo".to_owned()))));
 	assert_eq!(res, expect);
 
 	let res = syn::parse_with(r"use db foo".as_bytes(), async |parser, stk| {
@@ -2295,14 +2267,7 @@
 	.pop()
 	.unwrap();
 
-<<<<<<< HEAD
-	let expect = TopLevelExpr::Use(UseStatement {
-		ns: None,
-		db: Some(Expr::Idiom(Idiom::field("foo".to_owned()))),
-	});
-=======
-	let expect = TopLevelExpr::Use(UseStatement::Db("foo".to_owned()));
->>>>>>> d5e2dcbc
+	let expect = TopLevelExpr::Use(UseStatement::Db(Expr::Idiom(Idiom::field("foo".to_owned()))));
 	assert_eq!(res, expect);
 
 	let res = syn::parse_with(r"use ns bar db foo".as_bytes(), async |parser, stk| {
@@ -2313,14 +2278,7 @@
 	.pop()
 	.unwrap();
 
-<<<<<<< HEAD
-	let expect = TopLevelExpr::Use(UseStatement {
-		ns: Some(Expr::Idiom(Idiom::field("bar".to_owned()))),
-		db: Some(Expr::Idiom(Idiom::field("foo".to_owned()))),
-	});
-=======
-	let expect = TopLevelExpr::Use(UseStatement::NsDb("bar".to_owned(), "foo".to_owned()));
->>>>>>> d5e2dcbc
+	let expect = TopLevelExpr::Use(UseStatement::NsDb(Expr::Idiom(Idiom::field("bar".to_owned())), Expr::Idiom(Idiom::field("foo".to_owned()))));
 	assert_eq!(res, expect);
 }
 
