--- conflicted
+++ resolved
@@ -469,16 +469,10 @@
 
 	/// Parse a basic idiom.
 	///
-<<<<<<< HEAD
-	/// Basic idioms differ from normal idioms in that they are more restrictive.
-	/// Flatten, graphs, conditions and indexing by param is not allowed.
-	pub(super) async fn parse_basic_idiom(&mut self, stk: &mut Stk) -> ParseResult<Idiom> {
-=======
 	/// Basic idioms differ from normal idioms in that they are more
 	/// restrictive. Flatten, graphs, conditions and indexing by param is not
 	/// allowed.
-	pub(super) async fn parse_basic_idiom(&mut self, ctx: &mut Stk) -> ParseResult<Idiom> {
->>>>>>> e517508b
+	pub(super) async fn parse_basic_idiom(&mut self, stk: &mut Stk) -> ParseResult<Idiom> {
 		let start = self.next_token_value::<Ident>()?;
 		let mut parts = vec![Part::Field(start)];
 		loop {
@@ -532,15 +526,9 @@
 	/// Parse a local idiom.
 	///
 	/// Basic idioms differ from local idioms in that they are more restrictive.
-<<<<<<< HEAD
 	/// Only field, all and number indexing is allowed. Flatten is also allowed but only at the
 	/// end.
 	pub(super) async fn parse_local_idiom(&mut self, stk: &mut Stk) -> ParseResult<Idiom> {
-=======
-	/// Only field, all and number indexing is allowed. Flatten is also allowed
-	/// but only at the end.
-	pub(super) async fn parse_local_idiom(&mut self, ctx: &mut Stk) -> ParseResult<Idiom> {
->>>>>>> e517508b
 		let start = self.next_token_value()?;
 		let mut parts = vec![Part::Field(start)];
 		loop {
@@ -628,15 +616,9 @@
 	/// Parses a graph value
 	///
 	/// # Parser state
-<<<<<<< HEAD
 	/// Expects to just have eaten a direction (e.g. <-, <->, or ->) and be at the field like part
 	/// of the graph
 	pub(super) async fn parse_graph(&mut self, stk: &mut Stk, dir: Dir) -> ParseResult<Graph> {
-=======
-	/// Expects to just have eaten a direction (e.g. <-, <->, or ->) and be at
-	/// the field like part of the graph
-	pub(super) async fn parse_graph(&mut self, ctx: &mut Stk, dir: Dir) -> ParseResult<Graph> {
->>>>>>> e517508b
 		let token = self.peek();
 		match token.kind {
 			t!("?") => {
