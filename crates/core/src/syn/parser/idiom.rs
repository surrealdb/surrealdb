use reblessive::Stk;

use super::basic::NumberToken;
use super::mac::{expected, unexpected};
use super::{ParseResult, Parser};
use crate::sql::part::{DestructurePart, Recurse, RecurseInstruction};
use crate::sql::{Dir, Expr, Field, Fields, Graph, Ident, Idiom, Literal, Param, Part};
use crate::syn::error::bail;
use crate::syn::lexer::compound::{self, Numeric};
use crate::syn::token::{Glued, Span, TokenKind, t};

impl Parser<'_> {
	pub(super) fn peek_continues_idiom(&mut self) -> bool {
		let peek = self.peek().kind;
		if matches!(peek, t!("->") | t!("[") | t!(".") | t!("...") | t!("?")) {
			return true;
		}
		peek == t!("<") && matches!(self.peek1().kind, t!("-") | t!("->"))
	}

	/// Parse fields of a selecting query: `foo, bar` in `SELECT foo, bar FROM
	/// baz`.
	///
	/// # Parser State
	/// Expects the next tokens to be of a field set.
	pub(crate) async fn parse_fields(&mut self, stk: &mut Stk) -> ParseResult<Fields> {
		if self.eat(t!("VALUE")) {
			let expr = stk.run(|ctx| self.parse_expr_field(ctx)).await?;
			let alias = if self.eat(t!("AS")) {
				Some(self.parse_plain_idiom(stk).await?)
			} else {
				None
			};
			Ok(Fields::Value(Box::new(Field::Single {
				expr,
				alias,
			})))
		} else {
			let mut fields = Vec::new();
			loop {
				let field = if self.eat(t!("*")) {
					Field::All
				} else {
					let expr = stk.run(|ctx| self.parse_expr_field(ctx)).await?;
					let alias = if self.eat(t!("AS")) {
						Some(self.parse_plain_idiom(stk).await?)
					} else {
						None
					};
					Field::Single {
						expr,
						alias,
					}
				};
				fields.push(field);
				if !self.eat(t!(",")) {
					break;
				}
			}
			Ok(Fields::Select(fields))
		}
	}

	/// Parses a list of idioms separated by a `,`
	pub(super) async fn parse_idiom_list(&mut self, stk: &mut Stk) -> ParseResult<Vec<Idiom>> {
		let mut res = vec![self.parse_plain_idiom(stk).await?];
		while self.eat(t!(",")) {
			res.push(self.parse_plain_idiom(stk).await?);
		}
		Ok(res)
	}

	/// Parses the remaining idiom parts after the start: Any part like `...`,
	/// `.foo` and `->foo`
	///
	/// This function differes from [`Parser::parse_remaining_value_idiom`] in
	/// how it handles graph parsing. Graphs inside a plain idioms will remain
	/// a normal graph production.
	pub(super) async fn parse_remaining_idiom(
		&mut self,
		stk: &mut Stk,
		start: Vec<Part>,
	) -> ParseResult<Idiom> {
		let mut res = start;
		loop {
			match self.peek_kind() {
				t!("?") => {
					self.pop_peek();
					res.push(Part::Optional);
				}
				t!("...") => {
					self.pop_peek();
					res.push(Part::Flatten);
				}
				t!(".") => {
					self.pop_peek();
					res.push(self.parse_dot_part(stk).await?)
				}
				t!("[") => {
					let span = self.pop_peek().span;
					let part = self.parse_bracket_part(stk, span).await?;
					res.push(part)
				}
				t!("->") => {
					self.pop_peek();
					let graph = stk.run(|stk| self.parse_graph(stk, Dir::Out)).await?;
					res.push(Part::Graph(graph))
				}
				t!("<") => {
					let peek = self.peek_whitespace1();
					if peek.kind == t!("-") {
						self.pop_peek();
						self.pop_peek();
						let graph = stk.run(|stk| self.parse_graph(stk, Dir::In)).await?;
						res.push(Part::Graph(graph))
					} else if peek.kind == t!("->") {
						self.pop_peek();
						self.pop_peek();
						let graph = stk.run(|stk| self.parse_graph(stk, Dir::Both)).await?;
						res.push(Part::Graph(graph))
					} else {
						break;
					}
				}
				t!("..") => {
					bail!("Unexpected token `{}` expected and idiom",t!(".."),
						@self.last_span() => "Did you maybe intent to use the flatten operator `...`");
				}
				_ => break,
			}
		}
		Ok(Idiom(res))
	}

	/// Parses the remaining idiom parts after the start: Any part like `...`,
	/// `.foo` and `->foo`
	///
	///
	/// This function differes from [`Parser::parse_remaining_value_idiom`] in
	/// how it handles graph parsing. When parsing a idiom like production
	/// which can be a value, the initial start value might need to be changed
	/// to a Edge depending on what is parsed next.
	pub(super) async fn parse_remaining_value_idiom(
		&mut self,
		stk: &mut Stk,
		start: Vec<Part>,
	) -> ParseResult<Expr> {
		let mut res = start;
		loop {
			match self.peek_kind() {
				t!("?") => {
					self.pop_peek();
					res.push(Part::Optional);
				}
				t!("...") => {
					self.pop_peek();
					res.push(Part::Flatten);
				}
				t!(".") => {
					self.pop_peek();
					res.push(self.parse_dot_part(stk).await?)
				}
				t!("[") => {
					let span = self.pop_peek().span;
					let part = self.parse_bracket_part(stk, span).await?;
					res.push(part)
				}
				t!("->") => {
					self.pop_peek();
					let x = self.parse_graph(stk, Dir::Out).await?;
					res.push(Part::Graph(x))
				}
				t!("<") => {
					let peek = self.peek_whitespace1();
					if peek.kind == t!("-") {
						self.pop_peek();
						self.pop_peek();

						let graph = self.parse_graph(stk, Dir::In).await?;
						res.push(Part::Graph(graph));
					} else if peek.kind == t!("->") {
						self.pop_peek();
						self.pop_peek();

						let graph = self.parse_graph(stk, Dir::Both).await?;
						res.push(Part::Graph(graph));
					} else {
						break;
					}
				}
				t!("..") => {
					bail!("Unexpected token `{}` expected and idiom",t!(".."),
						@self.last_span() => "Did you maybe intent to use the flatten operator `...`");
				}
				_ => break,
			}
		}
		Ok(Expr::Idiom(Idiom(res)))
	}

	/// Parse a idiom which can only start with a graph or an identifier.
	/// Other expressions are not allowed as start of this idiom
	pub async fn parse_plain_idiom(&mut self, stk: &mut Stk) -> ParseResult<Idiom> {
		let start = match self.peek_kind() {
			t!("->") => {
				self.pop_peek();
				let graph = stk.run(|ctx| self.parse_graph(ctx, Dir::Out)).await?;
				Part::Graph(graph)
			}
			t!("<") => {
				let t = self.pop_peek();
				let graph = if self.eat_whitespace(t!("-")) {
					stk.run(|ctx| self.parse_graph(ctx, Dir::In)).await?
				} else if self.eat_whitespace(t!("->")) {
					stk.run(|ctx| self.parse_graph(ctx, Dir::Both)).await?
				} else {
					unexpected!(self, t, "either `<-` `<->` or `->`")
				};
				Part::Graph(graph)
			}
			_ => Part::Field(self.next_token_value()?),
		};
		let start = vec![start];
		self.parse_remaining_idiom(stk, start).await
	}

	/// Parse the part after the `.` in a idiom
	pub(super) async fn parse_dot_part(&mut self, stk: &mut Stk) -> ParseResult<Part> {
		let res = match self.peek_kind() {
			t!("*") => {
				self.pop_peek();
				Part::All
			}
			t!("@") => {
				self.pop_peek();
				Part::RepeatRecurse
			}
			t!("{") => {
				self.pop_peek();
				stk.run(|ctx| self.parse_curly_part(ctx)).await?
			}
			_ => {
				let ident: Ident = self.next_token_value()?;
				if self.eat(t!("(")) {
					self.parse_function_part(stk, ident).await?
				} else {
					Part::Field(ident)
				}
			}
		};
		Ok(res)
	}
	pub(super) async fn parse_function_part(
		&mut self,
		stk: &mut Stk,
		name: Ident,
	) -> ParseResult<Part> {
		let args = self.parse_function_args(stk).await?;
		Ok(Part::Method(name.into_string(), args))
	}
	/// Parse the part after the `.{` in an idiom
	pub(super) async fn parse_curly_part(&mut self, stk: &mut Stk) -> ParseResult<Part> {
		match self.peek_kind() {
			t!("*") | t!("..") | TokenKind::Digits => self.parse_recurse_part(stk).await,
			_ => self.parse_destructure_part(stk).await,
		}
	}
	/// Parse a destructure part, expects `.{` to already be parsed
	pub(super) async fn parse_destructure_part(&mut self, stk: &mut Stk) -> ParseResult<Part> {
		let start = self.last_span();
		let mut destructured: Vec<DestructurePart> = Vec::new();
		loop {
			if self.eat(t!("}")) {
				// We've reached the end of the destructure
				break;
			}

			let field: Ident = self.next_token_value()?;
			let part = match self.peek_kind() {
				t!(":") => {
					self.pop_peek();
					let idiom = match self.parse_expr_field(stk).await? {
						Expr::Idiom(x) => x,
						v => Idiom(vec![Part::Start(v)]),
					};
					DestructurePart::Aliased(field, idiom)
				}
				t!(".") => {
					self.pop_peek();
					let found = self.peek_kind();
					match self.parse_dot_part(stk).await? {
						Part::All => DestructurePart::All(field),
						Part::Destructure(v) => DestructurePart::Destructure(field, v),
						_ => {
							bail!("Unexpected token `{}` expected a `*` or a destructuring", found, @self.last_span());
						}
					}
				}
				_ => DestructurePart::Field(field),
			};

			destructured.push(part);

			if !self.eat(t!(",")) {
				// We've reached the end of the destructure
				self.expect_closing_delimiter(t!("}"), start)?;
				break;
			}
		}

		Ok(Part::Destructure(destructured))
	}
	/// Parse the inner part of a recurse, expects a valid recurse value in the
	/// current position
	pub(super) fn parse_recurse_inner(&mut self) -> ParseResult<Recurse> {
		let min = if matches!(self.peek().kind, TokenKind::Digits) {
			Some(self.next_token_value::<u32>()?)
		} else {
			None
		};

		match (self.eat_whitespace(t!("..")), min) {
			(true, _) => (),
			(false, Some(v)) => {
				return Ok(Recurse::Fixed(v));
			}
			_ => {
				let found = self.next().kind;
				bail!("Unexpected token `{}` expected an integer or ..", found, @self.last_span());
			}
		}

		// parse ending id.
		let max = if matches!(self.peek_whitespace().kind, TokenKind::Digits) {
			Some(self.next_token_value::<u32>()?)
		} else {
			None
		};

		Ok(Recurse::Range(min, max))
	}
	/// Parse a recursion instruction following the inner recurse part, if any
	pub(super) async fn parse_recurse_instruction(
		&mut self,
		stk: &mut Stk,
	) -> ParseResult<Option<RecurseInstruction>> {
		let instruction = if self.eat(t!("+")) {
			let kind = self.next_token_value::<Ident>()?;
			if kind.eq_ignore_ascii_case("path") {
				let mut inclusive = false;
				loop {
					if self.eat(t!("+")) {
						let kind = self.next_token_value::<Ident>()?;
						if kind.eq_ignore_ascii_case("inclusive") {
							inclusive = true
						} else {
							bail!("Unexpected option `{}` expected `inclusive`",kind, @self.last_span());
						}
					} else {
						break;
					};
				}
				Some(RecurseInstruction::Path {
					inclusive,
				})
			} else if kind.eq_ignore_ascii_case("collect") {
				let mut inclusive = false;
				loop {
					if self.eat(t!("+")) {
						let kind = self.next_token_value::<Ident>()?;
						if kind.eq_ignore_ascii_case("inclusive") {
							inclusive = true
						} else {
							bail!("Unexpected option `{}` expected `inclusive`",kind, @self.last_span());
						}
					} else {
						break;
					};
				}
				Some(RecurseInstruction::Collect {
					inclusive,
				})
			} else if kind.eq_ignore_ascii_case("shortest") {
				expected!(self, t!("="));
				let token = self.peek();
				let expects = match token.kind {
					TokenKind::Parameter => Expr::Param(self.next_token_value::<Param>()?),
					x if Parser::kind_is_identifier(x) => {
						Expr::Literal(Literal::RecordId(self.parse_record_id(stk).await?))
					}
					_ => {
						unexpected!(self, token, "a param or record-id");
					}
				};
				let mut inclusive = false;
				loop {
					if self.eat(t!("+")) {
						let kind = self.next_token_value::<Ident>()?;
						if kind.eq_ignore_ascii_case("inclusive") {
							inclusive = true
						} else {
							bail!("Unexpected option `{}` expected `inclusive`",kind, @self.last_span());
						}
					} else {
						break;
					};
				}
				Some(RecurseInstruction::Shortest {
					expects,
					inclusive,
				})
			} else {
				bail!("Unexpected instruction `{}` expected `path`, `collect`, or `shortest`",kind, @self.last_span());
			}
		} else {
			None
		};

		Ok(instruction)
	}
	/// Parse a recurse part, expects `.{` to already be parsed
	pub(super) async fn parse_recurse_part(&mut self, stk: &mut Stk) -> ParseResult<Part> {
		let start = self.last_span();
		let recurse = self.parse_recurse_inner()?;
		let instruction = self.parse_recurse_instruction(stk).await?;
		self.expect_closing_delimiter(t!("}"), start)?;

		let nest = if self.eat(t!("(")) {
			let start = self.last_span();
			let idiom = self.parse_remaining_idiom(stk, vec![]).await?;
			self.expect_closing_delimiter(t!(")"), start)?;
			Some(idiom)
		} else {
			None
		};

		Ok(Part::Recurse(recurse, nest, instruction))
	}

	/// Parse the part after the `[` in a idiom
	pub(super) async fn parse_bracket_part(
		&mut self,
		stk: &mut Stk,
		start: Span,
	) -> ParseResult<Part> {
		let peek = self.peek();
		let res = match peek.kind {
			t!("*") => {
				self.pop_peek();
				Part::All
			}
			t!("$") => {
				self.pop_peek();
				Part::Last
			}
			t!("?") | t!("WHERE") => {
				self.pop_peek();
				let value = stk.run(|ctx| self.parse_expr_field(ctx)).await?;
				Part::Where(value)
			}
			_ => {
				let value = stk.run(|ctx| self.parse_expr_inherit(ctx)).await?;
				Part::Value(value)
			}
		};
		self.expect_closing_delimiter(t!("]"), start)?;
		Ok(res)
	}

	/// Parse a basic idiom.
	///
<<<<<<< HEAD
	/// Basic idioms differ from normal idioms in that they are more restrictive.
	/// Flatten, graphs, conditions and indexing by param is not allowed.
	pub(super) async fn parse_basic_idiom(&mut self, stk: &mut Stk) -> ParseResult<Idiom> {
=======
	/// Basic idioms differ from normal idioms in that they are more
	/// restrictive. Flatten, graphs, conditions and indexing by param is not
	/// allowed.
	pub(super) async fn parse_basic_idiom(&mut self, ctx: &mut Stk) -> ParseResult<Idiom> {
>>>>>>> 71fad245
		let start = self.next_token_value::<Ident>()?;
		let mut parts = vec![Part::Field(start)];
		loop {
			let token = self.peek();
			let part = match token.kind {
				t!(".") => {
					self.pop_peek();
					self.parse_dot_part(stk).await?
				}
				t!("[") => {
					self.pop_peek();
					let peek = self.peek();
					let res = match peek.kind {
						t!("*") => {
							self.pop_peek();
							Part::All
						}
						t!("$") => {
							self.pop_peek();
							Part::Last
						}
						TokenKind::Digits | t!("+") | TokenKind::Glued(Glued::Number) => {
							let number = self.next_token_value::<NumberToken>()?;
							let expr = match number {
								NumberToken::Float(x) => Expr::Literal(Literal::Float(x)),
								NumberToken::Integer(x) => Expr::Literal(Literal::Integer(x)),
								NumberToken::Decimal(x) => Expr::Literal(Literal::Decimal(x)),
							};
							Part::Value(expr)
						}
						t!("-") => {
							let peek_digit = self.peek_whitespace1();
							if let TokenKind::Digits = peek_digit.kind {
								let span = self.recent_span().covers(peek_digit.span);
								bail!("Unexpected token `-` expected $, *, or a number", @span => "an index can't be negative");
							}
							unexpected!(self, peek, "$, * or a number");
						}
						_ => unexpected!(self, peek, "$, * or a number"),
					};
					self.expect_closing_delimiter(t!("]"), token.span)?;
					res
				}
				_ => break,
			};
			parts.push(part);
		}
		Ok(Idiom(parts))
	}

	/// Parse a local idiom.
	///
	/// Basic idioms differ from local idioms in that they are more restrictive.
<<<<<<< HEAD
	/// Only field, all and number indexing is allowed. Flatten is also allowed but only at the
	/// end.
	pub(super) async fn parse_local_idiom(&mut self, stk: &mut Stk) -> ParseResult<Idiom> {
=======
	/// Only field, all and number indexing is allowed. Flatten is also allowed
	/// but only at the end.
	pub(super) async fn parse_local_idiom(&mut self, ctx: &mut Stk) -> ParseResult<Idiom> {
>>>>>>> 71fad245
		let start = self.next_token_value()?;
		let mut parts = vec![Part::Field(start)];
		loop {
			let token = self.peek();
			let part = match token.kind {
				t!(".") => {
					self.pop_peek();
					self.parse_dot_part(stk).await?
				}
				t!("[") => {
					self.pop_peek();
					let token = self.peek();
					let res = match token.kind {
						t!("*") => {
							self.pop_peek();
							Part::All
						}
						TokenKind::Digits | t!("+") => {
							let next = self.next();
							let number = self.lexer.lex_compound(next, compound::numeric)?;
							let number = match number.value {
								Numeric::Duration(_) => {
									bail!("Unexpected token `duration` expected a number", @number.span );
								}
								Numeric::Integer(x) => Expr::Literal(Literal::Integer(x)),
								Numeric::Float(x) => Expr::Literal(Literal::Float(x)),
								Numeric::Decimal(x) => Expr::Literal(Literal::Decimal(x)),
							};
							Part::Value(number)
						}
						TokenKind::Glued(Glued::Number) => {
							let number = self.next_token_value::<NumberToken>()?;
							let number = match number {
								NumberToken::Float(f) => Expr::Literal(Literal::Float(f)),
								NumberToken::Integer(i) => Expr::Literal(Literal::Integer(i)),
								NumberToken::Decimal(decimal) => {
									Expr::Literal(Literal::Decimal(decimal))
								}
							};
							Part::Value(number)
						}
						t!("-") => {
							let peek_digit = self.peek_whitespace1();
							if let TokenKind::Digits = peek_digit.kind {
								let span = self.recent_span().covers(peek_digit.span);
								bail!("Unexpected token `-` expected $, *, or a number", @span => "an index can't be negative");
							}
							unexpected!(self, token, "$, * or a number");
						}
						_ => unexpected!(self, token, "$, * or a number"),
					};
					self.expect_closing_delimiter(t!("]"), token.span)?;
					res
				}
				_ => break,
			};

			parts.push(part);
		}

		if self.eat(t!("...")) {
			let token = self.peek();
			if let t!(".") | t!("[") = token.kind {
				bail!("Unexpected token `...` expected a local idiom to end.",
					@token.span => "Flattening can only be done at the end of a local idiom")
			}
			parts.push(Part::Flatten);
		}

		Ok(Idiom(parts))
	}

	/// Parses a list of what values seperated by comma's
	///
	/// # Parser state
	/// Expects to be at the start of a what list.
	pub(super) async fn parse_what_list(&mut self, stk: &mut Stk) -> ParseResult<Vec<Expr>> {
		let mut res = vec![stk.run(|ctx| self.parse_expr_table(ctx)).await?];
		while self.eat(t!(",")) {
			res.push(stk.run(|ctx| self.parse_expr_table(ctx)).await?)
		}
		Ok(res)
	}

	/// Parses a graph value
	///
	/// # Parser state
<<<<<<< HEAD
	/// Expects to just have eaten a direction (e.g. <-, <->, or ->) and be at the field like part
	/// of the graph
	pub(super) async fn parse_graph(&mut self, stk: &mut Stk, dir: Dir) -> ParseResult<Graph> {
=======
	/// Expects to just have eaten a direction (e.g. <-, <->, or ->) and be at
	/// the field like part of the graph
	pub(super) async fn parse_graph(&mut self, ctx: &mut Stk, dir: Dir) -> ParseResult<Graph> {
>>>>>>> 71fad245
		let token = self.peek();
		match token.kind {
			t!("?") => {
				self.pop_peek();
				Ok(Graph {
					dir,
					..Default::default()
				})
			}
			t!("(") => {
				let span = self.pop_peek().span;
				let expr = if self.eat(t!("SELECT")) {
					let before = self.peek().span;
					let expr = self.parse_fields(stk).await?;
					let fields_span = before.covers(self.last_span());
					expected!(self, t!("FROM"));
					Some((expr, fields_span))
				} else {
					None
				};

				let token = self.peek();
				let what = match token.kind {
					t!("?") => {
						self.pop_peek();
						Vec::new()
					}
					x if Self::kind_is_identifier(x) => {
						let subject = self.parse_graph_subject(stk).await?;
						let mut subjects = vec![subject];
						while self.eat(t!(",")) {
							subjects.push(self.parse_graph_subject(stk).await?);
						}
						subjects
					}
					_ => unexpected!(self, token, "`?`, an identifier or a range"),
				};

				let cond = self.try_parse_condition(stk).await?;
				let (split, group, order) = if let Some((ref expr, fields_span)) = expr {
					let split = self.try_parse_split(stk, expr, fields_span).await?;
					let group = self.try_parse_group(stk, expr, fields_span).await?;
					let order = self.try_parse_orders(stk, expr, fields_span).await?;
					(split, group, order)
				} else {
					(None, None, None)
				};

				let (limit, start) = if let t!("START") = self.peek_kind() {
					let start = self.try_parse_start(stk).await?;
					let limit = self.try_parse_limit(stk).await?;
					(limit, start)
				} else {
					let limit = self.try_parse_limit(stk).await?;
					let start = self.try_parse_start(stk).await?;
					(limit, start)
				};

				let alias = if self.eat(t!("AS")) {
					Some(self.parse_plain_idiom(stk).await?)
				} else {
					None
				};

				self.expect_closing_delimiter(t!(")"), span)?;

				Ok(Graph {
					dir,
					what,
					cond,
					alias,
					expr: expr.map(|(x, _)| x),
					split,
					group,
					order,
					limit,
					start,
				})
			}
			x if Self::kind_is_identifier(x) => {
				// The following function should always succeed here,
				// returning an error here would be a bug, so unwrap.
				let subject = self.parse_graph_subject(stk).await?;
				Ok(Graph {
					dir,
					what: vec![subject],
					..Default::default()
				})
			}
			_ => unexpected!(self, token, "`?`, `(` or an identifier"),
		}
	}
}

#[cfg(test)]
mod tests {
	use super::*;
	use crate::sql::graph::GraphSubject;
	use crate::sql::{self, BinaryOperator, RecordIdKeyLit, RecordIdLit};
	use crate::syn;

	#[test]
	fn graph_in() {
		let sql = "<-likes";
		let out = syn::expr(sql).unwrap();
		assert_eq!("<-likes", format!("{}", out));
	}

	#[test]
	fn graph_out() {
		let sql = "->likes";
		let out = syn::expr(sql).unwrap();
		assert_eq!("->likes", format!("{}", out));
	}

	#[test]
	fn graph_both() {
		let sql = "<->likes";
		let out = syn::expr(sql).unwrap();
		assert_eq!("<->likes", format!("{}", out));
	}

	#[test]
	fn graph_multiple() {
		let sql = "->(likes, follows)";
		let out = syn::expr(sql).unwrap();
		assert_eq!("->(likes, follows)", format!("{}", out));
	}

	#[test]
	fn graph_aliases() {
		let sql = "->(likes, follows AS connections)";
		let out = syn::expr(sql).unwrap();
		assert_eq!("->(likes, follows AS connections)", format!("{}", out));
	}

	#[test]
	fn graph_conditions() {
		let sql = "->(likes, follows WHERE influencer = true)";
		let out = syn::expr(sql).unwrap();
		assert_eq!("->(likes, follows WHERE influencer = true)", format!("{}", out));
	}

	#[test]
	fn graph_conditions_aliases() {
		let sql = "->(likes, follows WHERE influencer = true AS connections)";
		let out = syn::expr(sql).unwrap();
		assert_eq!("->(likes, follows WHERE influencer = true AS connections)", format!("{}", out));
	}

	#[test]
	fn graph_select() {
		let sql = "->(SELECT amount FROM likes WHERE amount > 10)";
		let out = syn::expr(sql).unwrap();
		assert_eq!("->(SELECT amount FROM likes WHERE amount > 10)", format!("{}", out));
	}

	#[test]
	fn graph_select_wildcard() {
		let sql = "->(SELECT * FROM likes WHERE amount > 10)";
		let out = syn::expr(sql).unwrap();
		assert_eq!("->(SELECT * FROM likes WHERE amount > 10)", format!("{}", out));
	}

	#[test]
	fn graph_select_where_order() {
		let sql = "->(SELECT amount FROM likes WHERE amount > 10 ORDER BY amount)";
		let out = syn::expr(sql).unwrap();
		assert_eq!(
			"->(SELECT amount FROM likes WHERE amount > 10 ORDER BY amount\n)",
			format!("{}", out)
		);
	}

	#[test]
	fn graph_select_where_order_limit() {
		let sql = "->(SELECT amount FROM likes WHERE amount > 10 ORDER BY amount LIMIT 1)";
		let out = syn::expr(sql).unwrap();
		assert_eq!(
			"->(SELECT amount FROM likes WHERE amount > 10 ORDER BY amount\n LIMIT 1)",
			format!("{}", out)
		);
	}

	#[test]
	fn graph_select_limit() {
		let sql = "->(SELECT amount FROM likes LIMIT 1)";
		let out = syn::expr(sql).unwrap();
		assert_eq!("->(SELECT amount FROM likes LIMIT 1)", format!("{}", out));
	}

	#[test]
	fn graph_select_order() {
		let sql = "->(SELECT amount FROM likes ORDER BY amount)";
		let out = syn::expr(sql).unwrap();
		assert_eq!("->(SELECT amount FROM likes ORDER BY amount\n)", format!("{}", out));
	}

	#[test]
	fn graph_select_order_limit() {
		let sql = "->(SELECT amount FROM likes ORDER BY amount LIMIT 1)";
		let out = syn::expr(sql).unwrap();
		assert_eq!("->(SELECT amount FROM likes ORDER BY amount\n LIMIT 1)", format!("{}", out));
	}

	/// creates a field part
	fn f(s: &str) -> Part {
		Part::Field(Ident::new(s.to_owned()).unwrap())
	}

	/// creates a field part
	fn b(v: bool) -> Expr {
		Expr::Literal(Literal::Bool(v))
	}

	#[test]
	fn idiom_normal() {
		let sql = "test";
		let out = syn::expr(sql).unwrap();
		assert_eq!("test", format!("{}", out));
		assert_eq!(out, sql::Expr::Idiom(Idiom(vec![f("test")])));
	}

	#[test]
	fn idiom_quoted_backtick() {
		let sql = "`test`";
		let out = syn::expr(sql).unwrap();
		assert_eq!("test", format!("{}", out));
		assert_eq!(out, sql::Expr::Idiom(Idiom(vec![f("test")])));
	}

	#[test]
	fn idiom_quoted_brackets() {
		let sql = "⟨test⟩";
		let out = syn::expr(sql).unwrap();
		assert_eq!("test", format!("{}", out));
		assert_eq!(out, sql::Expr::Idiom(Idiom(vec![f("test")])));
	}

	#[test]
	fn idiom_nested() {
		let sql = "test.temp";
		let out = syn::expr(sql).unwrap();
		assert_eq!("test.temp", format!("{}", out));
		assert_eq!(out, sql::Expr::Idiom(Idiom(vec![f("test"), f("temp")])));
	}

	#[test]
	fn idiom_nested_quoted() {
		let sql = "test.`some key`";
		let out = syn::expr(sql).unwrap();
		assert_eq!("test.`some key`", format!("{}", out));
		assert_eq!(out, sql::Expr::Idiom(Idiom(vec![f("test"), f("some key")])));
	}

	#[test]
	fn idiom_nested_array_all() {
		let sql = "test.temp[*]";
		let out = syn::expr(sql).unwrap();
		assert_eq!("test.temp[*]", format!("{}", out));
		assert_eq!(out, sql::Expr::Idiom(Idiom(vec![f("test"), f("temp"), Part::All])));
	}

	#[test]
	fn idiom_nested_array_last() {
		let sql = "test.temp[$]";
		let out = syn::expr(sql).unwrap();
		assert_eq!("test.temp[$]", format!("{}", out));
		assert_eq!(out, sql::Expr::Idiom(Idiom(vec![f("test"), f("temp"), Part::Last])));
	}

	#[test]
	fn idiom_nested_array_value() {
		let sql = "test.temp[*].text";
		let out = syn::expr(sql).unwrap();
		assert_eq!("test.temp[*].text", format!("{}", out));
		assert_eq!(out, sql::Expr::Idiom(Idiom(vec![f("test"), f("temp"), Part::All, f("text")])));
	}

	#[test]
	fn idiom_nested_array_question() {
		let sql = "test.temp[? test = true].text";
		let out = syn::expr(sql).unwrap();
		assert_eq!("test.temp[WHERE test = true].text", format!("{}", out));
		assert_eq!(
			out,
			sql::Expr::Idiom(Idiom(vec![
				f("test"),
				f("temp"),
				Part::Where(sql::Expr::Binary {
					left: Box::new(sql::Expr::Idiom(Idiom(vec![f("test")]))),
					op: sql::BinaryOperator::Equal,
					right: Box::new(b(true))
				}),
				f("text")
			]))
		);
	}

	#[test]
	fn idiom_nested_array_condition() {
		let sql = "test.temp[WHERE test = true].text";
		let out = syn::expr(sql).unwrap();
		assert_eq!("test.temp[WHERE test = true].text", format!("{}", out));
		assert_eq!(
			out,
			sql::Expr::Idiom(Idiom(vec![
				f("test"),
				f("temp"),
				Part::Where(Expr::Binary {
					left: Box::new(Expr::Idiom(Idiom(vec![f("test")]))),
					op: BinaryOperator::Equal,
					right: Box::new(b(true)),
				}),
				f("text")
			]))
		);
	}

	#[test]
	fn idiom_start_param_local_field() {
		let sql = "$test.temporary[0].embedded…";
		let out = syn::expr(sql).unwrap();
		assert_eq!("$test.temporary[0].embedded…", format!("{}", out));
		assert_eq!(
			out,
			sql::Expr::Idiom(Idiom(vec![
				Part::Start(Expr::Param(Param::new("test".to_owned()).unwrap())),
				f("temporary"),
				Part::Value(Expr::Literal(sql::Literal::Integer(0))),
				f("embedded"),
				Part::Flatten,
			]))
		);
	}

	#[test]
	fn idiom_start_thing_remote_traversal() {
		let sql = "person:test.friend->like->person";
		let out = syn::expr(sql).unwrap();
		assert_eq!("person:test.friend->like->person", format!("{}", out));
		assert_eq!(
			out,
			Expr::Idiom(Idiom(vec![
				Part::Start(Expr::Literal(Literal::RecordId(RecordIdLit {
					table: "person".to_owned(),
					key: RecordIdKeyLit::String(strand!("test").to_owned())
				}))),
				f("friend"),
				Part::Graph(Graph {
					dir: Dir::Out,
					what: vec![GraphSubject::Table(Ident::from_strand(strand!("like").to_owned()))],
					..Default::default()
				}),
				Part::Graph(Graph {
					dir: Dir::Out,
					what: vec![GraphSubject::Table(Ident::from_strand(
						strand!("person").to_owned()
					))],
					..Default::default()
				}),
			]))
		);
	}

	#[test]
	fn part_all() {
		let sql = "{}[*]";
		let out = syn::expr(sql).unwrap();
		assert_eq!("{  }[*]", format!("{}", out));
		assert_eq!(
			out,
			Expr::Idiom(Idiom(vec![
				Part::Start(Expr::Literal(Literal::Object(Vec::new()))),
				Part::All
			]))
		);
	}

	#[test]
	fn part_last() {
		let sql = "{}[$]";
		let out = syn::expr(sql).unwrap();
		assert_eq!("{  }[$]", format!("{}", out));
		assert_eq!(
			out,
			Expr::Idiom(Idiom(vec![
				Part::Start(Expr::Literal(Literal::Object(Vec::new()))),
				Part::Last
			]))
		);
	}

	#[test]
	fn part_param() {
		let sql = "{}[$param]";
		let out = syn::expr(sql).unwrap();
		assert_eq!("{  }[$param]", format!("{}", out));
		assert_eq!(
			out,
			Expr::Idiom(Idiom(vec![
				Part::Start(Expr::Literal(Literal::Object(Vec::new()))),
				Part::Value(Expr::Param(Param::from_strand(strand!("param").to_owned())))
			]))
		);
	}

	#[test]
	fn part_flatten() {
		let sql = "{}...";
		let out = syn::expr(sql).unwrap();
		assert_eq!("{  }…", format!("{}", out));
		assert_eq!(
			out,
			Expr::Idiom(Idiom(vec![
				Part::Start(Expr::Literal(Literal::Object(Vec::new()))),
				Part::Flatten
			]))
		);
	}

	#[test]
	fn part_flatten_ellipsis() {
		let sql = "{}…";
		let out = syn::expr(sql).unwrap();
		assert_eq!("{  }…", format!("{}", out));
		assert_eq!(
			out,
			Expr::Idiom(Idiom(vec![
				Part::Start(Expr::Literal(Literal::Object(Vec::new()))),
				Part::Flatten
			]))
		);
	}

	#[test]
	fn part_number() {
		let sql = "{}[0]";
		let out = syn::expr(sql).unwrap();
		assert_eq!("{  }[0]", format!("{}", out));
		assert_eq!(
			out,
			Expr::Idiom(Idiom(vec![
				Part::Start(Expr::Literal(Literal::Object(Vec::new()))),
				Part::Value(Expr::Literal(Literal::Integer(0)))
			]))
		);
	}

	#[test]
	fn part_expression_question() {
		let sql = "{}[?test = true]";
		let out = syn::expr(sql).unwrap();
		assert_eq!("{  }[WHERE test = true]", format!("{}", out));
		assert_eq!(
			out,
			Expr::Idiom(Idiom(vec![
				Part::Start(Expr::Literal(Literal::Object(Vec::new()))),
				Part::Where(Expr::Binary {
					left: Box::new(Expr::Idiom(Idiom(vec![f("test")]))),
					op: BinaryOperator::Equal,
					right: Box::new(b(true)),
				})
			]))
		);
	}

	#[test]
	fn part_expression_condition() {
		let sql = "{}[WHERE test = true]";
		let out = syn::expr(sql).unwrap();
		assert_eq!("{  }[WHERE test = true]", format!("{}", out));
		assert_eq!(
			out,
			Expr::Idiom(Idiom(vec![
				Part::Start(Expr::Literal(Literal::Object(Vec::new()))),
				Part::Where(Expr::Binary {
					left: Box::new(Expr::Idiom(Idiom(vec![f("test")]))),
					op: BinaryOperator::Equal,
					right: Box::new(b(true)),
				})
			]))
		);
	}

	#[test]
	fn idiom_thing_number() {
		let sql = "test:1.foo";
		let out = syn::expr(sql).unwrap();
		assert_eq!(
			out,
			Expr::Idiom(Idiom(vec![
				Part::Start(Expr::Literal(Literal::RecordId(RecordIdLit {
					table: "test".to_owned(),
					key: RecordIdKeyLit::Number(1),
				}))),
				f("foo"),
			]))
		);
	}

	#[test]
	fn idiom_thing_index() {
		let sql = "test:1['foo']";
		let out = syn::expr(sql).unwrap();
		assert_eq!(
			out,
			Expr::Idiom(Idiom(vec![
				Part::Start(Expr::Literal(Literal::RecordId(RecordIdLit {
					table: "test".to_owned(),
					key: RecordIdKeyLit::Number(1),
				}))),
				Part::Value(Expr::Literal(Literal::Strand(strand!("foo").to_owned()))),
			]))
		);
	}

	#[test]
	fn idiom_thing_all() {
		let sql = "test:1.*";
		let out = syn::expr(sql).unwrap();
		assert_eq!(
			out,
			Expr::Idiom(Idiom(vec![
				Part::Start(Expr::Literal(Literal::RecordId(RecordIdLit {
					table: "test".to_owned(),
					key: RecordIdKeyLit::Number(1),
				}))),
				Part::All
			]))
		);
	}
}<|MERGE_RESOLUTION|>--- conflicted
+++ resolved
@@ -469,16 +469,10 @@
 
 	/// Parse a basic idiom.
 	///
-<<<<<<< HEAD
-	/// Basic idioms differ from normal idioms in that they are more restrictive.
-	/// Flatten, graphs, conditions and indexing by param is not allowed.
-	pub(super) async fn parse_basic_idiom(&mut self, stk: &mut Stk) -> ParseResult<Idiom> {
-=======
 	/// Basic idioms differ from normal idioms in that they are more
 	/// restrictive. Flatten, graphs, conditions and indexing by param is not
 	/// allowed.
-	pub(super) async fn parse_basic_idiom(&mut self, ctx: &mut Stk) -> ParseResult<Idiom> {
->>>>>>> 71fad245
+	pub(super) async fn parse_basic_idiom(&mut self, stk: &mut Stk) -> ParseResult<Idiom> {
 		let start = self.next_token_value::<Ident>()?;
 		let mut parts = vec![Part::Field(start)];
 		loop {
@@ -532,15 +526,9 @@
 	/// Parse a local idiom.
 	///
 	/// Basic idioms differ from local idioms in that they are more restrictive.
-<<<<<<< HEAD
-	/// Only field, all and number indexing is allowed. Flatten is also allowed but only at the
-	/// end.
-	pub(super) async fn parse_local_idiom(&mut self, stk: &mut Stk) -> ParseResult<Idiom> {
-=======
 	/// Only field, all and number indexing is allowed. Flatten is also allowed
 	/// but only at the end.
-	pub(super) async fn parse_local_idiom(&mut self, ctx: &mut Stk) -> ParseResult<Idiom> {
->>>>>>> 71fad245
+	pub(super) async fn parse_local_idiom(&mut self, stk: &mut Stk) -> ParseResult<Idiom> {
 		let start = self.next_token_value()?;
 		let mut parts = vec![Part::Field(start)];
 		loop {
@@ -628,15 +616,9 @@
 	/// Parses a graph value
 	///
 	/// # Parser state
-<<<<<<< HEAD
-	/// Expects to just have eaten a direction (e.g. <-, <->, or ->) and be at the field like part
-	/// of the graph
-	pub(super) async fn parse_graph(&mut self, stk: &mut Stk, dir: Dir) -> ParseResult<Graph> {
-=======
 	/// Expects to just have eaten a direction (e.g. <-, <->, or ->) and be at
 	/// the field like part of the graph
-	pub(super) async fn parse_graph(&mut self, ctx: &mut Stk, dir: Dir) -> ParseResult<Graph> {
->>>>>>> 71fad245
+	pub(super) async fn parse_graph(&mut self, stk: &mut Stk, dir: Dir) -> ParseResult<Graph> {
 		let token = self.peek();
 		match token.kind {
 			t!("?") => {
@@ -982,8 +964,8 @@
 			out,
 			Expr::Idiom(Idiom(vec![
 				Part::Start(Expr::Literal(Literal::RecordId(RecordIdLit {
-					table: "person".to_owned(),
-					key: RecordIdKeyLit::String(strand!("test").to_owned())
+					tb: "person".to_owned(),
+					id: RecordIdKeyLit::String(strand!("test").to_owned())
 				}))),
 				f("friend"),
 				Part::Graph(Graph {
@@ -1130,8 +1112,8 @@
 			out,
 			Expr::Idiom(Idiom(vec![
 				Part::Start(Expr::Literal(Literal::RecordId(RecordIdLit {
-					table: "test".to_owned(),
-					key: RecordIdKeyLit::Number(1),
+					tb: "test".to_owned(),
+					id: RecordIdKeyLit::Number(1),
 				}))),
 				f("foo"),
 			]))
@@ -1146,8 +1128,8 @@
 			out,
 			Expr::Idiom(Idiom(vec![
 				Part::Start(Expr::Literal(Literal::RecordId(RecordIdLit {
-					table: "test".to_owned(),
-					key: RecordIdKeyLit::Number(1),
+					tb: "test".to_owned(),
+					id: RecordIdKeyLit::Number(1),
 				}))),
 				Part::Value(Expr::Literal(Literal::Strand(strand!("foo").to_owned()))),
 			]))
@@ -1162,8 +1144,8 @@
 			out,
 			Expr::Idiom(Idiom(vec![
 				Part::Start(Expr::Literal(Literal::RecordId(RecordIdLit {
-					table: "test".to_owned(),
-					key: RecordIdKeyLit::Number(1),
+					tb: "test".to_owned(),
+					id: RecordIdKeyLit::Number(1),
 				}))),
 				Part::All
 			]))
