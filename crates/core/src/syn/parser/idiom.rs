--- conflicted
+++ resolved
@@ -522,7 +522,9 @@
 							let number = self.next_token_value::<NumberToken>()?;
 							let expr = match number {
 								NumberToken::Float(x) => Expr::Literal(Literal::Float(x)),
-								NumberToken::Integer(x) => Expr::Literal(Literal::Integer(x)),
+								NumberToken::Integer(x) => {
+									Expr::Literal(Literal::Integer(x.into_int(self.recent_span())?))
+								}
 								NumberToken::Decimal(x) => Expr::Literal(Literal::Decimal(x)),
 							};
 							Part::Value(expr)
@@ -577,7 +579,9 @@
 								Numeric::Duration(_) => {
 									bail!("Unexpected token `duration` expected a number", @number.span );
 								}
-								Numeric::Integer(x) => Expr::Literal(Literal::Integer(x)),
+								Numeric::Integer(x) => {
+									Expr::Literal(Literal::Integer(x.into_int(number.span)?))
+								}
 								Numeric::Float(x) => Expr::Literal(Literal::Float(x)),
 								Numeric::Decimal(x) => Expr::Literal(Literal::Decimal(x)),
 							};
@@ -587,7 +591,9 @@
 							let number = self.next_token_value::<NumberToken>()?;
 							let number = match number {
 								NumberToken::Float(f) => Expr::Literal(Literal::Float(f)),
-								NumberToken::Integer(i) => Expr::Literal(Literal::Integer(i)),
+								NumberToken::Integer(i) => {
+									Expr::Literal(Literal::Integer(i.into_int(self.recent_span())?))
+								}
 								NumberToken::Decimal(decimal) => {
 									Expr::Literal(Literal::Decimal(decimal))
 								}
@@ -986,11 +992,7 @@
 	fn idiom_start_thing_remote_traversal() {
 		let sql = "person:test.friend->like->person";
 		let out = syn::expr(sql).unwrap();
-<<<<<<< HEAD
-		assert_eq!("(person:test).friend->like->person", format!("{}", out));
-=======
-		assert_eq!("person:test.friend->like->person", out.to_sql());
->>>>>>> 51c06a74
+		assert_eq!("(person:test).friend->like->person", out.to_sql());
 		assert_eq!(
 			out,
 			Expr::Idiom(Idiom(vec![
