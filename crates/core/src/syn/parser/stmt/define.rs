--- conflicted
+++ resolved
@@ -910,105 +910,6 @@
 					self.pop_peek();
 					res.index = Index::Uniq;
 				}
-<<<<<<< HEAD
-				t!("SEARCH") => {
-					self.pop_peek();
-					let mut analyzer: Option<String> = None;
-					let mut scoring = None;
-					let mut doc_ids_order = 100;
-					let mut doc_lengths_order = 100;
-					let mut postings_order = 100;
-					let mut terms_order = 100;
-					let mut doc_ids_cache = 100;
-					let mut doc_lengths_cache = 100;
-					let mut postings_cache = 100;
-					let mut terms_cache = 100;
-					let mut hl = false;
-
-					loop {
-						match self.peek_kind() {
-							t!("ANALYZER") => {
-								self.pop_peek();
-								analyzer = Some(self.next_token_value()).transpose()?;
-							}
-							t!("VS") => {
-								self.pop_peek();
-								scoring = Some(Scoring::Vs);
-							}
-							t!("BM25") => {
-								self.pop_peek();
-								if self.eat(t!("(")) {
-									let open = self.last_span();
-									let k1 = self.next_token_value()?;
-									expected!(self, t!(","));
-									let b = self.next_token_value()?;
-									self.expect_closing_delimiter(t!(")"), open)?;
-									scoring = Some(Scoring::Bm {
-										k1,
-										b,
-									})
-								} else {
-									scoring = Some(Default::default());
-								};
-							}
-							t!("DOC_IDS_ORDER") => {
-								self.pop_peek();
-								doc_ids_order = self.next_token_value()?;
-							}
-							t!("DOC_LENGTHS_ORDER") => {
-								self.pop_peek();
-								doc_lengths_order = self.next_token_value()?;
-							}
-							t!("POSTINGS_ORDER") => {
-								self.pop_peek();
-								postings_order = self.next_token_value()?;
-							}
-							t!("TERMS_ORDER") => {
-								self.pop_peek();
-								terms_order = self.next_token_value()?;
-							}
-							t!("DOC_IDS_CACHE") => {
-								self.pop_peek();
-								doc_ids_cache = self.next_token_value()?;
-							}
-							t!("DOC_LENGTHS_CACHE") => {
-								self.pop_peek();
-								doc_lengths_cache = self.next_token_value()?;
-							}
-							t!("POSTINGS_CACHE") => {
-								self.pop_peek();
-								postings_cache = self.next_token_value()?;
-							}
-							t!("TERMS_CACHE") => {
-								self.pop_peek();
-								terms_cache = self.next_token_value()?;
-							}
-							t!("HIGHLIGHTS") => {
-								self.pop_peek();
-								hl = true;
-							}
-							_ => break,
-						}
-					}
-
-					res.index = Index::Search(crate::sql::index::SearchParams {
-						// Safety: "like" does not contain a null byte
-						az: analyzer
-							.unwrap_or_else(|| unsafe { Ident::new_unchecked("like".to_owned()) }),
-						sc: scoring.unwrap_or_else(Default::default),
-						hl,
-						doc_ids_order,
-						doc_lengths_order,
-						postings_order,
-						terms_order,
-						doc_ids_cache,
-						doc_lengths_cache,
-						postings_cache,
-						terms_cache,
-					});
-				}
-=======
->>>>>>> 13493874
 				t!("FULLTEXT") => {
 					self.pop_peek();
 					let mut analyzer: Option<Ident> = None;
