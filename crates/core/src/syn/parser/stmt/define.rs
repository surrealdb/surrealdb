use reblessive::Stk;

use crate::api::method::Method;
use crate::api::middleware::RequestMiddleware;
use crate::sql::access_type::JwtAccessVerify;
use crate::sql::index::HnswParams;
use crate::sql::statements::define::config::api::ApiConfig;
use crate::sql::statements::define::config::graphql::{GraphQLConfig, TableConfig};
use crate::sql::statements::define::config::ConfigInner;
<<<<<<< HEAD
use crate::sql::statements::define::{ApiAction, DefineConfigStatement, DefineSequenceStatement};
=======
use crate::sql::statements::define::{ApiAction, DefineBucketStatement, DefineConfigStatement};
>>>>>>> e9c0d10b
use crate::sql::statements::DefineApiStatement;
use crate::sql::Value;
use crate::syn::error::bail;
use crate::syn::token::Token;
use crate::{
	sql::{
		access_type,
		base::Base,
		filter::Filter,
		index::{Distance, VectorType},
		statements::{
			define::config::graphql, DefineAccessStatement, DefineAnalyzerStatement,
			DefineDatabaseStatement, DefineEventStatement, DefineFieldStatement,
			DefineFunctionStatement, DefineIndexStatement, DefineNamespaceStatement,
			DefineParamStatement, DefineStatement, DefineTableStatement, DefineUserStatement,
		},
		table_type,
		tokenizer::Tokenizer,
		user, AccessType, Ident, Idioms, Index, Kind, Param, Permissions, Scoring, Strand,
		TableType, Values,
	},
	syn::{
		parser::{
			mac::{expected, unexpected},
			ParseResult, Parser,
		},
		token::{t, Keyword, TokenKind},
	},
};

impl Parser<'_> {
	pub(crate) async fn parse_define_stmt(
		&mut self,
		ctx: &mut Stk,
	) -> ParseResult<DefineStatement> {
		let next = self.next();
		match next.kind {
			t!("NAMESPACE") => self.parse_define_namespace().map(DefineStatement::Namespace),
			t!("DATABASE") => self.parse_define_database().map(DefineStatement::Database),
			t!("FUNCTION") => self.parse_define_function(ctx).await.map(DefineStatement::Function),
			t!("USER") => self.parse_define_user().map(DefineStatement::User),
			t!("TOKEN") => self.parse_define_token().map(DefineStatement::Access),
			t!("SCOPE") => self.parse_define_scope(ctx).await.map(DefineStatement::Access),
			t!("PARAM") => self.parse_define_param(ctx).await.map(DefineStatement::Param),
			t!("TABLE") => self.parse_define_table(ctx).await.map(DefineStatement::Table),
			t!("API") => self.parse_define_api(ctx).await.map(DefineStatement::Api),
			t!("EVENT") => {
				ctx.run(|ctx| self.parse_define_event(ctx)).await.map(DefineStatement::Event)
			}
			t!("FIELD") => {
				ctx.run(|ctx| self.parse_define_field(ctx)).await.map(DefineStatement::Field)
			}
			t!("INDEX") => {
				ctx.run(|ctx| self.parse_define_index(ctx)).await.map(DefineStatement::Index)
			}
			t!("ANALYZER") => self.parse_define_analyzer().map(DefineStatement::Analyzer),
			t!("ACCESS") => self.parse_define_access(ctx).await.map(DefineStatement::Access),
			t!("CONFIG") => self.parse_define_config(ctx).await.map(DefineStatement::Config),
<<<<<<< HEAD
			t!("SEQUENCE") => self.parse_define_sequence().map(DefineStatement::Sequence),
=======
			t!("BUCKET") => self.parse_define_bucket(ctx, next).await.map(DefineStatement::Bucket),
>>>>>>> e9c0d10b
			_ => unexpected!(self, next, "a define statement keyword"),
		}
	}

	pub(crate) fn parse_define_namespace(&mut self) -> ParseResult<DefineNamespaceStatement> {
		let (if_not_exists, overwrite) = if self.eat(t!("IF")) {
			expected!(self, t!("NOT"));
			expected!(self, t!("EXISTS"));
			(true, false)
		} else if self.eat(t!("OVERWRITE")) {
			(false, true)
		} else {
			(false, false)
		};
		let name = self.next_token_value()?;
		let mut res = DefineNamespaceStatement {
			id: None,
			name,
			if_not_exists,
			overwrite,
			..Default::default()
		};

		while let t!("COMMENT") = self.peek_kind() {
			self.pop_peek();
			res.comment = Some(self.next_token_value()?);
		}

		Ok(res)
	}

	pub fn parse_define_database(&mut self) -> ParseResult<DefineDatabaseStatement> {
		let (if_not_exists, overwrite) = if self.eat(t!("IF")) {
			expected!(self, t!("NOT"));
			expected!(self, t!("EXISTS"));
			(true, false)
		} else if self.eat(t!("OVERWRITE")) {
			(false, true)
		} else {
			(false, false)
		};
		let name = self.next_token_value()?;
		let mut res = DefineDatabaseStatement {
			name,
			if_not_exists,
			overwrite,
			..Default::default()
		};
		loop {
			match self.peek_kind() {
				t!("COMMENT") => {
					self.pop_peek();
					res.comment = Some(self.next_token_value()?);
				}
				t!("CHANGEFEED") => {
					self.pop_peek();
					res.changefeed = Some(self.parse_changefeed()?);
				}
				_ => break,
			}
		}

		Ok(res)
	}

	pub async fn parse_define_function(
		&mut self,
		ctx: &mut Stk,
	) -> ParseResult<DefineFunctionStatement> {
		let (if_not_exists, overwrite) = if self.eat(t!("IF")) {
			expected!(self, t!("NOT"));
			expected!(self, t!("EXISTS"));
			(true, false)
		} else if self.eat(t!("OVERWRITE")) {
			(false, true)
		} else {
			(false, false)
		};
		let name = self.parse_custom_function_name()?;
		let token = expected!(self, t!("(")).span;
		let mut args = Vec::new();
		loop {
			if self.eat(t!(")")) {
				break;
			}

			let param = self.next_token_value::<Param>()?.0;
			expected!(self, t!(":"));
			let kind = ctx.run(|ctx| self.parse_inner_kind(ctx)).await?;

			args.push((param, kind));

			if !self.eat(t!(",")) {
				self.expect_closing_delimiter(t!(")"), token)?;
				break;
			}
		}
		let returns = if self.eat(t!("->")) {
			Some(ctx.run(|ctx| self.parse_inner_kind(ctx)).await?)
		} else {
			None
		};

		let next = expected!(self, t!("{")).span;
		let block = self.parse_block(ctx, next).await?;

		let mut res = DefineFunctionStatement {
			name,
			args,
			block,
			if_not_exists,
			overwrite,
			returns,
			..Default::default()
		};

		loop {
			match self.peek_kind() {
				t!("COMMENT") => {
					self.pop_peek();
					res.comment = Some(self.next_token_value()?);
				}
				t!("PERMISSIONS") => {
					self.pop_peek();
					res.permissions = ctx.run(|ctx| self.parse_permission_value(ctx)).await?;
				}
				_ => break,
			}
		}

		Ok(res)
	}

	pub fn parse_define_user(&mut self) -> ParseResult<DefineUserStatement> {
		let (if_not_exists, overwrite) = if self.eat(t!("IF")) {
			expected!(self, t!("NOT"));
			expected!(self, t!("EXISTS"));
			(true, false)
		} else if self.eat(t!("OVERWRITE")) {
			(false, true)
		} else {
			(false, false)
		};
		let name = self.next_token_value()?;
		expected!(self, t!("ON"));
		let base = self.parse_base(false)?;

		let mut res = DefineUserStatement::from_parsed_values(
			name,
			base,
			vec!["Viewer".into()], // New users get the viewer role by default
			user::UserDuration::default(),
		);

		if if_not_exists {
			res.if_not_exists = true;
		}

		if overwrite {
			res.overwrite = true;
		}

		loop {
			match self.peek_kind() {
				t!("COMMENT") => {
					self.pop_peek();
					res.comment = Some(self.next_token_value()?);
				}
				t!("PASSWORD") => {
					self.pop_peek();
					res.set_password(&self.next_token_value::<Strand>()?.0);
				}
				t!("PASSHASH") => {
					self.pop_peek();
					res.set_passhash(self.next_token_value::<Strand>()?.0);
				}
				t!("ROLES") => {
					self.pop_peek();
					let mut roles = Vec::new();
					loop {
						let token = self.peek();
						let role = self.next_token_value::<Ident>()?;
						// NOTE(gguillemas): This hardcoded list is a temporary fix in order
						// to avoid making breaking changes to the DefineUserStatement structure
						// while still providing parsing feedback to users referencing unexistent roles.
						// This list should be removed once arbitrary roles can be defined by users.
						if !matches!(role.to_lowercase().as_str(), "viewer" | "editor" | "owner") {
							unexpected!(self, token, "an existent role");
						}
						roles.push(role);

						if !self.eat(t!(",")) {
							res.roles = roles;
							break;
						}
					}
				}
				t!("DURATION") => {
					self.pop_peek();
					while self.eat(t!("FOR")) {
						match self.peek_kind() {
							t!("TOKEN") => {
								self.pop_peek();
								let peek = self.peek();
								match peek.kind {
									t!("NONE") => {
										// Currently, SurrealDB does not accept tokens without expiration.
										// For this reason, some token duration must be set.
										unexpected!(self, peek, "a token duration");
									}
									_ => res.set_token_duration(Some(self.next_token_value()?)),
								}
							}
							t!("SESSION") => {
								self.pop_peek();
								match self.peek_kind() {
									t!("NONE") => {
										self.pop_peek();
										res.set_session_duration(None)
									}
									_ => res.set_session_duration(Some(self.next_token_value()?)),
								}
							}
							_ => break,
						}
						self.eat(t!(","));
					}
				}
				_ => break,
			}
		}

		Ok(res)
	}

	pub async fn parse_define_access(
		&mut self,
		stk: &mut Stk,
	) -> ParseResult<DefineAccessStatement> {
		let (if_not_exists, overwrite) = if self.eat(t!("IF")) {
			expected!(self, t!("NOT"));
			expected!(self, t!("EXISTS"));
			(true, false)
		} else if self.eat(t!("OVERWRITE")) {
			(false, true)
		} else {
			(false, false)
		};
		let name = self.next_token_value()?;
		expected!(self, t!("ON"));
		// TODO: Parse base should no longer take an argument.
		let base = self.parse_base(false)?;

		let mut res = DefineAccessStatement {
			name,
			base,
			if_not_exists,
			overwrite,
			..Default::default()
		};

		loop {
			match self.peek_kind() {
				t!("COMMENT") => {
					self.pop_peek();
					res.comment = Some(self.next_token_value()?);
				}
				t!("TYPE") => {
					self.pop_peek();
					let peek = self.peek();
					match peek.kind {
						t!("JWT") => {
							self.pop_peek();
							res.kind = AccessType::Jwt(self.parse_jwt()?);
						}
						t!("RECORD") => {
							let token = self.pop_peek();
							// The record access type can only be defined at the database level
							if !matches!(res.base, Base::Db) {
								unexpected!(self, token, "a valid access type at this level");
							}
							let mut ac = access_type::RecordAccess {
								..Default::default()
							};
							loop {
								match self.peek_kind() {
									t!("SIGNUP") => {
										self.pop_peek();
										ac.signup =
											Some(stk.run(|stk| self.parse_value_field(stk)).await?);
									}
									t!("SIGNIN") => {
										self.pop_peek();
										ac.signin =
											Some(stk.run(|stk| self.parse_value_field(stk)).await?);
									}
									_ => break,
								}
							}
							while self.eat(t!("WITH")) {
								match self.peek_kind() {
									t!("JWT") => {
										self.pop_peek();
										let jwt = self.parse_jwt()?;
										ac.jwt = jwt.clone();
										// Use same issuer for refreshed tokens.
										if let Some(mut bearer) = ac.bearer {
											bearer.jwt = jwt;
											ac.bearer = Some(bearer);
										}
									}
									t!("REFRESH") => {
										// TODO(gguillemas): Remove this once bearer access is no longer experimental.
										if !self.settings.bearer_access_enabled {
											unexpected!(
												self,
												peek,
												"the experimental bearer access feature to be enabled"
											);
										}

										self.pop_peek();
										ac.bearer = Some(access_type::BearerAccess {
											kind: access_type::BearerAccessType::Refresh,
											subject: access_type::BearerAccessSubject::Record,
											// Use same issuer for refreshed tokens.
											jwt: ac.jwt.clone(),
										});
									}
									_ => break,
								}
								self.eat(t!(","));
							}
							res.kind = AccessType::Record(ac);
						}
						t!("BEARER") => {
							// TODO(gguillemas): Remove this once bearer access is no longer experimental.
							if !self.settings.bearer_access_enabled {
								unexpected!(
									self,
									peek,
									"the experimental bearer access feature to be enabled"
								);
							}

							self.pop_peek();
							let mut ac = access_type::BearerAccess {
								..Default::default()
							};
							expected!(self, t!("FOR"));
							match self.peek_kind() {
								t!("USER") => {
									self.pop_peek();
									ac.subject = access_type::BearerAccessSubject::User;
								}
								t!("RECORD") => {
									match &res.base {
										Base::Db => (),
										_ => unexpected!(self, peek, "USER"),
									}
									self.pop_peek();
									ac.subject = access_type::BearerAccessSubject::Record;
								}
								_ => match &res.base {
									Base::Db => unexpected!(self, peek, "either USER or RECORD"),
									_ => unexpected!(self, peek, "USER"),
								},
							}
							if self.eat(t!("WITH")) {
								expected!(self, t!("JWT"));
								ac.jwt = self.parse_jwt()?;
							}
							res.kind = AccessType::Bearer(ac);
						}
						_ => break,
					}
				}
				t!("AUTHENTICATE") => {
					self.pop_peek();
					res.authenticate = Some(stk.run(|stk| self.parse_value_field(stk)).await?);
				}
				t!("DURATION") => {
					self.pop_peek();
					while self.eat(t!("FOR")) {
						match self.peek_kind() {
							t!("GRANT") => {
								self.pop_peek();
								match self.peek_kind() {
									t!("NONE") => {
										self.pop_peek();
										res.duration.grant = None
									}
									_ => res.duration.grant = Some(self.next_token_value()?),
								}
							}
							t!("TOKEN") => {
								self.pop_peek();
								let peek = self.peek();
								match peek.kind {
									t!("NONE") => {
										// Currently, SurrealDB does not accept tokens without expiration.
										// For this reason, some token duration must be set.
										// In the future, allowing issuing tokens without expiration may be useful.
										// Tokens issued by access methods can be consumed by third parties that support it.
										unexpected!(self, peek, "a token duration");
									}
									_ => res.duration.token = Some(self.next_token_value()?),
								}
							}
							t!("SESSION") => {
								self.pop_peek();
								match self.peek_kind() {
									t!("NONE") => {
										self.pop_peek();
										res.duration.session = None
									}
									_ => res.duration.session = Some(self.next_token_value()?),
								}
							}
							_ => break,
						}
						self.eat(t!(","));
					}
				}
				_ => break,
			}
		}

		Ok(res)
	}

	// TODO(gguillemas): Deprecated in 2.0.0. Drop this in 3.0.0 in favor of DEFINE ACCESS
	pub fn parse_define_token(&mut self) -> ParseResult<DefineAccessStatement> {
		let (if_not_exists, overwrite) = if self.eat(t!("IF")) {
			expected!(self, t!("NOT"));
			expected!(self, t!("EXISTS"));
			(true, false)
		} else if self.eat(t!("OVERWRITE")) {
			(false, true)
		} else {
			(false, false)
		};
		let name = self.next_token_value()?;
		expected!(self, t!("ON"));
		let base = self.parse_base(true)?;

		let mut res = DefineAccessStatement {
			name,
			base: base.clone(),
			if_not_exists,
			overwrite,
			..Default::default()
		};

		match base {
			// DEFINE TOKEN ON SCOPE is now record access with JWT
			Base::Sc(_) => {
				res.base = Base::Db;
				let mut ac = access_type::RecordAccess {
					..Default::default()
				};
				ac.jwt.issue = None;
				loop {
					match self.peek_kind() {
						t!("COMMENT") => {
							self.pop_peek();
							res.comment = Some(self.next_token_value()?);
						}
						// For backward compatibility, value is always expected after type
						// This matches the display format of the legacy statement
						t!("TYPE") => {
							self.pop_peek();
							let next = self.next();
							match next.kind {
								TokenKind::Algorithm(alg) => {
									expected!(self, t!("VALUE"));
									ac.jwt.verify = access_type::JwtAccessVerify::Key(
										access_type::JwtAccessVerifyKey {
											alg,
											key: self.next_token_value::<Strand>()?.0,
										},
									);
								}
								TokenKind::Keyword(Keyword::Jwks) => {
									expected!(self, t!("VALUE"));
									ac.jwt.verify = access_type::JwtAccessVerify::Jwks(
										access_type::JwtAccessVerifyJwks {
											url: self.next_token_value::<Strand>()?.0,
										},
									);
								}
								_ => unexpected!(self, next, "a token algorithm or 'JWKS'"),
							}
						}
						_ => break,
					}
				}
				res.kind = AccessType::Record(ac);
			}
			// DEFINE TOKEN anywhere else is now JWT access
			_ => {
				let mut ac = access_type::JwtAccess {
					issue: None,
					..Default::default()
				};
				loop {
					match self.peek_kind() {
						t!("COMMENT") => {
							self.pop_peek();
							res.comment = Some(self.next_token_value()?);
						}
						// For backward compatibility, value is always expected after type
						// This matches the display format of the legacy statement
						t!("TYPE") => {
							self.pop_peek();
							let next = self.next();
							match next.kind {
								TokenKind::Algorithm(alg) => {
									expected!(self, t!("VALUE"));
									ac.verify = access_type::JwtAccessVerify::Key(
										access_type::JwtAccessVerifyKey {
											alg,
											key: self.next_token_value::<Strand>()?.0,
										},
									);
								}
								TokenKind::Keyword(Keyword::Jwks) => {
									expected!(self, t!("VALUE"));
									ac.verify = access_type::JwtAccessVerify::Jwks(
										access_type::JwtAccessVerifyJwks {
											url: self.next_token_value::<Strand>()?.0,
										},
									);
								}
								_ => unexpected!(self, next, "a token algorithm or 'JWKS'"),
							}
						}
						_ => break,
					}
				}
				res.kind = AccessType::Jwt(ac);
			}
		}

		Ok(res)
	}

	// TODO(gguillemas): Deprecated in 2.0.0. Drop this in 3.0.0 in favor of DEFINE ACCESS
	pub async fn parse_define_scope(
		&mut self,
		stk: &mut Stk,
	) -> ParseResult<DefineAccessStatement> {
		let (if_not_exists, overwrite) = if self.eat(t!("IF")) {
			expected!(self, t!("NOT"));
			expected!(self, t!("EXISTS"));
			(true, false)
		} else if self.eat(t!("OVERWRITE")) {
			(false, true)
		} else {
			(false, false)
		};
		let name = self.next_token_value()?;
		let mut res = DefineAccessStatement {
			name,
			base: Base::Db,
			if_not_exists,
			overwrite,
			..Default::default()
		};
		let mut ac = access_type::RecordAccess {
			..Default::default()
		};

		loop {
			match self.peek_kind() {
				t!("COMMENT") => {
					self.pop_peek();
					res.comment = Some(self.next_token_value()?);
				}
				t!("SESSION") => {
					self.pop_peek();
					res.duration.session = Some(self.next_token_value()?);
				}
				t!("SIGNUP") => {
					self.pop_peek();
					ac.signup = Some(stk.run(|stk| self.parse_value_field(stk)).await?);
				}
				t!("SIGNIN") => {
					self.pop_peek();
					ac.signin = Some(stk.run(|stk| self.parse_value_field(stk)).await?);
				}
				_ => break,
			}
		}

		res.kind = AccessType::Record(ac);

		Ok(res)
	}

	pub async fn parse_define_param(&mut self, ctx: &mut Stk) -> ParseResult<DefineParamStatement> {
		let (if_not_exists, overwrite) = if self.eat(t!("IF")) {
			expected!(self, t!("NOT"));
			expected!(self, t!("EXISTS"));
			(true, false)
		} else if self.eat(t!("OVERWRITE")) {
			(false, true)
		} else {
			(false, false)
		};
		let name = self.next_token_value::<Param>()?.0;

		let mut res = DefineParamStatement {
			name,
			if_not_exists,
			overwrite,
			..Default::default()
		};

		loop {
			match self.peek_kind() {
				t!("VALUE") => {
					self.pop_peek();
					res.value = ctx.run(|ctx| self.parse_value_field(ctx)).await?;
				}
				t!("COMMENT") => {
					self.pop_peek();
					res.comment = Some(self.next_token_value()?);
				}
				t!("PERMISSIONS") => {
					self.pop_peek();
					res.permissions = ctx.run(|ctx| self.parse_permission_value(ctx)).await?;
				}
				_ => break,
			}
		}
		Ok(res)
	}

	pub async fn parse_define_table(&mut self, ctx: &mut Stk) -> ParseResult<DefineTableStatement> {
		let (if_not_exists, overwrite) = if self.eat(t!("IF")) {
			expected!(self, t!("NOT"));
			expected!(self, t!("EXISTS"));
			(true, false)
		} else if self.eat(t!("OVERWRITE")) {
			(false, true)
		} else {
			(false, false)
		};
		let name = self.next_token_value()?;
		let mut res = DefineTableStatement {
			name,
			permissions: Permissions::none(),
			if_not_exists,
			overwrite,
			..Default::default()
		};

		let mut kind: Option<TableType> = None;

		loop {
			match self.peek_kind() {
				t!("COMMENT") => {
					self.pop_peek();
					res.comment = Some(self.next_token_value()?);
				}
				t!("DROP") => {
					self.pop_peek();
					res.drop = true;
				}
				t!("TYPE") => {
					self.pop_peek();
					let peek = self.peek();
					match peek.kind {
						t!("NORMAL") => {
							self.pop_peek();
							kind = Some(TableType::Normal);
						}
						t!("RELATION") => {
							self.pop_peek();
							kind = Some(TableType::Relation(self.parse_relation_schema()?));
						}
						t!("ANY") => {
							self.pop_peek();
							kind = Some(TableType::Any);
						}
						_ => unexpected!(self, peek, "`NORMAL`, `RELATION`, or `ANY`"),
					}
				}
				t!("SCHEMALESS") => {
					self.pop_peek();
					res.full = false;
				}
				t!("SCHEMAFULL") => {
					self.pop_peek();
					res.full = true;
					if kind.is_none() {
						kind = Some(TableType::Normal);
					}
				}
				t!("PERMISSIONS") => {
					self.pop_peek();
					res.permissions = ctx.run(|ctx| self.parse_permission(ctx, false)).await?;
				}
				t!("CHANGEFEED") => {
					self.pop_peek();
					res.changefeed = Some(self.parse_changefeed()?);
				}
				t!("AS") => {
					self.pop_peek();
					let peek = self.peek();
					match peek.kind {
						t!("(") => {
							let open = self.pop_peek().span;
							res.view = Some(self.parse_view(ctx).await?);
							self.expect_closing_delimiter(t!(")"), open)?;
						}
						t!("SELECT") => {
							res.view = Some(self.parse_view(ctx).await?);
						}
						_ => unexpected!(self, peek, "`SELECT`"),
					}
				}
				_ => break,
			}
		}

		if let Some(kind) = kind {
			res.kind = kind;
		}

		Ok(res)
	}

	pub async fn parse_define_api(&mut self, ctx: &mut Stk) -> ParseResult<DefineApiStatement> {
		if !self.settings.define_api_enabled {
			bail!("Cannot define an API, as the experimental define api capability is not enabled", @self.last_span);
		}

		let (if_not_exists, overwrite) = if self.eat(t!("IF")) {
			expected!(self, t!("NOT"));
			expected!(self, t!("EXISTS"));
			(true, false)
		} else if self.eat(t!("OVERWRITE")) {
			(false, true)
		} else {
			(false, false)
		};

		let path = ctx.run(|ctx| self.parse_value_field(ctx)).await?;

		let mut res = DefineApiStatement {
			path,
			if_not_exists,
			overwrite,
			..Default::default()
		};

		loop {
			if !self.eat(t!("FOR")) {
				break;
			}

			match self.peek().kind {
				t!("ANY") => {
					self.pop_peek();
					res.config = match self.parse_api_config(ctx).await? {
						v if v.is_empty() => None,
						v => Some(v),
					};

					if self.eat(t!("THEN")) {
						res.fallback = Some(ctx.run(|ctx| self.parse_value_field(ctx)).await?);
					}
				}
				t!("DELETE") | t!("GET") | t!("PATCH") | t!("POST") | t!("PUT") | t!("TRACE") => {
					let mut methods: Vec<Method> = vec![];
					'methods: loop {
						let method = match self.peek().kind {
							t!("DELETE") => Method::Delete,
							t!("GET") => Method::Get,
							t!("PATCH") => Method::Patch,
							t!("POST") => Method::Post,
							t!("PUT") => Method::Put,
							t!("TRACE") => Method::Trace,
							found => {
								bail!("Expected one of `delete`, `get`, `patch`, `post`, `put` or `trace`, found {found}");
							}
						};

						self.pop_peek();
						methods.push(method);

						if !self.eat(t!(",")) {
							break 'methods;
						}
					}

					let config = match self.parse_api_config(ctx).await? {
						v if v.is_empty() => None,
						v => Some(v),
					};

					expected!(self, t!("THEN"));
					let action = ctx.run(|ctx| self.parse_value_field(ctx)).await?;
					res.actions.push(ApiAction {
						methods,
						action,
						config,
					});
				}
				found => {
					bail!(
						"Expected one of `any`, `delete`, `get`, `patch`, `post`, `put` or `trace`, found {found}"
					);
				}
			}
		}

		if self.eat(t!("COMMENT")) {
			res.comment = Some(self.next_token_value()?);
		}

		Ok(res)
	}

	pub async fn parse_define_event(&mut self, ctx: &mut Stk) -> ParseResult<DefineEventStatement> {
		let (if_not_exists, overwrite) = if self.eat(t!("IF")) {
			expected!(self, t!("NOT"));
			expected!(self, t!("EXISTS"));
			(true, false)
		} else if self.eat(t!("OVERWRITE")) {
			(false, true)
		} else {
			(false, false)
		};
		let name = self.next_token_value()?;
		expected!(self, t!("ON"));
		self.eat(t!("TABLE"));
		let what = self.next_token_value()?;

		let mut res = DefineEventStatement {
			name,
			what,
			when: Value::Bool(true),
			if_not_exists,
			overwrite,
			..Default::default()
		};

		loop {
			match self.peek_kind() {
				t!("WHEN") => {
					self.pop_peek();
					res.when = ctx.run(|ctx| self.parse_value_field(ctx)).await?;
				}
				t!("THEN") => {
					self.pop_peek();
					res.then = Values(vec![ctx.run(|ctx| self.parse_value_field(ctx)).await?]);
					while self.eat(t!(",")) {
						res.then.0.push(ctx.run(|ctx| self.parse_value_field(ctx)).await?)
					}
				}
				t!("COMMENT") => {
					self.pop_peek();
					res.comment = Some(self.next_token_value()?);
				}
				_ => break,
			}
		}
		Ok(res)
	}

	pub async fn parse_define_field(&mut self, ctx: &mut Stk) -> ParseResult<DefineFieldStatement> {
		let (if_not_exists, overwrite) = if self.eat(t!("IF")) {
			expected!(self, t!("NOT"));
			expected!(self, t!("EXISTS"));
			(true, false)
		} else if self.eat(t!("OVERWRITE")) {
			(false, true)
		} else {
			(false, false)
		};
		let name = self.parse_local_idiom(ctx).await?;
		expected!(self, t!("ON"));
		self.eat(t!("TABLE"));
		let what = self.next_token_value()?;

		let mut res = DefineFieldStatement {
			name,
			what,
			if_not_exists,
			overwrite,
			..Default::default()
		};

		loop {
			match self.peek_kind() {
				// FLEX, FLEXI and FLEXIBLE are all the same token type.
				t!("FLEXIBLE") => {
					self.pop_peek();
					res.flex = true;
				}
				t!("TYPE") => {
					self.pop_peek();
					res.kind = Some(ctx.run(|ctx| self.parse_inner_kind(ctx)).await?);
				}
				t!("READONLY") => {
					self.pop_peek();
					res.readonly = true;
				}
				t!("VALUE") => {
					self.pop_peek();
					res.value = Some(ctx.run(|ctx| self.parse_value_field(ctx)).await?);
				}
				t!("ASSERT") => {
					self.pop_peek();
					res.assert = Some(ctx.run(|ctx| self.parse_value_field(ctx)).await?);
				}
				t!("DEFAULT") => {
					self.pop_peek();
					if self.eat(t!("ALWAYS")) {
						res.default_always = true;
					}

					res.default = Some(ctx.run(|ctx| self.parse_value_field(ctx)).await?);
				}
				t!("PERMISSIONS") => {
					self.pop_peek();
					res.permissions = ctx.run(|ctx| self.parse_permission(ctx, true)).await?;
				}
				t!("COMMENT") => {
					self.pop_peek();
					res.comment = Some(self.next_token_value()?);
				}
				t!("REFERENCE") => {
					if !self.settings.references_enabled {
						bail!(
							"Experimental capability `record_references` is not enabled",
							@self.last_span() => "Use of `REFERENCE` keyword is still experimental"
						)
					}

					self.pop_peek();
					res.reference = Some(self.parse_reference(ctx).await?);
				}
				_ => break,
			}
		}

		Ok(res)
	}

	pub async fn parse_define_index(&mut self, ctx: &mut Stk) -> ParseResult<DefineIndexStatement> {
		let (if_not_exists, overwrite) = if self.eat(t!("IF")) {
			expected!(self, t!("NOT"));
			expected!(self, t!("EXISTS"));
			(true, false)
		} else if self.eat(t!("OVERWRITE")) {
			(false, true)
		} else {
			(false, false)
		};
		let name = self.next_token_value()?;
		expected!(self, t!("ON"));
		self.eat(t!("TABLE"));
		let what = self.next_token_value()?;

		let mut res = DefineIndexStatement {
			name,
			what,

			if_not_exists,
			overwrite,
			..Default::default()
		};

		loop {
			match self.peek_kind() {
				// COLUMNS and FIELDS are the same tokenkind
				t!("FIELDS") => {
					self.pop_peek();
					res.cols = Idioms(vec![self.parse_local_idiom(ctx).await?]);
					while self.eat(t!(",")) {
						res.cols.0.push(self.parse_local_idiom(ctx).await?);
					}
				}
				t!("UNIQUE") => {
					self.pop_peek();
					res.index = Index::Uniq;
				}
				t!("SEARCH") => {
					self.pop_peek();
					let mut analyzer: Option<Ident> = None;
					let mut scoring = None;
					let mut doc_ids_order = 100;
					let mut doc_lengths_order = 100;
					let mut postings_order = 100;
					let mut terms_order = 100;
					let mut doc_ids_cache = 100;
					let mut doc_lengths_cache = 100;
					let mut postings_cache = 100;
					let mut terms_cache = 100;
					let mut hl = false;

					loop {
						match self.peek_kind() {
							t!("ANALYZER") => {
								self.pop_peek();
								analyzer = Some(self.next_token_value()).transpose()?;
							}
							t!("VS") => {
								self.pop_peek();
								scoring = Some(Scoring::Vs);
							}
							t!("BM25") => {
								self.pop_peek();
								if self.eat(t!("(")) {
									let open = self.last_span();
									let k1 = self.next_token_value()?;
									expected!(self, t!(","));
									let b = self.next_token_value()?;
									self.expect_closing_delimiter(t!(")"), open)?;
									scoring = Some(Scoring::Bm {
										k1,
										b,
									})
								} else {
									scoring = Some(Default::default());
								};
							}
							t!("DOC_IDS_ORDER") => {
								self.pop_peek();
								doc_ids_order = self.next_token_value()?;
							}
							t!("DOC_LENGTHS_ORDER") => {
								self.pop_peek();
								doc_lengths_order = self.next_token_value()?;
							}
							t!("POSTINGS_ORDER") => {
								self.pop_peek();
								postings_order = self.next_token_value()?;
							}
							t!("TERMS_ORDER") => {
								self.pop_peek();
								terms_order = self.next_token_value()?;
							}
							t!("DOC_IDS_CACHE") => {
								self.pop_peek();
								doc_ids_cache = self.next_token_value()?;
							}
							t!("DOC_LENGTHS_CACHE") => {
								self.pop_peek();
								doc_lengths_cache = self.next_token_value()?;
							}
							t!("POSTINGS_CACHE") => {
								self.pop_peek();
								postings_cache = self.next_token_value()?;
							}
							t!("TERMS_CACHE") => {
								self.pop_peek();
								terms_cache = self.next_token_value()?;
							}
							t!("HIGHLIGHTS") => {
								self.pop_peek();
								hl = true;
							}
							_ => break,
						}
					}

					res.index = Index::Search(crate::sql::index::SearchParams {
						az: analyzer.unwrap_or_else(|| Ident::from("like")),
						sc: scoring.unwrap_or_else(Default::default),
						hl,
						doc_ids_order,
						doc_lengths_order,
						postings_order,
						terms_order,
						doc_ids_cache,
						doc_lengths_cache,
						postings_cache,
						terms_cache,
					});
				}
				t!("MTREE") => {
					self.pop_peek();
					expected!(self, t!("DIMENSION"));
					let dimension = self.next_token_value()?;
					let mut distance = Distance::Euclidean;
					let mut vector_type = VectorType::F64;
					let mut capacity = 40;
					let mut doc_ids_cache = 100;
					let mut doc_ids_order = 100;
					let mut mtree_cache = 100;
					loop {
						match self.peek_kind() {
							t!("DISTANCE") => {
								self.pop_peek();
								distance = self.parse_distance()?
							}
							t!("TYPE") => {
								self.pop_peek();
								vector_type = self.parse_vector_type()?
							}
							t!("CAPACITY") => {
								self.pop_peek();
								capacity = self.next_token_value()?
							}
							t!("DOC_IDS_CACHE") => {
								self.pop_peek();
								doc_ids_cache = self.next_token_value()?
							}
							t!("DOC_IDS_ORDER") => {
								self.pop_peek();
								doc_ids_order = self.next_token_value()?
							}
							t!("MTREE_CACHE") => {
								self.pop_peek();
								mtree_cache = self.next_token_value()?
							}
							_ => break,
						}
					}
					res.index = Index::MTree(crate::sql::index::MTreeParams::new(
						dimension,
						distance,
						vector_type,
						capacity,
						doc_ids_order,
						doc_ids_cache,
						mtree_cache,
					))
				}
				t!("HNSW") => {
					self.pop_peek();
					expected!(self, t!("DIMENSION"));
					let dimension = self.next_token_value()?;
					let mut distance = Distance::Euclidean;
					let mut vector_type = VectorType::F64;
					let mut m = None;
					let mut m0 = None;
					let mut ml = None;
					let mut ef_construction = 150;
					let mut extend_candidates = false;
					let mut keep_pruned_connections = false;
					loop {
						match self.peek_kind() {
							t!("DISTANCE") => {
								self.pop_peek();
								distance = self.parse_distance()?;
							}
							t!("TYPE") => {
								self.pop_peek();
								vector_type = self.parse_vector_type()?;
							}
							t!("LM") => {
								self.pop_peek();
								ml = Some(self.next_token_value()?);
							}
							t!("M0") => {
								self.pop_peek();
								m0 = Some(self.next_token_value()?);
							}
							t!("M") => {
								self.pop_peek();
								m = Some(self.next_token_value()?);
							}
							t!("EFC") => {
								self.pop_peek();
								ef_construction = self.next_token_value()?;
							}
							t!("EXTEND_CANDIDATES") => {
								self.pop_peek();
								extend_candidates = true;
							}
							t!("KEEP_PRUNED_CONNECTIONS") => {
								self.pop_peek();
								keep_pruned_connections = true;
							}
							_ => {
								break;
							}
						}
					}

					let m = m.unwrap_or(12);
					let m0 = m0.unwrap_or(m * 2);
					let ml = ml.unwrap_or(1.0 / (m as f64).ln()).into();
					res.index = Index::Hnsw(HnswParams::new(
						dimension,
						distance,
						vector_type,
						m,
						m0,
						ml,
						ef_construction,
						extend_candidates,
						keep_pruned_connections,
					));
				}
				t!("CONCURRENTLY") => {
					self.pop_peek();
					res.concurrently = true;
				}
				t!("COMMENT") => {
					self.pop_peek();
					res.comment = Some(self.next_token_value()?);
				}
				_ => break,
			}
		}

		Ok(res)
	}

	pub fn parse_define_analyzer(&mut self) -> ParseResult<DefineAnalyzerStatement> {
		let (if_not_exists, overwrite) = if self.eat(t!("IF")) {
			expected!(self, t!("NOT"));
			expected!(self, t!("EXISTS"));
			(true, false)
		} else if self.eat(t!("OVERWRITE")) {
			(false, true)
		} else {
			(false, false)
		};
		let name = self.next_token_value()?;
		let mut res = DefineAnalyzerStatement {
			name,

			function: None,
			tokenizers: None,
			filters: None,
			comment: None,

			if_not_exists,
			overwrite,
		};
		loop {
			match self.peek_kind() {
				t!("FILTERS") => {
					self.pop_peek();
					let mut filters = Vec::new();
					loop {
						let next = self.next();
						match next.kind {
							t!("ASCII") => {
								filters.push(Filter::Ascii);
							}
							t!("LOWERCASE") => {
								filters.push(Filter::Lowercase);
							}
							t!("UPPERCASE") => {
								filters.push(Filter::Uppercase);
							}
							t!("EDGENGRAM") => {
								let open_span = expected!(self, t!("(")).span;
								let a = self.next_token_value()?;
								expected!(self, t!(","));
								let b = self.next_token_value()?;
								self.expect_closing_delimiter(t!(")"), open_span)?;
								filters.push(Filter::EdgeNgram(a, b));
							}
							t!("NGRAM") => {
								let open_span = expected!(self, t!("(")).span;
								let a = self.next_token_value()?;
								expected!(self, t!(","));
								let b = self.next_token_value()?;
								self.expect_closing_delimiter(t!(")"), open_span)?;
								filters.push(Filter::Ngram(a, b));
							}
							t!("SNOWBALL") => {
								let open_span = expected!(self, t!("(")).span;
								let language = self.next_token_value()?;
								self.expect_closing_delimiter(t!(")"), open_span)?;
								filters.push(Filter::Snowball(language))
							}
							t!("MAPPER") => {
								let open_span = expected!(self, t!("(")).span;
								let path: Strand = self.next_token_value()?;
								self.expect_closing_delimiter(t!(")"), open_span)?;
								filters.push(Filter::Mapper(path.into()))
							}
							_ => unexpected!(self, next, "a filter"),
						}
						if !self.eat(t!(",")) {
							break;
						}
					}
					res.filters = Some(filters);
				}
				t!("TOKENIZERS") => {
					self.pop_peek();
					let mut tokenizers = Vec::new();

					loop {
						let next = self.next();
						let tokenizer = match next.kind {
							t!("BLANK") => Tokenizer::Blank,
							t!("CAMEL") => Tokenizer::Camel,
							t!("CLASS") => Tokenizer::Class,
							t!("PUNCT") => Tokenizer::Punct,
							_ => unexpected!(self, next, "a tokenizer"),
						};
						tokenizers.push(tokenizer);
						if !self.eat(t!(",")) {
							break;
						}
					}
					res.tokenizers = Some(tokenizers);
				}

				t!("FUNCTION") => {
					self.pop_peek();
					expected!(self, t!("fn"));
					expected!(self, t!("::"));
					let mut ident = self.next_token_value::<Ident>()?;
					while self.eat(t!("::")) {
						let value = self.next_token_value::<Ident>()?;
						ident.0.push_str("::");
						ident.0.push_str(&value);
					}
					res.function = Some(ident);
				}
				t!("COMMENT") => {
					self.pop_peek();
					res.comment = Some(self.next_token_value()?);
				}
				_ => break,
			}
		}
		Ok(res)
	}

<<<<<<< HEAD
	pub fn parse_define_sequence(&mut self) -> ParseResult<DefineSequenceStatement> {
=======
	pub async fn parse_define_bucket(
		&mut self,
		stk: &mut Stk,
		token: Token,
	) -> ParseResult<DefineBucketStatement> {
		if !self.settings.files_enabled {
			unexpected!(self, token, "the experimental files feature to be enabled");
		}

>>>>>>> e9c0d10b
		let (if_not_exists, overwrite) = if self.eat(t!("IF")) {
			expected!(self, t!("NOT"));
			expected!(self, t!("EXISTS"));
			(true, false)
		} else if self.eat(t!("OVERWRITE")) {
			(false, true)
		} else {
			(false, false)
		};
<<<<<<< HEAD
		let name = self.next_token_value()?;
		let batch = if self.eat(t!("BATCH")) {
			self.next_token_value()?
		} else {
			1000
		};
		Ok(DefineSequenceStatement {
			name,
			batch,
			if_not_exists,
			overwrite,
		})
=======

		let name = self.next_token_value()?;

		let mut res = DefineBucketStatement {
			name,
			if_not_exists,
			overwrite,
			..Default::default()
		};

		loop {
			match self.peek_kind() {
				t!("BACKEND") => {
					self.pop_peek();
					res.backend = Some(stk.run(|stk| self.parse_value_field(stk)).await?);
				}
				t!("PERMISSIONS") => {
					self.pop_peek();
					res.permissions = stk.run(|stk| self.parse_permission_value(stk)).await?;
				}
				t!("READONLY") => {
					self.pop_peek();
					res.readonly = true;
				}
				t!("COMMENT") => {
					self.pop_peek();
					res.comment = Some(self.next_token_value()?);
				}
				_ => {
					break;
				}
			}
		}

		Ok(res)
>>>>>>> e9c0d10b
	}

	pub async fn parse_define_config(
		&mut self,
		stk: &mut Stk,
	) -> ParseResult<DefineConfigStatement> {
		let (if_not_exists, overwrite) = if self.eat(t!("IF")) {
			expected!(self, t!("NOT"));
			expected!(self, t!("EXISTS"));
			(true, false)
		} else if self.eat(t!("OVERWRITE")) {
			(false, true)
		} else {
			(false, false)
		};

		let next = self.next();
		let inner = match next.kind {
			t!("API") => self.parse_api_config(stk).await.map(ConfigInner::Api)?,
			t!("GRAPHQL") => self.parse_graphql_config().map(ConfigInner::GraphQL)?,
			_ => unexpected!(self, next, "a type of config"),
		};

		Ok(DefineConfigStatement {
			inner,
			if_not_exists,
			overwrite,
		})
	}

	pub async fn parse_api_config(&mut self, stk: &mut Stk) -> ParseResult<ApiConfig> {
		let mut config = ApiConfig::default();
		loop {
			match self.peek_kind() {
				t!("PERMISSIONS") => {
					self.pop_peek();
					config.permissions = Some(self.parse_permission_value(stk).await?);
				}
				t!("MIDDLEWARE") => {
					self.pop_peek();

					let mut middleware: Vec<(String, Vec<Value>)> = Vec::new();
					// let mut parsed_custom = false;

					loop {
						let mut name = match self.peek_kind() {
							t!("API") => {
								// if parsed_custom {
								// 	bail!("Cannot specify builtin middlewares after custom middlewares");
								// }

								self.pop_peek();
								expected!(self, t!("::"));
								"api::".to_string()
							}
							t!("fn") => {
								bail!("Custom middlewares are not yet supported")
							}
							_ => {
								break;
							}
						};

						let part = self.next_token_value::<Ident>()?;
						name.push_str(part.0.to_lowercase().as_str());

						while self.eat(t!("::")) {
							let part = self.next_token_value::<Ident>()?;
							name.push_str("::");
							name.push_str(part.0.to_lowercase().as_str());
						}

						expected!(self, t!("("));
						let args = self.parse_function_args(stk).await?;

						middleware.push((name, args));

						if !self.eat(t!(",")) {
							break;
						}
					}

					config.middleware = Some(RequestMiddleware(middleware));
				}
				_ => {
					break;
				}
			}
		}
		Ok(config)
	}

	fn parse_graphql_config(&mut self) -> ParseResult<GraphQLConfig> {
		use graphql::{FunctionsConfig, TablesConfig};
		let mut tmp_tables = Option::<TablesConfig>::None;
		let mut tmp_fncs = Option::<FunctionsConfig>::None;
		loop {
			match self.peek_kind() {
				t!("NONE") => {
					self.pop_peek();
					tmp_tables = Some(TablesConfig::None);
					tmp_fncs = Some(FunctionsConfig::None);
				}
				t!("AUTO") => {
					self.pop_peek();
					tmp_tables = Some(TablesConfig::Auto);
					tmp_fncs = Some(FunctionsConfig::Auto);
				}
				t!("TABLES") => {
					self.pop_peek();

					let next = self.next();
					match next.kind {
						t!("INCLUDE") => {
							tmp_tables =
								Some(TablesConfig::Include(self.parse_graphql_table_configs()?))
						}
						t!("EXCLUDE") => {
							tmp_tables =
								Some(TablesConfig::Include(self.parse_graphql_table_configs()?))
						}
						t!("NONE") => {
							tmp_tables = Some(TablesConfig::None);
						}
						t!("AUTO") => {
							tmp_tables = Some(TablesConfig::Auto);
						}
						_ => unexpected!(self, next, "`NONE`, `AUTO`, `INCLUDE` or `EXCLUDE`"),
					}
				}
				t!("FUNCTIONS") => {
					self.pop_peek();

					let next = self.next();
					match next.kind {
						t!("INCLUDE") => {}
						t!("EXCLUDE") => {}
						t!("NONE") => {
							tmp_fncs = Some(FunctionsConfig::None);
						}
						t!("AUTO") => {
							tmp_fncs = Some(FunctionsConfig::Auto);
						}
						_ => unexpected!(self, next, "`NONE`, `AUTO`, `INCLUDE` or `EXCLUDE`"),
					}
				}
				_ => break,
			}
		}

		Ok(GraphQLConfig {
			tables: tmp_tables.unwrap_or_default(),
			functions: tmp_fncs.unwrap_or_default(),
		})
	}

	fn parse_graphql_table_configs(&mut self) -> ParseResult<Vec<graphql::TableConfig>> {
		let mut acc = vec![];
		loop {
			match self.peek_kind() {
				x if Self::kind_is_identifier(x) => {
					let name: Ident = self.next_token_value()?;
					acc.push(TableConfig {
						name: name.0,
					});
				}
				_ => unexpected!(self, self.next(), "a table config"),
			}
			if !self.eat(t!(",")) {
				break;
			}
		}
		Ok(acc)
	}

	pub fn parse_relation_schema(&mut self) -> ParseResult<table_type::Relation> {
		let mut res = table_type::Relation {
			from: None,
			to: None,
			enforced: false,
		};
		loop {
			match self.peek_kind() {
				t!("FROM") | t!("IN") => {
					self.pop_peek();
					let from = self.parse_tables()?;
					res.from = Some(from);
				}
				t!("TO") | t!("OUT") => {
					self.pop_peek();
					let to = self.parse_tables()?;
					res.to = Some(to);
				}
				_ => break,
			}
		}
		if self.eat(t!("ENFORCED")) {
			res.enforced = true;
		}
		Ok(res)
	}

	pub fn parse_tables(&mut self) -> ParseResult<Kind> {
		let mut names = vec![self.next_token_value()?];
		while self.eat(t!("|")) {
			names.push(self.next_token_value()?);
		}
		Ok(Kind::Record(names))
	}

	pub fn parse_jwt(&mut self) -> ParseResult<access_type::JwtAccess> {
		let mut res = access_type::JwtAccess {
			// By default, a JWT access method is only used to verify.
			issue: None,
			..Default::default()
		};

		let mut iss = access_type::JwtAccessIssue {
			..Default::default()
		};

		let peek = self.peek();
		match peek.kind {
			t!("ALGORITHM") => {
				self.pop_peek();
				let next = self.next();
				match next.kind {
					TokenKind::Algorithm(alg) => {
						let next = self.next();
						match next.kind {
							t!("KEY") => {
								let key = self.next_token_value::<Strand>()?.0;
								res.verify = access_type::JwtAccessVerify::Key(
									access_type::JwtAccessVerifyKey {
										alg,
										key: key.to_owned(),
									},
								);

								// Currently, issuer and verifier must use the same algorithm.
								iss.alg = alg;

								// If the algorithm is symmetric, the issuer and verifier keys are the same.
								// For asymmetric algorithms, the key needs to be explicitly defined.
								if alg.is_symmetric() {
									iss.key = key;
									// Since all the issuer data is known, it can already be assigned.
									// Cloning allows updating the original with any explicit issuer data.
									res.issue = Some(iss.clone());
								}
							}
							_ => unexpected!(self, next, "a key"),
						}
					}
					_ => unexpected!(self, next, "a valid algorithm"),
				}
			}
			t!("URL") => {
				self.pop_peek();
				let url = self.next_token_value::<Strand>()?.0;
				res.verify = access_type::JwtAccessVerify::Jwks(access_type::JwtAccessVerifyJwks {
					url,
				});
			}
			_ => unexpected!(self, peek, "`ALGORITHM`, or `URL`"),
		}

		if self.eat(t!("WITH")) {
			expected!(self, t!("ISSUER"));
			loop {
				let peek = self.peek();
				match peek.kind {
					t!("ALGORITHM") => {
						self.pop_peek();
						let next = self.next();
						match next.kind {
							TokenKind::Algorithm(alg) => {
								// If an algorithm is already defined, a different value is not expected.
								if let JwtAccessVerify::Key(ref ver) = res.verify {
									if alg != ver.alg {
										unexpected!(
											self,
											next,
											"a compatible algorithm or no algorithm"
										);
									}
								}
								iss.alg = alg;
							}
							_ => unexpected!(self, next, "a valid algorithm"),
						}
					}
					t!("KEY") => {
						self.pop_peek();
						let key = self.next_token_value::<Strand>()?.0;
						// If the algorithm is symmetric and a key is already defined, a different key is not expected.
						if let JwtAccessVerify::Key(ref ver) = res.verify {
							if ver.alg.is_symmetric() && key != ver.key {
								unexpected!(self, peek, "a symmetric key or no key");
							}
						}
						iss.key = key;
					}
					_ => break,
				}
			}
			res.issue = Some(iss);
		}

		Ok(res)
	}
}<|MERGE_RESOLUTION|>--- conflicted
+++ resolved
@@ -7,11 +7,9 @@
 use crate::sql::statements::define::config::api::ApiConfig;
 use crate::sql::statements::define::config::graphql::{GraphQLConfig, TableConfig};
 use crate::sql::statements::define::config::ConfigInner;
-<<<<<<< HEAD
-use crate::sql::statements::define::{ApiAction, DefineConfigStatement, DefineSequenceStatement};
-=======
-use crate::sql::statements::define::{ApiAction, DefineBucketStatement, DefineConfigStatement};
->>>>>>> e9c0d10b
+use crate::sql::statements::define::{
+	ApiAction, DefineBucketStatement, DefineConfigStatement, DefineSequenceStatement,
+};
 use crate::sql::statements::DefineApiStatement;
 use crate::sql::Value;
 use crate::syn::error::bail;
@@ -70,11 +68,8 @@
 			t!("ANALYZER") => self.parse_define_analyzer().map(DefineStatement::Analyzer),
 			t!("ACCESS") => self.parse_define_access(ctx).await.map(DefineStatement::Access),
 			t!("CONFIG") => self.parse_define_config(ctx).await.map(DefineStatement::Config),
-<<<<<<< HEAD
+			t!("BUCKET") => self.parse_define_bucket(ctx, next).await.map(DefineStatement::Bucket),
 			t!("SEQUENCE") => self.parse_define_sequence().map(DefineStatement::Sequence),
-=======
-			t!("BUCKET") => self.parse_define_bucket(ctx, next).await.map(DefineStatement::Bucket),
->>>>>>> e9c0d10b
 			_ => unexpected!(self, next, "a define statement keyword"),
 		}
 	}
@@ -1409,9 +1404,6 @@
 		Ok(res)
 	}
 
-<<<<<<< HEAD
-	pub fn parse_define_sequence(&mut self) -> ParseResult<DefineSequenceStatement> {
-=======
 	pub async fn parse_define_bucket(
 		&mut self,
 		stk: &mut Stk,
@@ -1421,7 +1413,6 @@
 			unexpected!(self, token, "the experimental files feature to be enabled");
 		}
 
->>>>>>> e9c0d10b
 		let (if_not_exists, overwrite) = if self.eat(t!("IF")) {
 			expected!(self, t!("NOT"));
 			expected!(self, t!("EXISTS"));
@@ -1431,7 +1422,53 @@
 		} else {
 			(false, false)
 		};
-<<<<<<< HEAD
+
+		let name = self.next_token_value()?;
+
+		let mut res = DefineBucketStatement {
+			name,
+			if_not_exists,
+			overwrite,
+			..Default::default()
+		};
+
+		loop {
+			match self.peek_kind() {
+				t!("BACKEND") => {
+					self.pop_peek();
+					res.backend = Some(stk.run(|stk| self.parse_value_field(stk)).await?);
+				}
+				t!("PERMISSIONS") => {
+					self.pop_peek();
+					res.permissions = stk.run(|stk| self.parse_permission_value(stk)).await?;
+				}
+				t!("READONLY") => {
+					self.pop_peek();
+					res.readonly = true;
+				}
+				t!("COMMENT") => {
+					self.pop_peek();
+					res.comment = Some(self.next_token_value()?);
+				}
+				_ => {
+					break;
+				}
+			}
+		}
+
+		Ok(res)
+	}
+
+	pub fn parse_define_sequence(&mut self) -> ParseResult<DefineSequenceStatement> {
+		let (if_not_exists, overwrite) = if self.eat(t!("IF")) {
+			expected!(self, t!("NOT"));
+			expected!(self, t!("EXISTS"));
+			(true, false)
+		} else if self.eat(t!("OVERWRITE")) {
+			(false, true)
+		} else {
+			(false, false)
+		};
 		let name = self.next_token_value()?;
 		let batch = if self.eat(t!("BATCH")) {
 			self.next_token_value()?
@@ -1444,43 +1481,6 @@
 			if_not_exists,
 			overwrite,
 		})
-=======
-
-		let name = self.next_token_value()?;
-
-		let mut res = DefineBucketStatement {
-			name,
-			if_not_exists,
-			overwrite,
-			..Default::default()
-		};
-
-		loop {
-			match self.peek_kind() {
-				t!("BACKEND") => {
-					self.pop_peek();
-					res.backend = Some(stk.run(|stk| self.parse_value_field(stk)).await?);
-				}
-				t!("PERMISSIONS") => {
-					self.pop_peek();
-					res.permissions = stk.run(|stk| self.parse_permission_value(stk)).await?;
-				}
-				t!("READONLY") => {
-					self.pop_peek();
-					res.readonly = true;
-				}
-				t!("COMMENT") => {
-					self.pop_peek();
-					res.comment = Some(self.next_token_value()?);
-				}
-				_ => {
-					break;
-				}
-			}
-		}
-
-		Ok(res)
->>>>>>> e9c0d10b
 	}
 
 	pub async fn parse_define_config(
