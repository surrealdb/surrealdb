use reblessive::Stk;

use crate::catalog::ApiMethod;
use crate::sql::access::AccessDuration;
use crate::sql::access_type::JwtAccessVerify;
use crate::sql::base::Base;
use crate::sql::filter::Filter;
use crate::sql::index::{Distance, HnswParams, MTreeParams, VectorType};
use crate::sql::statements::define::config::api::{ApiConfig, Middleware};
use crate::sql::statements::define::config::graphql::{GraphQLConfig, TableConfig};
use crate::sql::statements::define::config::{ConfigInner, graphql};
use crate::sql::statements::define::user::PassType;
use crate::sql::statements::define::{
	ApiAction, DefineBucketStatement, DefineConfigStatement, DefineDefault, DefineKind,
	DefineSequenceStatement,
};
use crate::sql::statements::{
	DefineAccessStatement, DefineAnalyzerStatement, DefineApiStatement, DefineDatabaseStatement,
	DefineEventStatement, DefineFieldStatement, DefineFunctionStatement, DefineIndexStatement,
	DefineNamespaceStatement, DefineParamStatement, DefineStatement, DefineTableStatement,
	DefineUserStatement,
};
use crate::sql::tokenizer::Tokenizer;
use crate::sql::{
	AccessType, Expr, Index, Kind, Literal, Param, Permission, Permissions, Scoring, TableType,
	access_type, table_type,
};
use crate::syn::error::bail;
use crate::syn::parser::mac::{expected, unexpected};
use crate::syn::parser::{ParseResult, Parser};
use crate::syn::token::{Token, TokenKind, t};
use crate::val::Duration;

impl Parser<'_> {
	pub(crate) async fn parse_define_stmt(
		&mut self,
		stk: &mut Stk,
	) -> ParseResult<DefineStatement> {
		let next = self.next();
		match next.kind {
			t!("NAMESPACE") => {
				self.parse_define_namespace(stk).await.map(DefineStatement::Namespace)
			}
			t!("DATABASE") => self.parse_define_database(stk).await.map(DefineStatement::Database),
			t!("FUNCTION") => self.parse_define_function(stk).await.map(DefineStatement::Function),
			t!("USER") => self.parse_define_user(stk).await.map(DefineStatement::User),
			t!("PARAM") => self.parse_define_param(stk).await.map(DefineStatement::Param),
			t!("TABLE") => self.parse_define_table(stk).await.map(DefineStatement::Table),
			t!("API") => self.parse_define_api(stk).await.map(DefineStatement::Api),
			t!("EVENT") => {
				stk.run(|stk| self.parse_define_event(stk)).await.map(DefineStatement::Event)
			}
			t!("FIELD") => {
				stk.run(|stk| self.parse_define_field(stk)).await.map(DefineStatement::Field)
			}
			t!("INDEX") => {
				stk.run(|stk| self.parse_define_index(stk)).await.map(DefineStatement::Index)
			}
			t!("ANALYZER") => self.parse_define_analyzer(stk).await.map(DefineStatement::Analyzer),
			t!("ACCESS") => self.parse_define_access(stk).await.map(DefineStatement::Access),
			t!("CONFIG") => self.parse_define_config(stk).await.map(DefineStatement::Config),
			t!("BUCKET") => self.parse_define_bucket(stk, next).await.map(DefineStatement::Bucket),
			t!("SEQUENCE") => self.parse_define_sequence(stk).await.map(DefineStatement::Sequence),
			_ => unexpected!(self, next, "a define statement keyword"),
		}
	}

	pub(crate) async fn parse_define_namespace(
		&mut self,
		stk: &mut Stk,
	) -> ParseResult<DefineNamespaceStatement> {
		let kind = if self.eat(t!("IF")) {
			expected!(self, t!("NOT"));
			expected!(self, t!("EXISTS"));
			DefineKind::IfNotExists
		} else if self.eat(t!("OVERWRITE")) {
			DefineKind::Overwrite
		} else {
			DefineKind::Default
		};
<<<<<<< HEAD
		let name = stk.run(|ctx| self.parse_expr_field(ctx)).await?;
=======
		let name = self.parse_ident()?;
>>>>>>> 4291ab69
		let mut res = DefineNamespaceStatement {
			id: None,
			name,
			kind,
			..Default::default()
		};

		while let t!("COMMENT") = self.peek_kind() {
			self.pop_peek();
<<<<<<< HEAD
			res.comment = Some(stk.run(|ctx| self.parse_expr_field(ctx)).await?);
=======
			res.comment = Some(self.parse_string_lit()?);
>>>>>>> 4291ab69
		}

		Ok(res)
	}

	pub async fn parse_define_database(
		&mut self,
		stk: &mut Stk,
	) -> ParseResult<DefineDatabaseStatement> {
		let kind = if self.eat(t!("IF")) {
			expected!(self, t!("NOT"));
			expected!(self, t!("EXISTS"));
			DefineKind::IfNotExists
		} else if self.eat(t!("OVERWRITE")) {
			DefineKind::Overwrite
		} else {
			DefineKind::Default
		};
<<<<<<< HEAD
		let name = stk.run(|ctx| self.parse_expr_field(ctx)).await?;
=======
		let name = self.parse_ident()?;
>>>>>>> 4291ab69
		let mut res = DefineDatabaseStatement {
			name,
			kind,
			..Default::default()
		};
		loop {
			match self.peek_kind() {
				t!("COMMENT") => {
					self.pop_peek();
<<<<<<< HEAD
					res.comment = Some(stk.run(|ctx| self.parse_expr_field(ctx)).await?);
=======
					res.comment = Some(self.parse_string_lit()?);
>>>>>>> 4291ab69
				}
				t!("CHANGEFEED") => {
					self.pop_peek();
					res.changefeed = Some(self.parse_changefeed()?);
				}
				_ => break,
			}
		}

		Ok(res)
	}

	pub async fn parse_define_function(
		&mut self,
		stk: &mut Stk,
	) -> ParseResult<DefineFunctionStatement> {
		let kind = if self.eat(t!("IF")) {
			expected!(self, t!("NOT"));
			expected!(self, t!("EXISTS"));
			DefineKind::IfNotExists
		} else if self.eat(t!("OVERWRITE")) {
			DefineKind::Overwrite
		} else {
			DefineKind::Default
		};
		let name = self.parse_custom_function_name()?;
		let token = expected!(self, t!("(")).span;
		let mut args = Vec::new();
		loop {
			if self.eat(t!(")")) {
				break;
			}

			let param = self.next_token_value::<Param>()?.into_string();
			expected!(self, t!(":"));
			let kind = stk.run(|ctx| self.parse_inner_kind(ctx)).await?;

			args.push((param, kind));

			if !self.eat(t!(",")) {
				self.expect_closing_delimiter(t!(")"), token)?;
				break;
			}
		}
		let returns = if self.eat(t!("->")) {
			Some(stk.run(|ctx| self.parse_inner_kind(ctx)).await?)
		} else {
			None
		};

		let next = expected!(self, t!("{")).span;
		let block = self.parse_block(stk, next).await?;

		let mut res = DefineFunctionStatement {
			name,
			args,
			block,
			kind,
			returns,
			comment: None,
			permissions: Permission::default(),
		};

		loop {
			match self.peek_kind() {
				t!("COMMENT") => {
					self.pop_peek();
<<<<<<< HEAD
					res.comment = Some(stk.run(|ctx| self.parse_expr_field(ctx)).await?);
=======
					res.comment = Some(self.parse_string_lit()?);
>>>>>>> 4291ab69
				}
				t!("PERMISSIONS") => {
					self.pop_peek();
					res.permissions = stk.run(|ctx| self.parse_permission_value(ctx)).await?;
				}
				_ => break,
			}
		}

		Ok(res)
	}

	pub async fn parse_define_user(&mut self, stk: &mut Stk) -> ParseResult<DefineUserStatement> {
		let kind = if self.eat(t!("IF")) {
			expected!(self, t!("NOT"));
			expected!(self, t!("EXISTS"));
			DefineKind::IfNotExists
		} else if self.eat(t!("OVERWRITE")) {
			DefineKind::Overwrite
		} else {
			DefineKind::Default
		};
<<<<<<< HEAD
		let name = stk.run(|ctx| self.parse_expr_field(ctx)).await?;
=======
		let name = self.parse_ident()?;
>>>>>>> 4291ab69
		expected!(self, t!("ON"));
		let base = self.parse_base()?;

		let mut res = DefineUserStatement {
			kind,
			name,
			base,
			// Safety: "Viewer" does not contain a null byte
			roles: vec!["Viewer".to_owned()], /* New users get
			                                   * the viewer role
			                                   * by default */
			// TODO: Move out of the parser
			token_duration: Some(Expr::Literal(Literal::Duration(Duration::from_secs(3600)))), /* defaults to 1 hour. */
			..DefineUserStatement::default()
		};

		loop {
			match self.peek_kind() {
				t!("COMMENT") => {
					self.pop_peek();
<<<<<<< HEAD
					res.comment = Some(stk.run(|ctx| self.parse_expr_field(ctx)).await?);
=======
					res.comment = Some(self.parse_string_lit()?);
>>>>>>> 4291ab69
				}
				t!("PASSWORD") => {
					let token = self.pop_peek();
					if let PassType::Hash(_) = res.pass_type {
						bail!("Unexpected token `PASSWORD`", @token.span => "Can't set both a passhash and a password");
					}
					res.pass_type = PassType::Password(self.parse_string_lit()?);
				}
				t!("PASSHASH") => {
					let token = self.pop_peek();
					if let PassType::Password(_) = res.pass_type {
						bail!("Unexpected token `PASSHASH`", @token.span => "Can't set both a passhash and a password");
					}
					res.pass_type = PassType::Hash(self.parse_string_lit()?);
				}
				t!("ROLES") => {
					self.pop_peek();
					let mut roles = Vec::new();
					loop {
						let token = self.peek();
						let role = self.parse_ident()?;
						// NOTE(gguillemas): This hardcoded list is a temporary fix in order
						// to avoid making breaking changes to the DefineUserStatement structure
						// while still providing parsing feedback to users referencing unexistent
						// roles. This list should be removed once arbitrary roles can be
						// defined by users.
						if !matches!(role.to_lowercase().as_str(), "viewer" | "editor" | "owner") {
							unexpected!(self, token, "an existent role");
						}
						roles.push(role);

						if !self.eat(t!(",")) {
							break;
						}
					}
					res.roles = roles;
				}
				t!("DURATION") => {
					self.pop_peek();
					expected!(self, t!("FOR"));
					loop {
						let token = self.peek();
						match token.kind {
							t!("TOKEN") => {
								self.pop_peek();
								let peek = self.peek();
								match peek.kind {
									t!("NONE") => {
										// Currently, SurrealDB does not accept tokens without
										// expiration. For this reason, some token
										// duration must be set.
										unexpected!(self, peek, "a token duration");
									}
									_ => {
										res.token_duration =
											Some(stk.run(|ctx| self.parse_expr_field(ctx)).await?)
									}
								}
							}
							t!("SESSION") => {
								self.pop_peek();
								match self.peek_kind() {
									t!("NONE") => {
										self.pop_peek();
										res.session_duration = None;
									}
									_ => {
										res.session_duration =
											Some(stk.run(|ctx| self.parse_expr_field(ctx)).await?)
									}
								}
							}
							_ => unexpected!(self, token, "`TOKEN` or `SESSION`"),
						}

						self.eat(t!(","));

						if !self.eat(t!("FOR")) {
							break;
						}
					}
				}
				_ => break,
			}
		}

		Ok(res)
	}

	pub async fn parse_define_access(
		&mut self,
		stk: &mut Stk,
	) -> ParseResult<DefineAccessStatement> {
		let kind = if self.eat(t!("IF")) {
			expected!(self, t!("NOT"));
			expected!(self, t!("EXISTS"));
			DefineKind::IfNotExists
		} else if self.eat(t!("OVERWRITE")) {
			DefineKind::Overwrite
		} else {
			DefineKind::Default
		};
<<<<<<< HEAD
		let name = stk.run(|ctx| self.parse_expr_field(ctx)).await?;
=======
		let name = self.parse_ident()?;
>>>>>>> 4291ab69
		expected!(self, t!("ON"));
		// TODO: Parse base should no longer take an argument.
		let base = self.parse_base()?;

		let mut res = DefineAccessStatement {
			name,
			base,
			kind,
			authenticate: None,
			access_type: AccessType::default(),
			duration: AccessDuration::default(),
			comment: None,
		};

		loop {
			match self.peek_kind() {
				t!("COMMENT") => {
					self.pop_peek();
<<<<<<< HEAD
					res.comment = Some(stk.run(|ctx| self.parse_expr_field(ctx)).await?);
=======
					res.comment = Some(self.parse_string_lit()?);
>>>>>>> 4291ab69
				}
				t!("TYPE") => {
					self.pop_peek();
					let peek = self.peek();
					match peek.kind {
						t!("JWT") => {
							self.pop_peek();
							res.access_type = AccessType::Jwt(self.parse_jwt(stk).await?);
						}
						t!("RECORD") => {
							let token = self.pop_peek();
							// The record access type can only be defined at the database level
							if !matches!(res.base, Base::Db) {
								unexpected!(self, token, "a valid access type at this level");
							}
							let mut ac = access_type::RecordAccess::default();
							loop {
								match self.peek_kind() {
									t!("SIGNUP") => {
										self.pop_peek();
										ac.signup =
											Some(stk.run(|stk| self.parse_expr_field(stk)).await?);
									}
									t!("SIGNIN") => {
										self.pop_peek();
										ac.signin =
											Some(stk.run(|stk| self.parse_expr_field(stk)).await?);
									}
									_ => break,
								}
							}

							while self.eat(t!("WITH")) {
								let token = self.peek();
								match token.kind {
									t!("JWT") => {
										self.pop_peek();
										let jwt = self.parse_jwt(stk).await?;
										ac.jwt = jwt.clone();
										// Use same issuer for refreshed tokens.
										if let Some(mut bearer) = ac.bearer {
											bearer.jwt = jwt;
											ac.bearer = Some(bearer);
										}
									}
									t!("REFRESH") => {
										// TODO(gguillemas): Remove this once bearer access is no
										// longer experimental.
										if !self.settings.bearer_access_enabled {
											unexpected!(
												self,
												peek,
												"the experimental bearer access feature to be enabled"
											);
										}

										self.pop_peek();
										ac.bearer = Some(access_type::BearerAccess {
											kind: access_type::BearerAccessType::Refresh,
											subject: access_type::BearerAccessSubject::Record,
											// Use same issuer for refreshed tokens.
											jwt: ac.jwt.clone(),
										});
									}
									_ => {
										if self.settings.bearer_access_enabled {
											unexpected!(self, token, "JWT or REFRESH")
										} else {
											unexpected!(self, token, "JWT")
										}
									}
								}
								self.eat(t!(","));
							}
							res.access_type = AccessType::Record(ac);
						}
						t!("BEARER") => {
							// TODO(gguillemas): Remove this once bearer access is no longer
							// experimental.
							if !self.settings.bearer_access_enabled {
								unexpected!(
									self,
									peek,
									"the experimental bearer access feature to be enabled"
								);
							}

							self.pop_peek();
							let mut ac = access_type::BearerAccess {
								..Default::default()
							};
							expected!(self, t!("FOR"));
							match self.peek_kind() {
								t!("USER") => {
									self.pop_peek();
									ac.subject = access_type::BearerAccessSubject::User;
								}
								t!("RECORD") => {
									match &res.base {
										Base::Db => (),
										_ => unexpected!(self, peek, "USER"),
									}
									self.pop_peek();
									ac.subject = access_type::BearerAccessSubject::Record;
								}
								_ => match &res.base {
									Base::Db => unexpected!(self, peek, "USER or RECORD"),
									_ => unexpected!(self, peek, "USER"),
								},
							}
							if self.eat(t!("WITH")) {
								expected!(self, t!("JWT"));
								ac.jwt = self.parse_jwt(stk).await?;
							}
							res.access_type = AccessType::Bearer(ac);
						}
						_ => break,
					}
				}
				t!("AUTHENTICATE") => {
					self.pop_peek();
					res.authenticate = Some(stk.run(|stk| self.parse_expr_field(stk)).await?);
				}
				t!("DURATION") => {
					self.pop_peek();
					while self.eat(t!("FOR")) {
						let peek = self.peek();
						match peek.kind {
							t!("GRANT") => {
								self.pop_peek();
								match self.peek_kind() {
									t!("NONE") => {
										self.pop_peek();
										res.duration.grant = None
									}
									_ => {
										res.duration.grant =
											Some(stk.run(|ctx| self.parse_expr_field(ctx)).await?)
									}
								}
							}
							t!("TOKEN") => {
								self.pop_peek();
								let peek = self.peek();
								match peek.kind {
									t!("NONE") => {
										// Currently, SurrealDB does not accept tokens without
										// expiration. For this reason, some token
										// duration must be set. In the future, allowing
										// issuing tokens without expiration may be useful.
										// Tokens issued by access methods can be consumed by third
										// parties that support it.
										unexpected!(self, peek, "a token duration");
									}
									_ => {
										res.duration.token =
											Some(stk.run(|ctx| self.parse_expr_field(ctx)).await?)
									}
								}
							}
							t!("SESSION") => {
								self.pop_peek();
								match self.peek_kind() {
									t!("NONE") => {
										self.pop_peek();
										res.duration.session = None
									}
									_ => {
										res.duration.session =
											Some(stk.run(|ctx| self.parse_expr_field(ctx)).await?)
									}
								}
							}
							_ => unexpected!(self, peek, "GRANT, TOKEN or SESSIONS"),
						}
						self.eat(t!(","));
					}
				}
				_ => break,
			}
		}

		Ok(res)
	}

	pub async fn parse_define_param(&mut self, stk: &mut Stk) -> ParseResult<DefineParamStatement> {
		let kind = if self.eat(t!("IF")) {
			expected!(self, t!("NOT"));
			expected!(self, t!("EXISTS"));
			DefineKind::IfNotExists
		} else if self.eat(t!("OVERWRITE")) {
			DefineKind::Overwrite
		} else {
			DefineKind::Default
		};
		let name = self.next_token_value::<Param>()?.into_string();

		let mut res = DefineParamStatement {
			name,
			kind,
			value: Expr::Literal(Literal::None),
			comment: None,
			permissions: Permission::default(),
		};

		loop {
			match self.peek_kind() {
				t!("VALUE") => {
					self.pop_peek();
					res.value = stk.run(|ctx| self.parse_expr_field(ctx)).await?;
				}
				t!("COMMENT") => {
					self.pop_peek();
<<<<<<< HEAD
					res.comment = Some(stk.run(|ctx| self.parse_expr_field(ctx)).await?);
=======
					res.comment = Some(self.parse_string_lit()?);
>>>>>>> 4291ab69
				}
				t!("PERMISSIONS") => {
					self.pop_peek();
					res.permissions = stk.run(|ctx| self.parse_permission_value(ctx)).await?;
				}
				_ => break,
			}
		}
		Ok(res)
	}

	pub async fn parse_define_table(&mut self, stk: &mut Stk) -> ParseResult<DefineTableStatement> {
		let kind = if self.eat(t!("IF")) {
			expected!(self, t!("NOT"));
			expected!(self, t!("EXISTS"));
			DefineKind::IfNotExists
		} else if self.eat(t!("OVERWRITE")) {
			DefineKind::Overwrite
		} else {
			DefineKind::Default
		};
<<<<<<< HEAD
		let name = stk.run(|ctx| self.parse_expr_field(ctx)).await?;
=======
		let name = self.parse_ident()?;
>>>>>>> 4291ab69
		let mut res = DefineTableStatement {
			name,
			permissions: Permissions::none(),
			kind,
			..Default::default()
		};

		let mut set_table_type = false;
		loop {
			match self.peek_kind() {
				t!("COMMENT") => {
					self.pop_peek();
<<<<<<< HEAD
					res.comment = Some(stk.run(|ctx| self.parse_expr_field(ctx)).await?);
=======
					res.comment = Some(self.parse_string_lit()?);
>>>>>>> 4291ab69
				}
				t!("DROP") => {
					self.pop_peek();
					res.drop = true;
				}
				t!("TYPE") => {
					self.pop_peek();
					let peek = self.peek();
					match peek.kind {
						t!("NORMAL") => {
							self.pop_peek();
							res.table_type = TableType::Normal;
						}
						t!("RELATION") => {
							self.pop_peek();
							res.table_type = TableType::Relation(self.parse_relation_schema()?);
						}
						t!("ANY") => {
							self.pop_peek();
							res.table_type = TableType::Any;
						}
						_ => unexpected!(self, peek, "`NORMAL`, `RELATION`, or `ANY`"),
					}
					set_table_type = true;
				}
				t!("SCHEMALESS") => {
					self.pop_peek();
					res.full = false;
				}
				t!("SCHEMAFULL") => {
					self.pop_peek();
					res.full = true;
					// TODO: Move logic out of parser.
					if !set_table_type {
						res.table_type = TableType::Normal;
					}
				}
				t!("PERMISSIONS") => {
					self.pop_peek();
					res.permissions = stk.run(|stk| self.parse_permission(stk, false)).await?;
				}
				t!("CHANGEFEED") => {
					self.pop_peek();
					res.changefeed = Some(self.parse_changefeed()?);
				}
				t!("AS") => {
					self.pop_peek();
					let peek = self.peek();
					match peek.kind {
						t!("(") => {
							let open = self.pop_peek().span;
							res.view = Some(self.parse_view(stk).await?);
							self.expect_closing_delimiter(t!(")"), open)?;
						}
						t!("SELECT") => {
							res.view = Some(self.parse_view(stk).await?);
						}
						_ => unexpected!(self, peek, "`SELECT`"),
					}
				}
				_ => break,
			}
		}

		Ok(res)
	}

	pub async fn parse_define_api(&mut self, stk: &mut Stk) -> ParseResult<DefineApiStatement> {
		if !self.settings.define_api_enabled {
			bail!("Cannot define an API, as the experimental define api capability is not enabled", @self.last_span);
		}

		let kind = if self.eat(t!("IF")) {
			expected!(self, t!("NOT"));
			expected!(self, t!("EXISTS"));
			DefineKind::IfNotExists
		} else if self.eat(t!("OVERWRITE")) {
			DefineKind::Overwrite
		} else {
			DefineKind::Default
		};

		let path = stk.run(|ctx| self.parse_expr_field(ctx)).await?;

		let mut res = DefineApiStatement {
			path,
			kind,
			actions: Vec::new(),
			fallback: None,
			config: ApiConfig {
				middleware: Vec::new(),
				permissions: Permission::Full,
			},
			comment: None,
		};

		loop {
			if !self.eat(t!("FOR")) {
				break;
			}

			match self.peek().kind {
				t!("ANY") => {
					self.pop_peek();
					res.config = self.parse_api_config(stk).await?;

					if self.eat(t!("THEN")) {
						res.fallback = Some(stk.run(|ctx| self.parse_expr_field(ctx)).await?);
					}
				}
				t!("DELETE") | t!("GET") | t!("PATCH") | t!("POST") | t!("PUT") | t!("TRACE") => {
					let mut methods: Vec<ApiMethod> = vec![];
					loop {
						let method = match self.peek().kind {
							t!("DELETE") => ApiMethod::Delete,
							t!("GET") => ApiMethod::Get,
							t!("PATCH") => ApiMethod::Patch,
							t!("POST") => ApiMethod::Post,
							t!("PUT") => ApiMethod::Put,
							t!("TRACE") => ApiMethod::Trace,
							found => {
								bail!(
									"Expected one of `delete`, `get`, `patch`, `post`, `put` or `trace`, found {found}"
								);
							}
						};

						self.pop_peek();
						methods.push(method);

						if !self.eat(t!(",")) {
							break;
						}
					}

					let config = self.parse_api_config(stk).await?;

					expected!(self, t!("THEN"));
					let action = stk.run(|ctx| self.parse_expr_field(ctx)).await?;
					res.actions.push(ApiAction {
						methods,
						action,
						config,
					});
				}
				found => {
					bail!(
						"Expected one of `any`, `delete`, `get`, `patch`, `post`, `put` or `trace`, found {found}"
					);
				}
			}
		}

		if self.eat(t!("COMMENT")) {
<<<<<<< HEAD
			res.comment = Some(stk.run(|ctx| self.parse_expr_field(ctx)).await?);
=======
			res.comment = Some(self.parse_string_lit()?);
>>>>>>> 4291ab69
		}

		Ok(res)
	}

	pub async fn parse_define_event(&mut self, stk: &mut Stk) -> ParseResult<DefineEventStatement> {
		let kind = if self.eat(t!("IF")) {
			expected!(self, t!("NOT"));
			expected!(self, t!("EXISTS"));
			DefineKind::IfNotExists
		} else if self.eat(t!("OVERWRITE")) {
			DefineKind::Overwrite
		} else {
			DefineKind::Default
		};

<<<<<<< HEAD
		let name = stk.run(|ctx| self.parse_expr_field(ctx)).await?;
		expected!(self, t!("ON"));
		self.eat(t!("TABLE"));
		let what = stk.run(|ctx| self.parse_expr_field(ctx)).await?;
=======
		let name = self.parse_ident()?;
		expected!(self, t!("ON"));
		self.eat(t!("TABLE"));
		let what = self.parse_ident()?;
>>>>>>> 4291ab69

		let mut res = DefineEventStatement {
			kind,
			name,
			target_table: what,
			when: Expr::Literal(Literal::Bool(true)),
			then: Vec::new(),
			comment: None,
		};

		loop {
			match self.peek_kind() {
				t!("WHEN") => {
					self.pop_peek();
					res.when = stk.run(|ctx| self.parse_expr_field(ctx)).await?;
				}
				t!("THEN") => {
					self.pop_peek();
					res.then = vec![stk.run(|ctx| self.parse_expr_field(ctx)).await?];
					while self.eat(t!(",")) {
						res.then.push(stk.run(|ctx| self.parse_expr_field(ctx)).await?)
					}
				}
				t!("COMMENT") => {
					self.pop_peek();
<<<<<<< HEAD
					res.comment = Some(stk.run(|ctx| self.parse_expr_field(ctx)).await?);
=======
					res.comment = Some(self.parse_string_lit()?);
>>>>>>> 4291ab69
				}
				_ => break,
			}
		}
		Ok(res)
	}

	pub async fn parse_define_field(&mut self, stk: &mut Stk) -> ParseResult<DefineFieldStatement> {
		let kind = if self.eat(t!("IF")) {
			expected!(self, t!("NOT"));
			expected!(self, t!("EXISTS"));
			DefineKind::IfNotExists
		} else if self.eat(t!("OVERWRITE")) {
			DefineKind::Overwrite
		} else {
			DefineKind::Default
		};
		let name = stk.run(|ctx| self.parse_expr_field(ctx)).await?;
		expected!(self, t!("ON"));
		self.eat(t!("TABLE"));
<<<<<<< HEAD
		let what = stk.run(|ctx| self.parse_expr_field(ctx)).await?;
=======
		let what = self.parse_ident()?;
>>>>>>> 4291ab69

		let mut res = DefineFieldStatement {
			name,
			what,
			kind,
			..Default::default()
		};

		loop {
			match self.peek_kind() {
				// FLEX, FLEXI and FLEXIBLE are all the same token type.
				t!("FLEXIBLE") => {
					self.pop_peek();
					res.flex = true;
				}
				t!("TYPE") => {
					self.pop_peek();
					res.field_kind = Some(stk.run(|ctx| self.parse_inner_kind(ctx)).await?);
				}
				t!("READONLY") => {
					self.pop_peek();
					res.readonly = true;
				}
				t!("VALUE") => {
					self.pop_peek();
					res.value = Some(stk.run(|ctx| self.parse_expr_field(ctx)).await?);
				}
				t!("ASSERT") => {
					self.pop_peek();
					res.assert = Some(stk.run(|ctx| self.parse_expr_field(ctx)).await?);
				}
				t!("DEFAULT") => {
					self.pop_peek();
					if self.eat(t!("ALWAYS")) {
						res.default =
							DefineDefault::Always(stk.run(|ctx| self.parse_expr_field(ctx)).await?);
					} else {
						res.default =
							DefineDefault::Set(stk.run(|ctx| self.parse_expr_field(ctx)).await?);
					}
				}
				t!("PERMISSIONS") => {
					self.pop_peek();
					res.permissions = stk.run(|ctx| self.parse_permission(ctx, true)).await?;
				}
				t!("COMMENT") => {
					self.pop_peek();
<<<<<<< HEAD
					res.comment = Some(stk.run(|ctx| self.parse_expr_field(ctx)).await?);
=======
					res.comment = Some(self.parse_string_lit()?);
>>>>>>> 4291ab69
				}
				t!("REFERENCE") => {
					if !self.settings.references_enabled {
						bail!(
							"Experimental capability `record_references` is not enabled",
							@self.last_span() => "Use of `REFERENCE` keyword is still experimental"
						)
					}

					self.pop_peek();
					res.reference = Some(self.parse_reference(stk).await?);
				}
				t!("COMPUTED") => {
					self.pop_peek();
					res.computed = Some(stk.run(|stk| self.parse_expr_field(stk)).await?);
				}
				_ => break,
			}
		}

		Ok(res)
	}

	pub async fn parse_define_index(&mut self, stk: &mut Stk) -> ParseResult<DefineIndexStatement> {
		let kind = if self.eat(t!("IF")) {
			expected!(self, t!("NOT"));
			expected!(self, t!("EXISTS"));
			DefineKind::IfNotExists
		} else if self.eat(t!("OVERWRITE")) {
			DefineKind::Overwrite
		} else {
			DefineKind::Default
		};
<<<<<<< HEAD
		let name = stk.run(|ctx| self.parse_expr_field(ctx)).await?;
		expected!(self, t!("ON"));
		self.eat(t!("TABLE"));
		let what = stk.run(|ctx| self.parse_expr_field(ctx)).await?;
=======
		let name = self.parse_ident()?;
		expected!(self, t!("ON"));
		self.eat(t!("TABLE"));
		let what = self.parse_ident()?;
>>>>>>> 4291ab69

		let mut res = DefineIndexStatement {
			name,
			what,
			kind,
			cols: Vec::new(),
			index: Index::Idx,
			comment: None,
			concurrently: false,
		};

		loop {
			match self.peek_kind() {
				// COLUMNS and FIELDS are the same tokenkind
				t!("FIELDS") => {
					self.pop_peek();
					res.cols = vec![stk.run(|ctx| self.parse_expr_field(ctx)).await?];
					while self.eat(t!(",")) {
						res.cols.push(stk.run(|ctx| self.parse_expr_field(ctx)).await?);
					}
				}
				t!("UNIQUE") => {
					self.pop_peek();
					res.index = Index::Uniq;
				}
				t!("FULLTEXT") => {
					self.pop_peek();
					let mut analyzer: Option<String> = None;
					let mut scoring = None;
					let mut hl = false;

					loop {
						match self.peek_kind() {
							t!("ANALYZER") => {
								self.pop_peek();
								analyzer = Some(self.parse_ident()).transpose()?;
							}
							t!("BM25") => {
								self.pop_peek();
								if self.eat(t!("(")) {
									let open = self.last_span();
									let k1 = self.next_token_value()?;
									expected!(self, t!(","));
									let b = self.next_token_value()?;
									self.expect_closing_delimiter(t!(")"), open)?;
									scoring = Some(Scoring::Bm {
										k1,
										b,
									})
								} else {
									scoring = Some(Default::default());
								};
							}
							t!("HIGHLIGHTS") => {
								self.pop_peek();
								hl = true;
							}
							_ => break,
						}
					}
					res.index = Index::FullText(crate::sql::index::FullTextParams {
						az: analyzer.unwrap_or_else(|| "like".to_owned()),
						sc: scoring.unwrap_or_else(Default::default),
						hl,
					});
				}
				t!("MTREE") => {
					self.pop_peek();
					expected!(self, t!("DIMENSION"));
					let dimension = self.next_token_value()?;
					let mut distance = Distance::Euclidean;
					let mut vector_type = VectorType::F64;
					let mut capacity = 40;
					let mut mtree_cache = 100;
					loop {
						match self.peek_kind() {
							t!("DISTANCE") => {
								self.pop_peek();
								distance = self.parse_distance()?
							}
							t!("TYPE") => {
								self.pop_peek();
								vector_type = self.parse_vector_type()?
							}
							t!("CAPACITY") => {
								self.pop_peek();
								capacity = self.next_token_value()?
							}
							t!("MTREE_CACHE") => {
								self.pop_peek();
								mtree_cache = self.next_token_value()?
							}
							_ => break,
						}
					}
					res.index = Index::MTree(MTreeParams {
						dimension,
						distance,
						vector_type,
						capacity,
						mtree_cache,
					})
				}
				t!("HNSW") => {
					self.pop_peek();
					expected!(self, t!("DIMENSION"));
					let dimension = self.next_token_value()?;
					let mut distance = Distance::Euclidean;
					let mut vector_type = VectorType::F64;
					let mut m = None;
					let mut m0 = None;
					let mut ml = None;
					let mut ef_construction = 150;
					let mut extend_candidates = false;
					let mut keep_pruned_connections = false;
					loop {
						match self.peek_kind() {
							t!("DISTANCE") => {
								self.pop_peek();
								distance = self.parse_distance()?;
							}
							t!("TYPE") => {
								self.pop_peek();
								vector_type = self.parse_vector_type()?;
							}
							t!("LM") => {
								self.pop_peek();
								ml = Some(self.next_token_value()?);
							}
							t!("M0") => {
								self.pop_peek();
								m0 = Some(self.next_token_value()?);
							}
							t!("M") => {
								self.pop_peek();
								m = Some(self.next_token_value()?);
							}
							t!("EFC") => {
								self.pop_peek();
								ef_construction = self.next_token_value()?;
							}
							t!("EXTEND_CANDIDATES") => {
								self.pop_peek();
								extend_candidates = true;
							}
							t!("KEEP_PRUNED_CONNECTIONS") => {
								self.pop_peek();
								keep_pruned_connections = true;
							}
							_ => {
								break;
							}
						}
					}

					let m = m.unwrap_or(12);
					let m0 = m0.unwrap_or(m * 2);
					let ml = ml.unwrap_or(1.0 / (m as f64).ln()).into();
					res.index = Index::Hnsw(HnswParams {
						dimension,
						distance,
						vector_type,
						m,
						m0,
						ml,
						ef_construction,
						extend_candidates,
						keep_pruned_connections,
					});
				}
				t!("CONCURRENTLY") => {
					self.pop_peek();
					res.concurrently = true;
				}
				t!("COMMENT") => {
					self.pop_peek();
<<<<<<< HEAD
					res.comment = Some(stk.run(|ctx| self.parse_expr_field(ctx)).await?);
=======
					res.comment = Some(self.parse_string_lit()?);
>>>>>>> 4291ab69
				}
				_ => break,
			}
		}

		Ok(res)
	}

	pub async fn parse_define_analyzer(
		&mut self,
		stk: &mut Stk,
	) -> ParseResult<DefineAnalyzerStatement> {
		let kind = if self.eat(t!("IF")) {
			expected!(self, t!("NOT"));
			expected!(self, t!("EXISTS"));
			DefineKind::IfNotExists
		} else if self.eat(t!("OVERWRITE")) {
			DefineKind::Overwrite
		} else {
			DefineKind::Default
		};
<<<<<<< HEAD
		let name = stk.run(|ctx| self.parse_expr_field(ctx)).await?;
=======
		let name = self.parse_ident()?;
>>>>>>> 4291ab69
		let mut res = DefineAnalyzerStatement {
			name,

			function: None,
			tokenizers: None,
			filters: None,
			comment: None,

			kind,
		};
		loop {
			match self.peek_kind() {
				t!("FILTERS") => {
					self.pop_peek();
					let mut filters = Vec::new();
					loop {
						let next = self.next();
						match next.kind {
							t!("ASCII") => {
								filters.push(Filter::Ascii);
							}
							t!("LOWERCASE") => {
								filters.push(Filter::Lowercase);
							}
							t!("UPPERCASE") => {
								filters.push(Filter::Uppercase);
							}
							t!("EDGENGRAM") => {
								let open_span = expected!(self, t!("(")).span;
								let a = self.next_token_value()?;
								expected!(self, t!(","));
								let b = self.next_token_value()?;
								self.expect_closing_delimiter(t!(")"), open_span)?;
								filters.push(Filter::EdgeNgram(a, b));
							}
							t!("NGRAM") => {
								let open_span = expected!(self, t!("(")).span;
								let a = self.next_token_value()?;
								expected!(self, t!(","));
								let b = self.next_token_value()?;
								self.expect_closing_delimiter(t!(")"), open_span)?;
								filters.push(Filter::Ngram(a, b));
							}
							t!("SNOWBALL") => {
								let open_span = expected!(self, t!("(")).span;
								let language = self.next_token_value()?;
								self.expect_closing_delimiter(t!(")"), open_span)?;
								filters.push(Filter::Snowball(language))
							}
							t!("MAPPER") => {
								let open_span = expected!(self, t!("(")).span;
								let path: String = self.parse_string_lit()?;
								self.expect_closing_delimiter(t!(")"), open_span)?;
								filters.push(Filter::Mapper(path))
							}
							_ => unexpected!(self, next, "a filter"),
						}
						if !self.eat(t!(",")) {
							break;
						}
					}
					res.filters = Some(filters);
				}
				t!("TOKENIZERS") => {
					self.pop_peek();
					let mut tokenizers = Vec::new();

					loop {
						let next = self.next();
						let tokenizer = match next.kind {
							t!("BLANK") => Tokenizer::Blank,
							t!("CAMEL") => Tokenizer::Camel,
							t!("CLASS") => Tokenizer::Class,
							t!("PUNCT") => Tokenizer::Punct,
							_ => unexpected!(self, next, "a tokenizer"),
						};
						tokenizers.push(tokenizer);
						if !self.eat(t!(",")) {
							break;
						}
					}
					res.tokenizers = Some(tokenizers);
				}

				t!("FUNCTION") => {
					self.pop_peek();
					expected!(self, t!("fn"));
					expected!(self, t!("::"));
					let mut ident = self.parse_ident()?;
					while self.eat(t!("::")) {
						let value = self.parse_ident()?;
						ident.push_str("::");
						ident.push_str(&value);
					}
					res.function = Some(ident);
				}
				t!("COMMENT") => {
					self.pop_peek();
<<<<<<< HEAD
					res.comment = Some(stk.run(|ctx| self.parse_expr_field(ctx)).await?);
=======
					res.comment = Some(self.parse_string_lit()?);
>>>>>>> 4291ab69
				}
				_ => break,
			}
		}
		Ok(res)
	}

	pub async fn parse_define_bucket(
		&mut self,
		stk: &mut Stk,
		token: Token,
	) -> ParseResult<DefineBucketStatement> {
		if !self.settings.files_enabled {
			unexpected!(self, token, "the experimental files feature to be enabled");
		}

		let kind = if self.eat(t!("IF")) {
			expected!(self, t!("NOT"));
			expected!(self, t!("EXISTS"));
			DefineKind::IfNotExists
		} else if self.eat(t!("OVERWRITE")) {
			DefineKind::Overwrite
		} else {
			DefineKind::Default
		};

<<<<<<< HEAD
		let name = stk.run(|ctx| self.parse_expr_field(ctx)).await?;
=======
		let name = self.parse_ident()?;
>>>>>>> 4291ab69

		let mut res = DefineBucketStatement {
			name,
			kind,
			..Default::default()
		};

		loop {
			match self.peek_kind() {
				t!("BACKEND") => {
					self.pop_peek();
					res.backend = Some(stk.run(|stk| self.parse_expr_field(stk)).await?);
				}
				t!("PERMISSIONS") => {
					self.pop_peek();
					res.permissions = stk.run(|stk| self.parse_permission_value(stk)).await?;
				}
				t!("READONLY") => {
					self.pop_peek();
					res.readonly = true;
				}
				t!("COMMENT") => {
					self.pop_peek();
<<<<<<< HEAD
					res.comment = Some(stk.run(|ctx| self.parse_expr_field(ctx)).await?);
=======
					res.comment = Some(self.parse_string_lit()?);
>>>>>>> 4291ab69
				}
				_ => {
					break;
				}
			}
		}

		Ok(res)
	}

	pub async fn parse_define_sequence(
		&mut self,
		stk: &mut Stk,
	) -> ParseResult<DefineSequenceStatement> {
		let kind = if self.eat(t!("IF")) {
			expected!(self, t!("NOT"));
			expected!(self, t!("EXISTS"));
			DefineKind::IfNotExists
		} else if self.eat(t!("OVERWRITE")) {
			DefineKind::Overwrite
		} else {
			DefineKind::Default
		};
<<<<<<< HEAD
		let name = stk.run(|ctx| self.parse_expr_field(ctx)).await?;
=======
		let name = self.parse_ident()?;
>>>>>>> 4291ab69
		let batch = if self.eat(t!("BATCH")) {
			stk.run(|ctx| self.parse_expr_field(ctx)).await?
		} else {
			Expr::Literal(Literal::Integer(1000))
		};
		let start = if self.eat(t!("START")) {
			stk.run(|ctx| self.parse_expr_field(ctx)).await?
		} else {
			Expr::Literal(Literal::Integer(0))
		};
		let timeout = self.try_parse_timeout(stk).await?;
		Ok(DefineSequenceStatement {
			name,
			kind,
			batch,
			start,
			timeout,
		})
	}

	pub async fn parse_define_config(
		&mut self,
		stk: &mut Stk,
	) -> ParseResult<DefineConfigStatement> {
		let kind = if self.eat(t!("IF")) {
			expected!(self, t!("NOT"));
			expected!(self, t!("EXISTS"));
			DefineKind::IfNotExists
		} else if self.eat(t!("OVERWRITE")) {
			DefineKind::Overwrite
		} else {
			DefineKind::Default
		};

		let next = self.next();
		let inner = match next.kind {
			t!("API") => self.parse_api_config(stk).await.map(ConfigInner::Api)?,
			t!("GRAPHQL") => self.parse_graphql_config().map(ConfigInner::GraphQL)?,
			_ => unexpected!(self, next, "a type of config"),
		};

		Ok(DefineConfigStatement {
			inner,
			kind,
		})
	}

	pub async fn parse_api_config(&mut self, stk: &mut Stk) -> ParseResult<ApiConfig> {
		let mut config = ApiConfig::default();
		loop {
			match self.peek_kind() {
				t!("PERMISSIONS") => {
					self.pop_peek();
					config.permissions = self.parse_permission_value(stk).await?;
				}
				t!("MIDDLEWARE") => {
					self.pop_peek();

					let mut middleware = Vec::new();

					loop {
						let mut name = match self.peek_kind() {
							t!("API") => {
								self.pop_peek();
								expected!(self, t!("::"));
								"api::".to_string()
							}
							t!("fn") => {
								bail!("Custom middlewares are not yet supported")
							}
							_ => {
								break;
							}
						};

						let part = self.parse_ident()?;
						name.push_str(part.to_lowercase().as_str());

						while self.eat(t!("::")) {
							let part = self.parse_ident()?;
							name.push_str("::");
							name.push_str(part.to_lowercase().as_str());
						}

						expected!(self, t!("("));
						let args = self.parse_function_args(stk).await?;

						middleware.push(Middleware {
							name,
							args,
						});

						if !self.eat(t!(",")) {
							break;
						}
					}

					config.middleware = middleware;
				}
				_ => {
					break;
				}
			}
		}
		Ok(config)
	}

	fn parse_graphql_config(&mut self) -> ParseResult<GraphQLConfig> {
		use graphql::{FunctionsConfig, TablesConfig};
		let mut tmp_tables = Option::<TablesConfig>::None;
		let mut tmp_fncs = Option::<FunctionsConfig>::None;
		loop {
			match self.peek_kind() {
				t!("NONE") => {
					self.pop_peek();
					tmp_tables = Some(TablesConfig::None);
					tmp_fncs = Some(FunctionsConfig::None);
				}
				t!("AUTO") => {
					self.pop_peek();
					tmp_tables = Some(TablesConfig::Auto);
					tmp_fncs = Some(FunctionsConfig::Auto);
				}
				t!("TABLES") => {
					self.pop_peek();

					let next = self.next();
					match next.kind {
						t!("INCLUDE") => {
							tmp_tables =
								Some(TablesConfig::Include(self.parse_graphql_table_configs()?))
						}
						t!("EXCLUDE") => {
							tmp_tables =
								Some(TablesConfig::Include(self.parse_graphql_table_configs()?))
						}
						t!("NONE") => {
							tmp_tables = Some(TablesConfig::None);
						}
						t!("AUTO") => {
							tmp_tables = Some(TablesConfig::Auto);
						}
						_ => unexpected!(self, next, "`NONE`, `AUTO`, `INCLUDE` or `EXCLUDE`"),
					}
				}
				t!("FUNCTIONS") => {
					self.pop_peek();

					let next = self.next();
					match next.kind {
						t!("INCLUDE") => {}
						t!("EXCLUDE") => {}
						t!("NONE") => {
							tmp_fncs = Some(FunctionsConfig::None);
						}
						t!("AUTO") => {
							tmp_fncs = Some(FunctionsConfig::Auto);
						}
						_ => unexpected!(self, next, "`NONE`, `AUTO`, `INCLUDE` or `EXCLUDE`"),
					}
				}
				_ => break,
			}
		}

		Ok(GraphQLConfig {
			tables: tmp_tables.unwrap_or_default(),
			functions: tmp_fncs.unwrap_or_default(),
		})
	}

	fn parse_graphql_table_configs(&mut self) -> ParseResult<Vec<graphql::TableConfig>> {
		let mut acc = vec![];
		loop {
			match self.peek_kind() {
				x if Self::kind_is_identifier(x) => {
					let name = self.parse_ident()?;
					acc.push(TableConfig {
						name,
					});
				}
				_ => unexpected!(self, self.next(), "a table config"),
			}
			if !self.eat(t!(",")) {
				break;
			}
		}
		Ok(acc)
	}

	pub fn parse_relation_schema(&mut self) -> ParseResult<table_type::Relation> {
		let mut res = table_type::Relation {
			from: None,
			to: None,
			enforced: false,
		};
		loop {
			match self.peek_kind() {
				t!("FROM") | t!("IN") => {
					self.pop_peek();
					let from = self.parse_tables()?;
					res.from = Some(from);
				}
				t!("TO") | t!("OUT") => {
					self.pop_peek();
					let to = self.parse_tables()?;
					res.to = Some(to);
				}
				_ => break,
			}
		}
		if self.eat(t!("ENFORCED")) {
			res.enforced = true;
		}
		Ok(res)
	}

	pub fn parse_tables(&mut self) -> ParseResult<Kind> {
		let mut names = vec![self.parse_ident()?];
		while self.eat(t!("|")) {
			names.push(self.parse_ident()?);
		}
		Ok(Kind::Record(names))
	}

	pub async fn parse_jwt(&mut self, stk: &mut Stk) -> ParseResult<access_type::JwtAccess> {
		let mut res = access_type::JwtAccess {
			// By default, a JWT access method is only used to verify.
			issue: None,
			..Default::default()
		};

		let mut iss = access_type::JwtAccessIssue::default();

		let peek = self.peek();
		match peek.kind {
			t!("ALGORITHM") => {
				self.pop_peek();
				let next = self.next();
				match next.kind {
					TokenKind::Algorithm(alg) => {
						let next = self.next();
						match next.kind {
							t!("KEY") => {
<<<<<<< HEAD
								let key = stk.run(|stk| self.parse_expr_field(stk)).await?;
=======
								let key = self.parse_string_lit()?;
>>>>>>> 4291ab69
								res.verify = access_type::JwtAccessVerify::Key(
									access_type::JwtAccessVerifyKey {
										alg,
										key: key.clone(),
									},
								);

								// Currently, issuer and verifier must use the same algorithm.
								iss.alg = alg;

								// If the algorithm is symmetric, the issuer and verifier keys are
								// the same. For asymmetric algorithms, the key needs to be
								// explicitly defined.
								if alg.is_symmetric() {
									iss.key = key;
									// Since all the issuer data is known, it can already be
									// assigned. Cloning allows updating the original with
									// any explicit issuer data.
									res.issue = Some(iss.clone());
								}
							}
							_ => unexpected!(self, next, "a key"),
						}
					}
					_ => unexpected!(self, next, "a valid algorithm"),
				}
			}
			t!("URL") => {
				self.pop_peek();
<<<<<<< HEAD
				let url = stk.run(|stk| self.parse_expr_field(stk)).await?;
=======
				let url = self.parse_string_lit()?;
>>>>>>> 4291ab69
				res.verify = access_type::JwtAccessVerify::Jwks(access_type::JwtAccessVerifyJwks {
					url,
				});
			}
			_ => unexpected!(self, peek, "`ALGORITHM`, or `URL`"),
		}

		if self.eat(t!("WITH")) {
			expected!(self, t!("ISSUER"));
			loop {
				let peek = self.peek();
				match peek.kind {
					t!("ALGORITHM") => {
						self.pop_peek();
						let next = self.next();
						match next.kind {
							TokenKind::Algorithm(alg) => {
								// If an algorithm is already defined, a different value is not
								// expected.
								if let JwtAccessVerify::Key(ref ver) = res.verify {
									if alg != ver.alg {
										unexpected!(
											self,
											next,
											"a compatible algorithm or no algorithm"
										);
									}
								}
								iss.alg = alg;
							}
							_ => unexpected!(self, next, "a valid algorithm"),
						}
					}
					t!("KEY") => {
						self.pop_peek();
<<<<<<< HEAD
						let key = stk.run(|stk| self.parse_expr_field(stk)).await?;
=======
						let key = self.parse_string_lit()?;
>>>>>>> 4291ab69
						// If the algorithm is symmetric and a key is already defined, a different
						// key is not expected.
						if let JwtAccessVerify::Key(ref ver) = res.verify {
							if ver.alg.is_symmetric() && key != ver.key {
								unexpected!(self, peek, "a symmetric key or no key");
							}
						}
						iss.key = key;
					}
					_ => break,
				}
			}
			res.issue = Some(iss);
		}

		Ok(res)
	}
}<|MERGE_RESOLUTION|>--- conflicted
+++ resolved
@@ -78,11 +78,7 @@
 		} else {
 			DefineKind::Default
 		};
-<<<<<<< HEAD
 		let name = stk.run(|ctx| self.parse_expr_field(ctx)).await?;
-=======
-		let name = self.parse_ident()?;
->>>>>>> 4291ab69
 		let mut res = DefineNamespaceStatement {
 			id: None,
 			name,
@@ -92,11 +88,7 @@
 
 		while let t!("COMMENT") = self.peek_kind() {
 			self.pop_peek();
-<<<<<<< HEAD
 			res.comment = Some(stk.run(|ctx| self.parse_expr_field(ctx)).await?);
-=======
-			res.comment = Some(self.parse_string_lit()?);
->>>>>>> 4291ab69
 		}
 
 		Ok(res)
@@ -115,11 +107,7 @@
 		} else {
 			DefineKind::Default
 		};
-<<<<<<< HEAD
 		let name = stk.run(|ctx| self.parse_expr_field(ctx)).await?;
-=======
-		let name = self.parse_ident()?;
->>>>>>> 4291ab69
 		let mut res = DefineDatabaseStatement {
 			name,
 			kind,
@@ -129,11 +117,7 @@
 			match self.peek_kind() {
 				t!("COMMENT") => {
 					self.pop_peek();
-<<<<<<< HEAD
 					res.comment = Some(stk.run(|ctx| self.parse_expr_field(ctx)).await?);
-=======
-					res.comment = Some(self.parse_string_lit()?);
->>>>>>> 4291ab69
 				}
 				t!("CHANGEFEED") => {
 					self.pop_peek();
@@ -201,11 +185,7 @@
 			match self.peek_kind() {
 				t!("COMMENT") => {
 					self.pop_peek();
-<<<<<<< HEAD
 					res.comment = Some(stk.run(|ctx| self.parse_expr_field(ctx)).await?);
-=======
-					res.comment = Some(self.parse_string_lit()?);
->>>>>>> 4291ab69
 				}
 				t!("PERMISSIONS") => {
 					self.pop_peek();
@@ -228,11 +208,7 @@
 		} else {
 			DefineKind::Default
 		};
-<<<<<<< HEAD
 		let name = stk.run(|ctx| self.parse_expr_field(ctx)).await?;
-=======
-		let name = self.parse_ident()?;
->>>>>>> 4291ab69
 		expected!(self, t!("ON"));
 		let base = self.parse_base()?;
 
@@ -253,11 +229,7 @@
 			match self.peek_kind() {
 				t!("COMMENT") => {
 					self.pop_peek();
-<<<<<<< HEAD
 					res.comment = Some(stk.run(|ctx| self.parse_expr_field(ctx)).await?);
-=======
-					res.comment = Some(self.parse_string_lit()?);
->>>>>>> 4291ab69
 				}
 				t!("PASSWORD") => {
 					let token = self.pop_peek();
@@ -360,11 +332,7 @@
 		} else {
 			DefineKind::Default
 		};
-<<<<<<< HEAD
 		let name = stk.run(|ctx| self.parse_expr_field(ctx)).await?;
-=======
-		let name = self.parse_ident()?;
->>>>>>> 4291ab69
 		expected!(self, t!("ON"));
 		// TODO: Parse base should no longer take an argument.
 		let base = self.parse_base()?;
@@ -383,11 +351,7 @@
 			match self.peek_kind() {
 				t!("COMMENT") => {
 					self.pop_peek();
-<<<<<<< HEAD
 					res.comment = Some(stk.run(|ctx| self.parse_expr_field(ctx)).await?);
-=======
-					res.comment = Some(self.parse_string_lit()?);
->>>>>>> 4291ab69
 				}
 				t!("TYPE") => {
 					self.pop_peek();
@@ -601,11 +565,7 @@
 				}
 				t!("COMMENT") => {
 					self.pop_peek();
-<<<<<<< HEAD
 					res.comment = Some(stk.run(|ctx| self.parse_expr_field(ctx)).await?);
-=======
-					res.comment = Some(self.parse_string_lit()?);
->>>>>>> 4291ab69
 				}
 				t!("PERMISSIONS") => {
 					self.pop_peek();
@@ -627,11 +587,7 @@
 		} else {
 			DefineKind::Default
 		};
-<<<<<<< HEAD
 		let name = stk.run(|ctx| self.parse_expr_field(ctx)).await?;
-=======
-		let name = self.parse_ident()?;
->>>>>>> 4291ab69
 		let mut res = DefineTableStatement {
 			name,
 			permissions: Permissions::none(),
@@ -644,11 +600,7 @@
 			match self.peek_kind() {
 				t!("COMMENT") => {
 					self.pop_peek();
-<<<<<<< HEAD
 					res.comment = Some(stk.run(|ctx| self.parse_expr_field(ctx)).await?);
-=======
-					res.comment = Some(self.parse_string_lit()?);
->>>>>>> 4291ab69
 				}
 				t!("DROP") => {
 					self.pop_peek();
@@ -803,11 +755,7 @@
 		}
 
 		if self.eat(t!("COMMENT")) {
-<<<<<<< HEAD
 			res.comment = Some(stk.run(|ctx| self.parse_expr_field(ctx)).await?);
-=======
-			res.comment = Some(self.parse_string_lit()?);
->>>>>>> 4291ab69
 		}
 
 		Ok(res)
@@ -824,17 +772,10 @@
 			DefineKind::Default
 		};
 
-<<<<<<< HEAD
 		let name = stk.run(|ctx| self.parse_expr_field(ctx)).await?;
 		expected!(self, t!("ON"));
 		self.eat(t!("TABLE"));
 		let what = stk.run(|ctx| self.parse_expr_field(ctx)).await?;
-=======
-		let name = self.parse_ident()?;
-		expected!(self, t!("ON"));
-		self.eat(t!("TABLE"));
-		let what = self.parse_ident()?;
->>>>>>> 4291ab69
 
 		let mut res = DefineEventStatement {
 			kind,
@@ -860,11 +801,7 @@
 				}
 				t!("COMMENT") => {
 					self.pop_peek();
-<<<<<<< HEAD
 					res.comment = Some(stk.run(|ctx| self.parse_expr_field(ctx)).await?);
-=======
-					res.comment = Some(self.parse_string_lit()?);
->>>>>>> 4291ab69
 				}
 				_ => break,
 			}
@@ -885,11 +822,7 @@
 		let name = stk.run(|ctx| self.parse_expr_field(ctx)).await?;
 		expected!(self, t!("ON"));
 		self.eat(t!("TABLE"));
-<<<<<<< HEAD
 		let what = stk.run(|ctx| self.parse_expr_field(ctx)).await?;
-=======
-		let what = self.parse_ident()?;
->>>>>>> 4291ab69
 
 		let mut res = DefineFieldStatement {
 			name,
@@ -937,11 +870,7 @@
 				}
 				t!("COMMENT") => {
 					self.pop_peek();
-<<<<<<< HEAD
 					res.comment = Some(stk.run(|ctx| self.parse_expr_field(ctx)).await?);
-=======
-					res.comment = Some(self.parse_string_lit()?);
->>>>>>> 4291ab69
 				}
 				t!("REFERENCE") => {
 					if !self.settings.references_enabled {
@@ -975,17 +904,10 @@
 		} else {
 			DefineKind::Default
 		};
-<<<<<<< HEAD
 		let name = stk.run(|ctx| self.parse_expr_field(ctx)).await?;
 		expected!(self, t!("ON"));
 		self.eat(t!("TABLE"));
 		let what = stk.run(|ctx| self.parse_expr_field(ctx)).await?;
-=======
-		let name = self.parse_ident()?;
-		expected!(self, t!("ON"));
-		self.eat(t!("TABLE"));
-		let what = self.parse_ident()?;
->>>>>>> 4291ab69
 
 		let mut res = DefineIndexStatement {
 			name,
@@ -1162,11 +1084,7 @@
 				}
 				t!("COMMENT") => {
 					self.pop_peek();
-<<<<<<< HEAD
 					res.comment = Some(stk.run(|ctx| self.parse_expr_field(ctx)).await?);
-=======
-					res.comment = Some(self.parse_string_lit()?);
->>>>>>> 4291ab69
 				}
 				_ => break,
 			}
@@ -1188,11 +1106,7 @@
 		} else {
 			DefineKind::Default
 		};
-<<<<<<< HEAD
 		let name = stk.run(|ctx| self.parse_expr_field(ctx)).await?;
-=======
-		let name = self.parse_ident()?;
->>>>>>> 4291ab69
 		let mut res = DefineAnalyzerStatement {
 			name,
 
@@ -1291,11 +1205,7 @@
 				}
 				t!("COMMENT") => {
 					self.pop_peek();
-<<<<<<< HEAD
 					res.comment = Some(stk.run(|ctx| self.parse_expr_field(ctx)).await?);
-=======
-					res.comment = Some(self.parse_string_lit()?);
->>>>>>> 4291ab69
 				}
 				_ => break,
 			}
@@ -1322,11 +1232,7 @@
 			DefineKind::Default
 		};
 
-<<<<<<< HEAD
 		let name = stk.run(|ctx| self.parse_expr_field(ctx)).await?;
-=======
-		let name = self.parse_ident()?;
->>>>>>> 4291ab69
 
 		let mut res = DefineBucketStatement {
 			name,
@@ -1350,11 +1256,7 @@
 				}
 				t!("COMMENT") => {
 					self.pop_peek();
-<<<<<<< HEAD
 					res.comment = Some(stk.run(|ctx| self.parse_expr_field(ctx)).await?);
-=======
-					res.comment = Some(self.parse_string_lit()?);
->>>>>>> 4291ab69
 				}
 				_ => {
 					break;
@@ -1378,11 +1280,7 @@
 		} else {
 			DefineKind::Default
 		};
-<<<<<<< HEAD
 		let name = stk.run(|ctx| self.parse_expr_field(ctx)).await?;
-=======
-		let name = self.parse_ident()?;
->>>>>>> 4291ab69
 		let batch = if self.eat(t!("BATCH")) {
 			stk.run(|ctx| self.parse_expr_field(ctx)).await?
 		} else {
@@ -1627,11 +1525,7 @@
 						let next = self.next();
 						match next.kind {
 							t!("KEY") => {
-<<<<<<< HEAD
 								let key = stk.run(|stk| self.parse_expr_field(stk)).await?;
-=======
-								let key = self.parse_string_lit()?;
->>>>>>> 4291ab69
 								res.verify = access_type::JwtAccessVerify::Key(
 									access_type::JwtAccessVerifyKey {
 										alg,
@@ -1661,11 +1555,7 @@
 			}
 			t!("URL") => {
 				self.pop_peek();
-<<<<<<< HEAD
 				let url = stk.run(|stk| self.parse_expr_field(stk)).await?;
-=======
-				let url = self.parse_string_lit()?;
->>>>>>> 4291ab69
 				res.verify = access_type::JwtAccessVerify::Jwks(access_type::JwtAccessVerifyJwks {
 					url,
 				});
@@ -1701,11 +1591,7 @@
 					}
 					t!("KEY") => {
 						self.pop_peek();
-<<<<<<< HEAD
 						let key = stk.run(|stk| self.parse_expr_field(stk)).await?;
-=======
-						let key = self.parse_string_lit()?;
->>>>>>> 4291ab69
 						// If the algorithm is symmetric and a key is already defined, a different
 						// key is not expected.
 						if let JwtAccessVerify::Key(ref ver) = res.verify {
