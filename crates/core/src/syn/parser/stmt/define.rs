--- conflicted
+++ resolved
@@ -4,15 +4,6 @@
 use crate::sql::SqlValue;
 use crate::sql::access_type::JwtAccessVerify;
 use crate::sql::index::HnswParams;
-<<<<<<< HEAD
-use crate::sql::statements::define::config::api::ApiConfig;
-use crate::sql::statements::define::config::graphql::{GraphQLConfig, TableConfig};
-use crate::sql::statements::define::config::ConfigInner;
-use crate::sql::statements::define::{
-	ApiAction, DefineBucketStatement, DefineConfigStatement, DefineSequenceStatement,
-};
-=======
->>>>>>> 9043346e
 use crate::sql::statements::DefineApiStatement;
 use crate::sql::statements::define::config::ConfigInner;
 use crate::sql::statements::define::config::api::{ApiConfig, RequestMiddleware};
@@ -1150,6 +1141,7 @@
 							_ => break,
 						}
 					}
+
 					res.index = Index::Search(crate::sql::index::SearchParams {
 						az: analyzer.unwrap_or_else(|| Ident::from("like")),
 						sc: scoring.unwrap_or_else(Default::default),
@@ -1162,47 +1154,6 @@
 						doc_lengths_cache,
 						postings_cache,
 						terms_cache,
-					});
-				}
-				t!("SEARCH2") => {
-					self.pop_peek();
-					let mut analyzer: Option<Ident> = None;
-					let mut scoring = None;
-					let mut hl = false;
-
-					loop {
-						match self.peek_kind() {
-							t!("ANALYZER") => {
-								self.pop_peek();
-								analyzer = Some(self.next_token_value()).transpose()?;
-							}
-							t!("BM25") => {
-								self.pop_peek();
-								if self.eat(t!("(")) {
-									let open = self.last_span();
-									let k1 = self.next_token_value()?;
-									expected!(self, t!(","));
-									let b = self.next_token_value()?;
-									self.expect_closing_delimiter(t!(")"), open)?;
-									scoring = Some(Scoring::Bm {
-										k1,
-										b,
-									})
-								} else {
-									scoring = Some(Default::default());
-								};
-							}
-							t!("HIGHLIGHTS") => {
-								self.pop_peek();
-								hl = true;
-							}
-							_ => break,
-						}
-					}
-					res.index = Index::Search2(crate::sql::index::Search2Params {
-						az: analyzer.unwrap_or_else(|| Ident::from("like")),
-						sc: scoring.unwrap_or_else(Default::default),
-						hl,
 					});
 				}
 				t!("MTREE") => {
