--- conflicted
+++ resolved
@@ -302,23 +302,9 @@
 		let stmt = match peek.kind {
 			t!("NAMESPACE") => {
 				self.pop_peek();
-<<<<<<< HEAD
 				let ns = stk.run(|stk| self.parse_expr_field(stk)).await?;
-				let db = if self.eat(t!("DATABASE")) {
-					Some(stk.run(|stk| self.parse_expr_field(stk)).await?)
-				} else {
-					None
-				};
-				(Some(ns), db)
-			}
-			t!("DATABASE") => {
-				self.pop_peek();
-				let db = stk.run(|stk| self.parse_expr_field(stk)).await?;
-				(None, Some(db))
-=======
-				let ns = self.parse_ident()?;
 				if self.eat(t!("DATABASE")) {
-					let db = self.parse_ident()?;
+					let db = stk.run(|stk| self.parse_expr_field(stk)).await?;
 					UseStatement::NsDb(ns, db)
 				} else {
 					UseStatement::Ns(ns)
@@ -326,13 +312,12 @@
 			}
 			t!("DATABASE") => {
 				self.pop_peek();
-				let db = self.parse_ident()?;
+				let db = stk.run(|stk| self.parse_expr_field(stk)).await?;
 				UseStatement::Db(db)
->>>>>>> d5e2dcbc
 			}
 			t!("DEFAULTS") => {
 				self.pop_peek();
-				(None, None)
+				UseStatement::Defaults
 			}
 			_ => unexpected!(self, peek, "either DATABASE or NAMESPACE"),
 		};
