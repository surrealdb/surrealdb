--- conflicted
+++ resolved
@@ -468,13 +468,8 @@
 				let name = self.parse_ident()?;
 				expected!(self, t!("ON"));
 				self.eat(t!("TABLE"));
-<<<<<<< HEAD
-				let what = self.next_token_value()?;
+				let what = self.parse_ident()?;
 				let concurrently = self.eat(t!("CONCURRENTLY"));
-=======
-				let what = self.parse_ident()?;
-
->>>>>>> 1309ce09
 				RebuildStatement::Index(RebuildIndexStatement {
 					what,
 					name,
