--- conflicted
+++ resolved
@@ -3,11 +3,6 @@
 use super::{ParseResult, Parser};
 use crate::{
 	sql::{
-<<<<<<< HEAD
-		graph::GraphSubject,
-		id::{range::IdRange, Gen},
-=======
->>>>>>> 9043346e
 		Id, Ident, Param, Range, Thing,
 		graph::GraphSubject,
 		id::{Gen, range::IdRange},
