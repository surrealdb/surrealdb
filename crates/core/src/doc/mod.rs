//! This module defines the lifecycle of everything that happens in a document.
//! A document is a row that has the following:
//! - `Thing`: name of the table and ID of the record
//! - `current`: value after the transaction
//! - `initial`: value before the transaction
//! - `id`: traditionally an integer but can be an object or collection such as an array
<<<<<<< HEAD
use crate::err;
=======
>>>>>>> 9043346e

pub(crate) use self::document::*;

mod document; // The entry point for a document to be processed

mod process; // The point at which a document is processed

mod create; // Processes a CREATE statement for this document
mod delete; // Processes a DELETE statement for this document
mod insert; // Processes a INSERT statement for this document
mod relate; // Processes a RELATE statement for this document
mod select; // Processes a SELECT statement for this document
mod update; // Processes a UPDATE statement for this document
mod upsert; // Processes a UPSERT statement for this document

mod alter; // Modifies and updates the fields in this document
mod changefeeds; // Processes any change feeds relevant for this document
mod check; // Data and condition checking for this document
mod edges; // Attempts to store the edge data for this document
mod event; // Processes any table events relevant for this document
mod field; // Processes any schema-defined fields for this document
mod index; // Attempts to store the index data for this document
mod lives; // Processes any live queries relevant for this document
mod pluck; // Pulls the projected expressions from the document
mod purge; // Deletes this document, and any edges or indexes
mod store; // Writes the document content to the storage engine
mod table; // Processes any foreign tables relevant for this document'

/// Error result used when a function can result in the value being processed being ignored.
pub enum IgnoreError {
	Ignore,
<<<<<<< HEAD
	Error(Box<err::Error>),
}

impl From<err::Error> for IgnoreError {
	fn from(value: err::Error) -> Self {
		IgnoreError::Error(Box::new(value))
=======
	Error(anyhow::Error),
}

impl From<anyhow::Error> for IgnoreError {
	fn from(value: anyhow::Error) -> Self {
		IgnoreError::Error(value)
>>>>>>> 9043346e
	}
}<|MERGE_RESOLUTION|>--- conflicted
+++ resolved
@@ -4,10 +4,6 @@
 //! - `current`: value after the transaction
 //! - `initial`: value before the transaction
 //! - `id`: traditionally an integer but can be an object or collection such as an array
-<<<<<<< HEAD
-use crate::err;
-=======
->>>>>>> 9043346e
 
 pub(crate) use self::document::*;
 
@@ -39,20 +35,11 @@
 /// Error result used when a function can result in the value being processed being ignored.
 pub enum IgnoreError {
 	Ignore,
-<<<<<<< HEAD
-	Error(Box<err::Error>),
-}
-
-impl From<err::Error> for IgnoreError {
-	fn from(value: err::Error) -> Self {
-		IgnoreError::Error(Box::new(value))
-=======
 	Error(anyhow::Error),
 }
 
 impl From<anyhow::Error> for IgnoreError {
 	fn from(value: anyhow::Error) -> Self {
 		IgnoreError::Error(value)
->>>>>>> 9043346e
 	}
 }