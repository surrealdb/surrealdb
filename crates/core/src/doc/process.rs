use crate::ctx::Context;
use crate::dbs::Operable;
use crate::dbs::Statement;
use crate::dbs::Workable;
use crate::dbs::{Options, Processed};
use crate::doc::Document;
<<<<<<< HEAD
use crate::sql::value::Value;
=======
use crate::err::Error;
use crate::expr::value::Value;
>>>>>>> 9043346e
use reblessive::tree::Stk;
use std::sync::Arc;

use super::IgnoreError;

impl Document {
	pub(crate) async fn process(
		stk: &mut Stk,
		ctx: &Context,
		opt: &Options,
		stm: &Statement<'_>,
		pro: Processed,
	) -> Result<Value, IgnoreError> {
		// Check current context
		if ctx.is_done(true).await? {
			// Don't process the document
			return Err(IgnoreError::Ignore);
		}
		// Setup a new workable
		let ins = match pro.val {
			Operable::Value(v) => (v, Workable::Normal),
			Operable::Insert(v, o) => (v, Workable::Insert(o)),
			Operable::Relate(f, v, w, o) => (v, Workable::Relate(f, w, o)),
			Operable::Count(count) => (Arc::new(count.into()), Workable::Normal),
		};
		// Setup a new document
		let mut doc = Document::new(pro.rid, pro.ir, pro.generate, ins.0, ins.1, false, pro.rs);
		// Generate a new document id if necessary
		doc.generate_record_id(stk, ctx, opt, stm).await?;
		// Process the statement
		let res = match stm {
			Statement::Select(_) => doc.select(stk, ctx, opt, stm).await?,
			Statement::Create(_) => doc.create(stk, ctx, opt, stm).await?,
			Statement::Upsert(_) => doc.upsert(stk, ctx, opt, stm).await?,
			Statement::Update(_) => doc.update(stk, ctx, opt, stm).await?,
			Statement::Relate(_) => doc.relate(stk, ctx, opt, stm).await?,
			Statement::Delete(_) => doc.delete(stk, ctx, opt, stm).await?,
			Statement::Insert(stm) => doc.insert(stk, ctx, opt, stm).await?,
<<<<<<< HEAD
			stm => return Err(IgnoreError::from(fail!("Unexpected statement type: {stm:?}"))),
=======
			stm => {
				return Err(IgnoreError::from(anyhow::Error::new(Error::unreachable(
					format_args!("Unexpected statement type: {stm:?}"),
				))));
			}
>>>>>>> 9043346e
		};
		Ok(res)
	}
}<|MERGE_RESOLUTION|>--- conflicted
+++ resolved
@@ -4,12 +4,8 @@
 use crate::dbs::Workable;
 use crate::dbs::{Options, Processed};
 use crate::doc::Document;
-<<<<<<< HEAD
-use crate::sql::value::Value;
-=======
 use crate::err::Error;
 use crate::expr::value::Value;
->>>>>>> 9043346e
 use reblessive::tree::Stk;
 use std::sync::Arc;
 
@@ -48,15 +44,11 @@
 			Statement::Relate(_) => doc.relate(stk, ctx, opt, stm).await?,
 			Statement::Delete(_) => doc.delete(stk, ctx, opt, stm).await?,
 			Statement::Insert(stm) => doc.insert(stk, ctx, opt, stm).await?,
-<<<<<<< HEAD
-			stm => return Err(IgnoreError::from(fail!("Unexpected statement type: {stm:?}"))),
-=======
 			stm => {
 				return Err(IgnoreError::from(anyhow::Error::new(Error::unreachable(
 					format_args!("Unexpected statement type: {stm:?}"),
 				))));
 			}
->>>>>>> 9043346e
 		};
 		Ok(res)
 	}
