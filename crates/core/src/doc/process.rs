--- conflicted
+++ resolved
@@ -18,98 +18,8 @@
 		stm: &Statement<'_>,
 		pro: Processed,
 	) -> Result<Value, Error> {
-<<<<<<< HEAD
-		// Whether we are retrying
-		let mut retry = false;
-		// Loop over maximum two times
-		for _ in 0..2 {
-			// Check current context
+		// Check current context
 			if ctx.is_done(true)? {
-				// Don't process the document
-				return Err(Error::Ignore);
-			}
-			// Setup a new workable
-			let ins = match pro.val {
-				Operable::Value(v) => (v, Workable::Normal),
-				Operable::Insert(v, o) => (v, Workable::Insert(o)),
-				Operable::Relate(f, v, w, o) => (v, Workable::Relate(f, w, o)),
-				Operable::Count(count) => (Arc::new(count.into()), Workable::Normal),
-			};
-			// Setup a new document
-			let mut doc = Document::new(pro.rid, pro.ir, pro.generate, ins.0, ins.1, retry, pro.rs);
-			// Generate a new document id if necessary
-			doc.generate_record_id(stk, ctx, opt, stm).await?;
-			// Optionally create a save point so we can roll back any upcoming changes
-			let is_save_point = if stm.is_retryable() {
-				ctx.tx().lock().await.new_save_point().await;
-				true
-			} else {
-				false
-			};
-			// Process the statement
-			let res = match stm {
-				Statement::Select(_) => doc.select(stk, ctx, opt, stm).await,
-				Statement::Create(_) => doc.create(stk, ctx, opt, stm).await,
-				Statement::Upsert(_) => doc.upsert(stk, ctx, opt, stm).await,
-				Statement::Update(_) => doc.update(stk, ctx, opt, stm).await,
-				Statement::Relate(_) => doc.relate(stk, ctx, opt, stm).await,
-				Statement::Delete(_) => doc.delete(stk, ctx, opt, stm).await,
-				Statement::Insert(_) => doc.insert(stk, ctx, opt, stm).await,
-				stm => return Err(fail!("Unexpected statement type: {stm:?}")),
-			};
-			// Check the result
-			let res = match res {
-				// We received an error suggesting that we
-				// retry this request using a new ID, so
-				// we load the new record, and reprocess
-				Err(Error::RetryWithId(v)) => {
-					// We roll back any change following the save point
-					if is_save_point {
-						ctx.tx().lock().await.rollback_to_save_point().await?;
-					}
-					// Fetch the data from the store
-					let (ns, db) = opt.ns_db()?;
-					let val = ctx.tx().get_record(ns, db, &v.tb, &v.id, opt.version).await?;
-					pro = Processed {
-						rs: RecordStrategy::KeysAndValues,
-						generate: None,
-						rid: Some(Arc::new(v)),
-						ir: None,
-						val: match doc.extras {
-							Workable::Normal => Operable::Value(val),
-							Workable::Insert(o) => Operable::Insert(val, o),
-							Workable::Relate(f, w, o) => Operable::Relate(f, val, w, o),
-						},
-					};
-					// Mark this as retrying
-					retry = true;
-					// Go to top of loop
-					continue;
-				}
-				// This record didn't match conditions, so skip
-				Err(Error::Ignore) => Err(Error::Ignore),
-				// Pass other errors through and return the error
-				Err(e) => {
-					// We roll back any change following the save point
-					if is_save_point {
-						ctx.tx().lock().await.rollback_to_save_point().await?;
-					}
-					Err(e)
-				}
-				// Otherwise the record creation succeeded
-				Ok(v) => {
-					// The statement is successful, we can release the savepoint
-					if is_save_point {
-						ctx.tx().lock().await.release_last_save_point().await?;
-					}
-					Ok(v)
-				}
-			};
-			// Send back the result
-			return res;
-=======
-		// Check current context
-		if ctx.is_done(true) {
 			// Don't process the document
 			return Err(Error::Ignore);
 		}
@@ -134,7 +44,6 @@
 			Statement::Delete(_) => doc.delete(stk, ctx, opt, stm).await,
 			Statement::Insert(stm) => doc.insert(stk, ctx, opt, stm).await,
 			stm => Err(fail!("Unexpected statement type: {stm:?}")),
->>>>>>> 8c181717
 		}
 	}
 }