use crate::ctx::{Context, MutableContext};
use crate::dbs::capabilities::ExperimentalTarget;
use crate::dbs::{Options, Statement};
use crate::doc::{CursorDoc, CursorValue, Document};
use crate::err::Error;
use crate::expr::data::Assignment;
use crate::expr::dir::Dir;
//use crate::expr::edges::Edges;
use crate::expr::paths::{EDGE, IN, OUT};
use crate::expr::reference::ReferenceDeleteStrategy;
use crate::expr::statements::{DeleteStatement, UpdateStatement};
use crate::expr::{AssignOperator, Data, Expr, FlowResultExt as _, Graph, Idiom, Literal, Part};
use crate::idx::planner::ScanDirection;
use crate::key::r#ref::Ref;
use crate::val::{RecordId, Value};
use anyhow::{Result, bail};
use futures::StreamExt;
use reblessive::tree::Stk;

impl Document {
	pub(super) async fn purge(
		&self,
		stk: &mut Stk,
		ctx: &Context,
		opt: &Options,
		_stm: &Statement<'_>,
	) -> Result<()> {
		// Check if changed
		if !self.changed() {
			return Ok(());
		}
		// Get the transaction
		let txn = ctx.tx();
		// Get the record id
		if let Some(rid) = &self.id {
			// Get the namespace / database
			let (ns, db) = ctx.get_ns_db_ids_ro(opt).await?;
			// Purge the record data
			txn.del_record(ns, db, &rid.table, &rid.key).await?;
			// Purge the record edges
			match (
				self.initial.doc.as_ref().pick(&*EDGE),
				self.initial.doc.as_ref().pick(&*IN),
				self.initial.doc.as_ref().pick(&*OUT),
			) {
				(Value::Bool(true), Value::Thing(ref l), Value::Thing(ref r)) => {
					// Lock the transaction
					let mut txn = txn.lock().await;
					// Get temporary edge references
					let (ref o, ref i) = (Dir::Out, Dir::In);
					// Purge the left pointer edge
					let key = crate::key::graph::new(ns, db, &l.table, &l.key, o, rid);
					txn.del(&key).await?;
					// Purge the left inner edge
					let key = crate::key::graph::new(ns, db, &rid.table, &rid.key, i, l);
					txn.del(&key).await?;
					// Purge the right inner edge
					let key = crate::key::graph::new(ns, db, &rid.table, &rid.key, o, r);
					txn.del(&key).await?;
					// Purge the right pointer edge
					let key = crate::key::graph::new(ns, db, &r.table, &r.key, i, rid);
					txn.del(&key).await?;
					// Release the transaction
					drop(txn);
				}
				_ => {
					let what = vec![
						Part::Start(Expr::Literal(Literal::RecordId(
							(**rid).clone().into_literal(),
						))),
						Part::Graph(Graph {
							dir: Dir::Both,
							..Default::default()
						}),
					];

					// Setup the delete statement
					let stm = DeleteStatement {
						what: vec![Expr::Idiom(Idiom(what))],
						..DeleteStatement::default()
					};
					// Execute the delete statement
					stm.compute(stk, ctx, opt, None).await?;
				}
			}
			// Process any record references
			if ctx.get_capabilities().allows_experimental(&ExperimentalTarget::RecordReferences) {
				let prefix = crate::key::r#ref::prefix(ns, db, &rid.table, &rid.key)?;
				let suffix = crate::key::r#ref::suffix(ns, db, &rid.table, &rid.key)?;
				let range = prefix..suffix;

				// Obtain a transaction
				let txn = ctx.tx();
				// Obtain a stream of keys
				let mut stream = txn.stream_keys(range.clone(), None, ScanDirection::Forward);
				// Loop until no more entries
				while let Some(res) = stream.next().await {
					yield_now!();
					// Decode the key
					let key = res?;
					let ref_key = Ref::decode_key(&key)?;
					// Obtain the remote field definition
					let Some(fd) = txn.get_tb_field(ns, db, ref_key.ft, ref_key.ff).await? else {
						return Err(Error::FdNotFound {
							name: ref_key.ff.to_string(),
						}
						.into());
					};
					// Check if there is a reference defined on the field
					if let Some(reference) = &fd.reference {
						match &reference.on_delete {
							// Ignore this reference
							ReferenceDeleteStrategy::Ignore => (),
							// Reject the delete operation, as indicated by the reference
							ReferenceDeleteStrategy::Reject => {
<<<<<<< HEAD
								let thing = Thing {
									tb: ref_key.ft.to_string(),
									id: ref_key.fk.clone(),
=======
								let thing = RecordId {
									table: r#ref.ft.to_string(),
									key: r#ref.fk.clone(),
>>>>>>> e3245342
								};

								bail!(Error::DeleteRejectedByReference(
									rid.to_string(),
									thing.to_string(),
								));
							}
							// Delete the remote record which referenced this record
							ReferenceDeleteStrategy::Cascade => {
<<<<<<< HEAD
								let thing = Thing {
									tb: ref_key.ft.to_string(),
									id: ref_key.fk.clone(),
=======
								let record_id = RecordId {
									table: r#ref.ft.to_string(),
									key: r#ref.fk.clone(),
>>>>>>> e3245342
								};

								// Setup the delete statement
								let stm = DeleteStatement {
									what: vec![Expr::Literal(Literal::RecordId(
										record_id.into_literal(),
									))],
									..DeleteStatement::default()
								};
								// Execute the delete statement
								stm.compute(stk, ctx, &opt.clone().with_perms(false), None)
									.await
									// Wrap any error in an error explaining what went wrong
									.map_err(|e| {
										Error::RefsUpdateFailure(rid.to_string(), e.to_string())
									})?;
							}
							// Delete only the reference on the remote record
							ReferenceDeleteStrategy::Unset => {
<<<<<<< HEAD
								let thing = Thing {
									tb: ref_key.ft.to_string(),
									id: ref_key.fk.clone(),
=======
								let thing = RecordId {
									table: r#ref.ft.to_string(),
									key: r#ref.fk.clone(),
>>>>>>> e3245342
								};

								// Determine how we perform the update
								let data = match fd.name.last() {
									// This is a part of an array, remove all values like it
									Some(Part::All) => Data::SetExpression(vec![Assignment {
										place: Idiom(
											fd.name.as_ref()[..fd.name.len() - 1].to_vec(),
										),
										operator: AssignOperator::Subtract,
										value: Expr::Literal(Literal::RecordId(
											(**rid).clone().into_literal(),
										)),
									}]),
									// This is a self contained value, we can set it NONE
									_ => Data::UnsetExpression(vec![fd.name.clone()]),
								};

								// Setup the delete statement
								let stm = UpdateStatement {
									what: vec![Expr::Literal(Literal::RecordId(
										thing.into_literal(),
									))],
									data: Some(data),
									..UpdateStatement::default()
								};

								// Execute the delete statement
								stm.compute(stk, ctx, &opt.clone().with_perms(false), None)
									.await
									// Wrap any error in an error explaining what went wrong
									.map_err(|e| {
										Error::RefsUpdateFailure(rid.to_string(), e.to_string())
									})?;
							}
							// Process a custom delete strategy
							ReferenceDeleteStrategy::Custom(v) => {
								// Value for the `$reference` variable is the current record
								let reference = Value::from(rid.as_ref().clone());
								// Value for the document is the remote record
<<<<<<< HEAD
								let this = Thing {
									tb: ref_key.ft.to_string(),
									id: ref_key.fk.clone(),
=======
								let this = RecordId {
									table: r#ref.ft.to_string(),
									key: r#ref.fk.clone(),
>>>>>>> e3245342
								};

								// Set the `$reference` variable in the context
								let mut ctx = MutableContext::new(ctx);
								ctx.add_value("reference", reference.into());
								let ctx = ctx.freeze();

								// Obtain the document for the remote record
								let doc: CursorValue = Value::Thing(this)
									.get(
										stk,
										&ctx,
										&opt.clone().with_perms(false),
										None,
										&[Part::All],
									)
									.await
									.catch_return()?
									.into();
								// Construct the document for the compute method
								let doc = CursorDoc::new(None, None, doc);

								let opt = opt.clone().with_perms(false);
								// Compute the custom instruction.
								stk.run(|stk| v.compute(stk, &ctx, &opt, Some(&doc)))
									.await
									.catch_return()
									// Wrap any error in an error explaining what went wrong
									.map_err(|e| {
										Error::RefsUpdateFailure(rid.to_string(), e.to_string())
									})?;
							}
						}
					}
				}

				// After all references have been processed, delete them
				txn.delr(range).await?;
			}
		}
		// Carry on
		Ok(())
	}
}<|MERGE_RESOLUTION|>--- conflicted
+++ resolved
@@ -113,15 +113,9 @@
 							ReferenceDeleteStrategy::Ignore => (),
 							// Reject the delete operation, as indicated by the reference
 							ReferenceDeleteStrategy::Reject => {
-<<<<<<< HEAD
-								let thing = Thing {
-									tb: ref_key.ft.to_string(),
-									id: ref_key.fk.clone(),
-=======
 								let thing = RecordId {
-									table: r#ref.ft.to_string(),
-									key: r#ref.fk.clone(),
->>>>>>> e3245342
+									table: ref_key.ft.to_string(),
+									key: ref_key.fk.clone(),
 								};
 
 								bail!(Error::DeleteRejectedByReference(
@@ -131,15 +125,9 @@
 							}
 							// Delete the remote record which referenced this record
 							ReferenceDeleteStrategy::Cascade => {
-<<<<<<< HEAD
-								let thing = Thing {
-									tb: ref_key.ft.to_string(),
-									id: ref_key.fk.clone(),
-=======
 								let record_id = RecordId {
-									table: r#ref.ft.to_string(),
-									key: r#ref.fk.clone(),
->>>>>>> e3245342
+									table: ref_key.ft.to_string(),
+									key: ref_key.fk.clone(),
 								};
 
 								// Setup the delete statement
@@ -159,15 +147,9 @@
 							}
 							// Delete only the reference on the remote record
 							ReferenceDeleteStrategy::Unset => {
-<<<<<<< HEAD
-								let thing = Thing {
-									tb: ref_key.ft.to_string(),
-									id: ref_key.fk.clone(),
-=======
 								let thing = RecordId {
-									table: r#ref.ft.to_string(),
-									key: r#ref.fk.clone(),
->>>>>>> e3245342
+									table: ref_key.ft.to_string(),
+									key: ref_key.fk.clone(),
 								};
 
 								// Determine how we perform the update
@@ -208,15 +190,9 @@
 								// Value for the `$reference` variable is the current record
 								let reference = Value::from(rid.as_ref().clone());
 								// Value for the document is the remote record
-<<<<<<< HEAD
-								let this = Thing {
-									tb: ref_key.ft.to_string(),
-									id: ref_key.fk.clone(),
-=======
 								let this = RecordId {
-									table: r#ref.ft.to_string(),
-									key: r#ref.fk.clone(),
->>>>>>> e3245342
+									table: ref_key.ft.to_string(),
+									key: ref_key.fk.clone(),
 								};
 
 								// Set the `$reference` variable in the context
