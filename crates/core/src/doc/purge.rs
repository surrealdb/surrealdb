use crate::ctx::{Context, MutableContext};
use crate::dbs::capabilities::ExperimentalTarget;
use crate::dbs::{Options, Statement};
use crate::doc::{CursorDoc, CursorValue, Document};
use crate::err::Error;
use crate::expr::data::Assignment;
use crate::expr::dir::Dir;
//use crate::expr::edges::Edges;
use crate::expr::paths::{EDGE, IN, OUT};
use crate::expr::reference::ReferenceDeleteStrategy;
use crate::expr::statements::{DeleteStatement, UpdateStatement};
use crate::expr::{AssignOperator, Data, Expr, FlowResultExt as _, Graph, Idiom, Literal, Part};
use crate::idx::planner::ScanDirection;
use crate::key::r#ref::Ref;
<<<<<<< HEAD
use crate::kvs::KeyDecode;
use crate::val::{RecordId, Value};
=======

>>>>>>> 3bd63f7b
use anyhow::{Result, bail};
use futures::StreamExt;
use reblessive::tree::Stk;

impl Document {
	pub(super) async fn purge(
		&self,
		stk: &mut Stk,
		ctx: &Context,
		opt: &Options,
		_stm: &Statement<'_>,
	) -> Result<()> {
		// Check if changed
		if !self.changed() {
			return Ok(());
		}
		// Get the transaction
		let txn = ctx.tx();
		// Get the record id
		if let Some(rid) = &self.id {
			// Get the namespace / database
			let (ns, db) = opt.ns_db()?;
			// Purge the record data
			txn.del_record(ns, db, &rid.table, &rid.key).await?;
			// Purge the record edges
			match (
				self.initial.doc.as_ref().pick(&*EDGE),
				self.initial.doc.as_ref().pick(&*IN),
				self.initial.doc.as_ref().pick(&*OUT),
			) {
				(Value::Bool(true), Value::Thing(ref l), Value::Thing(ref r)) => {
					// Lock the transaction
					let mut txn = txn.lock().await;
					// Get temporary edge references
					let (ref o, ref i) = (Dir::Out, Dir::In);
					// Purge the left pointer edge
<<<<<<< HEAD
					let key = crate::key::graph::new(ns, db, &l.table, &l.key, o, rid);
					txn.del(key).await?;
					// Purge the left inner edge
					let key = crate::key::graph::new(ns, db, &rid.table, &rid.key, i, l);
					txn.del(key).await?;
					// Purge the right inner edge
					let key = crate::key::graph::new(ns, db, &rid.table, &rid.key, o, r);
					txn.del(key).await?;
					// Purge the right pointer edge
					let key = crate::key::graph::new(ns, db, &r.table, &r.key, i, rid);
					txn.del(key).await?;
=======
					let key = crate::key::graph::new(ns, db, &l.tb, &l.id, o, rid);
					txn.del(&key).await?;
					// Purge the left inner edge
					let key = crate::key::graph::new(ns, db, &rid.tb, &rid.id, i, l);
					txn.del(&key).await?;
					// Purge the right inner edge
					let key = crate::key::graph::new(ns, db, &rid.tb, &rid.id, o, r);
					txn.del(&key).await?;
					// Purge the right pointer edge
					let key = crate::key::graph::new(ns, db, &r.tb, &r.id, i, rid);
					txn.del(&key).await?;
>>>>>>> 3bd63f7b
					// Release the transaction
					drop(txn);
				}
				_ => {
					let what = vec![
						Part::Start(Expr::Literal(Literal::RecordId(
							(**rid).clone().into_literal(),
						))),
						Part::Graph(Graph {
							dir: Dir::Both,
							..Default::default()
						}),
					];

					// Setup the delete statement
					let stm = DeleteStatement {
						what: vec![Expr::Idiom(Idiom(what))],
						..DeleteStatement::default()
					};
					// Execute the delete statement
					stm.compute(stk, ctx, opt, None).await?;
				}
			}
			// Process any record references
			if ctx.get_capabilities().allows_experimental(&ExperimentalTarget::RecordReferences) {
				let prefix = crate::key::r#ref::prefix(ns, db, &rid.table, &rid.key)?;
				let suffix = crate::key::r#ref::suffix(ns, db, &rid.table, &rid.key)?;
				let range = prefix..suffix;

				// Obtain a transaction
				let txn = ctx.tx();
				// Obtain a stream of keys
				let mut stream = txn.stream_keys(range.clone(), None, ScanDirection::Forward);
				// Loop until no more entries
				while let Some(res) = stream.next().await {
					yield_now!();
					// Decode the key
					let key = res?;
					let r#ref = Ref::decode_key(&key)?;
					// Obtain the remote field definition
					let fd = txn.get_tb_field(ns, db, r#ref.ft, r#ref.ff).await?;
					// Check if there is a reference defined on the field
					if let Some(reference) = &fd.reference {
						match &reference.on_delete {
							// Ignore this reference
							ReferenceDeleteStrategy::Ignore => (),
							// Reject the delete operation, as indicated by the reference
							ReferenceDeleteStrategy::Reject => {
								let thing = RecordId {
									table: r#ref.ft.to_string(),
									key: r#ref.fk.clone(),
								};

								bail!(Error::DeleteRejectedByReference(
									rid.to_string(),
									thing.to_string(),
								));
							}
							// Delete the remote record which referenced this record
							ReferenceDeleteStrategy::Cascade => {
								let record_id = RecordId {
									table: r#ref.ft.to_string(),
									key: r#ref.fk.clone(),
								};

								// Setup the delete statement
								let stm = DeleteStatement {
									what: vec![Expr::Literal(Literal::RecordId(
										record_id.into_literal(),
									))],
									..DeleteStatement::default()
								};
								// Execute the delete statement
								stm.compute(stk, ctx, &opt.clone().with_perms(false), None)
									.await
									// Wrap any error in an error explaining what went wrong
									.map_err(|e| {
										Error::RefsUpdateFailure(rid.to_string(), e.to_string())
									})?;
							}
							// Delete only the reference on the remote record
							ReferenceDeleteStrategy::Unset => {
								let thing = RecordId {
									table: r#ref.ft.to_string(),
									key: r#ref.fk.clone(),
								};

								// Determine how we perform the update
								let data = match fd.name.last() {
									// This is a part of an array, remove all values like it
									Some(Part::All) => Data::SetExpression(vec![Assignment {
										place: Idiom(
											fd.name.as_ref()[..fd.name.len() - 1].to_vec(),
										),
										operator: AssignOperator::Subtract,
										value: Expr::Literal(Literal::RecordId(
											(**rid).clone().into_literal(),
										)),
									}]),
									// This is a self contained value, we can set it NONE
									_ => Data::UnsetExpression(vec![fd.name.clone()]),
								};

								// Setup the delete statement
								let stm = UpdateStatement {
									what: vec![Expr::Literal(Literal::RecordId(
										thing.into_literal(),
									))],
									data: Some(data),
									..UpdateStatement::default()
								};

								// Execute the delete statement
								stm.compute(stk, ctx, &opt.clone().with_perms(false), None)
									.await
									// Wrap any error in an error explaining what went wrong
									.map_err(|e| {
										Error::RefsUpdateFailure(rid.to_string(), e.to_string())
									})?;
							}
							// Process a custom delete strategy
							ReferenceDeleteStrategy::Custom(v) => {
								// Value for the `$reference` variable is the current record
								let reference = Value::from(rid.as_ref().clone());
								// Value for the document is the remote record
								let this = RecordId {
									table: r#ref.ft.to_string(),
									key: r#ref.fk.clone(),
								};

								// Set the `$reference` variable in the context
								let mut ctx = MutableContext::new(ctx);
								ctx.add_value("reference", reference.into());
								let ctx = ctx.freeze();

								// Obtain the document for the remote record
								let doc: CursorValue = Value::Thing(this)
									.get(
										stk,
										&ctx,
										&opt.clone().with_perms(false),
										None,
										&[Part::All],
									)
									.await
									.catch_return()?
									.into();
								// Construct the document for the compute method
								let doc = CursorDoc::new(None, None, doc);

								let opt = opt.clone().with_perms(false);
								// Compute the custom instruction.
								stk.run(|stk| v.compute(stk, &ctx, &opt, Some(&doc)))
									.await
									.catch_return()
									// Wrap any error in an error explaining what went wrong
									.map_err(|e| {
										Error::RefsUpdateFailure(rid.to_string(), e.to_string())
									})?;
							}
						}
					}
				}

				// After all references have been processed, delete them
				txn.delr(range).await?;
			}
		}
		// Carry on
		Ok(())
	}
}<|MERGE_RESOLUTION|>--- conflicted
+++ resolved
@@ -12,12 +12,7 @@
 use crate::expr::{AssignOperator, Data, Expr, FlowResultExt as _, Graph, Idiom, Literal, Part};
 use crate::idx::planner::ScanDirection;
 use crate::key::r#ref::Ref;
-<<<<<<< HEAD
-use crate::kvs::KeyDecode;
 use crate::val::{RecordId, Value};
-=======
-
->>>>>>> 3bd63f7b
 use anyhow::{Result, bail};
 use futures::StreamExt;
 use reblessive::tree::Stk;
@@ -54,31 +49,17 @@
 					// Get temporary edge references
 					let (ref o, ref i) = (Dir::Out, Dir::In);
 					// Purge the left pointer edge
-<<<<<<< HEAD
 					let key = crate::key::graph::new(ns, db, &l.table, &l.key, o, rid);
-					txn.del(key).await?;
+					txn.del(&key).await?;
 					// Purge the left inner edge
 					let key = crate::key::graph::new(ns, db, &rid.table, &rid.key, i, l);
-					txn.del(key).await?;
+					txn.del(&key).await?;
 					// Purge the right inner edge
 					let key = crate::key::graph::new(ns, db, &rid.table, &rid.key, o, r);
-					txn.del(key).await?;
+					txn.del(&key).await?;
 					// Purge the right pointer edge
 					let key = crate::key::graph::new(ns, db, &r.table, &r.key, i, rid);
-					txn.del(key).await?;
-=======
-					let key = crate::key::graph::new(ns, db, &l.tb, &l.id, o, rid);
-					txn.del(&key).await?;
-					// Purge the left inner edge
-					let key = crate::key::graph::new(ns, db, &rid.tb, &rid.id, i, l);
-					txn.del(&key).await?;
-					// Purge the right inner edge
-					let key = crate::key::graph::new(ns, db, &rid.tb, &rid.id, o, r);
-					txn.del(&key).await?;
-					// Purge the right pointer edge
-					let key = crate::key::graph::new(ns, db, &r.tb, &r.id, i, rid);
-					txn.del(&key).await?;
->>>>>>> 3bd63f7b
+					txn.del(&key).await?;
 					// Release the transaction
 					drop(txn);
 				}
