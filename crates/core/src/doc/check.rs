use crate::ctx::Context;
use crate::dbs::{Options, Statement, Workable};
use crate::doc::Document;
use crate::doc::Permitted::*;
use crate::err::Error;
use crate::expr::FlowResultExt as _;
use crate::expr::paths::{ID, IN, OUT};
use crate::expr::permission::Permission;
use crate::iam::Action;
<<<<<<< HEAD
use crate::sql::ToSql;
use anyhow::Result;
use anyhow::bail;
use anyhow::ensure;
=======
use crate::val::Value;
use anyhow::{Result, bail, ensure};
>>>>>>> e3245342
use reblessive::tree::Stk;

use super::IgnoreError;

impl Document {
	/// Checks whether this operation is allowed on
	/// the table for this document. When inserting
	/// an edge or relation, we check that the table
	/// type is `ANY` or `RELATION`. When inserting
	/// a node or normal record, we check that the
	/// table type is `ANY` or `NORMAL`.
	pub(super) async fn check_table_type(
		&mut self,
		ctx: &Context,
		opt: &Options,
		stm: &Statement<'_>,
	) -> Result<()> {
		// Get the table for this document
		let tb = self.tb(ctx, opt).await?;
		// Determine the type of statement
		match stm {
			Statement::Create(_) => {
				ensure!(
					tb.allows_normal(),
					Error::TableCheck {
						thing: self.id()?.to_string(),
						relation: false,
<<<<<<< HEAD
						target_type: tb.kind.to_sql(),
=======
						target_type: tb.table_type.to_string(),
>>>>>>> e3245342
					}
				);
			}
			Statement::Upsert(_) => {
				ensure!(
					tb.allows_normal(),
					Error::TableCheck {
						thing: self.id()?.to_string(),
						relation: false,
<<<<<<< HEAD
						target_type: tb.kind.to_sql(),
=======
						target_type: tb.table_type.to_string(),
>>>>>>> e3245342
					}
				);
			}
			Statement::Relate(_) => {
				ensure!(
					tb.allows_relation(),
					Error::TableCheck {
						thing: self.id()?.to_string(),
						relation: true,
<<<<<<< HEAD
						target_type: tb.kind.to_sql(),
=======
						target_type: tb.table_type.to_string(),
>>>>>>> e3245342
					}
				);
			}
			Statement::Insert(_) => match self.extras {
				Workable::Relate(_, _, _) => {
					ensure!(
						tb.allows_relation(),
						Error::TableCheck {
							thing: self.id()?.to_string(),
							relation: true,
<<<<<<< HEAD
							target_type: tb.kind.to_sql(),
=======
							target_type: tb.table_type.to_string(),
>>>>>>> e3245342
						}
					);
				}
				_ => {
					ensure!(
						tb.allows_normal(),
						Error::TableCheck {
							thing: self.id()?.to_string(),
							relation: false,
<<<<<<< HEAD
							target_type: tb.kind.to_sql(),
=======
							target_type: tb.table_type.to_string(),
>>>>>>> e3245342
						}
					);
				}
			},
			_ => {}
		}
		// Carry on
		Ok(())
	}
	/// Checks that a specifically selected record
	/// actually exists in the underlying datastore.
	/// If the user specifies a record directly
	/// using a Record ID, and that record does not
	/// exist, then this function will exit early.
	pub(super) async fn check_record_exists(
		&self,
		_ctx: &Context,
		_opt: &Options,
		_stm: &Statement<'_>,
	) -> Result<(), IgnoreError> {
		// Check if this record exists
		if self.id.is_some() && self.current.doc.is_none() {
			return Err(IgnoreError::Ignore);
		}
		// Carry on
		Ok(())
	}
	/// Checks that the fields of a document are
	/// correct. If an `id` field is specified then
	/// it will check that the `id` field does not
	/// conflict with the specified `id` field for
	/// this document process. In addition, it checks
	/// that the `in` and `out` fields, if specified,
	/// match the in and out values specified in the
	/// statement, or present in any record which
	/// is being updated.
	pub(super) async fn check_data_fields(
		&self,
		stk: &mut Stk,
		ctx: &Context,
		opt: &Options,
		stm: &Statement<'_>,
	) -> Result<()> {
		// Get the record id
		let rid = self.id()?;
		// Don't bother checking if we generated the document id
		if self.r#gen.is_some() {
			return Ok(());
		}
		// You cannot store a range id as the id field on a document
		ensure!(
			!rid.key.is_range(),
			Error::IdInvalid {
				value: rid.to_string(),
			}
		);
		// This is a CREATE, UPSERT, UPDATE statement
		if let Workable::Normal = &self.extras {
			// This is a CONTENT, MERGE or SET clause
			if let Some(data) = stm.data() {
				// Check if there is an id field specified
				match data.pick(stk, ctx, opt, "id").await? {
					// You cannot store a range id as the id field on a document
					Value::Thing(v) if v.key.is_range() => {
						bail!(Error::IdInvalid {
							value: v.to_string(),
						})
					}
					// The id is a match, so don't error
					Value::Thing(v) if v.eq(&rid) => {}
					Value::None => {}
					v => {
						ensure!(
							rid.key == v,
							Error::IdMismatch {
								value: v.to_string(),
							}
						)
					}
				}
			}
		}
		// This is a RELATE statement
		else if let Workable::Relate(l, r, v) = &self.extras {
			// This is a RELATE statement
			if let Some(data) = stm.data() {
				// Check that the 'id' field matches
				match data.pick(stk, ctx, opt, "id").await? {
					// You cannot store a range id as the id field on a document
					Value::Thing(v) if v.key.is_range() => {
						bail!(Error::IdInvalid {
							value: v.to_string(),
						})
					}
					// The id field is a match, so don't error
					Value::Thing(v) if v.eq(&rid) => (),
					// There was no id field specified
					Value::None => {}
					v => {
						ensure!(
							rid.key == v,
							Error::IdMismatch {
								value: v.to_string(),
							}
						)
					}
				}
				// Check that the 'in' field matches
				match data.pick(stk, ctx, opt, "in").await? {
					// You cannot store a range id as the in field on a document
					Value::Thing(v) if v.key.is_range() => {
						bail!(Error::InInvalid {
							value: v.to_string(),
						})
					}
					// The in field is a match, so don't error
					Value::Thing(v) if v.eq(l) => (),
					Value::None => {}
					v => {
						ensure!(
							l.key == v,
							Error::InMismatch {
								value: v.to_string(),
							}
						)
					}
				}
				// Check that the 'out' field matches
				match data.pick(stk, ctx, opt, "out").await? {
					// You cannot store a range id as the out field on a document
					Value::Thing(v) if v.key.is_range() => {
						bail!(Error::OutInvalid {
							value: v.to_string(),
						})
					}
					// The out field is a match, so don't error
					Value::Thing(v) if v.eq(r) => {}
					Value::None => {}
					v => {
						ensure!(
							r.key == v,
							Error::OutMismatch {
								value: v.to_string(),
							}
						)
					}
				}
			}
			// This is a INSERT RELATION statement
			else if let Some(data) = v {
				// Check that the 'id' field matches
				match data.pick(&*ID) {
					// You cannot store a range id as the id field on a document
					Value::Thing(v) if v.key.is_range() => {
						bail!(Error::IdInvalid {
							value: v.to_string(),
						})
					}
					// The id field is a match, so don't error
					Value::Thing(v) if v.eq(&rid) => (),
					// The id is a match, so don't error
					v if rid.key == v => (),
					// There was no id field specified
					v if v.is_none() => (),
					// The id field does not match
					v => {
						bail!(Error::IdMismatch {
							value: v.to_string(),
						})
					}
				}
				// Check that the 'in' field matches
				match data.pick(&*IN) {
					// You cannot store a range id as the in field on a document
					Value::Thing(v) if v.key.is_range() => {
						bail!(Error::InInvalid {
							value: v.to_string(),
						})
					}
					// The in field is a match, so don't error
					Value::Thing(v) if v.eq(l) => (),
					// The in is a match, so don't error
					v if l.key == v => (),
					// The in field does not match
					v => {
						bail!(Error::InMismatch {
							value: v.to_string(),
						})
					}
				}
				// Check that the 'out' field matches
				match data.pick(&*OUT) {
					// You cannot store a range id as the out field on a document
					Value::Thing(v) if v.key.is_range() => {
						bail!(Error::OutInvalid {
							value: v.to_string(),
						})
					}
					// The out field is a match, so don't error
					Value::Thing(v) if v.eq(r) => (),
					// The out is a match, so don't error
					v if r.key == v => (),
					// The out field does not match
					v => {
						bail!(Error::OutMismatch {
							value: v.to_string(),
						})
					}
				}
			}
		}
		// Carry on
		Ok(())
	}
	/// Checks that the `WHERE` condition on a query
	/// matches before proceeding with processing
	/// the document. This ensures that records from
	/// a table, or from an index can be filtered out
	/// before being included within the query output.
	pub(super) async fn check_where_condition(
		&mut self,
		stk: &mut Stk,
		ctx: &Context,
		opt: &Options,
		stm: &Statement<'_>,
	) -> Result<(), IgnoreError> {
		// Check if we have already processed a condition
		if !self.is_condition_checked() {
			// Check if a WHERE condition is specified
			if let Some(cond) = stm.cond() {
				// Process the permitted documents
				let current = match self.reduced(stk, ctx, opt, Current).await? {
					true => &self.current_reduced,
					false => &self.current,
				};
				// Check if the expression is truthy
				if !stk
					.run(|stk| cond.0.compute(stk, ctx, opt, Some(current)))
					.await
					.catch_return()?
					.is_truthy()
				{
					// Ignore this document
					return Err(IgnoreError::Ignore);
				}
			}
		}
		// Carry on
		Ok(())
	}
	/// Checks the `PERMISSIONS` clause for viewing a
	/// record, based on the `select` permissions for
	/// the table that this record belongs to. This
	/// function checks and evaluates `FULL`, `NONE`,
	/// and specific permissions clauses on the table.
	/// This function is used when outputting a record,
	/// ensuring that a user has the permission to view
	/// the record after it has been updated or modified.
	pub(super) async fn check_permissions_view(
		&self,
		stk: &mut Stk,
		ctx: &Context,
		opt: &Options,
		stm: &Statement<'_>,
	) -> Result<(), IgnoreError> {
		// Check if this record exists
		if self.id.is_some() {
			// Should we run permissions checks?
			if opt.check_perms(Action::View)? {
				// Get the table for this document
				let table = self.tb(ctx, opt).await?;
				// Get the correct document to check
				let doc = match stm.is_delete() {
					true => &self.initial,
					false => &self.current,
				};
				// Process the table permissions
				match &table.permissions.select {
					Permission::None => return Err(IgnoreError::Ignore),
					Permission::Full => (),
					Permission::Specific(e) => {
						// Disable permissions
						let opt = &opt.new_with_perms(false);
						// Process the PERMISSION clause
						if !stk
							.run(|stk| e.compute(stk, ctx, opt, Some(doc)))
							.await
							.catch_return()?
							.is_truthy()
						{
							return Err(IgnoreError::Ignore);
						}
					}
				}
			}
		}
		// Carry on
		Ok(())
	}
	/// Checks the `PERMISSIONS` clause on the table
	/// for this record, returning immediately if the
	/// permissions are `NONE`. This function does not
	/// check any custom advanced table permissions,
	/// which should be checked at a later stage.
	pub(super) async fn check_permissions_quick(
		&self,
		_stk: &mut Stk,
		ctx: &Context,
		opt: &Options,
		stm: &Statement<'_>,
	) -> Result<(), IgnoreError> {
		// Check if this record exists
		if self.id.is_some() {
			// Should we run permissions checks?
			if opt.check_perms(stm.into())? {
				// Get the table for this document
				let table = self.tb(ctx, opt).await?;
				// Get the permissions for this table
				let perms = stm.permissions(&table, self.is_new());
				// Exit early if permissions are NONE
				if perms.is_none() {
					return Err(IgnoreError::Ignore);
				}
			}
		}
		// Carry on
		Ok(())
	}
	/// Checks the `PERMISSIONS` clause on the table for
	/// this record, processing all advanced permissions
	/// clauses and evaluating the expression. This
	/// function checks and evaluates `FULL`, `NONE`,
	/// and specific permissions clauses on the table.
	pub(super) async fn check_permissions_table(
		&self,
		stk: &mut Stk,
		ctx: &Context,
		opt: &Options,
		stm: &Statement<'_>,
	) -> Result<(), IgnoreError> {
		// Check if this record exists
		if self.id.is_some() {
			// Should we run permissions checks?
			if opt.check_perms(stm.into())? {
				// Check that record authentication matches session
				if opt.auth.is_record() {
					let ns = opt.ns()?;
					if opt.auth.level().ns() != Some(ns) {
						return Err(IgnoreError::from(anyhow::Error::new(Error::NsNotAllowed {
							ns: ns.into(),
						})));
					}
					let db = opt.db()?;
					if opt.auth.level().db() != Some(db) {
						return Err(IgnoreError::from(anyhow::Error::new(Error::DbNotAllowed {
							db: db.into(),
						})));
					}
				}
				// Get the table
				let table = self.tb(ctx, opt).await?;
				// Get the permission clause
				let perms = stm.permissions(&table, self.is_new());
				// Process the table permissions
				match perms {
					Permission::None => return Err(IgnoreError::Ignore),
					Permission::Full => return Ok(()),
					Permission::Specific(e) => {
						// Disable permissions
						let opt = &opt.new_with_perms(false);
						// Process the PERMISSION clause
						if !stk
							.run(|stk| {
								e.compute(
									stk,
									ctx,
									opt,
									Some(match stm.is_delete() {
										true => &self.initial,
										false => &self.current,
									}),
								)
							})
							.await
							.catch_return()?
							.is_truthy()
						{
							return Err(IgnoreError::Ignore);
						}
					}
				}
			}
		}
		// Carry on
		Ok(())
	}
}<|MERGE_RESOLUTION|>--- conflicted
+++ resolved
@@ -7,15 +7,9 @@
 use crate::expr::paths::{ID, IN, OUT};
 use crate::expr::permission::Permission;
 use crate::iam::Action;
-<<<<<<< HEAD
 use crate::sql::ToSql;
-use anyhow::Result;
-use anyhow::bail;
-use anyhow::ensure;
-=======
 use crate::val::Value;
 use anyhow::{Result, bail, ensure};
->>>>>>> e3245342
 use reblessive::tree::Stk;
 
 use super::IgnoreError;
@@ -43,11 +37,7 @@
 					Error::TableCheck {
 						thing: self.id()?.to_string(),
 						relation: false,
-<<<<<<< HEAD
-						target_type: tb.kind.to_sql(),
-=======
-						target_type: tb.table_type.to_string(),
->>>>>>> e3245342
+						target_type: tb.table_type.to_sql(),
 					}
 				);
 			}
@@ -57,11 +47,7 @@
 					Error::TableCheck {
 						thing: self.id()?.to_string(),
 						relation: false,
-<<<<<<< HEAD
-						target_type: tb.kind.to_sql(),
-=======
-						target_type: tb.table_type.to_string(),
->>>>>>> e3245342
+						target_type: tb.table_type.to_sql(),
 					}
 				);
 			}
@@ -71,11 +57,7 @@
 					Error::TableCheck {
 						thing: self.id()?.to_string(),
 						relation: true,
-<<<<<<< HEAD
-						target_type: tb.kind.to_sql(),
-=======
-						target_type: tb.table_type.to_string(),
->>>>>>> e3245342
+						target_type: tb.table_type.to_sql(),
 					}
 				);
 			}
@@ -86,11 +68,7 @@
 						Error::TableCheck {
 							thing: self.id()?.to_string(),
 							relation: true,
-<<<<<<< HEAD
-							target_type: tb.kind.to_sql(),
-=======
-							target_type: tb.table_type.to_string(),
->>>>>>> e3245342
+							target_type: tb.table_type.to_sql(),
 						}
 					);
 				}
@@ -100,11 +78,7 @@
 						Error::TableCheck {
 							thing: self.id()?.to_string(),
 							relation: false,
-<<<<<<< HEAD
-							target_type: tb.kind.to_sql(),
-=======
-							target_type: tb.table_type.to_string(),
->>>>>>> e3245342
+							target_type: tb.table_type.to_sql(),
 						}
 					);
 				}
