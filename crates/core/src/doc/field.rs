use crate::ctx::{Context, MutableContext};
use crate::dbs::capabilities::ExperimentalTarget;
use crate::dbs::{Options, Statement};
use crate::doc::Document;
use crate::err::Error;
use crate::expr::data::Data;
use crate::expr::idiom::{Idiom, IdiomTrie, IdiomTrieContains};
use crate::expr::kind::Kind;
use crate::expr::permission::Permission;
use crate::expr::reference::Refs;
use crate::expr::statements::DefineFieldStatement;
use crate::expr::statements::define::DefineDefault;
use crate::expr::{FlowResultExt as _, Part};
use crate::iam::Action;
use crate::kvs::KeyEncode as _;
use crate::val::value::CoerceError;
use crate::val::value::every::ArrayBehaviour;
use crate::val::{RecordId, Value};
use anyhow::{Result, bail, ensure};
use reblessive::tree::Stk;
use std::sync::Arc;

fn clean_none(v: &mut Value) -> bool {
	match v {
		Value::None => return false,
		Value::Object(o) => {
			o.retain(|_, v| clean_none(v));
			true
		}
		Value::Array(x) => {
			x.iter_mut().for_each(|x| {
				clean_none(x);
			});
			true
		}
		_ => true,
	}
}

impl Document {
	/// Ensures that any remaining fields on a
	/// SCHEMAFULL table are cleaned up and removed.
	/// If a field is defined as FLEX, then any
	/// nested fields or array values are untouched.
	pub(super) async fn cleanup_table_fields(
		&mut self,
		ctx: &Context,
		opt: &Options,
		_stm: &Statement<'_>,
	) -> Result<()> {
		// Get the table
		let tb = self.tb(ctx, opt).await?;
		// This table is schemafull
		if tb.full {
			// Prune unspecified fields from the document that are not defined via `DefineFieldStatement`s.

			// Create a vector to store the keys
			let mut defined_field_names = IdiomTrie::new();

			// Loop through all field definitions
			for fd in self.fd(ctx, opt).await?.iter() {
				let is_flex = fd.flex;
				let is_literal = fd.field_kind.as_ref().is_some_and(Kind::contains_literal);
				for k in self.current.doc.each(&fd.name).into_iter() {
					defined_field_names.insert(&k, is_flex || is_literal);
				}
			}

			// Loop over every field in the document
			for current_doc_field_idiom in
				self.current.doc.every(None, true, ArrayBehaviour::Full).iter()
			{
				if current_doc_field_idiom.is_special() {
					// This field is a built-in field, so we can skip it.
					continue;
				}

				// Check if the field is defined in the schema
				match defined_field_names.contains(current_doc_field_idiom) {
					IdiomTrieContains::Exact(_) => {
						// This field is defined in the schema, so we can skip it.
						continue;
					}
					IdiomTrieContains::Ancestor(true) => {
						// This field is not explicitly defined in the schema, but it is a child of a flex or literal field.
						// If the field is a child of a flex field, then any nested fields are allowed.
						// If the field is a child of a literal field, then allow any fields as they will be caught during coercion.
						continue;
					}
					IdiomTrieContains::Ancestor(false) => {
						if let Some(part) = current_doc_field_idiom.last() {
							// This field is an array index, so it is automatically allowed.
							if part.is_index() {
								// This field is an array index, so we can skip it.
								continue;
							}
						}

						// This field is not explicitly defined in the schema or it is not a child of a flex field.
						ensure!(
							!opt.strict,
							// If strict, then throw an error on an undefined field
							Error::FieldUndefined {
								table: tb.name.into_raw_string(),
								field: current_doc_field_idiom.to_owned(),
							}
						);

						// Otherwise, delete the field silently and don't error
						self.current.doc.to_mut().cut(current_doc_field_idiom);
					}

					IdiomTrieContains::None => {
						// This field is not explicitly defined in the schema or it is not a child of a flex field.
						ensure!(
							!opt.strict,
							// If strict, then throw an error on an undefined field
							Error::FieldUndefined {
								table: tb.name.into_raw_string(),
								field: current_doc_field_idiom.to_owned(),
							}
						);

						// Otherwise, delete the field silently and don't error
						self.current.doc.to_mut().cut(current_doc_field_idiom);
					}
				}
			}
		}

		// Loop over every field in the document
		// NONE values should never be stored
		clean_none(self.current.doc.to_mut());
		// Carry on
		Ok(())
	}

	/// Processes `DEFINE FIELD` statements which
	/// have been defined on the table for this
	/// record. These fields are executed for
	/// every matching field in the input document.
	pub(super) async fn process_table_fields(
		&mut self,
		stk: &mut Stk,
		ctx: &Context,
		opt: &Options,
		stm: &Statement<'_>,
	) -> Result<()> {
		// Check import
		if opt.import {
			return Ok(());
		}
		// Get the record id
		let rid = self.id()?;
		// Get the user applied input
		let inp = self.initial.doc.as_ref().changed(self.current.doc.as_ref());
		// When set, any matching embedded object fields
		// which are prefixed with the specified idiom
		// will be skipped, as the parent object is optional
		let mut skip: Option<&Idiom> = None;
		// Loop through all field statements
		for fd in self.fd(ctx, opt).await?.iter() {
			// Check if we should skip this field
			let skipped = match skip {
				// We are skipping a parent field
				// Check if this field is a child field
				Some(inner) => fd.name.starts_with(inner),
				None => false,
			};

			// Let's stop skipping fields if not
			// Specify whether we should skip
			if !skipped {
				skip = None;
			}

			// Loop over each field in document
			for (k, mut val) in self.current.doc.as_ref().walk(&fd.name).into_iter() {
				// Get the initial value
				let old = Arc::new(self.initial.doc.as_ref().pick(&k));
				// Get the input value
				let inp = Arc::new(inp.pick(&k));
				// Check for the `id` field
				if fd.name.is_id() {
					ensure!(
						self.is_new() || val == *old,
						Error::FieldReadonly {
							field: fd.name.clone(),
							thing: rid.to_string(),
						}
					);

					if !self.is_new() {
						continue;
					}
				}
				// If the field is READONLY then we
				// will check that the field has not
				// been modified. If it has just been
				// omitted then we reset it, otherwise
				// we throw a field readonly error.
				if fd.readonly {
					// Check if we are updating the
					// document, and check if the new
					// field value is now different to
					// the old field value in any way.
<<<<<<< HEAD
					if !self.is_new() {
						if val.ne(&old) {
							// Check the data clause type
							match stm.data() {
								// If the field is NONE, we assume
								// that the field was ommitted when
								// using a CONTENT clause, and we
								// revert the value to the old value.
								Some(Data::ContentExpression(_)) if val.is_none() => {
									self.current
										.doc
										.to_mut()
										.set(stk, ctx, opt, &k, old.as_ref().clone())
										.await?;
									continue;
								}
								// If the field has been modified
								// and the user didn't use a CONTENT
								// clause, then this should not be
								// allowed, and we throw an error.
								_ => {
									bail!(Error::FieldReadonly {
										field: fd.name.clone(),
										thing: rid.to_string(),
									});
								}
=======
					if !self.is_new() && val.ne(&*old) {
						// Check the data clause type
						match stm.data() {
							// If the field is NONE, we assume
							// that the field was ommitted when
							// using a CONTENT clause, and we
							// revert the value to the old value.
							Some(Data::ContentExpression(_)) if val.is_none() => {
								self.current
									.doc
									.to_mut()
									.set(stk, ctx, opt, &k, old.as_ref().clone())
									.await?;
								continue;
							}
							// If the field has been modified
							// and the user didn't use a CONTENT
							// clause, then this should not be
							// allowed, and we throw an error.
							_ => {
								bail!(Error::FieldReadonly {
									field: fd.name.clone(),
									thing: rid.to_string(),
								});
>>>>>>> eaff383c
							}
						}
						// If this field was not modified then
						// we can continue without needing to
						// process the field in any other way.
						continue;
					}
				}
				// Generate the field context
				let mut field = FieldEditContext {
					context: None,
					doc: self,
					rid: rid.clone(),
					def: fd,
					stk,
					ctx,
					opt,
					old,
					user_input: inp,
				};
				/*
				// Process a potential `references` TYPE
				if let Some(v) = field.process_refs_type().await? {
					todo!()
					// We found a `references` TYPE
					// No other clauses will be present, so no need to process them
					val = v;
				} else {
				*/
				// Skip this field?
				if !skipped {
					// Process any DEFAULT clause
					val = field.process_default_clause(val).await?;
					// Check for the existance of a VALUE clause
					if field.def.value.is_some() {
						// Process any TYPE clause
						val = field.process_type_clause(val).await?;
						// Process any VALUE clause
						val = field.process_value_clause(val).await?;
					}
					// Process any TYPE clause
					val = field.process_type_clause(val).await?;
					// Process any ASSERT clause
					val = field.process_assert_clause(val).await?;
					// Process any REFERENCE clause
					field.process_reference_clause(&val).await?;
				}
				// Process any PERMISSIONS clause
				val = field.process_permissions_clause(val).await?;
				// Skip this field?
				if !skipped {
					// If the field is empty, mark child fields as skippable
					if val.is_none() && fd.field_kind.as_ref().is_some_and(Kind::can_be_none) {
						skip = Some(&fd.name);
					}
					// Set the new value of the field, or delete it if empty
					self.current.doc.to_mut().put(&k, val);
				}
			}
		}
		// Carry on
		Ok(())
	}
	/// Processes `DEFINE FIELD` statements which
	/// have been defined on the table for this
	/// record, with a `REFERENCE` clause, and remove
	/// all possible references this record has made.
	pub(super) async fn cleanup_table_references(
		&mut self,
		stk: &mut Stk,
		ctx: &Context,
		opt: &Options,
	) -> Result<()> {
		// Check import
		if opt.import {
			return Ok(());
		}
		// Get the record id
		let rid = self.id()?;
		// Loop through all field statements
		for fd in self.fd(ctx, opt).await?.iter() {
			// Only process reference fields
			if fd.reference.is_none() {
				continue;
			}

			// Loop over each value in document
			for (_, val) in self.current.doc.as_ref().walk(&fd.name).into_iter() {
				// Skip if the value is empty
				if val.is_none() || val.is_empty_array() {
					continue;
				}

				// Prepare the field edit context
				let mut field = FieldEditContext {
					context: None,
					doc: self,
					rid: rid.clone(),
					def: fd,
					stk,
					ctx,
					opt,
					old: val.into(),
					user_input: Value::None.into(),
				};

				// Pass an empty value to delete all the existing references
				field.process_reference_clause(&Value::None).await?;
			}
		}

		Ok(())
	}
}

struct FieldEditContext<'a> {
	/// The mutable request context
	context: Option<MutableContext>,
	/// The defined field statement
	def: &'a DefineFieldStatement,
	/// The current request stack
	stk: &'a mut Stk,
	/// The current request context
	ctx: &'a Context,
	/// The current request options
	opt: &'a Options,
	/// The current document record being processed
	doc: &'a Document,
	/// The record id of the document that we are processing
	rid: Arc<RecordId>,
	/// The initial value of the field before being modified
	old: Arc<Value>,
	/// The user input value of the field edited by the user
	user_input: Arc<Value>,
}

enum RefAction<'a> {
	Set(&'a RecordId),
	Delete(Vec<&'a RecordId>, String),
	Ignore,
}

impl FieldEditContext<'_> {
	/// Process any TYPE clause for the field definition
	async fn process_type_clause(&self, val: Value) -> Result<Value> {
		// Check for a TYPE clause
		if let Some(kind) = &self.def.field_kind {
			// Check if this is the `id` field
			if self.def.name.is_id() {
				// Ensure that the outer value is a record
				if let Value::Thing(ref id) = val {
					// See if we should check the inner type
					if !kind.is_record() {
						// Get the value of the ID only
						let inner = id.key.clone().into_value();

						// Check the type of the ID part
						inner.coerce_to_kind(kind).map_err(|e| Error::FieldCoerce {
							thing: self.rid.to_string(),
							field_name: self.def.name.to_string(),
							error: Box::new(e),
						})?;
					}
				}
				// The outer value should be a record
				else {
					// There was a field check error
					bail!(Error::FieldCoerce {
						thing: self.rid.to_string(),
						field_name: "id".to_string(),
						error: Box::new(CoerceError::InvalidKind {
							from: val,
							into: "record".to_string(),
						}),
					});
				}
			}
			// This is not the `id` field
			else {
				// Check the type of the field value
				let val = val.coerce_to_kind(kind).map_err(|e| Error::FieldCoerce {
					thing: self.rid.to_string(),
					field_name: self.def.name.to_string(),
					error: Box::new(e),
				})?;
				// Return the modified value
				return Ok(val);
			}
		}
		// Return the original value
		Ok(val)
	}
	/// Process any DEFAULT clause for the field definition
	async fn process_default_clause(&mut self, val: Value) -> Result<Value> {
		// This field has a value specified
		if !val.is_none() {
			return Ok(val);
		}
		// The document is not being created
		if !self.doc.is_new() && !matches!(self.def.default, DefineDefault::Always(_)) {
			return Ok(val);
		}
		// Get the default value
		let def = match &self.def.default {
			DefineDefault::Set(v) | DefineDefault::Always(v) => Some(v),
			_ => match &self.def.value {
				// The VALUE clause doesn't
				Some(v) if v.is_static() => Some(v),
				_ => None,
			},
		};
		// Check for a DEFAULT clause
		if let Some(expr) = def {
			// Arc the current value
			let now = Arc::new(val);
			// Get the current document
			let doc = Some(&self.doc.current);
			// Configure the context
			let ctx = match self.context.take() {
				Some(mut ctx) => {
					ctx.add_value("after", now.clone());
					ctx.add_value("value", now);
					ctx
				}
				None => {
					let mut ctx = MutableContext::new(self.ctx);
					ctx.add_value("before", self.old.clone());
					ctx.add_value("input", self.user_input.clone());
					ctx.add_value("after", now.clone());
					ctx.add_value("value", now);
					ctx
				}
			};
			// Freeze the new context
			let ctx = ctx.freeze();
			// Process the VALUE clause
			let val =
				self.stk.run(|stk| expr.compute(stk, &ctx, self.opt, doc)).await.catch_return()?;
			// Unfreeze the new context
			self.context = Some(MutableContext::unfreeze(ctx)?);
			// Return the modified value
			return Ok(val);
		}
		// Return the original value
		Ok(val)
	}
	/// Process any VALUE clause for the field definition
	async fn process_value_clause(&mut self, val: Value) -> Result<Value> {
		// Check for a VALUE clause
		if let Some(expr) = &self.def.value {
			// Arc the current value
			let now = Arc::new(val);
			// Get the current document
			let doc = Some(&self.doc.current);
			// Configure the context
			let ctx = match self.context.take() {
				Some(mut ctx) => {
					ctx.add_value("after", now.clone());
					ctx.add_value("value", now);
					ctx
				}
				None => {
					let mut ctx = MutableContext::new(self.ctx);
					ctx.add_value("before", self.old.clone());
					ctx.add_value("input", self.user_input.clone());
					ctx.add_value("after", now.clone());
					ctx.add_value("value", now);
					ctx
				}
			};
			// Freeze the new context
			let ctx = ctx.freeze();
			// Process the VALUE clause
			let val =
				self.stk.run(|stk| expr.compute(stk, &ctx, self.opt, doc)).await.catch_return()?;
			// Unfreeze the new context
			self.context = Some(MutableContext::unfreeze(ctx)?);
			// Return the modified value
			return Ok(val);
		}
		// Return the original value
		Ok(val)
	}
	/// Process any ASSERT clause for the field definition
	async fn process_assert_clause(&mut self, val: Value) -> Result<Value> {
		// If the field TYPE is optional, and the
		// field value was not set or is NONE we
		// ignore any defined ASSERT clause.
		if val.is_none() && self.def.field_kind.as_ref().is_some_and(Kind::can_be_none) {
			return Ok(val);
		}
		// Check for a ASSERT clause
		if let Some(expr) = &self.def.assert {
			// Arc the current value
			let now = Arc::new(val.clone());
			// Get the current document
			let doc = Some(&self.doc.current);
			// Configure the context
			let ctx = match self.context.take() {
				Some(mut ctx) => {
					ctx.add_value("after", now.clone());
					ctx.add_value("value", now.clone());
					ctx
				}
				None => {
					let mut ctx = MutableContext::new(self.ctx);
					ctx.add_value("before", self.old.clone());
					ctx.add_value("input", self.user_input.clone());
					ctx.add_value("after", now.clone());
					ctx.add_value("value", now.clone());
					ctx
				}
			};
			// Freeze the new context
			let ctx = ctx.freeze();
			// Process the ASSERT clause
			let res =
				self.stk.run(|stk| expr.compute(stk, &ctx, self.opt, doc)).await.catch_return()?;
			// Unfreeze the new context
			self.context = Some(MutableContext::unfreeze(ctx)?);
			// Check the ASSERT clause result
			ensure!(
				res.is_truthy(),
				Error::FieldValue {
					thing: self.rid.to_string(),
					field: self.def.name.clone(),
					check: expr.to_string(),
					value: now.to_string(),
				}
			);
		}
		// Return the original value
		Ok(val)
	}
	/// Process any PERMISSIONS clause for the field definition
	async fn process_permissions_clause(&mut self, val: Value) -> Result<Value> {
		// Check for a PERMISSIONS clause
		if self.opt.check_perms(Action::Edit)? {
			// Get the permission clause
			let perms = if self.doc.is_new() {
				&self.def.permissions.create
			} else {
				&self.def.permissions.update
			};
			// Match the permission clause
			let val = match perms {
				// The field PERMISSIONS clause
				// is FULL, enabling this field
				// to be updated without checks.
				Permission::Full => val,
				// The field PERMISSIONS clause
				// is NONE, meaning that this
				// change will be reverted.
<<<<<<< HEAD
				Permission::None => {
					if !val.eq(&self.old) {
						self.old.as_ref().clone()
					} else {
						val
					}
				}
=======
				Permission::None => match val.eq(&*self.old) {
					false => self.old.as_ref().clone(),
					true => val,
				},
>>>>>>> eaff383c
				// The field PERMISSIONS clause
				// is a custom expression, so
				// we check the expression and
				// revert the field if denied.
				Permission::Specific(expr) => {
					// Arc the current value
					let now = Arc::new(val.clone());
					// Get the current document
					let doc = Some(&self.doc.current);
					// Disable permissions
					let opt = &self.opt.new_with_perms(false);
					// Configure the context
					// Configure the context
					let ctx = match self.context.take() {
						Some(mut ctx) => {
							ctx.add_value("after", now.clone());
							ctx.add_value("value", now);
							ctx
						}
						None => {
							let mut ctx = MutableContext::new(self.ctx);
							ctx.add_value("before", self.old.clone());
							ctx.add_value("input", self.user_input.clone());
							ctx.add_value("after", now.clone());
							ctx.add_value("value", now);
							ctx
						}
					};
					// Freeze the new context
					let ctx = ctx.freeze();
					// Process the PERMISSION clause
					let res = self
						.stk
						.run(|stk| expr.compute(stk, &ctx, opt, doc))
						.await
						.catch_return()?;
					// Unfreeze the new context
					self.context = Some(MutableContext::unfreeze(ctx)?);
					// If the specific permissions
					// expression was not truthy,
					// then this field could not be
					// updated, meanint that this
					// change will be reverted.
<<<<<<< HEAD
					if res.is_truthy() {
						val
					} else if val.eq(&self.old) {
						val
					} else {
						self.old.as_ref().clone()
=======
					match res.is_truthy() {
						false => match val.eq(&*self.old) {
							false => self.old.as_ref().clone(),
							true => val,
						},
						true => val,
>>>>>>> eaff383c
					}
				}
			};
			// Return the modified value
			return Ok(val);
		}
		// Return the original value
		Ok(val)
	}
	/// Process any REFERENCE clause for the field definition
	async fn process_reference_clause(&mut self, val: &Value) -> Result<()> {
		if !self.ctx.get_capabilities().allows_experimental(&ExperimentalTarget::RecordReferences) {
			return Ok(());
		}

		// Is there a `REFERENCE` clause?
		if self.def.reference.is_some() {
			let doc = Some(&self.doc.current);
			let old = self.old.as_ref();

			// If the value has not changed, there is no need to update any references
			let action = if val == old {
				RefAction::Ignore
			// Check if the old value was a record id
			} else if let Value::Thing(thing) = old {
				// We need to check if this reference is contained in an array
				let others = self
					.doc
					.current
					.doc
					.get(self.stk, self.ctx, self.opt, doc, &self.def.name)
					.await
					.catch_return()?;
				// If the reference is contained in an array, we only delete it from the array
				// if there is no other reference to the same record id in the array
				if let Value::Array(arr) = others {
					if arr.iter().any(|v| v == old) {
						RefAction::Ignore
					} else {
						RefAction::Delete(vec![thing], self.def.name.to_string())
					}
				} else {
					// Otherwise we delete the reference
					RefAction::Delete(vec![thing], self.def.name.to_string())
				}
			} else if let Value::Array(oldarr) = old {
				// If the new value is still an array, we only filter out the record ids that are not present in the new array
				let removed = if let Value::Array(newarr) = val {
					oldarr
						.iter()
						.filter_map(|v| {
							// If the record id is still present in the new array, we do not remove the reference
							if newarr.contains(v) {
								None
							} else if let Value::Thing(thing) = v {
								Some(thing)
							} else {
								None
							}
						})
						.collect()

				// If the new value is not an array, then all record ids in the old array are removed
				} else {
					oldarr
						.iter()
						.filter_map(|v| {
							if let Value::Thing(thing) = v {
								Some(thing)
							} else {
								None
							}
						})
						.collect()
				};

				RefAction::Delete(removed, self.def.name.clone().push(Part::All).to_string())
			// We found a new reference, let's create the link
			} else if let Value::Thing(thing) = val {
				RefAction::Set(thing)
			} else {
				// This value is not a record id, nothing to process
				// This can be a containing array for record ids, for example
				RefAction::Ignore
			};

			// Process the action
			match action {
				// Nothing to process
				RefAction::Ignore => Ok(()),
				// Create the reference, if it does not exist yet.
				RefAction::Set(thing) => {
					let (ns, db) = self.opt.ns_db()?;
					let key = crate::key::r#ref::new(
						ns,
						db,
						&thing.table,
						&thing.key,
						&self.rid.table,
						&self.def.name.to_string(),
						&self.rid.key,
					)
					.encode_owned()
					.unwrap();

					self.ctx.tx().set(key, vec![], None).await?;

					Ok(())
				}
				// Delete the reference, if it exists
				RefAction::Delete(things, ff) => {
					let (ns, db) = self.opt.ns_db()?;
					for thing in things {
						let key = crate::key::r#ref::new(
							ns,
							db,
							&thing.table,
							&thing.key,
							&self.rid.table,
							&ff,
							&self.rid.key,
						)
						.encode_owned()
						.unwrap();

						self.ctx.tx().del(key).await?;
					}

					Ok(())
				}
			}
		} else {
			Ok(())
		}
	}

	/// Process any `TYPE reference` clause for the field definition
	async fn process_refs_type(&mut self) -> Result<Option<Refs>> {
		if !self.ctx.get_capabilities().allows_experimental(&ExperimentalTarget::RecordReferences) {
			return Ok(None);
		}

		let refs = match &self.def.field_kind {
			// We found a reference type for this field
			// In this case, we force the value to be a reference
			Some(Kind::References(ft, ff)) => Refs(vec![(ft.clone(), ff.clone())]),
			Some(Kind::Either(kinds)) => {
				if !kinds.iter().all(|k| matches!(k, Kind::References(_, _))) {
					return Ok(None);
				}

				// Extract all reference types
				let pairs: Vec<_> = kinds
					.iter()
					.filter_map(|k| {
						if let Kind::References(ft, ff) = k {
							Some((ft.clone(), ff.clone()))
						} else {
							None
						}
					})
					.collect();

				// If the length does not match, there were non-reference types
				ensure!(pairs.len() == kinds.len(), Error::RefsMismatchingVariants);

				// All ok
				Refs(pairs)
			}
			// This is not a reference type, continue as normal
			_ => return Ok(None),
		};

		Ok(Some(refs))
	}
}<|MERGE_RESOLUTION|>--- conflicted
+++ resolved
@@ -199,71 +199,41 @@
 				// been modified. If it has just been
 				// omitted then we reset it, otherwise
 				// we throw a field readonly error.
-				if fd.readonly {
-					// Check if we are updating the
-					// document, and check if the new
-					// field value is now different to
-					// the old field value in any way.
-<<<<<<< HEAD
-					if !self.is_new() {
-						if val.ne(&old) {
-							// Check the data clause type
-							match stm.data() {
-								// If the field is NONE, we assume
-								// that the field was ommitted when
-								// using a CONTENT clause, and we
-								// revert the value to the old value.
-								Some(Data::ContentExpression(_)) if val.is_none() => {
-									self.current
-										.doc
-										.to_mut()
-										.set(stk, ctx, opt, &k, old.as_ref().clone())
-										.await?;
-									continue;
-								}
-								// If the field has been modified
-								// and the user didn't use a CONTENT
-								// clause, then this should not be
-								// allowed, and we throw an error.
-								_ => {
-									bail!(Error::FieldReadonly {
-										field: fd.name.clone(),
-										thing: rid.to_string(),
-									});
-								}
-=======
-					if !self.is_new() && val.ne(&*old) {
-						// Check the data clause type
-						match stm.data() {
-							// If the field is NONE, we assume
-							// that the field was ommitted when
-							// using a CONTENT clause, and we
-							// revert the value to the old value.
-							Some(Data::ContentExpression(_)) if val.is_none() => {
-								self.current
-									.doc
-									.to_mut()
-									.set(stk, ctx, opt, &k, old.as_ref().clone())
-									.await?;
-								continue;
-							}
-							// If the field has been modified
-							// and the user didn't use a CONTENT
-							// clause, then this should not be
-							// allowed, and we throw an error.
-							_ => {
-								bail!(Error::FieldReadonly {
-									field: fd.name.clone(),
-									thing: rid.to_string(),
-								});
->>>>>>> eaff383c
-							}
+				//
+				// Check if we are updating the
+				// document, and check if the new
+				// field value is now different to
+				// the old field value in any way.
+				if fd.readonly && !self.is_new() && val.ne(&*old) {
+					// Check the data clause type
+					match stm.data() {
+						// If the field is NONE, we assume
+						// that the field was ommitted when
+						// using a CONTENT clause, and we
+						// revert the value to the old value.
+						Some(Data::ContentExpression(_)) if val.is_none() => {
+							self.current
+								.doc
+								.to_mut()
+								.set(stk, ctx, opt, &k, old.as_ref().clone())
+								.await?;
+							continue;
 						}
-						// If this field was not modified then
-						// we can continue without needing to
-						// process the field in any other way.
-						continue;
-					}
+						// If the field has been modified
+						// and the user didn't use a CONTENT
+						// clause, then this should not be
+						// allowed, and we throw an error.
+						_ => {
+							bail!(Error::FieldReadonly {
+								field: fd.name.clone(),
+								thing: rid.to_string(),
+							});
+						}
+					}
+					// If this field was not modified then
+					// we can continue without needing to
+					// process the field in any other way.
+					continue;
 				}
 				// Generate the field context
 				let mut field = FieldEditContext {
@@ -610,7 +580,6 @@
 				// The field PERMISSIONS clause
 				// is NONE, meaning that this
 				// change will be reverted.
-<<<<<<< HEAD
 				Permission::None => {
 					if !val.eq(&self.old) {
 						self.old.as_ref().clone()
@@ -618,12 +587,6 @@
 						val
 					}
 				}
-=======
-				Permission::None => match val.eq(&*self.old) {
-					false => self.old.as_ref().clone(),
-					true => val,
-				},
->>>>>>> eaff383c
 				// The field PERMISSIONS clause
 				// is a custom expression, so
 				// we check the expression and
@@ -667,21 +630,12 @@
 					// then this field could not be
 					// updated, meanint that this
 					// change will be reverted.
-<<<<<<< HEAD
 					if res.is_truthy() {
 						val
 					} else if val.eq(&self.old) {
 						val
 					} else {
 						self.old.as_ref().clone()
-=======
-					match res.is_truthy() {
-						false => match val.eq(&*self.old) {
-							false => self.old.as_ref().clone(),
-							true => val,
-						},
-						true => val,
->>>>>>> eaff383c
 					}
 				}
 			};
