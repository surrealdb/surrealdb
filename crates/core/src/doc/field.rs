use std::sync::Arc;

use anyhow::{Result, bail, ensure};
use reblessive::tree::Stk;

use crate::ctx::{Context, MutableContext};
use crate::dbs::capabilities::ExperimentalTarget;
use crate::dbs::{Options, Statement};
use crate::doc::Document;
use crate::err::Error;
use crate::expr::data::Data;
use crate::expr::idiom::{Idiom, IdiomTrie, IdiomTrieContains};
use crate::expr::kind::Kind;
use crate::expr::permission::Permission;
use crate::expr::statements::DefineFieldStatement;
use crate::expr::statements::define::DefineDefault;
use crate::expr::{FlowResultExt as _, Part};
use crate::iam::Action;
use crate::val::value::CoerceError;
use crate::val::value::every::ArrayBehaviour;
use crate::val::{RecordId, Value};

/// Removes `NONE` values recursively from objects, but not when `NONE` is a
/// direct child of an array
fn clean_none(v: &mut Value) -> bool {
	match v {
		Value::None => false,
		Value::Object(o) => {
			o.retain(|_, v| clean_none(v));
			true
		}
		Value::Array(x) => {
			x.iter_mut().for_each(|x| {
				clean_none(x);
			});
			true
		}
		_ => true,
	}
}

impl Document {
	/// Ensures that any remaining fields on a
	/// SCHEMAFULL table are cleaned up and removed.
	/// If a field is defined as FLEX, then any
	/// nested fields or array values are untouched.
	pub(super) async fn cleanup_table_fields(
		&mut self,
		ctx: &Context,
		opt: &Options,
		_stm: &Statement<'_>,
	) -> Result<()> {
		// Get the table
		let tb = self.tb(ctx, opt).await?;
		// This table is schemafull
<<<<<<< HEAD
		if tb.schemafull {
			// Prune unspecified fields from the document that are not defined via `DefineFieldStatement`s.
=======
		if tb.full {
			// Prune unspecified fields from the document that are not defined via
			// `DefineFieldStatement`s.
>>>>>>> 71fad245

			// Create a vector to store the keys
			let mut defined_field_names = IdiomTrie::new();

			// Loop through all field definitions
			for fd in self.fd(ctx, opt).await?.iter() {
				let is_flex = fd.flex;
				let is_literal = fd.field_kind.as_ref().is_some_and(Kind::contains_literal);
				for k in self.current.doc.each(&fd.name).into_iter() {
					defined_field_names.insert(&k, is_flex || is_literal);
				}
			}

			// Loop over every field in the document
			for current_doc_field_idiom in
				self.current.doc.every(None, true, ArrayBehaviour::Full).iter()
			{
				if current_doc_field_idiom.is_special() {
					// This field is a built-in field, so we can skip it.
					continue;
				}

				// Check if the field is defined in the schema
				match defined_field_names.contains(current_doc_field_idiom) {
					IdiomTrieContains::Exact(_) => {
						// This field is defined in the schema, so we can skip it.
						continue;
					}
					IdiomTrieContains::Ancestor(true) => {
						// This field is not explicitly defined in the schema, but it is a child of
						// a flex or literal field. If the field is a child of a flex field,
						// then any nested fields are allowed. If the field is a child of a
						// literal field, then allow any fields as they will be caught during
						// coercion.
						continue;
					}
					IdiomTrieContains::Ancestor(false) => {
						if let Some(part) = current_doc_field_idiom.last() {
							// This field is an array index, so it is automatically allowed.
							if part.is_index() {
								// This field is an array index, so we can skip it.
								continue;
							}
						}

						// This field is not explicitly defined in the schema or it is not a child
						// of a flex field.
						ensure!(
							!opt.strict,
							// If strict, then throw an error on an undefined field
							Error::FieldUndefined {
								table: tb.name.clone(),
								field: current_doc_field_idiom.to_owned(),
							}
						);

						// Otherwise, delete the field silently and don't error
						self.current.doc.to_mut().cut(current_doc_field_idiom);
					}

					IdiomTrieContains::None => {
						// This field is not explicitly defined in the schema or it is not a child
						// of a flex field.
						ensure!(
							!opt.strict,
							// If strict, then throw an error on an undefined field
							Error::FieldUndefined {
								table: tb.name.clone(),
								field: current_doc_field_idiom.to_owned(),
							}
						);

						// Otherwise, delete the field silently and don't error
						self.current.doc.to_mut().cut(current_doc_field_idiom);
					}
				}
			}
		}

		// Loop over every field in the document
		// NONE values should never be stored
		clean_none(self.current.doc.to_mut());
		// Carry on
		Ok(())
	}

	/// Processes `DEFINE FIELD` statements which
	/// have been defined on the table for this
	/// record. These fields are executed for
	/// every matching field in the input document.
	pub(super) async fn process_table_fields(
		&mut self,
		stk: &mut Stk,
		ctx: &Context,
		opt: &Options,
		stm: &Statement<'_>,
	) -> Result<()> {
		// Check import
		if opt.import {
			return Ok(());
		}
		// Get the record id
		let rid = self.id()?;
		// Get the user applied input
		let inp = self.initial.doc.as_ref().changed(self.current.doc.as_ref());
		// When set, any matching embedded object fields
		// which are prefixed with the specified idiom
		// will be skipped, as the parent object is optional
		let mut skip: Option<&Idiom> = None;
		// Loop through all field statements
		for fd in self.fd(ctx, opt).await?.iter() {
			// Check if we should skip this field
			let skipped = match skip {
				// We are skipping a parent field
				// Check if this field is a child field
				Some(inner) => fd.name.starts_with(inner),
				None => false,
			};

			// Let's stop skipping fields if not
			// Specify whether we should skip
			if !skipped {
				skip = None;
			}

			// Loop over each field in document
			for (k, mut val) in self.current.doc.as_ref().walk(&fd.name).into_iter() {
				// Get the initial value
				let old = Arc::new(self.initial.doc.as_ref().pick(&k));
				// Get the input value
				let inp = Arc::new(inp.pick(&k));
				// Check for the `id` field
				if fd.name.is_id() {
					ensure!(
						self.is_new() || val == *old,
						Error::FieldReadonly {
							field: fd.name.clone(),
							thing: rid.to_string(),
						}
					);

					if !self.is_new() {
						continue;
					}
				}
				// If the field is READONLY then we
				// will check that the field has not
				// been modified. If it has just been
				// omitted then we reset it, otherwise
				// we throw a field readonly error.
				//
				// Check if we are updating the
				// document, and check if the new
				// field value is now different to
				// the old field value in any way.
				if fd.readonly && !self.is_new() {
					if val.ne(&*old) {
						// Check the data clause type
						match stm.data() {
							// If the field is NONE, we assume
							// that the field was ommitted when
							// using a CONTENT clause, and we
							// revert the value to the old value.
							Some(Data::ContentExpression(_)) if val.is_none() => {
								self.current
									.doc
									.to_mut()
									.set(stk, ctx, opt, &k, old.as_ref().clone())
									.await?;
								continue;
							}
							// If the field has been modified
							// and the user didn't use a CONTENT
							// clause, then this should not be
							// allowed, and we throw an error.
							_ => {
								bail!(Error::FieldReadonly {
									field: fd.name.clone(),
									thing: rid.to_string(),
								});
							}
						}
					}
					// If this field was not modified then
					// we can continue without needing to
					// process the field in any other way.
					continue;
				}
				// Generate the field context
				let mut field = FieldEditContext {
					context: None,
					doc: self,
					rid: rid.clone(),
					def: fd,
					stk,
					ctx,
					opt,
					old,
					user_input: inp,
				};
				/*
				// Process a potential `references` TYPE
				if let Some(v) = field.process_refs_type().await? {
					todo!()
					// We found a `references` TYPE
					// No other clauses will be present, so no need to process them
					val = v;
				} else {
				*/
				// Skip this field?
				if !skipped {
					// Process any DEFAULT clause
					val = field.process_default_clause(val).await?;
					// Check for the existance of a VALUE clause
					if field.def.value.is_some() {
						// Process any TYPE clause
						val = field.process_type_clause(val).await?;
						// Process any VALUE clause
						val = field.process_value_clause(val).await?;
					}
					// Process any TYPE clause
					val = field.process_type_clause(val).await?;
					// Process any ASSERT clause
					val = field.process_assert_clause(val).await?;
					// Process any REFERENCE clause
					field.process_reference_clause(&val).await?;
				}
				// Process any PERMISSIONS clause
				val = field.process_permissions_clause(val).await?;
				// Skip this field?
				if !skipped {
					// If the field is empty, mark child fields as skippable
					if val.is_none() && fd.field_kind.as_ref().is_some_and(Kind::can_be_none) {
						skip = Some(&fd.name);
					}
					// Set the new value of the field, or delete it if empty
					self.current.doc.to_mut().put(&k, val);
				}
			}
		}
		// Carry on
		Ok(())
	}
	/// Processes `DEFINE FIELD` statements which
	/// have been defined on the table for this
	/// record, with a `REFERENCE` clause, and remove
	/// all possible references this record has made.
	pub(super) async fn cleanup_table_references(
		&mut self,
		stk: &mut Stk,
		ctx: &Context,
		opt: &Options,
	) -> Result<()> {
		// Check import
		if opt.import {
			return Ok(());
		}
		// Get the record id
		let rid = self.id()?;
		// Loop through all field statements
		for fd in self.fd(ctx, opt).await?.iter() {
			// Only process reference fields
			if fd.reference.is_none() {
				continue;
			}

			// Loop over each value in document
			for (_, val) in self.current.doc.as_ref().walk(&fd.name).into_iter() {
				// Skip if the value is empty
				if val.is_none() || val.is_empty_array() {
					continue;
				}

				// Prepare the field edit context
				let mut field = FieldEditContext {
					context: None,
					doc: self,
					rid: rid.clone(),
					def: fd,
					stk,
					ctx,
					opt,
					old: val.into(),
					user_input: Value::None.into(),
				};

				// Pass an empty value to delete all the existing references
				field.process_reference_clause(&Value::None).await?;
			}
		}

		Ok(())
	}
}

struct FieldEditContext<'a> {
	/// The mutable request context
	context: Option<MutableContext>,
	/// The defined field statement
	def: &'a DefineFieldStatement,
	/// The current request stack
	stk: &'a mut Stk,
	/// The current request context
	ctx: &'a Context,
	/// The current request options
	opt: &'a Options,
	/// The current document record being processed
	doc: &'a Document,
	/// The record id of the document that we are processing
	rid: Arc<RecordId>,
	/// The initial value of the field before being modified
	old: Arc<Value>,
	/// The user input value of the field edited by the user
	user_input: Arc<Value>,
}

enum RefAction<'a> {
	Set(&'a RecordId),
	Delete(Vec<&'a RecordId>, String),
	Ignore,
}

impl FieldEditContext<'_> {
	/// Process any TYPE clause for the field definition
	async fn process_type_clause(&self, val: Value) -> Result<Value> {
		// Check for a TYPE clause
		if let Some(kind) = &self.def.field_kind {
			// Check if this is the `id` field
			if self.def.name.is_id() {
				// Ensure that the outer value is a record
				if let Value::RecordId(ref id) = val {
					// See if we should check the inner type
					if !kind.is_record() {
						// Get the value of the ID only
						let inner = id.key.clone().into_value();

						// Check the type of the ID part
						inner.coerce_to_kind(kind).map_err(|e| Error::FieldCoerce {
							thing: self.rid.to_string(),
							field_name: self.def.name.to_string(),
							error: Box::new(e),
						})?;
					}
				}
				// The outer value should be a record
				else {
					// There was a field check error
					bail!(Error::FieldCoerce {
						thing: self.rid.to_string(),
						field_name: "id".to_string(),
						error: Box::new(CoerceError::InvalidKind {
							from: val,
							into: "record".to_string(),
						}),
					});
				}
			}
			// This is not the `id` field
			else {
				// Check the type of the field value
				let val = val.coerce_to_kind(kind).map_err(|e| Error::FieldCoerce {
					thing: self.rid.to_string(),
					field_name: self.def.name.to_string(),
					error: Box::new(e),
				})?;
				// Return the modified value
				return Ok(val);
			}
		}
		// Return the original value
		Ok(val)
	}
	/// Process any DEFAULT clause for the field definition
	async fn process_default_clause(&mut self, val: Value) -> Result<Value> {
		// This field has a value specified
		if !val.is_none() {
			return Ok(val);
		}
		// The document is not being created
		if !self.doc.is_new() && !matches!(self.def.default, DefineDefault::Always(_)) {
			return Ok(val);
		}
		// Get the default value
		let def = match &self.def.default {
			DefineDefault::Set(v) | DefineDefault::Always(v) => Some(v),
			_ => match &self.def.value {
				// The VALUE clause doesn't
				Some(v) if v.is_static() => Some(v),
				_ => None,
			},
		};
		// Check for a DEFAULT clause
		if let Some(expr) = def {
			// Arc the current value
			let now = Arc::new(val);
			// Get the current document
			let doc = Some(&self.doc.current);
			// Configure the context
			let ctx = match self.context.take() {
				Some(mut ctx) => {
					ctx.add_value("after", now.clone());
					ctx.add_value("value", now);
					ctx
				}
				None => {
					let mut ctx = MutableContext::new(self.ctx);
					ctx.add_value("before", self.old.clone());
					ctx.add_value("input", self.user_input.clone());
					ctx.add_value("after", now.clone());
					ctx.add_value("value", now);
					ctx
				}
			};
			// Freeze the new context
			let ctx = ctx.freeze();
			// Process the VALUE clause
			let val =
				self.stk.run(|stk| expr.compute(stk, &ctx, self.opt, doc)).await.catch_return()?;
			// Unfreeze the new context
			self.context = Some(MutableContext::unfreeze(ctx)?);
			// Return the modified value
			return Ok(val);
		}
		// Return the original value
		Ok(val)
	}
	/// Process any VALUE clause for the field definition
	async fn process_value_clause(&mut self, val: Value) -> Result<Value> {
		// Check for a VALUE clause
		if let Some(expr) = &self.def.value {
			// Arc the current value
			let now = Arc::new(val);
			// Get the current document
			let doc = Some(&self.doc.current);
			// Configure the context
			let ctx = match self.context.take() {
				Some(mut ctx) => {
					ctx.add_value("after", now.clone());
					ctx.add_value("value", now);
					ctx
				}
				None => {
					let mut ctx = MutableContext::new(self.ctx);
					ctx.add_value("before", self.old.clone());
					ctx.add_value("input", self.user_input.clone());
					ctx.add_value("after", now.clone());
					ctx.add_value("value", now);
					ctx
				}
			};
			// Freeze the new context
			let ctx = ctx.freeze();
			// Process the VALUE clause
			let val =
				self.stk.run(|stk| expr.compute(stk, &ctx, self.opt, doc)).await.catch_return()?;
			// Unfreeze the new context
			self.context = Some(MutableContext::unfreeze(ctx)?);
			// Return the modified value
			return Ok(val);
		}
		// Return the original value
		Ok(val)
	}
	/// Process any ASSERT clause for the field definition
	async fn process_assert_clause(&mut self, val: Value) -> Result<Value> {
		// If the field TYPE is optional, and the
		// field value was not set or is NONE we
		// ignore any defined ASSERT clause.
		if val.is_none() && self.def.field_kind.as_ref().is_some_and(Kind::can_be_none) {
			return Ok(val);
		}
		// Check for a ASSERT clause
		if let Some(expr) = &self.def.assert {
			// Arc the current value
			let now = Arc::new(val.clone());
			// Get the current document
			let doc = Some(&self.doc.current);
			// Configure the context
			let ctx = match self.context.take() {
				Some(mut ctx) => {
					ctx.add_value("after", now.clone());
					ctx.add_value("value", now.clone());
					ctx
				}
				None => {
					let mut ctx = MutableContext::new(self.ctx);
					ctx.add_value("before", self.old.clone());
					ctx.add_value("input", self.user_input.clone());
					ctx.add_value("after", now.clone());
					ctx.add_value("value", now.clone());
					ctx
				}
			};
			// Freeze the new context
			let ctx = ctx.freeze();
			// Process the ASSERT clause
			let res =
				self.stk.run(|stk| expr.compute(stk, &ctx, self.opt, doc)).await.catch_return()?;
			// Unfreeze the new context
			self.context = Some(MutableContext::unfreeze(ctx)?);
			// Check the ASSERT clause result
			ensure!(
				res.is_truthy(),
				Error::FieldValue {
					thing: self.rid.to_string(),
					field: self.def.name.clone(),
					check: expr.to_string(),
					value: now.to_string(),
				}
			);
		}
		// Return the original value
		Ok(val)
	}
	/// Process any PERMISSIONS clause for the field definition
	async fn process_permissions_clause(&mut self, val: Value) -> Result<Value> {
		// Check for a PERMISSIONS clause
		if self.opt.check_perms(Action::Edit)? {
			// Get the permission clause
			let perms = if self.doc.is_new() {
				&self.def.permissions.create
			} else {
				&self.def.permissions.update
			};
			// Match the permission clause
			let val = match perms {
				// The field PERMISSIONS clause
				// is FULL, enabling this field
				// to be updated without checks.
				Permission::Full => val,
				// The field PERMISSIONS clause
				// is NONE, meaning that this
				// change will be reverted.
				Permission::None => {
					if val != *self.old {
						self.old.as_ref().clone()
					} else {
						val
					}
				}
				// The field PERMISSIONS clause
				// is a custom expression, so
				// we check the expression and
				// revert the field if denied.
				Permission::Specific(expr) => {
					// Arc the current value
					let now = Arc::new(val.clone());
					// Get the current document
					let doc = Some(&self.doc.current);
					// Disable permissions
					let opt = &self.opt.new_with_perms(false);
					// Configure the context
					// Configure the context
					let ctx = match self.context.take() {
						Some(mut ctx) => {
							ctx.add_value("after", now.clone());
							ctx.add_value("value", now);
							ctx
						}
						None => {
							let mut ctx = MutableContext::new(self.ctx);
							ctx.add_value("before", self.old.clone());
							ctx.add_value("input", self.user_input.clone());
							ctx.add_value("after", now.clone());
							ctx.add_value("value", now);
							ctx
						}
					};
					// Freeze the new context
					let ctx = ctx.freeze();
					// Process the PERMISSION clause
					let res = self
						.stk
						.run(|stk| expr.compute(stk, &ctx, opt, doc))
						.await
						.catch_return()?;
					// Unfreeze the new context
					self.context = Some(MutableContext::unfreeze(ctx)?);
					// If the specific permissions
					// expression was not truthy,
					// then this field could not be
					// updated, meanint that this
					// change will be reverted.
					if res.is_truthy() || val == *self.old {
						val
					} else {
						self.old.as_ref().clone()
					}
				}
			};
			// Return the modified value
			return Ok(val);
		}
		// Return the original value
		Ok(val)
	}
	/// Process any REFERENCE clause for the field definition
	async fn process_reference_clause(&mut self, val: &Value) -> Result<()> {
		if !self.ctx.get_capabilities().allows_experimental(&ExperimentalTarget::RecordReferences) {
			return Ok(());
		}

		// Is there a `REFERENCE` clause?
		if self.def.reference.is_some() {
			let doc = Some(&self.doc.current);
			let old = self.old.as_ref();

			// If the value has not changed, there is no need to update any references
			let action = if val == old {
				RefAction::Ignore
			// Check if the old value was a record id
			} else if let Value::RecordId(thing) = old {
				// We need to check if this reference is contained in an array
				let others = self
					.doc
					.current
					.doc
					.get(self.stk, self.ctx, self.opt, doc, &self.def.name)
					.await
					.catch_return()?;
				// If the reference is contained in an array, we only delete it from the array
				// if there is no other reference to the same record id in the array
				if let Value::Array(arr) = others {
					if arr.iter().any(|v| v == old) {
						RefAction::Ignore
					} else {
						RefAction::Delete(vec![thing], self.def.name.to_string())
					}
				} else {
					// Otherwise we delete the reference
					RefAction::Delete(vec![thing], self.def.name.to_string())
				}
			} else if let Value::Array(oldarr) = old {
				// If the new value is still an array, we only filter out the record ids that
				// are not present in the new array
				let removed = if let Value::Array(newarr) = val {
					oldarr
						.iter()
						.filter_map(|v| {
							// If the record id is still present in the new array, we do not remove
							// the reference
							if newarr.contains(v) {
								None
							} else if let Value::RecordId(thing) = v {
								Some(thing)
							} else {
								None
							}
						})
						.collect()

				// If the new value is not an array, then all record ids in the
				// old array are removed
				} else {
					oldarr
						.iter()
						.filter_map(|v| {
							if let Value::RecordId(thing) = v {
								Some(thing)
							} else {
								None
							}
						})
						.collect()
				};

				RefAction::Delete(removed, self.def.name.clone().push(Part::All).to_string())
			// We found a new reference, let's create the link
			} else if let Value::RecordId(thing) = val {
				RefAction::Set(thing)
			} else {
				// This value is not a record id, nothing to process
				// This can be a containing array for record ids, for example
				RefAction::Ignore
			};

			// Process the action
			match action {
				// Nothing to process
				RefAction::Ignore => Ok(()),
				// Create the reference, if it does not exist yet.
				RefAction::Set(thing) => {
					let (ns, db) = self.ctx.get_ns_db_ids_ro(self.opt).await?;
					let name = self.def.name.to_string();
					let key = crate::key::r#ref::new(
						ns,
						db,
						&thing.table,
						&thing.key,
						&self.rid.table,
						&name,
						&self.rid.key,
					);

					self.ctx.tx().set(&key, &(), None).await?;

					Ok(())
				}
				// Delete the reference, if it exists
				RefAction::Delete(things, ff) => {
					let (ns, db) = self.ctx.get_ns_db_ids_ro(self.opt).await?;
					for thing in things {
						let key = crate::key::r#ref::new(
							ns,
							db,
							&thing.table,
							&thing.key,
							&self.rid.table,
							&ff,
							&self.rid.key,
						);

						self.ctx.tx().del(&key).await?;
					}

					Ok(())
				}
			}
		} else {
			Ok(())
		}
	}

	// Process any `TYPE reference` clause for the field definition
	/*
	async fn process_refs_type(&mut self) -> Result<Option<Refs>> {
		if !self.ctx.get_capabilities().allows_experimental(&ExperimentalTarget::RecordReferences) {
			return Ok(None);
		}

		let refs = match &self.def.field_kind {
			// We found a reference type for this field
			// In this case, we force the value to be a reference
			Some(Kind::References(ft, ff)) => Refs(vec![(ft.clone(), ff.clone())]),
			Some(Kind::Either(kinds)) => {
				if !kinds.iter().all(|k| matches!(k, Kind::References(_, _))) {
					return Ok(None);
				}

				// Extract all reference types
				let pairs: Vec<_> = kinds
					.iter()
					.filter_map(|k| {
						if let Kind::References(ft, ff) = k {
							Some((ft.clone(), ff.clone()))
						} else {
							None
						}
					})
					.collect();

				// If the length does not match, there were non-reference types
				ensure!(pairs.len() == kinds.len(), Error::RefsMismatchingVariants);

				// All ok
				Refs(pairs)
			}
			// This is not a reference type, continue as normal
			_ => return Ok(None),
		};

		Ok(Some(refs))
	}
	*/
}<|MERGE_RESOLUTION|>--- conflicted
+++ resolved
@@ -53,14 +53,9 @@
 		// Get the table
 		let tb = self.tb(ctx, opt).await?;
 		// This table is schemafull
-<<<<<<< HEAD
 		if tb.schemafull {
-			// Prune unspecified fields from the document that are not defined via `DefineFieldStatement`s.
-=======
-		if tb.full {
 			// Prune unspecified fields from the document that are not defined via
 			// `DefineFieldStatement`s.
->>>>>>> 71fad245
 
 			// Create a vector to store the keys
 			let mut defined_field_names = IdiomTrie::new();
@@ -391,7 +386,7 @@
 			// Check if this is the `id` field
 			if self.def.name.is_id() {
 				// Ensure that the outer value is a record
-				if let Value::RecordId(ref id) = val {
+				if let Value::Thing(ref id) = val {
 					// See if we should check the inner type
 					if !kind.is_record() {
 						// Get the value of the ID only
@@ -672,7 +667,7 @@
 			let action = if val == old {
 				RefAction::Ignore
 			// Check if the old value was a record id
-			} else if let Value::RecordId(thing) = old {
+			} else if let Value::Thing(thing) = old {
 				// We need to check if this reference is contained in an array
 				let others = self
 					.doc
@@ -704,7 +699,7 @@
 							// the reference
 							if newarr.contains(v) {
 								None
-							} else if let Value::RecordId(thing) = v {
+							} else if let Value::Thing(thing) = v {
 								Some(thing)
 							} else {
 								None
@@ -718,7 +713,7 @@
 					oldarr
 						.iter()
 						.filter_map(|v| {
-							if let Value::RecordId(thing) = v {
+							if let Value::Thing(thing) = v {
 								Some(thing)
 							} else {
 								None
@@ -729,7 +724,7 @@
 
 				RefAction::Delete(removed, self.def.name.clone().push(Part::All).to_string())
 			// We found a new reference, let's create the link
-			} else if let Value::RecordId(thing) = val {
+			} else if let Value::Thing(thing) = val {
 				RefAction::Set(thing)
 			} else {
 				// This value is not a record id, nothing to process
