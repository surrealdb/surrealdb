use crate::ctx::{Context, MutableContext};
use crate::dbs::Options;
use crate::dbs::Statement;
use crate::dbs::capabilities::ExperimentalTarget;
use crate::doc::Document;
use crate::err::Error;
use crate::expr::data::Data;
use crate::expr::idiom::{Idiom, IdiomTrie, IdiomTrieContains};
use crate::expr::kind::Kind;
use crate::expr::permission::Permission;
use crate::expr::reference::Refs;
use crate::expr::statements::DefineFieldStatement;
use crate::expr::thing::Thing;
use crate::expr::value::every::ArrayBehaviour;
use crate::expr::value::{CoerceError, Value};
use crate::expr::{FlowResultExt as _, Part};
use crate::iam::Action;
use anyhow::{Result, bail, ensure};
use reblessive::tree::Stk;
use std::sync::Arc;

impl Document {
	/// Ensures that any remaining fields on a
	/// SCHEMAFULL table are cleaned up and removed.
	/// If a field is defined as FLEX, then any
	/// nested fields or array values are untouched.
	pub(super) async fn cleanup_table_fields(
		&mut self,
		ctx: &Context,
		opt: &Options,
		_stm: &Statement<'_>,
	) -> Result<()> {
		// Get the table
		let tb = self.tb(ctx, opt).await?;
		// This table is schemafull
		if tb.schemafull {
			// Prune unspecified fields from the document that are not defined via `DefineFieldStatement`s.

			// Create a vector to store the keys
			let mut defined_field_names = IdiomTrie::new();

			// Loop through all field definitions
			for fd in self.fd(ctx, opt).await?.iter() {
				let is_flex = fd.flex;
				let is_literal = fd.kind.as_ref().is_some_and(Kind::contains_literal);
				for k in self.current.doc.each(&fd.name).into_iter() {
					defined_field_names.insert(&k, is_flex || is_literal);
				}
			}

			// Loop over every field in the document
			for current_doc_field_idiom in self.current.doc.every(None, true, true).iter() {
				if current_doc_field_idiom.is_special() {
					// This field is a built-in field, so we can skip it.
					continue;
				}

				// Check if the field is defined in the schema
				match defined_field_names.contains(current_doc_field_idiom) {
					IdiomTrieContains::Exact(_) => {
						// This field is defined in the schema, so we can skip it.
						continue;
					}
					IdiomTrieContains::Ancestor(true) => {
						// This field is not explicitly defined in the schema, but it is a child of a flex or literal field.
						// If the field is a child of a flex field, then any nested fields are allowed.
						// If the field is a child of a literal field, then allow any fields as they will be caught during coercion.
						continue;
					}
					IdiomTrieContains::Ancestor(false) => {
						if let Some(part) = current_doc_field_idiom.last() {
							// This field is an array index, so it is automatically allowed.
							if part.is_index() {
								// This field is an array index, so we can skip it.
								continue;
							}
						}

						// This field is not explicitly defined in the schema or it is not a child of a flex field.
						ensure!(
							!opt.strict,
							// If strict, then throw an error on an undefined field
							Error::FieldUndefined {
								table: tb.name.clone(),
								field: current_doc_field_idiom.to_owned(),
							}
						);

						// Otherwise, delete the field silently and don't error
						self.current.doc.to_mut().cut(current_doc_field_idiom);
					}

					IdiomTrieContains::None => {
						// This field is not explicitly defined in the schema or it is not a child of a flex field.
						ensure!(
							!opt.strict,
							// If strict, then throw an error on an undefined field
							Error::FieldUndefined {
								table: tb.name.clone(),
								field: current_doc_field_idiom.to_owned(),
							}
						);

						// Otherwise, delete the field silently and don't error
						self.current.doc.to_mut().cut(current_doc_field_idiom);
					}
				}
			}
		}

		// Loop over every field in the document
		for fd in self.current.doc.every(None, true, ArrayBehaviour::Nested).iter() {
			// NONE values should never be stored
			if self.current.doc.pick(fd).is_none() {
				self.current.doc.to_mut().cut(fd);
			}
		}
		// Carry on
		Ok(())
	}
	/// Processes `DEFINE FIELD` statements which
	/// have been defined on the table for this
	/// record. These fields are executed for
	/// every matching field in the input document.
	pub(super) async fn process_table_fields(
		&mut self,
		stk: &mut Stk,
		ctx: &Context,
		opt: &Options,
		stm: &Statement<'_>,
	) -> Result<()> {
		// Check import
		if opt.import {
			return Ok(());
		}
		// Get the record id
		let rid = self.id()?;
		// Get the user applied input
		let inp = self.initial.doc.as_ref().changed(self.current.doc.as_ref());
		// When set, any matching embedded object fields
		// which are prefixed with the specified idiom
		// will be skipped, as the parent object is optional
		let mut skip: Option<&Idiom> = None;
		// Loop through all field statements
		for fd in self.fd(ctx, opt).await?.iter() {
			// Check if we should skip this field
			let skipped = match skip {
				// We are skipping a parent field
				Some(inner) => {
					// Check if this field is a child field
					let skipped = fd.name.starts_with(inner);
					// Let's stop skipping fields if not
					if !skipped {
						skip = None;
					}
					// Specify whether we should skip
					skipped
				}
				None => false,
			};

			// Loop over each field in document
			for (k, mut val) in self.current.doc.as_ref().walk(&fd.name).into_iter() {
				// Get the initial value
				let old = Arc::new(self.initial.doc.as_ref().pick(&k));
				// Get the input value
				let inp = Arc::new(inp.pick(&k));
				// Check for the `id` field
				if fd.name.is_id() {
					ensure!(
						self.is_new() || val == *old,
						Error::FieldReadonly {
							field: fd.name.clone(),
							thing: rid.to_string(),
						}
					);

					if !self.is_new() {
						continue;
					}
				}
				// If the field is READONLY then we
				// will check that the field has not
				// been modified. If it has just been
				// omitted then we reset it, otherwise
				// we throw a field readonly error.
				if fd.readonly {
					// Check if we are updating the
					// document, and check if the new
					// field value is now different to
					// the old field value in any way.
					if !self.is_new() && val.ne(&*old) {
						// Check the data clause type
						match stm.data() {
							// If the field is NONE, we assume
							// that the field was ommitted when
							// using a CONTENT clause, and we
							// revert the value to the old value.
							Some(Data::ContentExpression(_)) if val.is_none() => {
								self.current
									.doc
									.to_mut()
									.set(stk, ctx, opt, &k, old.as_ref().clone())
									.await?;
								continue;
							}
							// If the field has been modified
							// and the user didn't use a CONTENT
							// clause, then this should not be
							// allowed, and we throw an error.
							_ => {
								bail!(Error::FieldReadonly {
									field: fd.name.clone(),
									thing: rid.to_string(),
								});
							}
						}
					}
					// If this field was not modified then
					// we can continue without needing to
					// process the field in any other way.
					else if !self.is_new() {
						continue;
					}
				}
				// Generate the field context
				let mut field = FieldEditContext {
					context: None,
					doc: self,
					rid: rid.clone(),
					def: fd,
					stk,
					ctx,
					opt,
					old,
					inp,
				};
				// Process a potential `references` TYPE
				let res = field.process_refs_type().await?;
				if let Some(v) = res {
					// We found a `references` TYPE
					// No other clauses will be present, so no need to process them
					val = v;
				} else {
					// Skip this field?
					if !skipped {
						// Process any DEFAULT clause
						val = field.process_default_clause(val).await?;
						// Check for the existance of a VALUE clause
						if field.def.value.is_some() {
							// Process any TYPE clause
							val = field.process_type_clause(val).await?;
							// Process any VALUE clause
							val = field.process_value_clause(val).await?;
						}
						// Process any TYPE clause
						val = field.process_type_clause(val).await?;
						// Process any ASSERT clause
						val = field.process_assert_clause(val).await?;
						// Process any REFERENCE clause
						field.process_reference_clause(&val).await?;
					}
				}
				// Process any PERMISSIONS clause
				val = field.process_permissions_clause(val).await?;
				// Skip this field?
				if !skipped {
					// If the field is empty, mark child fields as skippable
					if val.is_none() && fd.kind.as_ref().is_some_and(Kind::can_be_none) {
						skip = Some(&fd.name);
					}
					// Set the new value of the field, or delete it if empty
					self.current.doc.to_mut().put(&k, val);
				}
			}
		}
		// Carry on
		Ok(())
	}
	/// Processes `DEFINE FIELD` statements which
	/// have been defined on the table for this
	/// record, with a `REFERENCE` clause, and remove
	/// all possible references this record has made.
	pub(super) async fn cleanup_table_references(
		&mut self,
		stk: &mut Stk,
		ctx: &Context,
		opt: &Options,
	) -> Result<()> {
		// Check import
		if opt.import {
			return Ok(());
		}
		// Get the record id
		let rid = self.id()?;
		// Loop through all field statements
		for fd in self.fd(ctx, opt).await?.iter() {
			// Only process reference fields
			if fd.reference.is_none() {
				continue;
			}

			// Loop over each value in document
			'val: for (_, val) in self.current.doc.as_ref().walk(&fd.name).into_iter() {
				// Skip if the value is empty
				if val.is_none() || val.is_empty_array() {
					continue 'val;
				}

				// Prepare the field edit context
				let mut field = FieldEditContext {
					context: None,
					doc: self,
					rid: rid.clone(),
					def: fd,
					stk,
					ctx,
					opt,
					old: val.into(),
					inp: Value::None.into(),
				};

				// Pass an empty value to delete all the existing references
				field.process_reference_clause(&Value::None).await?;
			}
		}

		Ok(())
	}
}

struct FieldEditContext<'a> {
	/// The mutable request context
	context: Option<MutableContext>,
	/// The defined field statement
	def: &'a DefineFieldStatement,
	/// The current request stack
	stk: &'a mut Stk,
	/// The current request context
	ctx: &'a Context,
	/// The current request options
	opt: &'a Options,
	/// The current document record being processed
	doc: &'a Document,
	/// The record id of the document that we are processing
	rid: Arc<Thing>,
	/// The initial value of the field before being modified
	old: Arc<Value>,
	/// The user input value of the field edited by the user
	inp: Arc<Value>,
}

enum RefAction<'a> {
	Set(&'a Thing),
	Delete(Vec<&'a Thing>, String),
	Ignore,
}

impl FieldEditContext<'_> {
	/// Process any TYPE clause for the field definition
	async fn process_type_clause(&self, val: Value) -> Result<Value> {
		// Check for a TYPE clause
		if let Some(kind) = &self.def.kind {
			// Check if this is the `id` field
			if self.def.name.is_id() {
				// Ensure that the outer value is a record
				if let Value::Thing(ref id) = val {
					// See if we should check the inner type
					if !kind.is_record() {
						// Get the value of the ID only
						let inner = Value::from(id.id.clone());

						// Check the type of the ID part
						inner.coerce_to_kind(kind).map_err(|e| Error::FieldCoerce {
							thing: self.rid.to_string(),
							field_name: self.def.name.to_string(),
							error: Box::new(e),
						})?;
					}
				}
				// The outer value should be a record
				else {
					// There was a field check error
					bail!(Error::FieldCoerce {
						thing: self.rid.to_string(),
						field_name: "id".to_string(),
						error: Box::new(CoerceError::InvalidKind {
							from: val,
							into: "record".to_string(),
						}),
					});
				}
			}
			// This is not the `id` field
			else {
				// Check the type of the field value
				let val = val.coerce_to_kind(kind).map_err(|e| Error::FieldCoerce {
					thing: self.rid.to_string(),
					field_name: self.def.name.to_string(),
					error: Box::new(e),
				})?;
				// Return the modified value
				return Ok(val);
			}
		}
		// Return the original value
		Ok(val)
	}
	/// Process any DEFAULT clause for the field definition
	async fn process_default_clause(&mut self, val: Value) -> Result<Value> {
		// This field has a value specified
		if !val.is_none() {
			return Ok(val);
		}
		// The document is not being created
		if !self.doc.is_new() && !self.def.default_always {
			return Ok(val);
		}
		// Get the default value
		let def = match &self.def.default {
			Some(v) => Some(v),
			_ => match &self.def.value {
				// The VALUE clause doesn't
				Some(v) if v.is_static() => Some(v),
				_ => None,
			},
		};
		// Check for a DEFAULT clause
		if let Some(expr) = def {
			// Arc the current value
			let now = Arc::new(val);
			// Get the current document
			let doc = Some(&self.doc.current);
			// Configure the context
			let ctx = match self.context.take() {
				Some(mut ctx) => {
					ctx.add_value("after", now.clone());
					ctx.add_value("value", now);
					ctx
				}
				None => {
					let mut ctx = MutableContext::new(self.ctx);
					ctx.add_value("before", self.old.clone());
					ctx.add_value("input", self.inp.clone());
					ctx.add_value("after", now.clone());
					ctx.add_value("value", now);
					ctx
				}
			};
			// Freeze the new context
			let ctx = ctx.freeze();
			// Process the VALUE clause
			let val = expr.compute(self.stk, &ctx, self.opt, doc).await.catch_return()?;
			// Unfreeze the new context
			self.context = Some(MutableContext::unfreeze(ctx)?);
			// Return the modified value
			return Ok(val);
		}
		// Return the original value
		Ok(val)
	}
	/// Process any VALUE clause for the field definition
	async fn process_value_clause(&mut self, val: Value) -> Result<Value> {
		// Check for a VALUE clause
		if let Some(expr) = &self.def.value {
			// Arc the current value
			let now = Arc::new(val);
			// Get the current document
			let doc = Some(&self.doc.current);
			// Configure the context
			let ctx = match self.context.take() {
				Some(mut ctx) => {
					ctx.add_value("after", now.clone());
					ctx.add_value("value", now);
					ctx
				}
				None => {
					let mut ctx = MutableContext::new(self.ctx);
					ctx.add_value("before", self.old.clone());
					ctx.add_value("input", self.inp.clone());
					ctx.add_value("after", now.clone());
					ctx.add_value("value", now);
					ctx
				}
			};
			// Freeze the new context
			let ctx = ctx.freeze();
			// Process the VALUE clause
			let val = expr.compute(self.stk, &ctx, self.opt, doc).await.catch_return()?;
			// Unfreeze the new context
			self.context = Some(MutableContext::unfreeze(ctx)?);
			// Return the modified value
			return Ok(val);
		}
		// Return the original value
		Ok(val)
	}
	/// Process any ASSERT clause for the field definition
	async fn process_assert_clause(&mut self, val: Value) -> Result<Value> {
		// If the field TYPE is optional, and the
		// field value was not set or is NONE we
		// ignore any defined ASSERT clause.
		if val.is_none() && self.def.kind.as_ref().is_some_and(Kind::can_be_none) {
			return Ok(val);
		}
		// Check for a ASSERT clause
		if let Some(expr) = &self.def.assert {
			// Arc the current value
			let now = Arc::new(val.clone());
			// Get the current document
			let doc = Some(&self.doc.current);
			// Configure the context
			let ctx = match self.context.take() {
				Some(mut ctx) => {
					ctx.add_value("after", now.clone());
					ctx.add_value("value", now.clone());
					ctx
				}
				None => {
					let mut ctx = MutableContext::new(self.ctx);
					ctx.add_value("before", self.old.clone());
					ctx.add_value("input", self.inp.clone());
					ctx.add_value("after", now.clone());
					ctx.add_value("value", now.clone());
					ctx
				}
			};
			// Freeze the new context
			let ctx = ctx.freeze();
			// Process the ASSERT clause
			let res = expr.compute(self.stk, &ctx, self.opt, doc).await.catch_return()?;
			// Unfreeze the new context
			self.context = Some(MutableContext::unfreeze(ctx)?);
			// Check the ASSERT clause result
			ensure!(
				res.is_truthy(),
				Error::FieldValue {
					thing: self.rid.to_string(),
					field: self.def.name.clone(),
					check: expr.to_string(),
					value: now.to_string(),
				}
			);
		}
		// Return the original value
		Ok(val)
	}
	/// Process any PERMISSIONS clause for the field definition
	async fn process_permissions_clause(&mut self, val: Value) -> Result<Value> {
		// Check for a PERMISSIONS clause
		if self.opt.check_perms(Action::Edit)? {
			// Get the permission clause
			let perms = if self.doc.is_new() {
				&self.def.permissions.create
			} else {
				&self.def.permissions.update
			};
			// Match the permission clause
			let val = match perms {
				// The field PERMISSIONS clause
				// is FULL, enabling this field
				// to be updated without checks.
				Permission::Full => val,
				// The field PERMISSIONS clause
				// is NONE, meaning that this
				// change will be reverted.
				Permission::None => match val.eq(&*self.old) {
					false => self.old.as_ref().clone(),
					true => val,
				},
				// The field PERMISSIONS clause
				// is a custom expression, so
				// we check the expression and
				// revert the field if denied.
				Permission::Specific(expr) => {
					// Arc the current value
					let now = Arc::new(val.clone());
					// Get the current document
					let doc = Some(&self.doc.current);
					// Disable permissions
					let opt = &self.opt.new_with_perms(false);
					// Configure the context
					// Configure the context
					let ctx = match self.context.take() {
						Some(mut ctx) => {
							ctx.add_value("after", now.clone());
							ctx.add_value("value", now);
							ctx
						}
						None => {
							let mut ctx = MutableContext::new(self.ctx);
							ctx.add_value("before", self.old.clone());
							ctx.add_value("input", self.inp.clone());
							ctx.add_value("after", now.clone());
							ctx.add_value("value", now);
							ctx
						}
					};
					// Freeze the new context
					let ctx = ctx.freeze();
					// Process the PERMISSION clause
					let res = expr.compute(self.stk, &ctx, opt, doc).await.catch_return()?;
					// Unfreeze the new context
					self.context = Some(MutableContext::unfreeze(ctx)?);
					// If the specific permissions
					// expression was not truthy,
					// then this field could not be
					// updated, meanint that this
					// change will be reverted.
					match res.is_truthy() {
						false => match val.eq(&*self.old) {
							false => self.old.as_ref().clone(),
							true => val,
						},
						true => val,
					}
				}
			};
			// Return the modified value
			return Ok(val);
		}
		// Return the original value
		Ok(val)
	}
	/// Process any REFERENCE clause for the field definition
	async fn process_reference_clause(&mut self, val: &Value) -> Result<()> {
		if !self.ctx.get_capabilities().allows_experimental(&ExperimentalTarget::RecordReferences) {
			return Ok(());
		}

		// Is there a `REFERENCE` clause?
		if self.def.reference.is_some() {
			let doc = Some(&self.doc.current);
			let old = self.old.as_ref();

			// If the value has not changed, there is no need to update any references
			let action = if val == old {
				RefAction::Ignore
			// Check if the old value was a record id
			} else if let Value::Thing(thing) = old {
				// We need to check if this reference is contained in an array
				let others = self
					.doc
					.current
					.doc
					.get(self.stk, self.ctx, self.opt, doc, &self.def.name)
					.await
					.catch_return()?;
				// If the reference is contained in an array, we only delete it from the array
				// if there is no other reference to the same record id in the array
				if let Value::Array(arr) = others {
					if arr.iter().any(|v| v == old) {
						RefAction::Ignore
					} else {
						RefAction::Delete(vec![thing], self.def.name.to_string())
					}
				} else {
					// Otherwise we delete the reference
					RefAction::Delete(vec![thing], self.def.name.to_string())
				}
			} else if let Value::Array(oldarr) = old {
				// If the new value is still an array, we only filter out the record ids that are not present in the new array
				let removed = if let Value::Array(newarr) = val {
					oldarr
						.iter()
						.filter_map(|v| {
							// If the record id is still present in the new array, we do not remove the reference
							if newarr.contains(v) {
								None
							} else if let Value::Thing(thing) = v {
								Some(thing)
							} else {
								None
							}
						})
						.collect()

				// If the new value is not an array, then all record ids in the old array are removed
				} else {
					oldarr
						.iter()
						.filter_map(|v| {
							if let Value::Thing(thing) = v {
								Some(thing)
							} else {
								None
							}
						})
						.collect()
				};

				RefAction::Delete(removed, self.def.name.clone().push(Part::All).to_string())
			// We found a new reference, let's create the link
			} else if let Value::Thing(thing) = val {
				RefAction::Set(thing)
			} else {
				// This value is not a record id, nothing to process
				// This can be a containing array for record ids, for example
				RefAction::Ignore
			};

			// Process the action
			match action {
				// Nothing to process
				RefAction::Ignore => Ok(()),
				// Create the reference, if it does not exist yet.
				RefAction::Set(thing) => {
<<<<<<< HEAD
					let (ns, db) = self.ctx.get_ns_db_ids(self.opt)?;
=======
					let (ns, db) = self.opt.ns_db()?;
					let name = self.def.name.to_string();
>>>>>>> 6559e1b5
					let key = crate::key::r#ref::new(
						ns,
						db,
						&thing.tb,
						&thing.id,
						&self.rid.tb,
						&name,
						&self.rid.id,
					);

					self.ctx.tx().set(&key, &(), None).await?;

					Ok(())
				}
				// Delete the reference, if it exists
				RefAction::Delete(things, ff) => {
					let (ns, db) = self.ctx.get_ns_db_ids(self.opt)?;
					for thing in things {
						let key = crate::key::r#ref::new(
							ns,
							db,
							&thing.tb,
							&thing.id,
							&self.rid.tb,
							&ff,
							&self.rid.id,
						);

						self.ctx.tx().del(&key).await?;
					}

					Ok(())
				}
			}
		} else {
			Ok(())
		}
	}

	/// Process any `TYPE reference` clause for the field definition
	async fn process_refs_type(&mut self) -> Result<Option<Value>> {
		if !self.ctx.get_capabilities().allows_experimental(&ExperimentalTarget::RecordReferences) {
			return Ok(None);
		}

		let refs = match &self.def.kind {
			// We found a reference type for this field
			// In this case, we force the value to be a reference
			Some(Kind::References(ft, ff)) => Refs(vec![(ft.clone(), ff.clone())]),
			Some(Kind::Either(kinds)) => {
				if !kinds.iter().all(|k| matches!(k, Kind::References(_, _))) {
					return Ok(None);
				}

				// Extract all reference types
				let pairs: Vec<_> = kinds
					.iter()
					.filter_map(|k| {
						if let Kind::References(ft, ff) = k {
							Some((ft.clone(), ff.clone()))
						} else {
							None
						}
					})
					.collect();

				// If the length does not match, there were non-reference types
				ensure!(pairs.len() == kinds.len(), Error::RefsMismatchingVariants);

				// All ok
				Refs(pairs)
			}
			// This is not a reference type, continue as normal
			_ => return Ok(None),
		};

		Ok(Some(Value::Refs(refs)))
	}
}<|MERGE_RESOLUTION|>--- conflicted
+++ resolved
@@ -33,7 +33,7 @@
 		// Get the table
 		let tb = self.tb(ctx, opt).await?;
 		// This table is schemafull
-		if tb.schemafull {
+		if tb.full {
 			// Prune unspecified fields from the document that are not defined via `DefineFieldStatement`s.
 
 			// Create a vector to store the keys
@@ -81,7 +81,7 @@
 							!opt.strict,
 							// If strict, then throw an error on an undefined field
 							Error::FieldUndefined {
-								table: tb.name.clone(),
+								table: tb.name.to_raw(),
 								field: current_doc_field_idiom.to_owned(),
 							}
 						);
@@ -96,7 +96,7 @@
 							!opt.strict,
 							// If strict, then throw an error on an undefined field
 							Error::FieldUndefined {
-								table: tb.name.clone(),
+								table: tb.name.to_raw(),
 								field: current_doc_field_idiom.to_owned(),
 							}
 						);
@@ -705,12 +705,8 @@
 				RefAction::Ignore => Ok(()),
 				// Create the reference, if it does not exist yet.
 				RefAction::Set(thing) => {
-<<<<<<< HEAD
-					let (ns, db) = self.ctx.get_ns_db_ids(self.opt)?;
-=======
 					let (ns, db) = self.opt.ns_db()?;
 					let name = self.def.name.to_string();
->>>>>>> 6559e1b5
 					let key = crate::key::r#ref::new(
 						ns,
 						db,
@@ -727,7 +723,7 @@
 				}
 				// Delete the reference, if it exists
 				RefAction::Delete(things, ff) => {
-					let (ns, db) = self.ctx.get_ns_db_ids(self.opt)?;
+					let (ns, db) = self.opt.ns_db()?;
 					for thing in things {
 						let key = crate::key::r#ref::new(
 							ns,
