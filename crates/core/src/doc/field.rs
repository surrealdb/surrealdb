--- conflicted
+++ resolved
@@ -11,13 +11,9 @@
 use crate::expr::statements::define::DefineDefault;
 use crate::expr::{FlowResultExt as _, Part};
 use crate::iam::Action;
-<<<<<<< HEAD
-use crate::kvs::KeyEncode as _;
 use crate::val::value::CoerceError;
 use crate::val::value::every::ArrayBehaviour;
 use crate::val::{RecordId, Value};
-=======
->>>>>>> 3bd63f7b
 use anyhow::{Result, bail, ensure};
 use reblessive::tree::Stk;
 use std::sync::Arc;
@@ -735,23 +731,12 @@
 					let key = crate::key::r#ref::new(
 						ns,
 						db,
-<<<<<<< HEAD
 						&thing.table,
 						&thing.key,
 						&self.rid.table,
-						&self.def.name.to_string(),
+						&name,
 						&self.rid.key,
-					)
-					.encode_owned()
-					.unwrap();
-=======
-						&thing.tb,
-						&thing.id,
-						&self.rid.tb,
-						&name,
-						&self.rid.id,
 					);
->>>>>>> 3bd63f7b
 
 					self.ctx.tx().set(&key, &(), None).await?;
 
@@ -768,15 +753,8 @@
 							&thing.key,
 							&self.rid.table,
 							&ff,
-<<<<<<< HEAD
 							&self.rid.key,
-						)
-						.encode_owned()
-						.unwrap();
-=======
-							&self.rid.id,
 						);
->>>>>>> 3bd63f7b
 
 						self.ctx.tx().del(&key).await?;
 					}
