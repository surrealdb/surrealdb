use crate::ctx::{Context, MutableContext};
use crate::dbs::capabilities::ExperimentalTarget;
use crate::dbs::{Options, Statement};
use crate::doc::Document;
use crate::err::Error;
use crate::expr::data::Data;
use crate::expr::idiom::{Idiom, IdiomTrie, IdiomTrieContains};
use crate::expr::kind::Kind;
use crate::expr::permission::Permission;
use crate::expr::statements::DefineFieldStatement;
use crate::expr::statements::define::DefineDefault;
use crate::expr::{FlowResultExt as _, Part};
use crate::iam::Action;
use crate::val::value::CoerceError;
use crate::val::value::every::ArrayBehaviour;
use crate::val::{RecordId, Value};
use anyhow::{Result, bail, ensure};
use reblessive::tree::Stk;
use std::sync::Arc;

/// Removes `NONE` values recursively from objects, but not when `NONE` is a direct child of an array
fn clean_none(v: &mut Value) -> bool {
	match v {
		Value::None => false,
		Value::Object(o) => {
			o.retain(|_, v| clean_none(v));
			true
		}
		Value::Array(x) => {
			x.iter_mut().for_each(|x| {
				clean_none(x);
			});
			true
		}
		_ => true,
	}
}

impl Document {
	/// Ensures that any remaining fields on a
	/// SCHEMAFULL table are cleaned up and removed.
	/// If a field is defined as FLEX, then any
	/// nested fields or array values are untouched.
	pub(super) async fn cleanup_table_fields(
		&mut self,
		ctx: &Context,
		opt: &Options,
		_stm: &Statement<'_>,
	) -> Result<()> {
		// Get the table
		let tb = self.tb(ctx, opt).await?;
		// This table is schemafull
		if tb.schemafull {
			// Prune unspecified fields from the document that are not defined via `DefineFieldStatement`s.

			// Create a vector to store the keys
			let mut defined_field_names = IdiomTrie::new();

			// Loop through all field definitions
			for fd in self.fd(ctx, opt).await?.iter() {
				let is_flex = fd.flex;
				let is_literal = fd.field_kind.as_ref().is_some_and(Kind::contains_literal);
				for k in self.current.doc.each(&fd.name).into_iter() {
					defined_field_names.insert(&k, is_flex || is_literal);
				}
			}

			// Loop over every field in the document
			for current_doc_field_idiom in
				self.current.doc.every(None, true, ArrayBehaviour::Full).iter()
			{
				if current_doc_field_idiom.is_special() {
					// This field is a built-in field, so we can skip it.
					continue;
				}

				// Check if the field is defined in the schema
				match defined_field_names.contains(current_doc_field_idiom) {
					IdiomTrieContains::Exact(_) => {
						// This field is defined in the schema, so we can skip it.
						continue;
					}
					IdiomTrieContains::Ancestor(true) => {
						// This field is not explicitly defined in the schema, but it is a child of a flex or literal field.
						// If the field is a child of a flex field, then any nested fields are allowed.
						// If the field is a child of a literal field, then allow any fields as they will be caught during coercion.
						continue;
					}
					IdiomTrieContains::Ancestor(false) => {
						if let Some(part) = current_doc_field_idiom.last() {
							// This field is an array index, so it is automatically allowed.
							if part.is_index() {
								// This field is an array index, so we can skip it.
								continue;
							}
						}

						// This field is not explicitly defined in the schema or it is not a child of a flex field.
						ensure!(
							!opt.strict,
							// If strict, then throw an error on an undefined field
							Error::FieldUndefined {
<<<<<<< HEAD
								table: tb.name.clone(),
=======
								table: tb.name.into_raw_string(),
>>>>>>> e3245342
								field: current_doc_field_idiom.to_owned(),
							}
						);

						// Otherwise, delete the field silently and don't error
						self.current.doc.to_mut().cut(current_doc_field_idiom);
					}

					IdiomTrieContains::None => {
						// This field is not explicitly defined in the schema or it is not a child of a flex field.
						ensure!(
							!opt.strict,
							// If strict, then throw an error on an undefined field
							Error::FieldUndefined {
<<<<<<< HEAD
								table: tb.name.clone(),
=======
								table: tb.name.into_raw_string(),
>>>>>>> e3245342
								field: current_doc_field_idiom.to_owned(),
							}
						);

						// Otherwise, delete the field silently and don't error
						self.current.doc.to_mut().cut(current_doc_field_idiom);
					}
				}
			}
		}

		// Loop over every field in the document
		// NONE values should never be stored
		clean_none(self.current.doc.to_mut());
		// Carry on
		Ok(())
	}

	/// Processes `DEFINE FIELD` statements which
	/// have been defined on the table for this
	/// record. These fields are executed for
	/// every matching field in the input document.
	pub(super) async fn process_table_fields(
		&mut self,
		stk: &mut Stk,
		ctx: &Context,
		opt: &Options,
		stm: &Statement<'_>,
	) -> Result<()> {
		// Check import
		if opt.import {
			return Ok(());
		}
		// Get the record id
		let rid = self.id()?;
		// Get the user applied input
		let inp = self.initial.doc.as_ref().changed(self.current.doc.as_ref());
		// When set, any matching embedded object fields
		// which are prefixed with the specified idiom
		// will be skipped, as the parent object is optional
		let mut skip: Option<&Idiom> = None;
		// Loop through all field statements
		for fd in self.fd(ctx, opt).await?.iter() {
			// Check if we should skip this field
			let skipped = match skip {
				// We are skipping a parent field
				// Check if this field is a child field
				Some(inner) => fd.name.starts_with(inner),
				None => false,
			};

			// Let's stop skipping fields if not
			// Specify whether we should skip
			if !skipped {
				skip = None;
			}

			// Loop over each field in document
			for (k, mut val) in self.current.doc.as_ref().walk(&fd.name).into_iter() {
				// Get the initial value
				let old = Arc::new(self.initial.doc.as_ref().pick(&k));
				// Get the input value
				let inp = Arc::new(inp.pick(&k));
				// Check for the `id` field
				if fd.name.is_id() {
					ensure!(
						self.is_new() || val == *old,
						Error::FieldReadonly {
							field: fd.name.clone(),
							thing: rid.to_string(),
						}
					);

					if !self.is_new() {
						continue;
					}
				}
				// If the field is READONLY then we
				// will check that the field has not
				// been modified. If it has just been
				// omitted then we reset it, otherwise
				// we throw a field readonly error.
				//
				// Check if we are updating the
				// document, and check if the new
				// field value is now different to
				// the old field value in any way.
				if fd.readonly && !self.is_new() {
					if val.ne(&*old) {
						// Check the data clause type
						match stm.data() {
							// If the field is NONE, we assume
							// that the field was ommitted when
							// using a CONTENT clause, and we
							// revert the value to the old value.
							Some(Data::ContentExpression(_)) if val.is_none() => {
								self.current
									.doc
									.to_mut()
									.set(stk, ctx, opt, &k, old.as_ref().clone())
									.await?;
								continue;
							}
							// If the field has been modified
							// and the user didn't use a CONTENT
							// clause, then this should not be
							// allowed, and we throw an error.
							_ => {
								bail!(Error::FieldReadonly {
									field: fd.name.clone(),
									thing: rid.to_string(),
								});
							}
						}
					}
					// If this field was not modified then
					// we can continue without needing to
					// process the field in any other way.
					continue;
				}
				// Generate the field context
				let mut field = FieldEditContext {
					context: None,
					doc: self,
					rid: rid.clone(),
					def: fd,
					stk,
					ctx,
					opt,
					old,
					user_input: inp,
				};
				/*
				// Process a potential `references` TYPE
				if let Some(v) = field.process_refs_type().await? {
					todo!()
					// We found a `references` TYPE
					// No other clauses will be present, so no need to process them
					val = v;
				} else {
				*/
				// Skip this field?
				if !skipped {
					// Process any DEFAULT clause
					val = field.process_default_clause(val).await?;
					// Check for the existance of a VALUE clause
					if field.def.value.is_some() {
						// Process any TYPE clause
						val = field.process_type_clause(val).await?;
						// Process any VALUE clause
						val = field.process_value_clause(val).await?;
					}
					// Process any TYPE clause
					val = field.process_type_clause(val).await?;
					// Process any ASSERT clause
					val = field.process_assert_clause(val).await?;
					// Process any REFERENCE clause
					field.process_reference_clause(&val).await?;
				}
				// Process any PERMISSIONS clause
				val = field.process_permissions_clause(val).await?;
				// Skip this field?
				if !skipped {
					// If the field is empty, mark child fields as skippable
					if val.is_none() && fd.field_kind.as_ref().is_some_and(Kind::can_be_none) {
						skip = Some(&fd.name);
					}
					// Set the new value of the field, or delete it if empty
					self.current.doc.to_mut().put(&k, val);
				}
			}
		}
		// Carry on
		Ok(())
	}
	/// Processes `DEFINE FIELD` statements which
	/// have been defined on the table for this
	/// record, with a `REFERENCE` clause, and remove
	/// all possible references this record has made.
	pub(super) async fn cleanup_table_references(
		&mut self,
		stk: &mut Stk,
		ctx: &Context,
		opt: &Options,
	) -> Result<()> {
		// Check import
		if opt.import {
			return Ok(());
		}
		// Get the record id
		let rid = self.id()?;
		// Loop through all field statements
		for fd in self.fd(ctx, opt).await?.iter() {
			// Only process reference fields
			if fd.reference.is_none() {
				continue;
			}

			// Loop over each value in document
			for (_, val) in self.current.doc.as_ref().walk(&fd.name).into_iter() {
				// Skip if the value is empty
				if val.is_none() || val.is_empty_array() {
					continue;
				}

				// Prepare the field edit context
				let mut field = FieldEditContext {
					context: None,
					doc: self,
					rid: rid.clone(),
					def: fd,
					stk,
					ctx,
					opt,
					old: val.into(),
					user_input: Value::None.into(),
				};

				// Pass an empty value to delete all the existing references
				field.process_reference_clause(&Value::None).await?;
			}
		}

		Ok(())
	}
}

struct FieldEditContext<'a> {
	/// The mutable request context
	context: Option<MutableContext>,
	/// The defined field statement
	def: &'a DefineFieldStatement,
	/// The current request stack
	stk: &'a mut Stk,
	/// The current request context
	ctx: &'a Context,
	/// The current request options
	opt: &'a Options,
	/// The current document record being processed
	doc: &'a Document,
	/// The record id of the document that we are processing
	rid: Arc<RecordId>,
	/// The initial value of the field before being modified
	old: Arc<Value>,
	/// The user input value of the field edited by the user
	user_input: Arc<Value>,
}

enum RefAction<'a> {
	Set(&'a RecordId),
	Delete(Vec<&'a RecordId>, String),
	Ignore,
}

impl FieldEditContext<'_> {
	/// Process any TYPE clause for the field definition
	async fn process_type_clause(&self, val: Value) -> Result<Value> {
		// Check for a TYPE clause
		if let Some(kind) = &self.def.field_kind {
			// Check if this is the `id` field
			if self.def.name.is_id() {
				// Ensure that the outer value is a record
				if let Value::Thing(ref id) = val {
					// See if we should check the inner type
					if !kind.is_record() {
						// Get the value of the ID only
						let inner = id.key.clone().into_value();

						// Check the type of the ID part
						inner.coerce_to_kind(kind).map_err(|e| Error::FieldCoerce {
							thing: self.rid.to_string(),
							field_name: self.def.name.to_string(),
							error: Box::new(e),
						})?;
					}
				}
				// The outer value should be a record
				else {
					// There was a field check error
					bail!(Error::FieldCoerce {
						thing: self.rid.to_string(),
						field_name: "id".to_string(),
						error: Box::new(CoerceError::InvalidKind {
							from: val,
							into: "record".to_string(),
						}),
					});
				}
			}
			// This is not the `id` field
			else {
				// Check the type of the field value
				let val = val.coerce_to_kind(kind).map_err(|e| Error::FieldCoerce {
					thing: self.rid.to_string(),
					field_name: self.def.name.to_string(),
					error: Box::new(e),
				})?;
				// Return the modified value
				return Ok(val);
			}
		}
		// Return the original value
		Ok(val)
	}
	/// Process any DEFAULT clause for the field definition
	async fn process_default_clause(&mut self, val: Value) -> Result<Value> {
		// This field has a value specified
		if !val.is_none() {
			return Ok(val);
		}
		// The document is not being created
		if !self.doc.is_new() && !matches!(self.def.default, DefineDefault::Always(_)) {
			return Ok(val);
		}
		// Get the default value
		let def = match &self.def.default {
			DefineDefault::Set(v) | DefineDefault::Always(v) => Some(v),
			_ => match &self.def.value {
				// The VALUE clause doesn't
				Some(v) if v.is_static() => Some(v),
				_ => None,
			},
		};
		// Check for a DEFAULT clause
		if let Some(expr) = def {
			// Arc the current value
			let now = Arc::new(val);
			// Get the current document
			let doc = Some(&self.doc.current);
			// Configure the context
			let ctx = match self.context.take() {
				Some(mut ctx) => {
					ctx.add_value("after", now.clone());
					ctx.add_value("value", now);
					ctx
				}
				None => {
					let mut ctx = MutableContext::new(self.ctx);
					ctx.add_value("before", self.old.clone());
					ctx.add_value("input", self.user_input.clone());
					ctx.add_value("after", now.clone());
					ctx.add_value("value", now);
					ctx
				}
			};
			// Freeze the new context
			let ctx = ctx.freeze();
			// Process the VALUE clause
			let val =
				self.stk.run(|stk| expr.compute(stk, &ctx, self.opt, doc)).await.catch_return()?;
			// Unfreeze the new context
			self.context = Some(MutableContext::unfreeze(ctx)?);
			// Return the modified value
			return Ok(val);
		}
		// Return the original value
		Ok(val)
	}
	/// Process any VALUE clause for the field definition
	async fn process_value_clause(&mut self, val: Value) -> Result<Value> {
		// Check for a VALUE clause
		if let Some(expr) = &self.def.value {
			// Arc the current value
			let now = Arc::new(val);
			// Get the current document
			let doc = Some(&self.doc.current);
			// Configure the context
			let ctx = match self.context.take() {
				Some(mut ctx) => {
					ctx.add_value("after", now.clone());
					ctx.add_value("value", now);
					ctx
				}
				None => {
					let mut ctx = MutableContext::new(self.ctx);
					ctx.add_value("before", self.old.clone());
					ctx.add_value("input", self.user_input.clone());
					ctx.add_value("after", now.clone());
					ctx.add_value("value", now);
					ctx
				}
			};
			// Freeze the new context
			let ctx = ctx.freeze();
			// Process the VALUE clause
			let val =
				self.stk.run(|stk| expr.compute(stk, &ctx, self.opt, doc)).await.catch_return()?;
			// Unfreeze the new context
			self.context = Some(MutableContext::unfreeze(ctx)?);
			// Return the modified value
			return Ok(val);
		}
		// Return the original value
		Ok(val)
	}
	/// Process any ASSERT clause for the field definition
	async fn process_assert_clause(&mut self, val: Value) -> Result<Value> {
		// If the field TYPE is optional, and the
		// field value was not set or is NONE we
		// ignore any defined ASSERT clause.
		if val.is_none() && self.def.field_kind.as_ref().is_some_and(Kind::can_be_none) {
			return Ok(val);
		}
		// Check for a ASSERT clause
		if let Some(expr) = &self.def.assert {
			// Arc the current value
			let now = Arc::new(val.clone());
			// Get the current document
			let doc = Some(&self.doc.current);
			// Configure the context
			let ctx = match self.context.take() {
				Some(mut ctx) => {
					ctx.add_value("after", now.clone());
					ctx.add_value("value", now.clone());
					ctx
				}
				None => {
					let mut ctx = MutableContext::new(self.ctx);
					ctx.add_value("before", self.old.clone());
					ctx.add_value("input", self.user_input.clone());
					ctx.add_value("after", now.clone());
					ctx.add_value("value", now.clone());
					ctx
				}
			};
			// Freeze the new context
			let ctx = ctx.freeze();
			// Process the ASSERT clause
			let res =
				self.stk.run(|stk| expr.compute(stk, &ctx, self.opt, doc)).await.catch_return()?;
			// Unfreeze the new context
			self.context = Some(MutableContext::unfreeze(ctx)?);
			// Check the ASSERT clause result
			ensure!(
				res.is_truthy(),
				Error::FieldValue {
					thing: self.rid.to_string(),
					field: self.def.name.clone(),
					check: expr.to_string(),
					value: now.to_string(),
				}
			);
		}
		// Return the original value
		Ok(val)
	}
	/// Process any PERMISSIONS clause for the field definition
	async fn process_permissions_clause(&mut self, val: Value) -> Result<Value> {
		// Check for a PERMISSIONS clause
		if self.opt.check_perms(Action::Edit)? {
			// Get the permission clause
			let perms = if self.doc.is_new() {
				&self.def.permissions.create
			} else {
				&self.def.permissions.update
			};
			// Match the permission clause
			let val = match perms {
				// The field PERMISSIONS clause
				// is FULL, enabling this field
				// to be updated without checks.
				Permission::Full => val,
				// The field PERMISSIONS clause
				// is NONE, meaning that this
				// change will be reverted.
				Permission::None => {
					if val != *self.old {
						self.old.as_ref().clone()
					} else {
						val
					}
				}
				// The field PERMISSIONS clause
				// is a custom expression, so
				// we check the expression and
				// revert the field if denied.
				Permission::Specific(expr) => {
					// Arc the current value
					let now = Arc::new(val.clone());
					// Get the current document
					let doc = Some(&self.doc.current);
					// Disable permissions
					let opt = &self.opt.new_with_perms(false);
					// Configure the context
					// Configure the context
					let ctx = match self.context.take() {
						Some(mut ctx) => {
							ctx.add_value("after", now.clone());
							ctx.add_value("value", now);
							ctx
						}
						None => {
							let mut ctx = MutableContext::new(self.ctx);
							ctx.add_value("before", self.old.clone());
							ctx.add_value("input", self.user_input.clone());
							ctx.add_value("after", now.clone());
							ctx.add_value("value", now);
							ctx
						}
					};
					// Freeze the new context
					let ctx = ctx.freeze();
					// Process the PERMISSION clause
					let res = self
						.stk
						.run(|stk| expr.compute(stk, &ctx, opt, doc))
						.await
						.catch_return()?;
					// Unfreeze the new context
					self.context = Some(MutableContext::unfreeze(ctx)?);
					// If the specific permissions
					// expression was not truthy,
					// then this field could not be
					// updated, meanint that this
					// change will be reverted.
					if res.is_truthy() || val == *self.old {
						val
					} else {
						self.old.as_ref().clone()
					}
				}
			};
			// Return the modified value
			return Ok(val);
		}
		// Return the original value
		Ok(val)
	}
	/// Process any REFERENCE clause for the field definition
	async fn process_reference_clause(&mut self, val: &Value) -> Result<()> {
		if !self.ctx.get_capabilities().allows_experimental(&ExperimentalTarget::RecordReferences) {
			return Ok(());
		}

		// Is there a `REFERENCE` clause?
		if self.def.reference.is_some() {
			let doc = Some(&self.doc.current);
			let old = self.old.as_ref();

			// If the value has not changed, there is no need to update any references
			let action = if val == old {
				RefAction::Ignore
			// Check if the old value was a record id
			} else if let Value::Thing(thing) = old {
				// We need to check if this reference is contained in an array
				let others = self
					.doc
					.current
					.doc
					.get(self.stk, self.ctx, self.opt, doc, &self.def.name)
					.await
					.catch_return()?;
				// If the reference is contained in an array, we only delete it from the array
				// if there is no other reference to the same record id in the array
				if let Value::Array(arr) = others {
					if arr.iter().any(|v| v == old) {
						RefAction::Ignore
					} else {
						RefAction::Delete(vec![thing], self.def.name.to_string())
					}
				} else {
					// Otherwise we delete the reference
					RefAction::Delete(vec![thing], self.def.name.to_string())
				}
			} else if let Value::Array(oldarr) = old {
				// If the new value is still an array, we only filter out the record ids that are not present in the new array
				let removed = if let Value::Array(newarr) = val {
					oldarr
						.iter()
						.filter_map(|v| {
							// If the record id is still present in the new array, we do not remove the reference
							if newarr.contains(v) {
								None
							} else if let Value::Thing(thing) = v {
								Some(thing)
							} else {
								None
							}
						})
						.collect()

				// If the new value is not an array, then all record ids in the old array are removed
				} else {
					oldarr
						.iter()
						.filter_map(|v| {
							if let Value::Thing(thing) = v {
								Some(thing)
							} else {
								None
							}
						})
						.collect()
				};

				RefAction::Delete(removed, self.def.name.clone().push(Part::All).to_string())
			// We found a new reference, let's create the link
			} else if let Value::Thing(thing) = val {
				RefAction::Set(thing)
			} else {
				// This value is not a record id, nothing to process
				// This can be a containing array for record ids, for example
				RefAction::Ignore
			};

			// Process the action
			match action {
				// Nothing to process
				RefAction::Ignore => Ok(()),
				// Create the reference, if it does not exist yet.
				RefAction::Set(thing) => {
					let (ns, db) = self.ctx.get_ns_db_ids_ro(self.opt).await?;
					let name = self.def.name.to_string();
					let key = crate::key::r#ref::new(
						ns,
						db,
						&thing.table,
						&thing.key,
						&self.rid.table,
						&name,
						&self.rid.key,
					);

					self.ctx.tx().set(&key, &(), None).await?;

					Ok(())
				}
				// Delete the reference, if it exists
				RefAction::Delete(things, ff) => {
					let (ns, db) = self.ctx.get_ns_db_ids_ro(self.opt).await?;
					for thing in things {
						let key = crate::key::r#ref::new(
							ns,
							db,
							&thing.table,
							&thing.key,
							&self.rid.table,
							&ff,
							&self.rid.key,
						);

						self.ctx.tx().del(&key).await?;
					}

					Ok(())
				}
			}
		} else {
			Ok(())
		}
	}

	// Process any `TYPE reference` clause for the field definition
	/*
	async fn process_refs_type(&mut self) -> Result<Option<Refs>> {
		if !self.ctx.get_capabilities().allows_experimental(&ExperimentalTarget::RecordReferences) {
			return Ok(None);
		}

		let refs = match &self.def.field_kind {
			// We found a reference type for this field
			// In this case, we force the value to be a reference
			Some(Kind::References(ft, ff)) => Refs(vec![(ft.clone(), ff.clone())]),
			Some(Kind::Either(kinds)) => {
				if !kinds.iter().all(|k| matches!(k, Kind::References(_, _))) {
					return Ok(None);
				}

				// Extract all reference types
				let pairs: Vec<_> = kinds
					.iter()
					.filter_map(|k| {
						if let Kind::References(ft, ff) = k {
							Some((ft.clone(), ff.clone()))
						} else {
							None
						}
					})
					.collect();

				// If the length does not match, there were non-reference types
				ensure!(pairs.len() == kinds.len(), Error::RefsMismatchingVariants);

				// All ok
				Refs(pairs)
			}
			// This is not a reference type, continue as normal
			_ => return Ok(None),
		};

		Ok(Some(refs))
	}
	*/
}<|MERGE_RESOLUTION|>--- conflicted
+++ resolved
@@ -100,11 +100,7 @@
 							!opt.strict,
 							// If strict, then throw an error on an undefined field
 							Error::FieldUndefined {
-<<<<<<< HEAD
 								table: tb.name.clone(),
-=======
-								table: tb.name.into_raw_string(),
->>>>>>> e3245342
 								field: current_doc_field_idiom.to_owned(),
 							}
 						);
@@ -119,11 +115,7 @@
 							!opt.strict,
 							// If strict, then throw an error on an undefined field
 							Error::FieldUndefined {
-<<<<<<< HEAD
 								table: tb.name.clone(),
-=======
-								table: tb.name.into_raw_string(),
->>>>>>> e3245342
 								field: current_doc_field_idiom.to_owned(),
 							}
 						);
