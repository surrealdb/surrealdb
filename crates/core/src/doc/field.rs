<<<<<<< HEAD
use crate::catalog::{self, FieldDefinition};
=======
use std::sync::Arc;

use anyhow::{Result, bail, ensure};
use reblessive::tree::Stk;

>>>>>>> e517508b
use crate::ctx::{Context, MutableContext};
use crate::dbs::capabilities::ExperimentalTarget;
use crate::dbs::{Options, Statement};
use crate::doc::Document;
use crate::err::Error;
use crate::expr::data::Data;
use crate::expr::idiom::{Idiom, IdiomTrie, IdiomTrieContains};
use crate::expr::kind::Kind;
use crate::expr::permission::Permission;
use crate::expr::{FlowResultExt as _, Part};
use crate::iam::Action;
use crate::val::value::CoerceError;
use crate::val::value::every::ArrayBehaviour;
use crate::val::{RecordId, Value};

/// Removes `NONE` values recursively from objects, but not when `NONE` is a
/// direct child of an array
fn clean_none(v: &mut Value) -> bool {
	match v {
		Value::None => false,
		Value::Object(o) => {
			o.retain(|_, v| clean_none(v));
			true
		}
		Value::Array(x) => {
			x.iter_mut().for_each(|x| {
				clean_none(x);
			});
			true
		}
		_ => true,
	}
}

impl Document {
	/// Ensures that any remaining fields on a
	/// SCHEMAFULL table are cleaned up and removed.
	/// If a field is defined as FLEX, then any
	/// nested fields or array values are untouched.
	pub(super) async fn cleanup_table_fields(
		&mut self,
		ctx: &Context,
		opt: &Options,
		_stm: &Statement<'_>,
	) -> Result<()> {
		// Get the table
		let tb = self.tb(ctx, opt).await?;
		// This table is schemafull
<<<<<<< HEAD
		if tb.schemafull {
			// Prune unspecified fields from the document that are not defined via `DefineFieldStatement`s.
=======
		if tb.full {
			// Prune unspecified fields from the document that are not defined via
			// `DefineFieldStatement`s.
>>>>>>> e517508b

			// Create a vector to store the keys
			let mut defined_field_names = IdiomTrie::new();

			// Loop through all field definitions
			for fd in self.fd(ctx, opt).await?.iter() {
				let is_flex = fd.flex;
				let is_literal = fd.field_kind.as_ref().is_some_and(Kind::contains_literal);
				for k in self.current.doc.each(&fd.name).into_iter() {
					defined_field_names.insert(&k, is_flex || is_literal);
				}
			}

			// Loop over every field in the document
			for current_doc_field_idiom in
				self.current.doc.every(None, true, ArrayBehaviour::Full).iter()
			{
				if current_doc_field_idiom.is_special() {
					// This field is a built-in field, so we can skip it.
					continue;
				}

				// Check if the field is defined in the schema
				match defined_field_names.contains(current_doc_field_idiom) {
					IdiomTrieContains::Exact(_) => {
						// This field is defined in the schema, so we can skip it.
						continue;
					}
					IdiomTrieContains::Ancestor(true) => {
						// This field is not explicitly defined in the schema, but it is a child of
						// a flex or literal field. If the field is a child of a flex field,
						// then any nested fields are allowed. If the field is a child of a
						// literal field, then allow any fields as they will be caught during
						// coercion.
						continue;
					}
					IdiomTrieContains::Ancestor(false) => {
						if let Some(part) = current_doc_field_idiom.last() {
							// This field is an array index, so it is automatically allowed.
							if part.is_index() {
								// This field is an array index, so we can skip it.
								continue;
							}
						}

						// This field is not explicitly defined in the schema or it is not a child
						// of a flex field.
						ensure!(
							!opt.strict,
							// If strict, then throw an error on an undefined field
							Error::FieldUndefined {
								table: tb.name.clone(),
								field: current_doc_field_idiom.to_owned(),
							}
						);

						// Otherwise, delete the field silently and don't error
						self.current.doc.to_mut().cut(current_doc_field_idiom);
					}

					IdiomTrieContains::None => {
						// This field is not explicitly defined in the schema or it is not a child
						// of a flex field.
						ensure!(
							!opt.strict,
							// If strict, then throw an error on an undefined field
							Error::FieldUndefined {
								table: tb.name.clone(),
								field: current_doc_field_idiom.to_owned(),
							}
						);

						// Otherwise, delete the field silently and don't error
						self.current.doc.to_mut().cut(current_doc_field_idiom);
					}
				}
			}
		}

		// Loop over every field in the document
		// NONE values should never be stored
		clean_none(self.current.doc.to_mut());
		// Carry on
		Ok(())
	}

	/// Processes `DEFINE FIELD` statements which
	/// have been defined on the table for this
	/// record. These fields are executed for
	/// every matching field in the input document.
	pub(super) async fn process_table_fields(
		&mut self,
		stk: &mut Stk,
		ctx: &Context,
		opt: &Options,
		stm: &Statement<'_>,
	) -> Result<()> {
		// Check import
		if opt.import {
			return Ok(());
		}
		// Get the record id
		let rid = self.id()?;
		// Get the user applied input
		let inp = self.initial.doc.as_ref().changed(self.current.doc.as_ref());
		// When set, any matching embedded object fields
		// which are prefixed with the specified idiom
		// will be skipped, as the parent object is optional
		let mut skip: Option<&Idiom> = None;
		// Loop through all field statements
		for fd in self.fd(ctx, opt).await?.iter() {
			// Check if we should skip this field
			let skipped = match skip {
				// We are skipping a parent field
				// Check if this field is a child field
				Some(inner) => fd.name.starts_with(inner),
				None => false,
			};

			// Let's stop skipping fields if not
			// Specify whether we should skip
			if !skipped {
				skip = None;
			}

			// Loop over each field in document
			for (k, mut val) in self.current.doc.as_ref().walk(&fd.name).into_iter() {
				// Get the initial value
				let old = Arc::new(self.initial.doc.as_ref().pick(&k));
				// Get the input value
				let inp = Arc::new(inp.pick(&k));
				// Check for the `id` field
				if fd.name.is_id() {
					ensure!(
						self.is_new() || val == *old,
						Error::FieldReadonly {
							field: fd.name.clone(),
							thing: rid.to_string(),
						}
					);

					if !self.is_new() {
						continue;
					}
				}
				// If the field is READONLY then we
				// will check that the field has not
				// been modified. If it has just been
				// omitted then we reset it, otherwise
				// we throw a field readonly error.
				//
				// Check if we are updating the
				// document, and check if the new
				// field value is now different to
				// the old field value in any way.
				if fd.readonly && !self.is_new() {
					if val.ne(&*old) {
						// Check the data clause type
						match stm.data() {
							// If the field is NONE, we assume
							// that the field was ommitted when
							// using a CONTENT clause, and we
							// revert the value to the old value.
							Some(Data::ContentExpression(_)) if val.is_none() => {
								self.current
									.doc
									.to_mut()
									.set(stk, ctx, opt, &k, old.as_ref().clone())
									.await?;
								continue;
							}
							// If the field has been modified
							// and the user didn't use a CONTENT
							// clause, then this should not be
							// allowed, and we throw an error.
							_ => {
								bail!(Error::FieldReadonly {
									field: fd.name.clone(),
									thing: rid.to_string(),
								});
							}
						}
					}
					// If this field was not modified then
					// we can continue without needing to
					// process the field in any other way.
					continue;
				}
				// Generate the field context
				let mut field = FieldEditContext {
					context: None,
					doc: self,
					rid: rid.clone(),
					def: fd,
					stk,
					ctx,
					opt,
					old,
					user_input: inp,
				};
				/*
				// Process a potential `references` TYPE
				if let Some(v) = field.process_refs_type().await? {
					todo!()
					// We found a `references` TYPE
					// No other clauses will be present, so no need to process them
					val = v;
				} else {
				*/
				// Skip this field?
				if !skipped {
					// Process any DEFAULT clause
					val = field.process_default_clause(val).await?;
					// Check for the existance of a VALUE clause
					if field.def.value.is_some() {
						// Process any TYPE clause
						val = field.process_type_clause(val).await?;
						// Process any VALUE clause
						val = field.process_value_clause(val).await?;
					}
					// Process any TYPE clause
					val = field.process_type_clause(val).await?;
					// Process any ASSERT clause
					val = field.process_assert_clause(val).await?;
					// Process any REFERENCE clause
					field.process_reference_clause(&val).await?;
				}
				// Process any PERMISSIONS clause
				val = field.process_permissions_clause(val).await?;
				// Skip this field?
				if !skipped {
					// If the field is empty, mark child fields as skippable
					if val.is_none() && fd.field_kind.as_ref().is_some_and(Kind::can_be_none) {
						skip = Some(&fd.name);
					}
					// Set the new value of the field, or delete it if empty
					self.current.doc.to_mut().put(&k, val);
				}
			}
		}
		// Carry on
		Ok(())
	}
	/// Processes `DEFINE FIELD` statements which
	/// have been defined on the table for this
	/// record, with a `REFERENCE` clause, and remove
	/// all possible references this record has made.
	pub(super) async fn cleanup_table_references(
		&mut self,
		stk: &mut Stk,
		ctx: &Context,
		opt: &Options,
	) -> Result<()> {
		// Check import
		if opt.import {
			return Ok(());
		}
		// Get the record id
		let rid = self.id()?;
		// Loop through all field statements
		for fd in self.fd(ctx, opt).await?.iter() {
			// Only process reference fields
			if fd.reference.is_none() {
				continue;
			}

			// Loop over each value in document
			for (_, val) in self.current.doc.as_ref().walk(&fd.name).into_iter() {
				// Skip if the value is empty
				if val.is_none() || val.is_empty_array() {
					continue;
				}

				// Prepare the field edit context
				let mut field = FieldEditContext {
					context: None,
					doc: self,
					rid: rid.clone(),
					def: fd,
					stk,
					ctx,
					opt,
					old: val.into(),
					user_input: Value::None.into(),
				};

				// Pass an empty value to delete all the existing references
				field.process_reference_clause(&Value::None).await?;
			}
		}

		Ok(())
	}
}

struct FieldEditContext<'a> {
	/// The mutable request context
	context: Option<MutableContext>,
	/// The defined field statement
	def: &'a FieldDefinition,
	/// The current request stack
	stk: &'a mut Stk,
	/// The current request context
	ctx: &'a Context,
	/// The current request options
	opt: &'a Options,
	/// The current document record being processed
	doc: &'a Document,
	/// The record id of the document that we are processing
	rid: Arc<RecordId>,
	/// The initial value of the field before being modified
	old: Arc<Value>,
	/// The user input value of the field edited by the user
	user_input: Arc<Value>,
}

enum RefAction<'a> {
	Set(&'a RecordId),
	Delete(Vec<&'a RecordId>, String),
	Ignore,
}

impl FieldEditContext<'_> {
	/// Process any TYPE clause for the field definition
	async fn process_type_clause(&self, val: Value) -> Result<Value> {
		// Check for a TYPE clause
		if let Some(kind) = &self.def.field_kind {
			// Check if this is the `id` field
			if self.def.name.is_id() {
				// Ensure that the outer value is a record
				if let Value::RecordId(ref id) = val {
					// See if we should check the inner type
					if !kind.is_record() {
						// Get the value of the ID only
						let inner = id.key.clone().into_value();

						// Check the type of the ID part
						inner.coerce_to_kind(kind).map_err(|e| Error::FieldCoerce {
							thing: self.rid.to_string(),
							field_name: self.def.name.to_string(),
							error: Box::new(e),
						})?;
					}
				}
				// The outer value should be a record
				else {
					// There was a field check error
					bail!(Error::FieldCoerce {
						thing: self.rid.to_string(),
						field_name: "id".to_string(),
						error: Box::new(CoerceError::InvalidKind {
							from: val,
							into: "record".to_string(),
						}),
					});
				}
			}
			// This is not the `id` field
			else {
				// Check the type of the field value
				let val = val.coerce_to_kind(kind).map_err(|e| Error::FieldCoerce {
					thing: self.rid.to_string(),
					field_name: self.def.name.to_string(),
					error: Box::new(e),
				})?;
				// Return the modified value
				return Ok(val);
			}
		}
		// Return the original value
		Ok(val)
	}
	/// Process any DEFAULT clause for the field definition
	async fn process_default_clause(&mut self, val: Value) -> Result<Value> {
		// This field has a value specified
		if !val.is_none() {
			return Ok(val);
		}
		// The document is not being created
		if !self.doc.is_new() && !matches!(self.def.default, catalog::DefineDefault::Always(_)) {
			return Ok(val);
		}
		// Get the default value
		let def = match &self.def.default {
			catalog::DefineDefault::Set(v) | catalog::DefineDefault::Always(v) => Some(v),
			_ => match &self.def.value {
				// The VALUE clause doesn't
				Some(v) if v.is_static() => Some(v),
				_ => None,
			},
		};
		// Check for a DEFAULT clause
		if let Some(expr) = def {
			// Arc the current value
			let now = Arc::new(val);
			// Get the current document
			let doc = Some(&self.doc.current);
			// Configure the context
			let ctx = match self.context.take() {
				Some(mut ctx) => {
					ctx.add_value("after", now.clone());
					ctx.add_value("value", now);
					ctx
				}
				None => {
					let mut ctx = MutableContext::new(self.ctx);
					ctx.add_value("before", self.old.clone());
					ctx.add_value("input", self.user_input.clone());
					ctx.add_value("after", now.clone());
					ctx.add_value("value", now);
					ctx
				}
			};
			// Freeze the new context
			let ctx = ctx.freeze();
			// Process the VALUE clause
			let val =
				self.stk.run(|stk| expr.compute(stk, &ctx, self.opt, doc)).await.catch_return()?;
			// Unfreeze the new context
			self.context = Some(MutableContext::unfreeze(ctx)?);
			// Return the modified value
			return Ok(val);
		}
		// Return the original value
		Ok(val)
	}
	/// Process any VALUE clause for the field definition
	async fn process_value_clause(&mut self, val: Value) -> Result<Value> {
		// Check for a VALUE clause
		if let Some(expr) = &self.def.value {
			// Arc the current value
			let now = Arc::new(val);
			// Get the current document
			let doc = Some(&self.doc.current);
			// Configure the context
			let ctx = match self.context.take() {
				Some(mut ctx) => {
					ctx.add_value("after", now.clone());
					ctx.add_value("value", now);
					ctx
				}
				None => {
					let mut ctx = MutableContext::new(self.ctx);
					ctx.add_value("before", self.old.clone());
					ctx.add_value("input", self.user_input.clone());
					ctx.add_value("after", now.clone());
					ctx.add_value("value", now);
					ctx
				}
			};
			// Freeze the new context
			let ctx = ctx.freeze();
			// Process the VALUE clause
			let val =
				self.stk.run(|stk| expr.compute(stk, &ctx, self.opt, doc)).await.catch_return()?;
			// Unfreeze the new context
			self.context = Some(MutableContext::unfreeze(ctx)?);
			// Return the modified value
			return Ok(val);
		}
		// Return the original value
		Ok(val)
	}
	/// Process any ASSERT clause for the field definition
	async fn process_assert_clause(&mut self, val: Value) -> Result<Value> {
		// If the field TYPE is optional, and the
		// field value was not set or is NONE we
		// ignore any defined ASSERT clause.
		if val.is_none() && self.def.field_kind.as_ref().is_some_and(Kind::can_be_none) {
			return Ok(val);
		}
		// Check for a ASSERT clause
		if let Some(expr) = &self.def.assert {
			// Arc the current value
			let now = Arc::new(val.clone());
			// Get the current document
			let doc = Some(&self.doc.current);
			// Configure the context
			let ctx = match self.context.take() {
				Some(mut ctx) => {
					ctx.add_value("after", now.clone());
					ctx.add_value("value", now.clone());
					ctx
				}
				None => {
					let mut ctx = MutableContext::new(self.ctx);
					ctx.add_value("before", self.old.clone());
					ctx.add_value("input", self.user_input.clone());
					ctx.add_value("after", now.clone());
					ctx.add_value("value", now.clone());
					ctx
				}
			};
			// Freeze the new context
			let ctx = ctx.freeze();
			// Process the ASSERT clause
			let res =
				self.stk.run(|stk| expr.compute(stk, &ctx, self.opt, doc)).await.catch_return()?;
			// Unfreeze the new context
			self.context = Some(MutableContext::unfreeze(ctx)?);
			// Check the ASSERT clause result
			ensure!(
				res.is_truthy(),
				Error::FieldValue {
					thing: self.rid.to_string(),
					field: self.def.name.clone(),
					check: expr.to_string(),
					value: now.to_string(),
				}
			);
		}
		// Return the original value
		Ok(val)
	}
	/// Process any PERMISSIONS clause for the field definition
	async fn process_permissions_clause(&mut self, val: Value) -> Result<Value> {
		// Check for a PERMISSIONS clause
		if self.opt.check_perms(Action::Edit)? {
			// Get the permission clause
			let perms = if self.doc.is_new() {
				&self.def.permissions.create
			} else {
				&self.def.permissions.update
			};
			// Match the permission clause
			let val = match perms {
				// The field PERMISSIONS clause
				// is FULL, enabling this field
				// to be updated without checks.
				Permission::Full => val,
				// The field PERMISSIONS clause
				// is NONE, meaning that this
				// change will be reverted.
				Permission::None => {
					if val != *self.old {
						self.old.as_ref().clone()
					} else {
						val
					}
				}
				// The field PERMISSIONS clause
				// is a custom expression, so
				// we check the expression and
				// revert the field if denied.
				Permission::Specific(expr) => {
					// Arc the current value
					let now = Arc::new(val.clone());
					// Get the current document
					let doc = Some(&self.doc.current);
					// Disable permissions
					let opt = &self.opt.new_with_perms(false);
					// Configure the context
					// Configure the context
					let ctx = match self.context.take() {
						Some(mut ctx) => {
							ctx.add_value("after", now.clone());
							ctx.add_value("value", now);
							ctx
						}
						None => {
							let mut ctx = MutableContext::new(self.ctx);
							ctx.add_value("before", self.old.clone());
							ctx.add_value("input", self.user_input.clone());
							ctx.add_value("after", now.clone());
							ctx.add_value("value", now);
							ctx
						}
					};
					// Freeze the new context
					let ctx = ctx.freeze();
					// Process the PERMISSION clause
					let res = self
						.stk
						.run(|stk| expr.compute(stk, &ctx, opt, doc))
						.await
						.catch_return()?;
					// Unfreeze the new context
					self.context = Some(MutableContext::unfreeze(ctx)?);
					// If the specific permissions
					// expression was not truthy,
					// then this field could not be
					// updated, meanint that this
					// change will be reverted.
					if res.is_truthy() || val == *self.old {
						val
					} else {
						self.old.as_ref().clone()
					}
				}
			};
			// Return the modified value
			return Ok(val);
		}
		// Return the original value
		Ok(val)
	}
	/// Process any REFERENCE clause for the field definition
	async fn process_reference_clause(&mut self, val: &Value) -> Result<()> {
		if !self.ctx.get_capabilities().allows_experimental(&ExperimentalTarget::RecordReferences) {
			return Ok(());
		}

		// Is there a `REFERENCE` clause?
		if self.def.reference.is_some() {
			let doc = Some(&self.doc.current);
			let old = self.old.as_ref();

			// If the value has not changed, there is no need to update any references
			let action = if val == old {
				RefAction::Ignore
<<<<<<< HEAD
				// Check if the old value was a record id
			} else if let Value::Thing(thing) = old {
=======
			// Check if the old value was a record id
			} else if let Value::RecordId(thing) = old {
>>>>>>> e517508b
				// We need to check if this reference is contained in an array
				let others = self
					.doc
					.current
					.doc
					.get(self.stk, self.ctx, self.opt, doc, &self.def.name)
					.await
					.catch_return()?;
				// If the reference is contained in an array, we only delete it from the array
				// if there is no other reference to the same record id in the array
				if let Value::Array(arr) = others {
					if arr.iter().any(|v| v == old) {
						RefAction::Ignore
					} else {
						RefAction::Delete(vec![thing], self.def.name.to_string())
					}
				} else {
					// Otherwise we delete the reference
					RefAction::Delete(vec![thing], self.def.name.to_string())
				}
			} else if let Value::Array(oldarr) = old {
				// If the new value is still an array, we only filter out the record ids that
				// are not present in the new array
				let removed = if let Value::Array(newarr) = val {
					oldarr
						.iter()
						.filter_map(|v| {
							// If the record id is still present in the new array, we do not remove
							// the reference
							if newarr.contains(v) {
								None
							} else if let Value::RecordId(thing) = v {
								Some(thing)
							} else {
								None
							}
						})
						.collect()

<<<<<<< HEAD
					// If the new value is not an array, then all record ids in the old array are removed
=======
				// If the new value is not an array, then all record ids in the
				// old array are removed
>>>>>>> e517508b
				} else {
					oldarr
						.iter()
						.filter_map(|v| {
							if let Value::RecordId(thing) = v {
								Some(thing)
							} else {
								None
							}
						})
						.collect()
				};

				RefAction::Delete(removed, self.def.name.clone().push(Part::All).to_string())
<<<<<<< HEAD
				// We found a new reference, let's create the link
			} else if let Value::Thing(thing) = val {
=======
			// We found a new reference, let's create the link
			} else if let Value::RecordId(thing) = val {
>>>>>>> e517508b
				RefAction::Set(thing)
			} else {
				// This value is not a record id, nothing to process
				// This can be a containing array for record ids, for example
				RefAction::Ignore
			};

			// Process the action
			match action {
				// Nothing to process
				RefAction::Ignore => Ok(()),
				// Create the reference, if it does not exist yet.
				RefAction::Set(thing) => {
					let (ns, db) = self.ctx.get_ns_db_ids_ro(self.opt).await?;
					let name = self.def.name.to_string();
					let key = crate::key::r#ref::new(
						ns,
						db,
						&thing.table,
						&thing.key,
						&self.rid.table,
						&name,
						&self.rid.key,
					);

					self.ctx.tx().set(&key, &(), None).await?;

					Ok(())
				}
				// Delete the reference, if it exists
				RefAction::Delete(things, ff) => {
					let (ns, db) = self.ctx.get_ns_db_ids_ro(self.opt).await?;
					for thing in things {
						let key = crate::key::r#ref::new(
							ns,
							db,
							&thing.table,
							&thing.key,
							&self.rid.table,
							&ff,
							&self.rid.key,
						);

						self.ctx.tx().del(&key).await?;
					}

					Ok(())
				}
			}
		} else {
			Ok(())
		}
	}

	// Process any `TYPE reference` clause for the field definition
	async fn process_refs_type(&mut self) -> Result<Option<Refs>> {
		if !self.ctx.get_capabilities().allows_experimental(&ExperimentalTarget::RecordReferences) {
			return Ok(None);
		}

		let refs = match &self.def.field_kind {
			// We found a reference type for this field
			// In this case, we force the value to be a reference
			Some(Kind::References(ft, ff)) => Refs(vec![(ft.clone(), ff.clone())]),
			Some(Kind::Either(kinds)) => {
				if !kinds.iter().all(|k| matches!(k, Kind::References(_, _))) {
					return Ok(None);
				}

				// Extract all reference types
				let pairs: Vec<_> = kinds
					.iter()
					.filter_map(|k| {
						if let Kind::References(ft, ff) = k {
							Some((ft.clone(), ff.clone()))
						} else {
							None
						}
					})
					.collect();

				// If the length does not match, there were non-reference types
				ensure!(pairs.len() == kinds.len(), Error::RefsMismatchingVariants);

				// All ok
				Refs(pairs)
			}
			// This is not a reference type, continue as normal
			_ => return Ok(None),
		};

		Ok(Some(refs))
	}
}<|MERGE_RESOLUTION|>--- conflicted
+++ resolved
@@ -1,12 +1,4 @@
-<<<<<<< HEAD
 use crate::catalog::{self, FieldDefinition};
-=======
-use std::sync::Arc;
-
-use anyhow::{Result, bail, ensure};
-use reblessive::tree::Stk;
-
->>>>>>> e517508b
 use crate::ctx::{Context, MutableContext};
 use crate::dbs::capabilities::ExperimentalTarget;
 use crate::dbs::{Options, Statement};
@@ -16,11 +8,15 @@
 use crate::expr::idiom::{Idiom, IdiomTrie, IdiomTrieContains};
 use crate::expr::kind::Kind;
 use crate::expr::permission::Permission;
+use crate::expr::reference::Refs;
 use crate::expr::{FlowResultExt as _, Part};
 use crate::iam::Action;
 use crate::val::value::CoerceError;
 use crate::val::value::every::ArrayBehaviour;
 use crate::val::{RecordId, Value};
+use anyhow::{Result, bail, ensure};
+use reblessive::tree::Stk;
+use std::sync::Arc;
 
 /// Removes `NONE` values recursively from objects, but not when `NONE` is a
 /// direct child of an array
@@ -55,14 +51,8 @@
 		// Get the table
 		let tb = self.tb(ctx, opt).await?;
 		// This table is schemafull
-<<<<<<< HEAD
 		if tb.schemafull {
-			// Prune unspecified fields from the document that are not defined via `DefineFieldStatement`s.
-=======
-		if tb.full {
-			// Prune unspecified fields from the document that are not defined via
-			// `DefineFieldStatement`s.
->>>>>>> e517508b
+			// Prune unspecified fields from the document that are not defined via `TableDefinition`s.
 
 			// Create a vector to store the keys
 			let mut defined_field_names = IdiomTrie::new();
@@ -673,13 +663,8 @@
 			// If the value has not changed, there is no need to update any references
 			let action = if val == old {
 				RefAction::Ignore
-<<<<<<< HEAD
-				// Check if the old value was a record id
-			} else if let Value::Thing(thing) = old {
-=======
 			// Check if the old value was a record id
 			} else if let Value::RecordId(thing) = old {
->>>>>>> e517508b
 				// We need to check if this reference is contained in an array
 				let others = self
 					.doc
@@ -719,12 +704,8 @@
 						})
 						.collect()
 
-<<<<<<< HEAD
-					// If the new value is not an array, then all record ids in the old array are removed
-=======
 				// If the new value is not an array, then all record ids in the
 				// old array are removed
->>>>>>> e517508b
 				} else {
 					oldarr
 						.iter()
@@ -739,13 +720,8 @@
 				};
 
 				RefAction::Delete(removed, self.def.name.clone().push(Part::All).to_string())
-<<<<<<< HEAD
-				// We found a new reference, let's create the link
-			} else if let Value::Thing(thing) = val {
-=======
 			// We found a new reference, let's create the link
 			} else if let Value::RecordId(thing) = val {
->>>>>>> e517508b
 				RefAction::Set(thing)
 			} else {
 				// This value is not a record id, nothing to process
