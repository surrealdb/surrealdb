use crate::ctx::Context;
use crate::dbs::{Options, Statement, Workable};
use crate::doc::Document;
use crate::err::Error;
use crate::expr::paths::{EDGE, IN, OUT};
use crate::expr::{Dir, Relation, TableType};
use crate::val::Value;
use anyhow::{Result, ensure};

impl Document {
	pub(super) async fn store_edges_data(
		&mut self,
		ctx: &Context,
		opt: &Options,
		_stm: &Statement<'_>,
	) -> Result<()> {
		// Get the table
		let tb = self.tb(ctx, opt).await?;
		// Check if the table is a view
		if tb.drop {
			return Ok(());
		}
		// Store the record edges
		if let Workable::Relate(l, r, _) = &self.extras {
			// Get the namespace / database
			let (ns, db) = opt.ns_db()?;
			// Get the record id
			let rid = self.id()?;
			// Get the transaction
			let txn = ctx.tx();
			// Lock the transaction
			let mut txn = txn.lock().await;
			// For enforced relations, ensure that the edges exist
			if matches!(
				tb.table_type,
				TableType::Relation(Relation {
					enforced: true,
					..
				})
			) {
				// Check that the `in` record exists
				let key = crate::key::thing::new(ns, db, &l.table, &l.key);
				ensure!(
					txn.exists(&key, None).await?,
					Error::IdNotFound {
						rid: l.to_string(),
					}
				);
				// Check that the `out` record exists
				let key = crate::key::thing::new(ns, db, &r.table, &r.key);
				ensure!(
					txn.exists(&key, None).await?,
					Error::IdNotFound {
						rid: r.to_string(),
					}
				);
			}
			// Get temporary edge references
			let (ref o, ref i) = (Dir::Out, Dir::In);
			// Store the left pointer edge
<<<<<<< HEAD
			let key = crate::key::graph::new(ns, db, &l.table, &l.key, o, &rid);
			txn.set(key, vec![], opt.version).await?;
			// Store the left inner edge
			let key = crate::key::graph::new(ns, db, &rid.table, &rid.key, i, l);
			txn.set(key, vec![], opt.version).await?;
			// Store the right inner edge
			let key = crate::key::graph::new(ns, db, &rid.table, &rid.key, o, r);
			txn.set(key, vec![], opt.version).await?;
			// Store the right pointer edge
			let key = crate::key::graph::new(ns, db, &r.table, &r.key, i, &rid);
			txn.set(key, vec![], opt.version).await?;
=======
			let key = crate::key::graph::new(ns, db, &l.tb, &l.id, o, &rid);
			txn.set(&key, &(), opt.version).await?;
			// Store the left inner edge
			let key = crate::key::graph::new(ns, db, &rid.tb, &rid.id, i, l);
			txn.set(&key, &(), opt.version).await?;
			// Store the right inner edge
			let key = crate::key::graph::new(ns, db, &rid.tb, &rid.id, o, r);
			txn.set(&key, &(), opt.version).await?;
			// Store the right pointer edge
			let key = crate::key::graph::new(ns, db, &r.tb, &r.id, i, &rid);
			txn.set(&key, &(), opt.version).await?;
>>>>>>> 3bd63f7b
			// Store the edges on the record
			self.current.doc.to_mut().put(&*EDGE, Value::Bool(true));
			self.current.doc.to_mut().put(&*IN, l.clone().into());
			self.current.doc.to_mut().put(&*OUT, r.clone().into());
		}
		// Carry on
		Ok(())
	}
}<|MERGE_RESOLUTION|>--- conflicted
+++ resolved
@@ -58,31 +58,17 @@
 			// Get temporary edge references
 			let (ref o, ref i) = (Dir::Out, Dir::In);
 			// Store the left pointer edge
-<<<<<<< HEAD
 			let key = crate::key::graph::new(ns, db, &l.table, &l.key, o, &rid);
-			txn.set(key, vec![], opt.version).await?;
+			txn.set(&key, &(), opt.version).await?;
 			// Store the left inner edge
 			let key = crate::key::graph::new(ns, db, &rid.table, &rid.key, i, l);
-			txn.set(key, vec![], opt.version).await?;
+			txn.set(&key, &(), opt.version).await?;
 			// Store the right inner edge
 			let key = crate::key::graph::new(ns, db, &rid.table, &rid.key, o, r);
-			txn.set(key, vec![], opt.version).await?;
+			txn.set(&key, &(), opt.version).await?;
 			// Store the right pointer edge
 			let key = crate::key::graph::new(ns, db, &r.table, &r.key, i, &rid);
-			txn.set(key, vec![], opt.version).await?;
-=======
-			let key = crate::key::graph::new(ns, db, &l.tb, &l.id, o, &rid);
 			txn.set(&key, &(), opt.version).await?;
-			// Store the left inner edge
-			let key = crate::key::graph::new(ns, db, &rid.tb, &rid.id, i, l);
-			txn.set(&key, &(), opt.version).await?;
-			// Store the right inner edge
-			let key = crate::key::graph::new(ns, db, &rid.tb, &rid.id, o, r);
-			txn.set(&key, &(), opt.version).await?;
-			// Store the right pointer edge
-			let key = crate::key::graph::new(ns, db, &r.tb, &r.id, i, &rid);
-			txn.set(&key, &(), opt.version).await?;
->>>>>>> 3bd63f7b
 			// Store the edges on the record
 			self.current.doc.to_mut().put(&*EDGE, Value::Bool(true));
 			self.current.doc.to_mut().put(&*IN, l.clone().into());
