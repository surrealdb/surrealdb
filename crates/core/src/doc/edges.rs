--- conflicted
+++ resolved
@@ -1,19 +1,11 @@
-use crate::catalog::{Relation, TableKind};
+use crate::catalog::{Relation, TableType};
 use crate::ctx::Context;
 use crate::dbs::{Options, Statement, Workable};
 use crate::doc::Document;
 use crate::err::Error;
-<<<<<<< HEAD
+use crate::expr::paths::{EDGE, IN, OUT};
 use crate::expr::Dir;
-use crate::expr::paths::EDGE;
-use crate::expr::paths::IN;
-use crate::expr::paths::OUT;
-use crate::expr::value::Value;
-=======
-use crate::expr::paths::{EDGE, IN, OUT};
-use crate::expr::{Dir, Relation, TableType};
 use crate::val::Value;
->>>>>>> e3245342
 use anyhow::{Result, ensure};
 
 impl Document {
@@ -41,13 +33,8 @@
 			let mut txn = txn.lock().await;
 			// For enforced relations, ensure that the edges exist
 			if matches!(
-<<<<<<< HEAD
-				tb.kind,
-				TableKind::Relation(Relation {
-=======
 				tb.table_type,
 				TableType::Relation(Relation {
->>>>>>> e3245342
 					enforced: true,
 					..
 				})
