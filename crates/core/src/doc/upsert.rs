use crate::ctx::Context;
use crate::dbs::Options;
use crate::dbs::Statement;
use crate::doc::Document;
use crate::err::Error;
use crate::expr::value::Value;
use anyhow::anyhow;
use reblessive::tree::Stk;

use super::IgnoreError;

impl Document {
	pub(super) async fn upsert(
		&mut self,
		stk: &mut Stk,
		ctx: &Context,
		opt: &Options,
		stm: &Statement<'_>,
	) -> Result<Value, IgnoreError> {
		// Even though we haven't tried to create first this can still not be the 'initial iteration' if
		// the initial doc is not set.
		//
		// If this is not the initial iteration we immediatly skip trying to create and go straight
		// to updating.
		if !self.is_iteration_initial() {
			return self.upsert_update(stk, ctx, opt, stm).await;
		}

		ctx.tx().lock().await.new_save_point();

		// First try to create the value and if that is not possible due to an existing value fall
		// back to update instead.
		//
		// This is done this way to make the create path fast and take priority over the update
		// path.
		let retry = match self.upsert_create(stk, ctx, opt, stm).await {
<<<<<<< HEAD
			Err(IgnoreError::Error(e)) => match *e {
=======
			Err(IgnoreError::Error(e)) => match e.downcast() {
>>>>>>> 9043346e
				// We received an index exists error, so we
				// ignore the error, and attempt to update the
				// record using the ON DUPLICATE KEY UPDATE
				// clause with the ID received in the error
<<<<<<< HEAD
				Error::IndexExists {
					thing,
					..
				} if !self.is_specific_record_id() => thing,
				// We attempted to INSERT a document with an ID,
				// and this ID already exists in the database,
				// so we need to UPDATE the record instead.
				Error::RecordExists {
					thing,
				} => thing,
=======
				Ok(Error::IndexExists {
					thing,
					..
				}) if !self.is_specific_record_id() => thing,
				// We attempted to INSERT a document with an ID,
				// and this ID already exists in the database,
				// so we need to UPDATE the record instead.
				Ok(Error::RecordExists {
					thing,
				}) => thing,
>>>>>>> 9043346e

				// If an error was received, but this statement
				// is potentially retryable because it might
				// depend on any initially stored value, then we
				// need to retry and update the document. If this
				// error was because of a schema issue then we
				// need to presume that we might need to retry
				// after fetching the initial record value
				// from storage before processing schema again.
<<<<<<< HEAD
				e if e.is_schema_related() && stm.is_repeatable() => self.inner_id()?,
				_ => {
					ctx.tx().lock().await.rollback_to_save_point().await?;
					return Err(IgnoreError::Error(e));
				}
			},
			Err(IgnoreError::Ignore) => {
				ctx.tx().lock().await.release_last_save_point().await?;
=======
				Ok(e) => {
					if e.is_schema_related() && stm.is_repeatable() {
						self.inner_id()?
					} else {
						return Err(IgnoreError::Error(anyhow!(e)));
					}
				}
				Err(e) => {
					ctx.tx().lock().await.rollback_to_save_point().await?;
					return Err(IgnoreError::Error(e));
				}
			},
			Err(IgnoreError::Ignore) => {
				ctx.tx().lock().await.release_last_save_point()?;
>>>>>>> 9043346e
				return Err(IgnoreError::Ignore);
			}
			Ok(x) => {
				ctx.tx().lock().await.release_last_save_point()?;
				return Ok(x);
			}
		};

		// Create failed so now fall back to running an update.

		ctx.tx().lock().await.rollback_to_save_point().await?;

		if ctx.is_done(true).await? {
			return Err(IgnoreError::Ignore);
		}

		let (ns, db) = opt.ns_db()?;
		let val = ctx.tx().get_record(ns, db, &retry.tb, &retry.id, opt.version).await?;

		self.modify_for_update_retry(retry, val);

		self.generate_record_id(stk, ctx, opt, stm).await?;

		self.upsert_update(stk, ctx, opt, stm).await
	}
	/// Attempt to run an UPSERT statement to
	/// create a record which does not exist
	async fn upsert_create(
		&mut self,
		stk: &mut Stk,
		ctx: &Context,
		opt: &Options,
		stm: &Statement<'_>,
	) -> Result<Value, IgnoreError> {
		self.check_permissions_quick(stk, ctx, opt, stm).await?;
		self.check_table_type(ctx, opt, stm).await?;
		self.check_data_fields(stk, ctx, opt, stm).await?;
		self.process_record_data(stk, ctx, opt, stm).await?;
		self.process_table_fields(stk, ctx, opt, stm).await?;
		self.cleanup_table_fields(ctx, opt, stm).await?;
		self.default_record_data(ctx, opt, stm).await?;
		self.check_permissions_table(stk, ctx, opt, stm).await?;
		self.store_record_data(ctx, opt, stm).await?;
		self.store_index_data(stk, ctx, opt, stm).await?;
		self.process_table_views(stk, ctx, opt, stm).await?;
		self.process_table_lives(stk, ctx, opt, stm).await?;
		self.process_table_events(stk, ctx, opt, stm).await?;
		self.process_changefeeds(ctx, opt, stm).await?;
		self.pluck(stk, ctx, opt, stm).await
	}
	/// Attempt to run an UPSERT statement to
	/// update a record which already exists
	async fn upsert_update(
		&mut self,
		stk: &mut Stk,
		ctx: &Context,
		opt: &Options,
		stm: &Statement<'_>,
	) -> Result<Value, IgnoreError> {
		self.check_permissions_quick(stk, ctx, opt, stm).await?;
		self.check_table_type(ctx, opt, stm).await?;
		self.check_data_fields(stk, ctx, opt, stm).await?;
		self.check_where_condition(stk, ctx, opt, stm).await?;
		self.check_permissions_table(stk, ctx, opt, stm).await?;
		self.process_record_data(stk, ctx, opt, stm).await?;
		self.process_table_fields(stk, ctx, opt, stm).await?;
		self.cleanup_table_fields(ctx, opt, stm).await?;
		self.default_record_data(ctx, opt, stm).await?;
		self.check_permissions_table(stk, ctx, opt, stm).await?;
		self.store_record_data(ctx, opt, stm).await?;
		self.store_index_data(stk, ctx, opt, stm).await?;
		self.process_table_views(stk, ctx, opt, stm).await?;
		self.process_table_lives(stk, ctx, opt, stm).await?;
		self.process_table_events(stk, ctx, opt, stm).await?;
		self.process_changefeeds(ctx, opt, stm).await?;
		self.pluck(stk, ctx, opt, stm).await
	}
}<|MERGE_RESOLUTION|>--- conflicted
+++ resolved
@@ -34,27 +34,11 @@
 		// This is done this way to make the create path fast and take priority over the update
 		// path.
 		let retry = match self.upsert_create(stk, ctx, opt, stm).await {
-<<<<<<< HEAD
-			Err(IgnoreError::Error(e)) => match *e {
-=======
 			Err(IgnoreError::Error(e)) => match e.downcast() {
->>>>>>> 9043346e
 				// We received an index exists error, so we
 				// ignore the error, and attempt to update the
 				// record using the ON DUPLICATE KEY UPDATE
 				// clause with the ID received in the error
-<<<<<<< HEAD
-				Error::IndexExists {
-					thing,
-					..
-				} if !self.is_specific_record_id() => thing,
-				// We attempted to INSERT a document with an ID,
-				// and this ID already exists in the database,
-				// so we need to UPDATE the record instead.
-				Error::RecordExists {
-					thing,
-				} => thing,
-=======
 				Ok(Error::IndexExists {
 					thing,
 					..
@@ -65,7 +49,6 @@
 				Ok(Error::RecordExists {
 					thing,
 				}) => thing,
->>>>>>> 9043346e
 
 				// If an error was received, but this statement
 				// is potentially retryable because it might
@@ -75,16 +58,6 @@
 				// need to presume that we might need to retry
 				// after fetching the initial record value
 				// from storage before processing schema again.
-<<<<<<< HEAD
-				e if e.is_schema_related() && stm.is_repeatable() => self.inner_id()?,
-				_ => {
-					ctx.tx().lock().await.rollback_to_save_point().await?;
-					return Err(IgnoreError::Error(e));
-				}
-			},
-			Err(IgnoreError::Ignore) => {
-				ctx.tx().lock().await.release_last_save_point().await?;
-=======
 				Ok(e) => {
 					if e.is_schema_related() && stm.is_repeatable() {
 						self.inner_id()?
@@ -99,7 +72,6 @@
 			},
 			Err(IgnoreError::Ignore) => {
 				ctx.tx().lock().await.release_last_save_point()?;
->>>>>>> 9043346e
 				return Err(IgnoreError::Ignore);
 			}
 			Ok(x) => {
