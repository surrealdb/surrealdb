<<<<<<< HEAD
use crate::catalog::DatabaseDefinition;
use crate::catalog::DatabaseId;
use crate::catalog::NamespaceId;
=======
use anyhow::{Result, bail};
use reblessive::tree::Stk;

>>>>>>> 71fad245
use crate::ctx::Context;
use crate::dbs::{Force, Options, Statement};
use crate::doc::{CursorDoc, Document};
use crate::err::Error;
use crate::expr::index::{FullTextParams, HnswParams, Index, MTreeParams, SearchParams};
use crate::expr::statements::DefineIndexStatement;
use crate::expr::{FlowResultExt as _, Part};
use crate::idx::IndexKeyBase;
use crate::idx::ft::fulltext::FullTextIndex;
use crate::idx::ft::search::SearchIndex;
use crate::idx::trees::mtree::MTreeIndex;
use crate::key;
#[cfg(not(target_family = "wasm"))]
use crate::kvs::ConsumeResult;
use crate::kvs::TransactionType;
use crate::val::{Array, RecordId, Value};

impl Document {
	pub(super) async fn store_index_data(
		&self,
		stk: &mut Stk,
		ctx: &Context,
		opt: &Options,
		_stm: &Statement<'_>,
	) -> Result<()> {
		// Was this force targeted at a specific index?
		let targeted_force = matches!(opt.force, Force::Index(_));
		// Collect indexes or skip
		let ixs = match &opt.force {
			Force::Index(ix)
				if ix.first().is_some_and(|ix| {
					self.id.as_ref().is_some_and(|id| ix.what.as_str() == id.table)
				}) =>
			{
				ix.clone()
			}
			Force::All => self.ix(ctx, opt).await?,
			_ if self.changed() => self.ix(ctx, opt).await?,
			_ => return Ok(()),
		};
		// Check if the table is a view
		if self.tb(ctx, opt).await?.drop {
			return Ok(());
		}

		let db = self.db(ctx, opt).await?;

		// Get the record id
		let rid = self.id()?;
		// Loop through all index statements
		for ix in ixs.iter() {
			// Calculate old values
			let o = Self::build_opt_values(stk, ctx, opt, ix, &self.initial).await?;

			// Calculate new values
			let n = Self::build_opt_values(stk, ctx, opt, ix, &self.current).await?;

			// Update the index entries
			if targeted_force || o != n {
				Self::one_index(&db, stk, ctx, opt, ix, o, n, &rid).await?;
			}
		}
		// Carry on
		Ok(())
	}

	#[expect(clippy::too_many_arguments)]
	async fn one_index(
		db: &DatabaseDefinition,
		stk: &mut Stk,
		ctx: &Context,
		opt: &Options,
		ix: &DefineIndexStatement,
		o: Option<Vec<Value>>,
		n: Option<Vec<Value>>,
		rid: &RecordId,
	) -> Result<()> {
		#[cfg(not(target_family = "wasm"))]
		let (o, n) = if let Some(ib) = ctx.get_index_builder() {
<<<<<<< HEAD
			match ib.consume(db, ctx, ix, o, n, rid).await? {
				// The index builder consumed the value, which means it is currently building the index asynchronously,
				// we don't index the document and let the index builder do it later.
=======
			match ib.consume(ctx, opt.ns_db()?, ix, o, n, rid).await? {
				// The index builder consumed the value, which means it is currently building the
				// index asynchronously, we don't index the document and let the index builder
				// do it later.
>>>>>>> 71fad245
				ConsumeResult::Enqueued => return Ok(()),
				// The index builder is done, the index has been built; we can proceed normally
				ConsumeResult::Ignored(o, n) => (o, n),
			}
		} else {
			(o, n)
		};

		// Store all the variable and parameters required by the index operation
		let mut ic = IndexOperation::new(opt, db.namespace_id, db.database_id, ix, o, n, rid);

		// Index operation dispatching
		match &ix.index {
			Index::Uniq => ic.index_unique(ctx).await?,
			Index::Idx => ic.index_non_unique(ctx).await?,
			Index::Search(p) => ic.index_search(stk, ctx, p).await?,
			Index::FullText(p) => ic.index_fulltext(stk, ctx, p).await?,
			Index::MTree(p) => ic.index_mtree(stk, ctx, p).await?,
			Index::Hnsw(p) => ic.index_hnsw(ctx, p).await?,
		}
		Ok(())
	}

	/// Extract from the given document, the values required by the index and
	/// put then in an array. Eg. IF the index is composed of the columns
	/// `name` and `instrument` Given this doc: { "id": 1,
	/// "instrument":"piano", "name":"Tobie" } It will return: ["Tobie",
	/// "piano"]
	pub(crate) async fn build_opt_values(
		stk: &mut Stk,
		ctx: &Context,
		opt: &Options,
		ix: &DefineIndexStatement,
		doc: &CursorDoc,
	) -> Result<Option<Vec<Value>>> {
		if doc.doc.as_ref().is_nullish() {
			return Ok(None);
		}
		let mut o = Vec::with_capacity(ix.cols.len());
		for i in ix.cols.iter() {
			let v = i.compute(stk, ctx, opt, Some(doc)).await.catch_return()?;
			o.push(v);
		}
		Ok(Some(o))
	}
}

/// Extract from the given document, the values required by the index and put
/// then in an array. Eg. IF the index is composed of the columns `name` and
/// `instrument` Given this doc: { "id": 1, "instrument":"piano", "name":"Tobie"
/// } It will return: ["Tobie", "piano"]
struct Indexable(Vec<(Value, bool)>);

impl Indexable {
	fn new(vals: Vec<Value>, ix: &DefineIndexStatement) -> Self {
		let mut source = Vec::with_capacity(vals.len());
		for (v, i) in vals.into_iter().zip(ix.cols.iter()) {
			let f = matches!(i.0.last(), Some(&Part::Flatten));
			source.push((v, f));
		}
		Self(source)
	}
}

impl IntoIterator for Indexable {
	type Item = Array;
	type IntoIter = Combinator;

	fn into_iter(self) -> Self::IntoIter {
		Combinator::new(self.0)
	}
}

struct Combinator {
	iterators: Vec<Box<dyn ValuesIterator>>,
	has_next: bool,
}

impl Combinator {
	fn new(source: Vec<(Value, bool)>) -> Self {
		let mut iterators: Vec<Box<dyn ValuesIterator>> = Vec::new();
		// We create an iterator for each idiom
		for (v, f) in source {
			if !f {
				// Iterator for not flattened values
				if let Value::Array(v) = v {
					iterators.push(Box::new(MultiValuesIterator::new(v.0)));
					continue;
				}
			}
			iterators.push(Box::new(SingleValueIterator(v)));
		}
		Self {
			iterators,
			has_next: true,
		}
	}
}

impl Iterator for Combinator {
	type Item = Array;

	fn next(&mut self) -> Option<Self::Item> {
		if !self.has_next {
			return None;
		}
		let mut o = Vec::with_capacity(self.iterators.len());
		// Create the combination and advance to the next
		self.has_next = false;
		for i in &mut self.iterators {
			o.push(i.current().clone());
			if !self.has_next {
				// We advance only one iterator per iteration
				if i.next() {
					self.has_next = true;
				}
			}
		}
		let o = Array::from(o);
		Some(o)
	}
}

trait ValuesIterator: Send {
	fn next(&mut self) -> bool;
	fn current(&self) -> &Value;
}

struct MultiValuesIterator {
	vals: Vec<Value>,
	done: bool,
	current: usize,
	end: usize,
}

impl MultiValuesIterator {
	fn new(vals: Vec<Value>) -> Self {
		let len = vals.len();
		if len == 0 {
			Self {
				vals,
				done: true,
				current: 0,
				end: 0,
			}
		} else {
			Self {
				vals,
				done: false,
				current: 0,
				end: len - 1,
			}
		}
	}
}

impl ValuesIterator for MultiValuesIterator {
	fn next(&mut self) -> bool {
		if self.done {
			return false;
		}
		if self.current == self.end {
			self.done = true;
			return false;
		}
		self.current += 1;
		true
	}

	fn current(&self) -> &Value {
		self.vals.get(self.current).unwrap_or(&Value::Null)
	}
}

struct SingleValueIterator(Value);

impl ValuesIterator for SingleValueIterator {
	fn next(&mut self) -> bool {
		false
	}

	fn current(&self) -> &Value {
		&self.0
	}
}

struct IndexOperation<'a> {
	opt: &'a Options,
	ns: NamespaceId,
	db: DatabaseId,
	ix: &'a DefineIndexStatement,
	/// The old values (if existing)
	o: Option<Vec<Value>>,
	/// The new values (if existing)
	n: Option<Vec<Value>>,
	rid: &'a RecordId,
}

impl<'a> IndexOperation<'a> {
	fn new(
		opt: &'a Options,
		ns: NamespaceId,
		db: DatabaseId,
		ix: &'a DefineIndexStatement,
		o: Option<Vec<Value>>,
		n: Option<Vec<Value>>,
		rid: &'a RecordId,
	) -> Self {
		Self {
			opt,
			ns,
			db,
			ix,
			o,
			n,
			rid,
		}
	}

	fn get_unique_index_key(&self, v: &'a Array) -> Result<key::index::Index> {
		Ok(key::index::Index::new(self.ns, self.db, &self.ix.what, &self.ix.name, v, None))
	}

	fn get_non_unique_index_key(&self, v: &'a Array) -> Result<key::index::Index> {
		Ok(key::index::Index::new(
			self.ns,
			self.db,
			&self.ix.what,
			&self.ix.name,
			v,
			Some(&self.rid.key),
		))
	}

	async fn index_unique(&mut self, ctx: &Context) -> Result<()> {
		// Get the transaction
		let txn = ctx.tx();
		// Lock the transaction
		let mut txn = txn.lock().await;
		// Delete the old index data
		if let Some(o) = self.o.take() {
			let i = Indexable::new(o, self.ix);
			for o in i {
				let key = self.get_unique_index_key(&o)?;
				match txn.delc(&key, Some(self.rid)).await {
					Err(e) => {
						if matches!(e.downcast_ref(), Some(Error::TxConditionNotMet)) {
							Ok(())
						} else {
							Err(e)
						}
					}
					Ok(v) => Ok(v),
				}?
			}
		}
		// Create the new index data
		if let Some(n) = self.n.take() {
			let i = Indexable::new(n, self.ix);
			for n in i {
				if !n.is_all_none_or_null() {
					let key = self.get_unique_index_key(&n)?;
					if txn.putc(&key, self.rid, None).await.is_err() {
						let key = self.get_unique_index_key(&n)?;
						let rid = txn.get(&key, None).await?.unwrap();
						return self.err_index_exists(rid, n);
					}
				}
			}
		}
		Ok(())
	}

	async fn index_non_unique(&mut self, ctx: &Context) -> Result<()> {
		// Get the transaction
		let txn = ctx.tx();
		// Lock the transaction
		let mut txn = txn.lock().await;
		// Delete the old index data
		if let Some(o) = self.o.take() {
			let i = Indexable::new(o, self.ix);
			for o in i {
				let key = self.get_non_unique_index_key(&o)?;
				match txn.delc(&key, Some(self.rid)).await {
					Err(e) => {
						if matches!(e.downcast_ref(), Some(Error::TxConditionNotMet)) {
							Ok(())
						} else {
							Err(e)
						}
					}
					Ok(v) => Ok(v),
				}?
			}
		}
		// Create the new index data
		if let Some(n) = self.n.take() {
			let i = Indexable::new(n, self.ix);
			for n in i {
				let key = self.get_non_unique_index_key(&n)?;
				txn.set(&key, self.rid, None).await?;
			}
		}
		Ok(())
	}

	fn err_index_exists(&self, rid: RecordId, n: Array) -> Result<()> {
		bail!(Error::IndexExists {
			thing: rid,
			index: self.ix.name.to_string(),
			value: match n.len() {
				1 => n.first().unwrap().to_string(),
				_ => n.to_string(),
			},
		})
	}

	async fn index_search(&mut self, stk: &mut Stk, ctx: &Context, p: &SearchParams) -> Result<()> {
		let ikb = IndexKeyBase::new(self.ns, self.db, &self.ix.what, &self.ix.name);

		let mut ft =
			SearchIndex::new(ctx, self.ns, self.db, &p.az, ikb, p, TransactionType::Write).await?;

		if let Some(n) = self.n.take() {
			ft.index_document(stk, ctx, self.opt, self.rid, n).await?;
		} else {
			ft.remove_document(ctx, self.rid).await?;
		}
		ft.finish(ctx).await
	}

	async fn index_fulltext(
		&mut self,
		stk: &mut Stk,
		ctx: &Context,
		p: &FullTextParams,
	) -> Result<()> {
		let ikb = IndexKeyBase::new(self.ns, self.db, &self.ix.what, &self.ix.name);
		let tx = ctx.tx();
		// Build a FullText instance
		let fti =
			FullTextIndex::new(self.opt.id()?, ctx.get_index_stores(), &tx, ikb.clone(), p).await?;
		let mut rc = false;
		// Delete the old index data
		let doc_id = if let Some(o) = self.o.take() {
			fti.remove_content(stk, ctx, self.opt, self.rid, o, &mut rc).await?
		} else {
			None
		};
		// Create the new index data
		if let Some(n) = self.n.take() {
			fti.index_content(stk, ctx, self.opt, self.rid, n, &mut rc).await?;
		} else if let Some(doc_id) = doc_id {
			fti.remove_doc(ctx, doc_id).await?;
		}
		// Do we need to trigger the compaction?
		if rc {
			FullTextIndex::trigger_compaction(&ikb, &tx, self.opt.id()?).await?;
		}
		Ok(())
	}

	async fn index_mtree(&mut self, stk: &mut Stk, ctx: &Context, p: &MTreeParams) -> Result<()> {
		let txn = ctx.tx();
		let ikb = IndexKeyBase::new(self.ns, self.db, &self.ix.what, &self.ix.name);
		let mut mt = MTreeIndex::new(&txn, ikb, p, TransactionType::Write).await?;
		// Delete the old index data
		if let Some(o) = self.o.take() {
			mt.remove_document(stk, &txn, self.rid, &o).await?;
		}
		// Create the new index data
		if let Some(n) = self.n.take() {
			mt.index_document(stk, &txn, self.rid, &n).await?;
		}
		mt.finish(&txn).await
	}

	async fn index_hnsw(&mut self, ctx: &Context, p: &HnswParams) -> Result<()> {
		let hnsw = ctx.get_index_stores().get_index_hnsw(self.ns, self.db, ctx, self.ix, p).await?;
		let mut hnsw = hnsw.write().await;
		// Delete the old index data
		if let Some(o) = self.o.take() {
			hnsw.remove_document(&ctx.tx(), self.rid.key.clone(), &o).await?;
		}
		// Create the new index data
		if let Some(n) = self.n.take() {
			hnsw.index_document(&ctx.tx(), &self.rid.key, &n).await?;
		}
		Ok(())
	}
}<|MERGE_RESOLUTION|>--- conflicted
+++ resolved
@@ -1,12 +1,7 @@
-<<<<<<< HEAD
-use crate::catalog::DatabaseDefinition;
-use crate::catalog::DatabaseId;
-use crate::catalog::NamespaceId;
-=======
 use anyhow::{Result, bail};
 use reblessive::tree::Stk;
 
->>>>>>> 71fad245
+use crate::catalog::{DatabaseDefinition, DatabaseId, NamespaceId};
 use crate::ctx::Context;
 use crate::dbs::{Force, Options, Statement};
 use crate::doc::{CursorDoc, Document};
@@ -86,16 +81,10 @@
 	) -> Result<()> {
 		#[cfg(not(target_family = "wasm"))]
 		let (o, n) = if let Some(ib) = ctx.get_index_builder() {
-<<<<<<< HEAD
 			match ib.consume(db, ctx, ix, o, n, rid).await? {
-				// The index builder consumed the value, which means it is currently building the index asynchronously,
-				// we don't index the document and let the index builder do it later.
-=======
-			match ib.consume(ctx, opt.ns_db()?, ix, o, n, rid).await? {
 				// The index builder consumed the value, which means it is currently building the
 				// index asynchronously, we don't index the document and let the index builder
 				// do it later.
->>>>>>> 71fad245
 				ConsumeResult::Enqueued => return Ok(()),
 				// The index builder is done, the index has been built; we can proceed normally
 				ConsumeResult::Ignored(o, n) => (o, n),
