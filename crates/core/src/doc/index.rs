--- conflicted
+++ resolved
@@ -3,29 +3,19 @@
 use crate::dbs::{Force, Statement};
 use crate::doc::{CursorDoc, Document};
 use crate::err::Error;
-<<<<<<< HEAD
 use crate::idx::ft::search::Search2;
-=======
 use crate::expr::array::Array;
 use crate::expr::index::{HnswParams, Index, MTreeParams, SearchParams};
 use crate::expr::statements::DefineIndexStatement;
 use crate::expr::{FlowResultExt as _, Part, Thing, Value};
 use crate::idx::IndexKeyBase;
->>>>>>> 9043346e
 use crate::idx::ft::FtIndex;
 use crate::idx::trees::mtree::MTreeIndex;
 use crate::key;
 #[cfg(not(target_family = "wasm"))]
 use crate::kvs::ConsumeResult;
 use crate::kvs::TransactionType;
-<<<<<<< HEAD
-use crate::sql::array::Array;
-use crate::sql::index::{HnswParams, Index, MTreeParams, Search2Params, SearchParams};
-use crate::sql::statements::DefineIndexStatement;
-use crate::sql::{FlowResultExt as _, Part, Thing, Value};
-=======
 use anyhow::{Result, bail};
->>>>>>> 9043346e
 use reblessive::tree::Stk;
 
 impl Document {
@@ -418,7 +408,6 @@
 		ft.finish(ctx).await
 	}
 
-<<<<<<< HEAD
 	async fn index_full_text_multiwriter(
 		&mut self,
 		stk: &mut Stk,
@@ -438,15 +427,7 @@
 		Ok(())
 	}
 
-	async fn index_mtree(
-		&mut self,
-		stk: &mut Stk,
-		ctx: &Context,
-		p: &MTreeParams,
-	) -> Result<(), Error> {
-=======
 	async fn index_mtree(&mut self, stk: &mut Stk, ctx: &Context, p: &MTreeParams) -> Result<()> {
->>>>>>> 9043346e
 		let txn = ctx.tx();
 		let (ns, db) = self.opt.ns_db()?;
 		let ikb = IndexKeyBase::new(ns, db, self.ix)?;
