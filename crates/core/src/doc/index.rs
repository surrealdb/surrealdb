use crate::catalog::DatabaseDefinition;
use crate::catalog::DatabaseId;
use crate::catalog::NamespaceId;
use crate::ctx::Context;
use crate::dbs::{Force, Options, Statement};
use crate::doc::{CursorDoc, Document};
use crate::err::Error;
use crate::expr::index::{FullTextParams, HnswParams, Index, MTreeParams, SearchParams};
use crate::expr::statements::DefineIndexStatement;
use crate::expr::{FlowResultExt as _, Part};
use crate::idx::IndexKeyBase;
use crate::idx::ft::fulltext::FullTextIndex;
use crate::idx::ft::search::SearchIndex;
use crate::idx::trees::mtree::MTreeIndex;
use crate::key;
#[cfg(not(target_family = "wasm"))]
use crate::kvs::ConsumeResult;
use crate::kvs::TransactionType;
use crate::val::{Array, RecordId, Value};
use anyhow::{Result, bail};
use reblessive::tree::Stk;

impl Document {
	pub(super) async fn store_index_data(
		&self,
		stk: &mut Stk,
		ctx: &Context,
		opt: &Options,
		_stm: &Statement<'_>,
	) -> Result<()> {
		// Was this force targeted at a specific index?
		let targeted_force = matches!(opt.force, Force::Index(_));
		// Collect indexes or skip
		let ixs = match &opt.force {
			Force::Index(ix)
				if ix.first().is_some_and(|ix| {
					self.id.as_ref().is_some_and(|id| ix.what.as_str() == id.table)
				}) =>
			{
				ix.clone()
			}
			Force::All => self.ix(ctx, opt).await?,
			_ if self.changed() => self.ix(ctx, opt).await?,
			_ => return Ok(()),
		};
		// Check if the table is a view
		if self.tb(ctx, opt).await?.drop {
			return Ok(());
		}

		let db = self.db(ctx, opt).await?;

		// Get the record id
		let rid = self.id()?;
		// Loop through all index statements
		for ix in ixs.iter() {
			// Calculate old values
			let o = Self::build_opt_values(stk, ctx, opt, ix, &self.initial).await?;

			// Calculate new values
			let n = Self::build_opt_values(stk, ctx, opt, ix, &self.current).await?;

			// Update the index entries
			if targeted_force || o != n {
				Self::one_index(&db, stk, ctx, opt, ix, o, n, &rid).await?;
			}
		}
		// Carry on
		Ok(())
	}

	#[expect(clippy::too_many_arguments)]
	async fn one_index(
		db: &DatabaseDefinition,
		stk: &mut Stk,
		ctx: &Context,
		opt: &Options,
		ix: &DefineIndexStatement,
		o: Option<Vec<Value>>,
		n: Option<Vec<Value>>,
		rid: &RecordId,
	) -> Result<()> {
		#[cfg(not(target_family = "wasm"))]
		let (o, n) = if let Some(ib) = ctx.get_index_builder() {
			match ib.consume(db, ctx, ix, o, n, rid).await? {
				// The index builder consumed the value, which means it is currently building the index asynchronously,
				// we don't index the document and let the index builder do it later.
				ConsumeResult::Enqueued => return Ok(()),
				// The index builder is done, the index has been built; we can proceed normally
				ConsumeResult::Ignored(o, n) => (o, n),
			}
		} else {
			(o, n)
		};

		// Store all the variable and parameters required by the index operation
		let mut ic = IndexOperation::new(opt, db.namespace_id, db.database_id, ix, o, n, rid);

		// Index operation dispatching
		match &ix.index {
			Index::Uniq => ic.index_unique(ctx).await?,
			Index::Idx => ic.index_non_unique(ctx).await?,
			Index::Search(p) => ic.index_search(stk, ctx, p).await?,
			Index::FullText(p) => ic.index_fulltext(stk, ctx, p).await?,
			Index::MTree(p) => ic.index_mtree(stk, ctx, p).await?,
			Index::Hnsw(p) => ic.index_hnsw(ctx, p).await?,
		}
		Ok(())
	}

	/// Extract from the given document, the values required by the index and put then in an array.
	/// Eg. IF the index is composed of the columns `name` and `instrument`
	/// Given this doc: { "id": 1, "instrument":"piano", "name":"Tobie" }
	/// It will return: ["Tobie", "piano"]
	pub(crate) async fn build_opt_values(
		stk: &mut Stk,
		ctx: &Context,
		opt: &Options,
		ix: &DefineIndexStatement,
		doc: &CursorDoc,
	) -> Result<Option<Vec<Value>>> {
		if doc.doc.as_ref().is_nullish() {
			return Ok(None);
		}
		let mut o = Vec::with_capacity(ix.cols.len());
		for i in ix.cols.iter() {
			let v = i.compute(stk, ctx, opt, Some(doc)).await.catch_return()?;
			o.push(v);
		}
		Ok(Some(o))
	}
}

/// Extract from the given document, the values required by the index and put then in an array.
/// Eg. IF the index is composed of the columns `name` and `instrument`
/// Given this doc: { "id": 1, "instrument":"piano", "name":"Tobie" }
/// It will return: ["Tobie", "piano"]
struct Indexable(Vec<(Value, bool)>);

impl Indexable {
	fn new(vals: Vec<Value>, ix: &DefineIndexStatement) -> Self {
		let mut source = Vec::with_capacity(vals.len());
		for (v, i) in vals.into_iter().zip(ix.cols.iter()) {
			let f = matches!(i.0.last(), Some(&Part::Flatten));
			source.push((v, f));
		}
		Self(source)
	}
}

impl IntoIterator for Indexable {
	type Item = Array;
	type IntoIter = Combinator;

	fn into_iter(self) -> Self::IntoIter {
		Combinator::new(self.0)
	}
}

struct Combinator {
	iterators: Vec<Box<dyn ValuesIterator>>,
	has_next: bool,
}

impl Combinator {
	fn new(source: Vec<(Value, bool)>) -> Self {
		let mut iterators: Vec<Box<dyn ValuesIterator>> = Vec::new();
		// We create an iterator for each idiom
		for (v, f) in source {
			if !f {
				// Iterator for not flattened values
				if let Value::Array(v) = v {
					iterators.push(Box::new(MultiValuesIterator::new(v.0)));
					continue;
				}
			}
			iterators.push(Box::new(SingleValueIterator(v)));
		}
		Self {
			iterators,
			has_next: true,
		}
	}
}

impl Iterator for Combinator {
	type Item = Array;

	fn next(&mut self) -> Option<Self::Item> {
		if !self.has_next {
			return None;
		}
		let mut o = Vec::with_capacity(self.iterators.len());
		// Create the combination and advance to the next
		self.has_next = false;
		for i in &mut self.iterators {
			o.push(i.current().clone());
			if !self.has_next {
				// We advance only one iterator per iteration
				if i.next() {
					self.has_next = true;
				}
			}
		}
		let o = Array::from(o);
		Some(o)
	}
}

trait ValuesIterator: Send {
	fn next(&mut self) -> bool;
	fn current(&self) -> &Value;
}

struct MultiValuesIterator {
	vals: Vec<Value>,
	done: bool,
	current: usize,
	end: usize,
}

impl MultiValuesIterator {
	fn new(vals: Vec<Value>) -> Self {
		let len = vals.len();
		if len == 0 {
			Self {
				vals,
				done: true,
				current: 0,
				end: 0,
			}
		} else {
			Self {
				vals,
				done: false,
				current: 0,
				end: len - 1,
			}
		}
	}
}

impl ValuesIterator for MultiValuesIterator {
	fn next(&mut self) -> bool {
		if self.done {
			return false;
		}
		if self.current == self.end {
			self.done = true;
			return false;
		}
		self.current += 1;
		true
	}

	fn current(&self) -> &Value {
		self.vals.get(self.current).unwrap_or(&Value::Null)
	}
}

struct SingleValueIterator(Value);

impl ValuesIterator for SingleValueIterator {
	fn next(&mut self) -> bool {
		false
	}

	fn current(&self) -> &Value {
		&self.0
	}
}

struct IndexOperation<'a> {
	opt: &'a Options,
	ns: NamespaceId,
	db: DatabaseId,
	ix: &'a DefineIndexStatement,
	/// The old values (if existing)
	o: Option<Vec<Value>>,
	/// The new values (if existing)
	n: Option<Vec<Value>>,
	rid: &'a RecordId,
}

impl<'a> IndexOperation<'a> {
	fn new(
		opt: &'a Options,
		ns: NamespaceId,
		db: DatabaseId,
		ix: &'a DefineIndexStatement,
		o: Option<Vec<Value>>,
		n: Option<Vec<Value>>,
		rid: &'a RecordId,
	) -> Self {
		Self {
			opt,
			ns,
			db,
			ix,
			o,
			n,
			rid,
		}
	}

	fn get_unique_index_key(&self, v: &'a Array) -> Result<key::index::Index> {
		Ok(key::index::Index::new(self.ns, self.db, &self.ix.what, &self.ix.name, v, None))
	}

	fn get_non_unique_index_key(&self, v: &'a Array) -> Result<key::index::Index> {
<<<<<<< HEAD
		Ok(key::index::Index::new(
			self.ns,
			self.db,
			&self.ix.what,
			&self.ix.name,
			v,
			Some(&self.rid.id),
		))
=======
		let (ns, db) = self.opt.ns_db()?;
		Ok(key::index::Index::new(ns, db, &self.ix.what, &self.ix.name, v, Some(&self.rid.key)))
>>>>>>> e3245342
	}

	async fn index_unique(&mut self, ctx: &Context) -> Result<()> {
		// Get the transaction
		let txn = ctx.tx();
		// Lock the transaction
		let mut txn = txn.lock().await;
		// Delete the old index data
		if let Some(o) = self.o.take() {
			let i = Indexable::new(o, self.ix);
			for o in i {
				let key = self.get_unique_index_key(&o)?;
				match txn.delc(&key, Some(self.rid)).await {
					Err(e) => {
						if matches!(e.downcast_ref(), Some(Error::TxConditionNotMet)) {
							Ok(())
						} else {
							Err(e)
						}
					}
					Ok(v) => Ok(v),
				}?
			}
		}
		// Create the new index data
		if let Some(n) = self.n.take() {
			let i = Indexable::new(n, self.ix);
			for n in i {
				if !n.is_all_none_or_null() {
					let key = self.get_unique_index_key(&n)?;
					if txn.putc(&key, self.rid, None).await.is_err() {
						let key = self.get_unique_index_key(&n)?;
						let rid = txn.get(&key, None).await?.unwrap();
						return self.err_index_exists(rid, n);
					}
				}
			}
		}
		Ok(())
	}

	async fn index_non_unique(&mut self, ctx: &Context) -> Result<()> {
		// Get the transaction
		let txn = ctx.tx();
		// Lock the transaction
		let mut txn = txn.lock().await;
		// Delete the old index data
		if let Some(o) = self.o.take() {
			let i = Indexable::new(o, self.ix);
			for o in i {
				let key = self.get_non_unique_index_key(&o)?;
				match txn.delc(&key, Some(self.rid)).await {
					Err(e) => {
						if matches!(e.downcast_ref(), Some(Error::TxConditionNotMet)) {
							Ok(())
						} else {
							Err(e)
						}
					}
					Ok(v) => Ok(v),
				}?
			}
		}
		// Create the new index data
		if let Some(n) = self.n.take() {
			let i = Indexable::new(n, self.ix);
			for n in i {
				let key = self.get_non_unique_index_key(&n)?;
				txn.set(&key, self.rid, None).await?;
			}
		}
		Ok(())
	}

	fn err_index_exists(&self, rid: RecordId, n: Array) -> Result<()> {
		bail!(Error::IndexExists {
			thing: rid,
			index: self.ix.name.to_string(),
			value: match n.len() {
				1 => n.first().unwrap().to_string(),
				_ => n.to_string(),
			},
		})
	}

	async fn index_search(&mut self, stk: &mut Stk, ctx: &Context, p: &SearchParams) -> Result<()> {
		let ikb = IndexKeyBase::new(self.ns, self.db, &self.ix.what, &self.ix.name);

		let mut ft =
			SearchIndex::new(ctx, self.ns, self.db, &p.az, ikb, p, TransactionType::Write).await?;

		if let Some(n) = self.n.take() {
			ft.index_document(stk, ctx, self.opt, self.rid, n).await?;
		} else {
			ft.remove_document(ctx, self.rid).await?;
		}
		ft.finish(ctx).await
	}

	async fn index_fulltext(
		&mut self,
		stk: &mut Stk,
		ctx: &Context,
		p: &FullTextParams,
	) -> Result<()> {
		let ikb = IndexKeyBase::new(self.ns, self.db, &self.ix.what, &self.ix.name);
		let tx = ctx.tx();
		// Build a FullText instance
		let fti =
			FullTextIndex::new(self.opt.id()?, ctx.get_index_stores(), &tx, ikb.clone(), p).await?;
		let mut rc = false;
		// Delete the old index data
		let doc_id = if let Some(o) = self.o.take() {
			fti.remove_content(stk, ctx, self.opt, self.rid, o, &mut rc).await?
		} else {
			None
		};
		// Create the new index data
		if let Some(n) = self.n.take() {
			fti.index_content(stk, ctx, self.opt, self.rid, n, &mut rc).await?;
		} else if let Some(doc_id) = doc_id {
			fti.remove_doc(ctx, doc_id).await?;
		}
		// Do we need to trigger the compaction?
		if rc {
			FullTextIndex::trigger_compaction(&ikb, &tx, self.opt.id()?).await?;
		}
		Ok(())
	}

	async fn index_mtree(&mut self, stk: &mut Stk, ctx: &Context, p: &MTreeParams) -> Result<()> {
		let txn = ctx.tx();
		let ikb = IndexKeyBase::new(self.ns, self.db, &self.ix.what, &self.ix.name);
		let mut mt = MTreeIndex::new(&txn, ikb, p, TransactionType::Write).await?;
		// Delete the old index data
		if let Some(o) = self.o.take() {
			mt.remove_document(stk, &txn, self.rid, &o).await?;
		}
		// Create the new index data
		if let Some(n) = self.n.take() {
			mt.index_document(stk, &txn, self.rid, &n).await?;
		}
		mt.finish(&txn).await
	}

	async fn index_hnsw(&mut self, ctx: &Context, p: &HnswParams) -> Result<()> {
		let hnsw = ctx.get_index_stores().get_index_hnsw(self.ns, self.db, ctx, self.ix, p).await?;
		let mut hnsw = hnsw.write().await;
		// Delete the old index data
		if let Some(o) = self.o.take() {
			hnsw.remove_document(&ctx.tx(), self.rid.key.clone(), &o).await?;
		}
		// Create the new index data
		if let Some(n) = self.n.take() {
			hnsw.index_document(&ctx.tx(), &self.rid.key, &n).await?;
		}
		Ok(())
	}
}<|MERGE_RESOLUTION|>--- conflicted
+++ resolved
@@ -308,19 +308,14 @@
 	}
 
 	fn get_non_unique_index_key(&self, v: &'a Array) -> Result<key::index::Index> {
-<<<<<<< HEAD
 		Ok(key::index::Index::new(
 			self.ns,
 			self.db,
 			&self.ix.what,
 			&self.ix.name,
 			v,
-			Some(&self.rid.id),
+			Some(&self.rid.key),
 		))
-=======
-		let (ns, db) = self.opt.ns_db()?;
-		Ok(key::index::Index::new(ns, db, &self.ix.what, &self.ix.name, v, Some(&self.rid.key)))
->>>>>>> e3245342
 	}
 
 	async fn index_unique(&mut self, ctx: &Context) -> Result<()> {
