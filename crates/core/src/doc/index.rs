use crate::ctx::Context;
use crate::dbs::{Force, Options, Statement};
use crate::doc::{CursorDoc, Document};
use crate::err::Error;
use crate::expr::index::{FullTextParams, HnswParams, Index, MTreeParams, SearchParams};
use crate::expr::statements::DefineIndexStatement;
use crate::expr::{FlowResultExt as _, Part};
use crate::idx::IndexKeyBase;
use crate::idx::ft::fulltext::FullTextIndex;
use crate::idx::ft::search::SearchIndex;
use crate::idx::trees::mtree::MTreeIndex;
use crate::key;
#[cfg(not(target_family = "wasm"))]
use crate::kvs::ConsumeResult;
use crate::kvs::TransactionType;
use crate::val::{Array, RecordId, Value};
use anyhow::{Result, bail};
use reblessive::tree::Stk;

impl Document {
	pub(super) async fn store_index_data(
		&self,
		stk: &mut Stk,
		ctx: &Context,
		opt: &Options,
		_stm: &Statement<'_>,
	) -> Result<()> {
		// Was this force targeted at a specific index?
		let targeted_force = matches!(opt.force, Force::Index(_));
		// Collect indexes or skip
		let ixs = match &opt.force {
			Force::Index(ix)
				if ix.first().is_some_and(|ix| {
					self.id.as_ref().is_some_and(|id| ix.what.as_str() == id.table)
				}) =>
			{
				ix.clone()
			}
			Force::All => self.ix(ctx, opt).await?,
			_ if self.changed() => self.ix(ctx, opt).await?,
			_ => return Ok(()),
		};
		// Check if the table is a view
		if self.tb(ctx, opt).await?.drop {
			return Ok(());
		}
		// Get the record id
		let rid = self.id()?;
		// Loop through all index statements
		for ix in ixs.iter() {
			// Calculate old values
			let o = Self::build_opt_values(stk, ctx, opt, ix, &self.initial).await?;

			// Calculate new values
			let n = Self::build_opt_values(stk, ctx, opt, ix, &self.current).await?;

			// Update the index entries
			if targeted_force || o != n {
				Self::one_index(stk, ctx, opt, ix, o, n, &rid).await?;
			}
		}
		// Carry on
		Ok(())
	}

	async fn one_index(
		stk: &mut Stk,
		ctx: &Context,
		opt: &Options,
		ix: &DefineIndexStatement,
		o: Option<Vec<Value>>,
		n: Option<Vec<Value>>,
		rid: &RecordId,
	) -> Result<()> {
		#[cfg(not(target_family = "wasm"))]
		let (o, n) = if let Some(ib) = ctx.get_index_builder() {
			match ib.consume(ctx, opt.ns_db()?, ix, o, n, rid).await? {
				// The index builder consumed the value, which means it is currently building the index asynchronously,
				// we don't index the document and let the index builder do it later.
				ConsumeResult::Enqueued => return Ok(()),
				// The index builder is done, the index has been built; we can proceed normally
				ConsumeResult::Ignored(o, n) => (o, n),
			}
		} else {
			(o, n)
		};

		// Store all the variable and parameters required by the index operation
		let mut ic = IndexOperation::new(opt, ix, o, n, rid);

		// Index operation dispatching
		match &ix.index {
			Index::Uniq => ic.index_unique(ctx).await?,
			Index::Idx => ic.index_non_unique(ctx).await?,
			Index::Search(p) => ic.index_search(stk, ctx, p).await?,
			Index::FullText(p) => ic.index_fulltext(stk, ctx, p).await?,
			Index::MTree(p) => ic.index_mtree(stk, ctx, p).await?,
			Index::Hnsw(p) => ic.index_hnsw(ctx, p).await?,
		}
		Ok(())
	}

	/// Extract from the given document, the values required by the index and put then in an array.
	/// Eg. IF the index is composed of the columns `name` and `instrument`
	/// Given this doc: { "id": 1, "instrument":"piano", "name":"Tobie" }
	/// It will return: ["Tobie", "piano"]
	pub(crate) async fn build_opt_values(
		stk: &mut Stk,
		ctx: &Context,
		opt: &Options,
		ix: &DefineIndexStatement,
		doc: &CursorDoc,
	) -> Result<Option<Vec<Value>>> {
		if doc.doc.as_ref().is_nullish() {
			return Ok(None);
		}
		let mut o = Vec::with_capacity(ix.cols.len());
		for i in ix.cols.iter() {
			let v = i.compute(stk, ctx, opt, Some(doc)).await.catch_return()?;
			o.push(v);
		}
		Ok(Some(o))
	}
}

/// Extract from the given document, the values required by the index and put then in an array.
/// Eg. IF the index is composed of the columns `name` and `instrument`
/// Given this doc: { "id": 1, "instrument":"piano", "name":"Tobie" }
/// It will return: ["Tobie", "piano"]
struct Indexable(Vec<(Value, bool)>);

impl Indexable {
	fn new(vals: Vec<Value>, ix: &DefineIndexStatement) -> Self {
		let mut source = Vec::with_capacity(vals.len());
		for (v, i) in vals.into_iter().zip(ix.cols.iter()) {
			let f = matches!(i.0.last(), Some(&Part::Flatten));
			source.push((v, f));
		}
		Self(source)
	}
}

impl IntoIterator for Indexable {
	type Item = Array;
	type IntoIter = Combinator;

	fn into_iter(self) -> Self::IntoIter {
		Combinator::new(self.0)
	}
}

struct Combinator {
	iterators: Vec<Box<dyn ValuesIterator>>,
	has_next: bool,
}

impl Combinator {
	fn new(source: Vec<(Value, bool)>) -> Self {
		let mut iterators: Vec<Box<dyn ValuesIterator>> = Vec::new();
		// We create an iterator for each idiom
		for (v, f) in source {
			if !f {
				// Iterator for not flattened values
				if let Value::Array(v) = v {
					iterators.push(Box::new(MultiValuesIterator::new(v.0)));
					continue;
				}
			}
			iterators.push(Box::new(SingleValueIterator(v)));
		}
		Self {
			iterators,
			has_next: true,
		}
	}
}

impl Iterator for Combinator {
	type Item = Array;

	fn next(&mut self) -> Option<Self::Item> {
		if !self.has_next {
			return None;
		}
		let mut o = Vec::with_capacity(self.iterators.len());
		// Create the combination and advance to the next
		self.has_next = false;
		for i in &mut self.iterators {
			o.push(i.current().clone());
			if !self.has_next {
				// We advance only one iterator per iteration
				if i.next() {
					self.has_next = true;
				}
			}
		}
		let o = Array::from(o);
		Some(o)
	}
}

trait ValuesIterator: Send {
	fn next(&mut self) -> bool;
	fn current(&self) -> &Value;
}

struct MultiValuesIterator {
	vals: Vec<Value>,
	done: bool,
	current: usize,
	end: usize,
}

impl MultiValuesIterator {
	fn new(vals: Vec<Value>) -> Self {
		let len = vals.len();
		if len == 0 {
			Self {
				vals,
				done: true,
				current: 0,
				end: 0,
			}
		} else {
			Self {
				vals,
				done: false,
				current: 0,
				end: len - 1,
			}
		}
	}
}

impl ValuesIterator for MultiValuesIterator {
	fn next(&mut self) -> bool {
		if self.done {
			return false;
		}
		if self.current == self.end {
			self.done = true;
			return false;
		}
		self.current += 1;
		true
	}

	fn current(&self) -> &Value {
		self.vals.get(self.current).unwrap_or(&Value::Null)
	}
}

struct SingleValueIterator(Value);

impl ValuesIterator for SingleValueIterator {
	fn next(&mut self) -> bool {
		false
	}

	fn current(&self) -> &Value {
		&self.0
	}
}

struct IndexOperation<'a> {
	opt: &'a Options,
	ix: &'a DefineIndexStatement,
	/// The old values (if existing)
	o: Option<Vec<Value>>,
	/// The new values (if existing)
	n: Option<Vec<Value>>,
	rid: &'a RecordId,
}

impl<'a> IndexOperation<'a> {
	fn new(
		opt: &'a Options,
		ix: &'a DefineIndexStatement,
		o: Option<Vec<Value>>,
		n: Option<Vec<Value>>,
		rid: &'a RecordId,
	) -> Self {
		Self {
			opt,
			ix,
			o,
			n,
			rid,
		}
	}

	fn get_unique_index_key(&self, v: &'a Array) -> Result<key::index::Index> {
		let (ns, db) = self.opt.ns_db()?;
		Ok(key::index::Index::new(ns, db, &self.ix.what, &self.ix.name, v, None))
	}

	fn get_non_unique_index_key(&self, v: &'a Array) -> Result<key::index::Index> {
		let (ns, db) = self.opt.ns_db()?;
		Ok(key::index::Index::new(ns, db, &self.ix.what, &self.ix.name, v, Some(&self.rid.key)))
	}

	async fn index_unique(&mut self, ctx: &Context) -> Result<()> {
		// Get the transaction
		let txn = ctx.tx();
		// Lock the transaction
		let mut txn = txn.lock().await;
		// Delete the old index data
		if let Some(o) = self.o.take() {
			let i = Indexable::new(o, self.ix);
			for o in i {
				let key = self.get_unique_index_key(&o)?;
				match txn.delc(&key, Some(self.rid)).await {
					Err(e) => {
						if matches!(e.downcast_ref(), Some(Error::TxConditionNotMet)) {
							Ok(())
						} else {
							Err(e)
						}
					}
					Ok(v) => Ok(v),
				}?
			}
		}
		// Create the new index data
		if let Some(n) = self.n.take() {
			let i = Indexable::new(n, self.ix);
			for n in i {
				if !n.is_all_none_or_null() {
					let key = self.get_unique_index_key(&n)?;
					if txn.putc(&key, self.rid, None).await.is_err() {
						let key = self.get_unique_index_key(&n)?;
<<<<<<< HEAD
						let val = txn.get(key, None).await?.unwrap();
						let rid: RecordId = revision::from_slice(&val)?;
=======
						let rid = txn.get(&key, None).await?.unwrap();
>>>>>>> 3bd63f7b
						return self.err_index_exists(rid, n);
					}
				}
			}
		}
		Ok(())
	}

	async fn index_non_unique(&mut self, ctx: &Context) -> Result<()> {
		// Get the transaction
		let txn = ctx.tx();
		// Lock the transaction
		let mut txn = txn.lock().await;
		// Delete the old index data
		if let Some(o) = self.o.take() {
			let i = Indexable::new(o, self.ix);
			for o in i {
				let key = self.get_non_unique_index_key(&o)?;
				match txn.delc(&key, Some(self.rid)).await {
					Err(e) => {
						if matches!(e.downcast_ref(), Some(Error::TxConditionNotMet)) {
							Ok(())
						} else {
							Err(e)
						}
					}
					Ok(v) => Ok(v),
				}?
			}
		}
		// Create the new index data
		if let Some(n) = self.n.take() {
			let i = Indexable::new(n, self.ix);
			for n in i {
				let key = self.get_non_unique_index_key(&n)?;
				txn.set(&key, self.rid, None).await?;
			}
		}
		Ok(())
	}

	fn err_index_exists(&self, rid: RecordId, n: Array) -> Result<()> {
		bail!(Error::IndexExists {
			thing: rid,
			index: self.ix.name.to_string(),
			value: match n.len() {
				1 => n.first().unwrap().to_string(),
				_ => n.to_string(),
			},
		})
	}

	async fn index_search(&mut self, stk: &mut Stk, ctx: &Context, p: &SearchParams) -> Result<()> {
		let (ns, db) = self.opt.ns_db()?;
		let ikb = IndexKeyBase::new(ns, db, &self.ix.what, &self.ix.name);

		let mut ft = SearchIndex::new(ctx, self.opt, &p.az, ikb, p, TransactionType::Write).await?;

		if let Some(n) = self.n.take() {
			ft.index_document(stk, ctx, self.opt, self.rid, n).await?;
		} else {
			ft.remove_document(ctx, self.rid).await?;
		}
		ft.finish(ctx).await
	}

	async fn index_fulltext(
		&mut self,
		stk: &mut Stk,
		ctx: &Context,
		p: &FullTextParams,
	) -> Result<()> {
		let (ns, db) = self.opt.ns_db()?;
		let ikb = IndexKeyBase::new(ns, db, &self.ix.what, &self.ix.name);
		let tx = ctx.tx();
		// Build a FullText instance
		let fti =
			FullTextIndex::new(self.opt.id()?, ctx.get_index_stores(), &tx, ikb.clone(), p).await?;
		let mut rc = false;
		// Delete the old index data
		let doc_id = if let Some(o) = self.o.take() {
			fti.remove_content(stk, ctx, self.opt, self.rid, o, &mut rc).await?
		} else {
			None
		};
		// Create the new index data
		if let Some(n) = self.n.take() {
			fti.index_content(stk, ctx, self.opt, self.rid, n, &mut rc).await?;
		} else if let Some(doc_id) = doc_id {
			fti.remove_doc(ctx, doc_id).await?;
		}
		// Do we need to trigger the compaction?
		if rc {
			FullTextIndex::trigger_compaction(&ikb, &tx, self.opt.id()?).await?;
		}
		Ok(())
	}

	async fn index_mtree(&mut self, stk: &mut Stk, ctx: &Context, p: &MTreeParams) -> Result<()> {
		let txn = ctx.tx();
		let (ns, db) = self.opt.ns_db()?;
		let ikb = IndexKeyBase::new(ns, db, &self.ix.what, &self.ix.name);
		let mut mt = MTreeIndex::new(&txn, ikb, p, TransactionType::Write).await?;
		// Delete the old index data
		if let Some(o) = self.o.take() {
			mt.remove_document(stk, &txn, self.rid, &o).await?;
		}
		// Create the new index data
		if let Some(n) = self.n.take() {
			mt.index_document(stk, &txn, self.rid, &n).await?;
		}
		mt.finish(&txn).await
	}

	async fn index_hnsw(&mut self, ctx: &Context, p: &HnswParams) -> Result<()> {
		let hnsw = ctx.get_index_stores().get_index_hnsw(ctx, self.opt, self.ix, p).await?;
		let mut hnsw = hnsw.write().await;
		// Delete the old index data
		if let Some(o) = self.o.take() {
			hnsw.remove_document(&ctx.tx(), self.rid.key.clone(), &o).await?;
		}
		// Create the new index data
		if let Some(n) = self.n.take() {
			hnsw.index_document(&ctx.tx(), &self.rid.key, &n).await?;
		}
		Ok(())
	}
}<|MERGE_RESOLUTION|>--- conflicted
+++ resolved
@@ -329,12 +329,7 @@
 					let key = self.get_unique_index_key(&n)?;
 					if txn.putc(&key, self.rid, None).await.is_err() {
 						let key = self.get_unique_index_key(&n)?;
-<<<<<<< HEAD
-						let val = txn.get(key, None).await?.unwrap();
-						let rid: RecordId = revision::from_slice(&val)?;
-=======
 						let rid = txn.get(&key, None).await?.unwrap();
->>>>>>> 3bd63f7b
 						return self.err_index_exists(rid, n);
 					}
 				}
