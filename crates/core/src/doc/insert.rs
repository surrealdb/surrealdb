--- conflicted
+++ resolved
@@ -132,13 +132,8 @@
 			return Err(IgnoreError::Ignore);
 		}
 
-<<<<<<< HEAD
 		let (ns, db) = ctx.get_ns_db_ids_ro(opt).await?;
-		let val = ctx.tx().get_record(ns, db, &retry.tb, &retry.id, opt.version).await?;
-=======
-		let (ns, db) = opt.ns_db()?;
 		let val = ctx.tx().get_record(ns, db, &retry.table, &retry.key, opt.version).await?;
->>>>>>> e3245342
 
 		self.modify_for_update_retry(retry, val);
 
