use crate::ctx::Context;
use crate::dbs::Options;
use crate::dbs::Statement;
use crate::doc::Document;
use crate::err;
use crate::err::Error;
use crate::expr::statements::InsertStatement;
use crate::expr::value::Value;
use anyhow::Result;
use reblessive::tree::Stk;

use super::IgnoreError;

impl Document {
	pub(super) async fn insert(
		&mut self,
		stk: &mut Stk,
		ctx: &Context,
		opt: &Options,
		stm: &InsertStatement,
	) -> Result<Value, IgnoreError> {
		// Even though we haven't tried to create first this can still not be the 'initial iteration' if
		// the initial doc is not set.
		//
		// If this is not the initial iteration we immediatly skip trying to create and go straight
		// to updating.
		if !self.is_iteration_initial() {
			return self.insert_update(stk, ctx, opt, &Statement::Insert(stm)).await;
		}

		// is this retryable?
		// it is retryable when some data is present on the insert statement to update.
		let retryable = stm.update.is_some();
<<<<<<< HEAD

		// it is retryable so generate a save point we can roll back to.
		// always create a save point even if not retryable, as we have to rollback to original state.
		ctx.tx().lock().await.new_save_point().await;
=======
		if retryable {
			// it is retryable so generate a save point we can roll back to.
			ctx.tx().lock().await.new_save_point();
		}
>>>>>>> 23645987

		// First try to create the value and if that is not possible due to an existing value fall
		// back to update instead.
		//
		// This is done this way to make the create path fast and take priority over the update
		// path.
		let retry = match self.insert_create(stk, ctx, opt, &Statement::Insert(stm)).await {
			// We received an index exists error, so we
			// ignore the error, and attempt to update the
			// record using the ON DUPLICATE KEY UPDATE
			// clause with the ID received in the error
			Err(IgnoreError::Error(e)) => match e.downcast_ref::<err::Error>() {
				Some(Error::IndexExists {
					..
				}) => {
					// if not retryable return the error.
					//
					// or if the statement contained a specific record id, we
					// don't retry to
					if !retryable || self.is_specific_record_id() {
						ctx.tx().lock().await.rollback_to_save_point().await?;

						// Ignore flag; disables error.
						// Error::Ignore is never raised to the user.
						if stm.ignore {
							return Err(IgnoreError::Ignore);
						}

						return Err(IgnoreError::Error(e));
					}
					let Ok(Error::IndexExists {
						thing,
						..
					}) = e.downcast()
					else {
						// Checked above
						unreachable!()
					};
					thing
				}
				// We attempted to INSERT a document with an ID,
				// and this ID already exists in the database,
				// so we need to update the record instead using
				// the ON DUPLICATE KEY UPDATE statement clause
				Some(Error::RecordExists {
					..
				}) => {
					// if not retryable return the error.
					if !retryable {
						ctx.tx().lock().await.rollback_to_save_point().await?;

						// Ignore flag; disables error.
						// Error::Ignore is never raised to the user.
						if stm.ignore {
							return Err(IgnoreError::Ignore);
						}
						return Err(IgnoreError::Error(e));
					}
					let Ok(Error::RecordExists {
						thing,
						..
					}) = e.downcast()
					else {
						// Checked above
						unreachable!()
					};
					thing
				}
				_ => {
					// we have to rollback to the save point, even though retryable is false.
					// this is because we have to guarantee atomicity of the insert.
					ctx.tx().lock().await.rollback_to_save_point().await?;

					return Err(IgnoreError::Error(e));
				}
			},
			Err(IgnoreError::Ignore) => {
<<<<<<< HEAD
				// if the error is ignored, we can release the save point.
				ctx.tx().lock().await.release_last_save_point().await?;

				return Err(IgnoreError::Ignore);
			}
			Ok(x) => {
				// if the transaction is successful, we can release the save point.
				ctx.tx().lock().await.release_last_save_point().await?;

=======
				if retryable {
					ctx.tx().lock().await.release_last_save_point()?;
				}
				return Err(IgnoreError::Ignore);
			}
			Ok(x) => {
				if retryable {
					ctx.tx().lock().await.release_last_save_point()?;
				}
>>>>>>> 23645987
				return Ok(x);
			}
		};

		// Insertion failed so instead do an update.
		if !retryable {
			ctx.tx().lock().await.rollback_to_save_point().await?;
		} else {
			// Release the save point.
			ctx.tx().lock().await.release_last_save_point().await?;
		}

		if ctx.is_done(true).await? {
			// Don't process the document
			return Err(IgnoreError::Ignore);
		}

		let (ns, db) = opt.ns_db()?;
		let val = ctx.tx().get_record(ns, db, &retry.tb, &retry.id, opt.version).await?;

		self.modify_for_update_retry(retry, val);

		// we restarted, so we might need to generate a record id again?
		self.generate_record_id(stk, ctx, opt, &Statement::Insert(stm)).await?;

		self.insert_update(stk, ctx, opt, &Statement::Insert(stm)).await
	}

	/// Attempt to run an INSERT statement to
	/// create a record which does not exist
	async fn insert_create(
		&mut self,
		stk: &mut Stk,
		ctx: &Context,
		opt: &Options,
		stm: &Statement<'_>,
	) -> Result<Value, IgnoreError> {
		self.check_permissions_quick(stk, ctx, opt, stm).await?;
		self.check_table_type(ctx, opt, stm).await?;
		self.check_data_fields(stk, ctx, opt, stm).await?;
		self.process_merge_data(stk, ctx, opt, stm).await?;
		self.store_edges_data(ctx, opt, stm).await?;
		self.process_table_fields(stk, ctx, opt, stm).await?;
		self.cleanup_table_fields(ctx, opt, stm).await?;
		self.default_record_data(ctx, opt, stm).await?;
		self.check_permissions_table(stk, ctx, opt, stm).await?;
		self.store_record_data(ctx, opt, stm).await?;
		self.store_index_data(stk, ctx, opt, stm).await?;
		self.process_table_views(stk, ctx, opt, stm).await?;
		self.process_table_lives(stk, ctx, opt, stm).await?;
		self.process_table_events(stk, ctx, opt, stm).await?;
		self.process_changefeeds(ctx, opt, stm).await?;
		self.pluck(stk, ctx, opt, stm).await
	}
	/// Attempt to run an INSERT statement to
	/// update a record which already exists
	async fn insert_update(
		&mut self,
		stk: &mut Stk,
		ctx: &Context,
		opt: &Options,
		stm: &Statement<'_>,
	) -> Result<Value, IgnoreError> {
		self.check_permissions_quick(stk, ctx, opt, stm).await?;
		self.check_table_type(ctx, opt, stm).await?;
		self.check_data_fields(stk, ctx, opt, stm).await?;
		self.check_permissions_table(stk, ctx, opt, stm).await?;
		self.process_record_data(stk, ctx, opt, stm).await?;
		self.process_table_fields(stk, ctx, opt, stm).await?;
		self.cleanup_table_fields(ctx, opt, stm).await?;
		self.default_record_data(ctx, opt, stm).await?;
		self.check_permissions_table(stk, ctx, opt, stm).await?;
		self.store_record_data(ctx, opt, stm).await?;
		self.store_index_data(stk, ctx, opt, stm).await?;
		self.process_table_views(stk, ctx, opt, stm).await?;
		self.process_table_lives(stk, ctx, opt, stm).await?;
		self.process_table_events(stk, ctx, opt, stm).await?;
		self.process_changefeeds(ctx, opt, stm).await?;
		self.pluck(stk, ctx, opt, stm).await
	}
}<|MERGE_RESOLUTION|>--- conflicted
+++ resolved
@@ -31,17 +31,9 @@
 		// is this retryable?
 		// it is retryable when some data is present on the insert statement to update.
 		let retryable = stm.update.is_some();
-<<<<<<< HEAD
-
 		// it is retryable so generate a save point we can roll back to.
 		// always create a save point even if not retryable, as we have to rollback to original state.
 		ctx.tx().lock().await.new_save_point().await;
-=======
-		if retryable {
-			// it is retryable so generate a save point we can roll back to.
-			ctx.tx().lock().await.new_save_point();
-		}
->>>>>>> 23645987
 
 		// First try to create the value and if that is not possible due to an existing value fall
 		// back to update instead.
@@ -119,27 +111,13 @@
 				}
 			},
 			Err(IgnoreError::Ignore) => {
-<<<<<<< HEAD
 				// if the error is ignored, we can release the save point.
-				ctx.tx().lock().await.release_last_save_point().await?;
-
+				ctx.tx().lock().await.release_last_save_point()?;
 				return Err(IgnoreError::Ignore);
 			}
 			Ok(x) => {
 				// if the transaction is successful, we can release the save point.
-				ctx.tx().lock().await.release_last_save_point().await?;
-
-=======
-				if retryable {
-					ctx.tx().lock().await.release_last_save_point()?;
-				}
-				return Err(IgnoreError::Ignore);
-			}
-			Ok(x) => {
-				if retryable {
-					ctx.tx().lock().await.release_last_save_point()?;
-				}
->>>>>>> 23645987
+				ctx.tx().lock().await.release_last_save_point()?;
 				return Ok(x);
 			}
 		};
