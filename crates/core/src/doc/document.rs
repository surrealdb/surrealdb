--- conflicted
+++ resolved
@@ -1,26 +1,10 @@
-<<<<<<< HEAD
-use crate::catalog::DatabaseDefinition;
-use crate::catalog::TableDefinition;
-use crate::ctx::Context;
-use crate::ctx::MutableContext;
-use crate::dbs::Options;
-use crate::dbs::Workable;
-use crate::expr::Base;
-use crate::expr::FlowResultExt as _;
-use crate::expr::permission::Permission;
-use crate::expr::statements::define::DefineEventStatement;
-use crate::expr::statements::define::DefineFieldStatement;
-use crate::expr::statements::define::DefineIndexStatement;
-=======
+use crate::catalog::{DatabaseDefinition, TableDefinition};
 use crate::ctx::{Context, MutableContext};
 use crate::dbs::{Options, Workable};
-use crate::err::Error;
 use crate::expr::permission::Permission;
 use crate::expr::statements::define::{
-	DefineDatabaseStatement, DefineEventStatement, DefineFieldStatement, DefineIndexStatement,
-	DefineTableStatement,
+	DefineEventStatement, DefineFieldStatement, DefineIndexStatement,
 };
->>>>>>> e3245342
 use crate::expr::statements::live::LiveStatement;
 use crate::expr::{Base, FlowResultExt as _, Ident};
 use crate::iam::{Action, ResourceKind};
@@ -434,69 +418,33 @@
 				match cache.get(&key) {
 					Some(val) => val.try_into_type(),
 					None => {
-<<<<<<< HEAD
-						let val = match txn.get_tb(ns, db, &id.tb).await? {
+						let val = match txn.get_tb(ns, db, &id.table).await? {
 							Some(tb) => tb,
 							None => {
 								// Allowed to run?
 								opt.is_allowed(Action::Edit, ResourceKind::Table, &Base::Db)?;
 								// We can create the table automatically
 								let (ns, db) = opt.ns_db()?;
-								txn.ensure_ns_db_tb(ns, db, &id.tb, opt.strict).await?
+								txn.ensure_ns_db_tb(ns, db, &id.table, opt.strict).await?
 							}
 						};
 						let val = cache::ds::Entry::Any(val.clone());
 						cache.insert(key, val.clone());
-						val
-=======
-						let val = match txn.get_tb(ns, db, &id.table).await {
-							Err(e) => {
-								// The table doesn't exist
-								if matches!(e.downcast_ref(), Some(Error::TbNotFound { .. })) {
-									// Allowed to run?
-									opt.is_allowed(Action::Edit, ResourceKind::Table, &Base::Db)?;
-									// We can create the table automatically
-									txn.ensure_ns_db_tb(ns, db, &id.table, opt.strict).await
-								} else {
-									// There was an error
-									Err(e)
-								}
-							}
-							// The table exists
-							Ok(tb) => Ok(tb),
-						}?;
-						cache.insert(key, cache::ds::Entry::Any(val.clone()));
-						Ok(val)
->>>>>>> e3245342
+						val.try_into_type()
 					}
 				}
 			}
 			// No cache is present on the context
 			_ => {
 				// Return the table or attempt to define it
-<<<<<<< HEAD
-				match txn.get_tb(ns, db, &id.tb).await? {
+				match txn.get_tb(ns, db, &id.table).await? {
 					Some(tb) => Ok(tb),
 					None => {
 						// Allowed to run?
 						opt.is_allowed(Action::Edit, ResourceKind::Table, &Base::Db)?;
 						// We can create the table automatically
 						let (ns, db) = opt.ns_db()?;
-						txn.ensure_ns_db_tb(ns, db, &id.tb, opt.strict).await
-=======
-				match txn.get_tb(ns, db, &id.table).await {
-					Err(e) => {
-						// The table doesn't exist
-						if matches!(e.downcast_ref(), Some(Error::TbNotFound { .. })) {
-							// Allowed to run?
-							opt.is_allowed(Action::Edit, ResourceKind::Table, &Base::Db)?;
-							// We can create the table automatically
-							txn.ensure_ns_db_tb(ns, db, &id.table, opt.strict).await
-						} else {
-							// There was an error
-							Err(e)
-						}
->>>>>>> e3245342
+						txn.ensure_ns_db_tb(ns, db, &id.table, opt.strict).await
 					}
 				}
 			}
