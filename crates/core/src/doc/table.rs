use std::collections::HashMap;
use std::collections::hash_map::Entry;

use anyhow::{Result, bail};
use futures::future::try_join_all;
use reblessive::tree::Stk;
use rust_decimal::Decimal;

use crate::catalog::providers::TableProvider;
use crate::catalog::{TableDefinition, ViewDefinition};
use crate::ctx::Context;
use crate::dbs::{Force, Options, Statement};
use crate::doc::{CursorDoc, Document};
use crate::err::Error;
use crate::expr::data::Assignment;
use crate::expr::paths::ID;
use crate::expr::statements::SelectStatement;
use crate::expr::statements::delete::DeleteStatement;
use crate::expr::statements::ifelse::IfelseStatement;
use crate::expr::statements::upsert::UpsertStatement;
use crate::expr::{
	AssignOperator, BinaryOperator, Cond, Data, Expr, Field, Fields, FlowResultExt as _, Function,
	FunctionCall, Groups, Idiom, Literal, Part,
};
use crate::val::record::FieldStats;
use crate::val::{Array, RecordId, RecordIdKey, TryAdd, TrySub, Value};

/// Represents a change to field statistics
#[derive(Clone, Debug)]
enum FieldStatsDelta {
	CountAdd(u64),
	CountSub(u64),
	SumAdd,
	SumSub,
	MeanAdd {
		value: Decimal,
	},
	MeanSub {
		value: Decimal,
	},
	MeanUpdate {
		old_value: Decimal,
		new_value: Decimal,
	},
	MinMaxAdd,
	MinMaxSub,
}

/// Combine two deltas for the same field
fn combine_field_deltas(first: FieldStatsDelta, second: FieldStatsDelta) -> FieldStatsDelta {
	match (first, second) {
		// Count operations
		(FieldStatsDelta::CountAdd(a), FieldStatsDelta::CountAdd(b)) => {
			FieldStatsDelta::CountAdd(a + b)
		}
		(FieldStatsDelta::CountSub(a), FieldStatsDelta::CountSub(b)) => {
			FieldStatsDelta::CountSub(a + b)
		}
		(FieldStatsDelta::CountAdd(a), FieldStatsDelta::CountSub(b)) => {
			if a >= b {
				FieldStatsDelta::CountAdd(a - b)
			} else {
				FieldStatsDelta::CountSub(b - a)
			}
		}
		(FieldStatsDelta::CountSub(a), FieldStatsDelta::CountAdd(b)) => {
			if b >= a {
				FieldStatsDelta::CountAdd(b - a)
			} else {
				FieldStatsDelta::CountSub(a - b)
			}
		}

		// Sum operations
		(FieldStatsDelta::SumAdd, FieldStatsDelta::SumSub) => FieldStatsDelta::SumAdd, /* No net
		                                                                                 * change
		                                                                                 * in count
		                                                                                 * for sum */
		(FieldStatsDelta::SumSub, FieldStatsDelta::SumAdd) => FieldStatsDelta::SumAdd, /* No net
		                                                                                 * change
		                                                                                 * in count
		                                                                                 * for sum */

		// Mean operations
		(
			FieldStatsDelta::MeanSub {
				value: v1,
			},
			FieldStatsDelta::MeanAdd {
				value: v2,
			},
		) => {
			// This represents an UPDATE: remove old value, add new value
			// Net effect: sum changes by (v2 - v1), count unchanged
			FieldStatsDelta::MeanUpdate {
				old_value: v1,
				new_value: v2,
			}
		}
		(
			FieldStatsDelta::MeanAdd {
				value: v1,
			},
			FieldStatsDelta::MeanSub {
				value: v2,
			},
		) => {
			// This shouldn't happen in normal operation (sub before add), but handle it
			FieldStatsDelta::MeanUpdate {
				old_value: v2,
				new_value: v1,
			}
		}
		(
			FieldStatsDelta::MeanAdd {
				value: v1,
			},
			FieldStatsDelta::MeanAdd {
				value: v2,
			},
		) => FieldStatsDelta::MeanAdd {
			value: v1 + v2,
		},
		(
			FieldStatsDelta::MeanSub {
				value: v1,
			},
			FieldStatsDelta::MeanSub {
				value: v2,
			},
		) => FieldStatsDelta::MeanSub {
			value: v1 + v2,
		},

		// MinMax operations
		(FieldStatsDelta::MinMaxAdd, FieldStatsDelta::MinMaxSub) => FieldStatsDelta::MinMaxAdd, /* No net change */
		(FieldStatsDelta::MinMaxSub, FieldStatsDelta::MinMaxAdd) => FieldStatsDelta::MinMaxAdd, /* No net change */

		// Default case - shouldn't happen in normal operation but handle gracefully
		(first, _) => first,
	}
}

/// Apply a delta to existing field stats
fn apply_field_stats_delta(
	existing: Option<FieldStats>,
	delta: FieldStatsDelta,
) -> Option<FieldStats> {
	match (existing, delta) {
		// Count operations
		(Some(FieldStats::Count(count)), FieldStatsDelta::CountAdd(delta)) => {
			Some(FieldStats::Count(count + delta))
		}
		(Some(FieldStats::Count(count)), FieldStatsDelta::CountSub(delta)) => {
			let new_count = count.saturating_sub(delta);
			if new_count == 0 {
				None
			} else {
				Some(FieldStats::Count(new_count))
			}
		}
		(None, FieldStatsDelta::CountAdd(delta)) => Some(FieldStats::Count(delta)),
		(None, FieldStatsDelta::CountSub(_)) => None, // Can't subtract from nothing

		// Sum operations
		(
			Some(FieldStats::Sum {
				count,
			}),
			FieldStatsDelta::SumAdd,
		) => Some(FieldStats::Sum {
			count: count + 1,
		}),
		(
			Some(FieldStats::Sum {
				count,
			}),
			FieldStatsDelta::SumSub,
		) => {
			let new_count = count.saturating_sub(1);
			if new_count == 0 {
				None
			} else {
				Some(FieldStats::Sum {
					count: new_count,
				})
			}
		}
		(None, FieldStatsDelta::SumAdd) => Some(FieldStats::Sum {
			count: 1,
		}),
		(None, FieldStatsDelta::SumSub) => None,

		// Mean operations
		(
			Some(FieldStats::Mean {
				sum,
				count,
			}),
			FieldStatsDelta::MeanAdd {
				value,
			},
		) => Some(FieldStats::Mean {
			sum: sum + value,
			count: count + 1,
		}),
		(
			Some(FieldStats::Mean {
				sum,
				count,
			}),
			FieldStatsDelta::MeanSub {
				value,
			},
		) => {
			let new_count = count.saturating_sub(1);
			if new_count == 0 {
				None
			} else {
				Some(FieldStats::Mean {
					sum: sum - value,
					count: new_count,
				})
			}
		}
		(
			Some(FieldStats::Mean {
				sum,
				count,
			}),
			FieldStatsDelta::MeanUpdate {
				old_value,
				new_value,
			},
		) => {
			// For UPDATE: change sum by (new_value - old_value), keep count the same
			Some(FieldStats::Mean {
				sum: sum - old_value + new_value,
				count,
			})
		}
		(
			None,
			FieldStatsDelta::MeanAdd {
				value,
			},
		) => Some(FieldStats::Mean {
			sum: value,
			count: 1,
		}),
		(
			None,
			FieldStatsDelta::MeanSub {
				..
			},
		) => None,
		(
			None,
			FieldStatsDelta::MeanUpdate {
				new_value,
				..
			},
		) => Some(FieldStats::Mean {
			sum: new_value,
			count: 1,
		}),

		// MinMax operations
		(
			Some(FieldStats::MinMax {
				count,
			}),
			FieldStatsDelta::MinMaxAdd,
		) => Some(FieldStats::MinMax {
			count: count + 1,
		}),
		(
			Some(FieldStats::MinMax {
				count,
			}),
			FieldStatsDelta::MinMaxSub,
		) => {
			let new_count = count.saturating_sub(1);
			if new_count == 0 {
				None
			} else {
				Some(FieldStats::MinMax {
					count: new_count,
				})
			}
		}
		(None, FieldStatsDelta::MinMaxAdd) => Some(FieldStats::MinMax {
			count: 1,
		}),
		(None, FieldStatsDelta::MinMaxSub) => None,

		// Mismatched operations - ignore (shouldn't happen)
		(existing, _) => existing,
	}
}

#[derive(Clone, Debug, Eq, PartialEq)]
enum Action {
	Create,
	Update,
	Delete,
}

#[derive(Debug, Eq, PartialEq)]
enum FieldAction {
	Add,
	Sub,
	UpdateAdd, // Add part of an UPDATE (record stays in same group)
	UpdateSub, // Sub part of an UPDATE (record stays in same group)
}

struct FieldDataContext<'a> {
	ft: &'a TableDefinition,
	act: FieldAction,
	view: &'a ViewDefinition,
	groups: &'a Groups,
	group_ids: Vec<Value>,
	doc: &'a CursorDoc,
}

/// utlity function for `OR`ing expressions together, modifies accum to be the
/// expression of all `new`'s OR'ed together.
fn accumulate_delete_expr(accum: &mut Option<Expr>, new: Expr) {
	match accum.take() {
		Some(old) => {
			*accum = Some(Expr::Binary {
				left: Box::new(old),
				op: BinaryOperator::Or,
				right: Box::new(new),
			});
		}
		None => *accum = Some(new),
	}
}

/// Accumulate delete expressions from one Option into another
fn accumulate_all_delete_expr(accum: &mut Option<Expr>, new: Option<Expr>) {
	if let Some(expr) = new {
		accumulate_delete_expr(accum, expr);
	}
}

/// Merge metadata deltas from one HashMap into another, combining deltas for the same field
fn merge_metadata_deltas(
	target: &mut HashMap<String, FieldStatsDelta>,
	source: HashMap<String, FieldStatsDelta>,
) {
	for (field_name, delta) in source {
		match target.entry(field_name) {
			Entry::Occupied(mut occupied_entry) => {
				// Temporarly replace the value to take ownership
				let existing = occupied_entry.insert(FieldStatsDelta::SumAdd);
				occupied_entry.insert(combine_field_deltas(existing, delta));
			}
			Entry::Vacant(vacant_entry) => {
				vacant_entry.insert(delta);
			}
		}
	}
}

impl Document {
	/// Processes any DEFINE TABLE AS clauses which
	/// have been defined for the table which this
	/// record belongs to. This functions loops
	/// through the tables and processes them all
	/// within the currently running transaction.
	pub(super) async fn process_table_views(
		&self,
		stk: &mut Stk,
		ctx: &Context,
		opt: &Options,
		stm: &Statement<'_>,
	) -> Result<()> {
		// Check import
		if opt.import {
			return Ok(());
		}
		// Was this force targeted at a specific foreign table?
		let targeted_force = matches!(opt.force, Force::Table(_));
		// Collect foreign tables or skip
		let fts = match &opt.force {
			Force::Table(tb)
				if tb.first().is_some_and(|tb| {
					tb.view.as_ref().is_some_and(|v| {
						self.id.as_ref().is_some_and(|id| {
							v.what.iter().any(|p| p.as_str() == id.table.as_str())
						})
					})
				}) =>
			{
				tb.clone()
			}
			Force::All => self.ft(ctx, opt).await?,
			_ if self.changed() => self.ft(ctx, opt).await?,
			_ => return Ok(()),
		};
		// Don't run permissions
		let opt = &opt.new_with_perms(false);
		// Get the record id
		let rid = self.id()?;
		// Get the query action
		let act = if stm.is_delete() {
			Action::Delete
		} else if self.is_new() {
			Action::Create
		} else {
			Action::Update
		};
		// Loop through all foreign table statements
		for ft in fts.iter() {
			// Get the table definition
			let Some(tb) = ft.view.as_ref() else {
				fail!("Table stored as view table did not have a view");
			};
			// Check if there is a GROUP BY clause
			match &tb.groups {
				// There is a GROUP BY clause specified
				Some(group) => {
					// Check if a WHERE clause is specified
					match &tb.cond {
						// There is a WHERE clause specified
						Some(cond) => {
							// Get the group IDs for the initial and current values
							let initial_group_ids = if !targeted_force && act != Action::Create {
								if stk
									.run(|stk| cond.compute(stk, ctx, opt, Some(&self.initial)))
									.await
									.catch_return()?
									.is_truthy()
								{
									Some(
										Self::get_group_ids(stk, ctx, opt, group, &self.initial)
											.await?,
									)
								} else {
									None
								}
							} else {
								None
							};

							let current_group_ids = if act != Action::Delete {
								if stk
									.run(|stk| cond.compute(stk, ctx, opt, Some(&self.current)))
									.await
									.catch_return()?
									.is_truthy()
								{
									Some(
										Self::get_group_ids(stk, ctx, opt, group, &self.current)
											.await?,
									)
								} else {
									None
								}
							} else {
								None
							};

							// Check if the groups are different (record moved between groups)
							let groups_changed = match (&initial_group_ids, &current_group_ids) {
								(Some(initial), Some(current)) => initial != current,
								_ => false,
							};

							if groups_changed {
								// Handle removal from old group
								if let Some(initial_ids) = initial_group_ids {
									let mut old_set_ops = Vec::new();
									let mut old_del_ops = None;
									let mut old_metadata_deltas = HashMap::new();

									let fdc = FieldDataContext {
										ft,
										act: FieldAction::Sub,
										view: tb,
										groups: group,
										group_ids: initial_ids.clone(),
										doc: &self.initial,
									};
									let (set_ops, del_ops, metadata_deltas) =
										self.fields(stk, ctx, opt, &fdc).await?;
									old_set_ops.extend(set_ops);
									accumulate_all_delete_expr(&mut old_del_ops, del_ops);
									merge_metadata_deltas(
										&mut old_metadata_deltas,
										metadata_deltas,
									);

									if !old_metadata_deltas.is_empty() || !old_set_ops.is_empty() {
										let rid = RecordId {
											table: ft.name.clone(),
											key: RecordIdKey::Array(Array(initial_ids)),
										};
										self.handle_record_with_metadata(
											stk,
											ctx,
											opt,
											&rid,
											old_set_ops,
											old_del_ops,
											old_metadata_deltas,
										)
										.await?;
									}
								}

								// Handle addition to new group
								if let Some(current_ids) = current_group_ids {
									let mut new_set_ops = Vec::new();
									let mut new_del_ops = None;
									let mut new_metadata_deltas = HashMap::new();

									let fdc = FieldDataContext {
										ft,
										act: FieldAction::Add,
										view: tb,
										groups: group,
										group_ids: current_ids.clone(),
										doc: &self.current,
									};
									let (set_ops, del_ops, metadata_deltas) =
										self.fields(stk, ctx, opt, &fdc).await?;
									new_set_ops.extend(set_ops);
									accumulate_all_delete_expr(&mut new_del_ops, del_ops);
									merge_metadata_deltas(
										&mut new_metadata_deltas,
										metadata_deltas,
									);

									if !new_metadata_deltas.is_empty() || !new_set_ops.is_empty() {
										let rid = RecordId {
											table: ft.name.clone(),
											key: RecordIdKey::Array(Array(current_ids)),
										};
										self.handle_record_with_metadata(
											stk,
											ctx,
											opt,
											&rid,
											new_set_ops,
											new_del_ops,
											new_metadata_deltas,
										)
										.await?;
									}
								}
							} else {
								// Groups didn't change, handle normally
								let mut all_set_ops = Vec::new();
								let mut all_del_ops = None;
								let mut all_metadata_deltas = HashMap::new();

								// Determine the action based on document state
								// - If document hasn't changed (initial == current), it's initial
								//   population → only Add
								// - If document has changed and both groups exist, it's an UPDATE →
								//   UpdateSub + UpdateAdd
								// - If only initial group exists, it's a DELETE → Sub
								// - If only current group exists, it's a CREATE → Add

								let doc_changed = self.changed();
								let has_initial = initial_group_ids.is_some();
								let has_current = current_group_ids.is_some();

								// Process the old value if needed
								if has_initial && (doc_changed || !has_current) {
									if let Some(initial_ids) = &initial_group_ids {
										let act = if has_current && doc_changed {
											FieldAction::UpdateSub
										} else {
											FieldAction::Sub
										};

										let fdc = FieldDataContext {
											ft,
											act,
											view: tb,
											groups: group,
											group_ids: initial_ids.clone(),
											doc: &self.initial,
										};
										let (set_ops, del_ops, metadata_deltas) =
											self.fields(stk, ctx, opt, &fdc).await?;
										all_set_ops.extend(set_ops);
										accumulate_all_delete_expr(&mut all_del_ops, del_ops);
										merge_metadata_deltas(
											&mut all_metadata_deltas,
											metadata_deltas,
										);
									}
								}

								// Process the new value if it exists
								if let Some(current_ids) = &current_group_ids {
									let act = if has_initial && doc_changed {
										FieldAction::UpdateAdd
									} else {
										FieldAction::Add
									};

									let fdc = FieldDataContext {
										ft,
										act,
										view: tb,
										groups: group,
										group_ids: current_ids.clone(),
										doc: &self.current,
									};
									let (set_ops, del_ops, metadata_deltas) =
										self.fields(stk, ctx, opt, &fdc).await?;
									all_set_ops.extend(set_ops);
									accumulate_all_delete_expr(&mut all_del_ops, del_ops);
									merge_metadata_deltas(
										&mut all_metadata_deltas,
										metadata_deltas,
									);
								}

								// Apply all collected changes to the appropriate group
								if !all_metadata_deltas.is_empty() || !all_set_ops.is_empty() {
									// Use current_group_ids if available, otherwise use
									// initial_group_ids
									let group_ids =
										current_group_ids.or(initial_group_ids).unwrap();
									let rid = RecordId {
										table: ft.name.clone(),
										key: RecordIdKey::Array(Array(group_ids)),
									};
									self.handle_record_with_metadata(
										stk,
										ctx,
										opt,
										&rid,
										all_set_ops,
										all_del_ops,
										all_metadata_deltas,
									)
									.await?;
								}
							}
						}
						// No WHERE clause is specified
						None => {
							// Get the group IDs for initial and current values
							let initial_group_ids = if !targeted_force
								&& (act == Action::Delete || act == Action::Update)
							{
								Some(
									Self::get_group_ids(stk, ctx, opt, group, &self.initial)
										.await?,
								)
							} else {
								None
							};

							let current_group_ids =
								if act == Action::Create || act == Action::Update {
									Some(
										Self::get_group_ids(stk, ctx, opt, group, &self.current)
											.await?,
									)
								} else {
									None
								};

							// Check if the groups are different (record moved between groups)
							let groups_changed = match (&initial_group_ids, &current_group_ids) {
								(Some(initial), Some(current)) => initial != current,
								_ => false,
							};

							if groups_changed {
								// Handle removal from old group
								if let Some(initial_ids) = initial_group_ids {
									let mut old_set_ops = Vec::new();
									let mut old_del_ops = None;
									let mut old_metadata_deltas = HashMap::new();

									let fdc = FieldDataContext {
										ft,
										act: FieldAction::Sub,
										view: tb,
										groups: group,
										group_ids: initial_ids.clone(),
										doc: &self.initial,
									};
									let (set_ops, del_ops, metadata_deltas) =
										self.fields(stk, ctx, opt, &fdc).await?;
									old_set_ops.extend(set_ops);
									accumulate_all_delete_expr(&mut old_del_ops, del_ops);
									merge_metadata_deltas(
										&mut old_metadata_deltas,
										metadata_deltas,
									);

									if !old_metadata_deltas.is_empty() || !old_set_ops.is_empty() {
										let rid = RecordId {
											table: ft.name.clone(),
											key: RecordIdKey::Array(Array(initial_ids)),
										};
										self.handle_record_with_metadata(
											stk,
											ctx,
											opt,
											&rid,
											old_set_ops,
											old_del_ops,
											old_metadata_deltas,
										)
										.await?;
									}
								}

								// Handle addition to new group
								if let Some(current_ids) = current_group_ids {
									let mut new_set_ops = Vec::new();
									let mut new_del_ops = None;
									let mut new_metadata_deltas = HashMap::new();

									let fdc = FieldDataContext {
										ft,
										act: FieldAction::Add,
										view: tb,
										groups: group,
										group_ids: current_ids.clone(),
										doc: &self.current,
									};
									let (set_ops, del_ops, metadata_deltas) =
										self.fields(stk, ctx, opt, &fdc).await?;
									new_set_ops.extend(set_ops);
									accumulate_all_delete_expr(&mut new_del_ops, del_ops);
									merge_metadata_deltas(
										&mut new_metadata_deltas,
										metadata_deltas,
									);

									if !new_metadata_deltas.is_empty() || !new_set_ops.is_empty() {
										let rid = RecordId {
											table: ft.name.clone(),
											key: RecordIdKey::Array(Array(current_ids)),
										};
										self.handle_record_with_metadata(
											stk,
											ctx,
											opt,
											&rid,
											new_set_ops,
											new_del_ops,
											new_metadata_deltas,
										)
										.await?;
									}
								}
							} else {
								// Groups didn't change, handle normally
								let mut all_set_ops = Vec::new();
								let mut all_del_ops = None;
								let mut all_metadata_deltas = HashMap::new();

								// Check if this is an UPDATE (both old and new values exist)
								let is_update =
									initial_group_ids.is_some() && current_group_ids.is_some();

								// Process the old value
								if let Some(initial_ids) = &initial_group_ids {
									let fdc = FieldDataContext {
										ft,
										act: if is_update {
											FieldAction::UpdateSub
										} else {
											FieldAction::Sub
										},
										view: tb,
										groups: group,
										group_ids: initial_ids.clone(),
										doc: &self.initial,
									};
									let (set_ops, del_ops, metadata_deltas) =
										self.fields(stk, ctx, opt, &fdc).await?;
									all_set_ops.extend(set_ops);
									accumulate_all_delete_expr(&mut all_del_ops, del_ops);
									merge_metadata_deltas(
										&mut all_metadata_deltas,
										metadata_deltas,
									);
								}

								// Process the new value
								if let Some(current_ids) = &current_group_ids {
									let fdc = FieldDataContext {
										ft,
										act: if is_update {
											FieldAction::UpdateAdd
										} else {
											FieldAction::Add
										},
										view: tb,
										groups: group,
										group_ids: current_ids.clone(),
										doc: &self.current,
									};
									let (set_ops, del_ops, metadata_deltas) =
										self.fields(stk, ctx, opt, &fdc).await?;
									all_set_ops.extend(set_ops);
									accumulate_all_delete_expr(&mut all_del_ops, del_ops);
									merge_metadata_deltas(
										&mut all_metadata_deltas,
										metadata_deltas,
									);
								}

								// Apply all collected changes to the appropriate group
								if !all_metadata_deltas.is_empty() || !all_set_ops.is_empty() {
									// Use current_group_ids if available, otherwise use
									// initial_group_ids
									let group_ids =
										current_group_ids.or(initial_group_ids).unwrap();
									let rid = RecordId {
										table: ft.name.clone(),
										key: RecordIdKey::Array(Array(group_ids)),
									};
									self.handle_record_with_metadata(
										stk,
										ctx,
										opt,
										&rid,
										all_set_ops,
										all_del_ops,
										all_metadata_deltas,
									)
									.await?;
								}
							}
						}
					}
				}
				// No GROUP BY clause is specified
				None => {
					// Set the current record id
					let rid = RecordId {
						table: ft.name.clone(),
						key: rid.key.clone(),
					};
					// Check if a WHERE clause is specified
					match &tb.cond {
						// There is a WHERE clause specified
						Some(cond) => {
							match stk
								.run(|stk| cond.compute(stk, ctx, opt, Some(&self.current)))
								.await
								.catch_return()?
							{
								v if v.is_truthy() => {
									// Define the statement
									match act {
										// Delete the value in the table
										Action::Delete => {
											let stm = DeleteStatement {
												what: vec![Expr::Literal(Literal::RecordId(
													rid.into_literal(),
												))],
												..DeleteStatement::default()
											};
											// Execute the statement
											stm.compute(stk, ctx, opt, None).await?;
										}
										// Update the value in the table
										_ => {
											let stm = UpsertStatement {
												what: vec![Expr::Literal(Literal::RecordId(
													rid.into_literal(),
												))],
												data: Some(
													self.full(stk, ctx, opt, &tb.fields).await?,
												),
												..UpsertStatement::default()
											};
											// Execute the statement
											stm.compute(stk, ctx, opt, None).await?;
										}
									};
								}
								_ => {
									// Delete the value in the table
									let stm = DeleteStatement {
										what: vec![Expr::Literal(Literal::RecordId(
											rid.into_literal(),
										))],
										..DeleteStatement::default()
									};
									// Execute the statement
									stm.compute(stk, ctx, opt, None).await?;
								}
							}
						}
						// No WHERE clause is specified
						None => {
							// Define the statement
							match act {
								// Delete the value in the table
								Action::Delete => {
									let stm = DeleteStatement {
										what: vec![Expr::Literal(Literal::RecordId(
											rid.into_literal(),
										))],
										..DeleteStatement::default()
									};
									// Execute the statement
									stm.compute(stk, ctx, opt, None).await?;
								}
								// Update the value in the table
								_ => {
									let stm = UpsertStatement {
										what: vec![Expr::Literal(Literal::RecordId(
											rid.into_literal(),
										))],
										data: Some(self.full(stk, ctx, opt, &tb.fields).await?),
										..UpsertStatement::default()
									};
									// Execute the statement
									stm.compute(stk, ctx, opt, None).await?;
								}
							};
						}
					}
				}
			}
		}
		// Carry on
		Ok(())
	}

	async fn get_group_ids(
		stk: &mut Stk,
		ctx: &Context,
		opt: &Options,
		group: &Groups,
		doc: &CursorDoc,
	) -> Result<Vec<Value>> {
		Ok(stk
			.scope(|scope| {
				try_join_all(group.iter().map(|v| {
					scope.run(|stk| async {
						v.compute(stk, ctx, opt, Some(doc)).await.catch_return()
					})
				}))
			})
			.await?
			.into_iter()
			.collect::<Vec<_>>())
	}

	//
	async fn full(
		&self,
		stk: &mut Stk,
		ctx: &Context,
		opt: &Options,
		exp: &Fields,
	) -> Result<Data> {
		let mut data = exp.compute(stk, ctx, opt, Some(&self.current), false).await?;
		data.cut(ID.as_ref());
		Ok(Data::ReplaceExpression(data.into_literal()))
	}

	#[allow(clippy::too_many_arguments)]
	async fn handle_record_with_metadata(
		&self,
		stk: &mut Stk,
		ctx: &Context,
		opt: &Options,
		rid: &RecordId,
		set_ops: Vec<Assignment>,
		del_ops: Option<Expr>,
		metadata_deltas: HashMap<String, FieldStatsDelta>,
	) -> Result<()> {
		use crate::expr::FlowResultExt as _;

		// Get NS & DB identifiers
		let (ns, db) = ctx.expect_ns_db_ids(opt).await?;

		// Get the transaction
		let txn = ctx.tx();

		// Retrieve the existing record (if any)
		let record = txn.get_record(ns, db, &rid.table, &rid.key, None).await?;
		let mut record = (*record).clone(); // Convert from Arc to owned

		// Apply field assignments to record data
		if !set_ops.is_empty() {
			// Create a CursorDoc from the current record for expression evaluation
			let doc = CursorDoc::new(Some(rid.clone().into()), None, record.clone());

			for assignment in set_ops {
				// Compute the value with the record as context (needed for IF ELSE expressions in
				// min/max)
				let val =
					assignment.value.compute(stk, ctx, opt, Some(&doc)).await.catch_return()?;
				// Apply the assignment to the record data based on the operator
				match assignment.operator {
					AssignOperator::Assign => {
						record.data.to_mut().put(&assignment.place, val);
					}
					AssignOperator::Add => {
						let existing = record.data.as_ref().pick(&assignment.place);
						let new_val = if existing.is_none() {
							val
						} else {
							existing.try_add(val)?
						};
						record.data.to_mut().put(&assignment.place, new_val);
					}
					AssignOperator::Subtract => {
						let existing = record.data.as_ref().pick(&assignment.place);
						let new_val = if existing.is_none() {
							// For subtraction on None, treat as 0 - val
							Value::from(0).try_sub(val)?
						} else {
							existing.try_sub(val)?
						};
						record.data.to_mut().put(&assignment.place, new_val);
					}
					_ => {
						// For other operators, just apply the value for now
						record.data.to_mut().put(&assignment.place, val);
					}
				}
			}
		}

		// Apply metadata deltas and update field values where needed
		let mut any_field_stats_removed = false;
		for (field_name, delta) in metadata_deltas {
			// Get the existing stats for this field
			let existing_stats = record.get_field_stats(&field_name).cloned();

			// Apply the delta to get new stats
			if let Some(new_stats) = apply_field_stats_delta(existing_stats, delta.clone()) {
				record.set_field_stats(field_name.clone(), new_stats.clone());

				// For mean calculations, we need to update the actual field value too
				if let FieldStats::Mean {
					sum,
					count,
				} = &new_stats
				{
					if *count > 0 {
						let mean_value = Value::from(*sum / rust_decimal::Decimal::from(*count));
						// Convert field name to Parts array for put method
						let parts = vec![Part::field(field_name.clone()).unwrap()];
						record.data.to_mut().put(&parts, mean_value);
					}
				}
			} else {
				// If delta results in None, remove the field stats (count reached 0)
				record.remove_field_stats(&field_name);
				any_field_stats_removed = true;

				// Also remove the field value if it was a computed aggregation
				if matches!(
					delta,
					FieldStatsDelta::MeanAdd { .. }
						| FieldStatsDelta::MeanSub { .. }
						| FieldStatsDelta::MeanUpdate { .. }
				) {
					let parts = vec![Part::field(field_name.clone()).unwrap()];
					record.data.to_mut().put(&parts, Value::None);
				}
			}
		}

		// Check delete condition
		let mut should_delete = if let Some(del_condition) = del_ops {
			let doc = CursorDoc::new(Some(rid.clone().into()), None, record.clone());
			del_condition.compute(stk, ctx, opt, Some(&doc)).await.catch_return()?.is_truthy()
		} else {
			false
		};

		// Check if any field stats were removed (count became 0) or if any remaining count field is
		// 0
		if !should_delete {
			should_delete = any_field_stats_removed || record.has_zero_count();
		}

		if should_delete {
			// Delete the record
			let key = crate::key::record::new(ns, db, &rid.table, &rid.key);
			txn.del(&key).await?;
		} else {
			// Store the updated record
			let key = crate::key::record::new(ns, db, &rid.table, &rid.key);
			txn.set(&key, &record, None).await?;
		}

		// Clear cache to ensure subsequent operations see the updated record
		txn.clear_cache();

		Ok(())
	}

	async fn fields(
		&self,
		stk: &mut Stk,
		ctx: &Context,
		opt: &Options,
		fdc: &FieldDataContext<'_>,
	) -> Result<(Vec<Assignment>, Option<Expr>, HashMap<String, FieldStatsDelta>)> {
		let mut set_ops = Vec::new();
		let mut del_ops = None;
		let mut metadata_deltas = HashMap::new();
		//
		for field in fdc.view.fields.iter_non_all_fields() {
			// Process the field
			if let Field::Single {
				expr,
				alias,
			} = field
			{
				// Get the name of the field
				let idiom = alias.clone().unwrap_or_else(|| expr.to_idiom());
				// Ignore any id field
				if idiom.is_id() {
					continue;
				}

				if let Expr::FunctionCall(f) = expr {
					if let Function::Normal(name) = &f.receiver {
						match name.as_str() {
							"count" => {
								let val = expr
									.compute(stk, ctx, opt, Some(fdc.doc))
									.await
									.catch_return()?;
								self.chg(&mut set_ops, &mut metadata_deltas, &fdc.act, idiom, val)?;
								continue;
							}
							"time::min" => {
								let val = stk
									.run(|stk| f.arguments[0].compute(stk, ctx, opt, Some(fdc.doc)))
									.await
									.catch_return()?;
								let val = match val {
									val @ Value::Datetime(_) => val,
									val => {
										bail!(Error::InvalidAggregation {
											name: name.to_string(),
											table: fdc.ft.name.clone(),
											message: format!(
												"This function expects a datetime but found {val}"
											),
										})
									}
								};
								self.min(
									&mut set_ops,
									&mut del_ops,
									&mut metadata_deltas,
									fdc,
									field,
									idiom,
									val,
								)?;
								continue;
							}
							"time::max" => {
								let val = stk
									.run(|stk| f.arguments[0].compute(stk, ctx, opt, Some(fdc.doc)))
									.await
									.catch_return()?;
								let val = match val {
									val @ Value::Datetime(_) => val,
									val => {
										bail!(Error::InvalidAggregation {
											name: name.to_string(),
											table: fdc.ft.name.clone(),
											message: format!(
												"This function expects a datetime but found {val}"
											),
										})
									}
								};
								self.max(
									&mut set_ops,
									&mut del_ops,
									&mut metadata_deltas,
									fdc,
									field,
									idiom,
									val,
								)?;
								continue;
							}
							"math::sum" => {
								let val = stk
									.run(|stk| f.arguments[0].compute(stk, ctx, opt, Some(fdc.doc)))
									.await
									.catch_return()?;
								let val = match val {
									val @ Value::Number(_) => val,
									val => {
										bail!(Error::InvalidAggregation {
											name: name.to_string(),
											table: fdc.ft.name.clone(),
											message: format!(
												"This function expects a number but found {val}"
											),
										})
									}
								};
								self.chg(&mut set_ops, &mut metadata_deltas, &fdc.act, idiom, val)?;
								continue;
							}

							"math::min" => {
								let val = stk
									.run(|stk| f.arguments[0].compute(stk, ctx, opt, Some(fdc.doc)))
									.await
									.catch_return()?;
								let val = match val {
									val @ Value::Number(_) => val,
									val => {
										bail!(Error::InvalidAggregation {
											name: name.to_string(),
											table: fdc.ft.name.clone(),
											message: format!(
												"This function expects a number but found {val}"
											),
										})
									}
								};
								self.min(
									&mut set_ops,
									&mut del_ops,
									&mut metadata_deltas,
									fdc,
									field,
									idiom,
									val,
								)?;
								continue;
							}
							"math::max" => {
								let val = stk
									.run(|stk| f.arguments[0].compute(stk, ctx, opt, Some(fdc.doc)))
									.await
									.catch_return()?;
								let val = match val {
									val @ Value::Number(_) => val,
									val => {
										bail!(Error::InvalidAggregation {
											name: name.to_string(),
											table: fdc.ft.name.clone(),
											message: format!(
												"This function expects a number but found {val}"
											),
										})
									}
								};
								self.max(
									&mut set_ops,
									&mut del_ops,
									&mut metadata_deltas,
									fdc,
									field,
									idiom,
									val,
								)?;
								continue;
							}
							"math::mean" => {
								let val = stk
									.run(|stk| f.arguments[0].compute(stk, ctx, opt, Some(fdc.doc)))
									.await
									.catch_return()?;
								let val = match val {
									val @ Value::Number(_) => val.coerce_to::<Decimal>()?.into(),
									val => {
										bail!(Error::InvalidAggregation {
											name: name.to_string(),
											table: fdc.ft.name.clone(),
											message: format!(
												"This function expects a number but found {val}"
											),
										})
									}
								};
								self.mean(
									&mut del_ops,
									&mut metadata_deltas,
									&fdc.act,
									idiom,
									val,
								)?;
								continue;
							}
							_ => {}
						}
					}
				}

				let val = stk
					.run(|stk| expr.compute(stk, ctx, opt, Some(fdc.doc)))
					.await
					.catch_return()?;
				self.set(&mut set_ops, idiom, val)?;
			}
		}
		Ok((set_ops, del_ops, metadata_deltas))
	}

	/// Set the field in the foreign table
	fn set(&self, ops: &mut Vec<Assignment>, key: Idiom, val: Value) -> Result<()> {
		ops.push(Assignment {
			place: key,
			operator: AssignOperator::Assign,
			value: val.into_literal(),
		});
		// Everything ok
		Ok(())
	}
	/// Increment or decrement the field in the foreign table
	fn chg(
		&self,
		set_ops: &mut Vec<Assignment>,
		metadata_deltas: &mut HashMap<String, FieldStatsDelta>,
		act: &FieldAction,
		key: Idiom,
		val: Value,
	) -> Result<()> {
		let field_name = key.to_string();
		let count_val = if let Value::Number(n) = &val {
			n.as_int() as u64
		} else {
			1 // For non-numeric count operations, default to 1
		};

		match act {
			FieldAction::Add | FieldAction::UpdateAdd => {
				set_ops.push(Assignment {
					place: key.clone(),
					operator: AssignOperator::Add,
					value: val.into_literal(),
				});

<<<<<<< HEAD
	/// Increment or decrement the field in the foreign table
	fn chg_sum(
		&self,
		set_ops: &mut Vec<Assignment>,
		del_cond: &mut Option<Expr>,
		act: &FieldAction,
		key: Idiom,
		val: Value,
	) -> Result<()> {
		// We need to keep track of the amount of entries in the view so that we are able to remove
		// it once the group is empty, we cannot rely on the sum itself to determine if it is
		// empty.
		//
		// TODO: Ideally we would check first if there is also a count/mean aggregate and reuse
		// it's count.
		let mut key_c = Idiom(vec![Part::Field("__".to_owned())]);
		key_c.0.push(Part::Field(key.to_hash()));
		key_c.0.push(Part::Field("c".to_owned()));
=======
				// Add positive delta to metadata, combining with any existing delta
				let new_delta = if field_name.contains("count") || field_name == "count" {
					FieldStatsDelta::CountAdd(count_val)
				} else {
					FieldStatsDelta::SumAdd
				};
>>>>>>> 4d6be2a0

				match metadata_deltas.entry(field_name) {
					Entry::Occupied(mut occupied_entry) => {
						let existing = occupied_entry.insert(FieldStatsDelta::CountAdd(count_val));
						occupied_entry.insert(combine_field_deltas(existing, new_delta));
					}
					Entry::Vacant(vacant_entry) => {
						vacant_entry.insert(new_delta);
					}
				}
			}
			FieldAction::Sub | FieldAction::UpdateSub => {
				set_ops.push(Assignment {
					place: key.clone(),
					operator: AssignOperator::Subtract,
					value: val.into_literal(),
				});

				// Add negative delta to metadata, combining with any existing delta
				let new_delta = if field_name.contains("count") || field_name == "count" {
					FieldStatsDelta::CountSub(count_val)
				} else {
					FieldStatsDelta::SumSub
				};

				match metadata_deltas.entry(field_name) {
					Entry::Occupied(mut occupied_entry) => {
						let existing = occupied_entry.insert(FieldStatsDelta::CountSub(count_val));
						occupied_entry.insert(combine_field_deltas(existing, new_delta));
					}
					Entry::Vacant(vacant_entry) => {
						vacant_entry.insert(new_delta);
					}
				}

				// Add a purge condition based on metadata count becoming 0
				// This will be handled in handle_record_with_metadata based on final count state
			}
		}
		// Everything ok
		Ok(())
	}

	/// Set the new minimum value for the field in the foreign table
	#[allow(clippy::too_many_arguments)]
	fn min(
		&self,
		set_ops: &mut Vec<Assignment>,
		del_cond: &mut Option<Expr>,
		metadata_deltas: &mut HashMap<String, FieldStatsDelta>,
		fdc: &FieldDataContext,
		field: &Field,
		key: Idiom,
		val: Value,
	) -> Result<()> {
<<<<<<< HEAD
		// Key for the value count
		let mut key_c = Idiom(vec![Part::Field("__".to_owned())]);
		key_c.0.push(Part::Field(key.to_hash()));
		key_c.0.push(Part::Field("c".to_owned()));
=======
		let field_name = key.to_string();
>>>>>>> 4d6be2a0

		match fdc.act {
			FieldAction::Add => {
				let val_lit = val.into_literal();
				set_ops.push(Assignment {
					place: key.clone(),
					operator: AssignOperator::Assign,
					value: Expr::IfElse(Box::new(IfelseStatement {
						exprs: vec![(
							Expr::Binary {
								left: Box::new(Expr::Binary {
									left: Box::new(Expr::Idiom(key.clone())),
									op: BinaryOperator::ExactEqual,
									right: Box::new(Expr::Literal(Literal::None)),
								}),
								op: BinaryOperator::Or,
								right: Box::new(Expr::Binary {
									left: Box::new(Expr::Idiom(key.clone())),
									op: BinaryOperator::MoreThan,
									right: Box::new(val_lit.clone()),
								}),
							},
							val_lit,
						)],
						close: Some(Expr::Idiom(key)),
					})),
				});

				// Update metadata for min/max tracking, combining with any existing delta
				let new_delta = FieldStatsDelta::MinMaxAdd;
				match metadata_deltas.entry(field_name) {
					Entry::Occupied(mut occupied_entry) => {
						let existing = occupied_entry.insert(FieldStatsDelta::MinMaxAdd);
						occupied_entry.insert(combine_field_deltas(existing, new_delta));
					}
					Entry::Vacant(vacant_entry) => {
						vacant_entry.insert(new_delta);
					}
				}
			}
			FieldAction::Sub => {
				// If it is equal to the previous MIN value,
				// as we can't know what was the previous MIN value,
				// we have to recompute it
				let subquery = Self::one_group_query(fdc, field, &key, val)?;
				set_ops.push(Assignment {
					place: key.clone(),
					operator: AssignOperator::Assign,
					value: subquery,
				});

				// Update metadata for min/max tracking, combining with any existing delta
				let new_delta = FieldStatsDelta::MinMaxSub;
				match metadata_deltas.entry(field_name) {
					Entry::Occupied(mut occupied_entry) => {
						let existing = occupied_entry.insert(FieldStatsDelta::MinMaxSub);
						occupied_entry.insert(combine_field_deltas(existing, new_delta));
					}
					Entry::Vacant(vacant_entry) => {
						vacant_entry.insert(new_delta);
					}
				}

				// Add a purge condition (delete record if the number of values is 0)
				// Note: The actual purge decision will be made based on the final count after
				// applying delta
				accumulate_delete_expr(
					del_cond,
					Expr::Binary {
						left: Box::new(Expr::Idiom(key)),
						op: BinaryOperator::ExactEqual,
						right: Box::new(Expr::Literal(Literal::None)),
					},
				);
			}
			FieldAction::UpdateSub => {
				// For UPDATE operations, we skip the Sub processing
				// The recompute will be done in UpdateAdd
			}
			FieldAction::UpdateAdd => {
				// For UPDATE operations within the same group, always recompute min
				// We need to unconditionally recompute because the value has changed
				let recompute_expr = Self::group_recompute_query(fdc, field)?;
				set_ops.push(Assignment {
					place: key,
					operator: AssignOperator::Assign,
					value: recompute_expr,
				});

				// Don't update metadata for UPDATE operations - count stays the same
			}
		}
		// Everything ok
		Ok(())
	}
	/// Set the new maximum value for the field in the foreign table
	#[allow(clippy::too_many_arguments)]
	fn max(
		&self,
		set_ops: &mut Vec<Assignment>,
		del_cond: &mut Option<Expr>,
		metadata_deltas: &mut HashMap<String, FieldStatsDelta>,
		fdc: &FieldDataContext,
		field: &Field,
		key: Idiom,
		val: Value,
	) -> Result<()> {
<<<<<<< HEAD
		// Key for the value count
		let mut key_c = Idiom(vec![Part::Field("__".to_owned())]);
		key_c.0.push(Part::Field(key.to_hash()));
		key_c.0.push(Part::Field("c".to_owned()));
		//
=======
		let field_name = key.to_string();

>>>>>>> 4d6be2a0
		match fdc.act {
			FieldAction::Add => {
				let val_lit = val.into_literal();
				set_ops.push(Assignment {
					place: key.clone(),
					operator: AssignOperator::Assign,
					value: Expr::IfElse(Box::new(IfelseStatement {
						exprs: vec![(
							Expr::Binary {
								left: Box::new(Expr::Binary {
									left: Box::new(Expr::Idiom(key.clone())),
									op: BinaryOperator::ExactEqual,
									right: Box::new(Expr::Literal(Literal::None)),
								}),
								op: BinaryOperator::Or,
								right: Box::new(Expr::Binary {
									left: Box::new(Expr::Idiom(key.clone())),
									op: BinaryOperator::LessThan,
									right: Box::new(val_lit.clone()),
								}),
							},
							val_lit,
						)],
						close: Some(Expr::Idiom(key)),
					})),
				});

				// Update metadata for min/max tracking, combining with any existing delta
				let new_delta = FieldStatsDelta::MinMaxAdd;
				match metadata_deltas.entry(field_name) {
					Entry::Occupied(mut occupied_entry) => {
						let existing = occupied_entry.insert(FieldStatsDelta::MinMaxAdd);
						occupied_entry.insert(combine_field_deltas(existing, new_delta));
					}
					Entry::Vacant(vacant_entry) => {
						vacant_entry.insert(new_delta);
					}
				}
			}
			FieldAction::Sub => {
				// If it is equal to the previous MAX value,
				// as we can't know what was the previous MAX value,
				// we have to recompute the MAX
				let subquery = Self::one_group_query(fdc, field, &key, val)?;
				set_ops.push(Assignment {
					place: key.clone(),
					operator: AssignOperator::Assign,
					value: subquery,
				});

				// Update metadata for min/max tracking, combining with any existing delta
				let new_delta = FieldStatsDelta::MinMaxSub;
				match metadata_deltas.entry(field_name) {
					Entry::Occupied(mut occupied_entry) => {
						let existing = occupied_entry.insert(FieldStatsDelta::MinMaxSub);
						occupied_entry.insert(combine_field_deltas(existing, new_delta));
					}
					Entry::Vacant(vacant_entry) => {
						vacant_entry.insert(new_delta);
					}
				}

				// Add a purge condition (delete record if the number of values is 0)
				// Note: The actual purge decision will be made based on the final count after
				// applying delta
				accumulate_delete_expr(
					del_cond,
					Expr::Binary {
						left: Box::new(Expr::Idiom(key)),
						op: BinaryOperator::ExactEqual,
						right: Box::new(Expr::Literal(Literal::None)),
					},
				);
			}
			FieldAction::UpdateSub => {
				// For UPDATE operations, we skip the Sub processing
				// The recompute will be done in UpdateAdd
			}
			FieldAction::UpdateAdd => {
				// For UPDATE operations within the same group, always recompute max
				// We need to unconditionally recompute because the value has changed
				let recompute_expr = Self::group_recompute_query(fdc, field)?;
				set_ops.push(Assignment {
					place: key,
					operator: AssignOperator::Assign,
					value: recompute_expr,
				});

				// Don't update metadata for UPDATE operations - count stays the same
			}
		}
		// Everything ok
		Ok(())
	}

	/// Set the new average value for the field in the foreign table
	fn mean(
		&self,
		del_cond: &mut Option<Expr>,
		metadata_deltas: &mut HashMap<String, FieldStatsDelta>,
		act: &FieldAction,
		key: Idiom,
		val: Value,
	) -> Result<()> {
		let field_name = key.to_string();
		let decimal_val = match &val {
			Value::Number(n) => n.to_decimal(),
			_ => bail!(Error::InvalidAggregation {
				name: "mean".to_string(),
				table: "unknown".to_string(), // We don't have table context here
				message: format!("Mean expects a number but found {val}"),
			}),
		};

<<<<<<< HEAD
		let key_c = Idiom(vec![
			Part::Field("__".to_owned()),
			Part::Field(key.to_hash()),
			Part::Field("c".to_owned()),
		]);
		//
		set_ops.push(Assignment {
			place: key.clone(),
			operator: AssignOperator::Assign,
			value: Expr::Binary {
				left: Box::new(Expr::Binary {
					left: Box::new(Expr::Binary {
						left: Box::new(Expr::Binary {
							left: Box::new(Expr::Idiom(key)),
							op: BinaryOperator::NullCoalescing,
							right: Box::new(Expr::Literal(Literal::Integer(0))),
						}),
						op: BinaryOperator::Multiply,
						right: Box::new(Expr::Binary {
							left: Box::new(Expr::Idiom(key_c.clone())),
							op: BinaryOperator::NullCoalescing,
							right: Box::new(Expr::Literal(Literal::Integer(0))),
						}),
					}),
					op: match act {
						FieldAction::Sub => BinaryOperator::Subtract,
						FieldAction::Add => BinaryOperator::Add,
					},
					right: Box::new(val.into_literal()),
				}),
				op: BinaryOperator::Divide,
				right: Box::new(Expr::Binary {
					left: Box::new(Expr::Binary {
						left: Box::new(Expr::Idiom(key_c.clone())),
						op: BinaryOperator::NullCoalescing,
						right: Box::new(Expr::Literal(Literal::Integer(0))),
					}),
					op: match act {
						FieldAction::Sub => BinaryOperator::Subtract,
						FieldAction::Add => BinaryOperator::Add,
					},
					right: Box::new(Expr::Literal(Literal::Integer(1))),
				}),
			},
		});
=======
		// Store the delta operation for mean calculation, combining with any existing delta
>>>>>>> 4d6be2a0
		match act {
			FieldAction::Add | FieldAction::UpdateAdd => {
				let new_delta = FieldStatsDelta::MeanAdd {
					value: decimal_val,
				};
				match metadata_deltas.entry(field_name) {
					Entry::Occupied(mut occupied_entry) => {
						let existing = occupied_entry.insert(FieldStatsDelta::MeanAdd {
							value: decimal_val,
						});
						occupied_entry.insert(combine_field_deltas(existing, new_delta));
					}
					Entry::Vacant(vacant_entry) => {
						vacant_entry.insert(new_delta);
					}
				}
				// Field value will be calculated from metadata during record processing
			}
			FieldAction::Sub | FieldAction::UpdateSub => {
				let new_delta = FieldStatsDelta::MeanSub {
					value: decimal_val,
				};
				match metadata_deltas.entry(field_name) {
					Entry::Occupied(mut occupied_entry) => {
						// Temporarly replace the value to take ownership
						let existing = occupied_entry.insert(FieldStatsDelta::MeanSub {
							value: decimal_val,
						});
						occupied_entry.insert(combine_field_deltas(existing, new_delta));
					}
					Entry::Vacant(vacant_entry) => {
						vacant_entry.insert(new_delta);
					}
				}

				// For mean, we need to potentially delete the record if count becomes 0
				accumulate_delete_expr(
					del_cond,
					Expr::Binary {
						left: Box::new(Expr::Idiom(key)),
						op: BinaryOperator::ExactEqual,
						right: Box::new(Expr::Literal(Literal::None)),
					},
				);
			}
		}

		// Everything ok
		Ok(())
	}

	/// Unconditionally recomputes the value for one group (used for UPDATE operations)
	fn group_recompute_query(fdc: &FieldDataContext, field: &Field) -> Result<Expr> {
		// Build the condition merging the optional user provided condition and the group
		let mut iter = fdc.groups.0.iter().enumerate();
		let cond = if let Some((i, g)) = iter.next() {
			let mut root = Expr::Binary {
				left: Box::new(Expr::Idiom(g.0.clone())),
				op: BinaryOperator::Equal,
				right: Box::new(fdc.group_ids[i].clone().into_literal()),
			};
			for (i, g) in iter {
				let exp = Expr::Binary {
					left: Box::new(Expr::Idiom(g.0.clone())),
					op: BinaryOperator::Equal,
					right: Box::new(fdc.group_ids[i].clone().into_literal()),
				};
				root = Expr::Binary {
					left: Box::new(root),
					op: BinaryOperator::And,
					right: Box::new(exp),
				};
			}
			if let Some(c) = &fdc.view.cond {
				root = Expr::Binary {
					left: Box::new(root),
					op: BinaryOperator::And,
					right: Box::new(c.clone()),
				};
			}
			Some(Cond(root))
		} else {
			fdc.view.cond.clone().map(Cond)
		};

		let group_select = Expr::Select(Box::new(SelectStatement {
			expr: Fields::Select(vec![field.clone()]),
			cond,
			what: fdc
				.view
				.what
				.iter()
				.map(|x| Expr::Table(unsafe { Ident::new_unchecked(x.clone()) }))
				.collect(),
			group: Some(fdc.groups.clone()),
			..SelectStatement::default()
		}));
		let array_first = Expr::FunctionCall(Box::new(FunctionCall {
			receiver: Function::Normal("array::first".to_string()),
			arguments: vec![group_select],
		}));
		let ident = match field {
			Field::Single {
				alias: Some(alias),
				..
			} => match alias.0.first() {
				Some(Part::Field(ident)) => ident.clone(),
				p => fail!("Unexpected ident type encountered: {p:?}"),
			},
			f => fail!("Unexpected field type encountered: {f:?}"),
		};
		Ok(Expr::Idiom(Idiom(vec![Part::Start(array_first), Part::Field(ident)])))
	}

	/// Recomputes the value for one group (with conditional check)
	fn one_group_query(
		fdc: &FieldDataContext,
		field: &Field,
		key: &Idiom,
		val: Value,
	) -> Result<Expr> {
		// Build the condition merging the optional user provided condition and the
		// group
		let mut iter = fdc.groups.0.iter().enumerate();
		let cond = if let Some((i, g)) = iter.next() {
			let mut root = Expr::Binary {
				left: Box::new(Expr::Idiom(g.0.clone())),
				op: BinaryOperator::Equal,
				right: Box::new(fdc.group_ids[i].clone().into_literal()),
			};
			for (i, g) in iter {
				let exp = Expr::Binary {
					left: Box::new(Expr::Idiom(g.0.clone())),
					op: BinaryOperator::Equal,
					right: Box::new(fdc.group_ids[i].clone().into_literal()),
				};
				root = Expr::Binary {
					left: Box::new(root),
					op: BinaryOperator::And,
					right: Box::new(exp),
				};
			}
			if let Some(c) = &fdc.view.cond {
				root = Expr::Binary {
					left: Box::new(root),
					op: BinaryOperator::And,
					right: Box::new(c.clone()),
				};
			}
			Some(Cond(root))
		} else {
			fdc.view.cond.clone().map(Cond)
		};

		let group_select = Expr::Select(Box::new(SelectStatement {
			expr: Fields::Select(vec![field.clone()]),
			cond,
			what: fdc.view.what.iter().map(|x| Expr::Table(x.clone())).collect(),
			group: Some(fdc.groups.clone()),
			..SelectStatement::default()
		}));
		let array_first = Expr::FunctionCall(Box::new(FunctionCall {
			receiver: Function::Normal("array::first".to_string()),
			arguments: vec![group_select],
		}));
		let ident = match field {
			Field::Single {
				alias: Some(alias),
				..
			} => match alias.0.first() {
				Some(Part::Field(ident)) => ident.clone(),
				p => fail!("Unexpected ident type encountered: {p:?}"),
			},
			f => fail!("Unexpected field type encountered: {f:?}"),
		};
		let compute_query = Expr::Idiom(Idiom(vec![Part::Start(array_first), Part::Field(ident)]));
		Ok(Expr::IfElse(Box::new(IfelseStatement {
			exprs: vec![(
				Expr::Binary {
					left: Box::new(Expr::Idiom(key.clone())),
					op: BinaryOperator::Equal,
					right: Box::new(val.clone().into_literal()),
				},
				compute_query,
			)],
			close: Some(Expr::Idiom(key.clone())),
		})))
	}
}<|MERGE_RESOLUTION|>--- conflicted
+++ resolved
@@ -1350,33 +1350,12 @@
 					value: val.into_literal(),
 				});
 
-<<<<<<< HEAD
-	/// Increment or decrement the field in the foreign table
-	fn chg_sum(
-		&self,
-		set_ops: &mut Vec<Assignment>,
-		del_cond: &mut Option<Expr>,
-		act: &FieldAction,
-		key: Idiom,
-		val: Value,
-	) -> Result<()> {
-		// We need to keep track of the amount of entries in the view so that we are able to remove
-		// it once the group is empty, we cannot rely on the sum itself to determine if it is
-		// empty.
-		//
-		// TODO: Ideally we would check first if there is also a count/mean aggregate and reuse
-		// it's count.
-		let mut key_c = Idiom(vec![Part::Field("__".to_owned())]);
-		key_c.0.push(Part::Field(key.to_hash()));
-		key_c.0.push(Part::Field("c".to_owned()));
-=======
 				// Add positive delta to metadata, combining with any existing delta
 				let new_delta = if field_name.contains("count") || field_name == "count" {
 					FieldStatsDelta::CountAdd(count_val)
 				} else {
 					FieldStatsDelta::SumAdd
 				};
->>>>>>> 4d6be2a0
 
 				match metadata_deltas.entry(field_name) {
 					Entry::Occupied(mut occupied_entry) => {
@@ -1432,14 +1411,7 @@
 		key: Idiom,
 		val: Value,
 	) -> Result<()> {
-<<<<<<< HEAD
-		// Key for the value count
-		let mut key_c = Idiom(vec![Part::Field("__".to_owned())]);
-		key_c.0.push(Part::Field(key.to_hash()));
-		key_c.0.push(Part::Field("c".to_owned()));
-=======
 		let field_name = key.to_string();
->>>>>>> 4d6be2a0
 
 		match fdc.act {
 			FieldAction::Add => {
@@ -1547,16 +1519,8 @@
 		key: Idiom,
 		val: Value,
 	) -> Result<()> {
-<<<<<<< HEAD
-		// Key for the value count
-		let mut key_c = Idiom(vec![Part::Field("__".to_owned())]);
-		key_c.0.push(Part::Field(key.to_hash()));
-		key_c.0.push(Part::Field("c".to_owned()));
-		//
-=======
 		let field_name = key.to_string();
 
->>>>>>> 4d6be2a0
 		match fdc.act {
 			FieldAction::Add => {
 				let val_lit = val.into_literal();
@@ -1671,55 +1635,7 @@
 			}),
 		};
 
-<<<<<<< HEAD
-		let key_c = Idiom(vec![
-			Part::Field("__".to_owned()),
-			Part::Field(key.to_hash()),
-			Part::Field("c".to_owned()),
-		]);
-		//
-		set_ops.push(Assignment {
-			place: key.clone(),
-			operator: AssignOperator::Assign,
-			value: Expr::Binary {
-				left: Box::new(Expr::Binary {
-					left: Box::new(Expr::Binary {
-						left: Box::new(Expr::Binary {
-							left: Box::new(Expr::Idiom(key)),
-							op: BinaryOperator::NullCoalescing,
-							right: Box::new(Expr::Literal(Literal::Integer(0))),
-						}),
-						op: BinaryOperator::Multiply,
-						right: Box::new(Expr::Binary {
-							left: Box::new(Expr::Idiom(key_c.clone())),
-							op: BinaryOperator::NullCoalescing,
-							right: Box::new(Expr::Literal(Literal::Integer(0))),
-						}),
-					}),
-					op: match act {
-						FieldAction::Sub => BinaryOperator::Subtract,
-						FieldAction::Add => BinaryOperator::Add,
-					},
-					right: Box::new(val.into_literal()),
-				}),
-				op: BinaryOperator::Divide,
-				right: Box::new(Expr::Binary {
-					left: Box::new(Expr::Binary {
-						left: Box::new(Expr::Idiom(key_c.clone())),
-						op: BinaryOperator::NullCoalescing,
-						right: Box::new(Expr::Literal(Literal::Integer(0))),
-					}),
-					op: match act {
-						FieldAction::Sub => BinaryOperator::Subtract,
-						FieldAction::Add => BinaryOperator::Add,
-					},
-					right: Box::new(Expr::Literal(Literal::Integer(1))),
-				}),
-			},
-		});
-=======
 		// Store the delta operation for mean calculation, combining with any existing delta
->>>>>>> 4d6be2a0
 		match act {
 			FieldAction::Add | FieldAction::UpdateAdd => {
 				let new_delta = FieldStatsDelta::MeanAdd {
@@ -1808,12 +1724,7 @@
 		let group_select = Expr::Select(Box::new(SelectStatement {
 			expr: Fields::Select(vec![field.clone()]),
 			cond,
-			what: fdc
-				.view
-				.what
-				.iter()
-				.map(|x| Expr::Table(unsafe { Ident::new_unchecked(x.clone()) }))
-				.collect(),
+			what: fdc.view.what.iter().map(|x| Expr::Table(x.clone())).collect(),
 			group: Some(fdc.groups.clone()),
 			..SelectStatement::default()
 		}));
