--- conflicted
+++ resolved
@@ -1,23 +1,11 @@
-<<<<<<< HEAD
-use std::time::Duration;
-
 use crate::catalog;
 use crate::err::Error;
-=======
->>>>>>> e517508b
 use anyhow::{Result, bail};
 use chrono::{Duration as ChronoDuration, Utc};
 use jsonwebtoken::EncodingKey;
+use std::time::Duration;
 
-<<<<<<< HEAD
 pub(crate) fn config(alg: catalog::Algorithm, key: &str) -> Result<EncodingKey> {
-=======
-use crate::err::Error;
-use crate::expr::Algorithm;
-use crate::val::Duration;
-
-pub(crate) fn config(alg: Algorithm, key: &str) -> Result<EncodingKey> {
->>>>>>> e517508b
 	match alg {
 		catalog::Algorithm::Hs256 => Ok(EncodingKey::from_secret(key.as_ref())),
 		catalog::Algorithm::Hs384 => Ok(EncodingKey::from_secret(key.as_ref())),
