use std::str::{self, FromStr};
use std::sync::{Arc, LazyLock};

use anyhow::{Result, bail};
use argon2::{Argon2, PasswordHash, PasswordVerifier};
use chrono::Utc;
use jsonwebtoken::{DecodingKey, Validation, decode};

use crate::catalog::providers::{
	AuthorisationProvider, DatabaseProvider, NamespaceProvider, UserProvider,
};
use crate::dbs::Session;
use crate::err::Error;
use crate::iam::access::{authenticate_generic, authenticate_record};
use crate::iam::issue::expiration;
#[cfg(feature = "jwks")]
use crate::iam::jwks;
use crate::iam::token::Claims;
use crate::iam::{self, Actor, Auth, Level, Role};
use crate::kvs::Datastore;
use crate::kvs::LockType::*;
use crate::kvs::TransactionType::*;
use crate::val::Value;
use crate::{catalog, syn};

/// Returns the decoding key as wel as the method by which to verify the key against
fn decode_key(alg: catalog::Algorithm, key: &[u8]) -> Result<(DecodingKey, Validation)> {
	let (dec, mut val) = match alg {
		catalog::Algorithm::Hs256 => {
			(DecodingKey::from_secret(key), Validation::new(jsonwebtoken::Algorithm::HS256))
		}
		catalog::Algorithm::Hs384 => {
			(DecodingKey::from_secret(key), Validation::new(jsonwebtoken::Algorithm::HS384))
		}
		catalog::Algorithm::Hs512 => {
			(DecodingKey::from_secret(key), Validation::new(jsonwebtoken::Algorithm::HS512))
		}
		catalog::Algorithm::EdDSA => {
			(DecodingKey::from_ed_pem(key)?, Validation::new(jsonwebtoken::Algorithm::EdDSA))
		}
		catalog::Algorithm::Es256 => {
			(DecodingKey::from_ec_pem(key)?, Validation::new(jsonwebtoken::Algorithm::ES256))
		}
		catalog::Algorithm::Es384 => {
			(DecodingKey::from_ec_pem(key)?, Validation::new(jsonwebtoken::Algorithm::ES384))
		}
		catalog::Algorithm::Es512 => {
			(DecodingKey::from_ec_pem(key)?, Validation::new(jsonwebtoken::Algorithm::ES384))
		}
		catalog::Algorithm::Ps256 => {
			(DecodingKey::from_rsa_pem(key)?, Validation::new(jsonwebtoken::Algorithm::PS256))
		}
		catalog::Algorithm::Ps384 => {
			(DecodingKey::from_rsa_pem(key)?, Validation::new(jsonwebtoken::Algorithm::PS384))
		}
		catalog::Algorithm::Ps512 => {
			(DecodingKey::from_rsa_pem(key)?, Validation::new(jsonwebtoken::Algorithm::PS512))
		}
		catalog::Algorithm::Rs256 => {
			(DecodingKey::from_rsa_pem(key)?, Validation::new(jsonwebtoken::Algorithm::RS256))
		}
		catalog::Algorithm::Rs384 => {
			(DecodingKey::from_rsa_pem(key)?, Validation::new(jsonwebtoken::Algorithm::RS384))
		}
		catalog::Algorithm::Rs512 => {
			(DecodingKey::from_rsa_pem(key)?, Validation::new(jsonwebtoken::Algorithm::RS512))
		}
	};

	// TODO(gguillemas): This keeps the existing behavior as of SurrealDB 2.0.0-alpha.9.
	// Up to that point, a fork of the "jsonwebtoken" crate in version 8.3.0 was being used.
	// Now that the audience claim is validated by default, we could allow users to leverage this.
	// This will most likely involve defining an audience string via "DEFINE ACCESS ... TYPE JWT".
	val.validate_aud = false;

	Ok((dec, val))
}

static KEY: LazyLock<DecodingKey> = LazyLock::new(|| DecodingKey::from_secret(&[]));

static DUD: LazyLock<Validation> = LazyLock::new(|| {
	let mut validation = Validation::new(jsonwebtoken::Algorithm::HS256);
	validation.insecure_disable_signature_validation();
	validation.validate_nbf = false;
	validation.validate_exp = false;
	validation.validate_aud = false;
	validation
});

pub async fn basic(
	kvs: &Datastore,
	session: &mut Session,
	user: &str,
	pass: &str,
	ns: Option<&str>,
	db: Option<&str>,
) -> Result<()> {
	// Log the authentication type
	trace!("Attempting basic authentication");
	// Check if the parameters exist
	match (ns, db) {
		// DB signin
		(Some(ns), Some(db)) => match verify_db_creds(kvs, ns, db, user, pass).await {
			Ok(u) => {
				debug!("Authenticated as database user '{}'", user);
				session.exp = expiration(u.session_duration)?;
				let au = Auth::new(Actor::from_role_names(
					u.name.clone(),
					&u.roles,
					Level::Database(ns.to_owned(), db.to_owned()),
				)?);

				session.au = Arc::new(au);
				Ok(())
			}
			Err(err) => Err(err),
		},
		// NS signin
		(Some(ns), None) => match verify_ns_creds(kvs, ns, user, pass).await {
			Ok(u) => {
				debug!("Authenticated as namespace user '{}'", user);
				session.exp = expiration(u.session_duration)?;
				let au = Auth::new(Actor::from_role_names(
					u.name.clone(),
					&u.roles,
					Level::Namespace(ns.to_owned()),
				)?);

				session.au = Arc::new(au);
				Ok(())
			}
			Err(err) => Err(err),
		},
		// Root signin
		(None, None) => match verify_root_creds(kvs, user, pass).await {
			Ok(u) => {
				debug!("Authenticated as root user '{}'", user);
				session.exp = expiration(u.session_duration)?;
				let au = Auth::new(Actor::from_role_names(u.name.clone(), &u.roles, Level::Root)?);

				session.au = Arc::new(au);
				Ok(())
			}
			Err(err) => Err(err),
		},
		(None, Some(db)) => {
			debug!(
				"Attempted basic authentication in database '{db}' without specifying a namespace"
			);
			Err(anyhow::Error::new(Error::InvalidAuth))
		}
	}
}

pub async fn token(kvs: &Datastore, session: &mut Session, token: &str) -> Result<()> {
	// Log the authentication type
	trace!("Attempting token authentication");
	// Decode the token without verifying
	let token_data = decode::<Claims>(token, &KEY, &DUD)?;
	// Convert the token to a SurrealQL object value
	let value = Value::from(token_data.claims.clone().into_claims_object());
	// Check if the auth token can be used
	if let Some(nbf) = token_data.claims.nbf {
		if nbf > Utc::now().timestamp() {
			debug!("Token verification failed due to the 'nbf' claim containing a future time");
			bail!(Error::InvalidAuth);
		}
	}
	// Check if the auth token has expired
	if let Some(exp) = token_data.claims.exp {
		if exp < Utc::now().timestamp() {
			debug!("Token verification failed due to the 'exp' claim containing a past time");
			bail!(Error::ExpiredToken);
		}
	}
	// Check the token authentication claims
	match &token_data.claims {
		// Check if this is record access
		Claims {
			ns: Some(ns),
			db: Some(db),
			ac: Some(ac),
			id: Some(id),
			..
		} => {
			// Log the decoded authentication claims
			trace!("Authenticating with record access method `{}`", ac);
			// Create a new readonly transaction
			let tx = kvs.transaction(Read, Optimistic).await?;
			let db_def = match tx.get_db_by_name(ns, db).await? {
				Some(db) => db,
				None => {
					return Err(Error::DbNotFound {
						name: db.to_string(),
					}
					.into());
				}
			};
			// Parse the record id
			let mut rid = syn::record_id(id)?;
			// Get the database access method
			let Some(de) = tx.get_db_access(db_def.namespace_id, db_def.database_id, ac).await?
			else {
				return Err(Error::AccessDbNotFound {
					ac: ac.to_string(),
					ns: ns.to_string(),
					db: db.to_string(),
				}
				.into());
			};
			// Ensure that the transaction is cancelled
			tx.cancel().await?;
			// Obtain the configuration to verify the token based on the access method
			let cf = match &de.access_type {
				catalog::AccessType::Record(at) => match &at.jwt.verify {
					catalog::JwtAccessVerify::Key(key) => {
						iam::verify::decode_key(key.alg, key.key.as_bytes())
					}
					#[cfg(feature = "jwks")]
					catalog::JwtAccessVerify::Jwks(jwks) => {
						if let Some(kid) = token_data.header.kid {
							jwks::config(kvs, &kid, &jwks.url, token_data.header.alg).await
						} else {
							Err(anyhow::Error::new(Error::MissingTokenHeader("kid".to_string())))
						}
					}
					#[cfg(not(feature = "jwks"))]
					_ => bail!(Error::AccessMethodMismatch),
				}?,
				_ => bail!(Error::AccessMethodMismatch),
			};
			// Verify the token
			verify_token(token, &cf.0, &cf.1)?;
			// AUTHENTICATE clause
			if let Some(au) = &de.authenticate {
				// Setup the system session for finding the signin record
				let mut sess = Session::editor().with_ns(ns).with_db(db);
				sess.rd = Some(rid.clone().into());
				sess.tk = Some(token_data.claims.clone().into_claims_object().into());
				sess.ip.clone_from(&session.ip);
				sess.or.clone_from(&session.or);
				rid = authenticate_record(kvs, &sess, au).await?;
			}
			// Log the success
			debug!("Authenticated with record access method `{}`", ac);
			// Set the session
			session.tk = Some(value);
			session.ns = Some(ns.to_owned());
			session.db = Some(db.to_owned());
			session.ac = Some(ac.to_owned());
			session.rd = Some(Value::from(rid.clone()));
			session.exp = expiration(de.session_duration)?;
			session.au = Arc::new(Auth::new(Actor::new(
				rid.to_string(),
				Default::default(),
				Level::Record(ns.to_string(), db.to_string(), rid.to_string()),
			)));
			Ok(())
		}
		// Check if this is database access
		// This can also be record access with an authenticate clause
		Claims {
			ns: Some(ns),
			db: Some(db),
			ac: Some(ac),
			..
		} => {
			// Log the decoded authentication claims
			trace!("Authenticating to database `{}` with access method `{}`", db, ac);
			// Create a new readonly transaction
			let tx = kvs.transaction(Read, Optimistic).await?;
			let db_def = match tx.get_db_by_name(ns, db).await? {
				Some(db) => db,
				None => {
					return Err(Error::DbNotFound {
						name: db.to_string(),
					}
					.into());
				}
			};

			// Get the database access method
			let de = tx.get_db_access(db_def.namespace_id, db_def.database_id, ac).await?;
			// Ensure that the transaction is cancelled
			tx.cancel().await?;

			let Some(de) = de else {
				return Err(Error::AccessDbNotFound {
					ac: ac.to_string(),
					ns: ns.to_string(),
					db: db.to_string(),
				}
				.into());
			};

			// Obtain the configuration to verify the token based on the access method
			match &de.access_type {
				// If the access type is Jwt or Bearer, this is database access
				catalog::AccessType::Jwt(jwt)
				| catalog::AccessType::Bearer(catalog::BearerAccess {
					jwt,
					..
				}) => {
					let cf = match &jwt.verify {
						catalog::JwtAccessVerify::Key(key) => {
							decode_key(key.alg, key.key.as_bytes())
						}
						#[cfg(feature = "jwks")]
						catalog::JwtAccessVerify::Jwks(jwks) => {
							if let Some(kid) = token_data.header.kid {
								jwks::config(kvs, &kid, &jwks.url, token_data.header.alg).await
							} else {
								Err(anyhow::Error::new(Error::MissingTokenHeader(
									"kid".to_string(),
								)))
							}
						}
						#[cfg(not(feature = "jwks"))]
						_ => bail!(Error::AccessMethodMismatch),
					}?;
					// Verify the token
					verify_token(token, &cf.0, &cf.1)?;
					// AUTHENTICATE clause
					if let Some(au) = &de.authenticate {
						// Setup the system session for executing the clause
						let mut sess = Session::editor().with_ns(ns).with_db(db);
						sess.tk = Some(token_data.claims.clone().into_claims_object().into());
						sess.ip.clone_from(&session.ip);
						sess.or.clone_from(&session.or);
						authenticate_generic(kvs, &sess, au).await?;
					}
					// Parse the roles
					let roles = match &token_data.claims.roles {
						// If no role is provided, grant the viewer role
						None => vec![Role::Viewer],
						// If roles are provided, parse them
						Some(roles) => roles
							.iter()
							.map(|r| -> Result<Role> {
								Role::from_str(r.as_str())
									.map_err(Error::IamError)
									.map_err(anyhow::Error::new)
							})
							.collect::<Result<Vec<_>, _>>()?,
					};
					// Log the success
					debug!("Authenticated to database `{}` with access method `{}`", db, ac);
					// Set the session
					session.tk = Some(value);
					session.ns = Some(ns.to_owned());
					session.db = Some(db.to_owned());
					session.ac = Some(ac.to_owned());
					session.exp = expiration(de.session_duration)?;
					session.au = Arc::new(Auth::new(Actor::new(
						de.name.to_string(),
						roles,
						Level::Database(ns.to_string(), db.to_string()),
					)));
				}
				// If the access type is Record, this is record access
				// Record access without an "id" claim is only possible if there is an AUTHENTICATE
				// clause The clause can make up for the missing "id" claim by resolving other
				// claims to a specific record
				catalog::AccessType::Record(at) => match &de.authenticate {
					Some(au) => {
						trace!("Access method `{}` is record access with AUTHENTICATE clause", ac);
						let cf = match &at.jwt.verify {
							catalog::JwtAccessVerify::Key(key) => {
								decode_key(key.alg, key.key.as_bytes())
							}
							#[cfg(feature = "jwks")]
							catalog::JwtAccessVerify::Jwks(jwks) => {
								if let Some(kid) = token_data.header.kid {
									jwks::config(kvs, &kid, &jwks.url, token_data.header.alg).await
								} else {
									Err(anyhow::Error::new(Error::MissingTokenHeader(
										"kid".to_string(),
									)))
								}
							}
							#[cfg(not(feature = "jwks"))]
							_ => bail!(Error::AccessMethodMismatch),
						}?;

						// Verify the token
						verify_token(token, &cf.0, &cf.1)?;
						// AUTHENTICATE clause
						// Setup the system session for finding the signin record
						let mut sess = Session::editor().with_ns(ns).with_db(db);
						sess.tk = Some(token_data.claims.clone().into_claims_object().into());
						sess.ip.clone_from(&session.ip);
						sess.or.clone_from(&session.or);
						let rid = authenticate_record(kvs, &sess, au).await?;
						// Log the success
						debug!("Authenticated with record access method `{}`", ac);
						// Set the session
						session.tk = Some(value);
						session.ns = Some(ns.to_owned());
						session.db = Some(db.to_owned());
						session.ac = Some(ac.to_owned());
						session.rd = Some(Value::from(rid.clone()));
						session.exp = expiration(de.session_duration)?;
						session.au = Arc::new(Auth::new(Actor::new(
							rid.to_string(),
							Default::default(),
							Level::Record(ns.to_string(), db.to_string(), rid.to_string()),
						)));
					}
					_ => bail!(Error::AccessMethodMismatch),
				},
			};
			Ok(())
		}
		// Check if this is database authentication with user credentials
		Claims {
			ns: Some(ns),
			db: Some(db),
			id: Some(id),
			..
		} => {
			// Log the decoded authentication claims
			trace!("Authenticating to database `{}` with user `{}`", db, id);
			// Create a new readonly transaction
			let tx = kvs.transaction(Read, Optimistic).await?;
			let db_def = match tx.get_db_by_name(ns, db).await? {
				Some(db) => db,
				None => {
					return Err(Error::DbNotFound {
						name: db.to_string(),
					}
					.into());
				}
			};

			// Get the database user
			let de = match tx
				.get_db_user(db_def.namespace_id, db_def.database_id, id)
				.await
				.map_err(|e| {
					debug!("Error while authenticating to database `{db}`: {e}");
					Error::InvalidAuth
				})? {
				Some(de) => de,
				None => return Err(Error::InvalidAuth.into()),
			};
			// Ensure that the transaction is cancelled
			tx.cancel().await?;
			// Check the algorithm
			let cf = decode_key(catalog::Algorithm::Hs512, de.code.as_bytes())?;
			// Verify the token
			verify_token(token, &cf.0, &cf.1)?;
			// Log the success
			debug!("Authenticated to database `{}` with user `{}` using token", db, id);
			// Set the session
			session.tk = Some(value);
			session.ns = Some(ns.to_owned());
			session.db = Some(db.to_owned());
			session.exp = expiration(de.session_duration)?;
			session.au = Arc::new(Auth::new(Actor::new(
				id.to_string(),
				de.roles
					.iter()
					.map(|e| Role::from_str(e).map_err(Error::from))
					.collect::<Result<_, _>>()?,
				Level::Database(ns.to_string(), db.to_string()),
			)));
			Ok(())
		}
		// Check if this is namespace access
		Claims {
			ns: Some(ns),
			ac: Some(ac),
			..
		} => {
			// Log the decoded authentication claims
			trace!("Authenticating to namespace `{}` with access method `{}`", ns, ac);
			// Create a new readonly transaction
			let tx = kvs.transaction(Read, Optimistic).await?;
			let ns_def = match tx.get_ns_by_name(ns).await? {
				Some(ns) => ns,
				None => {
					return Err(Error::NsNotFound {
						name: ns.to_string(),
					}
					.into());
				}
			};

			// Get the namespace access method
			let de = tx.get_ns_access(ns_def.namespace_id, ac).await?;
			// Ensure that the transaction is cancelled
			tx.cancel().await?;

			let Some(de) = de else {
				return Err(Error::AccessNsNotFound {
					ac: ac.to_string(),
					ns: ns.to_string(),
				}
				.into());
			};

			// Obtain the configuration to verify the token based on the access method
			let cf = match &de.access_type {
				catalog::AccessType::Jwt(jwt)
				| catalog::AccessType::Bearer(catalog::BearerAccess {
					jwt,
					..
				}) => match &jwt.verify {
					catalog::JwtAccessVerify::Key(key) => decode_key(key.alg, key.key.as_bytes()),
					#[cfg(feature = "jwks")]
					catalog::JwtAccessVerify::Jwks(jwks) => {
						if let Some(kid) = token_data.header.kid {
							jwks::config(kvs, &kid, &jwks.url, token_data.header.alg).await
						} else {
							bail!(Error::MissingTokenHeader("kid".to_string()))
						}
					}
					#[cfg(not(feature = "jwks"))]
					_ => bail!(Error::AccessMethodMismatch),
				},
				_ => bail!(Error::AccessMethodMismatch),
			}?;
			// Verify the token
			verify_token(token, &cf.0, &cf.1)?;
			// AUTHENTICATE clause
			if let Some(au) = &de.authenticate {
				// Setup the system session for executing the clause
				let mut sess = Session::editor().with_ns(ns);
				sess.tk = Some(token_data.claims.clone().into_claims_object().into());
				sess.ip.clone_from(&session.ip);
				sess.or.clone_from(&session.or);
				authenticate_generic(kvs, &sess, au).await?;
			}
			// Parse the roles
			let roles = match &token_data.claims.roles {
				// If no role is provided, grant the viewer role
				None => vec![Role::Viewer],
				// If roles are provided, parse them
				Some(roles) => roles
					.iter()
					.map(|r| -> Result<Role> {
						Role::from_str(r.as_str())
							.map_err(Error::IamError)
							.map_err(anyhow::Error::new)
					})
					.collect::<Result<Vec<_>, _>>()?,
			};
			// Log the success
			debug!("Authenticated to namespace `{}` with access method `{}`", ns, ac);
			// Set the session
			session.tk = Some(value);
			session.ns = Some(ns.to_owned());
			session.ac = Some(ac.to_owned());
			session.exp = expiration(de.session_duration)?;
			session.au = Arc::new(Auth::new(Actor::new(
				de.name.to_string(),
				roles,
				Level::Namespace(ns.to_string()),
			)));
			Ok(())
		}
		// Check if this is namespace authentication with user credentials
		Claims {
			ns: Some(ns),
			id: Some(id),
			..
		} => {
			// Log the decoded authentication claims
			trace!("Authenticating to namespace `{}` with user `{}`", ns, id);
			// Create a new readonly transaction
			let tx = kvs.transaction(Read, Optimistic).await?;
			let ns_def = match tx.get_ns_by_name(ns).await? {
				Some(ns) => ns,
				None => {
					return Err(Error::NsNotFound {
						name: ns.to_string(),
					}
					.into());
				}
			};
			// Get the namespace user
			let de = tx
				.get_ns_user(ns_def.namespace_id, id)
				.await
				.map_err(|e| {
					debug!("Error while authenticating to namespace `{ns}`: {e}");
					Error::InvalidAuth
				})?
				.ok_or(Error::InvalidAuth)?;
			// Ensure that the transaction is cancelled
			tx.cancel().await?;
			// Check the algorithm
			let cf = decode_key(catalog::Algorithm::Hs512, de.code.as_bytes())?;
			// Verify the token
			verify_token(token, &cf.0, &cf.1)?;
			// Log the success
			debug!("Authenticated to namespace `{}` with user `{}` using token", ns, id);
			// Set the session
			session.tk = Some(value);
			session.ns = Some(ns.to_owned());
			session.exp = expiration(de.session_duration)?;
			session.au = Arc::new(Auth::new(Actor::new(
				id.to_string(),
				de.roles
					.iter()
					.map(|e| Role::from_str(e).map_err(Error::from))
					.collect::<Result<_, _>>()?,
				Level::Namespace(ns.to_string()),
			)));
			Ok(())
		}
		// Check if this is root access
		Claims {
			ac: Some(ac),
			..
		} => {
			// Log the decoded authentication claims
			trace!("Authenticating to root with access method `{}`", ac);
			// Create a new readonly transaction
			let tx = kvs.transaction(Read, Optimistic).await?;
			// Get the namespace access method
			let de = tx.get_root_access(ac).await?;

			// Ensure that the transaction is cancelled
			tx.cancel().await?;

			let Some(de) = de else {
				return Err(Error::AccessRootNotFound {
					ac: ac.to_string(),
				}
				.into());
			};

			// Obtain the configuration to verify the token based on the access method
			let cf = match &de.access_type {
				catalog::AccessType::Jwt(jwt)
				| catalog::AccessType::Bearer(catalog::BearerAccess {
					jwt,
					..
				}) => match &jwt.verify {
					catalog::JwtAccessVerify::Key(key) => decode_key(key.alg, key.key.as_bytes()),
					#[cfg(feature = "jwks")]
					catalog::JwtAccessVerify::Jwks(jwks) => {
						if let Some(kid) = token_data.header.kid {
							jwks::config(kvs, &kid, &jwks.url, token_data.header.alg).await
						} else {
							bail!(Error::MissingTokenHeader("kid".to_string()))
						}
					}
					#[cfg(not(feature = "jwks"))]
					_ => bail!(Error::AccessMethodMismatch),
				},
				_ => bail!(Error::AccessMethodMismatch),
			}?;
			// Verify the token
			verify_token(token, &cf.0, &cf.1)?;
			// AUTHENTICATE clause
			if let Some(au) = &de.authenticate {
				// Setup the system session for executing the clause
				let mut sess = Session::editor();
				sess.tk = Some(token_data.claims.clone().into_claims_object().into());
				sess.ip.clone_from(&session.ip);
				sess.or.clone_from(&session.or);
				authenticate_generic(kvs, &sess, au).await?;
			}
			// Parse the roles
			let roles = match &token_data.claims.roles {
				// If no role is provided, grant the viewer role
				None => vec![Role::Viewer],
				// If roles are provided, parse them
				Some(roles) => roles
					.iter()
					.map(|r| -> Result<Role> {
						Role::from_str(r.as_str())
							.map_err(Error::IamError)
							.map_err(anyhow::Error::new)
					})
					.collect::<Result<Vec<_>, _>>()?,
			};
			// Log the success
			debug!("Authenticated to root with access method `{}`", ac);
			// Set the session
			session.tk = Some(value);
			session.ac = Some(ac.to_owned());
			session.exp = expiration(de.session_duration)?;
			session.au = Arc::new(Auth::new(Actor::new(de.name.to_string(), roles, Level::Root)));
			Ok(())
		}
		// Check if this is root authentication with user credentials
		Claims {
			id: Some(id),
			..
		} => {
			// Log the decoded authentication claims
			trace!("Authenticating to root level with user `{}`", id);
			// Create a new readonly transaction
			let tx = kvs.transaction(Read, Optimistic).await?;
			// Get the namespace user
			let de = tx.expect_root_user(id).await.map_err(|e| {
				debug!("Error while authenticating to root: {e}");
				Error::InvalidAuth
			})?;
			// Ensure that the transaction is cancelled
			tx.cancel().await?;
			// Check the algorithm
			let cf = decode_key(catalog::Algorithm::Hs512, de.code.as_bytes())?;
			// Verify the token
			verify_token(token, &cf.0, &cf.1)?;
			// Log the success
			debug!("Authenticated to root level with user `{}` using token", id);
			// Set the session
			session.tk = Some(value);
			session.exp = expiration(de.session_duration)?;
			session.au = Arc::new(Auth::new(Actor::new(
				id.to_string(),
				de.roles
					.iter()
					.map(|e| Role::from_str(e).map_err(Error::from))
					.collect::<Result<_, _>>()?,
				Level::Root,
			)));
			Ok(())
		}
		// There was an auth error
		_ => Err(anyhow::Error::new(Error::InvalidAuth)),
	}
}

pub async fn verify_root_creds(
	ds: &Datastore,
	user: &str,
	pass: &str,
) -> Result<catalog::UserDefinition> {
	// Create a new readonly transaction
	let tx = ds.transaction(Read, Optimistic).await?;
	// Fetch the specified user from storage
	let user = tx.expect_root_user(user).await.map_err(|e| {
		debug!("Error retrieving user for authentication to root: {e}");

		Error::InvalidAuth
	})?;
	// Ensure that the transaction is cancelled
	tx.cancel().await?;
	// Verify the specified password for the user
	verify_pass(pass, user.hash.as_ref())?;
	// Clone the cached user object
	let user = (*user).clone();
	// Return the verified user object
	Ok(user)
}

pub async fn verify_ns_creds(
	ds: &Datastore,
	ns: &str,
	user: &str,
	pass: &str,
) -> Result<catalog::UserDefinition> {
	// Create a new readonly transaction
	let tx = ds.transaction(Read, Optimistic).await?;
	let ns_def = match tx.get_ns_by_name(ns).await? {
		Some(ns) => ns,
		None => {
			return Err(Error::NsNotFound {
				name: ns.to_string(),
			}
			.into());
		}
	};

	// Fetch the specified user from storage
	let user = tx
		.get_ns_user(ns_def.namespace_id, user)
		.await
		.map_err(|e| {
			debug!("Error retrieving user for authentication to namespace `{ns}`: {e}");
			Error::InvalidAuth
		})?
		.ok_or(Error::InvalidAuth)?;
	// Ensure that the transaction is cancelled
	tx.cancel().await?;

	// Verify the specified password for the user
	verify_pass(pass, user.hash.as_ref())?;
	// Clone the cached user object
	let user = (*user).clone();
	// Return the verified user object
	Ok(user)
}

pub async fn verify_db_creds(
	ds: &Datastore,
	ns: &str,
	db: &str,
	user: &str,
	pass: &str,
) -> Result<catalog::UserDefinition> {
	// Create a new readonly transaction
	let tx = ds.transaction(Read, Optimistic).await?;
	let db_def = match tx.get_db_by_name(ns, db).await? {
		Some(db) => db,
		None => {
			return Err(Error::DbNotFound {
				name: db.to_string(),
			}
			.into());
		}
	};

	// Fetch the specified user from storage
	let user = tx
		.get_db_user(db_def.namespace_id, db_def.database_id, user)
		.await
		.map_err(|e| {
			debug!("Error retrieving user for authentication to database `{ns}/{db}`: {e}");
			Error::InvalidAuth
		})?
		.ok_or(Error::InvalidAuth)?;
	// Ensure that the transaction is cancelled
	tx.cancel().await?;

	// Verify the specified password for the user
	verify_pass(pass, user.hash.as_ref())?;
	// Clone the cached user object
	let user = (*user).clone();
	// Return the verified user object
	Ok(user)
}

fn verify_pass(pass: &str, hash: &str) -> Result<()> {
	// Compute the hash and verify the password
	let hash = PasswordHash::new(hash).unwrap();
	// Attempt to verify the password using Argon2
	match Argon2::default().verify_password(pass.as_ref(), &hash) {
		Ok(_) => Ok(()),
		_ => Err(anyhow::Error::new(Error::InvalidPass)),
	}
}

fn verify_token(token: &str, key: &DecodingKey, validation: &Validation) -> Result<()> {
	match decode::<Claims>(token, key, validation) {
		Ok(_) => Ok(()),
		Err(err) => {
			// Only transparently return certain token verification errors
			match err.kind() {
				jsonwebtoken::errors::ErrorKind::ExpiredSignature => {
					Err(anyhow::Error::new(Error::ExpiredToken))
				}
				_ => {
					debug!("Error verifying authentication token: {err}");
					Err(anyhow::Error::new(Error::InvalidAuth))
				}
			}
		}
	}
}

#[cfg(test)]
mod tests {
	use argon2::password_hash::{PasswordHasher, SaltString};
	use chrono::Duration;
	use jsonwebtoken::{EncodingKey, encode};

	use super::*;
	use crate::iam::token::{Audience, HEADER};
	use crate::sql::Ast;
	use crate::sql::statements::define::DefineKind;
	use crate::sql::statements::define::user::PassType;

	struct TestLevel {
		level: &'static str,
		ns: Option<&'static str>,
		db: Option<&'static str>,
	}

	const AVAILABLE_ROLES: [Role; 3] = [Role::Viewer, Role::Editor, Role::Owner];

	#[tokio::test]
	async fn test_basic() {
		#[derive(Debug)]
		struct TestCase {
			title: &'static str,
			password: &'static str,
			roles: Vec<Role>,
			expiration: Option<Duration>,
			expect_ok: bool,
		}

		let test_cases = vec![
			TestCase {
				title: "without roles or expiration",
				password: "pass",
				roles: vec![Role::Viewer],
				expiration: None,
				expect_ok: true,
			},
			TestCase {
				title: "with roles and expiration",
				password: "pass",
				roles: vec![Role::Editor, Role::Owner],
				expiration: Some(Duration::days(1)),
				expect_ok: true,
			},
			TestCase {
				title: "with invalid password",
				password: "invalid",
				roles: vec![],
				expiration: None,
				expect_ok: false,
			},
		];

		let test_levels = vec![
			TestLevel {
				level: "ROOT",
				ns: None,
				db: None,
			},
			TestLevel {
				level: "NS",
				ns: Some("test"),
				db: None,
			},
			TestLevel {
				level: "DB",
				ns: Some("test"),
				db: Some("test"),
			},
		];

		for level in &test_levels {
			for case in &test_cases {
				println!("Test case: {} level {}", level.level, case.title);
				let ds = Datastore::new("memory").await.unwrap();
				let sess = Session::owner().with_ns("test").with_db("test");

				let roles_clause = if case.roles.is_empty() {
					String::new()
				} else {
					let roles: Vec<&str> = case
						.roles
						.iter()
						.map(|r| match r {
							Role::Viewer => "VIEWER",
							Role::Editor => "EDITOR",
							Role::Owner => "OWNER",
						})
						.collect();
					format!("ROLES {}", roles.join(", "))
				};

				let duration_clause = if let Some(duration) = case.expiration {
					format!("DURATION FOR SESSION {}s", duration.num_seconds())
				} else {
					String::new()
				};

				let define_user_query = format!(
					"DEFINE USER user ON {} PASSWORD 'pass' {} {}",
					level.level, roles_clause, duration_clause,
				);

				ds.execute(&define_user_query, &sess, None).await.unwrap();

				let mut sess = Session {
					ns: level.ns.map(String::from),
					db: level.db.map(String::from),
					..Default::default()
				};

				let res = basic(&ds, &mut sess, "user", case.password, level.ns, level.db).await;

				if case.expect_ok {
					assert!(res.is_ok(), "Failed to signin: {:?}", res);
					assert_eq!(sess.au.id(), "user");

					// Check auth level
					assert_eq!(sess.au.level().ns(), level.ns);
					assert_eq!(sess.au.level().db(), level.db);
					match level.level {
						"ROOT" => assert!(sess.au.is_root()),
						"NS" => assert!(sess.au.is_ns()),
						"DB" => assert!(sess.au.is_db()),
						_ => panic!("Unsupported level"),
					}

					// Check roles
					for role in AVAILABLE_ROLES {
						let has_role = sess.au.has_role(role);
						let should_have_role = case.roles.contains(&role);
						assert_eq!(has_role, should_have_role, "Role {:?} check failed", role);
					}

					// Check expiration
					if let Some(exp_duration) = case.expiration {
						let exp = sess.exp.unwrap();
						let min_exp =
							(Utc::now() + exp_duration - Duration::seconds(10)).timestamp();
						let max_exp =
							(Utc::now() + exp_duration + Duration::seconds(10)).timestamp();
						assert!(
							exp > min_exp && exp < max_exp,
							"Session expiration is expected to match the defined duration"
						);
					} else {
						assert_eq!(sess.exp, None, "Expiration is expected to be None");
					}
				} else {
					assert!(res.is_err(), "Unexpected successful signin: {:?}", res);
				}
			}
		}
	}

	#[tokio::test]
	async fn test_basic_nonexistent_role() {
		use crate::iam::Error as IamError;
		use crate::sql::statements::DefineUserStatement;
		use crate::sql::statements::define::DefineStatement;
		use crate::sql::{Base, Expr, TopLevelExpr};
		let test_levels = vec![
			TestLevel {
				level: "ROOT",
				ns: None,
				db: None,
			},
			TestLevel {
				level: "NS",
				ns: Some("test"),
				db: None,
			},
			TestLevel {
				level: "DB",
				ns: Some("test"),
				db: Some("test"),
			},
		];

		for level in &test_levels {
			let ds = Datastore::new("memory").await.unwrap();
			let sess = Session::owner().with_ns("test").with_db("test");

			let base = match level.level {
				"ROOT" => Base::Root,
				"NS" => Base::Ns,
				"DB" => Base::Db,
				_ => panic!("Unsupported level"),
			};

			let user = DefineUserStatement {
				kind: DefineKind::Default,
				base,
<<<<<<< HEAD
				name: crate::sql::Expr::Idiom(crate::sql::Idiom::field(
					crate::sql::Ident::new("user".to_string()).unwrap(),
				)),
=======
				name: "user".to_string(),
>>>>>>> 4291ab69
				// This is the Argon2id hash for "pass" with a random salt.
				pass_type: PassType::Hash(
					"$argon2id$v=19$m=16,t=2,p=1$VUlHTHVOYjc5d0I1dGE3OQ$sVtmRNH+Xtiijk0uXL2+4w"
						.to_string(),
				),
				roles: vec!["nonexistent".to_owned()],
				token_duration: None,
				session_duration: None,
				comment: None,
			};

			let ast = Ast {
				expressions: vec![TopLevelExpr::Expr(Expr::Define(Box::new(
					DefineStatement::User(user),
				)))],
			};

			// Use pre-parsed definition, which bypasses the existent role check during parsing.
			ds.process(ast, &sess, None).await.unwrap();

			let mut sess = Session {
				ns: level.ns.map(String::from),
				db: level.db.map(String::from),
				..Default::default()
			};

			// Basic authentication using the newly defined user.
			let res = basic(&ds, &mut sess, "user", "pass", level.ns, level.db).await;

			let e = res.unwrap_err();
			match e.downcast().expect("Unexpected error kind") {
				IamError::InvalidRole(_) => {}
				e => panic!("Unexpected error, expected IamError(InvalidRole) found {e}"),
			}
		}
	}

	#[tokio::test]
	async fn test_token() {
		#[derive(Debug)]
		struct TestCase {
			title: &'static str,
			roles: Option<Vec<&'static str>>,
			key: &'static str,
			expect_roles: Vec<Role>,
			expect_error: bool,
		}

		let test_cases = vec![
			TestCase {
				title: "with no roles",
				roles: None,
				key: "secret",
				expect_roles: vec![Role::Viewer],
				expect_error: false,
			},
			TestCase {
				title: "with roles",
				roles: Some(vec!["editor", "owner"]),
				key: "secret",
				expect_roles: vec![Role::Editor, Role::Owner],
				expect_error: false,
			},
			TestCase {
				title: "with nonexistent roles",
				roles: Some(vec!["viewer", "nonexistent"]),
				key: "secret",
				expect_roles: vec![],
				expect_error: true,
			},
			TestCase {
				title: "with invalid token signature",
				roles: None,
				key: "invalid",
				expect_roles: vec![],
				expect_error: true,
			},
		];

		let test_levels = vec![
			TestLevel {
				level: "ROOT",
				ns: None,
				db: None,
			},
			TestLevel {
				level: "NS",
				ns: Some("test"),
				db: None,
			},
			TestLevel {
				level: "DB",
				ns: Some("test"),
				db: Some("test"),
			},
		];

		let claims = Claims {
			iss: Some("surrealdb-test".to_string()),
			iat: Some(Utc::now().timestamp()),
			nbf: Some(Utc::now().timestamp()),
			exp: Some((Utc::now() + Duration::hours(1)).timestamp()),
			ac: Some("token".to_string()),
			..Claims::default()
		};

		let ds = Datastore::new("memory").await.unwrap();
		let sess = Session::owner().with_ns("test").with_db("test");

		for level in &test_levels {
			// Define the access token for that level
			ds.execute(
				format!(
					r#"
					DEFINE ACCESS token ON {} TYPE JWT
						ALGORITHM HS512 KEY 'secret' DURATION FOR SESSION 30d
					;
				"#,
					level.level
				)
				.as_str(),
				&sess,
				None,
			)
			.await
			.unwrap();

			for case in &test_cases {
				println!("Test case: {} level {}", level.level, case.title);

				// Prepare the claims object
				let mut claims = claims.clone();
				claims.ns = level.ns.map(|s| s.to_string());
				claims.db = level.db.map(|s| s.to_string());
				claims.roles =
					case.roles.clone().map(|roles| roles.into_iter().map(String::from).collect());

				// Create the token
				let key = EncodingKey::from_secret(case.key.as_ref());
				let enc = encode(&HEADER, &claims, &key).unwrap();

				// Authenticate with the token
				let mut sess = Session::default();
				let res = token(&ds, &mut sess, &enc).await;

				if case.expect_error {
					assert!(res.is_err(), "Unexpected success for case: {:?}", case);
				} else {
					assert!(res.is_ok(), "Failed to sign in with token for case: {:?}", case);
					assert_eq!(sess.ns, level.ns.map(|s| s.to_string()));
					assert_eq!(sess.db, level.db.map(|s| s.to_string()));
					assert_eq!(sess.au.id(), "token");

					// Check roles
					for role in AVAILABLE_ROLES {
						let has_role = sess.au.has_role(role);
						let should_have_role = case.expect_roles.contains(&role);
						assert_eq!(has_role, should_have_role, "Role {:?} check failed", role);
					}

					// Ensure that the expiration is set correctly
					let exp = sess.exp.unwrap();
					let min_exp =
						(Utc::now() + Duration::days(30) - Duration::seconds(10)).timestamp();
					let max_exp =
						(Utc::now() + Duration::days(30) + Duration::seconds(10)).timestamp();
					assert!(
						exp > min_exp && exp < max_exp,
						"Session expiration is expected to match the defined duration in case: {:?}",
						case
					);
				}
			}
		}
	}

	#[tokio::test]
	async fn test_token_record() {
		#[derive(Debug)]
		struct TestCase {
			title: &'static str,
			ids: Vec<&'static str>,
			roles: Option<Vec<&'static str>>,
			key: &'static str,
			expect_error: bool,
		}

		let test_cases = vec![
			TestCase {
				title: "with no roles",
				ids: vec!["user:test"],
				roles: None,
				key: "secret",
				expect_error: false,
			},
			TestCase {
				title: "with roles",
				ids: vec!["user:test"],
				roles: Some(vec!["editor", "owner"]),
				key: "secret",
				expect_error: false,
			},
			TestCase {
				title: "with invalid token signature",
				ids: vec!["user:test"],
				roles: None,
				key: "invalid",
				expect_error: true,
			},
			TestCase {
				title: "with invalid id",
				ids: vec!["invalid"],
				roles: None,
				key: "invalid",
				expect_error: true,
			},
			TestCase {
				title: "with generic id",
				ids: vec!["user:2k9qnabxuxh8k4d5gfto"],
				roles: None,
				key: "secret",
				expect_error: false,
			},
			TestCase {
				title: "with numeric ids",
				ids: vec!["user:1", "user:2", "user:100", "user:10000000"],
				roles: None,
				key: "secret",
				expect_error: false,
			},
			TestCase {
				title: "with alphanumeric ids",
				ids: vec!["user:username", "user:username1", "user:username10", "user:username100"],
				roles: None,
				key: "secret",
				expect_error: false,
			},
			TestCase {
				title: "with ids including special characters",
				ids: vec![
					"user:⟨user.name⟩",
					"user:⟨user.name1⟩",
					"user:⟨user.name10⟩",
					"user:⟨user.name100⟩",
				],
				roles: None,
				key: "secret",
				expect_error: false,
			},
			TestCase {
				title: "with UUID ids",
				ids: vec!["user:⟨83149446-95f5-4c0d-9f42-136e7b272456⟩"],
				roles: None,
				key: "secret",
				expect_error: false,
			},
		];

		let secret = "secret";
		let claims = Claims {
			iss: Some("surrealdb-test".to_string()),
			iat: Some(Utc::now().timestamp()),
			nbf: Some(Utc::now().timestamp()),
			exp: Some((Utc::now() + Duration::hours(1)).timestamp()),
			ns: Some("test".to_string()),
			db: Some("test".to_string()),
			ac: Some("token".to_string()),
			..Claims::default()
		};

		let ds = Datastore::new("memory").await.unwrap();
		let sess = Session::owner().with_ns("test").with_db("test");
		ds.execute(
			format!(
				r#"
			DEFINE ACCESS token ON DATABASE TYPE RECORD
				WITH JWT ALGORITHM HS512 KEY '{secret}'
				DURATION FOR SESSION 30d;

			CREATE user:test;
			"#
			)
			.as_str(),
			&sess,
			None,
		)
		.await
		.unwrap();

		for case in &test_cases {
			println!("Test case: {}", case.title);

			for id in &case.ids {
				// Prepare the claims object
				let mut claims = claims.clone();
				claims.id = Some((*id).to_string());
				claims.roles =
					case.roles.clone().map(|roles| roles.into_iter().map(String::from).collect());

				// Create the token
				let key = EncodingKey::from_secret(case.key.as_ref());
				let enc = encode(&HEADER, &claims, &key).unwrap();

				// Authenticate with the token
				let mut sess = Session::default();
				let res = token(&ds, &mut sess, &enc).await;

				if case.expect_error {
					assert!(res.is_err(), "Unexpected success for case: {:?}", case);
				} else {
					assert!(res.is_ok(), "Failed to sign in with token for case: {:?}", case);
					assert_eq!(sess.ns, Some("test".to_string()));
					assert_eq!(sess.db, Some("test".to_string()));
					assert_eq!(sess.au.id(), *id);

					// Ensure record users do not have roles
					for role in AVAILABLE_ROLES {
						assert!(
							!sess.au.has_role(role),
							"Auth user expected to not have role {:?} in case: {:?}",
							role,
							case
						);
					}

					// Ensure that the expiration is set correctly
					let exp = sess.exp.unwrap();
					let min_exp =
						(Utc::now() + Duration::days(30) - Duration::seconds(10)).timestamp();
					let max_exp =
						(Utc::now() + Duration::days(30) + Duration::seconds(10)).timestamp();
					assert!(
						exp > min_exp && exp < max_exp,
						"Session expiration is expected to match the defined duration in case: {:?}",
						case
					);
				}
			}
		}
	}

	#[tokio::test]
	async fn test_token_record_custom_claims() {
		use std::collections::HashMap;

		let secret = "jwt_secret";
		let key = EncodingKey::from_secret(secret.as_ref());

		let ds = Datastore::new("memory").await.unwrap();
		let sess = Session::owner().with_ns("test").with_db("test");
		ds.execute(
			format!(
				r#"
			DEFINE ACCESS token ON DATABASE TYPE RECORD
				WITH JWT ALGORITHM HS512 KEY '{secret}'
				DURATION FOR SESSION 30d;

			CREATE user:test;
			"#
			)
			.as_str(),
			&sess,
			None,
		)
		.await
		.unwrap();

		//
		// Token with valid custom claims of different types
		//
		let now = Utc::now().timestamp();
		let later = (Utc::now() + Duration::hours(1)).timestamp();
		{
			let claims_json = format!(
				r#"
				{{
					"iss": "surrealdb-test",
					"iat": {now},
					"nbf": {now},
					"exp": {later},
					"ns": "test",
					"db": "test",
					"ac": "token",
					"id": "user:test",

					"string_claim": "test",
					"bool_claim": true,
					"int_claim": 123456,
					"float_claim": 123.456,
					"array_claim": [
						"test_1",
						"test_2"
					],
					"object_claim": {{
						"test_1": "value_1",
						"test_2": {{
							"test_2_1": "value_2_1",
							"test_2_2": "value_2_2"
						}}
					}}
				}}
				"#
			);
			let claims = serde_json::from_str::<Claims>(&claims_json).unwrap();
			// Create the token
			let enc = match encode(&HEADER, &claims, &key) {
				Ok(enc) => enc,
				Err(err) => panic!("Failed to encode token: {:?}", err),
			};
			// Signin with the token
			let mut sess = Session::default();
			let res = token(&ds, &mut sess, &enc).await;

			assert!(res.is_ok(), "Failed to signin with token: {:?}", res);
			assert_eq!(sess.ns, Some("test".to_string()));
			assert_eq!(sess.db, Some("test".to_string()));
			assert_eq!(sess.ac, Some("token".to_string()));
			assert_eq!(sess.au.id(), "user:test");
			assert!(sess.au.is_record());
			assert_eq!(sess.au.level().ns(), Some("test"));
			assert_eq!(sess.au.level().db(), Some("test"));
			assert!(!sess.au.has_role(Role::Viewer), "Auth user expected to not have Viewer role");
			assert!(!sess.au.has_role(Role::Editor), "Auth user expected to not have Editor role");
			assert!(!sess.au.has_role(Role::Owner), "Auth user expected to not have Owner role");
			// Session expiration has been set explicitly
			let exp = sess.exp.unwrap();
			// Expiration should match the current time plus session duration with some margin
			let min_exp = (Utc::now() + Duration::days(30) - Duration::seconds(10)).timestamp();
			let max_exp = (Utc::now() + Duration::days(30) + Duration::seconds(10)).timestamp();
			assert!(
				exp > min_exp && exp < max_exp,
				"Session expiration is expected to match the defined duration"
			);
			let tk = match sess.tk {
				Some(Value::Object(tk)) => tk,
				_ => panic!("Session token is not an object"),
			};
			let string_claim = tk.get("string_claim").unwrap();
			assert_eq!(*string_claim, Value::String("test".into()));
			let bool_claim = tk.get("bool_claim").unwrap();
			assert_eq!(*bool_claim, Value::Bool(true));
			let int_claim = tk.get("int_claim").unwrap();
			assert_eq!(*int_claim, Value::Number(123456.into()));
			let float_claim = tk.get("float_claim").unwrap();
			assert_eq!(*float_claim, Value::Number(123.456.into()));
			let array_claim = tk.get("array_claim").unwrap();
			assert_eq!(*array_claim, Value::Array(vec!["test_1", "test_2"].into()));
			let object_claim = tk.get("object_claim").unwrap();
			let mut test_object: HashMap<String, Value> = HashMap::new();
			test_object.insert("test_1".to_string(), Value::String("value_1".into()));
			let mut test_object_child = HashMap::new();
			test_object_child.insert("test_2_1".to_string(), Value::String("value_2_1".into()));
			test_object_child.insert("test_2_2".to_string(), Value::String("value_2_2".into()));
			test_object.insert("test_2".to_string(), Value::Object(test_object_child.into()));
			assert_eq!(*object_claim, Value::Object(test_object.into()));
		}
	}

	#[cfg(feature = "jwks")]
	#[tokio::test]
	async fn test_token_record_jwks() {
		use base64::Engine;
		use base64::engine::general_purpose::STANDARD_NO_PAD;
		use jsonwebtoken::jwk::{Jwk, JwkSet};
		use rand::Rng;
		use rand::distributions::Alphanumeric;
		use wiremock::matchers::{method, path};
		use wiremock::{Mock, MockServer, ResponseTemplate};

		use crate::dbs::capabilities::{Capabilities, NetTarget, Targets};

		// Use unique path to prevent accidental cache reuse
		fn random_path() -> String {
			let rng = rand::thread_rng();
			rng.sample_iter(&Alphanumeric).take(8).map(char::from).collect()
		}

		// Key identifier used in both JWT and JWT
		let kid = "test_kid";
		// Secret used to both sign and verify with HMAC
		let secret = "jwt_secret";

		// JWKS object with single JWK object providing the HS512 secret used to verify
		let jwks = JwkSet {
			keys: vec![Jwk {
				common: jsonwebtoken::jwk::CommonParameters {
					public_key_use: None,
					key_operations: None,
					key_algorithm: Some(jsonwebtoken::jwk::KeyAlgorithm::HS512),
					key_id: Some(kid.to_string()),
					x509_url: None,
					x509_chain: None,
					x509_sha1_fingerprint: None,
					x509_sha256_fingerprint: None,
				},
				algorithm: jsonwebtoken::jwk::AlgorithmParameters::OctetKey(
					jsonwebtoken::jwk::OctetKeyParameters {
						key_type: jsonwebtoken::jwk::OctetKeyType::Octet,
						value: STANDARD_NO_PAD.encode(secret),
					},
				),
			}],
		};

		let jwks_path = format!("{}/jwks.json", random_path());
		let mock_server = MockServer::start().await;
		let response = ResponseTemplate::new(200).set_body_json(jwks);
		Mock::given(method("GET"))
			.and(path(&jwks_path))
			.respond_with(response)
			.expect(1)
			.mount(&mock_server)
			.await;
		let server_url = mock_server.uri();

		// We allow requests to the local server serving the JWKS object
		let ds = Datastore::new("memory").await.unwrap().with_capabilities(
			Capabilities::default().with_network_targets(Targets::<NetTarget>::Some(
				[NetTarget::from_str("127.0.0.1").unwrap()].into(),
			)),
		);

		let sess = Session::owner().with_ns("test").with_db("test");
		ds.execute(
			format!(
				r#"
			DEFINE ACCESS token ON DATABASE TYPE RECORD
				WITH JWT URL '{server_url}/{jwks_path}';

			CREATE user:test;
			"#
			)
			.as_str(),
			&sess,
			None,
		)
		.await
		.unwrap();

		// Use custom JWT header that includes the key identifier
		let header_with_kid = jsonwebtoken::Header {
			kid: Some(kid.to_string()),
			alg: jsonwebtoken::Algorithm::HS512,
			..jsonwebtoken::Header::default()
		};

		// Sign the JWT with the same secret specified in the JWK
		let key = EncodingKey::from_secret(secret.as_ref());
		let claims = Claims {
			iss: Some("surrealdb-test".to_string()),
			iat: Some(Utc::now().timestamp()),
			nbf: Some(Utc::now().timestamp()),
			aud: Some(Audience::Single("surrealdb-test".to_string())),
			exp: Some((Utc::now() + Duration::hours(1)).timestamp()),
			ns: Some("test".to_string()),
			db: Some("test".to_string()),
			ac: Some("token".to_string()),
			id: Some("user:test".to_string()),
			..Claims::default()
		};

		//
		// Test without roles defined
		// Roles should be ignored in record access
		//
		{
			// Prepare the claims object
			let mut claims = claims.clone();
			claims.roles = None;
			// Create the token
			let enc = encode(&header_with_kid, &claims, &key).unwrap();
			// Signin with the token
			let mut sess = Session::default();
			let res = token(&ds, &mut sess, &enc).await;

			assert!(res.is_ok(), "Failed to signin with token: {:?}", res);
			assert_eq!(sess.ns, Some("test".to_string()));
			assert_eq!(sess.db, Some("test".to_string()));
			assert_eq!(sess.ac, Some("token".to_string()));
			assert_eq!(sess.au.id(), "user:test");
			assert!(sess.au.is_record());
			assert_eq!(sess.au.level().ns(), Some("test"));
			assert_eq!(sess.au.level().db(), Some("test"));
			assert!(!sess.au.has_role(Role::Viewer), "Auth user expected to not have Viewer role");
			assert!(!sess.au.has_role(Role::Editor), "Auth user expected to not have Editor role");
			assert!(!sess.au.has_role(Role::Owner), "Auth user expected to not have Owner role");
			assert_eq!(sess.exp, None, "Default session expiration is expected to be None");
		}

		//
		// Test with invalid signature
		//
		{
			// Prepare the claims object
			let claims = claims.clone();
			// Create the token
			let key = EncodingKey::from_secret("invalid".as_ref());
			let enc = encode(&header_with_kid, &claims, &key).unwrap();
			// Signin with the token
			let mut sess = Session::default();
			let res = token(&ds, &mut sess, &enc).await;

			assert!(res.is_err(), "Unexpected success signing in with token: {:?}", res);
		}
	}

	#[test]
	fn test_verify_pass() {
		let salt = SaltString::generate(&mut rand::thread_rng());
		let hash = Argon2::default().hash_password("test".as_bytes(), &salt).unwrap().to_string();

		// Verify with the matching password
		verify_pass("test", &hash).unwrap();

		// Verify with a non matching password
		assert!(verify_pass("nonmatching", &hash).is_err());
	}

	#[tokio::test]
	async fn test_verify_creds_invalid() {
		let ds = Datastore::new("memory").await.unwrap();
		let ns = "N".to_string();
		let db = "D".to_string();

		// Reject invalid ROOT credentials
		{
			assert!(verify_root_creds(&ds, "test", "test").await.is_err());
		}

		// Reject invalid NS credentials
		{
			assert!(verify_ns_creds(&ds, &ns, "test", "test").await.is_err());
		}

		// Reject invalid DB credentials
		{
			assert!(verify_db_creds(&ds, &ns, &db, "test", "test").await.is_err());
		}
	}

	#[tokio::test]
	async fn test_verify_creds_valid() {
		let ds = Datastore::new("memory").await.unwrap();
		let ns = "N".to_string();
		let db = "D".to_string();

		// Define users
		{
			let sess = Session::owner();

			let sql = "DEFINE USER root ON ROOT PASSWORD 'root'";
			ds.execute(sql, &sess, None).await.unwrap();

			let sql = "USE NS N; DEFINE USER ns ON NS PASSWORD 'ns'";
			ds.execute(sql, &sess, None).await.unwrap();

			let sql = "USE NS N DB D; DEFINE USER db ON DB PASSWORD 'db'";
			ds.execute(sql, &sess, None).await.unwrap();
		}

		// Accept ROOT user
		{
			let res = verify_root_creds(&ds, "root", "root").await;
			res.unwrap();
		}

		// Accept NS user
		{
			let res = verify_ns_creds(&ds, &ns, "ns", "ns").await;
			res.unwrap();
		}

		// Accept DB user
		{
			let res = verify_db_creds(&ds, &ns, &db, "db", "db").await;
			res.unwrap();
		}
	}

	#[tokio::test]
	async fn test_expired_token() {
		let secret = "jwt_secret";
		let key = EncodingKey::from_secret(secret.as_ref());
		let claims = Claims {
			iss: Some("surrealdb-test".to_string()),
			// Token was issued two hours ago and expired one hour ago
			iat: Some((Utc::now() - Duration::hours(2)).timestamp()),
			nbf: Some((Utc::now() - Duration::hours(2)).timestamp()),
			exp: Some((Utc::now() - Duration::hours(1)).timestamp()),
			ac: Some("token".to_string()),
			ns: Some("test".to_string()),
			db: Some("test".to_string()),
			..Claims::default()
		};

		let ds = Datastore::new("memory").await.unwrap();
		let sess = Session::owner().with_ns("test").with_db("test");
		ds.execute(
			format!("DEFINE ACCESS token ON DATABASE TYPE JWT ALGORITHM HS512 KEY '{secret}' DURATION FOR SESSION 30d, FOR TOKEN 30d")
				.as_str(),
			&sess,
			None,
		)
		.await
		.unwrap();

		// Prepare the claims object
		let mut claims = claims.clone();
		claims.roles = None;
		// Create the token
		let enc = encode(&HEADER, &claims, &key).unwrap();
		// Signin with the token
		let mut sess = Session::default();
		let res = token(&ds, &mut sess, &enc).await;

		let e = res.unwrap_err();
		match e.downcast().expect("Unexpected error kind") {
			Error::ExpiredToken => {}
			e => panic!("Unexpected error, expected ExpiredToken found {e}"),
		}
	}

	#[tokio::test]
	async fn test_token_authenticate_clause() {
		#[derive(Debug)]
		struct TestCase {
			title: &'static str,
			iss_claim: Option<&'static str>,
			aud_claim: Option<Audience>,
			error_statement: &'static str,
			expected_error: Option<Error>,
		}

		let test_cases = vec![
			TestCase {
				title: "with correct 'iss' and 'aud' claims",
				iss_claim: Some("surrealdb-test"),
				aud_claim: Some(Audience::Single("surrealdb-test".to_string())),
				error_statement: "THROW",
				expected_error: None,
			},
			TestCase {
				title: "with correct 'iss' and 'aud' claims, multiple audiences",
				iss_claim: Some("surrealdb-test"),
				aud_claim: Some(Audience::Multiple(vec![
					"invalid".to_string(),
					"surrealdb-test".to_string(),
				])),
				error_statement: "THROW",
				expected_error: None,
			},
			TestCase {
				title: "with correct 'iss' claim but invalid 'aud' claim",
				iss_claim: Some("surrealdb-test"),
				aud_claim: Some(Audience::Single("invalid".to_string())),
				error_statement: "THROW",
				expected_error: Some(Error::Thrown("Invalid token audience string".to_string())),
			},
			TestCase {
				title: "with correct 'iss' claim but invalid 'aud' claim, multiple audiences",
				iss_claim: Some("surrealdb-test"),
				aud_claim: Some(Audience::Multiple(vec![
					"invalid".to_string(),
					"surrealdb-test-different".to_string(),
				])),
				error_statement: "THROW",
				expected_error: Some(Error::Thrown("Invalid token audience array".to_string())),
			},
			TestCase {
				title: "with correct 'iss' claim but invalid 'aud' claim, generic error",
				iss_claim: Some("surrealdb-test"),
				aud_claim: Some(Audience::Single("invalid".to_string())),
				error_statement: "RETURN",
				expected_error: Some(Error::InvalidAuth),
			},
		];

		let test_levels = vec![
			TestLevel {
				level: "ROOT",
				ns: None,
				db: None,
			},
			TestLevel {
				level: "NS",
				ns: Some("test"),
				db: None,
			},
			TestLevel {
				level: "DB",
				ns: Some("test"),
				db: Some("test"),
			},
		];

		let secret = "secret";
		let key = EncodingKey::from_secret(secret.as_ref());
		let claims = Claims {
			iat: Some(Utc::now().timestamp()),
			nbf: Some(Utc::now().timestamp()),
			exp: Some((Utc::now() + Duration::hours(1)).timestamp()),
			ac: Some("user".to_string()),
			..Claims::default()
		};

		let ds = Datastore::new("memory").await.unwrap();
		let sess = Session::owner().with_ns("test").with_db("test");

		for level in &test_levels {
			for case in &test_cases {
				println!("Test case: {} level {}", level.level, case.title);

				ds.execute(
					format!(
						r#"
						REMOVE ACCESS IF EXISTS user ON {0};
						DEFINE ACCESS user ON {0} TYPE JWT
							ALGORITHM HS512 KEY '{1}'
							AUTHENTICATE {{
								IF $token.iss != "surrealdb-test" {{ {2} "Invalid token issuer" }};
								IF type::is_array($token.aud) {{
									IF "surrealdb-test" NOT IN $token.aud {{ {2} "Invalid token audience array" }}
								}} ELSE {{
									IF $token.aud IS NOT "surrealdb-test" {{ {2} "Invalid token audience string" }}
								}};
							}}
							DURATION FOR SESSION 2h
						;
					"#,
						level.level, secret, case.error_statement,
					)
					.as_str(),
					&sess,
					None,
				)
				.await
				.unwrap();

				// Prepare the claims object
				let mut claims = claims.clone();
				claims.ns = level.ns.map(|s| s.to_string());
				claims.db = level.db.map(|s| s.to_string());
				claims.iss = case.iss_claim.map(|s| s.to_string());
				claims.aud = case.aud_claim.clone();

				// Create the token
				let enc = encode(&HEADER, &claims, &key).unwrap();

				// Signin with the token
				let mut sess = Session::default();
				let res = token(&ds, &mut sess, &enc).await;

				if let Some(expected_err) = &case.expected_error {
					assert!(res.is_err(), "Unexpected success for case: {:?}", case);
					let err = res.unwrap_err().downcast().expect("Unexpected error type");
					match (expected_err, &err) {
						(Error::InvalidAuth, Error::InvalidAuth) => {}
						(Error::Thrown(expected_msg), Error::Thrown(msg))
							if expected_msg == msg => {}
						_ => panic!("Unexpected error for case: {:?}, got: {:?}", case, err),
					}
				} else {
					assert!(res.is_ok(), "Failed to sign in with token for case: {:?}", case);
					assert_eq!(sess.ns, level.ns.map(|s| s.to_string()));
					assert_eq!(sess.db, level.db.map(|s| s.to_string()));
					assert_eq!(sess.ac, Some("user".to_string()));
					assert_eq!(sess.au.id(), "user");

					// Check auth level
					assert_eq!(sess.au.level().ns(), level.ns);
					assert_eq!(sess.au.level().db(), level.db);
					match level.level {
						"ROOT" => assert!(sess.au.is_root()),
						"NS" => assert!(sess.au.is_ns()),
						"DB" => assert!(sess.au.is_db()),
						_ => panic!("Unsupported level"),
					}

					// Check roles
					assert!(
						sess.au.has_role(Role::Viewer),
						"Auth user expected to have Viewer role"
					);
					assert!(
						!sess.au.has_role(Role::Editor),
						"Auth user expected to not have Editor role"
					);
					assert!(
						!sess.au.has_role(Role::Owner),
						"Auth user expected to not have Owner role"
					);

					// Check expiration
					let exp = sess.exp.unwrap();
					let min_exp =
						(Utc::now() + Duration::hours(2) - Duration::seconds(10)).timestamp();
					let max_exp =
						(Utc::now() + Duration::hours(2) + Duration::seconds(10)).timestamp();
					assert!(
						exp > min_exp && exp < max_exp,
						"Session expiration is expected to match the defined duration in case: {:?}",
						case
					);
				}
			}
		}
	}

	#[tokio::test]
	async fn test_token_record_and_authenticate_clause() {
		// Test with an "id" claim
		{
			let secret = "jwt_secret";
			let key = EncodingKey::from_secret(secret.as_ref());
			let claims = Claims {
				iss: Some("surrealdb-test".to_string()),
				iat: Some(Utc::now().timestamp()),
				nbf: Some(Utc::now().timestamp()),
				exp: Some((Utc::now() + Duration::hours(1)).timestamp()),
				ns: Some("test".to_string()),
				db: Some("test".to_string()),
				ac: Some("user".to_string()),
				id: Some("user:1".to_string()),
				..Claims::default()
			};

			let ds = Datastore::new("memory").await.unwrap();
			let sess = Session::owner().with_ns("test").with_db("test");
			ds.execute(
				format!(
					r#"
    				DEFINE ACCESS user ON DATABASE TYPE RECORD
 				        WITH JWT ALGORITHM HS512 KEY '{secret}'
    					AUTHENTICATE (
							-- Simple example increasing the record identifier by one
							SELECT * FROM type::thing('user', record::id($auth) + 1)
    					)
    					DURATION FOR SESSION 2h
    				;

    				CREATE user:1, user:2;
				"#
				)
				.as_str(),
				&sess,
				None,
			)
			.await
			.unwrap();

			// Prepare the claims object
			let mut claims = claims.clone();
			claims.roles = None;
			// Create the token
			let enc = encode(&HEADER, &claims, &key).unwrap();
			// Signin with the token
			let mut sess = Session::default();
			let res = token(&ds, &mut sess, &enc).await;

			assert!(res.is_ok(), "Failed to signin with token: {:?}", res);
			assert_eq!(sess.ns, Some("test".to_string()));
			assert_eq!(sess.db, Some("test".to_string()));
			assert_eq!(sess.ac, Some("user".to_string()));
			assert_eq!(sess.au.id(), "user:2");
			assert!(sess.au.is_record());
			assert_eq!(sess.au.level().ns(), Some("test"));
			assert_eq!(sess.au.level().db(), Some("test"));
			assert_eq!(sess.au.level().id(), Some("user:2"));
			// Record users should not have roles
			assert!(!sess.au.has_role(Role::Viewer), "Auth user expected to not have Viewer role");
			assert!(!sess.au.has_role(Role::Editor), "Auth user expected to not have Editor role");
			assert!(!sess.au.has_role(Role::Owner), "Auth user expected to not have Owner role");
			// Expiration should match the defined duration
			let exp = sess.exp.unwrap();
			// Expiration should match the current time plus session duration with some margin
			let min_exp = (Utc::now() + Duration::hours(2) - Duration::seconds(10)).timestamp();
			let max_exp = (Utc::now() + Duration::hours(2) + Duration::seconds(10)).timestamp();
			assert!(
				exp > min_exp && exp < max_exp,
				"Session expiration is expected to follow the defined duration"
			);
		}

		// Test without an "id" claim
		{
			let secret = "jwt_secret";
			let key = EncodingKey::from_secret(secret.as_ref());

			let ds = Datastore::new("memory").await.unwrap();
			let sess = Session::owner().with_ns("test").with_db("test");
			ds.execute(
				format!(
					r#"
				DEFINE ACCESS user ON DATABASE TYPE RECORD
					SIGNIN (
						SELECT * FROM type::thing('user', $id)
					)
					WITH JWT ALGORITHM HS512 KEY '{secret}'
					AUTHENTICATE (
					    SELECT id FROM user WHERE email = $token.email
					)
					DURATION FOR SESSION 2h
				;

				CREATE user:1 SET email = "info@surrealdb.com";
				"#
				)
				.as_str(),
				&sess,
				None,
			)
			.await
			.unwrap();

			let now = Utc::now().timestamp();
			let later = (Utc::now() + Duration::hours(1)).timestamp();
			let claims_json = format!(
				r#"
				{{
					"iss": "surrealdb-test",
					"iat": {now},
					"nbf": {now},
					"exp": {later},
					"ns": "test",
					"db": "test",
					"ac": "user",
					"email": "info@surrealdb.com"
				}}
				"#
			);
			let claims = serde_json::from_str::<Claims>(&claims_json).unwrap();
			// Create the token
			let enc = match encode(&HEADER, &claims, &key) {
				Ok(enc) => enc,
				Err(err) => panic!("Failed to encode token: {:?}", err),
			};
			// Signin with the token
			let mut sess = Session::default();
			let res = token(&ds, &mut sess, &enc).await;

			assert!(res.is_ok(), "Failed to signin with token: {:?}", res);
			assert_eq!(sess.ns, Some("test".to_string()));
			assert_eq!(sess.db, Some("test".to_string()));
			assert_eq!(sess.ac, Some("user".to_string()));
			assert_eq!(sess.au.id(), "user:1");
			assert!(sess.au.is_record());
			assert_eq!(sess.au.level().ns(), Some("test"));
			assert_eq!(sess.au.level().db(), Some("test"));
			assert_eq!(sess.au.level().id(), Some("user:1"));
			// Record users should not have roles
			assert!(!sess.au.has_role(Role::Viewer), "Auth user expected to not have Viewer role");
			assert!(!sess.au.has_role(Role::Editor), "Auth user expected to not have Editor role");
			assert!(!sess.au.has_role(Role::Owner), "Auth user expected to not have Owner role");
			// Expiration should match the defined duration
			let exp = sess.exp.unwrap();
			// Expiration should match the current time plus session duration with some margin
			let min_exp = (Utc::now() + Duration::hours(2) - Duration::seconds(10)).timestamp();
			let max_exp = (Utc::now() + Duration::hours(2) + Duration::seconds(10)).timestamp();
			assert!(
				exp > min_exp && exp < max_exp,
				"Session expiration is expected to follow the defined duration"
			);
		}

		// Test being able to fail authentication
		{
			let secret = "jwt_secret";
			let key = EncodingKey::from_secret(secret.as_ref());
			let claims = Claims {
				iss: Some("surrealdb-test".to_string()),
				iat: Some(Utc::now().timestamp()),
				nbf: Some(Utc::now().timestamp()),
				exp: Some((Utc::now() + Duration::hours(1)).timestamp()),
				ns: Some("test".to_string()),
				db: Some("test".to_string()),
				ac: Some("user".to_string()),
				id: Some("user:1".to_string()),
				..Claims::default()
			};

			let ds = Datastore::new("memory").await.unwrap();
			let sess = Session::owner().with_ns("test").with_db("test");
			ds.execute(
				format!(r#"
    				DEFINE ACCESS user ON DATABASE TYPE RECORD
                        WITH JWT ALGORITHM HS512 KEY '{secret}'
    					AUTHENTICATE {{
    					    -- Not just signin, this clause runs across signin, signup and authenticate, which makes it a nice place to centralize logic
    					    IF !$auth.enabled {{
    							THROW "This user is not enabled";
    						}};

    						-- Always need to return the user id back, otherwise auth generically fails
    						RETURN $auth;
    					}}
    					DURATION FOR SESSION 2h
    				;

    				CREATE user:1 SET enabled = false;
				"#).as_str(),
				&sess,
				None,
			)
			.await
			.unwrap();

			// Prepare the claims object
			let mut claims = claims.clone();
			claims.roles = None;
			// Create the token
			let enc = encode(&HEADER, &claims, &key).unwrap();
			// Signin with the token
			let mut sess = Session::default();
			let res = token(&ds, &mut sess, &enc).await;

			let e = res.unwrap_err();
			match e.downcast().expect("Unexpected error kind") {
				Error::Thrown(e) => assert_eq!(e, "This user is not enabled"),
				e => panic!("Unexpected error, expected Thrown found {e:?}"),
			}
		}

		// Test AUTHENTICATE clause not returning a value
		{
			let secret = "jwt_secret";
			let key = EncodingKey::from_secret(secret.as_ref());
			let claims = Claims {
				iss: Some("surrealdb-test".to_string()),
				iat: Some(Utc::now().timestamp()),
				nbf: Some(Utc::now().timestamp()),
				exp: Some((Utc::now() + Duration::hours(1)).timestamp()),
				ns: Some("test".to_string()),
				db: Some("test".to_string()),
				ac: Some("user".to_string()),
				id: Some("user:test".to_string()),
				..Claims::default()
			};

			let ds = Datastore::new("memory").await.unwrap();
			let sess = Session::owner().with_ns("test").with_db("test");
			ds.execute(
				format!(
					r#"
    				DEFINE ACCESS user ON DATABASE TYPE RECORD
    				    WITH JWT ALGORITHM HS512 KEY '{secret}'
    					AUTHENTICATE {{}}
    					DURATION FOR SESSION 2h
    				;

    				CREATE user:1;
				"#
				)
				.as_str(),
				&sess,
				None,
			)
			.await
			.unwrap();

			// Prepare the claims object
			let mut claims = claims.clone();
			claims.roles = None;
			// Create the token
			let enc = encode(&HEADER, &claims, &key).unwrap();
			// Signin with the token
			let mut sess = Session::default();
			let res = token(&ds, &mut sess, &enc).await;

			let e = res.unwrap_err();
			match e.downcast().expect("Unexpected error kind") {
				Error::InvalidAuth => {}
				e => panic!("Unexpected error, expected InvalidAuth found {e}"),
			}
		}
	}
}<|MERGE_RESOLUTION|>--- conflicted
+++ resolved
@@ -1049,13 +1049,7 @@
 			let user = DefineUserStatement {
 				kind: DefineKind::Default,
 				base,
-<<<<<<< HEAD
-				name: crate::sql::Expr::Idiom(crate::sql::Idiom::field(
-					crate::sql::Ident::new("user".to_string()).unwrap(),
-				)),
-=======
-				name: "user".to_string(),
->>>>>>> 4291ab69
+				name: crate::sql::Expr::Idiom(crate::sql::Idiom::field("user".to_string())),
 				// This is the Argon2id hash for "pass" with a random salt.
 				pass_type: PassType::Hash(
 					"$argon2id$v=19$m=16,t=2,p=1$VUlHTHVOYjc5d0I1dGE3OQ$sVtmRNH+Xtiijk0uXL2+4w"
