#![cfg(not(target_family = "wasm"))]

//! Index operation implementation for non-WASM targets.
//!
//! This module applies index mutations for a single document across different
//! index types (UNIQUE, regular, search, fulltext, MTree, Hnsw). Index keys are
//! constructed via key::index and field values are encoded using
//! key::value::StoreKeyArray.
//!
//! Numeric normalization in keys:
//! - StoreKeyArray normalizes Number values (Int/Float/Decimal) through a lexicographic numeric
//!   encoding so that byte order mirrors numeric order.
//! - Numerically equal values (e.g., 0, 0.0, 0dec) map to the same key bytes. On UNIQUE indexes,
//!   such inserts collide and produce a uniqueness error.
//!
//! Planner/executor simplification:
//! - Numeric predicates need a single probe/range in the index; per-variant fan-out is no longer
//!   required.

use std::sync::atomic::AtomicBool;

use anyhow::Result;
use reblessive::tree::Stk;

use crate::catalog::{
	DatabaseId, FullTextParams, HnswParams, Index, IndexDefinition, MTreeParams, NamespaceId,
};
use crate::ctx::Context;
use crate::dbs::Options;
use crate::err::Error;
use crate::expr::Part;
use crate::idx::IndexKeyBase;
use crate::idx::ft::fulltext::FullTextIndex;
use crate::idx::trees::mtree::MTreeIndex;
use crate::key;
use crate::key::value::StoreKeyArray;
use crate::kvs::TransactionType;
use crate::val::{Array, RecordId, Value};

pub(crate) struct IndexOperation<'a> {
	ctx: &'a Context,
	opt: &'a Options,
	ns: NamespaceId,
	db: DatabaseId,
	ix: &'a IndexDefinition,
	/// The old values (if existing)
	o: Option<Vec<Value>>,
	/// The new values (if existing)
	n: Option<Vec<Value>>,
	rid: &'a RecordId,
}

impl<'a> IndexOperation<'a> {
	#[expect(clippy::too_many_arguments)]
	pub(crate) fn new(
		ctx: &'a Context,
		opt: &'a Options,
		ns: NamespaceId,
		db: DatabaseId,
		ix: &'a IndexDefinition,
		o: Option<Vec<Value>>,
		n: Option<Vec<Value>>,
		rid: &'a RecordId,
	) -> Self {
		Self {
			ctx,
			opt,
			ns,
			db,
			ix,
			o,
			n,
			rid,
		}
	}

	pub(crate) async fn compute(
		&mut self,
		stk: &mut Stk,
		require_compaction: &AtomicBool,
	) -> Result<()> {
		// Index operation dispatching
		match &self.ix.index {
			Index::Uniq => self.index_unique().await,
			Index::Idx => self.index_non_unique().await,
			Index::FullText(p) => self.index_fulltext(stk, p, require_compaction).await,
			Index::MTree(p) => self.index_mtree(stk, p).await,
			Index::Hnsw(p) => self.index_hnsw(p).await,
		}
	}

	/// Build the KV key for a unique index. The StoreKeyArray encodes values in
	/// a canonical, lexicographically ordered byte form which normalizes numeric
	/// types (Int/Float/Decimal). This means equal numeric values like 0, 0.0 and
	/// 0dec map to the same index key and therefore conflict on UNIQUE indexes.
	fn get_unique_index_key(&self, v: &'a StoreKeyArray) -> Result<key::index::Index> {
		Ok(key::index::Index::new(self.ns, self.db, &self.ix.table_name, self.ix.index_id, v, None))
	}

	/// Build the KV key for a non-unique index. The record id is appended
	/// to the encoded field values so multiple records can share the same field
	/// bytes; numeric values inside fd are normalized via StoreKeyArray.
	fn get_non_unique_index_key(&self, v: &'a StoreKeyArray) -> Result<key::index::Index> {
		Ok(key::index::Index::new(
			self.ns,
			self.db,
			&self.ix.table_name,
			self.ix.index_id,
			v,
			Some(&self.rid.key),
		))
	}

	async fn index_unique(&mut self) -> Result<()> {
		// Lock the transaction
		let tx = self.ctx.tx();
		let mut txn = tx.lock().await;
		// Delete the old index data
		if let Some(o) = self.o.take() {
			let i = Indexable::new(o, self.ix);
			for o in i {
				let o = o.into();
				let key = self.get_unique_index_key(&o)?;
				match txn.delc(&key, Some(self.rid)).await {
					Err(e) => {
						if matches!(e.downcast_ref::<Error>(), Some(Error::TxConditionNotMet)) {
							Ok(())
						} else {
							Err(e)
						}
					}
					Ok(v) => Ok(v),
				}?
			}
		}
		// Create the new index data
		if let Some(n) = self.n.take() {
			let i = Indexable::new(n, self.ix);
			for n in i {
				if !n.is_all_none_or_null() {
					let n = n.into();
					let key = self.get_unique_index_key(&n)?;
					if txn.putc(&key, self.rid, None).await.is_err() {
						let key = self.get_unique_index_key(&n)?;
						let rid: RecordId = txn.get(&key, None).await?.unwrap();
						return self.err_index_exists(rid, n.into());
					}
				}
			}
		}
		Ok(())
	}

	async fn index_non_unique(&mut self) -> Result<()> {
		// Lock the transaction
		let tx = self.ctx.tx();
		let mut txn = tx.lock().await;
		// Delete the old index data
		if let Some(o) = self.o.take() {
			let i = Indexable::new(o, self.ix);
			for o in i {
				let o = o.into();
				let key = self.get_non_unique_index_key(&o)?;
				match txn.delc(&key, Some(self.rid)).await {
					Err(e) => {
						if matches!(e.downcast_ref::<Error>(), Some(Error::TxConditionNotMet)) {
							Ok(())
						} else {
							Err(e)
						}
					}
					Ok(v) => Ok(v),
				}?
			}
		}
		// Create the new index data
		if let Some(n) = self.n.take() {
			let i = Indexable::new(n, self.ix);
			for n in i {
				let n = n.into();
				let key = self.get_non_unique_index_key(&n)?;
				txn.set(&key, self.rid, None).await?;
			}
		}
		Ok(())
	}

	/// Construct a consistent uniqueness violation error message.
	/// Formats the conflicting value as a single value or array depending on
	/// the number of indexed fields.
	fn err_index_exists(&self, rid: RecordId, n: Array) -> Result<()> {
		Err(anyhow::Error::new(Error::IndexExists {
			thing: rid,
			index: self.ix.name.to_string(),
			value: match n.len() {
				1 => n.first().unwrap().to_string(),
				_ => n.to_string(),
			},
		}))
	}

<<<<<<< HEAD
=======
	async fn index_search(&mut self, stk: &mut Stk, p: &SearchParams) -> Result<()> {
		let ikb = IndexKeyBase::new(self.ns, self.db, &self.ix.table_name, self.ix.index_id);

		let mut ft =
			SearchIndex::new(self.ctx, self.ns, self.db, &p.az, ikb, p, TransactionType::Write)
				.await?;

		if let Some(n) = self.n.take() {
			ft.index_document(stk, self.ctx, self.opt, self.rid, n).await?;
		} else {
			ft.remove_document(self.ctx, self.rid).await?;
		}
		ft.finish(self.ctx).await
	}

>>>>>>> 04b808c2
	async fn index_fulltext(
		&mut self,
		stk: &mut Stk,
		p: &FullTextParams,
		require_compaction: &AtomicBool,
	) -> Result<()> {
		let ikb = IndexKeyBase::new(self.ns, self.db, &self.ix.table_name, self.ix.index_id);
		let mut rc = false;
		// Build a FullText instance
		let s =
			FullTextIndex::new(self.opt.id()?, self.ctx.get_index_stores(), &self.ctx.tx(), ikb, p)
				.await?;
		// Delete the old index data
		let doc_id = if let Some(o) = self.o.take() {
			s.remove_content(stk, self.ctx, self.opt, self.rid, o, &mut rc).await?
		} else {
			None
		};
		// Create the new index data
		if let Some(n) = self.n.take() {
			s.index_content(stk, self.ctx, self.opt, self.rid, n, &mut rc).await?;
		} else {
			// It is a deletion, we can remove the doc
			if let Some(doc_id) = doc_id {
				s.remove_doc(self.ctx, doc_id).await?;
			}
		}
		if rc {
			require_compaction.store(true, std::sync::atomic::Ordering::Relaxed);
		}
		Ok(())
	}

	async fn index_mtree(&mut self, stk: &mut Stk, p: &MTreeParams) -> Result<()> {
		let txn = self.ctx.tx();
		let ikb = IndexKeyBase::new(self.ns, self.db, &self.ix.table_name, self.ix.index_id);
		let mut mt = MTreeIndex::new(&txn, ikb, p, TransactionType::Write).await?;
		// Delete the old index data
		if let Some(o) = self.o.take() {
			mt.remove_document(stk, &txn, self.rid, &o).await?;
		}
		// Create the new index data
		if let Some(n) = self.n.take() {
			mt.index_document(stk, &txn, self.rid, &n).await?;
		}
		mt.finish(&txn).await
	}

	async fn index_hnsw(&mut self, p: &HnswParams) -> Result<()> {
		let txn = self.ctx.tx();
		let hnsw = self
			.ctx
			.get_index_stores()
			.get_index_hnsw(self.ns, self.db, self.ctx, self.ix, p)
			.await?;
		let mut hnsw = hnsw.write().await;
		// Delete the old index data
		if let Some(o) = self.o.take() {
			hnsw.remove_document(&txn, self.rid.key.clone(), &o).await?;
		}
		// Create the new index data
		if let Some(n) = self.n.take() {
			hnsw.index_document(&txn, &self.rid.key, &n).await?;
		}
		Ok(())
	}
}

/// Extract from the given document, the values required by the index and put
/// then in an array. Eg. IF the index is composed of the columns `name` and
/// `instrument` Given this doc: { "id": 1, "instrument":"piano", "name":"Tobie"
/// } It will return: ["Tobie", "piano"]
struct Indexable(Vec<(Value, bool)>);

impl Indexable {
	fn new(vals: Vec<Value>, ix: &IndexDefinition) -> Self {
		let mut source = Vec::with_capacity(vals.len());
		for (v, i) in vals.into_iter().zip(ix.cols.iter()) {
			let f = matches!(i.0.last(), Some(&Part::Flatten));
			source.push((v, f));
		}
		Self(source)
	}
}

impl IntoIterator for Indexable {
	type Item = Array;
	type IntoIter = Combinator;

	fn into_iter(self) -> Self::IntoIter {
		Combinator::new(self.0)
	}
}

struct Combinator {
	iterators: Vec<Box<dyn ValuesIterator>>,
	has_next: bool,
}

impl Combinator {
	fn new(source: Vec<(Value, bool)>) -> Self {
		let mut iterators: Vec<Box<dyn ValuesIterator>> = Vec::new();
		// We create an iterator for each idiom
		for (v, f) in source {
			if !f {
				// Iterator for not flattened values
				if let Value::Array(v) = v {
					iterators.push(Box::new(MultiValuesIterator::new(v.0)));
					continue;
				}
			}
			iterators.push(Box::new(SingleValueIterator(v)));
		}
		Self {
			iterators,
			has_next: true,
		}
	}
}

impl Iterator for Combinator {
	type Item = Array;

	fn next(&mut self) -> Option<Self::Item> {
		if !self.has_next {
			return None;
		}
		let mut o = Vec::with_capacity(self.iterators.len());
		// Create the combination and advance to the next
		self.has_next = false;
		for i in &mut self.iterators {
			o.push(i.current().clone());
			if !self.has_next {
				// We advance only one iterator per iteration
				if i.next() {
					self.has_next = true;
				}
			}
		}
		let o = Array::from(o);
		Some(o)
	}
}

trait ValuesIterator: Send {
	fn next(&mut self) -> bool;
	fn current(&self) -> &Value;
}

struct MultiValuesIterator {
	vals: Vec<Value>,
	done: bool,
	current: usize,
	end: usize,
}

impl MultiValuesIterator {
	fn new(vals: Vec<Value>) -> Self {
		let len = vals.len();
		if len == 0 {
			Self {
				vals,
				done: true,
				current: 0,
				end: 0,
			}
		} else {
			Self {
				vals,
				done: false,
				current: 0,
				end: len - 1,
			}
		}
	}
}

impl ValuesIterator for MultiValuesIterator {
	fn next(&mut self) -> bool {
		if self.done {
			return false;
		}
		if self.current == self.end {
			self.done = true;
			return false;
		}
		self.current += 1;
		true
	}

	fn current(&self) -> &Value {
		self.vals.get(self.current).unwrap_or(&Value::Null)
	}
}

struct SingleValueIterator(Value);

impl ValuesIterator for SingleValueIterator {
	fn next(&mut self) -> bool {
		false
	}

	fn current(&self) -> &Value {
		&self.0
	}
}<|MERGE_RESOLUTION|>--- conflicted
+++ resolved
@@ -199,24 +199,6 @@
 		}))
 	}
 
-<<<<<<< HEAD
-=======
-	async fn index_search(&mut self, stk: &mut Stk, p: &SearchParams) -> Result<()> {
-		let ikb = IndexKeyBase::new(self.ns, self.db, &self.ix.table_name, self.ix.index_id);
-
-		let mut ft =
-			SearchIndex::new(self.ctx, self.ns, self.db, &p.az, ikb, p, TransactionType::Write)
-				.await?;
-
-		if let Some(n) = self.n.take() {
-			ft.index_document(stk, self.ctx, self.opt, self.rid, n).await?;
-		} else {
-			ft.remove_document(self.ctx, self.rid).await?;
-		}
-		ft.finish(self.ctx).await
-	}
-
->>>>>>> 04b808c2
 	async fn index_fulltext(
 		&mut self,
 		stk: &mut Stk,
