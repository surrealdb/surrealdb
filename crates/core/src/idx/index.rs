#![cfg(not(target_family = "wasm"))]

use crate::ctx::Context;
use crate::dbs::Options;
use crate::err::Error;
use crate::expr::index::{HnswParams, MTreeParams, SearchParams};
use crate::expr::statements::DefineIndexStatement;
use crate::expr::{Array, Index, Part, Thing, Value};
use crate::idx::IndexKeyBase;
use crate::idx::ft::FtIndex;
use crate::idx::trees::mtree::MTreeIndex;
use crate::key;
use crate::kvs::TransactionType;
<<<<<<< HEAD
use crate::sql::index::{HnswParams, MTreeParams, Search2Params, SearchParams};
use crate::sql::statements::DefineIndexStatement;
use crate::sql::{Array, Index, Part, Thing, Value};
=======
use anyhow::Result;
>>>>>>> 9043346e
use reblessive::tree::Stk;

pub(crate) struct IndexOperation<'a> {
	ctx: &'a Context,
	opt: &'a Options,
	ix: &'a DefineIndexStatement,
	/// The old values (if existing)
	o: Option<Vec<Value>>,
	/// The new values (if existing)
	n: Option<Vec<Value>>,
	rid: &'a Thing,
}

impl<'a> IndexOperation<'a> {
	pub(crate) fn new(
		ctx: &'a Context,
		opt: &'a Options,
		ix: &'a DefineIndexStatement,
		o: Option<Vec<Value>>,
		n: Option<Vec<Value>>,
		rid: &'a Thing,
	) -> Self {
		Self {
			ctx,
			opt,
			ix,
			o,
			n,
			rid,
		}
	}

	pub(crate) async fn compute(&mut self, stk: &mut Stk) -> Result<()> {
		// Index operation dispatching
		match &self.ix.index {
			Index::Uniq => self.index_unique().await,
			Index::Idx => self.index_non_unique().await,
			Index::Search(p) => self.index_full_text(stk, p).await,
			Index::Search2(p) => self.index_full_text_multiwriter(stk, p).await,
			Index::MTree(p) => self.index_mtree(stk, p).await,
			Index::Hnsw(p) => self.index_hnsw(p).await,
		}
	}

	fn get_unique_index_key(&self, v: &'a Array) -> Result<key::index::Index> {
		let (ns, db) = self.opt.ns_db()?;
		Ok(key::index::Index::new(ns, db, &self.ix.what, &self.ix.name, v, None))
	}

	fn get_non_unique_index_key(&self, v: &'a Array) -> Result<key::index::Index> {
		let (ns, db) = self.opt.ns_db()?;
		Ok(key::index::Index::new(ns, db, &self.ix.what, &self.ix.name, v, Some(&self.rid.id)))
	}

	async fn index_unique(&mut self) -> Result<()> {
		// Lock the transaction
		let tx = self.ctx.tx();
		let mut txn = tx.lock().await;
		// Delete the old index data
		if let Some(o) = self.o.take() {
			let i = Indexable::new(o, self.ix);
			for o in i {
				let key = self.get_unique_index_key(&o)?;
				match txn.delc(key, Some(revision::to_vec(self.rid)?)).await {
					Err(e) => {
						if matches!(e.downcast_ref::<Error>(), Some(Error::TxConditionNotMet)) {
							Ok(())
						} else {
							Err(e)
						}
					}
					Ok(v) => Ok(v),
				}?
			}
		}
		// Create the new index data
		if let Some(n) = self.n.take() {
			let i = Indexable::new(n, self.ix);
			for n in i {
				if !n.is_all_none_or_null() {
					let key = self.get_unique_index_key(&n)?;
					if txn.putc(key, revision::to_vec(self.rid)?, None).await.is_err() {
						let key = self.get_unique_index_key(&n)?;
						let val = txn.get(key, None).await?.unwrap();
						let rid: Thing = revision::from_slice(&val)?;
						return self.err_index_exists(rid, n);
					}
				}
			}
		}
		Ok(())
	}

	async fn index_non_unique(&mut self) -> Result<()> {
		// Lock the transaction
		let tx = self.ctx.tx();
		let mut txn = tx.lock().await;
		// Delete the old index data
		if let Some(o) = self.o.take() {
			let i = Indexable::new(o, self.ix);
			for o in i {
				let key = self.get_non_unique_index_key(&o)?;
				match txn.delc(key, Some(revision::to_vec(self.rid)?)).await {
					Err(e) => {
						if matches!(e.downcast_ref::<Error>(), Some(Error::TxConditionNotMet)) {
							Ok(())
						} else {
							Err(e)
						}
					}
					Ok(v) => Ok(v),
				}?
			}
		}
		// Create the new index data
		if let Some(n) = self.n.take() {
			let i = Indexable::new(n, self.ix);
			for n in i {
				let key = self.get_non_unique_index_key(&n)?;
				if txn.putc(key, revision::to_vec(self.rid)?, None).await.is_err() {
					let key = self.get_non_unique_index_key(&n)?;
					let val = txn.get(key, None).await?.unwrap();
					let rid: Thing = revision::from_slice(&val)?;
					return self.err_index_exists(rid, n);
				}
			}
		}
		Ok(())
	}

	fn err_index_exists(&self, rid: Thing, n: Array) -> Result<()> {
		Err(anyhow::Error::new(Error::IndexExists {
			thing: rid,
			index: self.ix.name.to_string(),
			value: match n.len() {
				1 => n.first().unwrap().to_string(),
				_ => n.to_string(),
			},
		}))
	}

	async fn index_full_text(&mut self, stk: &mut Stk, p: &SearchParams) -> Result<()> {
		let (ns, db) = self.opt.ns_db()?;
		let ikb = IndexKeyBase::new(ns, db, self.ix)?;

		let mut ft =
			FtIndex::new(self.ctx, self.opt, &p.az, ikb, p, TransactionType::Write).await?;

		if let Some(n) = self.n.take() {
			ft.index_document(stk, self.ctx, self.opt, self.rid, n).await?;
		} else {
			ft.remove_document(self.ctx, self.rid).await?;
		}
		ft.finish(self.ctx).await
	}

<<<<<<< HEAD
	async fn index_full_text_multiwriter(
		&mut self,
		_stk: &mut Stk,
		_p: &Search2Params,
	) -> Result<(), Error> {
		todo!("index_full_text_multiwriter")
	}

	async fn index_mtree(&mut self, stk: &mut Stk, p: &MTreeParams) -> Result<(), Error> {
=======
	async fn index_mtree(&mut self, stk: &mut Stk, p: &MTreeParams) -> Result<()> {
>>>>>>> 9043346e
		let txn = self.ctx.tx();
		let (ns, db) = self.opt.ns_db()?;
		let ikb = IndexKeyBase::new(ns, db, self.ix)?;
		let mut mt = MTreeIndex::new(&txn, ikb, p, TransactionType::Write).await?;
		// Delete the old index data
		if let Some(o) = self.o.take() {
			mt.remove_document(stk, &txn, self.rid, &o).await?;
		}
		// Create the new index data
		if let Some(n) = self.n.take() {
			mt.index_document(stk, &txn, self.rid, &n).await?;
		}
		mt.finish(&txn).await
	}

	async fn index_hnsw(&mut self, p: &HnswParams) -> Result<()> {
		let txn = self.ctx.tx();
		let hnsw =
			self.ctx.get_index_stores().get_index_hnsw(self.ctx, self.opt, self.ix, p).await?;
		let mut hnsw = hnsw.write().await;
		// Delete the old index data
		if let Some(o) = self.o.take() {
			hnsw.remove_document(&txn, self.rid.id.clone(), &o).await?;
		}
		// Create the new index data
		if let Some(n) = self.n.take() {
			hnsw.index_document(&txn, &self.rid.id, &n).await?;
		}
		Ok(())
	}
}

/// Extract from the given document, the values required by the index and put then in an array.
/// Eg. IF the index is composed of the columns `name` and `instrument`
/// Given this doc: { "id": 1, "instrument":"piano", "name":"Tobie" }
/// It will return: ["Tobie", "piano"]
struct Indexable(Vec<(Value, bool)>);

impl Indexable {
	fn new(vals: Vec<Value>, ix: &DefineIndexStatement) -> Self {
		let mut source = Vec::with_capacity(vals.len());
		for (v, i) in vals.into_iter().zip(ix.cols.0.iter()) {
			let f = matches!(i.0.last(), Some(&Part::Flatten));
			source.push((v, f));
		}
		Self(source)
	}
}

impl IntoIterator for Indexable {
	type Item = Array;
	type IntoIter = Combinator;

	fn into_iter(self) -> Self::IntoIter {
		Combinator::new(self.0)
	}
}

struct Combinator {
	iterators: Vec<Box<dyn ValuesIterator>>,
	has_next: bool,
}

impl Combinator {
	fn new(source: Vec<(Value, bool)>) -> Self {
		let mut iterators: Vec<Box<dyn ValuesIterator>> = Vec::new();
		// We create an iterator for each idiom
		for (v, f) in source {
			if !f {
				// Iterator for not flattened values
				if let Value::Array(v) = v {
					iterators.push(Box::new(MultiValuesIterator::new(v.0)));
					continue;
				}
			}
			iterators.push(Box::new(SingleValueIterator(v)));
		}
		Self {
			iterators,
			has_next: true,
		}
	}
}

impl Iterator for Combinator {
	type Item = Array;

	fn next(&mut self) -> Option<Self::Item> {
		if !self.has_next {
			return None;
		}
		let mut o = Vec::with_capacity(self.iterators.len());
		// Create the combination and advance to the next
		self.has_next = false;
		for i in &mut self.iterators {
			o.push(i.current().clone());
			if !self.has_next {
				// We advance only one iterator per iteration
				if i.next() {
					self.has_next = true;
				}
			}
		}
		let o = Array::from(o);
		Some(o)
	}
}

trait ValuesIterator: Send {
	fn next(&mut self) -> bool;
	fn current(&self) -> &Value;
}

struct MultiValuesIterator {
	vals: Vec<Value>,
	done: bool,
	current: usize,
	end: usize,
}

impl MultiValuesIterator {
	fn new(vals: Vec<Value>) -> Self {
		let len = vals.len();
		if len == 0 {
			Self {
				vals,
				done: true,
				current: 0,
				end: 0,
			}
		} else {
			Self {
				vals,
				done: false,
				current: 0,
				end: len - 1,
			}
		}
	}
}

impl ValuesIterator for MultiValuesIterator {
	fn next(&mut self) -> bool {
		if self.done {
			return false;
		}
		if self.current == self.end {
			self.done = true;
			return false;
		}
		self.current += 1;
		true
	}

	fn current(&self) -> &Value {
		self.vals.get(self.current).unwrap_or(&Value::Null)
	}
}

struct SingleValueIterator(Value);

impl ValuesIterator for SingleValueIterator {
	fn next(&mut self) -> bool {
		false
	}

	fn current(&self) -> &Value {
		&self.0
	}
}<|MERGE_RESOLUTION|>--- conflicted
+++ resolved
@@ -3,7 +3,7 @@
 use crate::ctx::Context;
 use crate::dbs::Options;
 use crate::err::Error;
-use crate::expr::index::{HnswParams, MTreeParams, SearchParams};
+use crate::expr::index::{HnswParams, MTreeParams, SearchParams, Search2Params};
 use crate::expr::statements::DefineIndexStatement;
 use crate::expr::{Array, Index, Part, Thing, Value};
 use crate::idx::IndexKeyBase;
@@ -11,13 +11,7 @@
 use crate::idx::trees::mtree::MTreeIndex;
 use crate::key;
 use crate::kvs::TransactionType;
-<<<<<<< HEAD
-use crate::sql::index::{HnswParams, MTreeParams, Search2Params, SearchParams};
-use crate::sql::statements::DefineIndexStatement;
-use crate::sql::{Array, Index, Part, Thing, Value};
-=======
 use anyhow::Result;
->>>>>>> 9043346e
 use reblessive::tree::Stk;
 
 pub(crate) struct IndexOperation<'a> {
@@ -174,7 +168,6 @@
 		ft.finish(self.ctx).await
 	}
 
-<<<<<<< HEAD
 	async fn index_full_text_multiwriter(
 		&mut self,
 		_stk: &mut Stk,
@@ -183,10 +176,7 @@
 		todo!("index_full_text_multiwriter")
 	}
 
-	async fn index_mtree(&mut self, stk: &mut Stk, p: &MTreeParams) -> Result<(), Error> {
-=======
 	async fn index_mtree(&mut self, stk: &mut Stk, p: &MTreeParams) -> Result<()> {
->>>>>>> 9043346e
 		let txn = self.ctx.tx();
 		let (ns, db) = self.opt.ns_db()?;
 		let ikb = IndexKeyBase::new(ns, db, self.ix)?;
