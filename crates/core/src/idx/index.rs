--- conflicted
+++ resolved
@@ -131,16 +131,7 @@
 			let i = Indexable::new(n, self.ix);
 			for n in i {
 				let key = self.get_non_unique_index_key(&n)?;
-<<<<<<< HEAD
-				if txn.putc(key, revision::to_vec(self.rid)?, None).await.is_err() {
-					let key = self.get_non_unique_index_key(&n)?;
-					let val = txn.get(key, None).await?.unwrap();
-					let rid: RecordId = revision::from_slice(&val)?;
-					return self.err_index_exists(rid, n);
-				}
-=======
 				txn.set(key, revision::to_vec(self.rid)?, None).await?;
->>>>>>> 2693d0e5
 			}
 		}
 		Ok(())
