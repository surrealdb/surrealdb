use crate::expr::with::With;
use crate::expr::{Array, Expression, Idiom, Number, Object};
use crate::expr::{Operator, Value};
use crate::idx::ft::MatchRef;
use crate::idx::planner::tree::{
	CompoundIndexes, GroupRef, IdiomCol, IdiomPosition, IndexReference, Node,
};
use crate::idx::planner::{GrantedPermission, RecordStrategy, ScanDirection, StatementContext};
use anyhow::Result;
use std::collections::hash_map::Entry;
use std::collections::{BTreeMap, HashMap, HashSet};
use std::hash::Hash;
use std::sync::Arc;

/// The `PlanBuilder` struct represents a builder for constructing query plans.
pub(super) struct PlanBuilder {
	/// Do we have at least one index?
	has_indexes: bool,
	/// List of expressions that are not ranges, backed by an index
	non_range_indexes: Vec<(Arc<Expression>, IndexOption)>,
	/// List of indexes allowed in this plan
	with_indexes: Option<Vec<IndexReference>>,
	/// Group each possible optimisations local to a SubQuery
	groups: BTreeMap<GroupRef, Group>, // The order matters because we want the plan to be consistent across repeated queries.
}

pub(super) struct PlanBuilderParameters {
	pub(super) root: Option<Node>,
	pub(super) gp: GrantedPermission,
	pub(super) compound_indexes: CompoundIndexes,
	pub(super) order_limit: Option<IndexOption>,
	pub(super) with_indexes: Option<Vec<IndexReference>>,
	pub(super) all_and: bool,
	pub(super) all_expressions_with_index: bool,
	pub(super) all_and_groups: HashMap<GroupRef, bool>,
	pub(super) reverse_scan: bool,
}

impl PlanBuilder {
	pub(super) async fn build(
		ctx: &StatementContext<'_>,
		p: PlanBuilderParameters,
	) -> Result<Plan> {
		let mut b = PlanBuilder {
			has_indexes: false,
			non_range_indexes: Default::default(),
			groups: Default::default(),
			with_indexes: p.with_indexes,
		};

		if let Some(With::NoIndex) = ctx.with {
			return Self::table_iterator(ctx, Some("WITH NOINDEX"), p.gp).await;
		}

		// Browse the AST and collect information
		if let Some(root) = &p.root {
			if let Err(e) = b.eval_node(root) {
				return Self::table_iterator(ctx, Some(&e), p.gp).await;
			}
		}

		// If all boolean operators are AND, we can use the single index plan
		if p.all_and {
			// We try first the largest compound indexed
			let mut compound_index = None;
			for (ixr, vals) in p.compound_indexes {
				if let Some((cols, io)) = b.check_compound_index(ixr, vals) {
					if let Some((c, _)) = &compound_index {
						if cols <= *c {
							continue;
						}
					}
					if cols > 1 {
						compound_index = Some((cols, io));
					}
				}
			}
			if let Some((_, io)) = compound_index {
				// Evaluate if we can use keys only
				let record_strategy =
					ctx.check_record_strategy(p.all_expressions_with_index, p.gp)?;
				// Return the plan
				return Ok(Plan::SingleIndex(None, io, record_strategy));
			}

			// We take the "first" range query if one is available
			if let Some((_, group)) = b.groups.into_iter().next() {
				if let Some((ir, rq)) = group.take_first_range() {
					// Evaluate the record strategy
					let record_strategy =
						ctx.check_record_strategy(p.all_expressions_with_index, p.gp)?;
<<<<<<< HEAD
=======
					let is_order = if let Some(io) = p.order_limit {
						io.ixr == ir
					} else {
						false
					};
>>>>>>> 9043346e
					// Return the plan
					return Ok(Plan::SingleIndexRange(ir, rq, record_strategy, is_order));
				}
			}

			// Otherwise, we try to find the most interesting (todo: TBD) single index option
			if let Some((e, i)) = b.non_range_indexes.pop() {
				// Evaluate the record strategy
				let record_strategy =
					ctx.check_record_strategy(p.all_expressions_with_index, p.gp)?;
				// Return the plan
				return Ok(Plan::SingleIndex(Some(e), i, record_strategy));
			}
			// If there is an order option
			if let Some(o) = p.order_limit {
				// Evaluate the record strategy
				let record_strategy =
					ctx.check_record_strategy(p.all_expressions_with_index, p.gp)?;
				// Check it is compatible with the reverse scan capability
				if Self::check_order_scan(p.reverse_scan, o.op()) {
					// Return the plan
					return Ok(Plan::SingleIndex(None, o.clone(), record_strategy));
				}
			}
		}
		// If every expression is backed by an index with can use the MultiIndex plan
		else if p.all_expressions_with_index {
			let mut ranges = Vec::with_capacity(b.groups.len());
			for (gr, group) in b.groups {
				if p.all_and_groups.get(&gr) == Some(&true) {
					group.take_union_ranges(&mut ranges);
				} else {
					group.take_intersect_ranges(&mut ranges);
				}
			}
			// Evaluate the record strategy
			let record_strategy = ctx.check_record_strategy(p.all_expressions_with_index, p.gp)?;
			// Return the plan
			return Ok(Plan::MultiIndex(b.non_range_indexes, ranges, record_strategy));
		}
		Self::table_iterator(ctx, None, p.gp).await
	}

	async fn table_iterator(
		ctx: &StatementContext<'_>,
		reason: Option<&str>,
		granted_permission: GrantedPermission,
	) -> Result<Plan> {
		// Evaluate the record strategy
		let rs = ctx.check_record_strategy(false, granted_permission)?;
		// Evaluate the scan direction
		let sc = ctx.check_scan_direction();
		// Collect the reason if any
		let reason = reason.map(|s| s.to_string());
		Ok(Plan::TableIterator(reason, rs, sc))
	}

	/// Check if we have an explicit list of index that we should use
	fn filter_index_option(&self, io: Option<&IndexOption>) -> Option<IndexOption> {
		if let Some(io) = io {
			if !self.allowed_index(io.ix_ref()) {
				return None;
			}
		}
		io.cloned()
	}

	/// Check if an index is allowed to be used
	fn allowed_index(&self, ixr: &IndexReference) -> bool {
		if let Some(wi) = &self.with_indexes {
			if !wi.contains(ixr) {
				return false;
			}
		}
		true
	}

	/// Check if the ordering is compatible with the datastore transaction capabilities
	fn check_order_scan(has_reverse_scan: bool, op: &IndexOperator) -> bool {
		has_reverse_scan || matches!(op, IndexOperator::Order(false))
	}

	/// Check if a compound index can be used.
	fn check_compound_index(
		&self,
		ixr: IndexReference,
		columns: Vec<Vec<Arc<Value>>>,
	) -> Option<(IdiomCol, IndexOption)> {
		// Check the index can be used
		if !self.allowed_index(&ixr) {
			return None;
		}
		// Count continues values (from the left)
		let mut cont = 0;
		for vals in &columns {
			if vals.is_empty() {
				break;
			}
			if vals.iter().all(|v| v.is_none_or_null()) {
				break;
			}
			cont += 1;
		}
		if cont == 0 {
			return None;
		}
		let combinations = Self::cartesian_product(&columns);
		if combinations.len() == 1 {
			let val: Vec<Value> = combinations[0].iter().map(|v| v.as_ref().clone()).collect();
			return Some((
				cont,
				IndexOption::new(
					ixr,
					None,
					IdiomPosition::None,
					IndexOperator::Equality(Arc::new(Value::Array(Array(val)))),
				),
			));
		}
		let vals: Vec<Value> = combinations
			.iter()
			.map(|v| {
				let a: Vec<Value> = v.iter().map(|v| v.as_ref().clone()).collect();
				Value::Array(Array(a))
			})
			.collect();
		Some((
			cont,
			IndexOption::new(
				ixr,
				None,
				IdiomPosition::None,
				IndexOperator::Union(Arc::new(Value::Array(Array(vals)))),
			),
		))
	}

	fn cartesian_product(values: &[Vec<Arc<Value>>]) -> Vec<Vec<Arc<Value>>> {
		values.iter().fold(vec![vec![]], |acc, v| {
			acc.iter()
				.flat_map(|prev| {
					v.iter().map(move |x| {
						let mut new_vec = prev.clone();
						new_vec.push(x.clone());
						new_vec
					})
				})
				.collect()
		})
	}

	fn eval_node(&mut self, node: &Node) -> Result<(), String> {
		match node {
			Node::Expression {
				group,
				io,
				left,
				right,
				exp,
			} => {
				if let Some(io) = self.filter_index_option(io.as_ref()) {
					self.add_index_option(*group, exp.clone(), io);
				}
				self.eval_node(left)?;
				self.eval_node(right)?;
				Ok(())
			}
			Node::Unsupported(reason) => Err(reason.to_owned()),
			_ => Ok(()),
		}
	}

	fn add_index_option(&mut self, group_ref: GroupRef, exp: Arc<Expression>, io: IndexOption) {
		if let IndexOperator::RangePart(_, _) = io.op() {
			let level = self.groups.entry(group_ref).or_default();
			match level.ranges.entry(io.ixr.clone()) {
				Entry::Occupied(mut e) => {
					e.get_mut().push((exp, io));
				}
				Entry::Vacant(e) => {
					e.insert(vec![(exp, io)]);
				}
			}
		} else {
			self.non_range_indexes.push((exp, io));
		}
		self.has_indexes = true;
	}
}

pub(super) enum Plan {
	/// Table full scan
	/// 1: An optional reason
	/// 2: A record strategy
	TableIterator(Option<String>, RecordStrategy, ScanDirection),
	/// Index scan filtered on records matching a given expression
	/// 1: The optional expression associated with the index
	/// 2: A record strategy
	SingleIndex(Option<Arc<Expression>>, IndexOption, RecordStrategy),
	/// Union of filtered index scans
	/// 1: A list of expression and index options
	/// 2: A list of index ranges
	/// 3: A record strategy
	MultiIndex(
		Vec<(Arc<Expression>, IndexOption)>,
		Vec<(IndexReference, UnionRangeQueryBuilder)>,
		RecordStrategy,
	),
	/// Index scan for record matching a given range
	/// 1. The reference to index
	/// 2. The index range
	/// 3. A record strategy
	/// 4. True if it matches an order option
	SingleIndexRange(IndexReference, UnionRangeQueryBuilder, RecordStrategy, bool),
}

#[derive(Debug, Eq, PartialEq, Hash, Clone)]
pub(super) struct IndexOption {
	/// A reference to the index definition
	ixr: IndexReference,
	/// The idiom matching this index and its index
	id: Option<Arc<Idiom>>,
	/// The position of the idiom in the expression (Left or Right)
	id_pos: IdiomPosition,
	/// The index operator
	op: Arc<IndexOperator>,
}

#[derive(Debug, Eq, PartialEq, Hash)]
pub(super) enum IndexOperator {
	Equality(Arc<Value>),
	Union(Arc<Value>),
	Join(Vec<IndexOption>),
	RangePart(Operator, Arc<Value>),
	Matches(String, Option<MatchRef>),
	Knn(Arc<Vec<Number>>, u32),
	Ann(Arc<Vec<Number>>, u32, u32),
	/// false = ascending, true = descending
	Order(bool),
}

impl IndexOption {
	pub(super) fn new(
		ixr: IndexReference,
		id: Option<Arc<Idiom>>,
		id_pos: IdiomPosition,
		op: IndexOperator,
	) -> Self {
		Self {
			ixr,
			id,
			id_pos,
			op: Arc::new(op),
		}
	}

	pub(super) fn require_distinct(&self) -> bool {
		matches!(self.op.as_ref(), IndexOperator::Union(_))
	}

	pub(super) fn is_order(&self) -> bool {
		matches!(self.op.as_ref(), IndexOperator::Order(_))
	}

	pub(super) fn ix_ref(&self) -> &IndexReference {
		&self.ixr
	}

	pub(super) fn op(&self) -> &IndexOperator {
		self.op.as_ref()
	}

	pub(super) fn id_ref(&self) -> Option<&Idiom> {
		self.id.as_ref().map(|id| id.as_ref())
	}

	pub(super) fn id_pos(&self) -> IdiomPosition {
		self.id_pos
	}

	fn reduce_array(value: &Value) -> Value {
		if let Value::Array(a) = value {
			if a.len() == 1 {
				return a[0].clone();
			}
		}
		value.clone()
	}

	pub(crate) fn explain(&self) -> Value {
		let mut e = HashMap::new();
		e.insert("index", Value::from(self.ix_ref().name.0.clone()));
		match self.op() {
			IndexOperator::Equality(v) => {
				e.insert("operator", Value::from(Operator::Equal.to_string()));
				e.insert("value", Self::reduce_array(v));
			}
			IndexOperator::Union(v) => {
				e.insert("operator", Value::from("union"));
				e.insert("value", v.as_ref().clone());
			}
			IndexOperator::Join(ios) => {
				e.insert("operator", Value::from("join"));
				let mut joins = Vec::with_capacity(ios.len());
				for io in ios {
					joins.push(io.explain());
				}
				let joins = Value::from(joins);
				e.insert("joins", joins);
			}
			IndexOperator::Matches(qs, a) => {
				e.insert("operator", Value::from(Operator::Matches(*a).to_string()));
				e.insert("value", Value::from(qs.to_owned()));
			}
			IndexOperator::RangePart(op, v) => {
				e.insert("operator", Value::from(op.to_string()));
				e.insert("value", v.as_ref().to_owned());
			}
			IndexOperator::Knn(a, k) => {
				let op = Value::from(Operator::Knn(*k, None).to_string());
				let val = Value::Array(Array::from(a.as_ref().clone()));
				e.insert("operator", op);
				e.insert("value", val);
			}
			IndexOperator::Ann(a, k, ef) => {
				let op = Value::from(Operator::Ann(*k, *ef).to_string());
				let val = Value::Array(Array::from(a.as_ref().clone()));
				e.insert("operator", op);
				e.insert("value", val);
			}
			IndexOperator::Order(reverse) => {
				e.insert(
					"operator",
					Value::from(if *reverse {
						"ReverseOrder"
					} else {
						"Order"
					}),
				);
			}
		};
		Value::from(e)
	}
}

#[derive(Debug, Clone, Default, Eq, PartialEq, Hash)]
pub(super) struct RangeValue {
	pub(super) value: Value,
	pub(super) inclusive: bool,
}

impl RangeValue {
	fn set_to(&mut self, v: &Value) {
		if self.value.is_none() {
			self.value = v.clone();
			return;
		}
		if self.value.lt(v) {
			self.value = v.clone();
			self.inclusive = false;
		}
	}

	fn set_to_inclusive(&mut self, v: &Value) {
		if self.value.is_none() {
			self.value = v.clone();
			self.inclusive = true;
			return;
		}
		if self.inclusive {
			if self.value.lt(v) {
				self.value = v.clone();
			}
		} else if self.value.le(v) {
			self.value = v.clone();
			self.inclusive = true;
		}
	}

	fn set_from(&mut self, v: &Value) {
		if self.value.is_none() {
			self.value = v.clone();
			return;
		}
		if self.value.gt(v) {
			self.value = v.clone();
			self.inclusive = false;
		}
	}

	fn set_from_inclusive(&mut self, v: &Value) {
		if self.value.is_none() {
			self.value = v.clone();
			self.inclusive = true;
			return;
		}
		if self.inclusive {
			if self.value.gt(v) {
				self.value = v.clone();
			}
		} else if self.value.ge(v) {
			self.value = v.clone();
			self.inclusive = true;
		}
	}
}

impl From<&RangeValue> for Value {
	fn from(rv: &RangeValue) -> Self {
		Value::from(Object::from(HashMap::from([
			("value", rv.value.clone()),
			("inclusive", Value::from(rv.inclusive)),
		])))
	}
}

#[derive(Default)]
pub(super) struct Group {
	ranges: HashMap<IndexReference, Vec<(Arc<Expression>, IndexOption)>>,
}

impl Group {
	fn take_first_range(self) -> Option<(IndexReference, UnionRangeQueryBuilder)> {
		if let Some((ir, ri)) = self.ranges.into_iter().take(1).next() {
			UnionRangeQueryBuilder::new_aggregate(ri).map(|rb| (ir, rb))
		} else {
			None
		}
	}

	fn take_union_ranges(self, r: &mut Vec<(IndexReference, UnionRangeQueryBuilder)>) {
		for (ir, ri) in self.ranges {
			if let Some(rb) = UnionRangeQueryBuilder::new_aggregate(ri) {
				r.push((ir, rb));
			}
		}
	}

	fn take_intersect_ranges(self, r: &mut Vec<(IndexReference, UnionRangeQueryBuilder)>) {
		for (ir, ri) in self.ranges {
			for (exp, io) in ri {
				if let Some(rb) = UnionRangeQueryBuilder::new(exp, io) {
					r.push((ir.clone(), rb));
				}
			}
		}
	}
}

#[derive(Default, Debug)]
pub(super) struct UnionRangeQueryBuilder {
	pub(super) exps: HashSet<Arc<Expression>>,
	pub(super) from: RangeValue,
	pub(super) to: RangeValue,
}

impl UnionRangeQueryBuilder {
	fn new_aggregate(exp_ios: Vec<(Arc<Expression>, IndexOption)>) -> Option<Self> {
		if exp_ios.is_empty() {
			return None;
		}
		let mut b = Self::default();
		for (exp, io) in exp_ios {
			b.add(exp, io);
		}
		Some(b)
	}

	fn new(exp: Arc<Expression>, io: IndexOption) -> Option<Self> {
		let mut b = Self::default();
		if b.add(exp, io) {
			Some(b)
		} else {
			None
		}
	}

	fn add(&mut self, exp: Arc<Expression>, io: IndexOption) -> bool {
		if let IndexOperator::RangePart(op, val) = io.op() {
			match op {
				Operator::LessThan => self.to.set_to(val),
				Operator::LessThanOrEqual => self.to.set_to_inclusive(val),
				Operator::MoreThan => self.from.set_from(val),
				Operator::MoreThanOrEqual => self.from.set_from_inclusive(val),
				_ => return false,
			}
			self.exps.insert(exp);
		}
		true
	}
}

#[cfg(test)]
mod tests {
	use crate::expr::{Array, Idiom, Value};
	use crate::idx::planner::plan::{IndexOperator, IndexOption, RangeValue};
	use crate::idx::planner::tree::{IdiomPosition, IndexReference};
	use crate::sql::Idiom as SqlIdiom;
	use crate::syn::Parse;
	use std::collections::HashSet;
	use std::sync::Arc;

	#[expect(clippy::mutable_key_type)]
	#[test]
	fn test_hash_index_option() {
		let mut set = HashSet::new();
		let io1 = IndexOption::new(
			IndexReference::new(Arc::new([]), 1),
			Some(Idiom::from(SqlIdiom::parse("test")).into()),
			IdiomPosition::Right,
			IndexOperator::Equality(Value::Array(Array::from(vec!["test"])).into()),
		);

		let io2 = IndexOption::new(
			IndexReference::new(Arc::new([]), 1),
			Some(Idiom::from(SqlIdiom::parse("test")).into()),
			IdiomPosition::Right,
			IndexOperator::Equality(Value::Array(Array::from(vec!["test"])).into()),
		);

		set.insert(io1);
		set.insert(io2.clone());
		set.insert(io2);

		assert_eq!(set.len(), 1);
	}

	#[test]
	fn test_range_default_value() {
		let r = RangeValue::default();
		assert_eq!(r.value, Value::None);
		assert!(!r.inclusive);
	}
	#[test]
	fn test_range_value_from_inclusive() {
		let mut r = RangeValue::default();
		r.set_from_inclusive(&20.into());
		assert_eq!(r.value, 20.into());
		assert!(r.inclusive);
		r.set_from_inclusive(&10.into());
		assert_eq!(r.value, 10.into());
		assert!(r.inclusive);
		r.set_from_inclusive(&20.into());
		assert_eq!(r.value, 10.into());
		assert!(r.inclusive);
	}

	#[test]
	fn test_range_value_from() {
		let mut r = RangeValue::default();
		r.set_from(&20.into());
		assert_eq!(r.value, 20.into());
		assert!(!r.inclusive);
		r.set_from(&10.into());
		assert_eq!(r.value, 10.into());
		assert!(!r.inclusive);
		r.set_from(&20.into());
		assert_eq!(r.value, 10.into());
		assert!(!r.inclusive);
	}

	#[test]
	fn test_range_value_to_inclusive() {
		let mut r = RangeValue::default();
		r.set_to_inclusive(&10.into());
		assert_eq!(r.value, 10.into());
		assert!(r.inclusive);
		r.set_to_inclusive(&20.into());
		assert_eq!(r.value, 20.into());
		assert!(r.inclusive);
		r.set_to_inclusive(&10.into());
		assert_eq!(r.value, 20.into());
		assert!(r.inclusive);
	}

	#[test]
	fn test_range_value_to() {
		let mut r = RangeValue::default();
		r.set_to(&10.into());
		assert_eq!(r.value, 10.into());
		assert!(!r.inclusive);
		r.set_to(&20.into());
		assert_eq!(r.value, 20.into());
		assert!(!r.inclusive);
		r.set_to(&10.into());
		assert_eq!(r.value, 20.into());
		assert!(!r.inclusive);
	}

	#[test]
	fn test_range_value_to_switch_inclusive() {
		let mut r = RangeValue::default();
		r.set_to(&20.into());
		assert_eq!(r.value, 20.into());
		assert!(!r.inclusive);
		r.set_to_inclusive(&20.into());
		assert_eq!(r.value, 20.into());
		assert!(r.inclusive);
		r.set_to(&20.into());
		assert_eq!(r.value, 20.into());
		assert!(r.inclusive);
	}

	#[test]
	fn test_range_value_from_switch_inclusive() {
		let mut r = RangeValue::default();
		r.set_from(&20.into());
		assert_eq!(r.value, 20.into());
		assert!(!r.inclusive);
		r.set_from_inclusive(&20.into());
		assert_eq!(r.value, 20.into());
		assert!(r.inclusive);
		r.set_from(&20.into());
		assert_eq!(r.value, 20.into());
		assert!(r.inclusive);
	}
}<|MERGE_RESOLUTION|>--- conflicted
+++ resolved
@@ -89,14 +89,11 @@
 					// Evaluate the record strategy
 					let record_strategy =
 						ctx.check_record_strategy(p.all_expressions_with_index, p.gp)?;
-<<<<<<< HEAD
-=======
 					let is_order = if let Some(io) = p.order_limit {
 						io.ixr == ir
 					} else {
 						false
 					};
->>>>>>> 9043346e
 					// Return the plan
 					return Ok(Plan::SingleIndexRange(ir, rq, record_strategy, is_order));
 				}
