--- conflicted
+++ resolved
@@ -2,8 +2,6 @@
 use std::collections::{BTreeMap, HashMap, HashSet};
 use std::hash::Hash;
 use std::sync::Arc;
-
-use anyhow::Result;
 
 use crate::catalog::Index;
 use crate::expr::operator::{MatchesOperator, NearestNeighbor};
@@ -15,6 +13,7 @@
 };
 use crate::idx::planner::{GrantedPermission, RecordStrategy, ScanDirection, StatementContext};
 use crate::val::{Array, Number, Object, Value};
+use anyhow::Result;
 
 /// The `PlanBuilder` struct represents a builder for constructing query plans.
 pub(super) struct PlanBuilder {
@@ -97,20 +96,13 @@
 			let mut compound_index = None;
 			for (ixr, vals) in p.compound_indexes {
 				if let Some((cols, io, scan_direction)) =
-					b.check_compound_index_all_and(&ixr, vals, ctx.order, p.has_reverse_scan)
+					b.check_compound_index_all_and(&ixr, vals, ctx.order)
 				{
 					// Prefer indexes that cover more columns (higher selectivity)
-<<<<<<< HEAD
-					if let Some((c, _, _)) = &compound_index {
-						if cols <= *c {
-							continue; // Skip if this index covers fewer columns
-						}
-=======
-					if let Some((c, _)) = &compound_index
+					if let Some((c, _, _)) = &compound_index
 						&& cols <= *c
 					{
 						continue; // Skip if this index covers fewer columns
->>>>>>> b84847ea
 					}
 					// Only consider true compound indexes (multiple columns)
 					if cols > 1 || scan_direction.is_some() {
@@ -167,22 +159,14 @@
 				// Evaluate the record strategy
 				let record_strategy =
 					ctx.check_record_strategy(p.all_expressions_with_index, p.gp)?;
-<<<<<<< HEAD
-				// Check compatibility with reverse-scan capability
-				if Self::check_order_scan(p.has_reverse_scan, o.op()) {
-					// Return the plan
-					// TODO EK: Is that in fact pre-ordered?
-					return Ok(Plan::SingleIndex(
-						None,
-						o.clone(),
-						record_strategy,
-						ScanDirection::Forward,
-					));
-				}
-=======
 				// Return the plan
-				return Ok(Plan::SingleIndex(None, o.clone(), record_strategy));
->>>>>>> b84847ea
+				// TODO EK: Is that in fact pre-ordered?
+				return Ok(Plan::SingleIndex(
+					None,
+					o.clone(),
+					record_strategy,
+					ScanDirection::Forward,
+				));
 			}
 		}
 		// If every expression is backed by an index we can use the MultiIndex plan
@@ -217,20 +201,8 @@
 		Ok(Plan::TableIterator(reason, rs, sc))
 	}
 
-<<<<<<< HEAD
-	/// Check if the ordering is compatible with the datastore transaction
-	/// capabilities
-	fn check_order_scan(has_reverse_scan: bool, op: &IndexOperator) -> bool {
-		has_reverse_scan || matches!(op, IndexOperator::Order(OrderDirection::Ascending))
-	}
-
-	#[cfg(any(feature = "kv-rocksdb", feature = "kv-tikv"))]
-	fn check_range_scan_direction(has_reverse_scan: bool, op: &IndexOperator) -> ScanDirection {
-		if has_reverse_scan && matches!(op, IndexOperator::Order(OrderDirection::Descending)) {
-=======
 	fn check_range_scan_direction(op: &IndexOperator) -> ScanDirection {
-		if matches!(op, IndexOperator::Order(true)) {
->>>>>>> b84847ea
+		if matches!(op, IndexOperator::Order(OrderDirection::Descending)) {
 			return ScanDirection::Backward;
 		}
 		ScanDirection::Forward
@@ -243,7 +215,6 @@
 		index_reference: &IndexReference,
 		columns: Vec<Vec<IndexOperator>>,
 		ordering: Option<&Ordering>,
-		has_reverse_scan: bool,
 	) -> Option<(IdiomCol, IndexOption, Option<ScanDirection>)> {
 		// Check the index can be used
 		if !self.with_indexes.allowed_index(index_reference.index_id) {
@@ -316,7 +287,7 @@
 			}
 
 			let scan_direction = if let Some(Ordering::Order(order_list)) = ordering {
-				index_reference.match_order(order_list, continues_equals_values, has_reverse_scan)
+				index_reference.match_order(order_list, continues_equals_values)
 			} else {
 				None
 			};
