--- conflicted
+++ resolved
@@ -22,14 +22,9 @@
 	non_range_indexes: Vec<(Arc<Expr>, IndexOption)>,
 	/// List of indexes allowed in this plan
 	with_indexes: Option<Vec<IndexReference>>,
-<<<<<<< HEAD
-	/// Group each possible optimization local to a subquery
-	groups: BTreeMap<GroupRef, Group>, // The order matters to keep the plan consistent across repeated queries.
-=======
 	/// Group each possible optimisations local to a SubQuery
 	groups: BTreeMap<GroupRef, Group>, /* The order matters because we want the plan to be
 	                                    * consistent across repeated queries. */
->>>>>>> 1d2efe42
 }
 
 pub(super) struct PlanBuilderParameters {
@@ -139,12 +134,8 @@
 				}
 			}
 
-<<<<<<< HEAD
-			// Otherwise, pick a non-range single-index option (heuristic)
-=======
-			// Otherwise, we try to find the most interesting (todo: TBD) single index
-			// option
->>>>>>> 1d2efe42
+			// Otherwise, pick a non-range single-index
+			// option (heuristic)
 			if let Some((e, i)) = b.non_range_indexes.pop() {
 				// Evaluate the record strategy
 				let record_strategy =
