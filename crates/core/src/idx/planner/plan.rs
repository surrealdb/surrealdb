--- conflicted
+++ resolved
@@ -79,19 +79,10 @@
 
 		//Analyse the query AST to discover indexable conditions and collect
 		//optimisation opportunities
-<<<<<<< HEAD
-		if let Some(root) = &p.root {
-			if let Err(e) = b.eval_node(root) {
+		if let Some(root) = &p.root
+			&& let Err(e) = b.eval_node(root) {
 				// Fall back to table scan if analysis fails
 				return Self::table_iterator(ctx, Some(&e), p.gp).await;
-			}
-=======
-		if let Some(root) = &p.root
-			&& let Err(e) = b.eval_node(root)
-		{
-			// Fall back to table scan if analysis fails
-			return Self::table_iterator(ctx, Some(&e), p.has_reverse_scan, p.gp).await;
->>>>>>> d8ae259c
 		}
 
 		//Optimisation path 1: All conditions connected by AND operators
@@ -126,9 +117,8 @@
 			}
 
 			// Select the first available range query (deterministic group order)
-<<<<<<< HEAD
-			if let Some((_, group)) = b.groups.into_iter().next() {
-				if let Some((index_reference, rq)) = group.take_first_range() {
+			if let Some((_, group)) = b.groups.into_iter().next()
+				&& let Some((index_reference, rq)) = group.take_first_range() {
 					// Evaluate the record strategy
 					let record_strategy =
 						ctx.check_record_strategy(p.all_expressions_with_index, p.gp)?;
@@ -148,38 +138,6 @@
 						sc,
 						is_order,
 					));
-				}
-=======
-			if let Some((_, group)) = b.groups.into_iter().next()
-				&& let Some((index_reference, rq)) = group.take_first_range()
-			{
-				// Evaluate the record strategy
-				let record_strategy =
-					ctx.check_record_strategy(p.all_expressions_with_index, p.gp)?;
-				let (is_order, sc) = if let Some(io) = p.order_limit {
-					#[cfg(not(any(feature = "kv-rocksdb", feature = "kv-tikv")))]
-					{
-						(io.index_reference == index_reference, ScanDirection::Forward)
-					}
-					#[cfg(any(feature = "kv-rocksdb", feature = "kv-tikv"))]
-					{
-						(
-							io.index_reference == index_reference,
-							Self::check_range_scan_direction(p.has_reverse_scan, io.op()),
-						)
-					}
-				} else {
-					(false, ScanDirection::Forward)
-				};
-				// Return the plan
-				return Ok(Plan::SingleIndexRange(
-					index_reference,
-					rq,
-					record_strategy,
-					sc,
-					is_order,
-				));
->>>>>>> d8ae259c
 			}
 
 			// Otherwise, pick a non-range single-index
