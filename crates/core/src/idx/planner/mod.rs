pub mod checker;
pub(crate) mod executor;
pub(crate) mod iterators;
pub(in crate::idx) mod knn;
pub(crate) mod plan;
pub(in crate::idx) mod rewriter;
pub(in crate::idx) mod tree;

use crate::ctx::Context;
use crate::dbs::{Iterable, Iterator, Options, Statement};
use crate::err::Error;
use crate::idx::planner::executor::{InnerQueryExecutor, IteratorEntry, QueryExecutor};
use crate::idx::planner::iterators::IteratorRef;
use crate::idx::planner::knn::KnnBruteForceResults;
use crate::idx::planner::plan::{Plan, PlanBuilder};
use crate::idx::planner::tree::Tree;
use crate::sql::with::With;
use crate::sql::{order::Ordering, Cond, Fields, Groups, Table};
use reblessive::tree::Stk;
use std::collections::HashMap;
use std::sync::atomic::{self, AtomicU8};

/// The goal of this structure is to cache parameters so they can be easily passed
/// from one function to the other, so we don't pass too much arguments.
/// It also caches evaluated fields (like is_keys_only)
pub(crate) struct StatementContext<'a> {
	pub(crate) ctx: &'a Context,
	pub(crate) opt: &'a Options,
	pub(crate) ns: &'a str,
	pub(crate) db: &'a str,
	pub(crate) stm: &'a Statement<'a>,
	pub(crate) fields: Option<&'a Fields>,
	pub(crate) with: Option<&'a With>,
	pub(crate) order: Option<&'a Ordering>,
	pub(crate) cond: Option<&'a Cond>,
	pub(crate) group: Option<&'a Groups>,
	is_keys_only: HashMap<String, bool>,
}

<<<<<<< HEAD
impl QueryPlannerParams<'_> {
	pub(crate) fn is_keys_only(&self) -> bool {
		if !self.fields.is_count_all_only() {
			return false;
=======
impl<'a> StatementContext<'a> {
	pub(crate) fn new(
		ctx: &'a Context,
		opt: &'a Options,
		stm: &'a Statement<'a>,
	) -> Result<Self, Error> {
		Ok(Self {
			ctx,
			opt,
			ns: opt.ns()?,
			db: opt.db()?,
			stm,
			fields: stm.expr(),
			with: stm.with(),
			order: stm.order(),
			cond: stm.cond(),
			group: stm.group(),
			is_keys_only: HashMap::default(),
		})
	}

	async fn is_keys_only(&self, tb: &str) -> Result<bool, Error> {
		if let Some(fields) = self.fields {
			if !fields.is_count_all_only() {
				return Ok(false);
			}
>>>>>>> fde9e521
		}
		if self.cond.is_some() {
			return Ok(false);
		}
		if let Some(g) = self.group {
			if !g.is_empty() {
				return Ok(false);
			}
		}
		if let Some(p) = self.order {
			match p {
				Ordering::Random => {}
				Ordering::Order(x) => {
					if !x.0.is_empty() {
						return Ok(false);
					}
				}
			}
		}
		if self.opt.perms {
			let table = self.ctx.tx().get_tb(self.ns, self.db, tb).await?;
			let perms = self.stm.permissions(&table, false);
			if perms.is_specific() {
				return Ok(false);
			}
		}
		Ok(true)
	}

	pub(crate) async fn check_keys_only(&mut self, tb: &str) -> Result<bool, Error> {
		// If we already have evaluated it, we can just return the cached result
		if let Some(keys) = self.is_keys_only.get(tb) {
			return Ok(*keys);
		}
		// Otherwise, we do the evaluation
		let r = self.is_keys_only(tb).await?;
		// And store the result in the cache
		self.is_keys_only.insert(tb.to_string(), r);
		Ok(r)
	}
}

pub(crate) struct QueryPlanner {
	/// There is one executor per table
	executors: HashMap<String, QueryExecutor>,
	requires_distinct: bool,
	fallbacks: Vec<String>,
	iteration_workflow: Vec<IterationStage>,
	iteration_index: AtomicU8,
	orders: Vec<IteratorRef>,
}

impl QueryPlanner {
	pub(crate) fn new() -> Self {
		Self {
			executors: HashMap::default(),
			requires_distinct: false,
			fallbacks: vec![],
			iteration_workflow: Vec::default(),
			iteration_index: AtomicU8::new(0),
			orders: vec![],
		}
	}

	pub(crate) async fn add_iterables(
		&mut self,
		stk: &mut Stk,
		ctx: &StatementContext<'_>,
		t: Table,
		it: &mut Iterator,
	) -> Result<(), Error> {
		let mut is_table_iterator = false;

		let mut tree = Tree::build(stk, ctx, &t).await?;

		let is_knn = !tree.knn_expressions.is_empty();
		let order = tree.index_map.order_limit.take();
		let mut exe = InnerQueryExecutor::new(
			stk,
			ctx.ctx,
			ctx.opt,
			&t,
			tree.index_map,
			tree.knn_expressions,
			tree.knn_brute_force_expressions,
			tree.knn_condition,
		)
		.await?;
		match PlanBuilder::build(
			&t,
			tree.root,
			ctx,
			tree.with_indexes,
			order,
			tree.all_and_groups,
			tree.all_and,
			tree.all_expressions_with_index,
		)
		.await?
		{
			Plan::SingleIndex(exp, io) => {
				if io.require_distinct() {
					self.requires_distinct = true;
				}
				let is_order = exp.is_none();
				let ir = exe.add_iterator(IteratorEntry::Single(exp, io));
				self.add(t.clone(), Some(ir), exe, it);
				if is_order {
					self.orders.push(ir);
				}
			}
			Plan::MultiIndex(non_range_indexes, ranges_indexes) => {
				for (exp, io) in non_range_indexes {
					let ie = IteratorEntry::Single(Some(exp), io);
					let ir = exe.add_iterator(ie);
					it.ingest(Iterable::Index(t.clone(), ir));
				}
				for (ixr, rq) in ranges_indexes {
					let ie = IteratorEntry::Range(rq.exps, ixr, rq.from, rq.to);
					let ir = exe.add_iterator(ie);
					it.ingest(Iterable::Index(t.clone(), ir));
				}
				self.requires_distinct = true;
				self.add(t.clone(), None, exe, it);
			}
			Plan::SingleIndexRange(ixn, rq) => {
				let ir = exe.add_iterator(IteratorEntry::Range(rq.exps, ixn, rq.from, rq.to));
				self.add(t.clone(), Some(ir), exe, it);
			}
			Plan::TableIterator(reason, keys_only) => {
				if let Some(reason) = reason {
					self.fallbacks.push(reason);
				}
				self.add(t.clone(), None, exe, it);
				it.ingest(Iterable::Table(t, keys_only));
				is_table_iterator = true;
			}
		}
		if is_knn && is_table_iterator {
			self.iteration_workflow = vec![IterationStage::CollectKnn, IterationStage::BuildKnn];
		} else {
			self.iteration_workflow = vec![IterationStage::Iterate(None)];
		}
		Ok(())
	}

	fn add(
		&mut self,
		tb: Table,
		irf: Option<IteratorRef>,
		exe: InnerQueryExecutor,
		it: &mut Iterator,
	) {
		self.executors.insert(tb.0.clone(), exe.into());
		if let Some(irf) = irf {
			it.ingest(Iterable::Index(tb, irf));
		}
	}
	pub(crate) fn has_executors(&self) -> bool {
		!self.executors.is_empty()
	}

	pub(crate) fn get_query_executor(&self, tb: &str) -> Option<&QueryExecutor> {
		self.executors.get(tb)
	}

	pub(crate) fn requires_distinct(&self) -> bool {
		self.requires_distinct
	}

	pub(crate) fn fallbacks(&self) -> &Vec<String> {
		&self.fallbacks
	}

	#[cfg(not(target_arch = "wasm32"))]
	pub(crate) fn is_order(&self, irf: &IteratorRef) -> bool {
		self.orders.contains(irf)
	}

	pub(crate) async fn next_iteration_stage(&self) -> Option<IterationStage> {
		let pos = self.iteration_index.fetch_add(1, atomic::Ordering::Relaxed);
		match self.iteration_workflow.get(pos as usize) {
			Some(IterationStage::BuildKnn) => {
				Some(IterationStage::Iterate(Some(self.build_bruteforce_knn_results().await)))
			}
			is => is.cloned(),
		}
	}

	async fn build_bruteforce_knn_results(&self) -> KnnBruteForceResults {
		let mut results = HashMap::with_capacity(self.executors.len());
		for (tb, exe) in &self.executors {
			results.insert(tb.clone(), exe.build_bruteforce_knn_result().await);
		}
		results.into()
	}
}

#[derive(Clone)]
pub(crate) enum IterationStage {
	Iterate(Option<KnnBruteForceResults>),
	CollectKnn,
	BuildKnn,
}<|MERGE_RESOLUTION|>--- conflicted
+++ resolved
@@ -37,12 +37,6 @@
 	is_keys_only: HashMap<String, bool>,
 }
 
-<<<<<<< HEAD
-impl QueryPlannerParams<'_> {
-	pub(crate) fn is_keys_only(&self) -> bool {
-		if !self.fields.is_count_all_only() {
-			return false;
-=======
 impl<'a> StatementContext<'a> {
 	pub(crate) fn new(
 		ctx: &'a Context,
@@ -69,7 +63,6 @@
 			if !fields.is_count_all_only() {
 				return Ok(false);
 			}
->>>>>>> fde9e521
 		}
 		if self.cond.is_some() {
 			return Ok(false);
