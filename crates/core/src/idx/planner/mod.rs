--- conflicted
+++ resolved
@@ -206,31 +206,13 @@
 	/// descending. Typically: `ORDER BY id DESC`
 	/// Determine forward/backward scan direction for table/range iterators.
 	///
-<<<<<<< HEAD
 	/// We reverse the direction when the first ORDER BY is `id DESC`.
 	/// Otherwise, we default to forward scan direction.
 	pub(crate) fn check_scan_direction(&self) -> ScanDirection {
-		if let Some(Ordering::Order(o)) = self.order {
-			if let Some(o) = o.first() {
-				if !o.direction && o.value.is_id() {
+		if let Some(Ordering::Order(o)) = self.order
+			&& let Some(o) = o.first()
+				&& !o.direction && o.value.is_id() {
 					return ScanDirection::Backward;
-				}
-			}
-=======
-	/// On backends that support reverse scans (e.g., RocksDB/TiKV), we reverse
-	/// the direction when the first ORDER BY is `id DESC`. Otherwise, we
-	/// default to forward.
-	#[allow(unused_variables)]
-	pub(crate) fn check_scan_direction(&self, has_reverse_scan: bool) -> ScanDirection {
-		#[cfg(any(feature = "kv-rocksdb", feature = "kv-tikv"))]
-		if has_reverse_scan
-			&& let Some(Ordering::Order(o)) = self.order
-			&& let Some(o) = o.first()
-			&& !o.direction
-			&& o.value.is_id()
-		{
-			return ScanDirection::Backward;
->>>>>>> d8ae259c
 		}
 		ScanDirection::Forward
 	}
