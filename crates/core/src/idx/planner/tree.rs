--- conflicted
+++ resolved
@@ -1,9 +1,5 @@
-<<<<<<< HEAD
 use crate::catalog::{DatabaseId, NamespaceId};
-=======
-use crate::dbs::Options;
 use crate::expr::FlowResultExt as _;
->>>>>>> e3245342
 use crate::expr::index::Index;
 use crate::expr::operator::NearestNeighbor;
 use crate::expr::order::{OrderList, Ordering};
@@ -722,12 +718,7 @@
 }
 
 impl SchemaCache {
-<<<<<<< HEAD
-	async fn new(ns: NamespaceId, db: DatabaseId, table: &Table, tx: &Transaction) -> Result<Self> {
-=======
-	async fn new(opt: &Options, table: &Ident, tx: &Transaction) -> Result<Self> {
-		let (ns, db) = opt.ns_db()?;
->>>>>>> e3245342
+	async fn new(ns: NamespaceId, db: DatabaseId, table: &Ident, tx: &Transaction) -> Result<Self> {
 		let indexes = tx.all_tb_indexes(ns, db, table).await?;
 		let fields = tx.all_tb_fields(ns, db, table, None).await?;
 		Ok(Self {
