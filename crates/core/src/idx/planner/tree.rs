use std::collections::HashMap;
use std::hash::Hash;
use std::ops::Deref;
use std::sync::Arc;

use anyhow::Result;
use reblessive::tree::Stk;

use crate::catalog::providers::TableProvider;
use crate::catalog::{self, DatabaseId, Index, IndexDefinition, IndexId, NamespaceId};
use crate::expr::operator::NearestNeighbor;
use crate::expr::order::{OrderList, Ordering};
use crate::expr::{
	BinaryOperator, Cond, Expr, FlowResultExt as _, Idiom, Kind, Literal, Order, Part, With,
};
use crate::idx::planner::StatementContext;
use crate::idx::planner::executor::{
	KnnBruteForceExpression, KnnBruteForceExpressions, KnnExpressions,
};
use crate::idx::planner::plan::{IndexOperator, IndexOption};
use crate::idx::planner::rewriter::KnnConditionRewriter;
use crate::kvs::Transaction;
use crate::val::{Array, Number, Value};

pub(super) struct Tree {
	pub(super) root: Option<Node>,
	pub(super) index_map: IndexesMap,
	pub(super) with_indexes: WithIndexes,
	pub(super) knn_expressions: KnnExpressions,
	pub(super) knn_brute_force_expressions: KnnBruteForceExpressions,
	pub(super) knn_condition: Option<Cond>,
	/// Is every expression backed by an index?
	pub(super) all_expressions_with_index: bool,
	/// Does the whole query contain only AND relations?
	pub(super) all_and: bool,
	/// Does a group contain only AND relations?
	pub(super) all_and_groups: HashMap<GroupRef, bool>,
}

impl Tree {
	/// Traverse all the conditions and extract every expression
	/// that can be resolved by an index.
	pub(super) async fn build<'a>(
		stk: &mut Stk,
		stm_ctx: &'a StatementContext<'a>,
		table: &'a str,
	) -> Result<Self> {
		let mut b = TreeBuilder::new(stm_ctx, table);
		if let Some(cond) = stm_ctx.cond {
			b.eval_cond(stk, cond).await?;
		}
		b.eval_order().await?;
		b.eval_count(table).await?;
		Ok(Self {
			root: b.root,
			index_map: b.index_map,
			with_indexes: b.with_indexes,
			knn_expressions: b.knn_expressions,
			knn_brute_force_expressions: b.knn_brute_force_expressions,
			knn_condition: b.knn_condition,
			all_expressions_with_index: b.leaf_nodes_count > 0
				&& b.leaf_nodes_with_index_count == b.leaf_nodes_count,
			all_and: b.all_and.unwrap_or(true),
			all_and_groups: b.all_and_groups,
		})
	}
}

struct TreeBuilder<'a> {
	ctx: &'a StatementContext<'a>,
	table: &'a str,
	first_order: Option<&'a Order>,
	schemas: HashMap<String, SchemaCache>,
	idioms_indexes: HashMap<String, HashMap<Arc<Idiom>, LocalIndexRefs>>,
	resolved_expressions: HashMap<Arc<Expr>, ResolvedExpression>,
	resolved_idioms: HashMap<Arc<Idiom>, Node>,
	index_map: IndexesMap,
	with_indexes: WithIndexes,
	knn_brute_force_expressions: HashMap<Arc<Expr>, KnnBruteForceExpression>,
	knn_expressions: KnnExpressions,
	idioms_record_options: HashMap<Arc<Idiom>, RecordOptions>,
	root: Option<Node>,
	knn_condition: Option<Cond>,
	leaf_nodes_count: usize,
	leaf_nodes_with_index_count: usize,
	all_and: Option<bool>,
	all_and_groups: HashMap<GroupRef, bool>,
}

#[derive(Debug, Clone, Eq, PartialEq, Hash)]
pub(super) struct RecordOptions {
	locals: LocalIndexRefs,
	remotes: RemoteIndexRefs,
}

pub(super) type IdiomCol = usize;
pub(super) type LocalIndexRefs = Vec<(IndexReference, IdiomCol)>;
pub(super) type RemoteIndexRefs = Arc<Vec<(Arc<Idiom>, LocalIndexRefs)>>;

impl<'a> TreeBuilder<'a> {
<<<<<<< HEAD
	fn new(ctx: &'a StatementContext<'a>, table: &'a Ident) -> Self {
		let with_indexes = WithIndexes::with_capacity(ctx.with);
=======
	fn new(ctx: &'a StatementContext<'a>, table: &'a str) -> Self {
		let with_indexes = match ctx.with {
			Some(With::Index(ixs)) => Some(Vec::with_capacity(ixs.len())),
			_ => None,
		};
>>>>>>> 1309ce09
		let first_order = if let Some(Ordering::Order(OrderList(o))) = ctx.order {
			o.first()
		} else {
			None
		};
		Self {
			ctx,
			table,
			first_order,
			schemas: Default::default(),
			idioms_indexes: Default::default(),
			resolved_expressions: Default::default(),
			resolved_idioms: Default::default(),
			index_map: Default::default(),
			with_indexes,
			knn_brute_force_expressions: Default::default(),
			knn_expressions: Default::default(),
			idioms_record_options: Default::default(),
			//group_sequence: 0,
			root: None,
			knn_condition: None,
			all_and: None,
			all_and_groups: Default::default(),
			leaf_nodes_count: 0,
			leaf_nodes_with_index_count: 0,
		}
	}

<<<<<<< HEAD
	async fn lazy_load_schema_resolver(
		&mut self,
		tx: &Transaction,
		table: &Ident,
	) -> Result<SchemaCache> {
		if let Some(sc) = self.schemas.get(table).cloned() {
			return Ok(sc);
		}
		let (ns, db) = self.ctx.ctx.expect_ns_db_ids(self.ctx.opt).await?;
		let sc = SchemaCache::new(ns, db, table, tx).await?;
		self.schemas.insert(table.clone(), sc.clone());
		Ok(sc)
=======
	async fn lazy_load_schema_resolver(&mut self, tx: &Transaction, table: &str) -> Result<()> {
		if self.schemas.contains_key(table) {
			return Ok(());
		}
		let (ns, db) = self.ctx.ctx.expect_ns_db_ids(self.ctx.opt).await?;
		let l = SchemaCache::new(ns, db, table, tx).await?;
		self.schemas.insert(table.to_owned(), l);
		Ok(())
>>>>>>> 1309ce09
	}

	async fn eval_order(&mut self) -> Result<()> {
		if let Some(o) = self.first_order {
			if let Node::IndexedField(id, irf) = self.resolve_idiom(&o.value).await? {
				for (index_reference, id_col) in &irf {
					if *id_col == 0 {
						self.index_map.order_limit = Some(IndexOption::new(
							index_reference.clone(),
							Some(id),
							IdiomPosition::None,
							IndexOperator::Order(!o.direction),
						));
						break;
					}
				}
			}
		}
		Ok(())
	}

	async fn eval_cond(&mut self, stk: &mut Stk, cond: &Cond) -> Result<()> {
		self.root = Some(self.eval_value(stk, 0, &cond.0).await?);
		self.knn_condition = if self.knn_expressions.is_empty() {
			None
		} else {
			KnnConditionRewriter::build(&self.knn_expressions, cond)
		};
		Ok(())
	}

	async fn eval_count(&mut self, table: &Ident) -> Result<()> {
		if let Some(f) = self.ctx.fields {
			if f.is_count_all_only() {
				if let Some(g) = self.ctx.group {
					if g.is_group_all_only() {
						let tx = self.ctx.ctx.tx();
						let schema = self.lazy_load_schema_resolver(&tx, table).await?;
						for (pos, ix) in schema.indexes.iter().enumerate() {
							if let Index::Count(cond) = &ix.index {
								if self.ctx.cond.eq(&cond.as_ref()) {
									let index_reference = schema.new_reference(pos);
									if self.check_allowed_by_with_indexes(&index_reference) {
										self.index_map.index_count = Some(IndexOption::new(
											index_reference,
											None,
											IdiomPosition::None,
											IndexOperator::Count,
										));
										break;
									}
								}
							}
						}
					}
				}
			}
		}
		Ok(())
	}

	async fn eval_value(&mut self, stk: &mut Stk, group: GroupRef, v: &Expr) -> Result<Node> {
		match v {
			Expr::Binary {
				left,
				op,
				right,
			} => {
				// Did we already compute the same expression?
				if let Some(re) = self.resolved_expressions.get(v).cloned() {
					return Ok(re.into());
				}
				self.check_boolean_operator(group, op);
				let left_node = stk.run(|stk| self.eval_value(stk, group, left)).await?;
				let right_node = stk.run(|stk| self.eval_value(stk, group, right)).await?;
				// If both values are computable, then we can delegate the computation to the parent
				if left_node == Node::Computable && right_node == Node::Computable {
					return Ok(Node::Computable);
				}
				let exp = Arc::new(v.clone());
				let left = Arc::new(self.compute(stk, left, left_node).await?);
				let right = Arc::new(self.compute(stk, right, right_node).await?);
				let io = if let Some((id, local_irs, remote_irs)) = left.is_indexed_field() {
					self.lookup_index_options(
						op,
						id,
						&right,
						&exp,
						IdiomPosition::Left,
						local_irs,
						remote_irs,
					)?
				} else if let Some((id, local_irs, remote_irs)) = right.is_indexed_field() {
					self.lookup_index_options(
						op,
						id,
						&left,
						&exp,
						IdiomPosition::Right,
						local_irs,
						remote_irs,
					)?
				} else {
					None
				};
				if let Some(id) = left.is_field() {
					self.eval_bruteforce_knn(id, &right, &exp)?;
				} else if let Some(id) = right.is_field() {
					self.eval_bruteforce_knn(id, &left, &exp)?;
				}
				self.check_leaf_node_with_index(io.as_ref());
				let re = ResolvedExpression {
					group,
					exp: exp.clone(),
					io,
					left: left.clone(),
					right: right.clone(),
				};
				self.resolved_expressions.insert(exp, re.clone());
				Ok(re.into())
			}
			Expr::Idiom(i) => self.eval_idiom(stk, group, i).await,
			Expr::Literal(
				Literal::Integer(_)
				| Literal::Bool(_)
				| Literal::String(_)
				| Literal::RecordId(_)
				| Literal::Duration(_)
				| Literal::Uuid(_)
				| Literal::Datetime(_)
				| Literal::None
				| Literal::Null
				| Literal::Decimal(_)
				| Literal::Float(_),
			)
			| Expr::Param(_)
			| Expr::FunctionCall(_) => {
				self.leaf_nodes_count += 1;
				Ok(Node::Computable)
			}
			Expr::Literal(Literal::Array(a)) => self.eval_array(stk, a).await,
			_ => Ok(Node::Unsupported(format!("Unsupported expression: {}", v))),
		}
	}

	async fn compute(&self, stk: &mut Stk, v: &Expr, n: Node) -> Result<Node> {
		Ok(if n == Node::Computable {
			match stk.run(|stk| v.compute(stk, self.ctx.ctx, self.ctx.opt, None)).await {
				Ok(v) => Node::Computed(v.into()),
				Err(_) => Node::Unsupported(format!("Unsupported expression: {}", v)),
			}
		} else {
			n
		})
	}

	async fn eval_array(&mut self, stk: &mut Stk, a: &[Expr]) -> Result<Node> {
		self.leaf_nodes_count += 1;
		let mut values = Vec::with_capacity(a.len());
		for v in a {
			values.push(
				stk.run(|stk| v.compute(stk, self.ctx.ctx, self.ctx.opt, None))
					.await
					.catch_return()?,
			);
		}
		Ok(Node::Computed(Arc::new(Value::Array(Array(values)))))
	}

	async fn eval_idiom(&mut self, stk: &mut Stk, gr: GroupRef, i: &Idiom) -> Result<Node> {
		self.leaf_nodes_count += 1;
		// Check if the idiom has already been resolved
		if let Some(node) = self.resolved_idioms.get(i).cloned() {
			return Ok(node);
		};

		// Compute the idiom value if it is a param
		if let Some(Part::Start(x)) = i.0.first() {
			if matches!(x, Expr::Param(_)) {
				let v = stk
					.run(|stk| i.compute(stk, self.ctx.ctx, self.ctx.opt, None))
					.await
					.catch_return()?;
				let v = v.into_literal();
				return stk.run(|stk| self.eval_value(stk, gr, &v)).await;
			}
		}

		let n = self.resolve_idiom(i).await?;
		Ok(n)
	}

	async fn resolve_idiom(&mut self, i: &Idiom) -> Result<Node> {
		let tx = self.ctx.ctx.tx();
		let schema = self.lazy_load_schema_resolver(&tx, self.table).await?;
		let i = Arc::new(i.clone());
		// Try to detect if it matches an index
		let n = {
			let irs = self.resolve_indexes(self.table, &i, &schema);
			if !irs.is_empty() {
				Node::IndexedField(i.clone(), irs)
			} else if let Some(ro) =
				self.resolve_record_field(&tx, schema.fields.as_ref(), &i).await?
			{
				// Try to detect an indexed record field
				Node::RecordField(i.clone(), ro)
			} else {
				Node::NonIndexedField(i.clone())
			}
		};
		self.resolved_idioms.insert(i.clone(), n.clone());
		Ok(n)
	}

	fn resolve_indexes(&mut self, t: &str, i: &Idiom, schema: &SchemaCache) -> LocalIndexRefs {
		// Did we already resolve this idiom?
		if let Some(m) = self.idioms_indexes.get(t) {
			if let Some(irs) = m.get(i).cloned() {
				return irs;
			}
		}
		let mut irs = Vec::new();
		for (idx, ix) in schema.indexes.iter().enumerate() {
			if let Some(idiom_index) = ix.cols.iter().position(|p| p.eq(i)) {
				let ixr = schema.new_reference(idx);
				// Check if the WITH clause allows the index to be used
				if self.check_allowed_by_with_indexes(&ixr) {
					irs.push((ixr, idiom_index));
				}
			}
		}
		let i = Arc::new(i.clone());
		if let Some(e) = self.idioms_indexes.get_mut(t) {
			e.insert(i, irs.clone());
		} else {
			self.idioms_indexes.insert(t.to_owned(), HashMap::from([(i, irs.clone())]));
		}
		irs
	}

	/// Check if the index is allowed by the WITH clause
	fn check_allowed_by_with_indexes(&mut self, ixr: &IndexReference) -> bool {
		// Is it already allowed?
		if self.with_indexes.allowed_index(ixr.index_id) {
			return true;
		}
		// If not, let's check the list
		if let Some(With::Index(ixs)) = &self.ctx.with {
			if ixs.iter().any(|x| x == ixr.name.as_str()) {
				// It is explicitly mentioned in the WITH clause
				self.with_indexes.push(ixr.index_id);
				return true;
			}
			// Not found in the WITH clause, so disallow the index
			false
		} else {
			// There is no WITH clause, so we allow all indexes
			true
		}
	}

	async fn resolve_record_field(
		&mut self,
		tx: &Transaction,
		fields: &[catalog::FieldDefinition],
		idiom: &Arc<Idiom>,
	) -> Result<Option<RecordOptions>> {
		for field in fields.iter() {
			if let Some(Kind::Record(tables)) = &field.field_kind {
				if idiom.starts_with(&field.name.0) {
					let (local_field, remote_field) = idiom.0.split_at(field.name.0.len());
					if remote_field.is_empty() {
						return Ok(None);
					}
					let local_field = Idiom(local_field.to_vec());
					let schema = self.lazy_load_schema_resolver(tx, self.table).await?;
					let locals = self.resolve_indexes(self.table, &local_field, &schema);
					let remote_field = Arc::new(Idiom(remote_field.to_vec()));
					let mut remotes = vec![];
					for table in tables {
<<<<<<< HEAD
						let table = Ident::try_new(table.clone())?;
						let schema = self.lazy_load_schema_resolver(tx, &table).await?;
						let remote_irs = self.resolve_indexes(&table, &remote_field, &schema);
						remotes.push((remote_field.clone(), remote_irs));
=======
						self.lazy_load_schema_resolver(tx, table).await?;
						if let Some(schema) = self.schemas.get(table).cloned() {
							let remote_irs = self.resolve_indexes(table, &remote_field, &schema);
							remotes.push((remote_field.clone(), remote_irs));
						} else {
							return Ok(None);
						}
>>>>>>> 1309ce09
					}
					let ro = RecordOptions {
						locals,
						remotes: Arc::new(remotes),
					};
					self.idioms_record_options.insert(idiom.clone(), ro.clone());
					return Ok(Some(ro));
				}
			}
		}
		Ok(None)
	}

	fn check_boolean_operator(&mut self, gr: GroupRef, op: &BinaryOperator) {
		match op {
			BinaryOperator::Or => {
				if self.all_and != Some(false) {
					self.all_and = Some(false);
				}
				self.all_and_groups.entry(gr).and_modify(|b| *b = false).or_insert(false);
			}
			BinaryOperator::And => {
				if self.all_and.is_none() {
					self.all_and = Some(true);
				}
				self.all_and_groups.entry(gr).or_insert(true);
			}
			_ => {
				self.all_and_groups.entry(gr).or_insert(true);
			}
		}
	}

	fn check_leaf_node_with_index(&mut self, io: Option<&IndexOption>) {
		if let Some(io) = io {
			if self.with_indexes.allowed_index(io.index_reference().index_id) {
				self.leaf_nodes_with_index_count += 2;
			}
		}
	}

	#[expect(clippy::too_many_arguments)]
	fn lookup_index_options(
		&mut self,
		o: &BinaryOperator,
		id: &Arc<Idiom>,
		node: &Node,
		exp: &Arc<Expr>,
		p: IdiomPosition,
		local_irs: &LocalIndexRefs,
		remote_irs: Option<&RemoteIndexRefs>,
	) -> Result<Option<IndexOption>> {
		if let Some(remote_irs) = remote_irs {
			let mut remote_ios = Vec::with_capacity(remote_irs.len());
			for (id, irs) in remote_irs.iter() {
				if let Some(io) = self.lookup_index_option(irs, o, id, node, exp, p)? {
					remote_ios.push(io);
				} else {
					return Ok(None);
				}
			}
			if let Some((index_reference, _)) = self.lookup_join_index_ref(local_irs) {
				let io = IndexOption::new(
					index_reference,
					Some(id.clone()),
					p,
					IndexOperator::Join(remote_ios),
				);
				return Ok(Some(io));
			}
			return Ok(None);
		}
		let io = self.lookup_index_option(local_irs, o, id, node, exp, p)?;
		Ok(io)
	}

	fn lookup_index_option(
		&mut self,
		irs: &LocalIndexRefs,
		op: &BinaryOperator,
		id: &Arc<Idiom>,
		n: &Node,
		e: &Arc<Expr>,
		p: IdiomPosition,
	) -> Result<Option<IndexOption>> {
		let mut res = None;
		for (index_reference, col) in irs.iter() {
			let op = match &index_reference.index {
				Index::Idx => self.eval_index_operator(index_reference, op, n, p, *col),
				Index::Uniq => self.eval_index_operator(index_reference, op, n, p, *col),
				Index::FullText {
					..
				} if *col == 0 => Self::eval_matches_operator(op, n),
				Index::MTree(_) if *col == 0 => self.eval_mtree_knn(e, op, n)?,
				Index::Hnsw(_) if *col == 0 => self.eval_hnsw_knn(e, op, n)?,
				_ => None,
			};
			if res.is_none() {
				if let Some(op) = op {
					let io = IndexOption::new(index_reference.clone(), Some(id.clone()), p, op);
					self.index_map.options.push((e.clone(), io.clone()));
					res = Some(io);
				}
			}
		}
		Ok(res)
	}

	fn lookup_join_index_ref(&self, irs: &LocalIndexRefs) -> Option<(IndexReference, IdiomCol)> {
		for (index_reference, id_col) in irs.iter().filter(|(_, id_col)| 0.eq(id_col)) {
			match index_reference.index {
				Index::Idx | Index::Uniq => return Some((index_reference.clone(), *id_col)),
				_ => {}
			};
		}
		None
	}

	fn eval_matches_operator(op: &BinaryOperator, n: &Node) -> Option<IndexOperator> {
		if let Some(v) = n.is_computed() {
			if let BinaryOperator::Matches(mr) = op {
				return Some(IndexOperator::Matches(v.to_raw_string(), mr.clone()));
			}
		}
		None
	}

	fn eval_mtree_knn(
		&mut self,
		exp: &Arc<Expr>,
		op: &BinaryOperator,
		n: &Node,
	) -> Result<Option<IndexOperator>> {
		let BinaryOperator::NearestNeighbor(nn) = op else {
			return Ok(None);
		};
		let NearestNeighbor::KTree(k) = &**nn else {
			return Ok(None);
		};

		if let Node::Computed(v) = n {
			let vec: Arc<Vec<Number>> = Arc::new(v.as_ref().clone().coerce_to()?);
			self.knn_expressions.insert(exp.clone());
			return Ok(Some(IndexOperator::Knn(vec, *k)));
		}
		Ok(None)
	}

	fn eval_hnsw_knn(
		&mut self,
		exp: &Arc<Expr>,
		op: &BinaryOperator,
		n: &Node,
	) -> Result<Option<IndexOperator>> {
		let BinaryOperator::NearestNeighbor(nn) = op else {
			return Ok(None);
		};
		let NearestNeighbor::Approximate(k, ef) = &**nn else {
			return Ok(None);
		};

		if let Node::Computed(v) = n {
			let vec: Arc<Vec<Number>> = Arc::new(v.as_ref().clone().coerce_to()?);
			self.knn_expressions.insert(exp.clone());
			return Ok(Some(IndexOperator::Ann(vec, *k, *ef)));
		}

		Ok(None)
	}

	fn eval_bruteforce_knn(&mut self, id: &Idiom, val: &Node, exp: &Arc<Expr>) -> Result<()> {
		let Expr::Binary {
			op,
			..
		} = &**exp
		else {
			return Ok(());
		};

		let BinaryOperator::NearestNeighbor(nn) = op else {
			return Ok(());
		};
		let NearestNeighbor::K(k, d) = &**nn else {
			return Ok(());
		};

		if let Node::Computed(v) = val {
			let vec: Arc<Vec<Number>> = Arc::new(v.as_ref().clone().coerce_to()?);
			self.knn_expressions.insert(exp.clone());
			self.knn_brute_force_expressions
				.insert(exp.clone(), KnnBruteForceExpression::new(*k, id.clone(), vec, d.clone()));
		}
		Ok(())
	}

	fn eval_index_operator(
		&mut self,
		ixr: &IndexReference,
		op: &BinaryOperator,
		n: &Node,
		p: IdiomPosition,
		col: IdiomCol,
	) -> Option<IndexOperator> {
		if let Some(v) = n.is_computed() {
			match (op, v, p) {
				(BinaryOperator::Equal | BinaryOperator::ExactEqual, v, _) => {
					let iop = IndexOperator::Equality(v);
					self.index_map.check_compound(ixr, col, &iop);
					if col == 0 {
						return Some(iop);
					}
				}
				(BinaryOperator::Contain, v, IdiomPosition::Left) => {
					if col == 0 {
						return Some(IndexOperator::Equality(v));
					}
				}
				(BinaryOperator::Inside, v, IdiomPosition::Right) => {
					if col == 0 {
						return Some(IndexOperator::Equality(v));
					}
				}
				(BinaryOperator::Inside, v, IdiomPosition::Left) => {
					if let Value::Array(a) = v.as_ref() {
						self.index_map.check_compound_array(ixr, col, a);
						if col == 0 {
							return Some(IndexOperator::Union(v));
						}
					}
				}
				(
					BinaryOperator::ContainAny | BinaryOperator::ContainAll,
					v,
					IdiomPosition::Left,
				) => {
					if v.is_array() && col == 0 {
						return Some(IndexOperator::Union(v));
					}
				}
				(
					BinaryOperator::LessThan
					| BinaryOperator::LessThanEqual
					| BinaryOperator::MoreThan
					| BinaryOperator::MoreThanEqual,
					v,
					p,
				) => {
					let iop = IndexOperator::RangePart(p.transform(op), v);
					self.index_map.check_compound(ixr, col, &iop);
					if col == 0 {
						return Some(iop);
					}
				}
				_ => {}
			}
		}
		None
	}
}

/// Store the list of indexes that can be used for a given expression
/// Use a Vector rather than a Set because small vectors are faster than HashSet.
/// We don't expect to have more than a few indexes here
pub(super) struct WithIndexes(Option<Vec<IndexId>>);

impl WithIndexes {
	fn with_capacity(with: Option<&With>) -> Self {
		let with_indexes = match with {
			Some(With::Index(ixs)) => Some(Vec::with_capacity(ixs.len())),
			_ => None,
		};
		Self(with_indexes)
	}

	fn push(&mut self, index_id: IndexId) {
		if let Some(wi) = &mut self.0 {
			wi.push(index_id);
		} else {
			self.0 = Some(vec![index_id]);
		}
	}

	/// Check if an index is allowed to be used
	pub(super) fn allowed_index(&self, index_id: IndexId) -> bool {
		if let Some(wi) = &self.0 {
			if !wi.contains(&index_id) {
				return false;
			}
		}
		true
	}
}

pub(super) type CompoundIndexes = HashMap<IndexReference, Vec<Vec<IndexOperator>>>;

#[derive(Default)]
pub(super) struct IndexesMap {
	/// For each expression a possible index option
	pub(super) options: Vec<(Arc<Expr>, IndexOption)>,
	/// For each index, tells if the columns are requested
	pub(super) compound_indexes: CompoundIndexes,
	/// Is there an index candidate that matches order/limit?
	pub(super) order_limit: Option<IndexOption>,
	/// Is there an index candidate for index count?
	pub(super) index_count: Option<IndexOption>,
}

impl IndexesMap {
	pub(crate) fn check_compound(&mut self, ixr: &IndexReference, col: usize, iop: &IndexOperator) {
		let cols = ixr.cols.len();
		let values = self.compound_indexes.entry(ixr.clone()).or_insert(vec![vec![]; cols]);
		if let Some(a) = values.get_mut(col) {
			a.push(iop.clone());
		}
	}

	pub(crate) fn check_compound_array(&mut self, ixr: &IndexReference, col: usize, a: &Array) {
		for v in a.iter() {
			let iop = IndexOperator::Equality(Arc::new(v.clone()));
			self.check_compound(ixr, col, &iop)
		}
	}
}

#[derive(Debug, Clone)]
pub(super) struct IndexReference {
	indexes: Arc<[IndexDefinition]>,
	idx: usize,
}

impl IndexReference {
	pub(super) fn new(indexes: Arc<[IndexDefinition]>, idx: usize) -> Self {
		Self {
			indexes,
			idx,
		}
	}
}

impl Hash for IndexReference {
	fn hash<H: std::hash::Hasher>(&self, state: &mut H) {
		state.write_usize(self.idx);
	}
}

impl PartialEq for IndexReference {
	fn eq(&self, other: &Self) -> bool {
		self.idx == other.idx
	}
}

impl Eq for IndexReference {}

impl Deref for IndexReference {
	type Target = IndexDefinition;

	fn deref(&self) -> &Self::Target {
		&self.indexes[self.idx]
	}
}

#[derive(Clone)]
struct SchemaCache {
	indexes: Arc<[IndexDefinition]>,
	fields: Arc<[catalog::FieldDefinition]>,
}

impl SchemaCache {
	async fn new(ns: NamespaceId, db: DatabaseId, table: &str, tx: &Transaction) -> Result<Self> {
		let indexes = tx.all_tb_indexes(ns, db, table).await?;
		let fields = tx.all_tb_fields(ns, db, table, None).await?;
		Ok(Self {
			indexes,
			fields,
		})
	}

	fn new_reference(&self, idx: usize) -> IndexReference {
		IndexReference::new(self.indexes.clone(), idx)
	}
}

pub(super) type GroupRef = u16;

#[derive(Debug, Clone, PartialEq)]
pub(super) enum Node {
	Expression {
		group: GroupRef,
		io: Option<IndexOption>,
		left: Arc<Node>,
		right: Arc<Node>,
		exp: Arc<Expr>,
	},
	IndexedField(Arc<Idiom>, LocalIndexRefs),
	RecordField(Arc<Idiom>, RecordOptions),
	NonIndexedField(Arc<Idiom>),
	Computable,
	Computed(Arc<Value>),
	Unsupported(String),
}

impl Node {
	pub(super) fn is_computed(&self) -> Option<Arc<Value>> {
		if let Self::Computed(v) = self {
			Some(v.clone())
		} else {
			None
		}
	}

	pub(super) fn is_indexed_field(
		&self,
	) -> Option<(&Arc<Idiom>, &LocalIndexRefs, Option<&RemoteIndexRefs>)> {
		match self {
			Self::IndexedField(id, irs) => Some((id, irs, None)),
			Self::RecordField(id, ro) => Some((id, &ro.locals, Some(&ro.remotes))),
			_ => None,
		}
	}

	pub(super) fn is_field(&self) -> Option<&Idiom> {
		match self {
			Self::IndexedField(id, _) => Some(id),
			Self::RecordField(id, _) => Some(id),
			Self::NonIndexedField(id) => Some(id),
			_ => None,
		}
	}
}

#[derive(Clone, Copy, Debug, Eq, PartialEq, Hash)]
pub(super) enum IdiomPosition {
	/// The idiom is on the left of the condition clause
	Left,
	/// The idiom is on the right tf the condition clause
	Right,
	/// Eg. ORDER LIMIT
	None,
}

impl IdiomPosition {
	// Reverses the operator for non-commutative operators
	fn transform(&self, op: &BinaryOperator) -> BinaryOperator {
		match self {
			IdiomPosition::Left => op.clone(),
			IdiomPosition::Right => match op {
				BinaryOperator::LessThan => BinaryOperator::MoreThan,
				BinaryOperator::LessThanEqual => BinaryOperator::MoreThanEqual,
				BinaryOperator::MoreThan => BinaryOperator::LessThan,
				BinaryOperator::MoreThanEqual => BinaryOperator::LessThanEqual,
				_ => op.clone(),
			},
			IdiomPosition::None => op.clone(),
		}
	}
}

#[derive(Clone)]
struct ResolvedExpression {
	group: GroupRef,
	exp: Arc<Expr>,
	io: Option<IndexOption>,
	left: Arc<Node>,
	right: Arc<Node>,
}
impl From<ResolvedExpression> for Node {
	fn from(re: ResolvedExpression) -> Self {
		Node::Expression {
			group: re.group,
			io: re.io,
			left: re.left,
			right: re.right,
			exp: re.exp,
		}
	}
}<|MERGE_RESOLUTION|>--- conflicted
+++ resolved
@@ -98,16 +98,8 @@
 pub(super) type RemoteIndexRefs = Arc<Vec<(Arc<Idiom>, LocalIndexRefs)>>;
 
 impl<'a> TreeBuilder<'a> {
-<<<<<<< HEAD
-	fn new(ctx: &'a StatementContext<'a>, table: &'a Ident) -> Self {
+	fn new(ctx: &'a StatementContext<'a>, table: &'a str) -> Self {
 		let with_indexes = WithIndexes::with_capacity(ctx.with);
-=======
-	fn new(ctx: &'a StatementContext<'a>, table: &'a str) -> Self {
-		let with_indexes = match ctx.with {
-			Some(With::Index(ixs)) => Some(Vec::with_capacity(ixs.len())),
-			_ => None,
-		};
->>>>>>> 1309ce09
 		let first_order = if let Some(Ordering::Order(OrderList(o))) = ctx.order {
 			o.first()
 		} else {
@@ -136,29 +128,18 @@
 		}
 	}
 
-<<<<<<< HEAD
 	async fn lazy_load_schema_resolver(
 		&mut self,
 		tx: &Transaction,
-		table: &Ident,
+		table: &str,
 	) -> Result<SchemaCache> {
 		if let Some(sc) = self.schemas.get(table).cloned() {
 			return Ok(sc);
 		}
 		let (ns, db) = self.ctx.ctx.expect_ns_db_ids(self.ctx.opt).await?;
 		let sc = SchemaCache::new(ns, db, table, tx).await?;
-		self.schemas.insert(table.clone(), sc.clone());
+		self.schemas.insert(table.to_owned(), sc.clone());
 		Ok(sc)
-=======
-	async fn lazy_load_schema_resolver(&mut self, tx: &Transaction, table: &str) -> Result<()> {
-		if self.schemas.contains_key(table) {
-			return Ok(());
-		}
-		let (ns, db) = self.ctx.ctx.expect_ns_db_ids(self.ctx.opt).await?;
-		let l = SchemaCache::new(ns, db, table, tx).await?;
-		self.schemas.insert(table.to_owned(), l);
-		Ok(())
->>>>>>> 1309ce09
 	}
 
 	async fn eval_order(&mut self) -> Result<()> {
@@ -190,7 +171,7 @@
 		Ok(())
 	}
 
-	async fn eval_count(&mut self, table: &Ident) -> Result<()> {
+	async fn eval_count(&mut self, table: &str) -> Result<()> {
 		if let Some(f) = self.ctx.fields {
 			if f.is_count_all_only() {
 				if let Some(g) = self.ctx.group {
@@ -439,20 +420,9 @@
 					let remote_field = Arc::new(Idiom(remote_field.to_vec()));
 					let mut remotes = vec![];
 					for table in tables {
-<<<<<<< HEAD
-						let table = Ident::try_new(table.clone())?;
-						let schema = self.lazy_load_schema_resolver(tx, &table).await?;
-						let remote_irs = self.resolve_indexes(&table, &remote_field, &schema);
+						let schema = self.lazy_load_schema_resolver(tx, table).await?;
+						let remote_irs = self.resolve_indexes(table, &remote_field, &schema);
 						remotes.push((remote_field.clone(), remote_irs));
-=======
-						self.lazy_load_schema_resolver(tx, table).await?;
-						if let Some(schema) = self.schemas.get(table).cloned() {
-							let remote_irs = self.resolve_indexes(table, &remote_field, &schema);
-							remotes.push((remote_field.clone(), remote_irs));
-						} else {
-							return Ok(None);
-						}
->>>>>>> 1309ce09
 					}
 					let ro = RecordOptions {
 						locals,
