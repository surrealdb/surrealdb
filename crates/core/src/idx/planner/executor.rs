use std::collections::hash_map::Entry;
use std::collections::{HashMap, HashSet, VecDeque};
use std::sync::Arc;

use anyhow::{Result, ensure};
use reblessive::tree::Stk;

use crate::catalog::{
	DatabaseDefinition, DatabaseId, Distance, Index, IndexDefinition, NamespaceId,
};
use crate::ctx::Context;
use crate::dbs::Options;
use crate::doc::CursorDoc;
use crate::err::Error;
use crate::expr::operator::MatchesOperator;
use crate::expr::{Cond, Expr, FlowResultExt as _, Ident, Idiom};
use crate::idx::IndexKeyBase;
use crate::idx::ft::MatchRef;
use crate::idx::ft::fulltext::{FullTextIndex, QueryTerms, Scorer};
use crate::idx::ft::highlighter::HighlightParams;
use crate::idx::planner::checker::{HnswConditionChecker, MTreeConditionChecker};
use crate::idx::planner::iterators::{
	IndexEqualThingIterator, IndexJoinThingIterator, IndexRangeThingIterator,
	IndexUnionThingIterator, IteratorRecord, IteratorRef, KnnIterator, KnnIteratorResult,
	MatchesThingIterator, ThingIterator, UniqueEqualThingIterator, UniqueJoinThingIterator,
	UniqueRangeThingIterator, UniqueUnionThingIterator,
};
#[cfg(any(feature = "kv-rocksdb", feature = "kv-tikv"))]
use crate::idx::planner::iterators::{
	IndexRangeReverseThingIterator, UniqueRangeReverseThingIterator,
};
use crate::idx::planner::knn::{KnnBruteForceResult, KnnPriorityList};
use crate::idx::planner::plan::IndexOperator::Matches;
use crate::idx::planner::plan::{IndexOperator, IndexOption, RangeValue, StoreRangeValue};
use crate::idx::planner::tree::IndexReference;
use crate::idx::planner::{IterationStage, ScanDirection};
use crate::idx::trees::mtree::MTreeIndex;
use crate::idx::trees::store::hnsw::SharedHnswIndex;
use crate::key::value::{StoreKeyArray, StoreKeyValue};
use crate::kvs::TransactionType;
use crate::val::{Number, Object, RecordId, Value};

pub(super) type KnnBruteForceEntry = (KnnPriorityList, Idiom, Arc<Vec<Number>>, Distance);

pub(super) struct KnnBruteForceExpression {
	k: u32,
	id: Idiom,
	obj: Arc<Vec<Number>>,
	d: Distance,
}

impl KnnBruteForceExpression {
	pub(super) fn new(k: u32, id: Idiom, obj: Arc<Vec<Number>>, d: Distance) -> Self {
		Self {
			k,
			id,
			obj,
			d,
		}
	}
}

pub(super) type KnnBruteForceExpressions = HashMap<Arc<Expr>, KnnBruteForceExpression>;

pub(super) type KnnExpressions = HashSet<Arc<Expr>>;

#[derive(Clone)]
pub(crate) struct QueryExecutor(Arc<InnerQueryExecutor>);

/// Concrete index handle stored per IndexReference.
/// This maps an abstract IndexReference to the actual index implementation
/// that will be used at execution time.
enum PerIndexReferenceIndex {
	FullText(FullTextIndex),
	MTree(MTreeIndex),
	Hnsw(SharedHnswIndex),
}

/// Execution-time entry per expression. Associates a parsed expression with
/// the prepared execution structure (per index type) used to iterate results.
enum PerExpressionEntry {
	FullText(FullTextEntry),
	MTree(MtEntry),
	Hnsw(HnswEntry),
	KnnBruteForce(KnnBruteForceEntry),
}

/// Entry keyed by MatchRef for MATCHES queries, decoupling expression identity
/// from the underlying search/full-text index preparation.
enum PerMatchRefEntry {
	FullText(FullTextEntry),
}

pub(super) struct InnerQueryExecutor {
	table: String,
	ir_map: HashMap<IndexReference, PerIndexReferenceIndex>,
	mr_entries: HashMap<MatchRef, PerMatchRefEntry>,
	exp_entries: HashMap<Arc<Expr>, PerExpressionEntry>,
	it_entries: Vec<IteratorEntry>,
	knn_bruteforce_len: usize, // Count of brute-force KNN expressions aggregated for later merging
}

impl From<InnerQueryExecutor> for QueryExecutor {
	fn from(value: InnerQueryExecutor) -> Self {
		Self(Arc::new(value))
	}
}

pub(super) enum IteratorEntry {
	Single(Option<Arc<Expr>>, IndexOption),
	Range(HashSet<Arc<Expr>>, IndexReference, RangeValue, RangeValue, ScanDirection),
}

impl IteratorEntry {
	pub(super) fn explain(&self) -> Value {
		match self {
			Self::Single(_, io) => io.explain(),
			Self::Range(_, ir, from, to, sc) => {
				let mut e = HashMap::default();
				e.insert("index", Value::from(ir.name.clone()));
				e.insert("from", Value::from(from));
				e.insert("to", Value::from(to));
				e.insert("direction", Value::from(sc.to_string()));
				Value::from(Object::from(e))
			}
		}
	}
}

impl InnerQueryExecutor {
	#[expect(clippy::mutable_key_type)]
	#[expect(clippy::too_many_arguments)]
	pub(super) async fn new(
		db: &DatabaseDefinition,
		stk: &mut Stk,
		ctx: &Context,
		opt: &Options,
		table: &Ident,
		ios: Vec<(Arc<Expr>, IndexOption)>,
		kbtes: KnnBruteForceExpressions,
		knn_condition: Option<Cond>,
	) -> Result<Self> {
		let mut mr_entries = HashMap::default();
		let mut exp_entries = HashMap::default();
		let mut ir_map = HashMap::default();
		let knn_condition = knn_condition.map(Arc::new);

		// Create all the instances of index entries.
		// Map them to Idioms and MatchRef
		for (exp, io) in ios {
			let ixr = io.ix_ref();
			match &ixr.index {
<<<<<<< HEAD
=======
				Index::Search(p) => {
					let search_entry: Option<SearchEntry> = match ir_map.entry(ixr.clone()) {
						Entry::Occupied(e) => {
							if let PerIndexReferenceIndex::Search(si) = e.get() {
								SearchEntry::new(stk, ctx, opt, si, io).await?
							} else {
								None
							}
						}
						Entry::Vacant(e) => {
							let ix: &IndexDefinition = e.key();
							let ikb = IndexKeyBase::new(
								db.namespace_id,
								db.database_id,
								&ix.table_name,
								ix.index_id,
							);
							let si = SearchIndex::new(
								ctx,
								db.namespace_id,
								db.database_id,
								p.az.as_str(),
								ikb,
								p,
								TransactionType::Read,
							)
							.await?;
							let fte = SearchEntry::new(stk, ctx, opt, &si, io).await?;
							e.insert(PerIndexReferenceIndex::Search(si));
							fte
						}
					};
					if let Some(e) = search_entry {
						if let Matches(
							_,
							MatchesOperator {
								rf: Some(mr),
								..
							},
						) = e.0.index_option.op()
						{
							let mr_entry = PerMatchRefEntry::Search(e.clone());
							ensure!(
								mr_entries.insert(*mr, mr_entry).is_none(),
								Error::DuplicatedMatchRef {
									mr: *mr,
								}
							);
						}
						exp_entries.insert(exp, PerExpressionEntry::Search(e));
					}
				}
>>>>>>> 04b808c2
				Index::FullText(p) => {
					let fulltext_entry: Option<FullTextEntry> = match ir_map.entry(ixr.clone()) {
						Entry::Occupied(e) => {
							if let PerIndexReferenceIndex::FullText(fti) = e.get() {
								FullTextEntry::new(stk, ctx, opt, fti, io).await?
							} else {
								None
							}
						}
						Entry::Vacant(e) => {
							let ix: &IndexDefinition = e.key();
							let ikb = IndexKeyBase::new(
								db.namespace_id,
								db.database_id,
								&ix.table_name,
								ix.index_id,
							);
							let ft = FullTextIndex::new(
								opt.id()?,
								ctx.get_index_stores(),
								&ctx.tx(),
								ikb,
								p,
							)
							.await?;
							let fte = FullTextEntry::new(stk, ctx, opt, &ft, io).await?;
							e.insert(PerIndexReferenceIndex::FullText(ft));
							fte
						}
					};
					if let Some(e) = fulltext_entry {
						if let Matches(
							_,
							MatchesOperator {
								rf: Some(mr),
								..
							},
						) = e.0.io.op()
						{
							let mr_entry = PerMatchRefEntry::FullText(e.clone());
							ensure!(
								mr_entries.insert(*mr, mr_entry).is_none(),
								Error::DuplicatedMatchRef {
									mr: *mr,
								}
							);
						}
						exp_entries.insert(exp, PerExpressionEntry::FullText(e));
					}
				}
				Index::MTree(p) => {
					if let IndexOperator::Knn(a, k) = io.op() {
						let mte = match ir_map.entry(ixr.clone()) {
							Entry::Occupied(e) => {
								if let PerIndexReferenceIndex::MTree(mti) = e.get() {
									Some(
										MtEntry::new(
											db,
											stk,
											ctx,
											opt,
											mti,
											a,
											*k,
											knn_condition.clone(),
										)
										.await?,
									)
								} else {
									None
								}
							}
							Entry::Vacant(e) => {
								let ix: &IndexDefinition = e.key();
								let ikb = IndexKeyBase::new(
									db.namespace_id,
									db.database_id,
									&ix.table_name,
									ix.index_id,
								);
								let tx = ctx.tx();
								let mti =
									MTreeIndex::new(&tx, ikb, p, TransactionType::Read).await?;
								drop(tx);
								let entry = MtEntry::new(
									db,
									stk,
									ctx,
									opt,
									&mti,
									a,
									*k,
									knn_condition.clone(),
								)
								.await?;
								e.insert(PerIndexReferenceIndex::MTree(mti));
								Some(entry)
							}
						};
						if let Some(mte) = mte {
							exp_entries.insert(exp, PerExpressionEntry::MTree(mte));
						}
					}
				}
				Index::Hnsw(p) => {
					if let IndexOperator::Ann(a, k, ef) = io.op() {
						let he = match ir_map.entry(ixr.clone()) {
							Entry::Occupied(e) => {
								if let PerIndexReferenceIndex::Hnsw(hi) = e.get() {
									Some(
										HnswEntry::new(
											db,
											stk,
											ctx,
											opt,
											hi.clone(),
											a,
											*k,
											*ef,
											knn_condition.clone(),
										)
										.await?,
									)
								} else {
									None
								}
							}
							Entry::Vacant(e) => {
								let hi = ctx
									.get_index_stores()
									.get_index_hnsw(db.namespace_id, db.database_id, ctx, ixr, p)
									.await?;
								// Ensure the local HNSW index is up to date with the KVS
								hi.write().await.check_state(&ctx.tx()).await?;
								// Now we can execute the request
								let entry = HnswEntry::new(
									db,
									stk,
									ctx,
									opt,
									hi.clone(),
									a,
									*k,
									*ef,
									knn_condition.clone(),
								)
								.await?;
								e.insert(PerIndexReferenceIndex::Hnsw(hi));
								Some(entry)
							}
						};
						if let Some(he) = he {
							exp_entries.insert(exp, PerExpressionEntry::Hnsw(he));
						}
					}
				}
				_ => {}
			}
		}

		let knn_bruteforce_len = kbtes.len();
		for (exp, knn) in kbtes {
			let ke = (KnnPriorityList::new(knn.k as usize), knn.id, knn.obj, knn.d);
			exp_entries.insert(exp, PerExpressionEntry::KnnBruteForce(ke));
		}

		Ok(Self {
			table: table.clone().into_string(),
			ir_map,
			mr_entries,
			exp_entries,
			it_entries: Vec::new(),
			knn_bruteforce_len,
		})
	}

	pub(super) fn add_iterator(&mut self, it_entry: IteratorEntry) -> IteratorRef {
		let ir = self.it_entries.len();
		self.it_entries.push(it_entry);
		ir as IteratorRef
	}
}

impl QueryExecutor {
	pub(crate) async fn knn(
		&self,
		stk: &mut Stk,
		ctx: &Context,
		opt: &Options,
		thg: &RecordId,
		doc: Option<&CursorDoc>,
		exp: &Expr,
	) -> Result<Value> {
		if let Some(IterationStage::Iterate(e)) = ctx.get_iteration_stage() {
			if let Some(results) = e {
				return Ok(results.contains(exp, thg).into());
			}
			Ok(Value::Bool(false))
		} else {
			if let Some(PerExpressionEntry::KnnBruteForce((p, id, val, dist))) =
				self.0.exp_entries.get(exp)
			{
				let v = id.compute(stk, ctx, opt, doc).await.catch_return()?;
				if let Ok(v) = v.coerce_to() {
					if let Ok(dist) = dist.compute(&v, val.as_ref()) {
						p.add(dist, thg).await;
						return Ok(Value::Bool(true));
					}
				}
			}
			Ok(Value::Bool(false))
		}
	}

	pub(super) async fn build_bruteforce_knn_result(&self) -> KnnBruteForceResult {
		let mut result = KnnBruteForceResult::with_capacity(self.0.knn_bruteforce_len);
		for (exp, entry) in self.0.exp_entries.iter() {
			if let PerExpressionEntry::KnnBruteForce((p, _, _, _)) = entry {
				result.insert(exp.clone(), p.build().await);
			}
		}
		result
	}

	pub(crate) fn is_table(&self, tb: &str) -> bool {
		self.0.table.eq(tb)
	}

	pub(crate) fn has_bruteforce_knn(&self) -> bool {
		self.0.knn_bruteforce_len != 0
	}

	/// Returns `true` if the expression is matching the current iterator.
	pub(crate) fn is_iterator_expression(&self, ir: IteratorRef, exp: &Expr) -> bool {
		match self.0.it_entries.get(ir) {
			Some(IteratorEntry::Single(Some(e), ..)) => exp.eq(e.as_ref()),
			Some(IteratorEntry::Range(es, ..)) => es.contains(exp),
			_ => false,
		}
	}

	pub(crate) fn explain(&self, ir: IteratorRef) -> Value {
		match self.0.it_entries.get(ir) {
			Some(ie) => ie.explain(),
			None => Value::None,
		}
	}

	fn get_match_ref(match_ref: &Value) -> Option<MatchRef> {
		if let Value::Number(n) = match_ref {
			let m = n.to_int() as u8;
			Some(m)
		} else {
			None
		}
	}

	pub(crate) async fn new_iterator(
		&self,
		ns: NamespaceId,
		db: DatabaseId,
		ir: IteratorRef,
	) -> Result<Option<ThingIterator>> {
		if let Some(it_entry) = self.0.it_entries.get(ir) {
			match it_entry {
				IteratorEntry::Single(_, io) => self.new_single_iterator(ns, db, ir, io).await,
				IteratorEntry::Range(_, ixr, from, to, sc) => {
					Ok(self.new_range_iterator(ir, ns, db, ixr, from.into(), to.into(), *sc)?)
				}
			}
		} else {
			Ok(None)
		}
	}

	async fn new_single_iterator(
		&self,
		ns: NamespaceId,
		db: DatabaseId,
		irf: IteratorRef,
		io: &IndexOption,
	) -> Result<Option<ThingIterator>> {
		let ixr = io.ix_ref();
		match ixr.index {
			Index::Idx => Ok(self.new_index_iterator(ns, db, irf, ixr, io.clone()).await?),
			Index::Uniq => Ok(self.new_unique_index_iterator(ns, db, irf, ixr, io.clone()).await?),
			Index::FullText {
				..
			} => self.new_fulltext_index_iterator(irf, io.clone()).await,
			Index::MTree(_) => Ok(self.new_mtree_index_knn_iterator(irf)),
			Index::Hnsw(_) => Ok(self.new_hnsw_index_ann_iterator(irf)),
		}
	}

	/// Converts a value from an IndexOperator to a `fd`.
	/// Values from `IndexOperator::Equality` can be either single values or arrays.
	/// When it is an array id describe the composite values of one item in the compound index.
	/// When it is not an array, it is the first column of the compound index.
	fn equality_to_fd(value: &Value) -> StoreKeyArray {
		if let Value::Array(a) = value {
			let a: Vec<_> = a.iter().map(|v| StoreKeyValue::from(v.clone())).collect();
			StoreKeyArray(a)
		} else {
			StoreKeyArray::from(StoreKeyValue::from(value.clone()))
		}
	}

	/// Converts a value from an `IndexOperator::Union` to a vector of `fd`.
	/// Values fron IndexOperator can be either single values or arrays.
	/// When it is an array it is different possible values. Each of then needs to be converted to
	/// an fd. When it is not an array, it is a unique value.
	fn union_to_fds(value: &Value) -> Vec<StoreKeyArray> {
		if let Value::Array(a) = value {
			a.iter().map(Self::equality_to_fd).collect()
		} else {
			vec![Self::equality_to_fd(value)]
		}
	}

	async fn new_index_iterator(
		&self,
		ns: NamespaceId,
		db: DatabaseId,
		ir: IteratorRef,
		ix: &IndexReference,
		io: IndexOption,
	) -> Result<Option<ThingIterator>> {
		Ok(match io.op() {
			IndexOperator::Equality(value) => {
				let fd = Self::equality_to_fd(value);
				Some(Self::new_index_equal_iterator(ir, ns, db, ix, &fd)?)
			}
			IndexOperator::Union(values) => {
				let fds = Self::union_to_fds(values);
				Some(ThingIterator::IndexUnion(IndexUnionThingIterator::new(ir, ns, db, ix, &fds)?))
			}
			IndexOperator::Join(ios) => {
				let iterators = self.build_iterators(ns, db, ir, ios).await?;
				let index_join =
					Box::new(IndexJoinThingIterator::new(ir, ns, db, ix.clone(), iterators)?);
				Some(ThingIterator::IndexJoin(index_join))
			}
			IndexOperator::Order(reverse) => {
				if *reverse {
					#[cfg(any(feature = "kv-rocksdb", feature = "kv-tikv"))]
					{
						Some(ThingIterator::IndexRangeReverse(
							IndexRangeReverseThingIterator::full_range(ir, ns, db, ix)?,
						))
					}
					#[cfg(not(any(feature = "kv-rocksdb", feature = "kv-tikv")))]
					None
				} else {
					Some(ThingIterator::IndexRange(IndexRangeThingIterator::full_range(
						ir, ns, db, ix,
					)?))
				}
			}
			IndexOperator::Range(prefix, ranges) => Some(ThingIterator::IndexRange(
				IndexRangeThingIterator::compound_range(ir, ns, db, ix, prefix, ranges)?,
			)),
			_ => None,
		})
	}

	fn new_index_equal_iterator(
		irf: IteratorRef,
		ns: NamespaceId,
		db: DatabaseId,
		ix: &IndexDefinition,
		fd: &StoreKeyArray,
	) -> Result<ThingIterator> {
		Ok(ThingIterator::IndexEqual(IndexEqualThingIterator::new(irf, ns, db, ix, fd)?))
	}

	#[expect(clippy::too_many_arguments)]
	fn new_range_iterator(
		&self,
		ir: IteratorRef,
		ns: NamespaceId,
		db: DatabaseId,
		ix: &IndexDefinition,
		from: StoreRangeValue,
		to: StoreRangeValue,
		sc: ScanDirection,
	) -> Result<Option<ThingIterator>> {
		match ix.index {
			Index::Idx => {
				return Ok(Some(Self::new_index_range_iterator(ir, ns, db, ix, from, to, sc)?));
			}
			Index::Uniq => {
				return Ok(Some(Self::new_unique_range_iterator(ir, ns, db, ix, from, to, sc)?));
			}
			_ => {}
		}
		Ok(None)
	}

	fn new_index_range_iterator(
		ir: IteratorRef,
		ns: NamespaceId,
		db: DatabaseId,
		ix: &IndexDefinition,
		from: StoreRangeValue,
		to: StoreRangeValue,
		sc: ScanDirection,
	) -> Result<ThingIterator> {
		Ok(match sc {
			ScanDirection::Forward => {
				ThingIterator::IndexRange(IndexRangeThingIterator::new(ir, ns, db, ix, from, to)?)
			}
			#[cfg(any(feature = "kv-rocksdb", feature = "kv-tikv"))]
			ScanDirection::Backward => ThingIterator::IndexRangeReverse(
				IndexRangeReverseThingIterator::new(ir, ns, db, ix, from, to)?,
			),
		})
	}

	fn new_unique_range_iterator(
		ir: IteratorRef,
		ns: NamespaceId,
		db: DatabaseId,
		ix: &IndexDefinition,
		from: StoreRangeValue,
		to: StoreRangeValue,
		sc: ScanDirection,
	) -> Result<ThingIterator> {
		Ok(match sc {
			ScanDirection::Forward => {
				ThingIterator::UniqueRange(UniqueRangeThingIterator::new(ir, ns, db, ix, from, to)?)
			}
			#[cfg(any(feature = "kv-rocksdb", feature = "kv-tikv"))]
			ScanDirection::Backward => ThingIterator::UniqueRangeReverse(
				UniqueRangeReverseThingIterator::new(ir, ns, db, ix, from, to)?,
			),
		})
	}

	async fn new_unique_index_iterator(
		&self,
		ns: NamespaceId,
		db: DatabaseId,
		irf: IteratorRef,
		ixr: &IndexReference,
		io: IndexOption,
	) -> Result<Option<ThingIterator>> {
		Ok(match io.op() {
			IndexOperator::Equality(value) => {
				let fd = Self::equality_to_fd(value);
				Some(Self::new_unique_equal_iterator(irf, ns, db, ixr, &fd)?)
			}
			IndexOperator::Union(values) => {
				let fds = Self::union_to_fds(values);
				Some(ThingIterator::UniqueUnion(UniqueUnionThingIterator::new(
					irf, ns, db, ixr, &fds,
				)?))
			}
			IndexOperator::Join(ios) => {
				let iterators = self.build_iterators(ns, db, irf, ios).await?;
				let unique_join =
					Box::new(UniqueJoinThingIterator::new(irf, ns, db, ixr.clone(), iterators)?);
				Some(ThingIterator::UniqueJoin(unique_join))
			}
			IndexOperator::Order(reverse) => {
				if *reverse {
					#[cfg(any(feature = "kv-rocksdb", feature = "kv-tikv"))]
					{
						Some(ThingIterator::UniqueRangeReverse(
							UniqueRangeReverseThingIterator::full_range(irf, ns, db, ixr)?,
						))
					}
					#[cfg(not(any(feature = "kv-rocksdb", feature = "kv-tikv")))]
					None
				} else {
					Some(ThingIterator::UniqueRange(UniqueRangeThingIterator::full_range(
						irf, ns, db, ixr,
					)?))
				}
			}
			IndexOperator::Range(prefix, ranges) => Some(ThingIterator::UniqueRange(
				UniqueRangeThingIterator::compound_range(irf, ns, db, ixr, prefix, ranges)?,
			)),
			_ => None,
		})
	}

	fn new_unique_equal_iterator(
		irf: IteratorRef,
		ns: NamespaceId,
		db: DatabaseId,
		ix: &IndexDefinition,
		fd: &StoreKeyArray,
	) -> Result<ThingIterator> {
		if ix.cols.len() > 1 {
			// If the index is unique and the index is a composite index,
			// then we have the opportunity to iterate on the first column of the index
			// and consider it as a standard index (rather than a unique one)
			Ok(ThingIterator::IndexEqual(IndexEqualThingIterator::new(irf, ns, db, ix, fd)?))
		} else {
			Ok(ThingIterator::UniqueEqual(UniqueEqualThingIterator::new(irf, ns, db, ix, fd)?))
		}
	}

	async fn new_fulltext_index_iterator(
		&self,
		ir: IteratorRef,
		io: IndexOption,
	) -> Result<Option<ThingIterator>> {
		if let Some(IteratorEntry::Single(Some(exp), ..)) = self.0.it_entries.get(ir) {
			if let Matches(
				_,
				MatchesOperator {
					operator,
					..
				},
			) = io.op()
			{
				if let Some(PerIndexReferenceIndex::FullText(fti)) = self.0.ir_map.get(io.ix_ref())
				{
					if let Some(PerExpressionEntry::FullText(fte)) = self.0.exp_entries.get(exp) {
						let hits = fti.new_hits_iterator(&fte.0.qt, operator.clone());
						let it = MatchesThingIterator::new(ir, hits);
						return Ok(Some(ThingIterator::FullTextMatches(it)));
					}
				}
			}
		}
		Ok(None)
	}

	fn new_mtree_index_knn_iterator(&self, ir: IteratorRef) -> Option<ThingIterator> {
		if let Some(IteratorEntry::Single(Some(exp), ..)) = self.0.it_entries.get(ir) {
			if let Some(PerExpressionEntry::MTree(mte)) = self.0.exp_entries.get(exp) {
				let it = KnnIterator::new(ir, mte.res.clone());
				return Some(ThingIterator::Knn(it));
			}
		}
		None
	}

	fn new_hnsw_index_ann_iterator(&self, ir: IteratorRef) -> Option<ThingIterator> {
		if let Some(IteratorEntry::Single(Some(exp), ..)) = self.0.it_entries.get(ir) {
			if let Some(PerExpressionEntry::Hnsw(he)) = self.0.exp_entries.get(exp) {
				let it = KnnIterator::new(ir, he.res.clone());
				return Some(ThingIterator::Knn(it));
			}
		}
		None
	}

	async fn build_iterators(
		&self,
		ns: NamespaceId,
		db: DatabaseId,
		irf: IteratorRef,
		ios: &[IndexOption],
	) -> Result<VecDeque<ThingIterator>> {
		let mut iterators = VecDeque::with_capacity(ios.len());
		for io in ios {
			if let Some(it) = Box::pin(self.new_single_iterator(ns, db, irf, io)).await? {
				iterators.push_back(it);
			}
		}
		Ok(iterators)
	}

	#[expect(clippy::too_many_arguments)]
	pub(crate) async fn matches(
		&self,
		stk: &mut Stk,
		ctx: &Context,
		opt: &Options,
		thg: &RecordId,
		exp: &Expr,
		l: Value,
		r: Value,
	) -> Result<bool> {
<<<<<<< HEAD
		if let Some(PerExpressionEntry::FullText(fte)) = self.0.exp_entries.get(exp) {
			let ix = fte.0.io.ix_ref();
			if let Some(PerIndexReferenceIndex::FullText(fti)) = self.0.ir_map.get(ix) {
				if self.0.table == ix.what.as_str() {
					return self.fulltext_matches_with_doc_id(ctx, thg, fti, fte).await;
=======
		match self.0.exp_entries.get(exp) {
			Some(PerExpressionEntry::Search(se)) => {
				let ix = se.0.index_option.ix_ref();
				if self.0.table == ix.table_name.as_str() {
					return self.search_matches_with_doc_id(ctx, thg, se).await;
				}
				if let Some(PerIndexReferenceIndex::Search(si)) = self.0.ir_map.get(ix) {
					return self.search_matches_with_value(stk, ctx, opt, si, se, l, r).await;
>>>>>>> 04b808c2
				}
				return self.fulltext_matches_with_value(stk, ctx, opt, fti, fte, l, r).await;
			}
<<<<<<< HEAD
=======
			Some(PerExpressionEntry::FullText(fte)) => {
				let ix = fte.0.io.ix_ref();
				if let Some(PerIndexReferenceIndex::FullText(fti)) = self.0.ir_map.get(ix) {
					if self.0.table == ix.table_name.as_str() {
						return self.fulltext_matches_with_doc_id(ctx, thg, fti, fte).await;
					}
					return self.fulltext_matches_with_value(stk, ctx, opt, fti, fte, l, r).await;
				}
			}
			_ => {}
>>>>>>> 04b808c2
		}

		// If no previous case were successful, we end up with a user error
		Err(anyhow::Error::new(Error::NoIndexFoundForMatch {
			exp: exp.to_string(),
		}))
	}

	async fn fulltext_matches_with_doc_id(
		&self,
		ctx: &Context,
		thg: &RecordId,
		fti: &FullTextIndex,
		fte: &FullTextEntry,
	) -> Result<bool> {
		if fte.0.qt.is_empty() {
			return Ok(false);
		}
		let tx = ctx.tx();
		if let Some(doc_id) = fti.get_doc_id(&tx, thg).await? {
			if fte.0.qt.contains_doc(doc_id) {
				return Ok(true);
			}
		}
		Ok(false)
	}

	#[expect(clippy::too_many_arguments)]
	async fn fulltext_matches_with_value(
		&self,
		_stk: &mut Stk,
		_ctx: &Context,
		_opt: &Options,
		_fti: &FullTextIndex,
		_fte: &FullTextEntry,
		_l: Value,
		_r: Value,
	) -> Result<bool> {
		todo!()
	}

	fn get_match_ref_entry(&self, match_ref: &Value) -> Option<&PerMatchRefEntry> {
		if let Some(mr) = Self::get_match_ref(match_ref) {
			return self.0.mr_entries.get(&mr);
		}
		None
	}

	fn get_fulltext_index(&self, fe: &FullTextEntry) -> Option<&FullTextIndex> {
		if let Some(PerIndexReferenceIndex::FullText(si)) = self.0.ir_map.get(fe.0.io.ix_ref()) {
			Some(si)
		} else {
			None
		}
	}

	pub(crate) async fn highlight(
		&self,
		ctx: &Context,
		thg: &RecordId,
		hlp: HighlightParams,
		doc: &Value,
	) -> Result<Value> {
		if let Some(PerMatchRefEntry::FullText(fte)) = self.get_match_ref_entry(hlp.match_ref()) {
			if let Some(fti) = self.get_fulltext_index(fte) {
				if let Some(id) = fte.0.io.id_ref() {
					let tx = ctx.tx();
					let res = fti.highlight(&tx, thg, &fte.0.qt, hlp, id, doc).await;
					return res;
				}
			}
		}
		Ok(Value::None)
	}

	pub(crate) async fn offsets(
		&self,
		ctx: &Context,
		thg: &RecordId,
		match_ref: Value,
		partial: bool,
	) -> Result<Value> {
		if let Some(mre) = self.get_match_ref_entry(&match_ref) {
			match mre {
				PerMatchRefEntry::FullText(fte) => {
					if let Some(fti) = self.get_fulltext_index(fte) {
						let tx = ctx.tx();
						let res = fti.read_offsets(&tx, thg, &fte.0.qt, partial).await;
						return res;
					}
				}
			}
		}
		Ok(Value::None)
	}

	pub(crate) async fn score(
		&self,
		ctx: &Context,
		match_ref: &Value,
		rid: &RecordId,
		ir: Option<&Arc<IteratorRecord>>,
	) -> Result<Value> {
		if let Some(mre) = self.get_match_ref_entry(match_ref) {
			let mut doc_id = if let Some(ir) = ir {
				ir.doc_id()
			} else {
				None
			};
			match mre {
				PerMatchRefEntry::FullText(fte) => {
					if let Some(scorer) = &fte.0.scorer {
						if let Some(fti) = self.get_fulltext_index(fte) {
							let tx = ctx.tx();
							if doc_id.is_none() {
								doc_id = fti.get_doc_id(&tx, rid).await?;
							}
							if let Some(doc_id) = doc_id {
								let score = scorer.score(fti, &tx, &fte.0.qt, doc_id).await?;
								return Ok(Value::from(score));
							}
						}
					}
				}
			}
		}
		Ok(Value::None)
	}
}

#[derive(Clone)]
struct FullTextEntry(Arc<InnerFullTextEntry>);

struct InnerFullTextEntry {
	io: IndexOption,
	qt: QueryTerms,
	scorer: Option<Scorer>,
}

impl FullTextEntry {
	async fn new(
		stk: &mut Stk,
		ctx: &Context,
		opt: &Options,
		fti: &FullTextIndex,
		io: IndexOption,
	) -> Result<Option<Self>> {
		if let Matches(qs, _) = io.op() {
			let qt = fti.extract_querying_terms(stk, ctx, opt, qs.to_owned()).await?;
			let scorer = fti.new_scorer(ctx).await?;
			Ok(Some(Self(Arc::new(InnerFullTextEntry {
				io,
				qt,
				scorer,
			}))))
		} else {
			Ok(None)
		}
	}
}

#[derive(Clone)]
pub(super) struct MtEntry {
	res: VecDeque<KnnIteratorResult>,
}

impl MtEntry {
	#[expect(clippy::too_many_arguments)]
	async fn new(
		db: &DatabaseDefinition,
		stk: &mut Stk,
		ctx: &Context,
		opt: &Options,
		mt: &MTreeIndex,
		o: &[Number],
		k: u32,
		cond: Option<Arc<Cond>>,
	) -> Result<Self> {
		let cond_checker = if let Some(cond) = cond {
			MTreeConditionChecker::new_cond(ctx, opt, cond)
		} else {
			MTreeConditionChecker::new(ctx)
		};
		let res = mt.knn_search(db, stk, ctx, o, k as usize, cond_checker).await?;
		Ok(Self {
			res,
		})
	}
}

#[derive(Clone)]
pub(super) struct HnswEntry {
	res: VecDeque<KnnIteratorResult>,
}

impl HnswEntry {
	#[expect(clippy::too_many_arguments)]
	async fn new(
		db: &DatabaseDefinition,
		stk: &mut Stk,
		ctx: &Context,
		opt: &Options,
		h: SharedHnswIndex,
		v: &[Number],
		n: u32,
		ef: u32,
		cond: Option<Arc<Cond>>,
	) -> Result<Self> {
		let cond_checker = if let Some(cond) = cond {
			HnswConditionChecker::new_cond(ctx, opt, cond)
		} else {
			HnswConditionChecker::new()
		};
		let res = h
			.read()
			.await
			.knn_search(db, &ctx.tx(), stk, v, n as usize, ef as usize, cond_checker)
			.await?;
		Ok(Self {
			res,
		})
	}
}<|MERGE_RESOLUTION|>--- conflicted
+++ resolved
@@ -150,61 +150,6 @@
 		for (exp, io) in ios {
 			let ixr = io.ix_ref();
 			match &ixr.index {
-<<<<<<< HEAD
-=======
-				Index::Search(p) => {
-					let search_entry: Option<SearchEntry> = match ir_map.entry(ixr.clone()) {
-						Entry::Occupied(e) => {
-							if let PerIndexReferenceIndex::Search(si) = e.get() {
-								SearchEntry::new(stk, ctx, opt, si, io).await?
-							} else {
-								None
-							}
-						}
-						Entry::Vacant(e) => {
-							let ix: &IndexDefinition = e.key();
-							let ikb = IndexKeyBase::new(
-								db.namespace_id,
-								db.database_id,
-								&ix.table_name,
-								ix.index_id,
-							);
-							let si = SearchIndex::new(
-								ctx,
-								db.namespace_id,
-								db.database_id,
-								p.az.as_str(),
-								ikb,
-								p,
-								TransactionType::Read,
-							)
-							.await?;
-							let fte = SearchEntry::new(stk, ctx, opt, &si, io).await?;
-							e.insert(PerIndexReferenceIndex::Search(si));
-							fte
-						}
-					};
-					if let Some(e) = search_entry {
-						if let Matches(
-							_,
-							MatchesOperator {
-								rf: Some(mr),
-								..
-							},
-						) = e.0.index_option.op()
-						{
-							let mr_entry = PerMatchRefEntry::Search(e.clone());
-							ensure!(
-								mr_entries.insert(*mr, mr_entry).is_none(),
-								Error::DuplicatedMatchRef {
-									mr: *mr,
-								}
-							);
-						}
-						exp_entries.insert(exp, PerExpressionEntry::Search(e));
-					}
-				}
->>>>>>> 04b808c2
 				Index::FullText(p) => {
 					let fulltext_entry: Option<FullTextEntry> = match ir_map.entry(ixr.clone()) {
 						Entry::Occupied(e) => {
@@ -782,38 +727,14 @@
 		l: Value,
 		r: Value,
 	) -> Result<bool> {
-<<<<<<< HEAD
 		if let Some(PerExpressionEntry::FullText(fte)) = self.0.exp_entries.get(exp) {
 			let ix = fte.0.io.ix_ref();
 			if let Some(PerIndexReferenceIndex::FullText(fti)) = self.0.ir_map.get(ix) {
-				if self.0.table == ix.what.as_str() {
+					if self.0.table == ix.table_name.as_str() {
 					return self.fulltext_matches_with_doc_id(ctx, thg, fti, fte).await;
-=======
-		match self.0.exp_entries.get(exp) {
-			Some(PerExpressionEntry::Search(se)) => {
-				let ix = se.0.index_option.ix_ref();
-				if self.0.table == ix.table_name.as_str() {
-					return self.search_matches_with_doc_id(ctx, thg, se).await;
-				}
-				if let Some(PerIndexReferenceIndex::Search(si)) = self.0.ir_map.get(ix) {
-					return self.search_matches_with_value(stk, ctx, opt, si, se, l, r).await;
->>>>>>> 04b808c2
 				}
 				return self.fulltext_matches_with_value(stk, ctx, opt, fti, fte, l, r).await;
 			}
-<<<<<<< HEAD
-=======
-			Some(PerExpressionEntry::FullText(fte)) => {
-				let ix = fte.0.io.ix_ref();
-				if let Some(PerIndexReferenceIndex::FullText(fti)) = self.0.ir_map.get(ix) {
-					if self.0.table == ix.table_name.as_str() {
-						return self.fulltext_matches_with_doc_id(ctx, thg, fti, fte).await;
-					}
-					return self.fulltext_matches_with_value(stk, ctx, opt, fti, fte, l, r).await;
-				}
-			}
-			_ => {}
->>>>>>> 04b808c2
 		}
 
 		// If no previous case were successful, we end up with a user error
