--- conflicted
+++ resolved
@@ -1,17 +1,4 @@
-<<<<<<< HEAD
 use crate::catalog::{DatabaseDefinition, DatabaseId, NamespaceId};
-=======
-use std::collections::hash_map::Entry;
-use std::collections::{HashMap, HashSet, VecDeque};
-use std::sync::Arc;
-
-use anyhow::{Result, bail, ensure};
-use num_traits::{FromPrimitive, ToPrimitive};
-use reblessive::tree::Stk;
-use rust_decimal::Decimal;
-use tokio::sync::RwLock;
-
->>>>>>> e517508b
 use crate::ctx::Context;
 use crate::dbs::Options;
 use crate::doc::CursorDoc;
@@ -37,10 +24,6 @@
 	UniqueEqualThingIterator, UniqueJoinThingIterator, UniqueRangeThingIterator,
 	UniqueUnionThingIterator, ValueType,
 };
-#[cfg(any(feature = "kv-rocksdb", feature = "kv-tikv"))]
-use crate::idx::planner::iterators::{
-	IndexRangeReverseThingIterator, UniqueRangeReverseThingIterator,
-};
 use crate::idx::planner::knn::{KnnBruteForceResult, KnnPriorityList};
 use crate::idx::planner::plan::IndexOperator::Matches;
 use crate::idx::planner::plan::{IndexOperator, IndexOption, RangeValue};
@@ -50,6 +33,19 @@
 use crate::idx::trees::store::hnsw::SharedHnswIndex;
 use crate::kvs::TransactionType;
 use crate::val::{Array, Number, Object, RecordId, Value};
+use anyhow::{Result, bail, ensure};
+use num_traits::{FromPrimitive, ToPrimitive};
+use reblessive::tree::Stk;
+use rust_decimal::Decimal;
+use std::collections::hash_map::Entry;
+use std::collections::{HashMap, HashSet, VecDeque};
+use std::sync::Arc;
+use tokio::sync::RwLock;
+
+#[cfg(any(feature = "kv-rocksdb", feature = "kv-tikv"))]
+use crate::idx::planner::iterators::{
+	IndexRangeReverseThingIterator, UniqueRangeReverseThingIterator,
+};
 
 pub(super) type KnnBruteForceEntry = (KnnPriorityList, Idiom, Arc<Vec<Number>>, Distance);
 
@@ -481,15 +477,9 @@
 	) -> Result<Option<ThingIterator>> {
 		if let Some(it_entry) = self.0.it_entries.get(ir) {
 			match it_entry {
-<<<<<<< HEAD
 				IteratorEntry::Single(_, io) => self.new_single_iterator(ns, db, ir, io).await,
-				IteratorEntry::Range(_, ixr, from, to) => {
-					Ok(self.new_range_iterator(ir, ns, db, ixr, from, to)?)
-=======
-				IteratorEntry::Single(_, io) => self.new_single_iterator(opt, ir, io).await,
 				IteratorEntry::Range(_, ixr, from, to, sc) => {
-					Ok(self.new_range_iterator(ir, opt, ixr, from, to, *sc)?)
->>>>>>> e517508b
+					Ok(self.new_range_iterator(ir, ns, db, ixr, from, to, *sc)?)
 				}
 			}
 		} else {
@@ -877,7 +867,7 @@
 		ix: &DefineIndexStatement,
 		from: &RangeValue,
 		to: &RangeValue,
-		sc: ScanDirection,
+		scan_dir: ScanDirection,
 	) -> Result<Option<ThingIterator>> {
 		match ix.index {
 			Index::Idx => {
@@ -885,11 +875,7 @@
 				if let Some(ranges) = ranges {
 					if ranges.len() == 1 {
 						return Ok(Some(Self::new_index_range_iterator(
-<<<<<<< HEAD
-							ir, ns, db, ix, &ranges[0],
-=======
-							ir, opt, ix, &ranges[0], sc,
->>>>>>> e517508b
+							ir, ns, db, ix, &ranges[0], scan_dir,
 						)?));
 					} else {
 						return Ok(Some(Self::new_multiple_index_range_iterator(
@@ -903,7 +889,7 @@
 					db,
 					ix,
 					&IteratorRange::new_ref(ValueType::None, from, to),
-					sc,
+					scan_dir,
 				)?));
 			}
 			Index::Uniq => {
@@ -911,11 +897,7 @@
 				if let Some(ranges) = ranges {
 					if ranges.len() == 1 {
 						return Ok(Some(Self::new_unique_range_iterator(
-<<<<<<< HEAD
-							ir, ns, db, ix, &ranges[0],
-=======
-							ir, opt, ix, &ranges[0], sc,
->>>>>>> e517508b
+							ir, ns, db, ix, &ranges[0], scan_dir,
 						)?));
 					} else {
 						return Ok(Some(Self::new_multiple_unique_range_iterator(
@@ -929,7 +911,7 @@
 					db,
 					ix,
 					&IteratorRange::new_ref(ValueType::None, from, to),
-					sc,
+					scan_dir,
 				)?));
 			}
 			_ => {}
@@ -963,10 +945,6 @@
 		range: &IteratorRange,
 		sc: ScanDirection,
 	) -> Result<ThingIterator> {
-<<<<<<< HEAD
-		Ok(ThingIterator::IndexRange(IndexRangeThingIterator::new(ir, ns, db, ix, range)?))
-=======
-		let (ns, db) = opt.ns_db()?;
 		Ok(match sc {
 			ScanDirection::Forward => {
 				ThingIterator::IndexRange(IndexRangeThingIterator::new(ir, ns, db, ix, range)?)
@@ -976,7 +954,6 @@
 				IndexRangeReverseThingIterator::new(ir, ns, db, ix, range)?,
 			),
 		})
->>>>>>> e517508b
 	}
 
 	fn new_unique_range_iterator(
@@ -987,10 +964,6 @@
 		range: &IteratorRange<'_>,
 		sc: ScanDirection,
 	) -> Result<ThingIterator> {
-<<<<<<< HEAD
-		Ok(ThingIterator::UniqueRange(UniqueRangeThingIterator::new(ir, ns, db, ix, range)?))
-=======
-		let (ns, db) = opt.ns_db()?;
 		Ok(match sc {
 			ScanDirection::Forward => {
 				ThingIterator::UniqueRange(UniqueRangeThingIterator::new(ir, ns, db, ix, range)?)
@@ -1000,7 +973,6 @@
 				UniqueRangeReverseThingIterator::new(ir, ns, db, ix, range)?,
 			),
 		})
->>>>>>> e517508b
 	}
 
 	fn new_multiple_index_range_iterator(
@@ -1012,17 +984,14 @@
 	) -> Result<ThingIterator> {
 		let mut iterators = VecDeque::with_capacity(ranges.len());
 		for range in ranges {
-<<<<<<< HEAD
-			iterators.push_back(Self::new_index_range_iterator(ir, ns, db, ix, range)?);
-=======
 			iterators.push_back(Self::new_index_range_iterator(
 				ir,
-				opt,
+				ns,
+				db,
 				ix,
 				range,
 				ScanDirection::Forward,
 			)?);
->>>>>>> e517508b
 		}
 		Ok(ThingIterator::Multiples(Box::new(MultipleIterators::new(iterators))))
 	}
@@ -1036,17 +1005,14 @@
 	) -> Result<ThingIterator> {
 		let mut iterators = VecDeque::with_capacity(ranges.len());
 		for range in ranges {
-<<<<<<< HEAD
-			iterators.push_back(Self::new_unique_range_iterator(ir, ns, db, ix, range)?);
-=======
 			iterators.push_back(Self::new_unique_range_iterator(
 				ir,
-				opt,
+				ns,
+				db,
 				ix,
 				range,
 				ScanDirection::Forward,
 			)?);
->>>>>>> e517508b
 		}
 		Ok(ThingIterator::Multiples(Box::new(MultipleIterators::new(iterators))))
 	}
