use crate::ctx::Context;
use crate::dbs::Options;
use crate::doc::CursorDoc;
use crate::err::Error;
use crate::idx::docids::DocIds;
use crate::idx::ft::analyzer::{Analyzer, TermsList, TermsSet};
use crate::idx::ft::highlighter::HighlightParams;
use crate::idx::ft::scorer::BM25Scorer;
use crate::idx::ft::termdocs::TermsDocs;
use crate::idx::ft::terms::Terms;
use crate::idx::ft::{FtIndex, MatchRef};
use crate::idx::planner::checker::{HnswConditionChecker, MTreeConditionChecker};
use crate::idx::planner::iterators::{
	IndexEqualThingIterator, IndexJoinThingIterator, IndexRangeReverseThingIterator,
	IndexRangeThingIterator, IndexUnionThingIterator, IteratorRange, IteratorRecord, IteratorRef,
	KnnIterator, KnnIteratorResult, MatchesThingIterator, MultipleIterators, ThingIterator,
	UniqueEqualThingIterator, UniqueJoinThingIterator, UniqueRangeReverseThingIterator,
	UniqueRangeThingIterator, UniqueUnionThingIterator, ValueType,
};
use crate::idx::planner::knn::{KnnBruteForceResult, KnnPriorityList};
use crate::idx::planner::plan::IndexOperator::Matches;
use crate::idx::planner::plan::{IndexOperator, IndexOption, RangeValue};
use crate::idx::planner::tree::{IdiomPosition, IndexReference};
use crate::idx::planner::IterationStage;
use crate::idx::trees::mtree::MTreeIndex;
use crate::idx::trees::store::hnsw::SharedHnswIndex;
use crate::idx::IndexKeyBase;
use crate::kvs::{Key, TransactionType};
use crate::sql::index::{Distance, Index};
use crate::sql::statements::DefineIndexStatement;
use crate::sql::{Array, Cond, Expression, Idiom, Number, Object, Table, Thing, Value};
use num_traits::{FromPrimitive, ToPrimitive};
use reblessive::tree::Stk;
use rust_decimal::Decimal;
use std::collections::hash_map::Entry;
use std::collections::{HashMap, HashSet, VecDeque};
use std::sync::Arc;
use tokio::sync::RwLock;

pub(super) type KnnBruteForceEntry = (KnnPriorityList, Idiom, Arc<Vec<Number>>, Distance);

pub(super) struct KnnBruteForceExpression {
	k: u32,
	id: Idiom,
	obj: Arc<Vec<Number>>,
	d: Distance,
}

impl KnnBruteForceExpression {
	pub(super) fn new(k: u32, id: Idiom, obj: Arc<Vec<Number>>, d: Distance) -> Self {
		Self {
			k,
			id,
			obj,
			d,
		}
	}
}

pub(super) type KnnBruteForceExpressions = HashMap<Arc<Expression>, KnnBruteForceExpression>;

pub(super) type KnnExpressions = HashSet<Arc<Expression>>;

#[derive(Clone)]
pub(crate) struct QueryExecutor(Arc<InnerQueryExecutor>);

pub(super) struct InnerQueryExecutor {
	table: String,
	ft_map: HashMap<IndexReference, FtIndex>,
	mr_entries: HashMap<MatchRef, FtEntry>,
	exp_entries: HashMap<Arc<Expression>, FtEntry>,
	it_entries: Vec<IteratorEntry>,
	mt_entries: HashMap<Arc<Expression>, MtEntry>,
	hnsw_entries: HashMap<Arc<Expression>, HnswEntry>,
	knn_bruteforce_entries: HashMap<Arc<Expression>, KnnBruteForceEntry>,
}

impl From<InnerQueryExecutor> for QueryExecutor {
	fn from(value: InnerQueryExecutor) -> Self {
		Self(Arc::new(value))
	}
}

pub(super) enum IteratorEntry {
	Single(Option<Arc<Expression>>, IndexOption),
	Range(HashSet<Arc<Expression>>, IndexReference, RangeValue, RangeValue),
}

impl IteratorEntry {
	pub(super) fn explain(&self) -> Value {
		match self {
			Self::Single(_, io) => io.explain(),
			Self::Range(_, ir, from, to) => {
				let mut e = HashMap::default();
				e.insert("index", Value::from(ir.name.0.to_owned()));
				e.insert("from", Value::from(from));
				e.insert("to", Value::from(to));
				Value::from(Object::from(e))
			}
		}
	}
}
impl InnerQueryExecutor {
	#[allow(clippy::too_many_arguments)]
	#[allow(clippy::mutable_key_type)]
	pub(super) async fn new(
		stk: &mut Stk,
		ctx: &Context,
		opt: &Options,
		table: &Table,
		ios: Vec<(Arc<Expression>, IndexOption)>,
		knns: KnnExpressions,
		kbtes: KnnBruteForceExpressions,
		knn_condition: Option<Cond>,
	) -> Result<Self, Error> {
		let mut mr_entries = HashMap::default();
		let mut exp_entries = HashMap::default();
		let mut ft_map = HashMap::default();
		let mut mt_map: HashMap<IndexReference, MTreeIndex> = HashMap::default();
		let mut mt_entries = HashMap::default();
		let mut hnsw_map: HashMap<IndexReference, SharedHnswIndex> = HashMap::default();
		let mut hnsw_entries = HashMap::default();
		let mut knn_bruteforce_entries = HashMap::with_capacity(knns.len());
		let knn_condition = knn_condition.map(Arc::new);

		// Create all the instances of index entries.
		// Map them to Idioms and MatchRef
		for (exp, io) in ios {
			let ixr = io.ix_ref();
			match &ixr.index {
				Index::Search(p) => {
					let ft_entry = match ft_map.entry(ixr.clone()) {
						Entry::Occupied(e) => FtEntry::new(stk, ctx, opt, e.get(), io).await?,
						Entry::Vacant(e) => {
							let ikb = IndexKeyBase::new(opt.ns()?, opt.db()?, e.key())?;
							let ft = FtIndex::new(
								ctx,
								opt,
								p.az.as_str(),
								ikb,
								p,
								TransactionType::Read,
							)
							.await?;
							let fte = FtEntry::new(stk, ctx, opt, &ft, io).await?;
							e.insert(ft);
							fte
						}
					};
					if let Some(e) = ft_entry {
						if let Matches(_, Some(mr)) = e.0.index_option.op() {
							if mr_entries.insert(*mr, e.clone()).is_some() {
								return Err(Error::DuplicatedMatchRef {
									mr: *mr,
								});
							}
						}
						exp_entries.insert(exp, e);
					}
				}
				Index::MTree(p) => {
					if let IndexOperator::Knn(a, k) = io.op() {
						let entry = match mt_map.entry(ixr.clone()) {
							Entry::Occupied(e) => {
								MtEntry::new(stk, ctx, opt, e.get(), a, *k, knn_condition.clone())
									.await?
							}
							Entry::Vacant(e) => {
								let ikb = IndexKeyBase::new(opt.ns()?, opt.db()?, e.key())?;
								let tx = ctx.tx();
								let mt =
									MTreeIndex::new(&tx, ikb, p, TransactionType::Read).await?;
								drop(tx);
								let entry =
									MtEntry::new(stk, ctx, opt, &mt, a, *k, knn_condition.clone())
										.await?;
								e.insert(mt);
								entry
							}
						};
						mt_entries.insert(exp, entry);
					}
				}
				Index::Hnsw(p) => {
					if let IndexOperator::Ann(a, k, ef) = io.op() {
						let entry = match hnsw_map.entry(ixr.clone()) {
							Entry::Occupied(e) => {
								HnswEntry::new(
									stk,
									ctx,
									opt,
									e.get().clone(),
									a,
									*k,
									*ef,
									knn_condition.clone(),
								)
								.await?
							}
							Entry::Vacant(e) => {
								let hnsw =
									ctx.get_index_stores().get_index_hnsw(ctx, opt, ixr, p).await?;
								// Ensure the local HNSW index is up to date with the KVS
								hnsw.write().await.check_state(&ctx.tx()).await?;
								// Now we can execute the request
								let entry = HnswEntry::new(
									stk,
									ctx,
									opt,
									hnsw.clone(),
									a,
									*k,
									*ef,
									knn_condition.clone(),
								)
								.await?;
								e.insert(hnsw);
								entry
							}
						};
						hnsw_entries.insert(exp, entry);
					}
				}
				_ => {}
			}
		}

		for (exp, knn) in kbtes {
			knn_bruteforce_entries
				.insert(exp, (KnnPriorityList::new(knn.k as usize), knn.id, knn.obj, knn.d));
		}

		Ok(Self {
			table: table.0.clone(),
			ft_map,
			mr_entries,
			exp_entries,
			it_entries: Vec::new(),
			mt_entries,
			hnsw_entries,
			knn_bruteforce_entries,
		})
	}

	pub(super) fn add_iterator(&mut self, it_entry: IteratorEntry) -> IteratorRef {
		let ir = self.it_entries.len();
		self.it_entries.push(it_entry);
		ir as IteratorRef
	}
}

impl QueryExecutor {
	pub(crate) async fn knn(
		&self,
		stk: &mut Stk,
		ctx: &Context,
		opt: &Options,
		thg: &Thing,
		doc: Option<&CursorDoc>,
		exp: &Expression,
	) -> Result<Value, Error> {
		if let Some(IterationStage::Iterate(e)) = ctx.get_iteration_stage() {
			if let Some(results) = e {
				return Ok(results.contains(exp, thg).into());
			}
			Ok(Value::Bool(false))
		} else {
			if let Some((p, id, val, dist)) = self.0.knn_bruteforce_entries.get(exp) {
				let v = id.compute(stk, ctx, opt, doc).await?;
				if let Ok(v) = v.try_into() {
					if let Ok(dist) = dist.compute(&v, val.as_ref()) {
						p.add(dist, thg).await;
						return Ok(Value::Bool(true));
					}
				}
			}
			Ok(Value::Bool(false))
		}
	}

	pub(super) async fn build_bruteforce_knn_result(&self) -> KnnBruteForceResult {
		let mut result = KnnBruteForceResult::with_capacity(self.0.knn_bruteforce_entries.len());
		for (e, (p, _, _, _)) in &self.0.knn_bruteforce_entries {
			result.insert(e.clone(), p.build().await);
		}
		result
	}

	pub(crate) fn is_table(&self, tb: &str) -> bool {
		self.0.table.eq(tb)
	}

	pub(crate) fn has_bruteforce_knn(&self) -> bool {
		!self.0.knn_bruteforce_entries.is_empty()
	}

	/// Returns `true` if the expression is matching the current iterator.
	pub(crate) fn is_iterator_expression(&self, ir: IteratorRef, exp: &Expression) -> bool {
		match self.0.it_entries.get(ir) {
			Some(IteratorEntry::Single(Some(e), ..)) => exp.eq(e.as_ref()),
			Some(IteratorEntry::Range(es, ..)) => es.contains(exp),
			_ => false,
		}
	}

	pub(crate) fn explain(&self, ir: IteratorRef) -> Value {
		match self.0.it_entries.get(ir) {
			Some(ie) => ie.explain(),
			None => Value::None,
		}
	}

	fn get_match_ref(match_ref: &Value) -> Option<MatchRef> {
		if let Value::Number(n) = match_ref {
			let m = n.to_int() as u8;
			Some(m)
		} else {
			None
		}
	}

	pub(crate) async fn new_iterator(
		&self,
		opt: &Options,
		ir: IteratorRef,
	) -> Result<Option<ThingIterator>, Error> {
		if let Some(it_entry) = self.0.it_entries.get(ir) {
			match it_entry {
				IteratorEntry::Single(_, io) => self.new_single_iterator(opt, ir, io).await,
				IteratorEntry::Range(_, ixr, from, to) => {
					Ok(self.new_range_iterator(ir, opt, ixr, from, to)?)
				}
			}
		} else {
			Ok(None)
		}
	}

	async fn new_single_iterator(
		&self,
		opt: &Options,
		irf: IteratorRef,
		io: &IndexOption,
	) -> Result<Option<ThingIterator>, Error> {
		let ixr = io.ix_ref();
		match ixr.index {
			Index::Idx => Ok(self.new_index_iterator(opt, irf, ixr, io.clone()).await?),
			Index::Uniq => Ok(self.new_unique_index_iterator(opt, irf, ixr, io.clone()).await?),
			Index::Search {
				..
			} => self.new_search_index_iterator(irf, io.clone()).await,
			Index::MTree(_) => Ok(self.new_mtree_index_knn_iterator(irf)),
			Index::Hnsw(_) => Ok(self.new_hnsw_index_ann_iterator(irf)),
		}
	}

	async fn new_index_iterator(
		&self,
		opt: &Options,
		ir: IteratorRef,
		ix: &IndexReference,
		io: IndexOption,
	) -> Result<Option<ThingIterator>, Error> {
		Ok(match io.op() {
			IndexOperator::Equality(value) => {
				let variants = Self::get_equal_variants_from_value(value);
				if variants.len() == 1 {
					Some(Self::new_index_equal_iterator(ir, opt, ix, &variants[0])?)
				} else {
					Some(ThingIterator::IndexUnion(IndexUnionThingIterator::new(
						ir,
						opt.ns()?,
						opt.db()?,
						ix,
						&variants,
					)?))
				}
			}
			IndexOperator::Union(values) => {
				let variants = Self::get_equal_variants_from_values(values);
				Some(ThingIterator::IndexUnion(IndexUnionThingIterator::new(
					ir,
					opt.ns()?,
					opt.db()?,
					ix,
					&variants,
				)?))
			}
			IndexOperator::Join(ios) => {
				let iterators = self.build_iterators(opt, ir, ios).await?;
				let index_join =
					Box::new(IndexJoinThingIterator::new(ir, opt, ix.clone(), iterators)?);
				Some(ThingIterator::IndexJoin(index_join))
			}
<<<<<<< HEAD
			IndexOperator::Order(reverse) => {
				if *reverse {
					Some(ThingIterator::IndexRangeReverse(
						IndexRangeReverseThingIterator::full_range(ir, opt.ns()?, opt.db()?, ix),
					))
				} else {
					Some(ThingIterator::IndexRange(IndexRangeThingIterator::full_range(
						ir,
						opt.ns()?,
						opt.db()?,
						ix,
					)))
				}
			}
=======
			IndexOperator::Order => Some(ThingIterator::IndexRange(
				IndexRangeThingIterator::full_range(ir, opt.ns()?, opt.db()?, ix)?,
			)),
>>>>>>> 6622e23f
			_ => None,
		})
	}

	fn get_equal_variants_from_value(value: &Value) -> Vec<Array> {
		let mut variants = Vec::with_capacity(1);
		Self::generate_variants_from_value(value, &mut variants);
		variants
	}

	fn get_equal_variants_from_values(values: &Value) -> Vec<Array> {
		if let Value::Array(a) = values {
			let mut variants = Vec::with_capacity(a.len());
			for v in &a.0 {
				Self::generate_variants_from_value(v, &mut variants);
			}
			variants
		} else {
			vec![]
		}
	}

	fn generate_variants_from_value(value: &Value, variants: &mut Vec<Array>) {
		if let Value::Array(a) = value {
			Self::generate_variants_from_array(a, variants);
		} else {
			let a = Array(vec![value.clone()]);
			Self::generate_variants_from_array(&a, variants)
		}
	}

	fn generate_variants_from_array(array: &Array, variants: &mut Vec<Array>) {
		let col_count = array.len();
		let mut cols_values = Vec::with_capacity(col_count);
		for value in array.iter() {
			let value_variants = if let Value::Number(n) = value {
				Self::get_equal_number_variants(n)
			} else {
				vec![value.clone()]
			};
			cols_values.push(value_variants);
		}
		Self::generate_variant(0, vec![], &cols_values, variants);
	}

	fn generate_variant(
		col: usize,
		variant: Vec<Value>,
		cols_values: &[Vec<Value>],
		variants: &mut Vec<Array>,
	) {
		if let Some(values) = cols_values.get(col) {
			let col = col + 1;
			for value in values {
				let mut current_variant = variant.clone();
				current_variant.push(value.clone());
				Self::generate_variant(col, current_variant, cols_values, variants);
			}
		} else {
			variants.push(Array(variant));
		}
	}

	fn new_index_equal_iterator(
		irf: IteratorRef,
		opt: &Options,
		ix: &DefineIndexStatement,
		array: &Array,
	) -> Result<ThingIterator, Error> {
		Ok(ThingIterator::IndexEqual(IndexEqualThingIterator::new(
			irf,
			opt.ns()?,
			opt.db()?,
			ix,
			array,
		)?))
	}

	/// This function takes a reference to a `Number` enum and a conversion function `float_to_int`.
	/// It returns a tuple containing the variants of the `Number` as `Option<i64>`, `Option<f64>`, and `Option<Decimal>`.
	///
	/// The `Number` enum can be one of the following:
	/// - `Int(i64)`: Integer value.
	/// - `Float(f64)`: Floating point value.
	/// - `Decimal(Decimal)`: Decimal value.
	///
	/// The function performs the following conversions based on the type of the `Number`:
	/// - For `Int`, it returns the original `Int` value as `Option<i64>`, the equivalent `Float` value as `Option<f64>`, and the equivalent `Decimal` value as `Option<Decimal>`.
	/// - For `Float`, it uses the provided `float_to_int` function to convert the `Float` to `Option<i64>`, returns the original `Float` value as `Option<f64>`, and the equivalent `Decimal` value as `Option<Decimal>`.
	/// - For `Decimal`, it converts the `Decimal` to `Option<i64>` (if representable as `i64`), returns the equivalent `Float` value as `Option<f64>` (if representable as `f64`), and the original `Decimal` value as `Option<Decimal>`.
	///
	/// # Parameters
	/// - `n`: A reference to a `Number` enum.
	/// - `float_to_int`: A function that converts a reference to `f64` to `Option<i64>`.
	///
	/// # Returns
	/// A tuple of `(Option<i64>, Option<f64>, Option<Decimal>)` representing the converted variants of the input `Number`.
	fn get_number_variants<F>(
		n: &Number,
		float_to_int: F,
	) -> (Option<i64>, Option<f64>, Option<Decimal>)
	where
		F: Fn(&f64) -> Option<i64>,
	{
		let oi;
		let of;
		let od;
		match n {
			Number::Int(i) => {
				oi = Some(*i);
				of = Some(*i as f64);
				od = Decimal::from_i64(*i);
			}
			Number::Float(f) => {
				oi = float_to_int(f);
				of = Some(*f);
				od = Decimal::from_f64(*f);
			}
			Number::Decimal(d) => {
				oi = d.to_i64();
				of = d.to_f64();
				od = Some(*d);
			}
		};
		(oi, of, od)
	}
	fn get_equal_number_variants(n: &Number) -> Vec<Value> {
		let (oi, of, od) = Self::get_number_variants(n, |f| {
			if f.trunc().eq(f) {
				f.to_i64()
			} else {
				None
			}
		});
		let mut values = Vec::with_capacity(3);
		if let Some(i) = oi {
			values.push(Number::Int(i).into());
		}
		if let Some(f) = of {
			values.push(Number::Float(f).into());
		}
		if let Some(d) = od {
			values.push(Number::Decimal(d).into());
		}
		values
	}

	fn get_range_number_from_variants(n: &Number) -> (Option<i64>, Option<f64>, Option<Decimal>) {
		Self::get_number_variants(n, |f| f.floor().to_i64())
	}

	fn get_range_number_to_variants(n: &Number) -> (Option<i64>, Option<f64>, Option<Decimal>) {
		Self::get_number_variants(n, |f| f.ceil().to_i64())
	}

	fn get_from_range_number_variants<'a>(from: &Number, from_inc: bool) -> Vec<IteratorRange<'a>> {
		let (from_i, from_f, from_d) = Self::get_range_number_from_variants(from);
		let mut vec = Vec::with_capacity(3);
		if let Some(from) = from_i {
			vec.push(IteratorRange::new(
				ValueType::NumberInt,
				RangeValue {
					value: Number::Int(from).into(),
					inclusive: from_inc,
				},
				RangeValue {
					value: Value::None,
					inclusive: false,
				},
			));
		}
		if let Some(from) = from_f {
			vec.push(IteratorRange::new(
				ValueType::NumberFloat,
				RangeValue {
					value: Number::Float(from).into(),
					inclusive: from_inc,
				},
				RangeValue {
					value: Value::None,
					inclusive: false,
				},
			));
		}
		if let Some(from) = from_d {
			vec.push(IteratorRange::new(
				ValueType::NumberDecimal,
				RangeValue {
					value: Number::Decimal(from).into(),
					inclusive: from_inc,
				},
				RangeValue {
					value: Value::None,
					inclusive: false,
				},
			));
		}
		vec
	}

	fn get_to_range_number_variants<'a>(to: &Number, to_inc: bool) -> Vec<IteratorRange<'a>> {
		let (from_i, from_f, from_d) = Self::get_range_number_to_variants(to);
		let mut vec = Vec::with_capacity(3);
		if let Some(to) = from_i {
			vec.push(IteratorRange::new(
				ValueType::NumberInt,
				RangeValue {
					value: Value::None,
					inclusive: false,
				},
				RangeValue {
					value: Number::Int(to).into(),
					inclusive: to_inc,
				},
			));
		}
		if let Some(to) = from_f {
			vec.push(IteratorRange::new(
				ValueType::NumberFloat,
				RangeValue {
					value: Value::None,
					inclusive: false,
				},
				RangeValue {
					value: Number::Float(to).into(),
					inclusive: to_inc,
				},
			));
		}
		if let Some(to) = from_d {
			vec.push(IteratorRange::new(
				ValueType::NumberDecimal,
				RangeValue {
					value: Value::None,
					inclusive: false,
				},
				RangeValue {
					value: Number::Decimal(to).into(),
					inclusive: to_inc,
				},
			));
		}
		vec
	}

	fn get_ranges_number_variants<'a>(
		from: &Number,
		from_inc: bool,
		to: &Number,
		to_inc: bool,
	) -> Vec<IteratorRange<'a>> {
		let (from_i, from_f, from_d) = Self::get_range_number_from_variants(from);
		let (to_i, to_f, to_d) = Self::get_range_number_to_variants(to);
		let mut vec = Vec::with_capacity(3);
		if let (Some(from), Some(to)) = (from_i, to_i) {
			vec.push(IteratorRange::new(
				ValueType::NumberInt,
				RangeValue {
					value: Number::Int(from).into(),
					inclusive: from_inc,
				},
				RangeValue {
					value: Number::Int(to).into(),
					inclusive: to_inc,
				},
			));
		}
		if let (Some(from), Some(to)) = (from_f, to_f) {
			vec.push(IteratorRange::new(
				ValueType::NumberFloat,
				RangeValue {
					value: Number::Float(from).into(),
					inclusive: from_inc,
				},
				RangeValue {
					value: Number::Float(to).into(),
					inclusive: to_inc,
				},
			));
		}
		if let (Some(from), Some(to)) = (from_d, to_d) {
			vec.push(IteratorRange::new(
				ValueType::NumberDecimal,
				RangeValue {
					value: Number::Decimal(from).into(),
					inclusive: from_inc,
				},
				RangeValue {
					value: Number::Decimal(to).into(),
					inclusive: to_inc,
				},
			));
		}
		vec
	}

	fn new_range_iterator(
		&self,
		ir: IteratorRef,
		opt: &Options,
		ix: &DefineIndexStatement,
		from: &RangeValue,
		to: &RangeValue,
	) -> Result<Option<ThingIterator>, Error> {
		match ix.index {
			Index::Idx => {
				let ranges = Self::get_ranges_variants(from, to);
				if let Some(ranges) = ranges {
					if ranges.len() == 1 {
						return Ok(Some(Self::new_index_range_iterator(ir, opt, ix, &ranges[0])?));
					} else {
						return Ok(Some(Self::new_multiple_index_range_iterator(
							ir, opt, ix, &ranges,
						)?));
					}
				}
				return Ok(Some(Self::new_index_range_iterator(
					ir,
					opt,
					ix,
					&IteratorRange::new_ref(ValueType::None, from, to),
				)?));
			}
			Index::Uniq => {
				let ranges = Self::get_ranges_variants(from, to);
				if let Some(ranges) = ranges {
					if ranges.len() == 1 {
						return Ok(Some(Self::new_unique_range_iterator(ir, opt, ix, &ranges[0])?));
					} else {
						return Ok(Some(Self::new_multiple_unique_range_iterator(
							ir, opt, ix, &ranges,
						)?));
					}
				}
				return Ok(Some(Self::new_unique_range_iterator(
					ir,
					opt,
					ix,
					&IteratorRange::new_ref(ValueType::None, from, to),
				)?));
			}
			_ => {}
		}
		Ok(None)
	}

	fn get_ranges_variants<'a>(
		from: &'a RangeValue,
		to: &'a RangeValue,
	) -> Option<Vec<IteratorRange<'a>>> {
		match (&from.value, &to.value) {
			(Value::Number(from_n), Value::Number(to_n)) => {
				Some(Self::get_ranges_number_variants(from_n, from.inclusive, to_n, to.inclusive))
			}
			(Value::Number(from_n), Value::None) => {
				Some(Self::get_from_range_number_variants(from_n, from.inclusive))
			}
			(Value::None, Value::Number(to_n)) => {
				Some(Self::get_to_range_number_variants(to_n, to.inclusive))
			}
			_ => None,
		}
	}

	fn new_index_range_iterator(
		ir: IteratorRef,
		opt: &Options,
		ix: &DefineIndexStatement,
		range: &IteratorRange,
	) -> Result<ThingIterator, Error> {
		Ok(ThingIterator::IndexRange(IndexRangeThingIterator::new(
			ir,
			opt.ns()?,
			opt.db()?,
			ix,
			range,
		)?))
	}

	fn new_unique_range_iterator(
		ir: IteratorRef,
		opt: &Options,
		ix: &DefineIndexStatement,
		range: &IteratorRange<'_>,
	) -> Result<ThingIterator, Error> {
		Ok(ThingIterator::UniqueRange(UniqueRangeThingIterator::new(
			ir,
			opt.ns()?,
			opt.db()?,
			&ix.what,
			&ix.name,
			range,
		)?))
	}

	fn new_multiple_index_range_iterator(
		ir: IteratorRef,
		opt: &Options,
		ix: &DefineIndexStatement,
		ranges: &[IteratorRange],
	) -> Result<ThingIterator, Error> {
		let mut iterators = VecDeque::with_capacity(ranges.len());
		for range in ranges {
			iterators.push_back(Self::new_index_range_iterator(ir, opt, ix, range)?);
		}
		Ok(ThingIterator::Multiples(Box::new(MultipleIterators::new(iterators))))
	}

	fn new_multiple_unique_range_iterator(
		ir: IteratorRef,
		opt: &Options,
		ix: &DefineIndexStatement,
		ranges: &[IteratorRange<'_>],
	) -> Result<ThingIterator, Error> {
		let mut iterators = VecDeque::with_capacity(ranges.len());
		for range in ranges {
			iterators.push_back(Self::new_unique_range_iterator(ir, opt, ix, range)?);
		}
		Ok(ThingIterator::Multiples(Box::new(MultipleIterators::new(iterators))))
	}

	async fn new_unique_index_iterator(
		&self,
		opt: &Options,
		irf: IteratorRef,
		ixr: &IndexReference,
		io: IndexOption,
	) -> Result<Option<ThingIterator>, Error> {
		Ok(match io.op() {
			IndexOperator::Equality(values) => {
				let variants = Self::get_equal_variants_from_value(values);
				if variants.len() == 1 {
					Some(Self::new_unique_equal_iterator(irf, opt, ixr, &variants[0])?)
				} else {
					Some(ThingIterator::UniqueUnion(UniqueUnionThingIterator::new(
						irf, opt, ixr, &variants,
					)?))
				}
			}
			IndexOperator::Union(values) => {
				let variants = Self::get_equal_variants_from_values(values);
				Some(ThingIterator::UniqueUnion(UniqueUnionThingIterator::new(
					irf, opt, ixr, &variants,
				)?))
			}
			IndexOperator::Join(ios) => {
				let iterators = self.build_iterators(opt, irf, ios).await?;
				let unique_join =
					Box::new(UniqueJoinThingIterator::new(irf, opt, ixr.clone(), iterators)?);
				Some(ThingIterator::UniqueJoin(unique_join))
			}
<<<<<<< HEAD
			IndexOperator::Order(reverse) => {
				if *reverse {
					Some(ThingIterator::UniqueRangeReverse(
						UniqueRangeReverseThingIterator::full_range(irf, opt.ns()?, opt.db()?, ixr),
					))
				} else {
					Some(ThingIterator::UniqueRange(UniqueRangeThingIterator::full_range(
						irf,
						opt.ns()?,
						opt.db()?,
						ixr,
					)))
				}
			}
=======
			IndexOperator::Order => Some(ThingIterator::UniqueRange(
				UniqueRangeThingIterator::full_range(irf, opt.ns()?, opt.db()?, ixr)?,
			)),
>>>>>>> 6622e23f
			_ => None,
		})
	}

	fn new_unique_equal_iterator(
		irf: IteratorRef,
		opt: &Options,
		ix: &DefineIndexStatement,
		array: &Array,
	) -> Result<ThingIterator, Error> {
		if ix.cols.len() > 1 {
			// If the index is unique and the index is a composite index,
			// then we have the opportunity to iterate on the first column of the index
			// and consider it as a standard index (rather than a unique one)
			Ok(ThingIterator::IndexEqual(IndexEqualThingIterator::new(
				irf,
				opt.ns()?,
				opt.db()?,
				ix,
				array,
			)?))
		} else {
			Ok(ThingIterator::UniqueEqual(UniqueEqualThingIterator::new(
				irf,
				opt.ns()?,
				opt.db()?,
				ix,
				array,
			)?))
		}
	}

	async fn new_search_index_iterator(
		&self,
		ir: IteratorRef,
		io: IndexOption,
	) -> Result<Option<ThingIterator>, Error> {
		if let Some(IteratorEntry::Single(Some(exp), ..)) = self.0.it_entries.get(ir) {
			if let Matches(_, _) = io.op() {
				if let Some(fti) = self.0.ft_map.get(io.ix_ref()) {
					if let Some(fte) = self.0.exp_entries.get(exp) {
						let it =
							MatchesThingIterator::new(ir, fti, fte.0.terms_docs.clone()).await?;
						return Ok(Some(ThingIterator::Matches(it)));
					}
				}
			}
		}
		Ok(None)
	}

	fn new_mtree_index_knn_iterator(&self, ir: IteratorRef) -> Option<ThingIterator> {
		if let Some(IteratorEntry::Single(Some(exp), ..)) = self.0.it_entries.get(ir) {
			if let Some(mte) = self.0.mt_entries.get(exp) {
				let it = KnnIterator::new(ir, mte.res.clone());
				return Some(ThingIterator::Knn(it));
			}
		}
		None
	}

	fn new_hnsw_index_ann_iterator(&self, ir: IteratorRef) -> Option<ThingIterator> {
		if let Some(IteratorEntry::Single(Some(exp), ..)) = self.0.it_entries.get(ir) {
			if let Some(he) = self.0.hnsw_entries.get(exp) {
				let it = KnnIterator::new(ir, he.res.clone());
				return Some(ThingIterator::Knn(it));
			}
		}
		None
	}

	async fn build_iterators(
		&self,
		opt: &Options,
		irf: IteratorRef,
		ios: &[IndexOption],
	) -> Result<VecDeque<ThingIterator>, Error> {
		let mut iterators = VecDeque::with_capacity(ios.len());
		for io in ios {
			if let Some(it) = Box::pin(self.new_single_iterator(opt, irf, io)).await? {
				iterators.push_back(it);
			}
		}
		Ok(iterators)
	}

	#[allow(clippy::too_many_arguments)]
	pub(crate) async fn matches(
		&self,
		stk: &mut Stk,
		ctx: &Context,
		opt: &Options,
		thg: &Thing,
		exp: &Expression,
		l: Value,
		r: Value,
	) -> Result<bool, Error> {
		if let Some(ft) = self.0.exp_entries.get(exp) {
			let ix = ft.0.index_option.ix_ref();
			if self.0.table.eq(&ix.what.0) {
				return self.matches_with_doc_id(ctx, thg, ft).await;
			}
			return self.matches_with_value(stk, ctx, opt, ft, l, r).await;
		}

		// If no previous case were successful, we end up with a user error
		Err(Error::NoIndexFoundForMatch {
			value: exp.to_string(),
		})
	}

	async fn matches_with_doc_id(
		&self,
		ctx: &Context,
		thg: &Thing,
		ft: &FtEntry,
	) -> Result<bool, Error> {
		let doc_key: Key = thg.into();
		let tx = ctx.tx();
		let di = ft.0.doc_ids.read().await;
		let doc_id = di.get_doc_id(&tx, doc_key).await?;
		drop(di);
		if let Some(doc_id) = doc_id {
			let term_goals = ft.0.terms_docs.len();
			// If there is no terms, it can't be a match
			if term_goals == 0 {
				return Ok(false);
			}
			for opt_td in ft.0.terms_docs.iter() {
				if let Some((_, docs)) = opt_td {
					if !docs.contains(doc_id) {
						return Ok(false);
					}
				} else {
					// If one of the term is missing, it can't be a match
					return Ok(false);
				}
			}
			return Ok(true);
		}
		Ok(false)
	}

	async fn matches_with_value(
		&self,
		stk: &mut Stk,
		ctx: &Context,
		opt: &Options,
		ft: &FtEntry,
		l: Value,
		r: Value,
	) -> Result<bool, Error> {
		// If the query terms contains terms that are unknown in the index
		// of if there are no terms in the query
		// we are sure that it does not match any document
		if !ft.0.query_terms_set.is_matchable() {
			return Ok(false);
		}
		let v = match ft.0.index_option.id_pos() {
			IdiomPosition::Left => r,
			IdiomPosition::Right => l,
			IdiomPosition::None => return Ok(false),
		};
		let terms = ft.0.terms.read().await;
		// Extract the terms set from the record
		let t = ft.0.analyzer.extract_indexing_terms(stk, ctx, opt, &terms, v).await?;
		drop(terms);
		Ok(ft.0.query_terms_set.is_subset(&t))
	}

	fn get_ft_entry(&self, match_ref: &Value) -> Option<&FtEntry> {
		if let Some(mr) = Self::get_match_ref(match_ref) {
			self.0.mr_entries.get(&mr)
		} else {
			None
		}
	}

	fn get_ft_entry_and_index(&self, match_ref: &Value) -> Option<(&FtEntry, &FtIndex)> {
		if let Some(e) = self.get_ft_entry(match_ref) {
			if let Some(ft) = self.0.ft_map.get(e.0.index_option.ix_ref()) {
				return Some((e, ft));
			}
		}
		None
	}

	pub(crate) async fn highlight(
		&self,
		ctx: &Context,
		thg: &Thing,
		hlp: HighlightParams,
		doc: &Value,
	) -> Result<Value, Error> {
		if let Some((e, ft)) = self.get_ft_entry_and_index(hlp.match_ref()) {
			if let Some(id) = e.0.index_option.id_ref() {
				let tx = ctx.tx();
				let res = ft.highlight(&tx, thg, &e.0.query_terms_list, hlp, id, doc).await;
				return res;
			}
		}
		Ok(Value::None)
	}

	pub(crate) async fn offsets(
		&self,
		ctx: &Context,
		thg: &Thing,
		match_ref: Value,
		partial: bool,
	) -> Result<Value, Error> {
		if let Some((e, ft)) = self.get_ft_entry_and_index(&match_ref) {
			let tx = ctx.tx();
			let res = ft.extract_offsets(&tx, thg, &e.0.query_terms_list, partial).await;
			return res;
		}
		Ok(Value::None)
	}

	pub(crate) async fn score(
		&self,
		ctx: &Context,
		match_ref: &Value,
		rid: &Thing,
		ir: Option<&Arc<IteratorRecord>>,
	) -> Result<Value, Error> {
		if let Some(e) = self.get_ft_entry(match_ref) {
			if let Some(scorer) = &e.0.scorer {
				let tx = ctx.tx();
				let mut doc_id = if let Some(ir) = ir {
					ir.doc_id()
				} else {
					None
				};
				if doc_id.is_none() {
					let key: Key = rid.into();
					let di = e.0.doc_ids.read().await;
					doc_id = di.get_doc_id(&tx, key).await?;
					drop(di);
				}
				if let Some(doc_id) = doc_id {
					let score = scorer.score(&tx, doc_id).await?;
					if let Some(score) = score {
						return Ok(Value::from(score));
					}
				}
			}
		}
		Ok(Value::None)
	}
}

#[derive(Clone)]
struct FtEntry(Arc<Inner>);

struct Inner {
	index_option: IndexOption,
	doc_ids: Arc<RwLock<DocIds>>,
	analyzer: Analyzer,
	query_terms_set: TermsSet,
	query_terms_list: TermsList,
	terms: Arc<RwLock<Terms>>,
	terms_docs: TermsDocs,
	scorer: Option<BM25Scorer>,
}

impl FtEntry {
	async fn new(
		stk: &mut Stk,
		ctx: &Context,
		opt: &Options,
		ft: &FtIndex,
		io: IndexOption,
	) -> Result<Option<Self>, Error> {
		if let Matches(qs, _) = io.op() {
			let (terms_list, terms_set) =
				ft.extract_querying_terms(stk, ctx, opt, qs.to_owned()).await?;
			let tx = ctx.tx();
			let terms_docs = Arc::new(ft.get_terms_docs(&tx, &terms_list).await?);
			drop(tx);
			Ok(Some(Self(Arc::new(Inner {
				index_option: io,
				doc_ids: ft.doc_ids(),
				analyzer: ft.analyzer(),
				query_terms_set: terms_set,
				query_terms_list: terms_list,
				scorer: ft.new_scorer(terms_docs.clone())?,
				terms: ft.terms(),
				terms_docs,
			}))))
		} else {
			Ok(None)
		}
	}
}

#[derive(Clone)]
pub(super) struct MtEntry {
	res: VecDeque<KnnIteratorResult>,
}

impl MtEntry {
	async fn new(
		stk: &mut Stk,
		ctx: &Context,
		opt: &Options,
		mt: &MTreeIndex,
		o: &[Number],
		k: u32,
		cond: Option<Arc<Cond>>,
	) -> Result<Self, Error> {
		let cond_checker = if let Some(cond) = cond {
			MTreeConditionChecker::new_cond(ctx, opt, cond)
		} else {
			MTreeConditionChecker::new(ctx)
		};
		let res = mt.knn_search(stk, ctx, o, k as usize, cond_checker).await?;
		Ok(Self {
			res,
		})
	}
}

#[derive(Clone)]
pub(super) struct HnswEntry {
	res: VecDeque<KnnIteratorResult>,
}

impl HnswEntry {
	#[allow(clippy::too_many_arguments)]
	async fn new(
		stk: &mut Stk,
		ctx: &Context,
		opt: &Options,
		h: SharedHnswIndex,
		v: &[Number],
		n: u32,
		ef: u32,
		cond: Option<Arc<Cond>>,
	) -> Result<Self, Error> {
		let cond_checker = if let Some(cond) = cond {
			HnswConditionChecker::new_cond(ctx, opt, cond)
		} else {
			HnswConditionChecker::new()
		};
		let res = h
			.read()
			.await
			.knn_search(&ctx.tx(), stk, v, n as usize, ef as usize, cond_checker)
			.await?;
		Ok(Self {
			res,
		})
	}
}<|MERGE_RESOLUTION|>--- conflicted
+++ resolved
@@ -392,7 +392,6 @@
 					Box::new(IndexJoinThingIterator::new(ir, opt, ix.clone(), iterators)?);
 				Some(ThingIterator::IndexJoin(index_join))
 			}
-<<<<<<< HEAD
 			IndexOperator::Order(reverse) => {
 				if *reverse {
 					Some(ThingIterator::IndexRangeReverse(
@@ -404,14 +403,9 @@
 						opt.ns()?,
 						opt.db()?,
 						ix,
-					)))
-				}
-			}
-=======
-			IndexOperator::Order => Some(ThingIterator::IndexRange(
-				IndexRangeThingIterator::full_range(ir, opt.ns()?, opt.db()?, ix)?,
-			)),
->>>>>>> 6622e23f
+					)?))
+				}
+			}
 			_ => None,
 		})
 	}
@@ -863,7 +857,6 @@
 					Box::new(UniqueJoinThingIterator::new(irf, opt, ixr.clone(), iterators)?);
 				Some(ThingIterator::UniqueJoin(unique_join))
 			}
-<<<<<<< HEAD
 			IndexOperator::Order(reverse) => {
 				if *reverse {
 					Some(ThingIterator::UniqueRangeReverse(
@@ -875,14 +868,9 @@
 						opt.ns()?,
 						opt.db()?,
 						ixr,
-					)))
-				}
-			}
-=======
-			IndexOperator::Order => Some(ThingIterator::UniqueRange(
-				UniqueRangeThingIterator::full_range(irf, opt.ns()?, opt.db()?, ixr)?,
-			)),
->>>>>>> 6622e23f
+					)?))
+				}
+			}
 			_ => None,
 		})
 	}
