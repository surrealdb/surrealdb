use crate::ctx::Context;
use crate::dbs::Options;
use crate::doc::CursorDoc;
use crate::err::Error;
use crate::idx::docids::DocIds;
use crate::idx::ft::analyzer::{Analyzer, TermsList, TermsSet};
use crate::idx::ft::highlighter::HighlightParams;
use crate::idx::ft::scorer::BM25Scorer;
use crate::idx::ft::termdocs::TermsDocs;
use crate::idx::ft::terms::Terms;
use crate::idx::ft::{FtIndex, MatchRef};
use crate::idx::planner::checker::{HnswConditionChecker, MTreeConditionChecker};
use crate::idx::planner::iterators::{
	IndexEqualThingIterator, IndexJoinThingIterator, IndexRangeThingIterator,
	IndexUnionThingIterator, IteratorRange, IteratorRecord, IteratorRef, KnnIterator,
	KnnIteratorResult, MatchesThingIterator, MultipleIterators, ThingIterator,
	UniqueEqualThingIterator, UniqueJoinThingIterator, UniqueRangeThingIterator,
	UniqueUnionThingIterator, ValueType,
};
#[cfg(any(feature = "kv-rocksdb", feature = "kv-tikv"))]
use crate::idx::planner::iterators::{
	IndexRangeReverseThingIterator, UniqueRangeReverseThingIterator,
};
use crate::idx::planner::knn::{KnnBruteForceResult, KnnPriorityList};
use crate::idx::planner::plan::IndexOperator::Matches;
use crate::idx::planner::plan::{IndexOperator, IndexOption, RangeValue};
use crate::idx::planner::tree::{IdiomPosition, IndexReference};
use crate::idx::planner::IterationStage;
use crate::idx::trees::mtree::MTreeIndex;
use crate::idx::trees::store::hnsw::SharedHnswIndex;
use crate::idx::IndexKeyBase;
use crate::kvs::TransactionType;
use crate::sql::index::{Distance, Index};
use crate::sql::statements::DefineIndexStatement;
use crate::sql::{Array, Cond, Expression, Idiom, Number, Object, Table, Thing, Value};
use num_traits::{FromPrimitive, ToPrimitive};
use reblessive::tree::Stk;
use rust_decimal::Decimal;
use std::collections::hash_map::Entry;
use std::collections::{HashMap, HashSet, VecDeque};
use std::sync::Arc;
use tokio::sync::RwLock;

pub(super) type KnnBruteForceEntry = (KnnPriorityList, Idiom, Arc<Vec<Number>>, Distance);

pub(super) struct KnnBruteForceExpression {
	k: u32,
	id: Idiom,
	obj: Arc<Vec<Number>>,
	d: Distance,
}

impl KnnBruteForceExpression {
	pub(super) fn new(k: u32, id: Idiom, obj: Arc<Vec<Number>>, d: Distance) -> Self {
		Self {
			k,
			id,
			obj,
			d,
		}
	}
}

pub(super) type KnnBruteForceExpressions = HashMap<Arc<Expression>, KnnBruteForceExpression>;

pub(super) type KnnExpressions = HashSet<Arc<Expression>>;

#[derive(Clone)]
pub(crate) struct QueryExecutor(Arc<InnerQueryExecutor>);

pub(super) struct InnerQueryExecutor {
	table: String,
	ft_map: HashMap<IndexReference, FtIndex>,
	mr_entries: HashMap<MatchRef, FtEntry>,
	exp_entries: HashMap<Arc<Expression>, FtEntry>,
	it_entries: Vec<IteratorEntry>,
	mt_entries: HashMap<Arc<Expression>, MtEntry>,
	hnsw_entries: HashMap<Arc<Expression>, HnswEntry>,
	knn_bruteforce_entries: HashMap<Arc<Expression>, KnnBruteForceEntry>,
}

impl From<InnerQueryExecutor> for QueryExecutor {
	fn from(value: InnerQueryExecutor) -> Self {
		Self(Arc::new(value))
	}
}

pub(super) enum IteratorEntry {
	Single(Option<Arc<Expression>>, IndexOption),
	Range(HashSet<Arc<Expression>>, IndexReference, RangeValue, RangeValue),
}

impl IteratorEntry {
	pub(super) fn explain(&self) -> Value {
		match self {
			Self::Single(_, io) => io.explain(),
			Self::Range(_, ir, from, to) => {
				let mut e = HashMap::default();
				e.insert("index", Value::from(ir.name.0.to_owned()));
				e.insert("from", Value::from(from));
				e.insert("to", Value::from(to));
				Value::from(Object::from(e))
			}
		}
	}
}
impl InnerQueryExecutor {
	#[allow(clippy::too_many_arguments)]
	#[allow(clippy::mutable_key_type)]
	pub(super) async fn new(
		stk: &mut Stk,
		ctx: &Context,
		opt: &Options,
		table: &Table,
		ios: Vec<(Arc<Expression>, IndexOption)>,
		knns: KnnExpressions,
		kbtes: KnnBruteForceExpressions,
		knn_condition: Option<Cond>,
	) -> Result<Self, Error> {
		let mut mr_entries = HashMap::default();
		let mut exp_entries = HashMap::default();
		let mut ft_map = HashMap::default();
		let mut mt_map: HashMap<IndexReference, MTreeIndex> = HashMap::default();
		let mut mt_entries = HashMap::default();
		let mut hnsw_map: HashMap<IndexReference, SharedHnswIndex> = HashMap::default();
		let mut hnsw_entries = HashMap::default();
		let mut knn_bruteforce_entries = HashMap::with_capacity(knns.len());
		let knn_condition = knn_condition.map(Arc::new);

		// Create all the instances of index entries.
		// Map them to Idioms and MatchRef
		for (exp, io) in ios {
			let ixr = io.ix_ref();
			match &ixr.index {
				Index::Search(p) => {
					let ft_entry = match ft_map.entry(ixr.clone()) {
						Entry::Occupied(e) => FtEntry::new(stk, ctx, opt, e.get(), io).await?,
						Entry::Vacant(e) => {
							let (ns, db) = opt.ns_db()?;
							let ikb = IndexKeyBase::new(ns, db, e.key())?;
							let ft = FtIndex::new(
								ctx,
								opt,
								p.az.as_str(),
								ikb,
								p,
								TransactionType::Read,
							)
							.await?;
							let fte = FtEntry::new(stk, ctx, opt, &ft, io).await?;
							e.insert(ft);
							fte
						}
					};
					if let Some(e) = ft_entry {
						if let Matches(_, Some(mr)) = e.0.index_option.op() {
							if mr_entries.insert(*mr, e.clone()).is_some() {
								return Err(Error::DuplicatedMatchRef {
									mr: *mr,
								});
							}
						}
						exp_entries.insert(exp, e);
					}
				}
				Index::MTree(p) => {
					if let IndexOperator::Knn(a, k) = io.op() {
						let entry = match mt_map.entry(ixr.clone()) {
							Entry::Occupied(e) => {
								MtEntry::new(stk, ctx, opt, e.get(), a, *k, knn_condition.clone())
									.await?
							}
							Entry::Vacant(e) => {
								let (ns, db) = opt.ns_db()?;
								let ikb = IndexKeyBase::new(ns, db, e.key())?;
								let tx = ctx.tx();
								let mt =
									MTreeIndex::new(&tx, ikb, p, TransactionType::Read).await?;
								drop(tx);
								let entry =
									MtEntry::new(stk, ctx, opt, &mt, a, *k, knn_condition.clone())
										.await?;
								e.insert(mt);
								entry
							}
						};
						mt_entries.insert(exp, entry);
					}
				}
				Index::Hnsw(p) => {
					if let IndexOperator::Ann(a, k, ef) = io.op() {
						let entry = match hnsw_map.entry(ixr.clone()) {
							Entry::Occupied(e) => {
								HnswEntry::new(
									stk,
									ctx,
									opt,
									e.get().clone(),
									a,
									*k,
									*ef,
									knn_condition.clone(),
								)
								.await?
							}
							Entry::Vacant(e) => {
								let hnsw =
									ctx.get_index_stores().get_index_hnsw(ctx, opt, ixr, p).await?;
								// Ensure the local HNSW index is up to date with the KVS
								hnsw.write().await.check_state(&ctx.tx()).await?;
								// Now we can execute the request
								let entry = HnswEntry::new(
									stk,
									ctx,
									opt,
									hnsw.clone(),
									a,
									*k,
									*ef,
									knn_condition.clone(),
								)
								.await?;
								e.insert(hnsw);
								entry
							}
						};
						hnsw_entries.insert(exp, entry);
					}
				}
				_ => {}
			}
		}

		for (exp, knn) in kbtes {
			knn_bruteforce_entries
				.insert(exp, (KnnPriorityList::new(knn.k as usize), knn.id, knn.obj, knn.d));
		}

		Ok(Self {
			table: table.0.clone(),
			ft_map,
			mr_entries,
			exp_entries,
			it_entries: Vec::new(),
			mt_entries,
			hnsw_entries,
			knn_bruteforce_entries,
		})
	}

	pub(super) fn add_iterator(&mut self, it_entry: IteratorEntry) -> IteratorRef {
		let ir = self.it_entries.len();
		self.it_entries.push(it_entry);
		ir as IteratorRef
	}
}

impl QueryExecutor {
	pub(crate) async fn knn(
		&self,
		stk: &mut Stk,
		ctx: &Context,
		opt: &Options,
		thg: &Thing,
		doc: Option<&CursorDoc>,
		exp: &Expression,
	) -> Result<Value, Error> {
		if let Some(IterationStage::Iterate(e)) = ctx.get_iteration_stage() {
			if let Some(results) = e {
				return Ok(results.contains(exp, thg).into());
			}
			Ok(Value::Bool(false))
		} else {
			if let Some((p, id, val, dist)) = self.0.knn_bruteforce_entries.get(exp) {
				let v = id.compute(stk, ctx, opt, doc).await?;
				if let Ok(v) = v.try_into() {
					if let Ok(dist) = dist.compute(&v, val.as_ref()) {
						p.add(dist, thg).await;
						return Ok(Value::Bool(true));
					}
				}
			}
			Ok(Value::Bool(false))
		}
	}

	pub(super) async fn build_bruteforce_knn_result(&self) -> KnnBruteForceResult {
		let mut result = KnnBruteForceResult::with_capacity(self.0.knn_bruteforce_entries.len());
		for (e, (p, _, _, _)) in &self.0.knn_bruteforce_entries {
			result.insert(e.clone(), p.build().await);
		}
		result
	}

	pub(crate) fn is_table(&self, tb: &str) -> bool {
		self.0.table.eq(tb)
	}

	pub(crate) fn has_bruteforce_knn(&self) -> bool {
		!self.0.knn_bruteforce_entries.is_empty()
	}

	/// Returns `true` if the expression is matching the current iterator.
	pub(crate) fn is_iterator_expression(&self, ir: IteratorRef, exp: &Expression) -> bool {
		match self.0.it_entries.get(ir) {
			Some(IteratorEntry::Single(Some(e), ..)) => exp.eq(e.as_ref()),
			Some(IteratorEntry::Range(es, ..)) => es.contains(exp),
			_ => false,
		}
	}

	pub(crate) fn explain(&self, ir: IteratorRef) -> Value {
		match self.0.it_entries.get(ir) {
			Some(ie) => ie.explain(),
			None => Value::None,
		}
	}

	fn get_match_ref(match_ref: &Value) -> Option<MatchRef> {
		if let Value::Number(n) = match_ref {
			let m = n.to_int() as u8;
			Some(m)
		} else {
			None
		}
	}

	pub(crate) async fn new_iterator(
		&self,
		opt: &Options,
		ir: IteratorRef,
	) -> Result<Option<ThingIterator>, Error> {
		if let Some(it_entry) = self.0.it_entries.get(ir) {
			match it_entry {
				IteratorEntry::Single(_, io) => self.new_single_iterator(opt, ir, io).await,
				IteratorEntry::Range(_, ixr, from, to) => {
					Ok(self.new_range_iterator(ir, opt, ixr, from, to)?)
				}
			}
		} else {
			Ok(None)
		}
	}

	async fn new_single_iterator(
		&self,
		opt: &Options,
		irf: IteratorRef,
		io: &IndexOption,
	) -> Result<Option<ThingIterator>, Error> {
		let ixr = io.ix_ref();
		match ixr.index {
			Index::Idx => Ok(self.new_index_iterator(opt, irf, ixr, io.clone()).await?),
			Index::Uniq => Ok(self.new_unique_index_iterator(opt, irf, ixr, io.clone()).await?),
			Index::Search {
				..
			} => self.new_search_index_iterator(irf, io.clone()).await,
			Index::MTree(_) => Ok(self.new_mtree_index_knn_iterator(irf)),
			Index::Hnsw(_) => Ok(self.new_hnsw_index_ann_iterator(irf)),
		}
	}

	async fn new_index_iterator(
		&self,
		opt: &Options,
		ir: IteratorRef,
		ix: &IndexReference,
		io: IndexOption,
	) -> Result<Option<ThingIterator>, Error> {
		Ok(match io.op() {
			IndexOperator::Equality(value) => {
				let variants = Self::get_equal_variants_from_value(value);
				if variants.len() == 1 {
					Some(Self::new_index_equal_iterator(ir, opt, ix, &variants[0])?)
				} else {
					let (ns, db) = opt.ns_db()?;
					Some(ThingIterator::IndexUnion(IndexUnionThingIterator::new(
						ir, ns, db, ix, &variants,
					)?))
				}
			}
			IndexOperator::Union(values) => {
				let variants = Self::get_equal_variants_from_values(values);
				let (ns, db) = opt.ns_db()?;
				Some(ThingIterator::IndexUnion(IndexUnionThingIterator::new(
					ir, ns, db, ix, &variants,
				)?))
			}
			IndexOperator::Join(ios) => {
				let iterators = self.build_iterators(opt, ir, ios).await?;
				let index_join =
					Box::new(IndexJoinThingIterator::new(ir, opt, ix.clone(), iterators)?);
				Some(ThingIterator::IndexJoin(index_join))
			}
<<<<<<< HEAD
			IndexOperator::Order(reverse) => {
				if *reverse {
					#[cfg(any(feature = "kv-rocksdb", feature = "kv-tikv"))]
					{
						Some(ThingIterator::IndexRangeReverse(
							IndexRangeReverseThingIterator::full_range(
								ir,
								opt.ns()?,
								opt.db()?,
								ix,
							),
						))
					}
					#[cfg(not(any(feature = "kv-rocksdb", feature = "kv-tikv")))]
					None
				} else {
					Some(ThingIterator::IndexRange(IndexRangeThingIterator::full_range(
						ir,
						opt.ns()?,
						opt.db()?,
						ix,
					)?))
				}
=======
			IndexOperator::Order => {
				let (ns, db) = opt.ns_db()?;
				Some(ThingIterator::IndexRange(IndexRangeThingIterator::full_range(
					ir, ns, db, ix,
				)?))
>>>>>>> 403f3fa9
			}
			_ => None,
		})
	}

	fn get_equal_variants_from_value(value: &Value) -> Vec<Array> {
		let mut variants = Vec::with_capacity(1);
		Self::generate_variants_from_value(value, &mut variants);
		variants
	}

	fn get_equal_variants_from_values(values: &Value) -> Vec<Array> {
		if let Value::Array(a) = values {
			let mut variants = Vec::with_capacity(a.len());
			for v in &a.0 {
				Self::generate_variants_from_value(v, &mut variants);
			}
			variants
		} else {
			vec![]
		}
	}

	fn generate_variants_from_value(value: &Value, variants: &mut Vec<Array>) {
		if let Value::Array(a) = value {
			Self::generate_variants_from_array(a, variants);
		} else {
			let a = Array(vec![value.clone()]);
			Self::generate_variants_from_array(&a, variants)
		}
	}

	fn generate_variants_from_array(array: &Array, variants: &mut Vec<Array>) {
		let col_count = array.len();
		let mut cols_values = Vec::with_capacity(col_count);
		for value in array.iter() {
			let value_variants = if let Value::Number(n) = value {
				Self::get_equal_number_variants(n)
			} else {
				vec![value.clone()]
			};
			cols_values.push(value_variants);
		}
		Self::generate_variant(0, vec![], &cols_values, variants);
	}

	fn generate_variant(
		col: usize,
		variant: Vec<Value>,
		cols_values: &[Vec<Value>],
		variants: &mut Vec<Array>,
	) {
		if let Some(values) = cols_values.get(col) {
			let col = col + 1;
			for value in values {
				let mut current_variant = variant.clone();
				current_variant.push(value.clone());
				Self::generate_variant(col, current_variant, cols_values, variants);
			}
		} else {
			variants.push(Array(variant));
		}
	}

	fn new_index_equal_iterator(
		irf: IteratorRef,
		opt: &Options,
		ix: &DefineIndexStatement,
		array: &Array,
	) -> Result<ThingIterator, Error> {
		let (ns, db) = opt.ns_db()?;
		Ok(ThingIterator::IndexEqual(IndexEqualThingIterator::new(irf, ns, db, ix, array)?))
	}

	/// This function takes a reference to a `Number` enum and a conversion function `float_to_int`.
	/// It returns a tuple containing the variants of the `Number` as `Option<i64>`, `Option<f64>`, and `Option<Decimal>`.
	///
	/// The `Number` enum can be one of the following:
	/// - `Int(i64)`: Integer value.
	/// - `Float(f64)`: Floating point value.
	/// - `Decimal(Decimal)`: Decimal value.
	///
	/// The function performs the following conversions based on the type of the `Number`:
	/// - For `Int`, it returns the original `Int` value as `Option<i64>`, the equivalent `Float` value as `Option<f64>`, and the equivalent `Decimal` value as `Option<Decimal>`.
	/// - For `Float`, it uses the provided `float_to_int` function to convert the `Float` to `Option<i64>`, returns the original `Float` value as `Option<f64>`, and the equivalent `Decimal` value as `Option<Decimal>`.
	/// - For `Decimal`, it converts the `Decimal` to `Option<i64>` (if representable as `i64`), returns the equivalent `Float` value as `Option<f64>` (if representable as `f64`), and the original `Decimal` value as `Option<Decimal>`.
	///
	/// # Parameters
	/// - `n`: A reference to a `Number` enum.
	/// - `float_to_int`: A function that converts a reference to `f64` to `Option<i64>`.
	///
	/// # Returns
	/// A tuple of `(Option<i64>, Option<f64>, Option<Decimal>)` representing the converted variants of the input `Number`.
	fn get_number_variants<F>(
		n: &Number,
		float_to_int: F,
	) -> (Option<i64>, Option<f64>, Option<Decimal>)
	where
		F: Fn(&f64) -> Option<i64>,
	{
		let oi;
		let of;
		let od;
		match n {
			Number::Int(i) => {
				oi = Some(*i);
				of = Some(*i as f64);
				od = Decimal::from_i64(*i);
			}
			Number::Float(f) => {
				oi = float_to_int(f);
				of = Some(*f);
				od = Decimal::from_f64(*f);
			}
			Number::Decimal(d) => {
				oi = d.to_i64();
				of = d.to_f64();
				od = Some(*d);
			}
		};
		(oi, of, od)
	}
	fn get_equal_number_variants(n: &Number) -> Vec<Value> {
		let (oi, of, od) = Self::get_number_variants(n, |f| {
			if f.trunc().eq(f) {
				f.to_i64()
			} else {
				None
			}
		});
		let mut values = Vec::with_capacity(3);
		if let Some(i) = oi {
			values.push(Number::Int(i).into());
		}
		if let Some(f) = of {
			values.push(Number::Float(f).into());
		}
		if let Some(d) = od {
			values.push(Number::Decimal(d).into());
		}
		values
	}

	fn get_range_number_from_variants(n: &Number) -> (Option<i64>, Option<f64>, Option<Decimal>) {
		Self::get_number_variants(n, |f| f.floor().to_i64())
	}

	fn get_range_number_to_variants(n: &Number) -> (Option<i64>, Option<f64>, Option<Decimal>) {
		Self::get_number_variants(n, |f| f.ceil().to_i64())
	}

	fn get_from_range_number_variants<'a>(from: &Number, from_inc: bool) -> Vec<IteratorRange<'a>> {
		let (from_i, from_f, from_d) = Self::get_range_number_from_variants(from);
		let mut vec = Vec::with_capacity(3);
		if let Some(from) = from_i {
			vec.push(IteratorRange::new(
				ValueType::NumberInt,
				RangeValue {
					value: Number::Int(from).into(),
					inclusive: from_inc,
				},
				RangeValue {
					value: Value::None,
					inclusive: false,
				},
			));
		}
		if let Some(from) = from_f {
			vec.push(IteratorRange::new(
				ValueType::NumberFloat,
				RangeValue {
					value: Number::Float(from).into(),
					inclusive: from_inc,
				},
				RangeValue {
					value: Value::None,
					inclusive: false,
				},
			));
		}
		if let Some(from) = from_d {
			vec.push(IteratorRange::new(
				ValueType::NumberDecimal,
				RangeValue {
					value: Number::Decimal(from).into(),
					inclusive: from_inc,
				},
				RangeValue {
					value: Value::None,
					inclusive: false,
				},
			));
		}
		vec
	}

	fn get_to_range_number_variants<'a>(to: &Number, to_inc: bool) -> Vec<IteratorRange<'a>> {
		let (from_i, from_f, from_d) = Self::get_range_number_to_variants(to);
		let mut vec = Vec::with_capacity(3);
		if let Some(to) = from_i {
			vec.push(IteratorRange::new(
				ValueType::NumberInt,
				RangeValue {
					value: Value::None,
					inclusive: false,
				},
				RangeValue {
					value: Number::Int(to).into(),
					inclusive: to_inc,
				},
			));
		}
		if let Some(to) = from_f {
			vec.push(IteratorRange::new(
				ValueType::NumberFloat,
				RangeValue {
					value: Value::None,
					inclusive: false,
				},
				RangeValue {
					value: Number::Float(to).into(),
					inclusive: to_inc,
				},
			));
		}
		if let Some(to) = from_d {
			vec.push(IteratorRange::new(
				ValueType::NumberDecimal,
				RangeValue {
					value: Value::None,
					inclusive: false,
				},
				RangeValue {
					value: Number::Decimal(to).into(),
					inclusive: to_inc,
				},
			));
		}
		vec
	}

	fn get_ranges_number_variants<'a>(
		from: &Number,
		from_inc: bool,
		to: &Number,
		to_inc: bool,
	) -> Vec<IteratorRange<'a>> {
		let (from_i, from_f, from_d) = Self::get_range_number_from_variants(from);
		let (to_i, to_f, to_d) = Self::get_range_number_to_variants(to);
		let mut vec = Vec::with_capacity(3);
		if let (Some(from), Some(to)) = (from_i, to_i) {
			vec.push(IteratorRange::new(
				ValueType::NumberInt,
				RangeValue {
					value: Number::Int(from).into(),
					inclusive: from_inc,
				},
				RangeValue {
					value: Number::Int(to).into(),
					inclusive: to_inc,
				},
			));
		}
		if let (Some(from), Some(to)) = (from_f, to_f) {
			vec.push(IteratorRange::new(
				ValueType::NumberFloat,
				RangeValue {
					value: Number::Float(from).into(),
					inclusive: from_inc,
				},
				RangeValue {
					value: Number::Float(to).into(),
					inclusive: to_inc,
				},
			));
		}
		if let (Some(from), Some(to)) = (from_d, to_d) {
			vec.push(IteratorRange::new(
				ValueType::NumberDecimal,
				RangeValue {
					value: Number::Decimal(from).into(),
					inclusive: from_inc,
				},
				RangeValue {
					value: Number::Decimal(to).into(),
					inclusive: to_inc,
				},
			));
		}
		vec
	}

	fn new_range_iterator(
		&self,
		ir: IteratorRef,
		opt: &Options,
		ix: &DefineIndexStatement,
		from: &RangeValue,
		to: &RangeValue,
	) -> Result<Option<ThingIterator>, Error> {
		match ix.index {
			Index::Idx => {
				let ranges = Self::get_ranges_variants(from, to);
				if let Some(ranges) = ranges {
					if ranges.len() == 1 {
						return Ok(Some(Self::new_index_range_iterator(ir, opt, ix, &ranges[0])?));
					} else {
						return Ok(Some(Self::new_multiple_index_range_iterator(
							ir, opt, ix, &ranges,
						)?));
					}
				}
				return Ok(Some(Self::new_index_range_iterator(
					ir,
					opt,
					ix,
					&IteratorRange::new_ref(ValueType::None, from, to),
				)?));
			}
			Index::Uniq => {
				let ranges = Self::get_ranges_variants(from, to);
				if let Some(ranges) = ranges {
					if ranges.len() == 1 {
						return Ok(Some(Self::new_unique_range_iterator(ir, opt, ix, &ranges[0])?));
					} else {
						return Ok(Some(Self::new_multiple_unique_range_iterator(
							ir, opt, ix, &ranges,
						)?));
					}
				}
				return Ok(Some(Self::new_unique_range_iterator(
					ir,
					opt,
					ix,
					&IteratorRange::new_ref(ValueType::None, from, to),
				)?));
			}
			_ => {}
		}
		Ok(None)
	}

	fn get_ranges_variants<'a>(
		from: &'a RangeValue,
		to: &'a RangeValue,
	) -> Option<Vec<IteratorRange<'a>>> {
		match (&from.value, &to.value) {
			(Value::Number(from_n), Value::Number(to_n)) => {
				Some(Self::get_ranges_number_variants(from_n, from.inclusive, to_n, to.inclusive))
			}
			(Value::Number(from_n), Value::None) => {
				Some(Self::get_from_range_number_variants(from_n, from.inclusive))
			}
			(Value::None, Value::Number(to_n)) => {
				Some(Self::get_to_range_number_variants(to_n, to.inclusive))
			}
			_ => None,
		}
	}

	fn new_index_range_iterator(
		ir: IteratorRef,
		opt: &Options,
		ix: &DefineIndexStatement,
		range: &IteratorRange,
	) -> Result<ThingIterator, Error> {
		let (ns, db) = opt.ns_db()?;
		Ok(ThingIterator::IndexRange(IndexRangeThingIterator::new(ir, ns, db, ix, range)?))
	}

	fn new_unique_range_iterator(
		ir: IteratorRef,
		opt: &Options,
		ix: &DefineIndexStatement,
		range: &IteratorRange<'_>,
	) -> Result<ThingIterator, Error> {
		let (ns, db) = opt.ns_db()?;
		Ok(ThingIterator::UniqueRange(UniqueRangeThingIterator::new(
<<<<<<< HEAD
			ir,
			opt.ns()?,
			opt.db()?,
			ix,
			range,
=======
			ir, ns, db, &ix.what, &ix.name, range,
>>>>>>> 403f3fa9
		)?))
	}

	fn new_multiple_index_range_iterator(
		ir: IteratorRef,
		opt: &Options,
		ix: &DefineIndexStatement,
		ranges: &[IteratorRange],
	) -> Result<ThingIterator, Error> {
		let mut iterators = VecDeque::with_capacity(ranges.len());
		for range in ranges {
			iterators.push_back(Self::new_index_range_iterator(ir, opt, ix, range)?);
		}
		Ok(ThingIterator::Multiples(Box::new(MultipleIterators::new(iterators))))
	}

	fn new_multiple_unique_range_iterator(
		ir: IteratorRef,
		opt: &Options,
		ix: &DefineIndexStatement,
		ranges: &[IteratorRange<'_>],
	) -> Result<ThingIterator, Error> {
		let mut iterators = VecDeque::with_capacity(ranges.len());
		for range in ranges {
			iterators.push_back(Self::new_unique_range_iterator(ir, opt, ix, range)?);
		}
		Ok(ThingIterator::Multiples(Box::new(MultipleIterators::new(iterators))))
	}

	async fn new_unique_index_iterator(
		&self,
		opt: &Options,
		irf: IteratorRef,
		ixr: &IndexReference,
		io: IndexOption,
	) -> Result<Option<ThingIterator>, Error> {
		Ok(match io.op() {
			IndexOperator::Equality(values) => {
				let variants = Self::get_equal_variants_from_value(values);
				if variants.len() == 1 {
					Some(Self::new_unique_equal_iterator(irf, opt, ixr, &variants[0])?)
				} else {
					Some(ThingIterator::UniqueUnion(UniqueUnionThingIterator::new(
						irf, opt, ixr, &variants,
					)?))
				}
			}
			IndexOperator::Union(values) => {
				let variants = Self::get_equal_variants_from_values(values);
				Some(ThingIterator::UniqueUnion(UniqueUnionThingIterator::new(
					irf, opt, ixr, &variants,
				)?))
			}
			IndexOperator::Join(ios) => {
				let iterators = self.build_iterators(opt, irf, ios).await?;
				let unique_join =
					Box::new(UniqueJoinThingIterator::new(irf, opt, ixr.clone(), iterators)?);
				Some(ThingIterator::UniqueJoin(unique_join))
			}
<<<<<<< HEAD
			IndexOperator::Order(reverse) => {
				if *reverse {
					#[cfg(any(feature = "kv-rocksdb", feature = "kv-tikv"))]
					{
						Some(ThingIterator::UniqueRangeReverse(
							UniqueRangeReverseThingIterator::full_range(
								irf,
								opt.ns()?,
								opt.db()?,
								ixr,
							)?,
						))
					}
					#[cfg(not(any(feature = "kv-rocksdb", feature = "kv-tikv")))]
					None
				} else {
					Some(ThingIterator::UniqueRange(UniqueRangeThingIterator::full_range(
						irf,
						opt.ns()?,
						opt.db()?,
						ixr,
					)?))
				}
=======
			IndexOperator::Order => {
				let (ns, db) = opt.ns_db()?;
				Some(ThingIterator::UniqueRange(UniqueRangeThingIterator::full_range(
					irf, ns, db, ixr,
				)?))
>>>>>>> 403f3fa9
			}
			_ => None,
		})
	}

	fn new_unique_equal_iterator(
		irf: IteratorRef,
		opt: &Options,
		ix: &DefineIndexStatement,
		array: &Array,
	) -> Result<ThingIterator, Error> {
		let (ns, db) = opt.ns_db()?;
		if ix.cols.len() > 1 {
			// If the index is unique and the index is a composite index,
			// then we have the opportunity to iterate on the first column of the index
			// and consider it as a standard index (rather than a unique one)
			Ok(ThingIterator::IndexEqual(IndexEqualThingIterator::new(irf, ns, db, ix, array)?))
		} else {
			Ok(ThingIterator::UniqueEqual(UniqueEqualThingIterator::new(irf, ns, db, ix, array)?))
		}
	}

	async fn new_search_index_iterator(
		&self,
		ir: IteratorRef,
		io: IndexOption,
	) -> Result<Option<ThingIterator>, Error> {
		if let Some(IteratorEntry::Single(Some(exp), ..)) = self.0.it_entries.get(ir) {
			if let Matches(_, _) = io.op() {
				if let Some(fti) = self.0.ft_map.get(io.ix_ref()) {
					if let Some(fte) = self.0.exp_entries.get(exp) {
						let it =
							MatchesThingIterator::new(ir, fti, fte.0.terms_docs.clone()).await?;
						return Ok(Some(ThingIterator::Matches(it)));
					}
				}
			}
		}
		Ok(None)
	}

	fn new_mtree_index_knn_iterator(&self, ir: IteratorRef) -> Option<ThingIterator> {
		if let Some(IteratorEntry::Single(Some(exp), ..)) = self.0.it_entries.get(ir) {
			if let Some(mte) = self.0.mt_entries.get(exp) {
				let it = KnnIterator::new(ir, mte.res.clone());
				return Some(ThingIterator::Knn(it));
			}
		}
		None
	}

	fn new_hnsw_index_ann_iterator(&self, ir: IteratorRef) -> Option<ThingIterator> {
		if let Some(IteratorEntry::Single(Some(exp), ..)) = self.0.it_entries.get(ir) {
			if let Some(he) = self.0.hnsw_entries.get(exp) {
				let it = KnnIterator::new(ir, he.res.clone());
				return Some(ThingIterator::Knn(it));
			}
		}
		None
	}

	async fn build_iterators(
		&self,
		opt: &Options,
		irf: IteratorRef,
		ios: &[IndexOption],
	) -> Result<VecDeque<ThingIterator>, Error> {
		let mut iterators = VecDeque::with_capacity(ios.len());
		for io in ios {
			if let Some(it) = Box::pin(self.new_single_iterator(opt, irf, io)).await? {
				iterators.push_back(it);
			}
		}
		Ok(iterators)
	}

	#[allow(clippy::too_many_arguments)]
	pub(crate) async fn matches(
		&self,
		stk: &mut Stk,
		ctx: &Context,
		opt: &Options,
		thg: &Thing,
		exp: &Expression,
		l: Value,
		r: Value,
	) -> Result<bool, Error> {
		if let Some(ft) = self.0.exp_entries.get(exp) {
			let ix = ft.0.index_option.ix_ref();
			if self.0.table.eq(&ix.what.0) {
				return self.matches_with_doc_id(ctx, thg, ft).await;
			}
			return self.matches_with_value(stk, ctx, opt, ft, l, r).await;
		}

		// If no previous case were successful, we end up with a user error
		Err(Error::NoIndexFoundForMatch {
			exp: exp.to_string(),
		})
	}

	async fn matches_with_doc_id(
		&self,
		ctx: &Context,
		thg: &Thing,
		ft: &FtEntry,
	) -> Result<bool, Error> {
		// TODO ask emmanual
		let doc_key = revision::to_vec(thg)?;
		let tx = ctx.tx();
		let di = ft.0.doc_ids.read().await;
		let doc_id = di.get_doc_id(&tx, doc_key).await?;
		drop(di);
		if let Some(doc_id) = doc_id {
			let term_goals = ft.0.terms_docs.len();
			// If there is no terms, it can't be a match
			if term_goals == 0 {
				return Ok(false);
			}
			for opt_td in ft.0.terms_docs.iter() {
				if let Some((_, docs)) = opt_td {
					if !docs.contains(doc_id) {
						return Ok(false);
					}
				} else {
					// If one of the term is missing, it can't be a match
					return Ok(false);
				}
			}
			return Ok(true);
		}
		Ok(false)
	}

	async fn matches_with_value(
		&self,
		stk: &mut Stk,
		ctx: &Context,
		opt: &Options,
		ft: &FtEntry,
		l: Value,
		r: Value,
	) -> Result<bool, Error> {
		// If the query terms contains terms that are unknown in the index
		// of if there are no terms in the query
		// we are sure that it does not match any document
		if !ft.0.query_terms_set.is_matchable() {
			return Ok(false);
		}
		let v = match ft.0.index_option.id_pos() {
			IdiomPosition::Left => r,
			IdiomPosition::Right => l,
			IdiomPosition::None => return Ok(false),
		};
		let terms = ft.0.terms.read().await;
		// Extract the terms set from the record
		let t = ft.0.analyzer.extract_indexing_terms(stk, ctx, opt, &terms, v).await?;
		drop(terms);
		Ok(ft.0.query_terms_set.is_subset(&t))
	}

	fn get_ft_entry(&self, match_ref: &Value) -> Option<&FtEntry> {
		if let Some(mr) = Self::get_match_ref(match_ref) {
			self.0.mr_entries.get(&mr)
		} else {
			None
		}
	}

	fn get_ft_entry_and_index(&self, match_ref: &Value) -> Option<(&FtEntry, &FtIndex)> {
		if let Some(e) = self.get_ft_entry(match_ref) {
			if let Some(ft) = self.0.ft_map.get(e.0.index_option.ix_ref()) {
				return Some((e, ft));
			}
		}
		None
	}

	pub(crate) async fn highlight(
		&self,
		ctx: &Context,
		thg: &Thing,
		hlp: HighlightParams,
		doc: &Value,
	) -> Result<Value, Error> {
		if let Some((e, ft)) = self.get_ft_entry_and_index(hlp.match_ref()) {
			if let Some(id) = e.0.index_option.id_ref() {
				let tx = ctx.tx();
				let res = ft.highlight(&tx, thg, &e.0.query_terms_list, hlp, id, doc).await;
				return res;
			}
		}
		Ok(Value::None)
	}

	pub(crate) async fn offsets(
		&self,
		ctx: &Context,
		thg: &Thing,
		match_ref: Value,
		partial: bool,
	) -> Result<Value, Error> {
		if let Some((e, ft)) = self.get_ft_entry_and_index(&match_ref) {
			let tx = ctx.tx();
			let res = ft.extract_offsets(&tx, thg, &e.0.query_terms_list, partial).await;
			return res;
		}
		Ok(Value::None)
	}

	pub(crate) async fn score(
		&self,
		ctx: &Context,
		match_ref: &Value,
		rid: &Thing,
		ir: Option<&Arc<IteratorRecord>>,
	) -> Result<Value, Error> {
		if let Some(e) = self.get_ft_entry(match_ref) {
			if let Some(scorer) = &e.0.scorer {
				let tx = ctx.tx();
				let mut doc_id = if let Some(ir) = ir {
					ir.doc_id()
				} else {
					None
				};
				if doc_id.is_none() {
					let key = revision::to_vec(rid)?;
					let di = e.0.doc_ids.read().await;
					doc_id = di.get_doc_id(&tx, key).await?;
					drop(di);
				}
				if let Some(doc_id) = doc_id {
					let score = scorer.score(&tx, doc_id).await?;
					if let Some(score) = score {
						return Ok(Value::from(score));
					}
				}
			}
		}
		Ok(Value::None)
	}
}

#[derive(Clone)]
struct FtEntry(Arc<Inner>);

struct Inner {
	index_option: IndexOption,
	doc_ids: Arc<RwLock<DocIds>>,
	analyzer: Analyzer,
	query_terms_set: TermsSet,
	query_terms_list: TermsList,
	terms: Arc<RwLock<Terms>>,
	terms_docs: TermsDocs,
	scorer: Option<BM25Scorer>,
}

impl FtEntry {
	async fn new(
		stk: &mut Stk,
		ctx: &Context,
		opt: &Options,
		ft: &FtIndex,
		io: IndexOption,
	) -> Result<Option<Self>, Error> {
		if let Matches(qs, _) = io.op() {
			let (terms_list, terms_set) =
				ft.extract_querying_terms(stk, ctx, opt, qs.to_owned()).await?;
			let tx = ctx.tx();
			let terms_docs = Arc::new(ft.get_terms_docs(&tx, &terms_list).await?);
			drop(tx);
			Ok(Some(Self(Arc::new(Inner {
				index_option: io,
				doc_ids: ft.doc_ids(),
				analyzer: ft.analyzer(),
				query_terms_set: terms_set,
				query_terms_list: terms_list,
				scorer: ft.new_scorer(terms_docs.clone())?,
				terms: ft.terms(),
				terms_docs,
			}))))
		} else {
			Ok(None)
		}
	}
}

#[derive(Clone)]
pub(super) struct MtEntry {
	res: VecDeque<KnnIteratorResult>,
}

impl MtEntry {
	async fn new(
		stk: &mut Stk,
		ctx: &Context,
		opt: &Options,
		mt: &MTreeIndex,
		o: &[Number],
		k: u32,
		cond: Option<Arc<Cond>>,
	) -> Result<Self, Error> {
		let cond_checker = if let Some(cond) = cond {
			MTreeConditionChecker::new_cond(ctx, opt, cond)
		} else {
			MTreeConditionChecker::new(ctx)
		};
		let res = mt.knn_search(stk, ctx, o, k as usize, cond_checker).await?;
		Ok(Self {
			res,
		})
	}
}

#[derive(Clone)]
pub(super) struct HnswEntry {
	res: VecDeque<KnnIteratorResult>,
}

impl HnswEntry {
	#[allow(clippy::too_many_arguments)]
	async fn new(
		stk: &mut Stk,
		ctx: &Context,
		opt: &Options,
		h: SharedHnswIndex,
		v: &[Number],
		n: u32,
		ef: u32,
		cond: Option<Arc<Cond>>,
	) -> Result<Self, Error> {
		let cond_checker = if let Some(cond) = cond {
			HnswConditionChecker::new_cond(ctx, opt, cond)
		} else {
			HnswConditionChecker::new()
		};
		let res = h
			.read()
			.await
			.knn_search(&ctx.tx(), stk, v, n as usize, ef as usize, cond_checker)
			.await?;
		Ok(Self {
			res,
		})
	}
}<|MERGE_RESOLUTION|>--- conflicted
+++ resolved
@@ -392,7 +392,6 @@
 					Box::new(IndexJoinThingIterator::new(ir, opt, ix.clone(), iterators)?);
 				Some(ThingIterator::IndexJoin(index_join))
 			}
-<<<<<<< HEAD
 			IndexOperator::Order(reverse) => {
 				if *reverse {
 					#[cfg(any(feature = "kv-rocksdb", feature = "kv-tikv"))]
@@ -416,13 +415,6 @@
 						ix,
 					)?))
 				}
-=======
-			IndexOperator::Order => {
-				let (ns, db) = opt.ns_db()?;
-				Some(ThingIterator::IndexRange(IndexRangeThingIterator::full_range(
-					ir, ns, db, ix,
-				)?))
->>>>>>> 403f3fa9
 			}
 			_ => None,
 		})
@@ -800,17 +792,7 @@
 		range: &IteratorRange<'_>,
 	) -> Result<ThingIterator, Error> {
 		let (ns, db) = opt.ns_db()?;
-		Ok(ThingIterator::UniqueRange(UniqueRangeThingIterator::new(
-<<<<<<< HEAD
-			ir,
-			opt.ns()?,
-			opt.db()?,
-			ix,
-			range,
-=======
-			ir, ns, db, &ix.what, &ix.name, range,
->>>>>>> 403f3fa9
-		)?))
+		Ok(ThingIterator::UniqueRange(UniqueRangeThingIterator::new(ir, ns, db, ix, range)?))
 	}
 
 	fn new_multiple_index_range_iterator(
@@ -869,7 +851,6 @@
 					Box::new(UniqueJoinThingIterator::new(irf, opt, ixr.clone(), iterators)?);
 				Some(ThingIterator::UniqueJoin(unique_join))
 			}
-<<<<<<< HEAD
 			IndexOperator::Order(reverse) => {
 				if *reverse {
 					#[cfg(any(feature = "kv-rocksdb", feature = "kv-tikv"))]
@@ -893,13 +874,6 @@
 						ixr,
 					)?))
 				}
-=======
-			IndexOperator::Order => {
-				let (ns, db) = opt.ns_db()?;
-				Some(ThingIterator::UniqueRange(UniqueRangeThingIterator::full_range(
-					irf, ns, db, ixr,
-				)?))
->>>>>>> 403f3fa9
 			}
 			_ => None,
 		})
