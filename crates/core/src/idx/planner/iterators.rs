--- conflicted
+++ resolved
@@ -1,16 +1,4 @@
-<<<<<<< HEAD
 use crate::catalog::{DatabaseId, NamespaceId};
-=======
-use std::borrow::Cow;
-use std::collections::VecDeque;
-use std::ops::Range;
-use std::sync::Arc;
-
-use anyhow::Result;
-use radix_trie::Trie;
-use rust_decimal::Decimal;
-
->>>>>>> e517508b
 use crate::ctx::Context;
 use crate::expr::Ident;
 use crate::expr::statements::DefineIndexStatement;
@@ -22,6 +10,13 @@
 use crate::key::index::Index;
 use crate::kvs::{KVKey, Key, Transaction, Val};
 use crate::val::{Array, Number, RecordId, Value};
+use anyhow::Result;
+use radix_trie::Trie;
+use rust_decimal::Decimal;
+use std::borrow::Cow;
+use std::collections::VecDeque;
+use std::ops::Range;
+use std::sync::Arc;
 
 pub(crate) type IteratorRef = usize;
 
@@ -1237,8 +1232,8 @@
 
 	pub(super) fn full_range(
 		irf: IteratorRef,
-		ns: &str,
-		db: &str,
+		ns: NamespaceId,
+		db: DatabaseId,
 		ix: &DefineIndexStatement,
 	) -> Result<Self> {
 		let r = full_iterator_range();
