--- conflicted
+++ resolved
@@ -8,14 +8,8 @@
 use crate::idx::planner::plan::RangeValue;
 use crate::idx::planner::tree::IndexReference;
 use crate::key::index::Index;
-<<<<<<< HEAD
-use crate::kvs::{Key, KeyEncode, Transaction, Val};
+use crate::kvs::{KVKey, Key, Transaction, Val};
 use crate::val::{Array, Number, RecordId, Value};
-=======
-use crate::kvs::KVKey;
-use crate::kvs::Transaction;
-use crate::kvs::{Key, Val};
->>>>>>> 3bd63f7b
 use anyhow::Result;
 use radix_trie::Trie;
 use rust_decimal::Decimal;
@@ -975,13 +969,8 @@
 
 	async fn next_batch<B: IteratorBatch>(&mut self, tx: &Transaction) -> Result<B> {
 		if let Some(key) = self.key.take() {
-<<<<<<< HEAD
-			if let Some(val) = tx.get(key, None).await? {
+			if let Some(val) = tx.get(&key, None).await? {
 				let rid: RecordId = revision::from_slice(&val)?;
-=======
-			if let Some(val) = tx.get(&key, None).await? {
-				let rid: Thing = revision::from_slice(&val)?;
->>>>>>> 3bd63f7b
 				let record = IndexItemRecord::new_key(rid, self.irf.into());
 				return Ok(B::from_one(record));
 			}
