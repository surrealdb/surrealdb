use std::collections::VecDeque;
use std::ops::Range;
use std::sync::Arc;

use anyhow::{Result, bail};
use radix_trie::Trie;

use crate::catalog::{DatabaseId, IndexDefinition, NamespaceId};
use crate::ctx::Context;
<<<<<<< HEAD
=======
use crate::err::Error;
use crate::expr::statements::DefineIndexStatement;
use crate::expr::{BinaryOperator, Ident};
>>>>>>> e5988f30
use crate::idx::docids::DocId;
use crate::idx::ft::fulltext::FullTextHitsIterator;
use crate::idx::ft::search::SearchHitsIterator;
use crate::idx::planner::plan::StoreRangeValue;
use crate::idx::planner::tree::IndexReference;
use crate::key::index::Index;
use crate::key::value::{StoreKeyArray, StoreKeyValue};
use crate::kvs::{KVKey, Key, Transaction, Val};
use crate::val::record::Record;
use crate::val::{Array, RecordId, Value};

pub(crate) type IteratorRef = usize;

#[derive(Debug)]
pub(crate) struct IteratorRecord {
	irf: IteratorRef,
	doc_id: Option<DocId>,
	dist: Option<f64>,
}

impl IteratorRecord {
	pub(crate) fn irf(&self) -> IteratorRef {
		self.irf
	}
	pub(crate) fn doc_id(&self) -> Option<DocId> {
		self.doc_id
	}

	pub(crate) fn dist(&self) -> Option<f64> {
		self.dist
	}
}
impl From<IteratorRef> for IteratorRecord {
	fn from(irf: IteratorRef) -> Self {
		IteratorRecord {
			irf,
			doc_id: None,
			dist: None,
		}
	}
}

/// Abstraction over batch containers used by iterators (Vec or VecDeque),
/// allowing the same code to accumulate records regardless of concrete type.
pub(crate) trait IteratorBatch {
	fn empty() -> Self;
	fn with_capacity(capacity: usize) -> Self;
	fn from_one(record: IndexItemRecord) -> Self;
	fn add(&mut self, record: IndexItemRecord);
	fn len(&self) -> usize;
	fn is_empty(&self) -> bool;
}

impl IteratorBatch for Vec<IndexItemRecord> {
	fn empty() -> Self {
		Vec::from([])
	}

	fn with_capacity(capacity: usize) -> Self {
		Vec::with_capacity(capacity)
	}
	fn from_one(record: IndexItemRecord) -> Self {
		Vec::from([record])
	}

	fn add(&mut self, record: IndexItemRecord) {
		self.push(record)
	}

	fn len(&self) -> usize {
		Vec::len(self)
	}

	fn is_empty(&self) -> bool {
		Vec::is_empty(self)
	}
}

impl IteratorBatch for VecDeque<IndexItemRecord> {
	fn empty() -> Self {
		VecDeque::from([])
	}
	fn with_capacity(capacity: usize) -> Self {
		VecDeque::with_capacity(capacity)
	}
	fn from_one(record: IndexItemRecord) -> Self {
		VecDeque::from([record])
	}

	fn add(&mut self, record: IndexItemRecord) {
		self.push_back(record)
	}

	fn len(&self) -> usize {
		VecDeque::len(self)
	}
	fn is_empty(&self) -> bool {
		VecDeque::is_empty(self)
	}
}

/// High-level iterator over index-backed scans which yields RecordIds (and
/// optionally pre-fetched Values) depending on the current RecordStrategy.
///
/// Each variant encapsulates a concrete scan strategy (equality, range, union,
/// join, text search, KNN, etc). Iteration is performed in batches to cap
/// per-IO work and allow cooperative cancellation via Context.
pub(crate) enum ThingIterator {
	IndexEqual(IndexEqualThingIterator),
	IndexRange(IndexRangeThingIterator),
	#[cfg(any(feature = "kv-rocksdb", feature = "kv-tikv"))]
	IndexRangeReverse(IndexRangeReverseThingIterator),
	IndexUnion(IndexUnionThingIterator),
	IndexJoin(Box<IndexJoinThingIterator>),
	UniqueEqual(UniqueEqualThingIterator),
	UniqueRange(UniqueRangeThingIterator),
	#[cfg(any(feature = "kv-rocksdb", feature = "kv-tikv"))]
	UniqueRangeReverse(UniqueRangeReverseThingIterator),
	UniqueUnion(UniqueUnionThingIterator),
	UniqueJoin(Box<UniqueJoinThingIterator>),
	SearchMatches(MatchesThingIterator<SearchHitsIterator>),
	FullTextMatches(MatchesThingIterator<FullTextHitsIterator>),
	Knn(KnnIterator),
}

impl ThingIterator {
	/// Fetch the next batch of index items.
	///
	/// - `size` is a soft upper bound on how many items to fetch. Concrete iterators may return
	///   fewer items (e.g., due to range boundaries) or, in rare edge-cases, one extra to honor
	///   inclusivity semantics when scanning in reverse.
	pub(crate) async fn next_batch<B: IteratorBatch>(
		&mut self,
		ctx: &Context,
		txn: &Transaction,
		size: u32,
	) -> Result<B> {
		match self {
			Self::IndexEqual(i) => i.next_batch(txn, size).await,
			Self::UniqueEqual(i) => i.next_batch(txn).await,
			Self::IndexRange(i) => i.next_batch(txn, size).await,
			#[cfg(any(feature = "kv-rocksdb", feature = "kv-tikv"))]
			Self::IndexRangeReverse(i) => i.next_batch(txn, size).await,
			Self::UniqueRange(i) => i.next_batch(txn, size).await,
			#[cfg(any(feature = "kv-rocksdb", feature = "kv-tikv"))]
			Self::UniqueRangeReverse(i) => i.next_batch(txn, size).await,
			Self::IndexUnion(i) => i.next_batch(ctx, txn, size).await,
			Self::UniqueUnion(i) => i.next_batch(ctx, txn, size).await,
			Self::SearchMatches(i) => i.next_batch(ctx, txn, size).await,
			Self::FullTextMatches(i) => i.next_batch(ctx, txn, size).await,
			Self::Knn(i) => i.next_batch(ctx, size).await,
			Self::IndexJoin(i) => Box::pin(i.next_batch(ctx, txn, size)).await,
			Self::UniqueJoin(i) => Box::pin(i.next_batch(ctx, txn, size)).await,
		}
	}

	/// Count up to the next `size` matching items without materializing values.
	///
	/// Used for SELECT ... COUNT and for explain paths where only cardinality
	/// is required.
	pub(crate) async fn next_count(
		&mut self,
		ctx: &Context,
		txn: &Transaction,
		size: u32,
	) -> Result<usize> {
		match self {
			Self::IndexEqual(i) => i.next_count(txn, size).await,
			Self::UniqueEqual(i) => i.next_count(txn).await,
			Self::IndexRange(i) => i.next_count(txn, size).await,
			#[cfg(any(feature = "kv-rocksdb", feature = "kv-tikv"))]
			Self::IndexRangeReverse(i) => i.next_count(txn, size).await,
			Self::UniqueRange(i) => i.next_count(txn, size).await,
			#[cfg(any(feature = "kv-rocksdb", feature = "kv-tikv"))]
			Self::UniqueRangeReverse(i) => i.next_count(txn, size).await,
			Self::IndexUnion(i) => i.next_count(ctx, txn, size).await,
			Self::UniqueUnion(i) => i.next_count(ctx, txn, size).await,
			Self::SearchMatches(i) => i.next_count(ctx, txn, size).await,
			Self::FullTextMatches(i) => i.next_count(ctx, txn, size).await,
			Self::Knn(i) => i.next_count(ctx, size).await,
			Self::IndexJoin(i) => Box::pin(i.next_count(ctx, txn, size)).await,
			Self::UniqueJoin(i) => Box::pin(i.next_count(ctx, txn, size)).await,
		}
	}
}

/// Iterator output record. Either a key-only result (for index-only scans)
/// or a key+value pair when values are fetched by the current RecordStrategy.
pub(crate) enum IndexItemRecord {
	/// We just collected the key
	Key(Arc<RecordId>, IteratorRecord),
	/// We have collected the key and the value
	KeyValue(Arc<RecordId>, Arc<Record>, IteratorRecord),
}

impl IndexItemRecord {
	fn new(t: Arc<RecordId>, ir: IteratorRecord, val: Option<Arc<Record>>) -> Self {
		if let Some(val) = val {
			Self::KeyValue(t, val, ir)
		} else {
			Self::Key(t, ir)
		}
	}

	fn new_key(t: RecordId, ir: IteratorRecord) -> Self {
		Self::Key(Arc::new(t), ir)
	}
	fn thing(&self) -> &RecordId {
		match self {
			Self::Key(t, _) => t,
			Self::KeyValue(t, _, _) => t,
		}
	}

	pub(crate) fn consume(self) -> (Arc<RecordId>, Option<Arc<Record>>, IteratorRecord) {
		match self {
			Self::Key(t, ir) => (t, None, ir),
			Self::KeyValue(t, v, ir) => (t, Some(v), ir),
		}
	}
}

pub(crate) struct IndexEqualThingIterator {
	irf: IteratorRef,
	beg: Vec<u8>,
	end: Vec<u8>,
}

impl IndexEqualThingIterator {
	pub(super) fn new(
		irf: IteratorRef,
		ns: NamespaceId,
		db: DatabaseId,
<<<<<<< HEAD
		ix: &IndexDefinition,
		a: &Array,
=======
		ix: &DefineIndexStatement,
		fd: &StoreKeyArray,
>>>>>>> e5988f30
	) -> Result<Self> {
		let (beg, end) = Self::get_beg_end(ns, db, ix, fd)?;
		Ok(Self {
			irf,
			beg,
			end,
		})
	}

	/// Computes the begin and end keys for scanning an equality index.
	///
	/// For single-column indexes, uses simple prefix key generation.
	/// For composite indexes (multiple columns), uses composite key generation
	/// which handles the ordering and encoding of multiple index values.
	///
	/// Returns a tuple of (begin_key, end_key) that defines the scan range
	/// for finding all records that exactly match the provided array values.
	fn get_beg_end(
		ns: NamespaceId,
		db: DatabaseId,
<<<<<<< HEAD
		ix: &IndexDefinition,
		a: &Array,
=======
		ix: &DefineIndexStatement,
		fd: &StoreKeyArray,
>>>>>>> e5988f30
	) -> Result<(Vec<u8>, Vec<u8>)> {
		Ok(if ix.cols.len() == 1 {
			// Single column index: straightforward key prefix generation
			(
				Index::prefix_ids_beg(ns, db, &ix.what, &ix.name, fd)?,
				Index::prefix_ids_end(ns, db, &ix.what, &ix.name, fd)?,
			)
		} else {
			// Composite index: handles multiple column values with proper ordering
			(
				Index::prefix_ids_composite_beg(ns, db, &ix.what, &ix.name, fd)?,
				Index::prefix_ids_composite_end(ns, db, &ix.what, &ix.name, fd)?,
			)
		})
	}

	/// Performs a key-value scan within the specified range and updates the
	/// begin key for pagination.
	///
	/// This method scans the key-value store between `beg` and `end` keys,
	/// returning up to `limit` results. After scanning, it updates the `beg`
	/// key to continue from where this scan left off, enabling
	/// efficient pagination through large result sets.
	///
	/// The key manipulation (appending 0x00) ensures that the next scan will
	/// start after the last key returned, avoiding duplicate results while
	/// maintaining correct lexicographic ordering.
	async fn next_scan(
		tx: &Transaction,
		beg: &mut Vec<u8>,
		end: &[u8],
		limit: u32,
	) -> Result<Vec<(Key, Val)>> {
		let min = beg.clone();
		let max = end.to_owned();
		let res = tx.scan(min..max, limit, None).await?;
		// Update the begin key for the next scan to avoid duplicates and enable
		// pagination
		if let Some((key, _)) = res.last() {
			let mut key = key.clone();
			key.push(0x00); // Move to the next possible key lexicographically
			*beg = key;
		}
		Ok(res)
	}

	async fn next_scan_batch<B: IteratorBatch>(
		tx: &Transaction,
		irf: IteratorRef,
		beg: &mut Vec<u8>,
		end: &[u8],
		limit: u32,
	) -> Result<B> {
		let res = Self::next_scan(tx, beg, end, limit).await?;
		let mut records = B::with_capacity(res.len());
		res.into_iter().try_for_each(|(_, val)| -> Result<()> {
			records.add(IndexItemRecord::new_key(revision::from_slice(&val)?, irf.into()));
			Ok(())
		})?;
		Ok(records)
	}

	async fn next_batch<B: IteratorBatch>(&mut self, tx: &Transaction, limit: u32) -> Result<B> {
		Self::next_scan_batch(tx, self.irf, &mut self.beg, &self.end, limit).await
	}

	async fn next_count(&mut self, tx: &Transaction, limit: u32) -> Result<usize> {
		Ok(Self::next_scan(tx, &mut self.beg, &self.end, limit).await?.len())
	}
}

struct RangeScan {
	beg: Key,
	end: Key,
	/// True if the beginning key has already been seen and match checked
	beg_excl_match_checked: bool,
	/// True if the ending key has already been seen and match checked
	end_excl_match_checked: bool,
}

impl RangeScan {
	fn new(beg_key: Key, beg_incl: bool, end_key: Key, end_incl: bool) -> Self {
		Self {
			beg: beg_key,
			end: end_key,
			beg_excl_match_checked: beg_incl,
			end_excl_match_checked: end_incl,
		}
	}

	fn range(&self) -> Range<Key> {
		self.beg.clone()..self.end.clone()
	}

	/// Determines whether a given key should be included in the range scan
	/// results.
	///
	/// This method implements inclusive/exclusive boundary logic for range
	/// scans. It tracks whether boundary keys have been encountered and
	/// applies the appropriate inclusion/exclusion rules based on the range
	/// configuration.
	///
	/// Returns `false` for keys that should be excluded (boundary keys when the
	/// range is exclusive at that boundary), `true` for keys that should be
	/// included.
	fn matches(&mut self, k: &Key) -> bool {
		// Handle beginning boundary: exclude if this is an exclusive range start
		if !self.beg_excl_match_checked && self.beg.eq(k) {
			self.beg_excl_match_checked = true;
			return false; // Exclude the boundary key for exclusive ranges
		}
		// Handle ending boundary: exclude if this is an exclusive range end
		if !self.end_excl_match_checked && self.end.eq(k) {
			self.end_excl_match_checked = true;
			return false; // Exclude the boundary key for exclusive ranges
		}
		true // Include all other keys within the range
	}

	fn matches_end(&mut self) -> bool {
		// We check if we should match the key matching the end of the range
		if !self.end_excl_match_checked && self.end.eq(&self.end) {
			self.end_excl_match_checked = true;
			return false;
		}
		true
	}
}

#[cfg(any(feature = "kv-rocksdb", feature = "kv-tikv"))]
struct ReverseRangeScan {
	r: RangeScan,
	/// True if the beginning key should be included
	beg_incl: bool,
	/// True if the ending key should be included
	end_incl: bool,
}

#[cfg(any(feature = "kv-rocksdb", feature = "kv-tikv"))]
impl ReverseRangeScan {
	fn new(r: RangeScan) -> Self {
		// Capture whether the original forward range considered the endpoints inclusive.
		// Reverse KV scans typically exclude the end key, so we keep these flags and
		// later compensate by explicitly fetching the endpoint once per iterator.
		Self {
			beg_incl: r.beg_excl_match_checked,
			end_incl: r.end_excl_match_checked,
			r,
		}
	}
	fn matches_check(&self, k: &Key) -> bool {
		// Skip keys that are exactly equal to the range boundaries if we haven't
		// performed the explicit endpoint compensation yet. This avoids double
		// returning the endpoints when they are inclusive.
		if !self.r.beg_excl_match_checked && self.r.beg.eq(k) {
			return false;
		}
		if !self.r.end_excl_match_checked && self.r.end.eq(k) {
			return false;
		}
		true
	}
}

<<<<<<< HEAD
pub(super) struct IteratorRange<'a> {
	value_type: ValueType,
	from: Cow<'a, RangeValue>,
	to: Cow<'a, RangeValue>,
}

impl<'a> IteratorRange<'a> {
	pub(super) fn new(t: ValueType, from: RangeValue, to: RangeValue) -> Self {
		IteratorRange {
			value_type: t,
			from: Cow::Owned(from),
			to: Cow::Owned(to),
		}
	}

	pub(super) fn new_ref(t: ValueType, from: &'a RangeValue, to: &'a RangeValue) -> Self {
		IteratorRange {
			value_type: t,
			from: Cow::Borrowed(from),
			to: Cow::Borrowed(to),
		}
	}
}

// When we know the type of the range values, we have the opportunity
// to restrict the key range to the exact prefixes according to the type.
#[derive(Copy, Clone)]
pub(super) enum ValueType {
	None,
	NumberInt,
	NumberFloat,
	NumberDecimal,
}

impl ValueType {
	fn prefix_beg(
		&self,
		ns: NamespaceId,
		db: DatabaseId,
		ix_what: &str,
		ix_name: &str,
	) -> Result<Vec<u8>> {
		match self {
			Self::None => Index::prefix_beg(ns, db, ix_what, ix_name),
			Self::NumberInt => Index::prefix_ids_beg(
				ns,
				db,
				ix_what,
				ix_name,
				&Array(vec![Value::Number(Number::Int(i64::MIN))]),
			),
			Self::NumberFloat => Index::prefix_ids_beg(
				ns,
				db,
				ix_what,
				ix_name,
				&Array(vec![Value::Number(Number::Float(f64::MIN))]),
			),
			Self::NumberDecimal => Index::prefix_ids_beg(
				ns,
				db,
				ix_what,
				ix_name,
				&Array(vec![Value::Number(Number::Decimal(Decimal::MIN))]),
			),
		}
	}

	fn prefix_end(
		&self,
		ns: NamespaceId,
		db: DatabaseId,
		ix_what: &str,
		ix_name: &str,
	) -> Result<Vec<u8>> {
		match self {
			Self::None => Index::prefix_end(ns, db, ix_what, ix_name),
			Self::NumberInt => Index::prefix_ids_end(
				ns,
				db,
				ix_what,
				ix_name,
				&Array(vec![Value::Number(Number::Int(i64::MAX))]),
			),
			Self::NumberFloat => Index::prefix_ids_end(
				ns,
				db,
				ix_what,
				ix_name,
				&Array(vec![Value::Number(Number::Float(f64::MAX))]),
			),
			Self::NumberDecimal => Index::prefix_ids_end(
				ns,
				db,
				ix_what,
				ix_name,
				&Array(vec![Value::Number(Number::Decimal(Decimal::MAX))]),
			),
		}
	}
}

=======
>>>>>>> e5988f30
pub(crate) struct IndexRangeThingIterator {
	irf: IteratorRef,
	r: RangeScan,
}

impl IndexRangeThingIterator {
	pub(super) fn new(
		irf: IteratorRef,
		ns: NamespaceId,
		db: DatabaseId,
<<<<<<< HEAD
		ix: &IndexDefinition,
		range: &IteratorRange<'_>,
=======
		ix: &DefineIndexStatement,
		from: StoreRangeValue,
		to: StoreRangeValue,
>>>>>>> e5988f30
	) -> Result<Self> {
		Ok(Self {
			irf,
			r: Self::range_scan(ns, db, ix, from, to)?,
		})
	}

	pub(super) fn full_range(
		irf: IteratorRef,
		ns: NamespaceId,
		db: DatabaseId,
		ix: &IndexDefinition,
	) -> Result<Self> {
		Self::new(irf, ns, db, ix, StoreRangeValue::default(), StoreRangeValue::default())
	}

	pub(super) fn compound_range(
		irf: IteratorRef,
		ns: NamespaceId,
		db: DatabaseId,
		ix: &IndexReference,
		prefix: &[Value],
		ranges: &[(BinaryOperator, Arc<Value>)],
	) -> Result<Self> {
		let (from, to) = Self::reduce_range(ranges)?;
		Ok(Self {
			irf,
			r: Self::range_scan_prefix(ns, db, ix, prefix, from, to)?,
		})
	}

	/// Determines the lowest and highest values in the range
	fn reduce_range(
		ranges: &[(BinaryOperator, Arc<Value>)],
	) -> Result<(StoreRangeValue, StoreRangeValue)> {
		let mut from = vec![];
		let mut to = vec![];
		for (op, v) in ranges {
			let v: StoreKeyValue = v.as_ref().clone().into();
			let key = v.encode_key()?;
			match op {
				BinaryOperator::LessThan => to.push((key, false, v)),
				BinaryOperator::LessThanEqual => to.push((key, true, v.clone())),
				BinaryOperator::MoreThan => from.push((key, true, v.clone())),
				BinaryOperator::MoreThanEqual => from.push((key, false, v.clone())),
				_ => {
					bail!(Error::Unreachable(format!("Invalid operator for range extraction {op}")))
				}
			}
		}
		// Sort candidates by encoded key. For lower bounds we want the greatest value (max),
		// for upper bounds we want the smallest (min). The comparator orders by key descending
		// (b1.cmp(a1)), and for equal keys orders by the boolean flag so that strict operators
		// take precedence when choosing the tightest bound.
		let cmp = |(a1, a2, _): &(Vec<u8>, bool, StoreKeyValue),
		           (b1, b2, _): &(Vec<u8>, bool, StoreKeyValue)| {
			b1.cmp(a1).then_with(|| b2.cmp(a2))
		};
		from.sort_unstable_by(cmp);
		to.sort_unstable_by(cmp);
		// Pick the strongest lower bound: first element after sorting (greatest key).
		// The stored boolean reflects the original operator kind: true for strict (>, <),
		// false for inclusive (>=, <=). For the final bound, inclusive is the inverse for
		// lower bounds because a strict '>' becomes an exclusive range start.
		let from = if let Some((_, inclusivity, val)) = from.into_iter().next() {
			StoreRangeValue {
				value: val,
				inclusive: !inclusivity,
			}
		} else {
			StoreRangeValue::default()
		};
		// Pick the strongest upper bound: last element after sorting (smallest key).
		// Here the inclusive flag matches the operator: '<=' is inclusive, '<' is exclusive.
		let to = if let Some((_, inclusivity, val)) = to.into_iter().next_back() {
			StoreRangeValue {
				value: val,
				inclusive: inclusivity,
			}
		} else {
			StoreRangeValue::default()
		};
		Ok((from, to))
	}

	fn range_scan(
		ns: NamespaceId,
		db: DatabaseId,
<<<<<<< HEAD
		ix: &IndexDefinition,
		range: &IteratorRange<'_>,
=======
		ix: &DefineIndexStatement,
		from: StoreRangeValue,
		to: StoreRangeValue,
>>>>>>> e5988f30
	) -> Result<RangeScan> {
		let (from_inclusive, to_inclusive) = (from.inclusive, to.inclusive);
		let beg = Self::compute_beg(ns, db, &ix.what, &ix.name, from)?;
		let end = Self::compute_end(ns, db, &ix.what, &ix.name, to)?;
		Ok(RangeScan::new(beg, from_inclusive, end, to_inclusive))
	}

	/// Compute the begin key for a range scan over an index by value.
	///
	/// - If `from.value` is `None`, use the index-prefix begin to start at the first key in the
	///   index keyspace.
	/// - Otherwise, serialize the `from` value into an index field array and construct the boundary
	///   key. For an inclusive lower bound use `prefix_ids_beg` (include all records with that
	///   value); for an exclusive lower bound use `prefix_ids_end` so the scan starts after all
	///   records with that exact value.
	fn compute_beg(
		ns: NamespaceId,
		db: DatabaseId,
<<<<<<< HEAD
		ix_what: &str,
		ix_name: &str,
		from: &RangeValue,
		value_type: ValueType,
=======
		ix_what: &Ident,
		ix_name: &Ident,
		from: StoreRangeValue,
>>>>>>> e5988f30
	) -> Result<Vec<u8>> {
		if from.value.is_none() {
			return Index::prefix_beg(ns, db, ix_what, ix_name);
		}
		if from.inclusive {
			Index::prefix_ids_beg(ns, db, ix_what, ix_name, &StoreKeyArray::from(from.value))
		} else {
			Index::prefix_ids_end(ns, db, ix_what, ix_name, &StoreKeyArray::from(from.value))
		}
	}

	/// Compute the end key for a range scan over an index by value.
	///
	/// - If `to.value` is `None`, use the index-prefix end to stop at the last key in the index
	///   keyspace.
	/// - Otherwise, serialize the `to` value and construct the boundary key. For an inclusive upper
	///   bound use `prefix_ids_end` so the scan can include all records with that exact value; for
	///   an exclusive upper bound use `prefix_ids_beg` so the scan stops just before any key
	///   matching that exact value.
	fn compute_end(
		ns: NamespaceId,
		db: DatabaseId,
<<<<<<< HEAD
		ix_what: &str,
		ix_name: &str,
		to: &RangeValue,
		value_type: ValueType,
=======
		ix_what: &Ident,
		ix_name: &Ident,
		to: StoreRangeValue,
	) -> Result<Vec<u8>> {
		if to.value.is_none() {
			return Index::prefix_end(ns, db, ix_what, ix_name);
		}
		if to.inclusive {
			Index::prefix_ids_end(ns, db, ix_what, ix_name, &StoreKeyArray::from(to.value))
		} else {
			Index::prefix_ids_beg(ns, db, ix_what, ix_name, &StoreKeyArray::from(to.value))
		}
	}

	/// Build a range scan over a composite index using a fixed `prefix` and
	/// an optional range on the next column value.
	///
	/// - When `from` or `to` values are `None`, we scan the full extent of the composite tuple
	///   starting at `prefix` by using the composite begin/end sentinels.
	/// - When values are provided, we append them to the prefix and construct inclusive/exclusive
	///   boundaries using the appropriate prefix functions.
	fn range_scan_prefix(
		ns: NamespaceId,
		db: DatabaseId,
		ix: &DefineIndexStatement,
		prefix: &[Value],
		from: StoreRangeValue,
		to: StoreRangeValue,
	) -> Result<RangeScan> {
		// Prepare the fixed composite prefix (may be empty for the leading column)
		let prefix_array: StoreKeyArray = if prefix.is_empty() {
			Array(Vec::with_capacity(1))
		} else {
			Array::from(prefix.to_vec())
		}
		.into();
		let (from_inclusive, to_inclusive) = (from.inclusive, to.inclusive);
		// Compute the lower bound for the scan
		let beg = if from.value.is_none() {
			Index::prefix_ids_composite_beg(ns, db, &ix.what, &ix.name, &prefix_array)?
		} else {
			Self::compute_beg_with_prefix(ns, db, &ix.what, &ix.name, &prefix_array, from)?
		};
		// Compute the upper bound for the scan
		let end = if to.value.is_none() {
			Index::prefix_ids_composite_end(ns, db, &ix.what, &ix.name, &prefix_array)?
		} else {
			Self::compute_end_with_prefix(ns, db, &ix.what, &ix.name, &prefix_array, to)?
		};
		Ok(RangeScan::new(beg, from_inclusive, end, to_inclusive))
	}

	/// Compute the begin key for a composite index range when a fixed `prefix`
	/// (values for leading columns) is provided and an optional `from`
	/// value applies to the next column.
	///
	/// Inclusive `from` uses `prefix_ids_beg` to include all rows equal to the
	/// boundary value; exclusive `from` uses `prefix_ids_end` to start just
	/// after all keys equal to that boundary.
	fn compute_beg_with_prefix(
		ns: NamespaceId,
		db: DatabaseId,
		ix_what: &Ident,
		ix_name: &Ident,
		prefix: &StoreKeyArray,
		from: StoreRangeValue,
>>>>>>> e5988f30
	) -> Result<Vec<u8>> {
		let mut fd = prefix.clone();
		fd.0.push(from.value);
		if from.inclusive {
			Index::prefix_ids_beg(ns, db, ix_what, ix_name, &fd)
		} else {
			Index::prefix_ids_end(ns, db, ix_what, ix_name, &fd)
		}
	}

	/// Compute the end key for a composite index range when a fixed `prefix`
	/// is provided and an optional `to` value applies to the next
	/// column.
	///
	/// Inclusive `to` uses `prefix_ids_end` so rows equal to the boundary are
	/// still reachable by the scan; exclusive `to` uses `prefix_ids_beg` to
	/// stop just before any key matching that boundary value.
	fn compute_end_with_prefix(
		ns: NamespaceId,
		db: DatabaseId,
		ix_what: &Ident,
		ix_name: &Ident,
		prefix: &StoreKeyArray,
		to: StoreRangeValue,
	) -> Result<Vec<u8>> {
		let mut fd = prefix.clone();
		fd.0.push(to.value);
		if to.inclusive {
			Index::prefix_ids_end(ns, db, ix_what, ix_name, &fd)
		} else {
			Index::prefix_ids_beg(ns, db, ix_what, ix_name, &fd)
		}
	}

	/// Scan key-value pairs within the current range, up to `limit`, and
	/// advance the begin key to resume pagination without duplicates.
	///
	/// We update `self.r.beg` to be one byte past the last returned key
	/// (by appending 0x00), which works with lexicographic ordering to ensure
	/// the next call starts strictly after the last result.
	async fn next_scan(&mut self, tx: &Transaction, limit: u32) -> Result<Vec<(Key, Val)>> {
		let res = tx.scan(self.r.range(), limit, None).await?;
		if let Some((key, _)) = res.last() {
			self.r.beg.clone_from(key);
			// Advance begin key one byte past the last returned key to avoid
			// returning it again on the next paged call. Since keys are
			// lexicographically ordered, appending 0x00 moves strictly after `key`.
			self.r.beg.push(0x00);
		}
		Ok(res)
	}

	/// Scan only the keys within the current range, up to `limit`, and advance
	/// the begin key to resume on the next call without duplicates. This
	/// mirrors `next_scan` but avoids fetching values for count-only
	/// operations.
	async fn next_keys(&mut self, tx: &Transaction, limit: u32) -> Result<Vec<Key>> {
		let res = tx.keys(self.r.range(), limit, None).await?;
		if let Some(key) = res.last() {
			self.r.beg.clone_from(key);
			// Same pagination technique as in next_scan: move begin strictly past
			// the last seen key so subsequent calls don't re-count it.
			self.r.beg.push(0x00);
		}
		Ok(res)
	}

	async fn next_batch<B: IteratorBatch>(&mut self, tx: &Transaction, limit: u32) -> Result<B> {
		let res = self.next_scan(tx, limit).await?;
		let mut records = B::with_capacity(res.len());
		res.into_iter().filter(|(k, _)| self.r.matches(k)).try_for_each(
			|(_, v)| -> Result<()> {
				records.add(IndexItemRecord::new_key(revision::from_slice(&v)?, self.irf.into()));
				Ok(())
			},
		)?;
		Ok(records)
	}

	async fn next_count(&mut self, tx: &Transaction, limit: u32) -> Result<usize> {
		let res = self.next_keys(tx, limit).await?;
		let count = res.into_iter().filter(|k| self.r.matches(k)).count();
		Ok(count)
	}
}

#[cfg(any(feature = "kv-rocksdb", feature = "kv-tikv"))]
pub(crate) struct IndexRangeReverseThingIterator {
	irf: IteratorRef,
	r: ReverseRangeScan,
}

#[cfg(any(feature = "kv-rocksdb", feature = "kv-tikv"))]
impl IndexRangeReverseThingIterator {
	pub(super) fn new(
		irf: IteratorRef,
		ns: NamespaceId,
		db: DatabaseId,
<<<<<<< HEAD
		ix: &IndexDefinition,
		range: &IteratorRange<'_>,
=======
		ix: &DefineIndexStatement,
		from: StoreRangeValue,
		to: StoreRangeValue,
>>>>>>> e5988f30
	) -> Result<Self> {
		Ok(Self {
			irf,
			r: ReverseRangeScan::new(IndexRangeThingIterator::range_scan(ns, db, ix, from, to)?),
		})
	}

	pub(super) fn full_range(
		irf: IteratorRef,
		ns: NamespaceId,
		db: DatabaseId,
		ix: &IndexDefinition,
	) -> Result<Self> {
		Self::new(irf, ns, db, ix, StoreRangeValue::default(), StoreRangeValue::default())
	}
	/// When scanning in reverse, the KV range APIs do not return the inclusive
	/// end key. We compensate by explicitly checking and returning the end key
	/// once per iterator state, decrementing the remaining `limit` accordingly.
	async fn check_batch_ending(
		&mut self,
		tx: &Transaction,
		limit: &mut u32,
	) -> Result<Option<IndexItemRecord>> {
		if !self.r.end_incl || !self.r.matches_check(&self.r.r.end) {
			return Ok(None);
		}
		self.r.r.end_excl_match_checked = true;
		if let Some(v) = tx.get(&self.r.r.end, None).await? {
			*limit -= 1;
			Ok(Some(IndexItemRecord::new_key(revision::from_slice(&v)?, self.irf.into())))
		} else {
			Ok(None)
		}
	}

	async fn check_keys_ending(&mut self, tx: &Transaction, limit: &mut u32) -> Result<bool> {
		if !self.r.end_incl || !self.r.matches_check(&self.r.r.end) {
			return Ok(false);
		}
		self.r.r.end_excl_match_checked = true;
		if tx.exists(&self.r.r.end, None).await? {
			*limit -= 1;
			Ok(true)
		} else {
			Ok(false)
		}
	}

	async fn next_batch<B: IteratorBatch>(
		&mut self,
		tx: &Transaction,
		mut limit: u32,
	) -> Result<B> {
		// Check if we need to retrieve the key at end of the range (not returned by the
		// scanr)
		let ending = self.check_batch_ending(tx, &mut limit).await?;

		// Do we have enough limit left to collect additional records?
		let res = if limit > 0 {
			tx.scanr(self.r.r.range(), limit, None).await?
		} else {
			vec![]
		};

		// Proper allocation for the result
		let mut records = B::with_capacity(res.len() + (ending.is_some() as usize));

		// Add the ending record if any
		if let Some(r) = ending {
			records.add(r);
		}

		// Collect the last key
		let last_key = res.last().map(|(k, _)| k.clone());

		// Feed the result
		res.into_iter().filter(|(k, _)| self.r.r.matches(k)).try_for_each(
			|(_, v)| -> Result<()> {
				records.add(IndexItemRecord::new_key(revision::from_slice(&v)?, self.irf.into()));
				Ok(())
			},
		)?;

		// Update the ending for the next batch
		if let Some(key) = last_key {
			self.r.r.end = key;
		}

		// The next batch should not include the end anymore
		if self.r.end_incl {
			self.r.end_incl = false;
		}
		Ok(records)
	}

	async fn next_count(&mut self, tx: &Transaction, mut limit: u32) -> Result<usize> {
		// Check if we need to retrieve the key at end of the range (not returned by the
		// keysr)
		let mut count = self.check_keys_ending(tx, &mut limit).await? as usize;

		// Do we have enough limit left to collect additional records?
		let res = if limit > 0 {
			tx.keysr(self.r.r.range(), limit, None).await?
		} else {
			vec![]
		};

		// Feed the result
		count += res.iter().filter(|k| self.r.r.matches(k)).count();

		// Update the ending for the next batch
		if let Some(key) = res.last() {
			self.r.r.end.clone_from(key);
		}

		// The next batch should not include the end anymore
		if self.r.end_incl {
			self.r.end_incl = false;
		}
		Ok(count)
	}
}

pub(crate) struct IndexUnionThingIterator {
	irf: IteratorRef,
	values: VecDeque<(Vec<u8>, Vec<u8>)>,
	current: Option<(Vec<u8>, Vec<u8>)>,
}

impl IndexUnionThingIterator {
	pub(super) fn new(
		irf: IteratorRef,
		ns: NamespaceId,
		db: DatabaseId,
<<<<<<< HEAD
		ix: &IndexDefinition,
		arrays: &[Array],
=======
		ix: &DefineIndexStatement,
		fds: &[StoreKeyArray],
>>>>>>> e5988f30
	) -> Result<Self> {
		// We create a VecDeque to hold the prefix keys (begin and end) for each value
		// in the array.
		let mut values: VecDeque<(Vec<u8>, Vec<u8>)> = VecDeque::with_capacity(fds.len());

		for fd in fds {
			let (beg, end) = IndexEqualThingIterator::get_beg_end(ns, db, ix, fd)?;
			values.push_back((beg, end));
		}
		let current = values.pop_front();
		Ok(Self {
			irf,
			values,
			current,
		})
	}

	async fn next_batch<B: IteratorBatch>(
		&mut self,
		ctx: &Context,
		tx: &Transaction,
		limit: u32,
	) -> Result<B> {
		while let Some(r) = &mut self.current {
			if ctx.is_done(true).await? {
				break;
			}
			let records: B =
				IndexEqualThingIterator::next_scan_batch(tx, self.irf, &mut r.0, &r.1, limit)
					.await?;
			if !records.is_empty() {
				return Ok(records);
			}
			self.current = self.values.pop_front();
		}
		Ok(B::empty())
	}

	async fn next_count(&mut self, ctx: &Context, tx: &Transaction, limit: u32) -> Result<usize> {
		while let Some(r) = &mut self.current {
			if ctx.is_done(true).await? {
				break;
			}
			let res = IndexEqualThingIterator::next_scan(tx, &mut r.0, &r.1, limit).await?;
			if !res.is_empty() {
				return Ok(res.len());
			}
			self.current = self.values.pop_front();
		}
		Ok(0)
	}
}

struct JoinThingIterator {
	ns: NamespaceId,
	db: DatabaseId,
	ix: IndexReference,
	remote_iterators: VecDeque<ThingIterator>,
	current_remote: Option<ThingIterator>,
	current_remote_batch: VecDeque<IndexItemRecord>,
	current_local: Option<ThingIterator>,
	distinct: Trie<Key, bool>,
}

impl JoinThingIterator {
	pub(super) fn new(
		ns: NamespaceId,
		db: DatabaseId,
		ix: IndexReference,
		remote_iterators: VecDeque<ThingIterator>,
	) -> Result<Self> {
		Ok(Self {
			ns,
			db,
			ix,
			current_remote: None,
			current_remote_batch: VecDeque::with_capacity(1),
			remote_iterators,
			current_local: None,
			distinct: Default::default(),
		})
	}
}

impl JoinThingIterator {
	async fn next_current_remote_batch(
		&mut self,
		ctx: &Context,
		tx: &Transaction,
		limit: u32,
	) -> Result<bool> {
		while !ctx.is_done(true).await? {
			if let Some(it) = &mut self.current_remote {
				self.current_remote_batch = it.next_batch(ctx, tx, limit).await?;
				if !self.current_remote_batch.is_empty() {
					return Ok(true);
				}
			}
			self.current_remote = self.remote_iterators.pop_front();
			if self.current_remote.is_none() {
				break;
			}
		}
		Ok(false)
	}

	async fn next_current_local<F>(
		&mut self,
		ctx: &Context,
		tx: &Transaction,
		limit: u32,
		new_iter: F,
	) -> Result<bool>
	where
<<<<<<< HEAD
		F: Fn(NamespaceId, DatabaseId, &IndexDefinition, Value) -> Result<ThingIterator>,
=======
		F: Fn(
			NamespaceId,
			DatabaseId,
			&DefineIndexStatement,
			StoreKeyValue,
		) -> Result<ThingIterator>,
>>>>>>> e5988f30
	{
		while !ctx.is_done(true).await? {
			let mut count = 0;
			while let Some(r) = self.current_remote_batch.pop_front() {
				if ctx.is_done(count % 100 == 0).await? {
					break;
				}
				let thing = r.thing();
				let value: StoreKeyValue = Value::from(thing.clone()).into();
				let k: Key = revision::to_vec(thing)?;
				if self.distinct.insert(k, true).is_none() {
					self.current_local = Some(new_iter(self.ns, self.db, &self.ix, value)?);
					return Ok(true);
				}
				count += 1;
			}
			if !self.next_current_remote_batch(ctx, tx, limit).await? {
				break;
			}
		}
		Ok(false)
	}

	async fn next_batch<F, B: IteratorBatch>(
		&mut self,
		ctx: &Context,
		tx: &Transaction,
		limit: u32,
		new_iter: F,
	) -> Result<B>
	where
<<<<<<< HEAD
		F: Fn(NamespaceId, DatabaseId, &IndexDefinition, Value) -> Result<ThingIterator> + Copy,
=======
		F: Fn(
				NamespaceId,
				DatabaseId,
				&DefineIndexStatement,
				StoreKeyValue,
			) -> Result<ThingIterator>
			+ Copy,
>>>>>>> e5988f30
	{
		while !ctx.is_done(true).await? {
			if let Some(current_local) = &mut self.current_local {
				let records: B = current_local.next_batch(ctx, tx, limit).await?;
				if !records.is_empty() {
					return Ok(records);
				}
			}
			if !self.next_current_local(ctx, tx, limit, new_iter).await? {
				break;
			}
		}
		Ok(B::empty())
	}

	async fn next_count<F>(
		&mut self,
		ctx: &Context,
		tx: &Transaction,
		limit: u32,
		new_iter: F,
	) -> Result<usize>
	where
<<<<<<< HEAD
		F: Fn(NamespaceId, DatabaseId, &IndexDefinition, Value) -> Result<ThingIterator> + Copy,
=======
		F: Fn(
				NamespaceId,
				DatabaseId,
				&DefineIndexStatement,
				StoreKeyValue,
			) -> Result<ThingIterator>
			+ Copy,
>>>>>>> e5988f30
	{
		while !ctx.is_done(true).await? {
			if let Some(current_local) = &mut self.current_local {
				let count = current_local.next_count(ctx, tx, limit).await?;
				if count > 0 {
					return Ok(count);
				}
			}
			if !self.next_current_local(ctx, tx, limit, new_iter).await? {
				break;
			}
		}
		Ok(0)
	}
}

pub(crate) struct IndexJoinThingIterator(IteratorRef, JoinThingIterator);

impl IndexJoinThingIterator {
	pub(super) fn new(
		irf: IteratorRef,
		ns: NamespaceId,
		db: DatabaseId,
		ix: IndexReference,
		remote_iterators: VecDeque<ThingIterator>,
	) -> Result<Self> {
		Ok(Self(irf, JoinThingIterator::new(ns, db, ix, remote_iterators)?))
	}

	async fn next_batch<B: IteratorBatch>(
		&mut self,
		ctx: &Context,
		tx: &Transaction,
		limit: u32,
	) -> Result<B> {
<<<<<<< HEAD
		let new_iter = |ns: NamespaceId, db: DatabaseId, ix: &IndexDefinition, value: Value| {
			let array = Array::from(value);
			let it = IndexEqualThingIterator::new(self.0, ns, db, ix, &array)?;
			Ok(ThingIterator::IndexEqual(it))
		};
=======
		let new_iter =
			|ns: NamespaceId, db: DatabaseId, ix: &DefineIndexStatement, value: StoreKeyValue| {
				let fd = StoreKeyArray::from(value);
				let it = IndexEqualThingIterator::new(self.0, ns, db, ix, &fd)?;
				Ok(ThingIterator::IndexEqual(it))
			};
>>>>>>> e5988f30
		self.1.next_batch(ctx, tx, limit, new_iter).await
	}

	async fn next_count(&mut self, ctx: &Context, tx: &Transaction, limit: u32) -> Result<usize> {
<<<<<<< HEAD
		let new_iter = |ns: NamespaceId, db: DatabaseId, ix: &IndexDefinition, value: Value| {
			let array = Array::from(value);
			let it = IndexEqualThingIterator::new(self.0, ns, db, ix, &array)?;
			Ok(ThingIterator::IndexEqual(it))
		};
=======
		let new_iter =
			|ns: NamespaceId, db: DatabaseId, ix: &DefineIndexStatement, value: StoreKeyValue| {
				let fd = StoreKeyArray::from(value);
				let it = IndexEqualThingIterator::new(self.0, ns, db, ix, &fd)?;
				Ok(ThingIterator::IndexEqual(it))
			};
>>>>>>> e5988f30
		self.1.next_count(ctx, tx, limit, new_iter).await
	}
}

pub(crate) struct UniqueEqualThingIterator {
	irf: IteratorRef,
	key: Option<Key>,
}

impl UniqueEqualThingIterator {
	pub(super) fn new(
		irf: IteratorRef,
		ns: NamespaceId,
		db: DatabaseId,
<<<<<<< HEAD
		ix: &IndexDefinition,
		a: &Array,
=======
		ix: &DefineIndexStatement,
		a: &StoreKeyArray,
>>>>>>> e5988f30
	) -> Result<Self> {
		let key = Index::new(ns, db, &ix.what, &ix.name, a, None).encode_key()?;
		Ok(Self {
			irf,
			key: Some(key),
		})
	}

	async fn next_batch<B: IteratorBatch>(&mut self, tx: &Transaction) -> Result<B> {
		if let Some(key) = self.key.take() {
			if let Some(val) = tx.get(&key, None).await? {
				let rid: RecordId = revision::from_slice(&val)?;
				let record = IndexItemRecord::new_key(rid, self.irf.into());
				return Ok(B::from_one(record));
			}
		}
		Ok(B::empty())
	}

	async fn next_count(&mut self, tx: &Transaction) -> Result<usize> {
		if let Some(key) = self.key.take() {
			if tx.exists(&key, None).await? {
				return Ok(1);
			}
		}
		Ok(0)
	}
}

pub(crate) struct UniqueRangeThingIterator {
	irf: IteratorRef,
	r: RangeScan,
	done: bool,
}

impl UniqueRangeThingIterator {
	fn range_scan(
		ns: NamespaceId,
		db: DatabaseId,
<<<<<<< HEAD
		ix: &IndexDefinition,
		range: &IteratorRange<'_>,
=======
		ix: &DefineIndexStatement,
		from: StoreRangeValue,
		to: StoreRangeValue,
>>>>>>> e5988f30
	) -> Result<RangeScan> {
		let beg = Self::compute_beg(ns, db, &ix.what, &ix.name, from.value)?;
		let end = Self::compute_end(ns, db, &ix.what, &ix.name, to.value)?;
		Ok(RangeScan::new(beg, from.inclusive, end, to.inclusive))
	}

	pub(super) fn new(
		irf: IteratorRef,
		ns: NamespaceId,
		db: DatabaseId,
<<<<<<< HEAD
		ix: &IndexDefinition,
		r: &IteratorRange<'_>,
=======
		ix: &DefineIndexStatement,
		from: StoreRangeValue,
		to: StoreRangeValue,
>>>>>>> e5988f30
	) -> Result<Self> {
		let r = Self::range_scan(ns, db, ix, from, to)?;
		Ok(Self {
			irf,
			r,
			done: false,
		})
	}

	pub(super) fn full_range(
		irf: IteratorRef,
		ns: NamespaceId,
		db: DatabaseId,
		ix: &IndexDefinition,
	) -> Result<Self> {
		Self::new(irf, ns, db, ix, StoreRangeValue::default(), StoreRangeValue::default())
	}

	pub(super) fn compound_range(
		irf: IteratorRef,
		ns: NamespaceId,
		db: DatabaseId,
		ix: &IndexReference,
		prefix: &[Value],
		ranges: &[(BinaryOperator, Arc<Value>)],
	) -> Result<Self> {
		let (from, to) = IndexRangeThingIterator::reduce_range(ranges)?;
		let r = IndexRangeThingIterator::range_scan_prefix(ns, db, ix, prefix, from, to)?;
		Ok(Self {
			irf,
			r,
			done: false,
		})
	}

	fn compute_beg(
		ns: NamespaceId,
		db: DatabaseId,
<<<<<<< HEAD
		ix_what: &str,
		ix_name: &str,
		from: &RangeValue,
		value_type: ValueType,
=======
		ix_what: &Ident,
		ix_name: &Ident,
		from: StoreKeyValue,
>>>>>>> e5988f30
	) -> Result<Vec<u8>> {
		if from.is_none() {
			return Index::prefix_beg(ns, db, ix_what, ix_name);
		}
		Index::new(ns, db, ix_what, ix_name, &StoreKeyArray::from(from), None).encode_key()
	}

	fn compute_end(
		ns: NamespaceId,
		db: DatabaseId,
<<<<<<< HEAD
		ix_what: &str,
		ix_name: &str,
		to: &RangeValue,
		value_type: ValueType,
=======
		ix_what: &Ident,
		ix_name: &Ident,
		to: StoreKeyValue,
>>>>>>> e5988f30
	) -> Result<Vec<u8>> {
		if to.is_none() {
			return Index::prefix_end(ns, db, ix_what, ix_name);
		}
		Index::new(ns, db, ix_what, ix_name, &StoreKeyArray::from(to), None).encode_key()
	}

	async fn next_batch<B: IteratorBatch>(
		&mut self,
		tx: &Transaction,
		mut limit: u32,
	) -> Result<B> {
		if self.done {
			return Ok(B::empty());
		}
		limit += 1;
		let res = tx.scan(self.r.range(), limit, None).await?;
		let mut records = B::with_capacity(res.len());
		for (k, v) in res {
			limit -= 1;
			if limit == 0 {
				self.r.beg = k;
				return Ok(records);
			}
			if self.r.matches(&k) {
				let rid: RecordId = revision::from_slice(&v)?;
				records.add(IndexItemRecord::new_key(rid, self.irf.into()));
			}
		}

		if self.r.matches_end() {
			if let Some(v) = tx.get(&self.r.end, None).await? {
				let rid: RecordId = revision::from_slice(&v)?;
				records.add(IndexItemRecord::new_key(rid, self.irf.into()));
			}
		}
		self.done = true;
		Ok(records)
	}

	async fn next_count(&mut self, tx: &Transaction, mut limit: u32) -> Result<usize> {
		if self.done {
			return Ok(0);
		}
		limit += 1;
		let res = tx.keys(self.r.range(), limit, None).await?;
		let mut count = 0;
		for k in res {
			limit -= 1;
			if limit == 0 {
				self.r.beg = k;
				return Ok(count);
			}
			if self.r.matches(&k) {
				count += 1;
			}
		}
		if self.r.matches_end() && tx.exists(&self.r.end, None).await? {
			count += 1;
		}
		self.done = true;
		Ok(count)
	}
}

#[cfg(any(feature = "kv-rocksdb", feature = "kv-tikv"))]
pub(crate) struct UniqueRangeReverseThingIterator {
	irf: IteratorRef,
	r: ReverseRangeScan,
	done: bool,
}

#[cfg(any(feature = "kv-rocksdb", feature = "kv-tikv"))]
impl UniqueRangeReverseThingIterator {
	pub(super) fn new(
		irf: IteratorRef,
		ns: NamespaceId,
		db: DatabaseId,
<<<<<<< HEAD
		ix: &IndexDefinition,
		range: &IteratorRange<'_>,
=======
		ix: &DefineIndexStatement,
		from: StoreRangeValue,
		to: StoreRangeValue,
>>>>>>> e5988f30
	) -> Result<Self> {
		let r = ReverseRangeScan::new(UniqueRangeThingIterator::range_scan(ns, db, ix, from, to)?);
		Ok(Self {
			irf,
			r,
			done: false,
		})
	}

	pub(super) fn full_range(
		irf: IteratorRef,
		ns: NamespaceId,
		db: DatabaseId,
		ix: &IndexDefinition,
	) -> Result<Self> {
		Self::new(irf, ns, db, ix, StoreRangeValue::default(), StoreRangeValue::default())
	}

	async fn next_batch<B: IteratorBatch>(
		&mut self,
		tx: &Transaction,
		mut limit: u32,
	) -> Result<B> {
		if self.done {
			return Ok(B::empty());
		}
		// Check if we include the last record
		let ending_record = if self.r.end_incl {
			// we don't include the ending key for the next batches
			self.r.end_incl = false;
			// tx.scanr is end exclusive, so we have to manually collect the value using a
			// get
			if let Some(v) = tx.get(&self.r.r.end, None).await? {
				let rid: RecordId = revision::from_slice(&v)?;
				let record = IndexItemRecord::new_key(rid, self.irf.into());
				limit -= 1;
				if limit == 0 {
					return Ok(B::from_one(record));
				}
				Some(record)
			} else {
				None
			}
		} else {
			None
		};
		let mut res = tx.scanr(self.r.r.range(), limit, None).await?;
		if let Some((k, _)) = res.last() {
			// We set the ending for the next batch
			self.r.r.end.clone_from(k);
			// If the last key is the beginning of the range, we're done
			if self.r.r.beg.eq(k) {
				self.done = true;
				// Remove the beginning key if it is not supposed to be included
				if !self.r.beg_incl {
					res.remove(res.len() - 1);
				}
			}
		}
		// We collect the records
		let mut records = B::with_capacity(res.len() + ending_record.is_some() as usize);
		if let Some(record) = ending_record {
			records.add(record);
		}
		for (_, v) in res {
			let rid: RecordId = revision::from_slice(&v)?;
			records.add(IndexItemRecord::new_key(rid, self.irf.into()));
		}
		Ok(records)
	}

	async fn next_count(&mut self, tx: &Transaction, mut limit: u32) -> Result<usize> {
		if self.done {
			return Ok(0);
		}
		let mut count = 0;
		// Check if we include the last record
		if self.r.end_incl {
			// we don't include the ending key for the next batches
			self.r.end_incl = false;
			// tx.keysr is end exclusive, so we have to manually check if the value exists
			if tx.exists(&self.r.r.end, None).await? {
				count += 1;
				limit -= 1;
				if limit == 0 {
					return Ok(count);
				}
			}
		}
		let mut res = tx.keysr(self.r.r.range(), limit, None).await?;
		if let Some(k) = res.last() {
			// We set the ending for the next batch
			self.r.r.end.clone_from(k);
			// If the last key is the beginning of the range, we're done
			if self.r.r.beg.eq(k) {
				self.done = true;
				// Remove the beginning if it is not supposed to be included
				if !self.r.beg_incl {
					res.remove(res.len() - 1);
				}
			}
		}
		count += res.len();
		Ok(count)
	}
}

pub(crate) struct UniqueUnionThingIterator {
	irf: IteratorRef,
	keys: VecDeque<Key>,
}

impl UniqueUnionThingIterator {
	pub(super) fn new(
		irf: IteratorRef,
		ns: NamespaceId,
		db: DatabaseId,
<<<<<<< HEAD
		ix: &IndexDefinition,
		vals: &[Array],
=======
		ix: &DefineIndexStatement,
		fds: &[StoreKeyArray],
>>>>>>> e5988f30
	) -> Result<Self> {
		// We create a VecDeque to hold the key for each value in the array.
		let mut keys = VecDeque::with_capacity(fds.len());
		for fd in fds {
			let key = Index::new(ns, db, &ix.what, &ix.name, fd, None).encode_key()?;
			keys.push_back(key);
		}
		Ok(Self {
			irf,
			keys,
		})
	}

	async fn next_batch<B: IteratorBatch>(
		&mut self,
		ctx: &Context,
		tx: &Transaction,
		limit: u32,
	) -> Result<B> {
		let limit = limit as usize;
		let mut results = B::with_capacity(limit.min(self.keys.len()));
		let mut count = 0;
		while let Some(key) = self.keys.pop_front() {
			if ctx.is_done(count % 100 == 0).await? {
				break;
			}
			if let Some(val) = tx.get(&key, None).await? {
				count += 1;
				let rid: RecordId = revision::from_slice(&val)?;
				results.add(IndexItemRecord::new_key(rid, self.irf.into()));
				if results.len() >= limit {
					break;
				}
			}
		}
		Ok(results)
	}

	async fn next_count(&mut self, ctx: &Context, tx: &Transaction, limit: u32) -> Result<usize> {
		let limit = limit as usize;
		let mut count = 0;
		while let Some(key) = self.keys.pop_front() {
			if ctx.is_done(count % 100 == 0).await? {
				break;
			}
			if tx.exists(&key, None).await? {
				count += 1;
				if count >= limit {
					break;
				}
			}
		}
		Ok(count)
	}
}

pub(crate) struct UniqueJoinThingIterator(IteratorRef, JoinThingIterator);

impl UniqueJoinThingIterator {
	pub(super) fn new(
		irf: IteratorRef,
		ns: NamespaceId,
		db: DatabaseId,
		ix: IndexReference,
		remote_iterators: VecDeque<ThingIterator>,
	) -> Result<Self> {
		Ok(Self(irf, JoinThingIterator::new(ns, db, ix, remote_iterators)?))
	}

	async fn next_batch<B: IteratorBatch>(
		&mut self,
		ctx: &Context,
		tx: &Transaction,
		limit: u32,
	) -> Result<B> {
<<<<<<< HEAD
		let new_iter = |ns: NamespaceId, db: DatabaseId, ix: &IndexDefinition, value: Value| {
			let array = Array::from(value.clone());
			let it = UniqueEqualThingIterator::new(self.0, ns, db, ix, &array)?;
			Ok(ThingIterator::UniqueEqual(it))
		};
=======
		let new_iter =
			|ns: NamespaceId, db: DatabaseId, ix: &DefineIndexStatement, value: StoreKeyValue| {
				let array = StoreKeyArray::from(value);
				let it = UniqueEqualThingIterator::new(self.0, ns, db, ix, &array)?;
				Ok(ThingIterator::UniqueEqual(it))
			};
>>>>>>> e5988f30
		self.1.next_batch(ctx, tx, limit, new_iter).await
	}

	async fn next_count(&mut self, ctx: &Context, tx: &Transaction, limit: u32) -> Result<usize> {
<<<<<<< HEAD
		let new_iter = |ns: NamespaceId, db: DatabaseId, ix: &IndexDefinition, value: Value| {
			let array = Array::from(value.clone());
			let it = UniqueEqualThingIterator::new(self.0, ns, db, ix, &array)?;
			Ok(ThingIterator::UniqueEqual(it))
		};
=======
		let new_iter =
			|ns: NamespaceId, db: DatabaseId, ix: &DefineIndexStatement, value: StoreKeyValue| {
				let array = StoreKeyArray::from(value);
				let it = UniqueEqualThingIterator::new(self.0, ns, db, ix, &array)?;
				Ok(ThingIterator::UniqueEqual(it))
			};
>>>>>>> e5988f30
		self.1.next_count(ctx, tx, limit, new_iter).await
	}
}

pub(crate) trait MatchesHitsIterator {
	fn len(&self) -> usize;
	async fn next(&mut self, tx: &Transaction) -> Result<Option<(RecordId, DocId)>>;
}

pub(crate) struct MatchesThingIterator<T>
where
	T: MatchesHitsIterator,
{
	irf: IteratorRef,
	hits_left: usize,
	hits: Option<T>,
}

impl<T> MatchesThingIterator<T>
where
	T: MatchesHitsIterator,
{
	pub(super) fn new(irf: IteratorRef, hits: Option<T>) -> Self {
		let hits_left = hits.as_ref().map(|h| h.len()).unwrap_or(0);
		Self {
			irf,
			hits,
			hits_left,
		}
	}

	async fn next_batch<B: IteratorBatch>(
		&mut self,
		ctx: &Context,
		tx: &Transaction,
		limit: u32,
	) -> Result<B> {
		if let Some(hits) = &mut self.hits {
			let limit = limit as usize;
			let mut records = B::with_capacity(limit.min(self.hits_left));
			while limit > records.len() {
				if ctx.is_done(self.hits_left % 100 == 0).await? {
					break;
				}
				if let Some((thg, doc_id)) = hits.next(tx).await? {
					let ir = IteratorRecord {
						irf: self.irf,
						doc_id: Some(doc_id),
						dist: None,
					};
					records.add(IndexItemRecord::new_key(thg, ir));
					self.hits_left -= 1;
				} else {
					break;
				}
			}
			Ok(records)
		} else {
			Ok(B::empty())
		}
	}

	async fn next_count(&mut self, ctx: &Context, tx: &Transaction, limit: u32) -> Result<usize> {
		if let Some(hits) = &mut self.hits {
			let limit = limit as usize;
			let mut count = 0;
			while limit > count {
				if ctx.is_done(self.hits_left % 100 == 0).await? {
					break;
				}
				if let Some((_, _)) = hits.next(tx).await? {
					count += 1;
					self.hits_left -= 1;
				} else {
					break;
				}
			}
			Ok(count)
		} else {
			Ok(0)
		}
	}
}

pub(crate) type KnnIteratorResult = (Arc<RecordId>, f64, Option<Arc<Record>>);

pub(crate) struct KnnIterator {
	irf: IteratorRef,
	res: VecDeque<KnnIteratorResult>,
}

impl KnnIterator {
	pub(super) fn new(irf: IteratorRef, res: VecDeque<KnnIteratorResult>) -> Self {
		Self {
			irf,
			res,
		}
	}
	async fn next_batch<B: IteratorBatch>(&mut self, ctx: &Context, limit: u32) -> Result<B> {
		let limit = limit as usize;
		let mut records = B::with_capacity(limit.min(self.res.len()));
		while limit > records.len() {
			if ctx.is_done(records.len() % 100 == 0).await? {
				break;
			}
			if let Some((thing, dist, val)) = self.res.pop_front() {
				let ir = IteratorRecord {
					irf: self.irf,
					doc_id: None,
					dist: Some(dist),
				};
				records.add(IndexItemRecord::new(thing, ir, val));
			} else {
				break;
			}
		}
		Ok(records)
	}

	async fn next_count(&mut self, ctx: &Context, limit: u32) -> Result<usize> {
		let limit = limit as usize;
		let mut count = 0;
		while limit > count {
			if ctx.is_done(count % 100 == 0).await? {
				break;
			}
			if self.res.pop_front().is_some() {
				count += 1;
			} else {
				break;
			}
		}
		Ok(count)
	}
}<|MERGE_RESOLUTION|>--- conflicted
+++ resolved
@@ -7,12 +7,8 @@
 
 use crate::catalog::{DatabaseId, IndexDefinition, NamespaceId};
 use crate::ctx::Context;
-<<<<<<< HEAD
-=======
 use crate::err::Error;
-use crate::expr::statements::DefineIndexStatement;
-use crate::expr::{BinaryOperator, Ident};
->>>>>>> e5988f30
+use crate::expr::BinaryOperator;
 use crate::idx::docids::DocId;
 use crate::idx::ft::fulltext::FullTextHitsIterator;
 use crate::idx::ft::search::SearchHitsIterator;
@@ -246,13 +242,8 @@
 		irf: IteratorRef,
 		ns: NamespaceId,
 		db: DatabaseId,
-<<<<<<< HEAD
 		ix: &IndexDefinition,
-		a: &Array,
-=======
-		ix: &DefineIndexStatement,
 		fd: &StoreKeyArray,
->>>>>>> e5988f30
 	) -> Result<Self> {
 		let (beg, end) = Self::get_beg_end(ns, db, ix, fd)?;
 		Ok(Self {
@@ -273,13 +264,8 @@
 	fn get_beg_end(
 		ns: NamespaceId,
 		db: DatabaseId,
-<<<<<<< HEAD
 		ix: &IndexDefinition,
-		a: &Array,
-=======
-		ix: &DefineIndexStatement,
 		fd: &StoreKeyArray,
->>>>>>> e5988f30
 	) -> Result<(Vec<u8>, Vec<u8>)> {
 		Ok(if ix.cols.len() == 1 {
 			// Single column index: straightforward key prefix generation
@@ -444,111 +430,6 @@
 	}
 }
 
-<<<<<<< HEAD
-pub(super) struct IteratorRange<'a> {
-	value_type: ValueType,
-	from: Cow<'a, RangeValue>,
-	to: Cow<'a, RangeValue>,
-}
-
-impl<'a> IteratorRange<'a> {
-	pub(super) fn new(t: ValueType, from: RangeValue, to: RangeValue) -> Self {
-		IteratorRange {
-			value_type: t,
-			from: Cow::Owned(from),
-			to: Cow::Owned(to),
-		}
-	}
-
-	pub(super) fn new_ref(t: ValueType, from: &'a RangeValue, to: &'a RangeValue) -> Self {
-		IteratorRange {
-			value_type: t,
-			from: Cow::Borrowed(from),
-			to: Cow::Borrowed(to),
-		}
-	}
-}
-
-// When we know the type of the range values, we have the opportunity
-// to restrict the key range to the exact prefixes according to the type.
-#[derive(Copy, Clone)]
-pub(super) enum ValueType {
-	None,
-	NumberInt,
-	NumberFloat,
-	NumberDecimal,
-}
-
-impl ValueType {
-	fn prefix_beg(
-		&self,
-		ns: NamespaceId,
-		db: DatabaseId,
-		ix_what: &str,
-		ix_name: &str,
-	) -> Result<Vec<u8>> {
-		match self {
-			Self::None => Index::prefix_beg(ns, db, ix_what, ix_name),
-			Self::NumberInt => Index::prefix_ids_beg(
-				ns,
-				db,
-				ix_what,
-				ix_name,
-				&Array(vec![Value::Number(Number::Int(i64::MIN))]),
-			),
-			Self::NumberFloat => Index::prefix_ids_beg(
-				ns,
-				db,
-				ix_what,
-				ix_name,
-				&Array(vec![Value::Number(Number::Float(f64::MIN))]),
-			),
-			Self::NumberDecimal => Index::prefix_ids_beg(
-				ns,
-				db,
-				ix_what,
-				ix_name,
-				&Array(vec![Value::Number(Number::Decimal(Decimal::MIN))]),
-			),
-		}
-	}
-
-	fn prefix_end(
-		&self,
-		ns: NamespaceId,
-		db: DatabaseId,
-		ix_what: &str,
-		ix_name: &str,
-	) -> Result<Vec<u8>> {
-		match self {
-			Self::None => Index::prefix_end(ns, db, ix_what, ix_name),
-			Self::NumberInt => Index::prefix_ids_end(
-				ns,
-				db,
-				ix_what,
-				ix_name,
-				&Array(vec![Value::Number(Number::Int(i64::MAX))]),
-			),
-			Self::NumberFloat => Index::prefix_ids_end(
-				ns,
-				db,
-				ix_what,
-				ix_name,
-				&Array(vec![Value::Number(Number::Float(f64::MAX))]),
-			),
-			Self::NumberDecimal => Index::prefix_ids_end(
-				ns,
-				db,
-				ix_what,
-				ix_name,
-				&Array(vec![Value::Number(Number::Decimal(Decimal::MAX))]),
-			),
-		}
-	}
-}
-
-=======
->>>>>>> e5988f30
 pub(crate) struct IndexRangeThingIterator {
 	irf: IteratorRef,
 	r: RangeScan,
@@ -559,14 +440,9 @@
 		irf: IteratorRef,
 		ns: NamespaceId,
 		db: DatabaseId,
-<<<<<<< HEAD
 		ix: &IndexDefinition,
-		range: &IteratorRange<'_>,
-=======
-		ix: &DefineIndexStatement,
 		from: StoreRangeValue,
 		to: StoreRangeValue,
->>>>>>> e5988f30
 	) -> Result<Self> {
 		Ok(Self {
 			irf,
@@ -655,14 +531,9 @@
 	fn range_scan(
 		ns: NamespaceId,
 		db: DatabaseId,
-<<<<<<< HEAD
 		ix: &IndexDefinition,
-		range: &IteratorRange<'_>,
-=======
-		ix: &DefineIndexStatement,
 		from: StoreRangeValue,
 		to: StoreRangeValue,
->>>>>>> e5988f30
 	) -> Result<RangeScan> {
 		let (from_inclusive, to_inclusive) = (from.inclusive, to.inclusive);
 		let beg = Self::compute_beg(ns, db, &ix.what, &ix.name, from)?;
@@ -681,16 +552,9 @@
 	fn compute_beg(
 		ns: NamespaceId,
 		db: DatabaseId,
-<<<<<<< HEAD
 		ix_what: &str,
 		ix_name: &str,
-		from: &RangeValue,
-		value_type: ValueType,
-=======
-		ix_what: &Ident,
-		ix_name: &Ident,
 		from: StoreRangeValue,
->>>>>>> e5988f30
 	) -> Result<Vec<u8>> {
 		if from.value.is_none() {
 			return Index::prefix_beg(ns, db, ix_what, ix_name);
@@ -713,14 +577,8 @@
 	fn compute_end(
 		ns: NamespaceId,
 		db: DatabaseId,
-<<<<<<< HEAD
 		ix_what: &str,
 		ix_name: &str,
-		to: &RangeValue,
-		value_type: ValueType,
-=======
-		ix_what: &Ident,
-		ix_name: &Ident,
 		to: StoreRangeValue,
 	) -> Result<Vec<u8>> {
 		if to.value.is_none() {
@@ -743,7 +601,7 @@
 	fn range_scan_prefix(
 		ns: NamespaceId,
 		db: DatabaseId,
-		ix: &DefineIndexStatement,
+		ix: &IndexDefinition,
 		prefix: &[Value],
 		from: StoreRangeValue,
 		to: StoreRangeValue,
@@ -781,11 +639,10 @@
 	fn compute_beg_with_prefix(
 		ns: NamespaceId,
 		db: DatabaseId,
-		ix_what: &Ident,
-		ix_name: &Ident,
+		ix_what: &str,
+		ix_name: &str,
 		prefix: &StoreKeyArray,
 		from: StoreRangeValue,
->>>>>>> e5988f30
 	) -> Result<Vec<u8>> {
 		let mut fd = prefix.clone();
 		fd.0.push(from.value);
@@ -806,8 +663,8 @@
 	fn compute_end_with_prefix(
 		ns: NamespaceId,
 		db: DatabaseId,
-		ix_what: &Ident,
-		ix_name: &Ident,
+		ix_what: &str,
+		ix_name: &str,
 		prefix: &StoreKeyArray,
 		to: StoreRangeValue,
 	) -> Result<Vec<u8>> {
@@ -884,14 +741,9 @@
 		irf: IteratorRef,
 		ns: NamespaceId,
 		db: DatabaseId,
-<<<<<<< HEAD
 		ix: &IndexDefinition,
-		range: &IteratorRange<'_>,
-=======
-		ix: &DefineIndexStatement,
 		from: StoreRangeValue,
 		to: StoreRangeValue,
->>>>>>> e5988f30
 	) -> Result<Self> {
 		Ok(Self {
 			irf,
@@ -1026,13 +878,8 @@
 		irf: IteratorRef,
 		ns: NamespaceId,
 		db: DatabaseId,
-<<<<<<< HEAD
 		ix: &IndexDefinition,
-		arrays: &[Array],
-=======
-		ix: &DefineIndexStatement,
 		fds: &[StoreKeyArray],
->>>>>>> e5988f30
 	) -> Result<Self> {
 		// We create a VecDeque to hold the prefix keys (begin and end) for each value
 		// in the array.
@@ -1147,16 +994,7 @@
 		new_iter: F,
 	) -> Result<bool>
 	where
-<<<<<<< HEAD
-		F: Fn(NamespaceId, DatabaseId, &IndexDefinition, Value) -> Result<ThingIterator>,
-=======
-		F: Fn(
-			NamespaceId,
-			DatabaseId,
-			&DefineIndexStatement,
-			StoreKeyValue,
-		) -> Result<ThingIterator>,
->>>>>>> e5988f30
+		F: Fn(NamespaceId, DatabaseId, &IndexDefinition, StoreKeyValue) -> Result<ThingIterator>,
 	{
 		while !ctx.is_done(true).await? {
 			let mut count = 0;
@@ -1188,17 +1026,8 @@
 		new_iter: F,
 	) -> Result<B>
 	where
-<<<<<<< HEAD
-		F: Fn(NamespaceId, DatabaseId, &IndexDefinition, Value) -> Result<ThingIterator> + Copy,
-=======
-		F: Fn(
-				NamespaceId,
-				DatabaseId,
-				&DefineIndexStatement,
-				StoreKeyValue,
-			) -> Result<ThingIterator>
+		F: Fn(NamespaceId, DatabaseId, &IndexDefinition, StoreKeyValue) -> Result<ThingIterator>
 			+ Copy,
->>>>>>> e5988f30
 	{
 		while !ctx.is_done(true).await? {
 			if let Some(current_local) = &mut self.current_local {
@@ -1222,17 +1051,8 @@
 		new_iter: F,
 	) -> Result<usize>
 	where
-<<<<<<< HEAD
-		F: Fn(NamespaceId, DatabaseId, &IndexDefinition, Value) -> Result<ThingIterator> + Copy,
-=======
-		F: Fn(
-				NamespaceId,
-				DatabaseId,
-				&DefineIndexStatement,
-				StoreKeyValue,
-			) -> Result<ThingIterator>
+		F: Fn(NamespaceId, DatabaseId, &IndexDefinition, StoreKeyValue) -> Result<ThingIterator>
 			+ Copy,
->>>>>>> e5988f30
 	{
 		while !ctx.is_done(true).await? {
 			if let Some(current_local) = &mut self.current_local {
@@ -1268,38 +1088,22 @@
 		tx: &Transaction,
 		limit: u32,
 	) -> Result<B> {
-<<<<<<< HEAD
-		let new_iter = |ns: NamespaceId, db: DatabaseId, ix: &IndexDefinition, value: Value| {
-			let array = Array::from(value);
-			let it = IndexEqualThingIterator::new(self.0, ns, db, ix, &array)?;
-			Ok(ThingIterator::IndexEqual(it))
-		};
-=======
 		let new_iter =
-			|ns: NamespaceId, db: DatabaseId, ix: &DefineIndexStatement, value: StoreKeyValue| {
+			|ns: NamespaceId, db: DatabaseId, ix: &IndexDefinition, value: StoreKeyValue| {
 				let fd = StoreKeyArray::from(value);
 				let it = IndexEqualThingIterator::new(self.0, ns, db, ix, &fd)?;
 				Ok(ThingIterator::IndexEqual(it))
 			};
->>>>>>> e5988f30
 		self.1.next_batch(ctx, tx, limit, new_iter).await
 	}
 
 	async fn next_count(&mut self, ctx: &Context, tx: &Transaction, limit: u32) -> Result<usize> {
-<<<<<<< HEAD
-		let new_iter = |ns: NamespaceId, db: DatabaseId, ix: &IndexDefinition, value: Value| {
-			let array = Array::from(value);
-			let it = IndexEqualThingIterator::new(self.0, ns, db, ix, &array)?;
-			Ok(ThingIterator::IndexEqual(it))
-		};
-=======
 		let new_iter =
-			|ns: NamespaceId, db: DatabaseId, ix: &DefineIndexStatement, value: StoreKeyValue| {
+			|ns: NamespaceId, db: DatabaseId, ix: &IndexDefinition, value: StoreKeyValue| {
 				let fd = StoreKeyArray::from(value);
 				let it = IndexEqualThingIterator::new(self.0, ns, db, ix, &fd)?;
 				Ok(ThingIterator::IndexEqual(it))
 			};
->>>>>>> e5988f30
 		self.1.next_count(ctx, tx, limit, new_iter).await
 	}
 }
@@ -1314,13 +1118,8 @@
 		irf: IteratorRef,
 		ns: NamespaceId,
 		db: DatabaseId,
-<<<<<<< HEAD
 		ix: &IndexDefinition,
-		a: &Array,
-=======
-		ix: &DefineIndexStatement,
 		a: &StoreKeyArray,
->>>>>>> e5988f30
 	) -> Result<Self> {
 		let key = Index::new(ns, db, &ix.what, &ix.name, a, None).encode_key()?;
 		Ok(Self {
@@ -1360,14 +1159,9 @@
 	fn range_scan(
 		ns: NamespaceId,
 		db: DatabaseId,
-<<<<<<< HEAD
 		ix: &IndexDefinition,
-		range: &IteratorRange<'_>,
-=======
-		ix: &DefineIndexStatement,
 		from: StoreRangeValue,
 		to: StoreRangeValue,
->>>>>>> e5988f30
 	) -> Result<RangeScan> {
 		let beg = Self::compute_beg(ns, db, &ix.what, &ix.name, from.value)?;
 		let end = Self::compute_end(ns, db, &ix.what, &ix.name, to.value)?;
@@ -1378,14 +1172,9 @@
 		irf: IteratorRef,
 		ns: NamespaceId,
 		db: DatabaseId,
-<<<<<<< HEAD
 		ix: &IndexDefinition,
-		r: &IteratorRange<'_>,
-=======
-		ix: &DefineIndexStatement,
 		from: StoreRangeValue,
 		to: StoreRangeValue,
->>>>>>> e5988f30
 	) -> Result<Self> {
 		let r = Self::range_scan(ns, db, ix, from, to)?;
 		Ok(Self {
@@ -1424,16 +1213,9 @@
 	fn compute_beg(
 		ns: NamespaceId,
 		db: DatabaseId,
-<<<<<<< HEAD
 		ix_what: &str,
 		ix_name: &str,
-		from: &RangeValue,
-		value_type: ValueType,
-=======
-		ix_what: &Ident,
-		ix_name: &Ident,
 		from: StoreKeyValue,
->>>>>>> e5988f30
 	) -> Result<Vec<u8>> {
 		if from.is_none() {
 			return Index::prefix_beg(ns, db, ix_what, ix_name);
@@ -1444,16 +1226,9 @@
 	fn compute_end(
 		ns: NamespaceId,
 		db: DatabaseId,
-<<<<<<< HEAD
 		ix_what: &str,
 		ix_name: &str,
-		to: &RangeValue,
-		value_type: ValueType,
-=======
-		ix_what: &Ident,
-		ix_name: &Ident,
 		to: StoreKeyValue,
->>>>>>> e5988f30
 	) -> Result<Vec<u8>> {
 		if to.is_none() {
 			return Index::prefix_end(ns, db, ix_what, ix_name);
@@ -1532,14 +1307,9 @@
 		irf: IteratorRef,
 		ns: NamespaceId,
 		db: DatabaseId,
-<<<<<<< HEAD
 		ix: &IndexDefinition,
-		range: &IteratorRange<'_>,
-=======
-		ix: &DefineIndexStatement,
 		from: StoreRangeValue,
 		to: StoreRangeValue,
->>>>>>> e5988f30
 	) -> Result<Self> {
 		let r = ReverseRangeScan::new(UniqueRangeThingIterator::range_scan(ns, db, ix, from, to)?);
 		Ok(Self {
@@ -1657,13 +1427,8 @@
 		irf: IteratorRef,
 		ns: NamespaceId,
 		db: DatabaseId,
-<<<<<<< HEAD
 		ix: &IndexDefinition,
-		vals: &[Array],
-=======
-		ix: &DefineIndexStatement,
 		fds: &[StoreKeyArray],
->>>>>>> e5988f30
 	) -> Result<Self> {
 		// We create a VecDeque to hold the key for each value in the array.
 		let mut keys = VecDeque::with_capacity(fds.len());
@@ -1739,38 +1504,22 @@
 		tx: &Transaction,
 		limit: u32,
 	) -> Result<B> {
-<<<<<<< HEAD
-		let new_iter = |ns: NamespaceId, db: DatabaseId, ix: &IndexDefinition, value: Value| {
-			let array = Array::from(value.clone());
-			let it = UniqueEqualThingIterator::new(self.0, ns, db, ix, &array)?;
-			Ok(ThingIterator::UniqueEqual(it))
-		};
-=======
 		let new_iter =
-			|ns: NamespaceId, db: DatabaseId, ix: &DefineIndexStatement, value: StoreKeyValue| {
+			|ns: NamespaceId, db: DatabaseId, ix: &IndexDefinition, value: StoreKeyValue| {
 				let array = StoreKeyArray::from(value);
 				let it = UniqueEqualThingIterator::new(self.0, ns, db, ix, &array)?;
 				Ok(ThingIterator::UniqueEqual(it))
 			};
->>>>>>> e5988f30
 		self.1.next_batch(ctx, tx, limit, new_iter).await
 	}
 
 	async fn next_count(&mut self, ctx: &Context, tx: &Transaction, limit: u32) -> Result<usize> {
-<<<<<<< HEAD
-		let new_iter = |ns: NamespaceId, db: DatabaseId, ix: &IndexDefinition, value: Value| {
-			let array = Array::from(value.clone());
-			let it = UniqueEqualThingIterator::new(self.0, ns, db, ix, &array)?;
-			Ok(ThingIterator::UniqueEqual(it))
-		};
-=======
 		let new_iter =
-			|ns: NamespaceId, db: DatabaseId, ix: &DefineIndexStatement, value: StoreKeyValue| {
+			|ns: NamespaceId, db: DatabaseId, ix: &IndexDefinition, value: StoreKeyValue| {
 				let array = StoreKeyArray::from(value);
 				let it = UniqueEqualThingIterator::new(self.0, ns, db, ix, &array)?;
 				Ok(ThingIterator::UniqueEqual(it))
 			};
->>>>>>> e5988f30
 		self.1.next_count(ctx, tx, limit, new_iter).await
 	}
 }
