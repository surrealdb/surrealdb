--- conflicted
+++ resolved
@@ -210,22 +210,17 @@
 		db: &str,
 		ix: &DefineIndexStatement,
 		a: &Array,
-<<<<<<< HEAD
-	) -> Self {
-		let (beg, end) = Self::get_beg_end(ns, db, ix, a);
-		Self {
+	) -> Result<Self, Error> {
+		let (beg, end) = Self::get_beg_end(ns, db, ix, a)?;
+		Ok(Self {
 			irf,
 			beg,
 			end,
-		}
-	}
-
-	fn get_beg_end(ns: &str, db: &str, ix: &DefineIndexStatement, a: &Array) -> (Vec<u8>, Vec<u8>) {
-		if ix.cols.len() == 1 {
-=======
-	) -> Result<Self, Error> {
-		let (beg, end) = if ix.cols.len() == 1 {
->>>>>>> 882ea083
+		})
+	}
+
+	fn get_beg_end(ns: &str, db: &str, ix: &DefineIndexStatement, a: &Array) -> Result<(Vec<u8>, Vec<u8>), Error> {
+		Ok(if ix.cols.len() == 1 {
 			(
 				Index::prefix_ids_beg(ns, db, &ix.what, &ix.name, a)?,
 				Index::prefix_ids_end(ns, db, &ix.what, &ix.name, a)?,
@@ -235,16 +230,7 @@
 				Index::prefix_ids_composite_beg(ns, db, &ix.what, &ix.name, a)?,
 				Index::prefix_ids_composite_end(ns, db, &ix.what, &ix.name, a)?,
 			)
-<<<<<<< HEAD
-		}
-=======
-		};
-		Ok(Self {
-			irf,
-			beg,
-			end,
 		})
->>>>>>> 882ea083
 	}
 
 	async fn next_scan(
@@ -561,14 +547,6 @@
 	) -> Result<Self, Error> {
 		// We create a VecDeque to hold the prefix keys (begin and end) for each value in the array.
 		let mut values: VecDeque<(Vec<u8>, Vec<u8>)> = if let Value::Array(a) = a {
-<<<<<<< HEAD
-			a.0.iter()
-				.map(|v| {
-					let a = Array::from(v.clone());
-					IndexEqualThingIterator::get_beg_end(ns, db, ix, &a)
-				})
-				.collect()
-=======
 			let mut res = VecDeque::new();
 
 			for v in a.0.iter() {
@@ -579,7 +557,6 @@
 			}
 
 			res
->>>>>>> 882ea083
 		} else {
 			VecDeque::new()
 		};
