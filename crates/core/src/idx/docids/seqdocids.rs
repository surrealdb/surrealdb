--- conflicted
+++ resolved
@@ -1,18 +1,9 @@
 use crate::ctx::Context;
-<<<<<<< HEAD
-use crate::err::Error;
-=======
-use crate::expr::Id;
->>>>>>> 3bd63f7b
 use crate::idx::IndexKeyBase;
 use crate::idx::docids::{DocId, Resolved};
 use crate::kvs::Transaction;
 use crate::kvs::sequences::SequenceDomain;
-<<<<<<< HEAD
-use crate::kvs::{Key, KeyEncode, Transaction, Val};
 use crate::val::RecordIdKey;
-=======
->>>>>>> 3bd63f7b
 use anyhow::Result;
 use std::sync::Arc;
 use uuid::Uuid;
@@ -134,17 +125,8 @@
 		ikb: &IndexKeyBase,
 		tx: &Transaction,
 		doc_id: DocId,
-<<<<<<< HEAD
 	) -> Result<Option<RecordIdKey>> {
-		if let Some(v) = tx.get(ikb.new_bi_key(doc_id), None).await? {
-			Ok(Some(revision::from_slice(&v)?))
-		} else {
-			Ok(None)
-		}
-=======
-	) -> Result<Option<Id>> {
 		tx.get(&ikb.new_ii_key(doc_id), None).await
->>>>>>> 3bd63f7b
 	}
 
 	/// Removes a document ID and its associated record ID
@@ -160,18 +142,10 @@
 		tx: &Transaction,
 		doc_id: DocId,
 	) -> Result<()> {
-<<<<<<< HEAD
-		let k: Key = self.ikb.new_bi_key(doc_id).encode()?;
-		if let Some(v) = tx.get(k.clone(), None).await? {
-			let id: RecordIdKey = revision::from_slice(&v)?;
-			tx.del(self.ikb.new_id_key(id)).await?;
-			tx.del(k).await?;
-=======
 		let k = self.ikb.new_ii_key(doc_id);
 		if let Some(id) = tx.get(&k, None).await? {
 			tx.del(&self.ikb.new_id_key(id)).await?;
 			tx.del(&k).await?;
->>>>>>> 3bd63f7b
 		}
 		Ok(())
 	}
@@ -440,7 +414,6 @@
 			let (ctx, _) = new_operation(&ds, Read).await;
 			let tx = ctx.tx();
 			for id in ["Foo", "Bar", "Hello", "World"] {
-<<<<<<< HEAD
 				let id = crate::key::index::id::Id::new(
 					TEST_NS,
 					TEST_DB,
@@ -448,12 +421,7 @@
 					TEST_IX,
 					Strand::new(id.to_owned()).unwrap().into(),
 				);
-				assert!(!tx.exists(id, None).await.unwrap());
-=======
-				let id =
-					crate::key::index::id::Id::new(TEST_NS, TEST_DB, TEST_TB, TEST_IX, id.into());
 				assert!(!tx.exists(&id, None).await.unwrap());
->>>>>>> 3bd63f7b
 			}
 			for doc_id in 0..=3 {
 				let bi = Bi::new(TEST_NS, TEST_DB, TEST_TB, TEST_IX, doc_id);
