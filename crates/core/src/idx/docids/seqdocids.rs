use crate::ctx::Context;
use crate::idx::IndexKeyBase;
use crate::idx::docids::{DocId, Resolved};
use crate::kvs::Transaction;
use crate::kvs::sequences::SequenceDomain;
use crate::val::RecordIdKey;
use anyhow::Result;
use std::sync::Arc;
use uuid::Uuid;

/// Sequence-based DocIds store for concurrent full-text search
///
/// This module implements a document ID management system for the concurrent full-text search
/// implementation. It uses the distributed sequence mechanism to provide concurrent document ID
/// creation, which is essential for the inverted index.
///
/// The `SeqDocIds` struct maintains bidirectional mappings between document IDs (numeric identifiers
/// used internally by the full-text index) and record IDs (the actual identifiers of the documents
/// being indexed). This allows for efficient lookup in both directions.
///
/// Key features:
/// - Uses distributed sequences for concurrent ID generation
/// - Maintains bidirectional mappings between DocIds and record IDs
/// - Supports efficient ID resolution, retrieval, and removal
/// - Enables concurrent document indexing operations
/// - Allocates IDs in batches for better performance
pub(crate) struct SeqDocIds {
	ikb: IndexKeyBase,
	nid: Uuid,
	domain: Arc<SequenceDomain>,
	batch: u32,
}

impl SeqDocIds {
	/// Creates a new SeqDocIds instance
	///
	/// Initializes a new document ID manager with the specified node ID and index key base.
	/// Sets up the sequence domain for generating unique document IDs.
	///
	/// # Arguments
	/// * `nid` - The node ID used for distributed sequence generation
	/// * `ikb` - The index key base containing namespace, database, table, and index information
	pub(in crate::idx) fn new(nid: Uuid, ikb: IndexKeyBase) -> Self {
		Self {
			nid,
			domain: Arc::new(SequenceDomain::new_ft_doc_ids(ikb.clone())),
			batch: 1000, // TODO ekeller: Make that configurable?
			ikb,
		}
	}

	/// Retrieves a document ID for a given record ID
	///
	/// Looks up the document ID associated with the specified record ID.
	///
	/// # Arguments
	/// * `tx` - The transaction to use for the lookup
	/// * `id` - The record ID to look up
	///
	/// # Returns
	/// * `Ok(Some(DocId))` - The document ID if found
	/// * `Ok(None)` - If no document ID exists for the record ID
	pub(in crate::idx) async fn get_doc_id(
		&self,
		tx: &Transaction,
		id: &RecordIdKey,
	) -> Result<Option<DocId>> {
		let id_key = self.ikb.new_id_key(id.clone());
		tx.get(&id_key, None).await
	}

	/// Resolves a record ID to a document ID, creating a new one if needed
	///
	/// This is a key method for the concurrent full-text search implementation.
	/// It either retrieves an existing document ID for a record ID or generates
	/// a new one using the distributed sequence mechanism.
	///
	/// # Arguments
	/// * `ctx` - The context containing transaction and sequence information
	/// * `id` - The record ID to resolve
	///
	/// # Returns
	/// * `Ok(Resolved::Existing(DocId))` - If the document ID already exists
	/// * `Ok(Resolved::New(DocId))` - If a new document ID was created
	pub(in crate::idx) async fn resolve_doc_id(
		&self,
		ctx: &Context,
		id: RecordIdKey,
	) -> Result<Resolved> {
		let id_key = self.ikb.new_id_key(id.clone());
		let tx = ctx.tx();
		// Do we already have an ID?
		if let Some(doc_id) = tx.get(&id_key, None).await? {
			return Ok(Resolved::Existing(doc_id));
		}
		// If not, let's get one from the sequence
		let new_doc_id = ctx
			.try_get_sequences()?
			.next_val_fts_idx(ctx, self.nid, self.domain.clone(), self.batch)
			.await? as DocId;
		{
			tx.set(&id_key, &new_doc_id, None).await?;
		}
		{
			let k = self.ikb.new_ii_key(new_doc_id);
			tx.set(&k, &id, None).await?;
		}
		Ok(Resolved::New(new_doc_id))
	}

	/// Retrieves a record ID for a given document ID
	///
	/// Looks up the record ID associated with the specified document ID.
	/// This is the reverse lookup of `get_doc_id`.
	///
	/// # Arguments
	/// * `ikb` - The index key base containing namespace, database, table, and index information
	/// * `tx` - The transaction to use for the lookup
	/// * `doc_id` - The document ID to look up
	///
	/// # Returns
	/// * `Ok(Some(Id))` - The record ID if found
	/// * `Ok(None)` - If no record ID exists for the document ID
	pub(in crate::idx) async fn get_id(
		ikb: &IndexKeyBase,
		tx: &Transaction,
		doc_id: DocId,
	) -> Result<Option<RecordIdKey>> {
		tx.get(&ikb.new_ii_key(doc_id), None).await
	}

	/// Removes a document ID and its associated record ID
	///
	/// Deletes both the forward (record ID to document ID) and reverse
	/// (document ID to record ID) mappings for a document.
	///
	/// # Arguments
	/// * `tx` - The transaction to use for the removal
	/// * `doc_id` - The document ID to remove
	pub(in crate::idx) async fn remove_doc_id(
		&self,
		tx: &Transaction,
		doc_id: DocId,
	) -> Result<()> {
		let k = self.ikb.new_ii_key(doc_id);
		if let Some(id) = tx.get(&k, None).await? {
			tx.del(&self.ikb.new_id_key(id)).await?;
			tx.del(&k).await?;
		}
		Ok(())
	}
}

#[cfg(test)]
mod tests {
	use crate::catalog::{DatabaseId, NamespaceId};
	use crate::ctx::Context;
	use crate::idx::IndexKeyBase;
	use crate::idx::docids::seqdocids::SeqDocIds;
	use crate::idx::docids::{DocId, Resolved};
	use crate::key::index::bi::Bi;
	use crate::kvs::LockType::Optimistic;
	use crate::kvs::TransactionType::{Read, Write};
	use crate::kvs::{Datastore, TransactionType};
	use crate::val::{RecordIdKey, Strand};
	use uuid::Uuid;

	const TEST_NS_ID: NamespaceId = NamespaceId(1);
	const TEST_DB_ID: DatabaseId = DatabaseId(1);
	const TEST_TB: &str = "test_tb";
	const TEST_IX: &str = "test_ix";

	async fn new_operation(ds: &Datastore, tt: TransactionType) -> (Context, SeqDocIds) {
		let mut ctx = ds.setup_ctx().unwrap();
		let tx = ds.transaction(tt, Optimistic).await.unwrap();
		let ikb = IndexKeyBase::new(TEST_NS_ID, TEST_DB_ID, TEST_TB, TEST_IX);
		ctx.set_transaction(tx.into());
		let d = SeqDocIds::new(Uuid::nil(), ikb);
		(ctx.freeze(), d)
	}

	async fn finish(ctx: Context) {
		ctx.tx().commit().await.unwrap();
	}

	async fn check_get_doc_key_id(ctx: &Context, d: &SeqDocIds, doc_id: DocId, key: &str) {
		let tx = ctx.tx();
		let id = RecordIdKey::String(key.to_owned());
		assert_eq!(SeqDocIds::get_id(&d.ikb, &tx, doc_id).await.unwrap(), Some(id.clone()));
		assert_eq!(d.get_doc_id(&tx, &id).await.unwrap(), Some(doc_id));
	}
	#[tokio::test]
	async fn test_resolve_doc_id() {
		let ds = Datastore::new("memory").await.unwrap();

		// Resolve a first doc key
		{
			let (ctx, d) = new_operation(&ds, Write).await;
			let doc_id = d.resolve_doc_id(&ctx, strand!("Foo").to_owned().into()).await.unwrap();
			assert_eq!(doc_id, Resolved::New(0));
			finish(ctx).await;

			let (ctx, d) = new_operation(&ds, Read).await;
			check_get_doc_key_id(&ctx, &d, 0, "Foo").await;
		}

		// Resolve the same doc key
		{
			let (tx, d) = new_operation(&ds, Write).await;
			let doc_id = d.resolve_doc_id(&tx, strand!("Foo").to_owned().into()).await.unwrap();
			assert_eq!(doc_id, Resolved::Existing(0));
			finish(tx).await;

			let (tx, d) = new_operation(&ds, Read).await;
			check_get_doc_key_id(&tx, &d, 0, "Foo").await;
		}

		// Resolve another single doc key
		{
			let (tx, d) = new_operation(&ds, Write).await;
			let doc_id = d.resolve_doc_id(&tx, strand!("Bar").to_owned().into()).await.unwrap();
			assert_eq!(doc_id, Resolved::New(1));
			finish(tx).await;

			let (tx, d) = new_operation(&ds, Read).await;
			check_get_doc_key_id(&tx, &d, 1, "Bar").await;
		}

		// Resolve another two existing doc keys and two new doc keys (interlaced)
		{
			let (tx, d) = new_operation(&ds, Write).await;
			assert_eq!(
				d.resolve_doc_id(&tx, strand!("Foo").to_owned().into()).await.unwrap(),
				Resolved::Existing(0)
			);
			assert_eq!(
				d.resolve_doc_id(&tx, strand!("Hello").to_owned().into()).await.unwrap(),
				Resolved::New(2)
			);
			assert_eq!(
				d.resolve_doc_id(&tx, strand!("Bar").to_owned().into()).await.unwrap(),
				Resolved::Existing(1)
			);
			assert_eq!(
				d.resolve_doc_id(&tx, strand!("World").to_owned().into()).await.unwrap(),
				Resolved::New(3)
			);
			finish(tx).await;
			let (tx, d) = new_operation(&ds, Read).await;
			check_get_doc_key_id(&tx, &d, 0, "Foo").await;
			check_get_doc_key_id(&tx, &d, 1, "Bar").await;
			check_get_doc_key_id(&tx, &d, 2, "Hello").await;
			check_get_doc_key_id(&tx, &d, 3, "World").await;
		}

		{
			let (tx, d) = new_operation(&ds, Write).await;
			assert_eq!(
				d.resolve_doc_id(&tx, strand!("Foo").to_owned().into()).await.unwrap(),
				Resolved::Existing(0)
			);
			assert_eq!(
				d.resolve_doc_id(&tx, strand!("Bar").to_owned().into()).await.unwrap(),
				Resolved::Existing(1)
			);
			assert_eq!(
				d.resolve_doc_id(&tx, strand!("Hello").to_owned().into()).await.unwrap(),
				Resolved::Existing(2)
			);
			assert_eq!(
				d.resolve_doc_id(&tx, strand!("World").to_owned().into()).await.unwrap(),
				Resolved::Existing(3)
			);
			finish(tx).await;
			let (tx, d) = new_operation(&ds, Read).await;
			check_get_doc_key_id(&tx, &d, 0, "Foo").await;
			check_get_doc_key_id(&tx, &d, 1, "Bar").await;
			check_get_doc_key_id(&tx, &d, 2, "Hello").await;
			check_get_doc_key_id(&tx, &d, 3, "World").await;
		}
	}

	#[tokio::test]
	async fn test_remove_doc_id() {
		let ds = Datastore::new("memory").await.unwrap();

		// Create two docs
		{
			let (tx, d) = new_operation(&ds, Write).await;
			assert_eq!(
				d.resolve_doc_id(&tx, strand!("Foo").to_owned().into()).await.unwrap(),
				Resolved::New(0)
			);
			assert_eq!(
				d.resolve_doc_id(&tx, strand!("Bar").to_owned().into()).await.unwrap(),
				Resolved::New(1)
			);
			finish(tx).await;
		}

		// Remove non-existing doc 2 and doc 0 "Foo"
		{
			let (ctx, d) = new_operation(&ds, Write).await;
			d.remove_doc_id(&ctx.tx(), 2).await.unwrap();
			d.remove_doc_id(&ctx.tx(), 0).await.unwrap();
			finish(ctx).await;
		}

		// Check 'Foo' has been removed
		{
			let (ctx, d) = new_operation(&ds, Read).await;
			assert_eq!(
				d.get_doc_id(&ctx.tx(), &strand!("Foo").to_owned().into()).await.unwrap(),
				None
			);
			assert_eq!(
				d.get_doc_id(&ctx.tx(), &strand!("Bar").to_owned().into()).await.unwrap(),
				Some(1)
			);
		}

		// Insert a new doc - should take the next available id 2
		{
			let (ctx, d) = new_operation(&ds, Write).await;
			assert_eq!(
				d.resolve_doc_id(&ctx, strand!("Hello").to_owned().into()).await.unwrap(),
				Resolved::New(2)
			);
			finish(ctx).await;
		}

		// Check we have "Hello" and "Bar"
		{
			let (ctx, d) = new_operation(&ds, Read).await;
			assert_eq!(
				d.get_doc_id(&ctx.tx(), &strand!("Foo").to_owned().into()).await.unwrap(),
				None
			);
			assert_eq!(
				d.get_doc_id(&ctx.tx(), &strand!("Bar").to_owned().into()).await.unwrap(),
				Some(1)
			);
			assert_eq!(
				d.get_doc_id(&ctx.tx(), &strand!("Hello").to_owned().into()).await.unwrap(),
				Some(2)
			);
		}

		// Remove doc 1 "Bar"
		{
			let (ctx, d) = new_operation(&ds, Write).await;
			d.remove_doc_id(&ctx.tx(), 1).await.unwrap();
			finish(ctx).await;
		}

		// Check "Bar" has been removed
		{
			let (ctx, d) = new_operation(&ds, Read).await;
			assert_eq!(
				d.get_doc_id(&ctx.tx(), &strand!("Foo").to_owned().into()).await.unwrap(),
				None
			);
			assert_eq!(
				d.get_doc_id(&ctx.tx(), &strand!("Bar").to_owned().into()).await.unwrap(),
				None
			);
			assert_eq!(
				d.get_doc_id(&ctx.tx(), &strand!("Hello").to_owned().into()).await.unwrap(),
				Some(2)
			);
		}

		// Insert a new doc - should take the available id 3
		{
			let (ctx, d) = new_operation(&ds, Write).await;
			assert_eq!(
				d.resolve_doc_id(&ctx, strand!("World").to_owned().into()).await.unwrap(),
				Resolved::New(3)
			);
			finish(ctx).await;
		}

		// Check "World" has been added
		{
			let (ctx, d) = new_operation(&ds, Read).await;
			assert_eq!(
				d.get_doc_id(&ctx.tx(), &strand!("Foo").to_owned().into()).await.unwrap(),
				None
			);
			assert_eq!(
				d.get_doc_id(&ctx.tx(), &strand!("Bar").to_owned().into()).await.unwrap(),
				None
			);
			assert_eq!(
				d.get_doc_id(&ctx.tx(), &strand!("Hello").to_owned().into()).await.unwrap(),
				Some(2)
			);
			assert_eq!(
				d.get_doc_id(&ctx.tx(), &strand!("World").to_owned().into()).await.unwrap(),
				Some(3)
			);
		}

		// Remove remaining docs
		{
			let (ctx, d) = new_operation(&ds, Write).await;
			d.remove_doc_id(&ctx.tx(), 1).await.unwrap();
			d.remove_doc_id(&ctx.tx(), 2).await.unwrap();
			d.remove_doc_id(&ctx.tx(), 3).await.unwrap();
			finish(ctx).await;
		}

		// Check there's no ID and BI keys left
		{
			let (ctx, _) = new_operation(&ds, Read).await;
			let tx = ctx.tx();
			for id in ["Foo", "Bar", "Hello", "World"] {
				let id = crate::key::index::id::Id::new(
<<<<<<< HEAD
					TEST_NS_ID,
					TEST_DB_ID,
					TEST_TB,
					TEST_IX,
					id.into(),
=======
					TEST_NS,
					TEST_DB,
					TEST_TB,
					TEST_IX,
					Strand::new(id.to_owned()).unwrap().into(),
>>>>>>> e3245342
				);
				assert!(!tx.exists(&id, None).await.unwrap());
			}
			for doc_id in 0..=3 {
				let bi = Bi::new(TEST_NS_ID, TEST_DB_ID, TEST_TB, TEST_IX, doc_id);
				assert!(!tx.exists(&bi, None).await.unwrap());
			}
		}
	}
}<|MERGE_RESOLUTION|>--- conflicted
+++ resolved
@@ -416,19 +416,11 @@
 			let tx = ctx.tx();
 			for id in ["Foo", "Bar", "Hello", "World"] {
 				let id = crate::key::index::id::Id::new(
-<<<<<<< HEAD
 					TEST_NS_ID,
 					TEST_DB_ID,
 					TEST_TB,
 					TEST_IX,
-					id.into(),
-=======
-					TEST_NS,
-					TEST_DB,
-					TEST_TB,
-					TEST_IX,
-					Strand::new(id.to_owned()).unwrap().into(),
->>>>>>> e3245342
+					RecordIdKey::String(id.to_owned()),
 				);
 				assert!(!tx.exists(&id, None).await.unwrap());
 			}
