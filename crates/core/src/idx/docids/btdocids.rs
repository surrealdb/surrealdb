use crate::err::Error;
use crate::idx::IndexKeyBase;
use crate::idx::docids::{DocId, Resolved};
use crate::idx::trees::bkeys::TrieKeys;
use crate::idx::trees::btree::{BState, BState1, BState1skip, BStatistics, BTree, BTreeStore};
use crate::idx::trees::store::TreeNodeProvider;
use crate::kvs::{KVValue, Key, Transaction, TransactionType};
use crate::val::RecordId;
use revision::{Revisioned, revisioned};
use roaring::RoaringTreemap;
use serde::{Deserialize, Serialize};

/// BTree based DocIds store
pub(crate) struct BTreeDocIds {
	index_key_base: IndexKeyBase,
	btree: BTree<TrieKeys>,
	store: BTreeStore<TrieKeys>,
	available_ids: Option<RoaringTreemap>,
	next_doc_id: DocId,
}

impl BTreeDocIds {
	pub async fn new(
		tx: &Transaction,
		tt: TransactionType,
		ikb: IndexKeyBase,
		default_btree_order: u32,
		cache_size: u32,
	) -> anyhow::Result<Self> {
		let state_key = ikb.new_bd_root_key();
		let state: BTreeDocIdsState = if let Some(val) = tx.get(&state_key, None).await? {
			val
		} else {
			BTreeDocIdsState::new(default_btree_order)
		};
		let store = tx
			.index_caches()
			.get_store_btree_trie(
				TreeNodeProvider::DocIds(ikb.clone()),
				state.btree.generation(),
				tt,
				cache_size as usize,
			)
			.await?;
		Ok(Self {
			index_key_base: ikb,
			btree: BTree::new(state.btree),
			store,
			available_ids: state.available_ids,
			next_doc_id: state.next_doc_id,
		})
	}

	fn get_next_doc_id(&mut self) -> DocId {
		// We check first if there is any available id
		if let Some(available_ids) = &mut self.available_ids {
			if let Some(available_id) = available_ids.iter().next() {
				available_ids.remove(available_id);
				if available_ids.is_empty() {
					self.available_ids = None;
				}
				return available_id;
			}
		}
		// If not, we use the sequence
		let doc_id = self.next_doc_id;
		self.next_doc_id += 1;
		doc_id
	}

	pub(crate) async fn get_doc_id(
		&self,
		tx: &Transaction,
		doc_key: Key,
	) -> anyhow::Result<Option<DocId>> {
		self.btree.search(tx, &self.store, &doc_key).await
	}

	/// Returns the doc_id for the given doc_key.
	/// If the doc_id does not exists, a new one is created, and associated with the given key.
	pub(in crate::idx) async fn resolve_doc_id(
		&mut self,
		tx: &Transaction,
		doc_key: &RecordId,
	) -> anyhow::Result<Resolved> {
		let doc_key_bytes = doc_key.kv_encode_value()?;
		{
			if let Some(doc_id) = self.btree.search_mut(tx, &mut self.store, &doc_key_bytes).await?
			{
				return Ok(Resolved::Existing(doc_id));
			}
		}
		let doc_id = self.get_next_doc_id();
		let bi = self.index_key_base.new_bi_key(doc_id);
		tx.set(&bi, doc_key, None).await?;
		self.btree.insert(tx, &mut self.store, doc_key_bytes, doc_id).await?;
		Ok(Resolved::New(doc_id))
	}

	pub(in crate::idx) async fn remove_doc(
		&mut self,
		tx: &Transaction,
		doc_key: &RecordId,
	) -> anyhow::Result<Option<DocId>> {
		let doc_key_bytes = doc_key.kv_encode_value()?;
		if let Some(doc_id) = self.btree.delete(tx, &mut self.store, doc_key_bytes).await? {
			let bi = self.index_key_base.new_bi_key(doc_id);
			tx.del(&bi).await?;
			if let Some(available_ids) = &mut self.available_ids {
				available_ids.insert(doc_id);
			} else {
				let mut available_ids = RoaringTreemap::new();
				available_ids.insert(doc_id);
				self.available_ids = Some(available_ids);
			}
			Ok(Some(doc_id))
		} else {
			Ok(None)
		}
	}

	pub(in crate::idx) async fn get_doc_key(
		&self,
		tx: &Transaction,
		doc_id: DocId,
	) -> anyhow::Result<Option<RecordId>> {
		let doc_id_key = self.index_key_base.new_bi_key(doc_id);
		if let Some(val) = tx.get(&doc_id_key, None).await? {
			Ok(Some(val))
		} else {
			Ok(None)
		}
	}

	pub(in crate::idx) async fn statistics(&self, tx: &Transaction) -> anyhow::Result<BStatistics> {
		self.btree.statistics(tx, &self.store).await
	}

	pub(in crate::idx) async fn finish(&mut self, tx: &Transaction) -> anyhow::Result<()> {
		if let Some(new_cache) = self.store.finish(tx).await? {
			let btree = self.btree.inc_generation().clone();
			let state_key = self.index_key_base.new_bd_root_key();
			let state = BTreeDocIdsState {
				btree,
				available_ids: self.available_ids.take(),
				next_doc_id: self.next_doc_id,
			};
			tx.set(&state_key, &state, None).await?;
			tx.index_caches().advance_store_btree_trie(new_cache);
		}
		Ok(())
	}
}

#[revisioned(revision = 1)]
#[derive(Serialize, Deserialize)]
pub(crate) struct BTreeDocIdsState {
	btree: BState,
	available_ids: Option<RoaringTreemap>,
	next_doc_id: DocId,
}

impl KVValue for BTreeDocIdsState {
	#[inline]
	fn kv_encode_value(&self) -> anyhow::Result<Vec<u8>> {
		let mut val = Vec::new();
		self.serialize_revisioned(&mut val)?;
		Ok(val)
	}

	#[inline]
	fn kv_decode_value(val: Vec<u8>) -> anyhow::Result<Self> {
		match Self::deserialize_revisioned(&mut val.as_slice()) {
			Ok(r) => Ok(r),
			// If it fails here, there is the chance it was an old version of BState
			// that included the #[serde[skip]] updated parameter
			Err(e) => match State1skip::deserialize_revisioned(&mut val.as_slice()) {
				Ok(b_old) => Ok(b_old.into()),
				Err(_) => match State1::deserialize_revisioned(&mut val.as_slice()) {
					Ok(b_old) => Ok(b_old.into()),
					// Otherwise we return the initial error
					Err(_) => Err(anyhow::Error::new(Error::Revision(e))),
				},
			},
		}
	}
}

#[revisioned(revision = 1)]
#[derive(Serialize, Deserialize)]
struct State1 {
	btree: BState1,
	available_ids: Option<RoaringTreemap>,
	next_doc_id: DocId,
}

impl From<State1> for BTreeDocIdsState {
	fn from(s: State1) -> Self {
		Self {
			btree: s.btree.into(),
			available_ids: s.available_ids,
			next_doc_id: s.next_doc_id,
		}
	}
}

#[revisioned(revision = 1)]
#[derive(Serialize, Deserialize)]
struct State1skip {
	btree: BState1skip,
	available_ids: Option<RoaringTreemap>,
	next_doc_id: DocId,
}

impl From<State1skip> for BTreeDocIdsState {
	fn from(s: State1skip) -> Self {
		Self {
			btree: s.btree.into(),
			available_ids: s.available_ids,
			next_doc_id: s.next_doc_id,
		}
	}
}

impl BTreeDocIdsState {
	fn new(default_btree_order: u32) -> Self {
		Self {
			btree: BState::new(default_btree_order),
			available_ids: None,
			next_doc_id: 0,
		}
	}
}

#[cfg(test)]
mod tests {
<<<<<<< HEAD
	use crate::catalog::{DatabaseId, NamespaceId};
	use crate::expr::Thing;
=======
>>>>>>> e3245342
	use crate::idx::IndexKeyBase;
	use crate::idx::docids::btdocids::{BTreeDocIds, Resolved};
	use crate::kvs::{Datastore, Transaction, TransactionType};
	use crate::kvs::{LockType, TransactionType::*};
	use crate::val::RecordId;

	const BTREE_ORDER: u32 = 7;

	async fn new_operation(ds: &Datastore, tt: TransactionType) -> (Transaction, BTreeDocIds) {
<<<<<<< HEAD
		let tx = ds.transaction(tt, Optimistic).await.unwrap();
		let d = BTreeDocIds::new(
			&tx,
			tt,
			IndexKeyBase::new(NamespaceId(1), DatabaseId(2), "tb", "ix"),
			BTREE_ORDER,
			100,
		)
		.await
		.unwrap();
=======
		let tx = ds.transaction(tt, LockType::Optimistic).await.unwrap();
		let d = BTreeDocIds::new(&tx, tt, IndexKeyBase::default(), BTREE_ORDER, 100).await.unwrap();
>>>>>>> e3245342
		(tx, d)
	}

	async fn finish(tx: Transaction, mut d: BTreeDocIds) {
		d.finish(&tx).await.unwrap();
		tx.commit().await.unwrap();
	}

	#[tokio::test]
	async fn test_resolve_doc_id() {
		let ds = Datastore::new("memory").await.unwrap();

		let foo_thing = RecordId::new("Foo".to_owned(), strand!("").to_owned());
		let bar_thing = RecordId::new("Bar".to_owned(), strand!("").to_owned());
		let hello_thing = RecordId::new("Hello".to_owned(), strand!("").to_owned());
		let world_thing = RecordId::new("World".to_owned(), strand!("").to_owned());

		// Resolve a first doc key
		{
			let (tx, mut d) = new_operation(&ds, Write).await;
			let doc_id = d.resolve_doc_id(&tx, &foo_thing).await.unwrap();
			finish(tx, d).await;

			let (tx, d) = new_operation(&ds, Read).await;
			assert_eq!(d.statistics(&tx).await.unwrap().keys_count, 1);
			assert_eq!(d.get_doc_key(&tx, 0).await.unwrap(), Some(foo_thing.clone()));
			assert_eq!(doc_id, Resolved::New(0));
		}

		// Resolve the same doc key
		{
			let (tx, mut d) = new_operation(&ds, Write).await;
			let doc_id = d.resolve_doc_id(&tx, &foo_thing).await.unwrap();
			finish(tx, d).await;

			let (tx, d) = new_operation(&ds, Read).await;
			assert_eq!(d.statistics(&tx).await.unwrap().keys_count, 1);
			assert_eq!(d.get_doc_key(&tx, 0).await.unwrap(), Some(foo_thing.clone()));
			assert_eq!(doc_id, Resolved::Existing(0));
		}

		// Resolve another single doc key
		{
			let (tx, mut d) = new_operation(&ds, Write).await;
			let doc_id = d.resolve_doc_id(&tx, &bar_thing).await.unwrap();
			finish(tx, d).await;

			let (tx, d) = new_operation(&ds, Read).await;
			assert_eq!(d.statistics(&tx).await.unwrap().keys_count, 2);
			assert_eq!(d.get_doc_key(&tx, 1).await.unwrap(), Some(bar_thing.clone()));
			assert_eq!(doc_id, Resolved::New(1));
		}

		// Resolve another two existing doc keys and two new doc keys (interlaced)
		{
			let (tx, mut d) = new_operation(&ds, Write).await;
			assert_eq!(d.resolve_doc_id(&tx, &foo_thing).await.unwrap(), Resolved::Existing(0));
			assert_eq!(d.resolve_doc_id(&tx, &hello_thing).await.unwrap(), Resolved::New(2));
			assert_eq!(d.resolve_doc_id(&tx, &bar_thing).await.unwrap(), Resolved::Existing(1));
			assert_eq!(d.resolve_doc_id(&tx, &world_thing).await.unwrap(), Resolved::New(3));
			finish(tx, d).await;
			let (tx, d) = new_operation(&ds, Read).await;
			assert_eq!(d.statistics(&tx).await.unwrap().keys_count, 4);
		}

		{
			let (tx, mut d) = new_operation(&ds, Write).await;
			assert_eq!(d.resolve_doc_id(&tx, &foo_thing).await.unwrap(), Resolved::Existing(0));
			assert_eq!(d.resolve_doc_id(&tx, &bar_thing).await.unwrap(), Resolved::Existing(1));
			assert_eq!(d.resolve_doc_id(&tx, &hello_thing).await.unwrap(), Resolved::Existing(2));
			assert_eq!(d.resolve_doc_id(&tx, &world_thing).await.unwrap(), Resolved::Existing(3));
			finish(tx, d).await;
			let (tx, d) = new_operation(&ds, Read).await;
			assert_eq!(d.get_doc_key(&tx, 0).await.unwrap(), Some(foo_thing.clone()));
			assert_eq!(d.get_doc_key(&tx, 1).await.unwrap(), Some(bar_thing.clone()));
			assert_eq!(d.get_doc_key(&tx, 2).await.unwrap(), Some(hello_thing.clone()));
			assert_eq!(d.get_doc_key(&tx, 3).await.unwrap(), Some(world_thing.clone()));
			assert_eq!(d.statistics(&tx).await.unwrap().keys_count, 4);
		}
	}

	#[tokio::test]
	async fn test_remove_doc() {
		let ds = Datastore::new("memory").await.unwrap();

		let foo_thing = RecordId::new("Foo".to_owned(), strand!("").to_owned());
		let bar_thing = RecordId::new("Bar".to_owned(), strand!("").to_owned());
		let dummy_thing = RecordId::new("Dummy".to_owned(), strand!("").to_owned());
		let hello_thing = RecordId::new("Hello".to_owned(), strand!("").to_owned());
		let world_thing = RecordId::new("World".to_owned(), strand!("").to_owned());

		// Create two docs
		{
			let (tx, mut d) = new_operation(&ds, Write).await;
			assert_eq!(d.resolve_doc_id(&tx, &foo_thing).await.unwrap(), Resolved::New(0));
			assert_eq!(d.resolve_doc_id(&tx, &bar_thing).await.unwrap(), Resolved::New(1));
			finish(tx, d).await;
		}

		// Remove doc 1
		{
			let (tx, mut d) = new_operation(&ds, Write).await;
			assert_eq!(d.remove_doc(&tx, &dummy_thing).await.unwrap(), None);
			assert_eq!(d.remove_doc(&tx, &foo_thing).await.unwrap(), Some(0));
			finish(tx, d).await;
		}

		// Check 'Foo' has been removed
		{
			let (tx, mut d) = new_operation(&ds, Write).await;
			assert_eq!(d.remove_doc(&tx, &foo_thing).await.unwrap(), None);
			finish(tx, d).await;
		}

		// Insert a new doc - should take the available id 1
		{
			let (tx, mut d) = new_operation(&ds, Write).await;
			assert_eq!(d.resolve_doc_id(&tx, &hello_thing).await.unwrap(), Resolved::New(0));
			finish(tx, d).await;
		}

		// Remove doc 2
		{
			let (tx, mut d) = new_operation(&ds, Write).await;
			assert_eq!(d.remove_doc(&tx, &dummy_thing).await.unwrap(), None);
			assert_eq!(d.remove_doc(&tx, &bar_thing).await.unwrap(), Some(1));
			finish(tx, d).await;
		}

		// Check 'Bar' has been removed
		{
			let (tx, mut d) = new_operation(&ds, Write).await;
			assert_eq!(d.remove_doc(&tx, &foo_thing).await.unwrap(), None);
			finish(tx, d).await;
		}

		// Insert a new doc - should take the available id 2
		{
			let (tx, mut d) = new_operation(&ds, Write).await;
			assert_eq!(d.resolve_doc_id(&tx, &world_thing).await.unwrap(), Resolved::New(1));
			finish(tx, d).await;
		}
	}
}<|MERGE_RESOLUTION|>--- conflicted
+++ resolved
@@ -234,11 +234,7 @@
 
 #[cfg(test)]
 mod tests {
-<<<<<<< HEAD
 	use crate::catalog::{DatabaseId, NamespaceId};
-	use crate::expr::Thing;
-=======
->>>>>>> e3245342
 	use crate::idx::IndexKeyBase;
 	use crate::idx::docids::btdocids::{BTreeDocIds, Resolved};
 	use crate::kvs::{Datastore, Transaction, TransactionType};
@@ -248,8 +244,7 @@
 	const BTREE_ORDER: u32 = 7;
 
 	async fn new_operation(ds: &Datastore, tt: TransactionType) -> (Transaction, BTreeDocIds) {
-<<<<<<< HEAD
-		let tx = ds.transaction(tt, Optimistic).await.unwrap();
+		let tx = ds.transaction(tt, LockType::Optimistic).await.unwrap();
 		let d = BTreeDocIds::new(
 			&tx,
 			tt,
@@ -259,10 +254,6 @@
 		)
 		.await
 		.unwrap();
-=======
-		let tx = ds.transaction(tt, LockType::Optimistic).await.unwrap();
-		let d = BTreeDocIds::new(&tx, tt, IndexKeyBase::default(), BTREE_ORDER, 100).await.unwrap();
->>>>>>> e3245342
 		(tx, d)
 	}
 
