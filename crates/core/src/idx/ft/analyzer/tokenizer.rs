--- conflicted
+++ resolved
@@ -20,14 +20,7 @@
 		}
 	}
 
-<<<<<<< HEAD
-	pub(in crate::idx::ft) fn get_token_string<'a>(
-		&'a self,
-		t: &'a Token,
-	) -> Result<&'a str, Error> {
-=======
 	pub(super) fn get_token_string<'a>(&'a self, t: &'a Token) -> Result<&'a str> {
->>>>>>> 9043346e
 		t.get_str(&self.i)
 	}
 
@@ -66,7 +59,7 @@
 		})
 	}
 
-	pub(in crate::idx::ft) fn list(&self) -> &Vec<Token> {
+	pub(super) fn list(&self) -> &Vec<Token> {
 		&self.t
 	}
 }
@@ -84,7 +77,7 @@
 }
 
 #[derive(Clone, Debug, PartialOrd, PartialEq, Eq, Ord, Hash)]
-pub(in crate::idx::ft) enum Token {
+pub(super) enum Token {
 	Ref {
 		chars: (Position, Position, Position),
 		bytes: (Position, Position),
