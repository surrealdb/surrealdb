--- conflicted
+++ resolved
@@ -125,22 +125,9 @@
 		})
 	}
 
-<<<<<<< HEAD
 	pub(in crate::idx::ft) fn extract_frequencies(
 		inputs: &[Tokens],
 	) -> Result<(DocLength, HashMap<&str, TermFrequency>), Error> {
-=======
-	/// This method is used for indexing.
-	/// It will create new term ids for non already existing terms.
-	pub(super) async fn extract_terms_with_frequencies(
-		&self,
-		stk: &mut Stk,
-		ctx: &Context,
-		opt: &Options,
-		terms: &mut Terms,
-		field_content: Vec<Value>,
-	) -> Result<(DocLength, Vec<(TermId, TermFrequency)>)> {
->>>>>>> 9043346e
 		let mut dl = 0;
 		let mut tf: HashMap<&str, TermFrequency> = HashMap::new();
 		for tks in inputs {
@@ -168,14 +155,8 @@
 		ctx: &Context,
 		opt: &Options,
 		terms: &mut Terms,
-<<<<<<< HEAD
 		field_content: Vec<Value>,
-	) -> Result<(DocLength, Vec<(TermId, TermFrequency)>), Error> {
-=======
-		content: Vec<Value>,
-	) -> Result<(DocLength, Vec<(TermId, TermFrequency)>, Vec<(TermId, OffsetRecords)>)> {
-		let mut dl = 0;
->>>>>>> 9043346e
+	) -> Result<(DocLength, Vec<(TermId, TermFrequency)>)> {
 		// Let's first collect all the inputs, and collect the tokens.
 		// We need to store them because everything after is zero-copy
 		let inputs =
@@ -221,7 +202,7 @@
 		opt: &Options,
 		terms: &mut Terms,
 		content: Vec<Value>,
-	) -> Result<(DocLength, Vec<(TermId, TermFrequency)>, Vec<(TermId, OffsetRecords)>), Error> {
+	) -> Result<(DocLength, Vec<(TermId, TermFrequency)>, Vec<(TermId, OffsetRecords)>)> {
 		// Let's first collect all the inputs, and collect the tokens.
 		// We need to store them because everything after is zero-copy
 		let inputs = self.analyze_content(stk, ctx, opt, content, FilteringStage::Indexing).await?;
@@ -247,13 +228,8 @@
 		opt: &Options,
 		content: Vec<Value>,
 		stage: FilteringStage,
-<<<<<<< HEAD
 	) -> Result<Vec<Tokens>, Error> {
 		let mut tks = Vec::with_capacity(content.len());
-=======
-		tks: &mut Vec<Tokens>,
-	) -> Result<()> {
->>>>>>> 9043346e
 		for v in content {
 			self.analyze_value(stk, ctx, opt, v, stage, &mut tks).await?;
 		}
