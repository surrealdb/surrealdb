--- conflicted
+++ resolved
@@ -244,12 +244,7 @@
 		opt: &Options,
 		rid: &Thing,
 		content: Vec<Value>,
-<<<<<<< HEAD
-	) -> Result<(), Error> {
-=======
 	) -> Result<()> {
-		// Resolve the doc_id
->>>>>>> 9043346e
 		let tx = ctx.tx();
 		// Resolve the doc_id
 		let resolved = {
