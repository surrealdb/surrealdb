--- conflicted
+++ resolved
@@ -4,16 +4,9 @@
 pub(crate) mod offset;
 pub(crate) mod search;
 
-<<<<<<< HEAD
 pub(crate) type Position = u32;
 pub(crate) type DocLength = u64;
 pub(crate) type TermFrequency = u64;
 pub(crate) type Score = f32;
-=======
-pub(super) type Position = u32;
-pub(super) type DocLength = u64;
-pub(super) type TermFrequency = u64;
-pub(super) type Score = f32;
 
-pub(crate) type MatchRef = u8;
->>>>>>> 171bd61f
+pub(crate) type MatchRef = u8;