use std::cmp::Ordering;
use std::collections::{HashMap, HashSet};
use std::sync::Arc;

use anyhow::Result;
use reblessive::tree::Stk;
use revision::revisioned;
use roaring::RoaringTreemap;
use roaring::treemap::IntoIter;
use uuid::Uuid;

use crate::catalog;
use crate::catalog::providers::DatabaseProvider;
use crate::catalog::{FullTextParams, Scoring};
/// This module implements a concurrent full-text search index.
///
/// The full-text index allows for efficient text search operations with support
/// for:
/// - Concurrent read and write operations
/// - BM25 scoring for relevance ranking
/// - Highlighting of search terms in results
/// - Efficient term frequency tracking
/// - Document length normalization
/// - Compaction of index data
use crate::ctx::Context;
use crate::dbs::Options;
use crate::expr::Idiom;
use crate::expr::operator::BooleanOperator;
use crate::idx::IndexKeyBase;
use crate::idx::ft::analyzer::Analyzer;
use crate::idx::ft::analyzer::filter::FilteringStage;
use crate::idx::ft::analyzer::tokenizer::Tokens;
use crate::idx::ft::highlighter::{HighlightParams, Highlighter, Offseter};
use crate::idx::ft::offset::Offset;
use crate::idx::ft::{DocLength, Score, TermFrequency};
use crate::idx::planner::iterators::MatchesHitsIterator;
use crate::idx::seqdocids::{DocId, SeqDocIds};
use crate::idx::trees::store::IndexStores;
use crate::key::index::tt::Tt;
use crate::kvs::{Transaction, impl_kv_value_revisioned};
use crate::val::{RecordId, Value};
#[revisioned(revision = 1)]
#[derive(Debug, Default, PartialEq)]
/// Represents a term occurrence within a document
pub(crate) struct TermDocument {
	/// The frequency of the term in the document
	f: TermFrequency,
	/// The offsets of the term occurrences in the document
	o: Vec<Offset>,
}

impl_kv_value_revisioned!(TermDocument);

#[revisioned(revision = 1)]
#[derive(Debug, Default)]
/// Tracks document length and count statistics for the index
pub(crate) struct DocLengthAndCount {
	/// The total length of all documents in the index
	total_docs_length: i128,
	/// The total number of documents in the index
	doc_count: i64,
}
impl_kv_value_revisioned!(DocLengthAndCount);

/// Represents the terms in a search query and their associated document sets
pub(in crate::idx) struct QueryTerms {
	/// The tokenized query terms
	#[allow(dead_code)]
	tokens: Tokens,
	/// Document sets for each term (RoaringTreemap of document IDs)
	#[allow(dead_code)]
	docs: Vec<Option<RoaringTreemap>>,
	/// Indicates if any terms in the query are not found in the index
	#[allow(dead_code)]
	has_unknown_terms: bool,
}

impl QueryTerms {
	pub(in crate::idx) fn is_empty(&self) -> bool {
		self.tokens.list().is_empty()
	}

	pub(in crate::idx) fn contains_doc(&self, doc_id: DocId) -> bool {
		for d in self.docs.iter().flatten() {
			if d.contains(doc_id) {
				return true;
			}
		}
		false
	}

	pub(in crate::idx::ft) fn matches_or(&self, tks: &[Tokens]) -> Result<bool> {
		for t in self.tokens.list() {
			let t = self.tokens.get_token_string(t)?;
			for tokens in tks {
				if tokens.try_contains(t)? {
					return Ok(true);
				}
			}
		}
		Ok(false)
	}

	pub(in crate::idx::ft) fn matches_and(&self, tks: &[Tokens]) -> Result<bool> {
		for t in self.tokens.list() {
			let t = self.tokens.get_token_string(t)?;
			let mut found = false;
			for tokens in tks {
				if tokens.try_contains(t)? {
					found = true;
					break;
				}
			}
			if !found {
				return Ok(false);
			}
		}
		Ok(true)
	}
}

#[derive(Clone)]
pub(crate) struct Bm25Params {
	pub(in crate::idx) k1: f32,
	pub(in crate::idx) b: f32,
}

/// The main full-text index implementation that supports concurrent read and
/// write operations
pub(crate) struct FullTextIndex {
	/// The index key base used for key generation
	ikb: IndexKeyBase,
	/// The analyzer used for tokenizing and processing text
	analyzer: Analyzer,
	/// Whether highlighting is enabled for this index
	highlighting: bool,
	/// Mapping between document IDs and their database identifiers
	doc_ids: SeqDocIds,
	/// BM25 scoring parameters, if scoring is enabled
	bm25: Option<Bm25Params>,
}

impl FullTextIndex {
	/// Creates a new full-text index with the specified parameters
	///
	/// This method retrieves the analyzer from the database and then calls
	/// `with_analyzer`
	pub(crate) async fn new(
		ixs: &IndexStores,
		tx: &Transaction,
		ikb: IndexKeyBase,
		p: &FullTextParams,
	) -> Result<Self> {
		let az = tx.get_db_analyzer(ikb.0.ns, ikb.0.db, &p.analyzer).await?;
		ixs.mappers().check(&az).await?;
		Self::with_analyzer(ixs, az, ikb, p)
	}

	/// Creates a new full-text index with the specified analyzer
	///
	/// This method initializes the index with the provided analyzer and
	/// parameters
	fn with_analyzer(
		ixs: &IndexStores,
		az: Arc<catalog::AnalyzerDefinition>,
		ikb: IndexKeyBase,
		p: &FullTextParams,
	) -> Result<Self> {
		let analyzer = Analyzer::new(ixs, az)?;
		let mut bm25 = None;
		if let Scoring::Bm {
			k1,
			b,
		} = p.scoring
		{
			bm25 = Some(Bm25Params {
				k1,
				b,
			});
		}
		Ok(Self {
			analyzer,
			highlighting: p.highlight,
			doc_ids: SeqDocIds::new(ikb.clone()),
			ikb,
			bm25,
		})
	}

	/// Removes content from the full-text index
	///
	/// This method removes the specified content for a document from the index.
	/// It returns the document ID if the document was found and removed.
	pub(crate) async fn remove_content(
		&self,
		stk: &mut Stk,
		ctx: &Context,
		opt: &Options,
		rid: &RecordId,
		content: Vec<Value>,
		require_compaction: &mut bool,
	) -> Result<Option<DocId>> {
		// Collect the tokens.
		let tokens =
			self.analyzer.analyze_content(stk, ctx, opt, content, FilteringStage::Indexing).await?;
		let mut set = HashSet::new();
		let tx = ctx.tx();
		let nid = opt.id();
		// Get the doc id (if it exists)
		let doc_id = self.get_doc_id(&tx, rid).await?;
		if let Some(doc_id) = doc_id {
			// Delete the terms
			for tks in &tokens {
				for t in tks.list() {
					// Extract the term
					let s = tks.get_token_string(t)?;
					// Check if the term has already been deleted
					if set.insert(s) {
						// Delete the term
						let key = self.ikb.new_td(s, doc_id);
						tx.del(&key).await?;
						self.set_tt(&tx, s, doc_id, &nid, false).await?;
					}
				}
			}
			{
				let key = self.ikb.new_dl(doc_id);
				// get the doc length
				if let Some(dl) = tx.get(&key, None).await? {
					// Delete the doc length
					tx.del(&key).await?;
					// Decrease the doc count and total doc length
					let dcl = DocLengthAndCount {
						total_docs_length: -(dl as i128),
						doc_count: -1,
					};
					let key = self.ikb.new_dc_with_id(doc_id, opt.id(), Uuid::now_v7());
					tx.put(&key, &dcl, None).await?;
					*require_compaction = true;
				}
			}
			Ok(Some(doc_id))
		} else {
			Ok(None)
		}
	}

	/// This method assumes that remove_content has been called previously,
	/// as it does not remove the content (terms) but only removes the doc_id
	/// reference.
	pub(crate) async fn remove_doc(&self, ctx: &Context, doc_id: DocId) -> Result<()> {
		self.doc_ids.remove_doc_id(&ctx.tx(), doc_id).await
	}

	/// Indexes content in the full-text index
	///
	/// This method analyzes and indexes the specified content for a document.
	/// It resolves the document ID, tokenizes the content, and stores term
	/// frequencies and offsets.
	pub(crate) async fn index_content(
		&self,
		stk: &mut Stk,
		ctx: &Context,
		opt: &Options,
		rid: &RecordId,
		content: Vec<Value>,
		require_compaction: &mut bool,
	) -> Result<()> {
		let tx = ctx.tx();
		let nid = opt.id();
		// Get the doc id (if it exists)
		let id = self.doc_ids.resolve_doc_id(ctx, rid.key.clone()).await?;
		// Collect the tokens.
		let tokens =
			self.analyzer.analyze_content(stk, ctx, opt, content, FilteringStage::Indexing).await?;
		let dl = if self.highlighting {
			self.index_with_offsets(&nid, &tx, id.doc_id(), tokens).await?
		} else {
			self.index_without_offsets(&nid, &tx, id.doc_id(), tokens).await?
		};
		{
			// Set the doc length
			let key = self.ikb.new_dl(id.doc_id());
			tx.set(&key, &dl, None).await?;
		}
		{
			// Increase the doc count and total doc length
			let key = self.ikb.new_dc_with_id(id.doc_id(), opt.id(), Uuid::now_v7());
			let dcl = DocLengthAndCount {
				total_docs_length: dl as i128,
				doc_count: 1,
			};
			tx.put(&key, &dcl, None).await?;
			*require_compaction = true;
		}
		// We're done
		Ok(())
	}

	async fn get_doc_length(&self, tx: &Transaction, doc_id: DocId) -> Result<Option<DocLength>> {
		let key = self.ikb.new_dl(doc_id);
		tx.get(&key, None).await
	}

	async fn index_with_offsets(
		&self,
		nid: &Uuid,
		tx: &Transaction,
		id: DocId,
		tokens: Vec<Tokens>,
	) -> Result<DocLength> {
		let (dl, offsets) = Analyzer::extract_offsets(&tokens)?;
		let mut td = TermDocument::default();
		for (t, o) in offsets {
			let key = self.ikb.new_td(t, id);
			td.f = o.len() as TermFrequency;
			td.o = o;
			tx.set(&key, &td, None).await?;
			self.set_tt(tx, t, id, nid, true).await?;
		}
		Ok(dl)
	}

	async fn index_without_offsets(
		&self,
		nid: &Uuid,
		tx: &Transaction,
		id: DocId,
		tokens: Vec<Tokens>,
	) -> Result<DocLength> {
		let (dl, tf) = Analyzer::extract_frequencies(&tokens)?;
		let mut td = TermDocument::default();
		for (t, f) in tf {
			let key = self.ikb.new_td(t, id);
			td.f = f;
			tx.set(&key, &td, None).await?;
			self.set_tt(tx, t, id, nid, true).await?;
		}
		Ok(dl)
	}

	async fn set_tt(
		&self,
		tx: &Transaction,
		term: &str,
		doc_id: DocId,
		nid: &Uuid,
		add: bool,
	) -> Result<()> {
		let key = self.ikb.new_tt(term, doc_id, *nid, Uuid::now_v7(), add);
		tx.set(&key, &String::new(), None).await
	}

	/// Extracts query terms from a search string
	///
	/// This method tokenizes the query string and retrieves the document sets
	/// for each term. It returns a QueryTerms object containing the tokens and
	/// their associated document sets.
	pub(in crate::idx) async fn extract_querying_terms(
		&self,
		stk: &mut Stk,
		ctx: &Context,
		opt: &Options,
		query_string: String,
	) -> Result<QueryTerms> {
		// We extract the tokens
		let tokens = self
			.analyzer
			.generate_tokens(stk, ctx, opt, FilteringStage::Querying, query_string)
			.await?;
		// We collect the term docs
		let mut docs = Vec::with_capacity(tokens.list().len());
		let mut unique_tokens = HashSet::new();
		let tx = ctx.tx();
		let mut has_unknown_terms = false;
		for token in tokens.list() {
			// Tokens can contain duplicates, not need to evaluate them again
			if unique_tokens.insert(token) {
				// Is the term known in the index?
				let term = tokens.get_token_string(token)?;
				let d = self.get_docs(&tx, term).await?;
				if !has_unknown_terms && d.is_none() {
					has_unknown_terms = true;
				}
				docs.push(d);
			}
		}
		Ok(QueryTerms {
			tokens,
			docs,
			has_unknown_terms,
		})
	}

	pub(in crate::idx) async fn matches_value(
		&self,
		stk: &mut Stk,
		ctx: &Context,
		opt: &Options,
		qt: &QueryTerms,
		bo: BooleanOperator,
		val: Value,
	) -> Result<bool> {
		let mut tks = vec![];
		self.analyzer.analyze_value(stk, ctx, opt, val, FilteringStage::Indexing, &mut tks).await?;
		match bo {
			BooleanOperator::And => qt.matches_and(&tks),
			BooleanOperator::Or => qt.matches_or(&tks),
		}
	}

	async fn get_docs(&self, tx: &Transaction, term: &str) -> Result<Option<RoaringTreemap>> {
		// We compute the not yet compacted term/documents if any
		let (beg, end) = self.ikb.new_tt_term_range(term)?;

		// Track document ID deltas: positive values mean document contains the term,
		// negative values mean document no longer contains the term
		let mut deltas: HashMap<DocId, i64> = HashMap::new();

		// Scan all term-document transaction logs for this term
		for k in tx.keys(beg..end, u32::MAX, None).await? {
			let tt = Tt::decode_key(&k)?;
			let entry = deltas.entry(tt.doc_id).or_default();
			// Increment or decrement the counter based on whether we're adding or removing
			// the term
			if tt.add {
				*entry += 1;
			} else {
				*entry -= 1;
			}
		}

		// Merge the delta changes with the consolidated document set
		let docs = self.append_term_docs_delta(tx, term, &deltas).await?;

		// If the final `docs` is empty, we return `None` to indicate no documents
		// contain this term
		if docs.is_empty() {
			Ok(None)
		} else {
			Ok(Some(docs))
		}
	}

	async fn append_term_docs_delta(
		&self,
		tx: &Transaction,
		term: &str,
		deltas: &HashMap<DocId, i64>,
	) -> Result<RoaringTreemap> {
		// Retrieve the current compacted document set for this term
		// This is the consolidated bitmap of all documents containing this term
		let td = self.ikb.new_td_root(term);
		let mut docs = tx.get(&td, None).await?.unwrap_or_default();

		// Apply the delta changes to the document set
		for (doc_id, delta) in deltas {
			match 0.cmp(delta) {
				// If delta is negative, the term was removed from this document
				Ordering::Greater => {
					docs.remove(*doc_id);
				}
				// If delta is positive, the term was added to this document
				Ordering::Less => {
					docs.insert(*doc_id);
				}
				// If delta is zero, no change needed (term was added and removed equal times)
				Ordering::Equal => {}
			}
		}

		Ok(docs)
	}
	async fn set_term_docs_delta(
		&self,
		tx: &Transaction,
		term: &str,
		deltas: &HashMap<DocId, i64>,
	) -> Result<()> {
		let docs = self.append_term_docs_delta(tx, term, deltas).await?;
		let td = self.ikb.new_td_root(term);
		if docs.is_empty() {
			tx.del(&td).await?;
		} else {
			tx.set(&td, &docs, None).await?;
		}
		Ok(())
	}

	/// Compacts term documents by consolidating deltas and removing logs
	///
	/// This method processes all term document deltas, applies them to the
	/// consolidated term documents, and removes the delta logs. It returns
	/// true if any compaction was performed.
	async fn compact_term_docs(&self, tx: &Transaction) -> Result<bool> {
		// Get the range of all term transaction logs
		let (beg, end) = self.ikb.new_tt_terms_range()?;
		let mut current_term = "".to_string();
		let mut deltas: HashMap<DocId, i64> = HashMap::new();
		let range = beg..end;
		let mut has_log = false;

		// Process all term transaction logs, grouped by term
		for k in tx.keys(range.clone(), u32::MAX, None).await? {
			let tt = Tt::decode_key(&k)?;
			has_log = true;

			// If we've moved to a new term, consolidate the previous term's deltas
			if current_term != tt.term {
				// Apply accumulated deltas for the previous term (if any)
				if !current_term.is_empty() && !deltas.is_empty() {
					self.set_term_docs_delta(tx, &current_term, &deltas).await?;
					deltas.clear();
				}
				// Start tracking the new term
				current_term = tt.term.to_string();
			}

			// Accumulate deltas for the current term
			let entry = deltas.entry(tt.doc_id).or_default();
			if tt.add {
				*entry += 1;
			} else {
				*entry -= 1;
			}
		}

		// Don't forget to process the last term if there was one
		if !current_term.is_empty() && !deltas.is_empty() {
			self.set_term_docs_delta(tx, &current_term, &deltas).await?;
		}

		// After processing all logs, remove them from the database
		if has_log {
			tx.delr(range).await?;
		}

		// Return whether any compaction was performed
		Ok(has_log)
	}

	/// Creates a new iterator for search hits
	///
	/// This method creates an iterator over the documents that match all query
	/// terms. It returns None if any term has no matching documents.
	pub(in crate::idx) fn new_hits_iterator(
		&self,
		qt: &QueryTerms,
		bo: BooleanOperator,
	) -> Option<FullTextHitsIterator> {
		// Execute the operation depending on the operator
		let hits = match bo {
			BooleanOperator::And => Self::intersection_operation(&qt.docs),
			BooleanOperator::Or => Self::union_operation(&qt.docs),
		};

		// Create and return an iterator if we have matching documents
		if let Some(hits) = hits
			&& !hits.is_empty()
		{
			return Some(FullTextHitsIterator::new(self.ikb.clone(), hits));
		}

		// No documents match the terms
		None
	}

	fn intersection_operation(docs: &[Option<RoaringTreemap>]) -> Option<RoaringTreemap> {
		// Early return for empty input
		if docs.is_empty() {
			return None;
		}

		// Collect only the "Some" variants
		let mut valid_docs: Vec<&RoaringTreemap> = docs.iter().flatten().collect();

		// If any term has no documents, the intersection is empty
		if docs.len() != valid_docs.len() {
			return None;
		}

		// Sort by cardinality - intersecting with smaller sets first is more efficient
		valid_docs.sort_by_key(|bitmap| bitmap.len());

		// Convert docs to an iterator
		let mut iter = valid_docs.into_iter();

		// Start with the smallest set (clone only once)
		if let Some(mut result) = iter.next().cloned() {
			// Intersect with remaining sets in order of increasing size
			for d in iter {
				// Early termination any terms docs is empty
				if d.is_empty() {
					return None;
				}
				result &= d;
				// Check if the result becomes empty
				if result.is_empty() {
					return None;
				}
			}
			// Return the result
			Some(result)
		} else {
			None
		}
	}

	fn union_operation(docs: &[Option<RoaringTreemap>]) -> Option<RoaringTreemap> {
		// Convert docs to an iterator
		let mut docs = docs.iter().flatten();

		// Start with the first set
		if let Some(mut result) = docs.next().cloned() {
			// Union with remaining sets
			for d in docs {
				result |= d;
			}
			// Return the result
			Some(result)
		} else {
			None
		}
	}

	pub(in crate::idx) async fn get_doc_id(
		&self,
		tx: &Transaction,
		rid: &RecordId,
	) -> Result<Option<DocId>> {
		if rid.table != self.ikb.table() {
			return Ok(None);
		}
		self.doc_ids.get_doc_id(tx, &rid.key).await
	}
	pub(in crate::idx) async fn new_scorer(&self, ctx: &Context) -> Result<Option<Scorer>> {
		if let Some(bm25) = &self.bm25 {
			let dlc = self.compute_doc_length_and_count(&ctx.tx(), None).await?;
			let sc = Scorer::new(dlc, bm25.clone());
			return Ok(Some(sc));
		}
		Ok(None)
	}

	/// Computes document length and count statistics for the index
	///
	/// This method calculates the total document length and count by
	/// aggregating all deltas. If compact_log is provided, it will also remove
	/// the delta logs and set the flag to true if any logs were removed.
	async fn compute_doc_length_and_count(
		&self,
		tx: &Transaction,
		compact_log: Option<&mut bool>,
	) -> Result<DocLengthAndCount> {
		let mut dlc = DocLengthAndCount::default();
		let (beg, end) = self.ikb.new_dc_range()?;
		let range = beg..end;
		// Compute the total number of documents (DocCount) and the total number of
		// terms (DocLength) This key list is supposed to be small, subject to
		// compaction. The root key is the compacted values, and the others are deltas
		// from transaction not yet compacted.
		let mut has_log = false;
		for (_, v) in tx.getr(range.clone(), None).await? {
			let st: DocLengthAndCount = revision::from_slice(&v)?;
			dlc.doc_count += st.doc_count;
			dlc.total_docs_length += st.total_docs_length;
			has_log = true;
		}
		if let Some(compact_log) = compact_log
			&& has_log
		{
			tx.delr(range).await?;
			*compact_log = true;
		}
		Ok(dlc)
	}

	/// Compacts document length and count statistics
	///
	/// This method consolidates document length and count statistics and
	/// removes the delta logs. It returns true if any compaction was
	/// performed.
	async fn compact_doc_length_and_count(&self, tx: &Transaction) -> Result<bool> {
		let mut has_logs = false;
		let dlc = self.compute_doc_length_and_count(tx, Some(&mut has_logs)).await?;
		let key = self.ikb.new_dc_compacted()?;
		tx.set(&key, &revision::to_vec(&dlc)?, None).await?;
		Ok(has_logs)
	}

	/// Performs compaction on the full-text index
	///
	/// This method compacts both document length/count statistics and term
	/// documents. It returns true if any compaction was performed.
	pub(crate) async fn compaction(&self, tx: &Transaction) -> Result<bool> {
		let r1 = self.compact_doc_length_and_count(tx).await?;
		let r2 = self.compact_term_docs(tx).await?;
		Ok(r1 || r2)
	}

	/// Triggers compaction for the full-text index
	///
	/// This method adds an entry to the index compaction queue by creating an
	/// `Ic` key for the specified index. The index compaction thread will
	/// later process this entry and perform the actual compaction of the
	/// index.
	///
	/// Compaction helps optimize full-text index performance by consolidating
	/// term frequency data and document length information, which can become
	/// fragmented after many updates to the index.
	pub(crate) async fn trigger_compaction(
		ikb: &IndexKeyBase,
		tx: &Transaction,
		nid: Uuid,
	) -> Result<()> {
		let ic = ikb.new_ic_key(nid);
		tx.put(&ic, &(), None).await?;
		Ok(())
	}

	/// Highlights search terms in a document
	///
	/// This method highlights the occurrences of search terms in the document
	/// value. It uses the provided highlighting parameters to format the
	/// highlighted text.
	pub(in crate::idx) async fn highlight(
		&self,
		tx: &Transaction,
		thg: &RecordId,
		qt: &QueryTerms,
		hlp: HighlightParams,
		idiom: &Idiom,
		doc: &Value,
	) -> Result<Value> {
		let doc_id = self.get_doc_id(tx, thg).await?;
		if let Some(doc_id) = doc_id {
			let mut hl = Highlighter::new(hlp, idiom, doc);
			for tk in qt.tokens.list() {
				if let Some(td) =
					self.get_term_document(tx, doc_id, qt.tokens.get_token_string(tk)?).await?
				{
					hl.highlight(tk.get_char_len(), td.o);
				}
			}
			return hl.try_into();
		}
		Ok(Value::None)
	}

	async fn get_term_document(
		&self,
		tx: &Transaction,
		id: DocId,
		term: &str,
	) -> Result<Option<TermDocument>> {
		let key = self.ikb.new_td(term, id);
		tx.get(&key, None).await
	}

	pub(in crate::idx) async fn read_offsets(
		&self,
		tx: &Transaction,
		thg: &RecordId,
		qt: &QueryTerms,
		partial: bool,
	) -> Result<Value> {
		let doc_id = self.get_doc_id(tx, thg).await?;
		if let Some(doc_id) = doc_id {
			let mut or = Offseter::new(partial);
			for tk in qt.tokens.list() {
				let term = qt.tokens.get_token_string(tk)?;
				let o = self.get_term_document(tx, doc_id, term).await?;
				if let Some(o) = o {
					or.highlight(tk.get_char_len(), o.o);
				}
			}
			return Ok(or.into());
		}
		Ok(Value::None)
	}
}

/// Iterator for full-text search hits that implements the MatchesHitsIterator
/// trait
pub(crate) struct FullTextHitsIterator {
	/// The index key base used for key generation
	ikb: IndexKeyBase,
	/// Iterator over the document IDs in the search results
	iter: IntoIter,
}

impl FullTextHitsIterator {
	/// Creates a new iterator for full-text search hits
	///
	/// This method initializes an iterator with the index key base and a bitmap
	/// of matching document IDs.
	fn new(ikb: IndexKeyBase, hits: RoaringTreemap) -> Self {
		Self {
			ikb,
			iter: hits.into_iter(),
		}
	}
}

impl MatchesHitsIterator for FullTextHitsIterator {
	#[cfg(target_pointer_width = "64")]
	fn len(&self) -> usize {
		self.iter.len()
	}
	#[cfg(not(target_pointer_width = "64"))]
	fn len(&self) -> usize {
		self.iter.size_hint().0
	}

	/// Returns the next search hit in the iterator
	///
	/// This method retrieves the next document ID from the bitmap and resolves
	/// it to a Thing. It returns None when there are no more hits.
	async fn next(&mut self, tx: &Transaction) -> Result<Option<(RecordId, DocId)>> {
		for doc_id in self.iter.by_ref() {
			if let Some(key) = SeqDocIds::get_id(&self.ikb, tx, doc_id).await? {
				let rid = RecordId {
					table: self.ikb.table().to_string(),
					key,
				};
				return Ok(Some((rid, doc_id)));
			}
		}
		Ok(None)
	}
}

/// Implements BM25 scoring for relevance ranking of search results
pub(in crate::idx) struct Scorer {
	/// precomputed BM25 scoring parameters
	k1: f64,
	k1_plus_1: f64,
	one_minus_b: f64,
	b_over_avg_len: f64,
	doc_count: f64,
}

impl Scorer {
	/// Creates a new scorer with the specified parameters
	///
	/// This method initializes a scorer with document statistics and BM25
	/// parameters. It calculates the average document length for use in the
	/// BM25 algorithm.
	fn new(dlc: DocLengthAndCount, bm25: Bm25Params) -> Self {
		let doc_count = dlc.doc_count as f64;
		let average_doc_length = (dlc.total_docs_length as f64) / doc_count;
		let k1 = bm25.k1 as f64;
		let b = bm25.b as f64;
		Self {
			k1,
			k1_plus_1: k1 + 1.0,
			one_minus_b: 1.0 - b,
			b_over_avg_len: b / average_doc_length,
			doc_count,
		}
	}

	/// Calculates the overall score for a document based on query terms
	///
	/// This method computes the sum of BM25 scores for all matching terms in
	/// the document. The score represents the relevance of the document to the
	/// query.
	pub(crate) async fn score(
		&self,
		fti: &FullTextIndex,
		tx: &Transaction,
		qt: &QueryTerms,
		doc_id: DocId,
	) -> Result<Score> {
		let mut sc = 0.0;
		let tl = qt.tokens.list();
		let doc_length = fti.get_doc_length(tx, doc_id).await?.unwrap_or(0) as f64;
		for (i, d) in qt.docs.iter().enumerate() {
			if let Some(docs) = d
				&& docs.contains(doc_id)
				&& let Some(token) = tl.get(i)
			{
				let term = qt.tokens.get_token_string(token)?;
				let td = fti.get_term_document(tx, doc_id, term).await?;
				if let Some(td) = td {
					sc += self.compute_bm25_score(td.f as f64, docs.len() as f64, doc_length)
				}
			}
		}
		Ok(sc as f32)
	}

	/// Computes the Okapi-BM25 score for a single term.
	///
	/// Variant:
	/// • IDF is clamped to ≥ 0 (avoids negative weights for very common terms).
	/// • Term-frequency is lower-bounded with 1 + ln(tf) as proposed in
	///   “Lower-Bounding Term Frequency Normalization” (Lv & Zhai, CIKM 2011).
	///
	/// score =
	///     idf · (k1 + 1) · tf′
	///     ---------------------------------------------
	///     tf′ + k1 · (1 − b + b · doc_len / avg_doc_len)
	///
	/// where
	///   idf = ln((N − n(qᵢ) + 0.5)/(n(qᵢ) + 0.5)), clamped to ≥ 0
	///   tf′ = 1 + ln(tf)
	fn compute_bm25_score(&self, term_freq: f64, term_doc_count: f64, doc_length: f64) -> f64 {
		// Early return for zero-term frequency
		if term_freq <= 0.0 {
			return 0.0;
		}

		// ---------- 1. Inverse Document Frequency (IDF) ---------------------
		let denominator = term_doc_count + 0.5; // n(qᵢ) + 0.5
		let numerator = self.doc_count - term_doc_count + 0.5; // N − n(qᵢ) + 0.5
		let idf = (numerator / denominator).ln().max(0.0); // floor at 0

		// Early return for zero IDF (very common terms)
		if idf == 0.0 {
			return 0.0;
		}

		// ---------- 2. Lower-bounded term-frequency -------------------------
		let tf_prime = 1.0 + term_freq.ln(); // 1 + ln(tf)

		// ---------- 3. Document-length normalisation -----------------------
		let length_norm = self.one_minus_b + self.b_over_avg_len * doc_length;

		// ---------- 4. Okapi BM25 (optimized) ------------------------------
		let numerator = idf * self.k1_plus_1 * tf_prime;
		let denominator = tf_prime + self.k1 * length_norm;

		numerator / denominator
	}
}

#[cfg(test)]
mod tests {
	use std::sync::Arc;
	use std::time::{Duration, Instant};

	use reblessive::tree::Stk;
	use test_log::test;
	use tokio::time::sleep;
	use uuid::Uuid;

	use super::{FullTextIndex, TermDocument};
	use crate::catalog::{DatabaseId, FullTextParams, IndexId, NamespaceId};
	use crate::cnf::dynamic::DynamicConfiguration;
	use crate::ctx::{Context, MutableContext};
	use crate::dbs::Options;
	use crate::expr::statements::DefineAnalyzerStatement;
	use crate::idx::IndexKeyBase;
	use crate::idx::ft::offset::Offset;
	use crate::kvs::LockType::*;
	use crate::kvs::{Datastore, Transaction, TransactionType};
	use crate::sql::Expr;
	use crate::sql::statements::DefineStatement;
	use crate::syn;
	use crate::val::{Array, RecordId, Value};

	#[derive(Clone)]
	struct TestContext {
		ctx: Context,
		opt: Options,
		nid: Uuid,
		start: Arc<Instant>,
		ds: Arc<Datastore>,
		content: Arc<Value>,
		ikb: IndexKeyBase,
		fti: Arc<FullTextIndex>,
	}

	impl TestContext {
		async fn new() -> Self {
			let ds = Arc::new(Datastore::new("memory").await.unwrap());
			let ctx = ds.setup_ctx().unwrap().freeze();
			let q = syn::expr("DEFINE ANALYZER test TOKENIZERS blank;").unwrap();
			let Expr::Define(q) = q else {
				panic!()
			};
			let DefineStatement::Analyzer(az) = *q else {
				panic!()
			};
			let mut stack = reblessive::TreeStack::new();

<<<<<<< HEAD
			let opts = Options::new(DynamicConfiguration::default());
=======
			let opts = Options::new(ds.id());
>>>>>>> 526f84c9
			let stk_ctx = ctx.clone();
			let az = stack
				.enter(|stk| async move {
					Arc::new(
						DefineAnalyzerStatement::from(az)
							.to_definition(stk, &stk_ctx, &opts, None)
							.await
							.unwrap(),
					)
				})
				.finish()
				.await;
			let content = Arc::new(Value::from(Array::from(vec![
				"Enter a search term",
				"Welcome",
				"Docusaurus blogging features are powered by the blog plugin.",
				"Simply add Markdown files (or folders) to the blog directory.",
				"blog",
				"Regular blog authors can be added to authors.yml.",
				"authors.yml",
				"The blog post date can be extracted from filenames, such as:",
				"2019-05-30-welcome.md",
				"2019-05-30-welcome/index.md",
				"A blog post folder can be convenient to co-locate blog post images:",
				"The blog supports tags as well!",
				"And if you don't want a blog: just delete this directory, and use blog: false in your Docusaurus config.",
				"blog: false",
				"MDX Blog Post",
				"Blog posts support Docusaurus Markdown features, such as MDX.",
				"Use the power of React to create interactive blog posts.",
				"Long Blog Post",
				"This is the summary of a very long blog post,",
				"Use a <!-- truncate --> comment to limit blog post size in the list view.",
				"<!--",
				"truncate",
				"-->",
				"First Blog Post",
				"Lorem ipsum dolor sit amet, consectetur adipiscing elit. Pellentesque elementum dignissim ultricies. Fusce rhoncus ipsum tempor eros aliquam consequat. Lorem ipsum dolor sit amet",
			])));
			let ft_params = Arc::new(FullTextParams {
				analyzer: az.name.clone(),
				scoring: Default::default(),
				highlight: true,
			});
			let nid = Uuid::new_v4();
			let ikb = IndexKeyBase::new(NamespaceId(1), DatabaseId(2), "t", IndexId(3));
<<<<<<< HEAD
			let opt = Options::new(DynamicConfiguration::default())
				.with_id(nid)
				.with_ns(Some("testns".into()))
				.with_db(Some("testdb".into()));
=======
			let opt =
				Options::new(nid).with_ns(Some("testns".into())).with_db(Some("testdb".into()));
>>>>>>> 526f84c9
			let fti = Arc::new(
				FullTextIndex::with_analyzer(
					ctx.get_index_stores(),
					az.clone(),
					ikb.clone(),
					&ft_params,
				)
				.unwrap(),
			);
			let start = Arc::new(Instant::now());
			Self {
				ctx,
				opt,
				nid,
				ikb,
				start,
				ds,
				content,
				fti,
			}
		}

		async fn new_tx(&self, tt: TransactionType) -> Arc<Transaction> {
			Arc::new(self.ds.transaction(tt, Optimistic).await.unwrap())
		}

		async fn remove_insert_task(&self, stk: &mut Stk, rid: &RecordId) {
			let mut ctx = MutableContext::new(&self.ctx);
			let tx = self.new_tx(TransactionType::Write).await;
			ctx.set_transaction(tx.clone());
			let ctx = ctx.freeze();

			let mut require_compaction = false;
			self.fti
				.remove_content(
					stk,
					&ctx,
					&self.opt,
					rid,
					vec![self.content.as_ref().clone()],
					&mut require_compaction,
				)
				.await
				.unwrap();
			self.fti
				.index_content(
					stk,
					&ctx,
					&self.opt,
					rid,
					vec![self.content.as_ref().clone()],
					&mut require_compaction,
				)
				.await
				.unwrap();

			if require_compaction {
				FullTextIndex::trigger_compaction(&self.ikb, &tx, self.nid).await.unwrap();
			}

			tx.commit().await.unwrap();
		}
	}

	async fn concurrent_doc_update(test: TestContext, rid: Arc<RecordId>, mut count: usize) {
		let mut stack = reblessive::TreeStack::new();
		while count > 0 && test.start.elapsed().as_millis() < 3000 {
			stack.enter(|stk| test.remove_insert_task(stk, &rid)).finish().await;
			count -= 1;
		}
	}

	async fn concurrent_search(test: TestContext, doc_ids: Vec<Arc<RecordId>>) {
		while test.start.elapsed().as_millis() < 3500 {
			let tx = test.new_tx(TransactionType::Read).await;
			let expected = {
				TermDocument {
					f: 5,
					o: vec![
						Offset {
							index: 2,
							start: 44,
							gen_start: 44,
							end: 47,
						},
						Offset {
							index: 3,
							start: 42,
							gen_start: 42,
							end: 45,
						},
						Offset {
							index: 16,
							start: 4,
							gen_start: 4,
							end: 7,
						},
						Offset {
							index: 18,
							start: 8,
							gen_start: 8,
							end: 11,
						},
						Offset {
							index: 19,
							start: 59,
							gen_start: 59,
							end: 62,
						},
					],
				}
			};
			for doc_id in &doc_ids {
				let id = test.fti.get_doc_id(&tx, doc_id).await.unwrap().unwrap();
				let td = test.fti.get_term_document(&tx, id, "the").await.unwrap();
				assert_eq!(td.as_ref(), Some(&expected));
			}
		}
	}

	async fn compaction(test: TestContext) {
		let duration = Duration::from_secs(1);
		while test.start.elapsed().as_millis() < 3500 {
			sleep(duration).await;
			loop {
				let tx = test.new_tx(TransactionType::Write).await;
				let has_logs = test.fti.compaction(&tx).await.unwrap();
				tx.commit().await.unwrap();
				if !has_logs {
					break;
				}
			}
		}
	}

	#[test(tokio::test(flavor = "multi_thread"))]
	async fn concurrent_test() {
		let doc1: Arc<RecordId> = Arc::new(RecordId::new("t".to_owned(), "doc1".to_owned()));
		let doc2: Arc<RecordId> = Arc::new(RecordId::new("t".to_owned(), "doc2".to_owned()));

		let test = TestContext::new().await;
		// Ensure the documents are pre-existing
		concurrent_doc_update(test.clone(), doc1.clone(), 1).await;
		concurrent_doc_update(test.clone(), doc2.clone(), 1).await;
		// Prepare the concurrent tasks
		let task1 = tokio::spawn(concurrent_doc_update(test.clone(), doc1.clone(), usize::MAX));
		let task2 = tokio::spawn(concurrent_doc_update(test.clone(), doc2.clone(), usize::MAX));
		let task3 = tokio::spawn(compaction(test.clone()));
		let task4 = tokio::spawn(concurrent_search(test.clone(), vec![doc1, doc2]));
		let _ = tokio::try_join!(task1, task2, task3, task4).expect("Tasks failed");

		// Check that logs have been compacted:
		let tx = test.new_tx(TransactionType::Read).await;
		let (beg, end) = test.ikb.new_tt_terms_range().unwrap();
		assert_eq!(tx.count(beg..end).await.unwrap(), 0);
		let (beg, end) = test.ikb.new_dc_range().unwrap();
		assert_eq!(tx.count(beg..end).await.unwrap(), 0);
	}
}<|MERGE_RESOLUTION|>--- conflicted
+++ resolved
@@ -985,11 +985,7 @@
 			};
 			let mut stack = reblessive::TreeStack::new();
 
-<<<<<<< HEAD
-			let opts = Options::new(DynamicConfiguration::default());
-=======
-			let opts = Options::new(ds.id());
->>>>>>> 526f84c9
+			let opts = Options::new(ds.id(), DynamicConfiguration::default());
 			let stk_ctx = ctx.clone();
 			let az = stack
 				.enter(|stk| async move {
@@ -1036,15 +1032,8 @@
 			});
 			let nid = Uuid::new_v4();
 			let ikb = IndexKeyBase::new(NamespaceId(1), DatabaseId(2), "t", IndexId(3));
-<<<<<<< HEAD
-			let opt = Options::new(DynamicConfiguration::default())
-				.with_id(nid)
-				.with_ns(Some("testns".into()))
-				.with_db(Some("testdb".into()));
-=======
 			let opt =
-				Options::new(nid).with_ns(Some("testns".into())).with_db(Some("testdb".into()));
->>>>>>> 526f84c9
+				Options::new(DynamicConfiguration::default(), nid).with_ns(Some("testns".into())).with_db(Some("testdb".into()));
 			let fti = Arc::new(
 				FullTextIndex::with_analyzer(
 					ctx.get_index_stores(),
