--- conflicted
+++ resolved
@@ -1031,16 +1031,10 @@
 				highlight: true,
 			});
 			let nid = Uuid::new_v4();
-<<<<<<< HEAD
-			let ikb = IndexKeyBase::new(NamespaceId(1), DatabaseId(2), "t", IndexId(3));
+			let ikb = IndexKeyBase::new(NamespaceId(1), DatabaseId(2), "t".into(), IndexId(3));
 			let opt = Options::new(nid, DynamicConfiguration::default())
 				.with_ns(Some("testns".into()))
 				.with_db(Some("testdb".into()));
-=======
-			let ikb = IndexKeyBase::new(NamespaceId(1), DatabaseId(2), "t".into(), IndexId(3));
-			let opt =
-				Options::new(nid).with_ns(Some("testns".into())).with_db(Some("testdb".into()));
->>>>>>> 1f850969
 			let fti = Arc::new(
 				FullTextIndex::with_analyzer(ctx.get_index_stores(), az, ikb.clone(), &ft_params)
 					.unwrap(),
