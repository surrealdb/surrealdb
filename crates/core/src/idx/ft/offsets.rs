use crate::err::Error;
use crate::idx::IndexKeyBase;
use crate::idx::docids::DocId;
use crate::idx::ft::terms::TermId;
use crate::kvs::{Transaction, Val};
<<<<<<< HEAD
use revision::revisioned;
use serde::{Deserialize, Serialize};
=======
use anyhow::Result;
>>>>>>> 9043346e

pub(super) type Position = u32;

pub(super) struct Offsets {
	index_key_base: IndexKeyBase,
}

impl Offsets {
	pub(super) fn new(index_key_base: IndexKeyBase) -> Self {
		Self {
			index_key_base,
		}
	}

	pub(super) async fn set_offsets(
		&self,
		tx: &Transaction,
		doc_id: DocId,
		term_id: TermId,
		offsets: OffsetRecords,
	) -> Result<()> {
		let key = self.index_key_base.new_bo_key(doc_id, term_id)?;
		let val: Val = offsets.try_into()?;
		tx.set(key, val, None).await?;
		Ok(())
	}

	pub(super) async fn get_offsets(
		&self,
		tx: &Transaction,
		doc_id: DocId,
		term_id: TermId,
	) -> Result<Option<OffsetRecords>> {
		let key = self.index_key_base.new_bo_key(doc_id, term_id)?;
		if let Some(val) = tx.get(key, None).await? {
			let offsets = val.try_into()?;
			Ok(Some(offsets))
		} else {
			Ok(None)
		}
	}

	pub(super) async fn remove_offsets(
		&self,
		tx: &Transaction,
		doc_id: DocId,
		term_id: TermId,
	) -> Result<()> {
		let key = self.index_key_base.new_bo_key(doc_id, term_id)?;
		tx.del(key).await
	}
}

#[revisioned(revision = 1)]
#[derive(Clone, Debug, PartialEq, Serialize, Deserialize)]
pub(super) struct Offset {
	pub(super) index: u32,
	// Start position of the original term
	pub(super) start: Position,
	// Start position of the generated term
	pub(super) gen_start: Position,
	// End position of the original term
	pub(super) end: Position,
}

impl Offset {
	pub(super) fn new(index: u32, start: Position, gen_start: Position, end: Position) -> Self {
		Self {
			index,
			start,
			gen_start,
			end,
		}
	}
}

#[derive(Clone, Debug, PartialEq)]
pub(super) struct OffsetRecords(pub(super) Vec<Offset>);

impl TryFrom<OffsetRecords> for Val {
	type Error = Error;

	fn try_from(offsets: OffsetRecords) -> Result<Self, Self::Error> {
		let n_offsets = offsets.0.len();
		// We build a unique vector with every values (start and offset).
		let mut decompressed = Vec::with_capacity(1 + 4 * n_offsets);
		// The first push the size of the index,
		// so we can rebuild the OffsetsRecord on deserialization.
		decompressed.push(n_offsets as u32);
		// We want the value to be more or less sorted so the RLE compression
		// will be more effective
		// Indexes are likely to be very small
		for o in &offsets.0 {
			decompressed.push(o.index);
		}
		// `starts` and `offsets` are likely to be ascending
		for o in &offsets.0 {
			decompressed.push(o.start);
			decompressed.push(o.gen_start);
			decompressed.push(o.end);
		}
		Ok(bincode::serialize(&decompressed)?)
	}
}

impl TryFrom<Val> for OffsetRecords {
	type Error = Error;

	fn try_from(val: Val) -> Result<Self, Self::Error> {
		if val.is_empty() {
			return Ok(Self(vec![]));
		}
		let decompressed: Vec<u32> = bincode::deserialize(&val)?;
		let n_offsets = *decompressed
			.first()
			.ok_or(Error::CorruptedIndex("OffsetRecords::try_from(1)"))? as usize;
		// <= v1.4 the Offset contains only two field: start and end.
		// We check the number of integers. If there is only 3 per offset this is the old format.
		let without_gen_start = n_offsets * 3 + 1 == decompressed.len();

		let mut indexes = decompressed.into_iter().skip(1);
		let mut tail = indexes.clone().skip(n_offsets);
		let mut res = Vec::with_capacity(n_offsets);
		for _ in 0..n_offsets {
			let index =
				indexes.next().ok_or(Error::CorruptedIndex("OffsetRecords::try_from(2)"))?;
			let start = tail.next().ok_or(Error::CorruptedIndex("OffsetRecords::try_from(3)"))?;
			let gen_start = if without_gen_start {
				start
			} else {
				tail.next().ok_or(Error::CorruptedIndex("OffsetRecords::try_from(4)"))?
			};
			let end = tail.next().ok_or(Error::CorruptedIndex("OffsetRecords::try_from(5)"))?;
			res.push(Offset::new(index, start, gen_start, end));
		}
		Ok(OffsetRecords(res))
	}
}

#[cfg(test)]
mod tests {
	use crate::idx::ft::offsets::{Offset, OffsetRecords};
	use crate::kvs::Val;

	#[test]
	fn test_offset_records() {
		let o = OffsetRecords(vec![
			Offset::new(0, 1, 2, 3),
			Offset::new(0, 11, 13, 22),
			Offset::new(1, 1, 3, 4),
		]);
		let v: Val = o.clone().try_into().unwrap();
		let o2 = v.try_into().unwrap();
		assert_eq!(o, o2)
	}

	#[test]
	fn test_migrate_v1_offset_records() {
		let decompressed = vec![3u32, 0, 0, 1, 1, 3, 11, 22, 1, 4];
		let v = bincode::serialize(&decompressed).unwrap();
		let o: OffsetRecords = v.try_into().unwrap();
		assert_eq!(
			o,
			OffsetRecords(vec![
				Offset::new(0, 1, 1, 3),
				Offset::new(0, 11, 11, 22),
				Offset::new(1, 1, 1, 4),
			])
		)
	}
}<|MERGE_RESOLUTION|>--- conflicted
+++ resolved
@@ -3,12 +3,7 @@
 use crate::idx::docids::DocId;
 use crate::idx::ft::terms::TermId;
 use crate::kvs::{Transaction, Val};
-<<<<<<< HEAD
-use revision::revisioned;
-use serde::{Deserialize, Serialize};
-=======
 use anyhow::Result;
->>>>>>> 9043346e
 
 pub(super) type Position = u32;
 
@@ -62,8 +57,7 @@
 	}
 }
 
-#[revisioned(revision = 1)]
-#[derive(Clone, Debug, PartialEq, Serialize, Deserialize)]
+#[derive(Clone, Debug, PartialEq)]
 pub(super) struct Offset {
 	pub(super) index: u32,
 	// Start position of the original term
