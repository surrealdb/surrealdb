pub mod docids;
pub(crate) mod ft;
pub(crate) mod index;
pub mod planner;
pub mod trees;

<<<<<<< HEAD
use crate::catalog::{NamespaceId, DatabaseId};
use crate::expr::statements::DefineIndexStatement;
use crate::expr::{Id, Thing};
=======
use crate::expr::Id;
>>>>>>> 6559e1b5
use crate::idx::docids::DocId;
use crate::idx::ft::search::terms::TermId;
use crate::idx::trees::hnsw::ElementId;
use crate::idx::trees::store::NodeId;
use crate::idx::trees::vector::SerializedVector;
use crate::key::index::bc::Bc;
use crate::key::index::bd::{Bd, BdRoot};
use crate::key::index::bf::Bf;
use crate::key::index::bi::Bi;
use crate::key::index::bk::Bk;
use crate::key::index::bl::{Bl, BlRoot};
use crate::key::index::bo::Bo;
use crate::key::index::bp::{Bp, BpRoot};
use crate::key::index::bs::Bs;
use crate::key::index::bt::{Bt, BtRoot};
use crate::key::index::bu::Bu;
use crate::key::index::hd::{Hd, HdRoot};
use crate::key::index::he::He;
use crate::key::index::hi::Hi;
use crate::key::index::hl::Hl;
use crate::key::index::hs::Hs;
use crate::key::index::hv::Hv;
use crate::key::index::id::Id as IdKey;
use crate::key::index::ii::Ii;
use crate::key::index::vm::{Vm, VmRoot};

use crate::key::index::dc::Dc;
use crate::key::index::dl::Dl;
#[cfg(not(target_family = "wasm"))]
use crate::key::index::ia::Ia;
use crate::key::index::ib::Ib;
#[cfg(not(target_family = "wasm"))]
use crate::key::index::ip::Ip;
use crate::key::index::is::Is;
use crate::key::index::td::{Td, TdRoot};
use crate::key::index::tt::Tt;
use crate::key::root::ic::Ic;
use crate::kvs::Key;
use anyhow::Result;
use std::ops::Range;
use std::sync::Arc;
use uuid::Uuid;

#[derive(Debug, Clone, Default, Hash, PartialEq, Eq)]
#[non_exhaustive]
pub struct IndexKeyBase(Arc<Inner>);

#[derive(Debug, Default, Hash, PartialEq, Eq)]
struct Inner {
	ns: NamespaceId,
	db: DatabaseId,
	tb: String,
	ix: String,
}

impl IndexKeyBase {
<<<<<<< HEAD
	pub(crate) fn new(ns: NamespaceId, db: DatabaseId, ix: &DefineIndexStatement) -> Result<Self> {
		Ok(Self {
			inner: Arc::new(Inner {
				ns,
				db,
				tb: ix.what.to_raw(),
				ix: ix.name.to_raw(),
			}),
		})
	}

	fn new_bc_key(&self, term_id: TermId) -> Result<Key> {
		Bc::new(
			self.inner.ns,
			self.inner.db,
			&self.inner.tb,
			&self.inner.ix,
			term_id,
		)
		.encode()
	}

	fn new_bd_key(&self, node_id: Option<NodeId>) -> Result<Key> {
		Bd::new(
			self.inner.ns,
			self.inner.db,
			self.inner.tb.as_str(),
			self.inner.ix.as_str(),
			node_id,
		)
		.encode()
	}

	fn new_bi_key(&self, doc_id: DocId) -> Result<Key> {
		Bi::new(
			self.inner.ns,
			self.inner.db,
			self.inner.tb.as_str(),
			self.inner.ix.as_str(),
			doc_id,
		)
		.encode()
	}

	fn new_bk_key(&self, doc_id: DocId) -> Result<Key> {
		Bk::new(
			self.inner.ns,
			self.inner.db,
			&self.inner.tb.as_str(),
			&self.inner.ix.as_str(),
			doc_id,
		)
		.encode()
	}

	fn new_bl_key(&self, node_id: Option<NodeId>) -> Result<Key> {
		Bl::new(
			self.inner.ns,
			self.inner.db,
			self.inner.tb.as_str(),
			self.inner.ix.as_str(),
			node_id,
		)
		.encode()
	}

	fn new_bo_key(&self, doc_id: DocId, term_id: TermId) -> Result<Key> {
		Bo::new(
			self.inner.ns.as_str(),
			self.inner.db.as_str(),
			self.inner.tb.as_str(),
			self.inner.ix.as_str(),
			doc_id,
			term_id,
		)
		.encode()
	}

	fn new_bp_key(&self, node_id: Option<NodeId>) -> Result<Key> {
		Bp::new(
			self.inner.ns.as_str(),
			self.inner.db.as_str(),
			self.inner.tb.as_str(),
			self.inner.ix.as_str(),
			node_id,
		)
		.encode()
	}

	fn new_bf_key(&self, term_id: TermId, doc_id: DocId) -> Result<Key> {
		Bf::new(
			self.inner.ns.as_str(),
			self.inner.db.as_str(),
			self.inner.tb.as_str(),
			self.inner.ix.as_str(),
			term_id,
			doc_id,
		)
		.encode()
	}

	fn new_bt_key(&self, node_id: Option<NodeId>) -> Result<Key> {
		Bt::new(
			self.inner.ns.as_str(),
			self.inner.db.as_str(),
			self.inner.tb.as_str(),
			self.inner.ix.as_str(),
			node_id,
		)
		.encode()
	}

	fn new_bs_key(&self) -> Result<Key> {
		Bs::new(
			self.inner.ns.as_str(),
			self.inner.db.as_str(),
			self.inner.tb.as_str(),
			self.inner.ix.as_str(),
		)
		.encode()
	}

	fn new_bu_key(&self, term_id: TermId) -> Result<Key> {
		Bu::new(
			self.inner.ns.as_str(),
			self.inner.db.as_str(),
			self.inner.tb.as_str(),
			self.inner.ix.as_str(),
			term_id,
		)
		.encode()
	}

	fn new_hd_key(&self, doc_id: Option<DocId>) -> Result<Key> {
		Hd::new(
			self.inner.ns.as_str(),
			self.inner.db.as_str(),
			self.inner.tb.as_str(),
			self.inner.ix.as_str(),
			doc_id,
		)
		.encode()
	}

	fn new_he_key(&self, element_id: ElementId) -> Result<Key> {
		He::new(
			self.inner.ns.as_str(),
			self.inner.db.as_str(),
			self.inner.tb.as_str(),
			self.inner.ix.as_str(),
			element_id,
		)
		.encode()
	}

	fn new_hi_key(&self, id: Id) -> Result<Key> {
		Hi::new(
			self.inner.ns.as_str(),
			self.inner.db.as_str(),
			self.inner.tb.as_str(),
			self.inner.ix.as_str(),
			id,
		)
		.encode()
	}

	fn new_hl_key(&self, layer: u16, chunk: u32) -> Result<Key> {
		Hl::new(
			self.inner.ns.as_str(),
			self.inner.db.as_str(),
			self.inner.tb.as_str(),
			self.inner.ix.as_str(),
			layer,
			chunk,
		)
		.encode()
	}

	fn new_hv_key(&self, vec: Arc<SerializedVector>) -> Result<Key> {
		Hv::new(
			self.inner.ns.as_str(),
			self.inner.db.as_str(),
			self.inner.tb.as_str(),
			self.inner.ix.as_str(),
			vec,
		)
		.encode()
	}

	fn new_hs_key(&self) -> Result<Key> {
		Hs::new(
			self.inner.ns.as_str(),
			self.inner.db.as_str(),
			self.inner.tb.as_str(),
			self.inner.ix.as_str(),
		)
		.encode()
	}

	fn new_vm_key(&self, node_id: Option<NodeId>) -> Result<Key> {
		Vm::new(
			self.inner.ns.as_str(),
			self.inner.db.as_str(),
			self.inner.tb.as_str(),
			self.inner.ix.as_str(),
			node_id,
		)
		.encode()
=======
	pub(crate) fn new(ns: &str, db: &str, tb: &str, ix: &str) -> Self {
		Self(Arc::new(Inner {
			ns: ns.to_string(),
			db: db.to_string(),
			tb: tb.to_string(),
			ix: ix.to_string(),
		}))
>>>>>>> 6559e1b5
	}

	pub(crate) fn from_ic(ic: &Ic) -> Self {
		Self(Arc::new(Inner {
			ns: ic.ns.to_string(),
			db: ic.db.to_string(),
			tb: ic.tb.to_string(),
			ix: ic.ix.to_string(),
		}))
	}

	pub(crate) fn match_ic(&self, ic: &Ic) -> bool {
		self.0.ix == ic.ix && self.0.tb == ic.tb && self.0.db == ic.db && self.0.ns == ic.ns
	}

	fn new_bc_key(&self, term_id: TermId) -> Bc<'_> {
		Bc::new(&self.0.ns, &self.0.db, &self.0.tb, &self.0.ix, term_id)
	}

	fn new_bd_root_key(&self) -> BdRoot<'_> {
		BdRoot::new(&self.0.ns, &self.0.db, &self.0.tb, &self.0.ix)
	}

	fn new_bd_key(&self, node_id: NodeId) -> Bd<'_> {
		Bd::new(&self.0.ns, &self.0.db, &self.0.tb, &self.0.ix, node_id)
	}

	fn new_bk_key(&self, doc_id: DocId) -> Bk<'_> {
		Bk::new(&self.0.ns, &self.0.db, &self.0.tb, &self.0.ix, doc_id)
	}

	fn new_bl_root_key(&self) -> BlRoot<'_> {
		BlRoot::new(&self.0.ns, &self.0.db, &self.0.tb, &self.0.ix)
	}

	fn new_bl_key(&self, node_id: NodeId) -> Bl<'_> {
		Bl::new(&self.0.ns, &self.0.db, &self.0.tb, &self.0.ix, node_id)
	}

	fn new_bo_key(&self, doc_id: DocId, term_id: TermId) -> Bo<'_> {
		Bo::new(&self.0.ns, &self.0.db, &self.0.tb, &self.0.ix, doc_id, term_id)
	}

	fn new_bp_root_key(&self) -> BpRoot<'_> {
		BpRoot::new(&self.0.ns, &self.0.db, &self.0.tb, &self.0.ix)
	}

	fn new_bp_key(&self, node_id: NodeId) -> Bp<'_> {
		Bp::new(&self.0.ns, &self.0.db, &self.0.tb, &self.0.ix, node_id)
	}

	fn new_bf_key(&self, term_id: TermId, doc_id: DocId) -> Bf<'_> {
		Bf::new(&self.0.ns, &self.0.db, &self.0.tb, &self.0.ix, term_id, doc_id)
	}

	fn new_bt_root_key(&self) -> BtRoot<'_> {
		BtRoot::new(&self.0.ns, &self.0.db, &self.0.tb, &self.0.ix)
	}

	fn new_bt_key(&self, node_id: NodeId) -> Bt<'_> {
		Bt::new(&self.0.ns, &self.0.db, &self.0.tb, &self.0.ix, node_id)
	}

	fn new_bs_key(&self) -> Bs<'_> {
		Bs::new(&self.0.ns, &self.0.db, &self.0.tb, &self.0.ix)
	}

	fn new_bu_key(&self, term_id: TermId) -> Bu<'_> {
		Bu::new(&self.0.ns, &self.0.db, &self.0.tb, &self.0.ix, term_id)
	}

	fn new_hd_root_key(&self) -> HdRoot<'_> {
		HdRoot::new(&self.0.ns, &self.0.db, &self.0.tb, &self.0.ix)
	}

	fn new_hd_key(&self, doc_id: DocId) -> Hd<'_> {
		Hd::new(&self.0.ns, &self.0.db, &self.0.tb, &self.0.ix, doc_id)
	}

	fn new_he_key(&self, element_id: ElementId) -> He<'_> {
		He::new(&self.0.ns, &self.0.db, &self.0.tb, &self.0.ix, element_id)
	}

	fn new_hi_key(&self, id: Id) -> Hi<'_> {
		Hi::new(&self.0.ns, &self.0.db, &self.0.tb, &self.0.ix, id)
	}

	fn new_hl_key(&self, layer: u16, chunk: u32) -> Hl<'_> {
		Hl::new(&self.0.ns, &self.0.db, &self.0.tb, &self.0.ix, layer, chunk)
	}

	fn new_hv_key(&self, vec: Arc<SerializedVector>) -> Hv<'_> {
		Hv::new(&self.0.ns, &self.0.db, &self.0.tb, &self.0.ix, vec)
	}

	fn new_hs_key(&self) -> Hs<'_> {
		Hs::new(&self.0.ns, &self.0.db, &self.0.tb, &self.0.ix)
	}

	fn new_vm_root_key(&self) -> VmRoot<'_> {
		VmRoot::new(&self.0.ns, &self.0.db, &self.0.tb, &self.0.ix)
	}

	fn new_vm_key(&self, node_id: NodeId) -> Vm<'_> {
		Vm::new(&self.0.ns, &self.0.db, &self.0.tb, &self.0.ix, node_id)
	}

	fn new_bi_key(&self, doc_id: DocId) -> Bi<'_> {
		Bi::new(&self.0.ns, &self.0.db, &self.0.tb, &self.0.ix, doc_id)
	}

	fn new_ii_key(&self, doc_id: DocId) -> Ii<'_> {
		Ii::new(&self.0.ns, &self.0.db, &self.0.tb, &self.0.ix, doc_id)
	}

	fn new_id_key(&self, id: Id) -> IdKey {
		IdKey::new(&self.0.ns, &self.0.db, &self.0.tb, &self.0.ix, id)
	}

	#[cfg(not(target_family = "wasm"))]
	pub(crate) fn new_ia_key(&self, i: u32) -> Ia<'_> {
		Ia::new(&self.0.ns, &self.0.db, &self.0.tb, &self.0.ix, i)
	}

	#[cfg(not(target_family = "wasm"))]
	pub(crate) fn new_ip_key(&self, id: Id) -> Ip {
		Ip::new(&self.0.ns, &self.0.db, &self.0.tb, &self.0.ix, id)
	}

	pub(crate) fn new_ib_key(&self, start: i64) -> Ib<'_> {
		Ib::new(&self.0.ns, &self.0.db, &self.0.tb, &self.0.ix, start)
	}

	pub(crate) fn new_ic_key(&self, nid: Uuid) -> Ic {
		Ic::new(&self.0.ns, &self.0.db, &self.0.tb, &self.0.ix, nid, Uuid::now_v7())
	}

	pub(crate) fn new_ib_range(&self) -> Result<Range<Key>> {
		Ib::new_range(&self.0.ns, &self.0.db, &self.0.tb, &self.0.ix)
	}

	pub(crate) fn new_is_key(&self, nid: Uuid) -> Is<'_> {
		Is::new(&self.0.ns, &self.0.db, &self.0.tb, &self.0.ix, nid)
	}

	fn new_td_root<'a>(&'a self, term: &'a str) -> TdRoot<'a> {
		TdRoot::new(&self.0.ns, &self.0.db, &self.0.tb, &self.0.ix, term)
	}

	fn new_td<'a>(&'a self, term: &'a str, doc_id: DocId) -> Td<'a> {
		Td::new(&self.0.ns, &self.0.db, &self.0.tb, &self.0.ix, term, doc_id)
	}

	fn new_tt<'a>(
		&'a self,
		term: &'a str,
		doc_id: DocId,
		nid: Uuid,
		uid: Uuid,
		add: bool,
	) -> Tt<'a> {
		Tt::new(&self.0.ns, &self.0.db, &self.0.tb, &self.0.ix, term, doc_id, nid, uid, add)
	}

	fn new_tt_term_range(&self, term: &str) -> Result<(Key, Key)> {
		Tt::term_range(&self.0.ns, &self.0.db, &self.0.tb, &self.0.ix, term)
	}

	fn new_tt_terms_range(&self) -> Result<(Key, Key)> {
		Tt::terms_range(&self.0.ns, &self.0.db, &self.0.tb, &self.0.ix)
	}

	fn new_dc_with_id(&self, doc_id: DocId, nid: Uuid, uid: Uuid) -> Dc {
		Dc::new(&self.0.ns, &self.0.db, &self.0.tb, &self.0.ix, doc_id, nid, uid)
	}

	fn new_dc_compacted(&self) -> Result<Key> {
		Dc::new_root(&self.0.ns, &self.0.db, &self.0.tb, &self.0.ix)
	}

	fn new_dc_range(&self) -> Result<(Key, Key)> {
		Dc::range(&self.0.ns, &self.0.db, &self.0.tb, &self.0.ix)
	}

	fn new_dl(&self, doc_id: DocId) -> Dl<'_> {
		Dl::new(&self.0.ns, &self.0.db, &self.0.tb, &self.0.ix, doc_id)
	}

	pub(crate) fn table(&self) -> &str {
		&self.0.tb
	}

	#[cfg(not(target_family = "wasm"))]
	pub(crate) fn index(&self) -> &str {
		&self.0.ix
	}
}<|MERGE_RESOLUTION|>--- conflicted
+++ resolved
@@ -4,13 +4,7 @@
 pub mod planner;
 pub mod trees;
 
-<<<<<<< HEAD
-use crate::catalog::{NamespaceId, DatabaseId};
-use crate::expr::statements::DefineIndexStatement;
-use crate::expr::{Id, Thing};
-=======
 use crate::expr::Id;
->>>>>>> 6559e1b5
 use crate::idx::docids::DocId;
 use crate::idx::ft::search::terms::TermId;
 use crate::idx::trees::hnsw::ElementId;
@@ -60,223 +54,13 @@
 
 #[derive(Debug, Default, Hash, PartialEq, Eq)]
 struct Inner {
-	ns: NamespaceId,
-	db: DatabaseId,
+	ns: String,
+	db: String,
 	tb: String,
 	ix: String,
 }
 
 impl IndexKeyBase {
-<<<<<<< HEAD
-	pub(crate) fn new(ns: NamespaceId, db: DatabaseId, ix: &DefineIndexStatement) -> Result<Self> {
-		Ok(Self {
-			inner: Arc::new(Inner {
-				ns,
-				db,
-				tb: ix.what.to_raw(),
-				ix: ix.name.to_raw(),
-			}),
-		})
-	}
-
-	fn new_bc_key(&self, term_id: TermId) -> Result<Key> {
-		Bc::new(
-			self.inner.ns,
-			self.inner.db,
-			&self.inner.tb,
-			&self.inner.ix,
-			term_id,
-		)
-		.encode()
-	}
-
-	fn new_bd_key(&self, node_id: Option<NodeId>) -> Result<Key> {
-		Bd::new(
-			self.inner.ns,
-			self.inner.db,
-			self.inner.tb.as_str(),
-			self.inner.ix.as_str(),
-			node_id,
-		)
-		.encode()
-	}
-
-	fn new_bi_key(&self, doc_id: DocId) -> Result<Key> {
-		Bi::new(
-			self.inner.ns,
-			self.inner.db,
-			self.inner.tb.as_str(),
-			self.inner.ix.as_str(),
-			doc_id,
-		)
-		.encode()
-	}
-
-	fn new_bk_key(&self, doc_id: DocId) -> Result<Key> {
-		Bk::new(
-			self.inner.ns,
-			self.inner.db,
-			&self.inner.tb.as_str(),
-			&self.inner.ix.as_str(),
-			doc_id,
-		)
-		.encode()
-	}
-
-	fn new_bl_key(&self, node_id: Option<NodeId>) -> Result<Key> {
-		Bl::new(
-			self.inner.ns,
-			self.inner.db,
-			self.inner.tb.as_str(),
-			self.inner.ix.as_str(),
-			node_id,
-		)
-		.encode()
-	}
-
-	fn new_bo_key(&self, doc_id: DocId, term_id: TermId) -> Result<Key> {
-		Bo::new(
-			self.inner.ns.as_str(),
-			self.inner.db.as_str(),
-			self.inner.tb.as_str(),
-			self.inner.ix.as_str(),
-			doc_id,
-			term_id,
-		)
-		.encode()
-	}
-
-	fn new_bp_key(&self, node_id: Option<NodeId>) -> Result<Key> {
-		Bp::new(
-			self.inner.ns.as_str(),
-			self.inner.db.as_str(),
-			self.inner.tb.as_str(),
-			self.inner.ix.as_str(),
-			node_id,
-		)
-		.encode()
-	}
-
-	fn new_bf_key(&self, term_id: TermId, doc_id: DocId) -> Result<Key> {
-		Bf::new(
-			self.inner.ns.as_str(),
-			self.inner.db.as_str(),
-			self.inner.tb.as_str(),
-			self.inner.ix.as_str(),
-			term_id,
-			doc_id,
-		)
-		.encode()
-	}
-
-	fn new_bt_key(&self, node_id: Option<NodeId>) -> Result<Key> {
-		Bt::new(
-			self.inner.ns.as_str(),
-			self.inner.db.as_str(),
-			self.inner.tb.as_str(),
-			self.inner.ix.as_str(),
-			node_id,
-		)
-		.encode()
-	}
-
-	fn new_bs_key(&self) -> Result<Key> {
-		Bs::new(
-			self.inner.ns.as_str(),
-			self.inner.db.as_str(),
-			self.inner.tb.as_str(),
-			self.inner.ix.as_str(),
-		)
-		.encode()
-	}
-
-	fn new_bu_key(&self, term_id: TermId) -> Result<Key> {
-		Bu::new(
-			self.inner.ns.as_str(),
-			self.inner.db.as_str(),
-			self.inner.tb.as_str(),
-			self.inner.ix.as_str(),
-			term_id,
-		)
-		.encode()
-	}
-
-	fn new_hd_key(&self, doc_id: Option<DocId>) -> Result<Key> {
-		Hd::new(
-			self.inner.ns.as_str(),
-			self.inner.db.as_str(),
-			self.inner.tb.as_str(),
-			self.inner.ix.as_str(),
-			doc_id,
-		)
-		.encode()
-	}
-
-	fn new_he_key(&self, element_id: ElementId) -> Result<Key> {
-		He::new(
-			self.inner.ns.as_str(),
-			self.inner.db.as_str(),
-			self.inner.tb.as_str(),
-			self.inner.ix.as_str(),
-			element_id,
-		)
-		.encode()
-	}
-
-	fn new_hi_key(&self, id: Id) -> Result<Key> {
-		Hi::new(
-			self.inner.ns.as_str(),
-			self.inner.db.as_str(),
-			self.inner.tb.as_str(),
-			self.inner.ix.as_str(),
-			id,
-		)
-		.encode()
-	}
-
-	fn new_hl_key(&self, layer: u16, chunk: u32) -> Result<Key> {
-		Hl::new(
-			self.inner.ns.as_str(),
-			self.inner.db.as_str(),
-			self.inner.tb.as_str(),
-			self.inner.ix.as_str(),
-			layer,
-			chunk,
-		)
-		.encode()
-	}
-
-	fn new_hv_key(&self, vec: Arc<SerializedVector>) -> Result<Key> {
-		Hv::new(
-			self.inner.ns.as_str(),
-			self.inner.db.as_str(),
-			self.inner.tb.as_str(),
-			self.inner.ix.as_str(),
-			vec,
-		)
-		.encode()
-	}
-
-	fn new_hs_key(&self) -> Result<Key> {
-		Hs::new(
-			self.inner.ns.as_str(),
-			self.inner.db.as_str(),
-			self.inner.tb.as_str(),
-			self.inner.ix.as_str(),
-		)
-		.encode()
-	}
-
-	fn new_vm_key(&self, node_id: Option<NodeId>) -> Result<Key> {
-		Vm::new(
-			self.inner.ns.as_str(),
-			self.inner.db.as_str(),
-			self.inner.tb.as_str(),
-			self.inner.ix.as_str(),
-			node_id,
-		)
-		.encode()
-=======
 	pub(crate) fn new(ns: &str, db: &str, tb: &str, ix: &str) -> Self {
 		Self(Arc::new(Inner {
 			ns: ns.to_string(),
@@ -284,7 +68,6 @@
 			tb: tb.to_string(),
 			ix: ix.to_string(),
 		}))
->>>>>>> 6559e1b5
 	}
 
 	pub(crate) fn from_ic(ic: &Ic) -> Self {
