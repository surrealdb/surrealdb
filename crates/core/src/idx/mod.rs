pub mod docids;
pub(crate) mod ft;
pub(crate) mod index;
pub mod planner;
pub mod trees;

<<<<<<< HEAD
=======
use crate::expr::Id;
>>>>>>> 3bd63f7b
use crate::idx::docids::DocId;
use crate::idx::ft::search::terms::TermId;
use crate::idx::trees::hnsw::ElementId;
use crate::idx::trees::store::NodeId;
use crate::idx::trees::vector::SerializedVector;
use crate::key::index::bc::Bc;
use crate::key::index::bd::{Bd, BdRoot};
use crate::key::index::bf::Bf;
use crate::key::index::bi::Bi;
use crate::key::index::bk::Bk;
use crate::key::index::bl::{Bl, BlRoot};
use crate::key::index::bo::Bo;
use crate::key::index::bp::{Bp, BpRoot};
use crate::key::index::bs::Bs;
use crate::key::index::bt::{Bt, BtRoot};
use crate::key::index::bu::Bu;
use crate::key::index::hd::{Hd, HdRoot};
use crate::key::index::he::He;
use crate::key::index::hi::Hi;
use crate::key::index::hl::Hl;
use crate::key::index::hs::Hs;
use crate::key::index::hv::Hv;
use crate::key::index::id::Id as IdKey;
use crate::key::index::ii::Ii;
use crate::key::index::vm::{Vm, VmRoot};

use crate::key::index::dc::Dc;
use crate::key::index::dl::Dl;
#[cfg(not(target_family = "wasm"))]
use crate::key::index::ia::Ia;
use crate::key::index::ib::Ib;
#[cfg(not(target_family = "wasm"))]
use crate::key::index::ip::Ip;
use crate::key::index::is::Is;
use crate::key::index::td::{Td, TdRoot};
use crate::key::index::tt::Tt;
use crate::key::root::ic::Ic;
<<<<<<< HEAD
use crate::kvs::{Key, KeyEncode as _, Val};
use crate::val::{RecordId, RecordIdKey};
=======
use crate::kvs::Key;
>>>>>>> 3bd63f7b
use anyhow::Result;
use std::ops::Range;
use std::sync::Arc;
use uuid::Uuid;

#[derive(Debug, Clone, Default, Hash, PartialEq, Eq)]
#[non_exhaustive]
pub struct IndexKeyBase(Arc<Inner>);

#[derive(Debug, Default, Hash, PartialEq, Eq)]
struct Inner {
	ns: String,
	db: String,
	tb: String,
	ix: String,
}

impl IndexKeyBase {
	pub(crate) fn new(ns: &str, db: &str, tb: &str, ix: &str) -> Self {
		Self(Arc::new(Inner {
			ns: ns.to_string(),
			db: db.to_string(),
			tb: tb.to_string(),
			ix: ix.to_string(),
		}))
	}

	pub(crate) fn from_ic(ic: &Ic) -> Self {
		Self(Arc::new(Inner {
			ns: ic.ns.to_string(),
			db: ic.db.to_string(),
			tb: ic.tb.to_string(),
			ix: ic.ix.to_string(),
		}))
	}

	pub(crate) fn match_ic(&self, ic: &Ic) -> bool {
		self.0.ix == ic.ix && self.0.tb == ic.tb && self.0.db == ic.db && self.0.ns == ic.ns
	}

	fn new_bc_key(&self, term_id: TermId) -> Bc<'_> {
		Bc::new(&self.0.ns, &self.0.db, &self.0.tb, &self.0.ix, term_id)
	}

	fn new_bd_root_key(&self) -> BdRoot<'_> {
		BdRoot::new(&self.0.ns, &self.0.db, &self.0.tb, &self.0.ix)
	}

	fn new_bd_key(&self, node_id: NodeId) -> Bd<'_> {
		Bd::new(&self.0.ns, &self.0.db, &self.0.tb, &self.0.ix, node_id)
	}

	fn new_bk_key(&self, doc_id: DocId) -> Bk<'_> {
		Bk::new(&self.0.ns, &self.0.db, &self.0.tb, &self.0.ix, doc_id)
	}

	fn new_bl_root_key(&self) -> BlRoot<'_> {
		BlRoot::new(&self.0.ns, &self.0.db, &self.0.tb, &self.0.ix)
	}

	fn new_bl_key(&self, node_id: NodeId) -> Bl<'_> {
		Bl::new(&self.0.ns, &self.0.db, &self.0.tb, &self.0.ix, node_id)
	}

	fn new_bo_key(&self, doc_id: DocId, term_id: TermId) -> Bo<'_> {
		Bo::new(&self.0.ns, &self.0.db, &self.0.tb, &self.0.ix, doc_id, term_id)
	}

	fn new_bp_root_key(&self) -> BpRoot<'_> {
		BpRoot::new(&self.0.ns, &self.0.db, &self.0.tb, &self.0.ix)
	}

	fn new_bp_key(&self, node_id: NodeId) -> Bp<'_> {
		Bp::new(&self.0.ns, &self.0.db, &self.0.tb, &self.0.ix, node_id)
	}

	fn new_bf_key(&self, term_id: TermId, doc_id: DocId) -> Bf<'_> {
		Bf::new(&self.0.ns, &self.0.db, &self.0.tb, &self.0.ix, term_id, doc_id)
	}

	fn new_bt_root_key(&self) -> BtRoot<'_> {
		BtRoot::new(&self.0.ns, &self.0.db, &self.0.tb, &self.0.ix)
	}

	fn new_bt_key(&self, node_id: NodeId) -> Bt<'_> {
		Bt::new(&self.0.ns, &self.0.db, &self.0.tb, &self.0.ix, node_id)
	}

<<<<<<< HEAD
	fn new_hi_key(&self, id: RecordIdKey) -> Result<Key> {
		Hi::new(&self.0.ns, &self.0.db, &self.0.tb, &self.0.ix, id).encode()
=======
	fn new_bs_key(&self) -> Bs<'_> {
		Bs::new(&self.0.ns, &self.0.db, &self.0.tb, &self.0.ix)
>>>>>>> 3bd63f7b
	}

	fn new_bu_key(&self, term_id: TermId) -> Bu<'_> {
		Bu::new(&self.0.ns, &self.0.db, &self.0.tb, &self.0.ix, term_id)
	}

	fn new_hd_root_key(&self) -> HdRoot<'_> {
		HdRoot::new(&self.0.ns, &self.0.db, &self.0.tb, &self.0.ix)
	}

	fn new_hd_key(&self, doc_id: DocId) -> Hd<'_> {
		Hd::new(&self.0.ns, &self.0.db, &self.0.tb, &self.0.ix, doc_id)
	}

	fn new_he_key(&self, element_id: ElementId) -> He<'_> {
		He::new(&self.0.ns, &self.0.db, &self.0.tb, &self.0.ix, element_id)
	}

	fn new_hi_key(&self, id: Id) -> Hi<'_> {
		Hi::new(&self.0.ns, &self.0.db, &self.0.tb, &self.0.ix, id)
	}

	fn new_hl_key(&self, layer: u16, chunk: u32) -> Hl<'_> {
		Hl::new(&self.0.ns, &self.0.db, &self.0.tb, &self.0.ix, layer, chunk)
	}

	fn new_hv_key(&self, vec: Arc<SerializedVector>) -> Hv<'_> {
		Hv::new(&self.0.ns, &self.0.db, &self.0.tb, &self.0.ix, vec)
	}

	fn new_hs_key(&self) -> Hs<'_> {
		Hs::new(&self.0.ns, &self.0.db, &self.0.tb, &self.0.ix)
	}

	fn new_vm_root_key(&self) -> VmRoot<'_> {
		VmRoot::new(&self.0.ns, &self.0.db, &self.0.tb, &self.0.ix)
	}

	fn new_vm_key(&self, node_id: NodeId) -> Vm<'_> {
		Vm::new(&self.0.ns, &self.0.db, &self.0.tb, &self.0.ix, node_id)
	}

	fn new_bi_key(&self, doc_id: DocId) -> Bi<'_> {
		Bi::new(&self.0.ns, &self.0.db, &self.0.tb, &self.0.ix, doc_id)
	}

<<<<<<< HEAD
	fn new_id_key(&self, id: RecordIdKey) -> IdKey {
=======
	fn new_ii_key(&self, doc_id: DocId) -> Ii<'_> {
		Ii::new(&self.0.ns, &self.0.db, &self.0.tb, &self.0.ix, doc_id)
	}

	fn new_id_key(&self, id: Id) -> IdKey {
>>>>>>> 3bd63f7b
		IdKey::new(&self.0.ns, &self.0.db, &self.0.tb, &self.0.ix, id)
	}

	#[cfg(not(target_family = "wasm"))]
	pub(crate) fn new_ia_key(&self, i: u32) -> Ia<'_> {
		Ia::new(&self.0.ns, &self.0.db, &self.0.tb, &self.0.ix, i)
	}

<<<<<<< HEAD
	pub(crate) fn new_ip_key(&self, id: RecordIdKey) -> Ip {
=======
	#[cfg(not(target_family = "wasm"))]
	pub(crate) fn new_ip_key(&self, id: Id) -> Ip {
>>>>>>> 3bd63f7b
		Ip::new(&self.0.ns, &self.0.db, &self.0.tb, &self.0.ix, id)
	}

	pub(crate) fn new_ib_key(&self, start: i64) -> Ib<'_> {
		Ib::new(&self.0.ns, &self.0.db, &self.0.tb, &self.0.ix, start)
	}

	pub(crate) fn new_ic_key(&self, nid: Uuid) -> Ic {
		Ic::new(&self.0.ns, &self.0.db, &self.0.tb, &self.0.ix, nid, Uuid::now_v7())
	}

	pub(crate) fn new_ib_range(&self) -> Result<Range<Key>> {
		Ib::new_range(&self.0.ns, &self.0.db, &self.0.tb, &self.0.ix)
	}

	pub(crate) fn new_is_key(&self, nid: Uuid) -> Is<'_> {
		Is::new(&self.0.ns, &self.0.db, &self.0.tb, &self.0.ix, nid)
	}

	fn new_td_root<'a>(&'a self, term: &'a str) -> TdRoot<'a> {
		TdRoot::new(&self.0.ns, &self.0.db, &self.0.tb, &self.0.ix, term)
	}

	fn new_td<'a>(&'a self, term: &'a str, doc_id: DocId) -> Td<'a> {
		Td::new(&self.0.ns, &self.0.db, &self.0.tb, &self.0.ix, term, doc_id)
	}

	fn new_tt<'a>(
		&'a self,
		term: &'a str,
		doc_id: DocId,
		nid: Uuid,
		uid: Uuid,
		add: bool,
	) -> Tt<'a> {
		Tt::new(&self.0.ns, &self.0.db, &self.0.tb, &self.0.ix, term, doc_id, nid, uid, add)
	}

	fn new_tt_term_range(&self, term: &str) -> Result<(Key, Key)> {
		Tt::term_range(&self.0.ns, &self.0.db, &self.0.tb, &self.0.ix, term)
	}

	fn new_tt_terms_range(&self) -> Result<(Key, Key)> {
		Tt::terms_range(&self.0.ns, &self.0.db, &self.0.tb, &self.0.ix)
	}

	fn new_dc_with_id(&self, doc_id: DocId, nid: Uuid, uid: Uuid) -> Dc {
		Dc::new(&self.0.ns, &self.0.db, &self.0.tb, &self.0.ix, doc_id, nid, uid)
	}

	fn new_dc_compacted(&self) -> Result<Key> {
		Dc::new_root(&self.0.ns, &self.0.db, &self.0.tb, &self.0.ix)
	}

	fn new_dc_range(&self) -> Result<(Key, Key)> {
		Dc::range(&self.0.ns, &self.0.db, &self.0.tb, &self.0.ix)
	}

	fn new_dl(&self, doc_id: DocId) -> Dl<'_> {
		Dl::new(&self.0.ns, &self.0.db, &self.0.tb, &self.0.ix, doc_id)
	}

	pub(crate) fn table(&self) -> &str {
		&self.0.tb
	}

	#[cfg(not(target_family = "wasm"))]
	pub(crate) fn index(&self) -> &str {
		&self.0.ix
	}
<<<<<<< HEAD
}

/// This trait provides `Revision` based default implementations for serialization/deserialization
/// TODO: Look at this trait, is it really nessecary?
trait VersionedStore
where
	Self: Sized + Serialize + DeserializeOwned + Revisioned,
{
	fn try_into(&self) -> Result<Val> {
		let mut val = Vec::new();
		self.serialize_revisioned(&mut val)?;
		Ok(val)
	}

	fn try_from(val: Val) -> Result<Self> {
		Ok(Self::deserialize_revisioned(&mut val.as_slice())?)
	}
}

impl VersionedStore for RecordId {}
=======
}
>>>>>>> 3bd63f7b
<|MERGE_RESOLUTION|>--- conflicted
+++ resolved
@@ -4,10 +4,6 @@
 pub mod planner;
 pub mod trees;
 
-<<<<<<< HEAD
-=======
-use crate::expr::Id;
->>>>>>> 3bd63f7b
 use crate::idx::docids::DocId;
 use crate::idx::ft::search::terms::TermId;
 use crate::idx::trees::hnsw::ElementId;
@@ -45,12 +41,8 @@
 use crate::key::index::td::{Td, TdRoot};
 use crate::key::index::tt::Tt;
 use crate::key::root::ic::Ic;
-<<<<<<< HEAD
-use crate::kvs::{Key, KeyEncode as _, Val};
-use crate::val::{RecordId, RecordIdKey};
-=======
 use crate::kvs::Key;
->>>>>>> 3bd63f7b
+use crate::val::RecordIdKey;
 use anyhow::Result;
 use std::ops::Range;
 use std::sync::Arc;
@@ -139,13 +131,8 @@
 		Bt::new(&self.0.ns, &self.0.db, &self.0.tb, &self.0.ix, node_id)
 	}
 
-<<<<<<< HEAD
-	fn new_hi_key(&self, id: RecordIdKey) -> Result<Key> {
-		Hi::new(&self.0.ns, &self.0.db, &self.0.tb, &self.0.ix, id).encode()
-=======
 	fn new_bs_key(&self) -> Bs<'_> {
 		Bs::new(&self.0.ns, &self.0.db, &self.0.tb, &self.0.ix)
->>>>>>> 3bd63f7b
 	}
 
 	fn new_bu_key(&self, term_id: TermId) -> Bu<'_> {
@@ -164,7 +151,7 @@
 		He::new(&self.0.ns, &self.0.db, &self.0.tb, &self.0.ix, element_id)
 	}
 
-	fn new_hi_key(&self, id: Id) -> Hi<'_> {
+	fn new_hi_key(&self, id: RecordIdKey) -> Hi<'_> {
 		Hi::new(&self.0.ns, &self.0.db, &self.0.tb, &self.0.ix, id)
 	}
 
@@ -192,15 +179,11 @@
 		Bi::new(&self.0.ns, &self.0.db, &self.0.tb, &self.0.ix, doc_id)
 	}
 
-<<<<<<< HEAD
-	fn new_id_key(&self, id: RecordIdKey) -> IdKey {
-=======
 	fn new_ii_key(&self, doc_id: DocId) -> Ii<'_> {
 		Ii::new(&self.0.ns, &self.0.db, &self.0.tb, &self.0.ix, doc_id)
 	}
 
-	fn new_id_key(&self, id: Id) -> IdKey {
->>>>>>> 3bd63f7b
+	fn new_id_key(&self, id: RecordIdKey) -> IdKey {
 		IdKey::new(&self.0.ns, &self.0.db, &self.0.tb, &self.0.ix, id)
 	}
 
@@ -209,12 +192,8 @@
 		Ia::new(&self.0.ns, &self.0.db, &self.0.tb, &self.0.ix, i)
 	}
 
-<<<<<<< HEAD
+	#[cfg(not(target_family = "wasm"))]
 	pub(crate) fn new_ip_key(&self, id: RecordIdKey) -> Ip {
-=======
-	#[cfg(not(target_family = "wasm"))]
-	pub(crate) fn new_ip_key(&self, id: Id) -> Ip {
->>>>>>> 3bd63f7b
 		Ip::new(&self.0.ns, &self.0.db, &self.0.tb, &self.0.ix, id)
 	}
 
@@ -285,27 +264,4 @@
 	pub(crate) fn index(&self) -> &str {
 		&self.0.ix
 	}
-<<<<<<< HEAD
-}
-
-/// This trait provides `Revision` based default implementations for serialization/deserialization
-/// TODO: Look at this trait, is it really nessecary?
-trait VersionedStore
-where
-	Self: Sized + Serialize + DeserializeOwned + Revisioned,
-{
-	fn try_into(&self) -> Result<Val> {
-		let mut val = Vec::new();
-		self.serialize_revisioned(&mut val)?;
-		Ok(val)
-	}
-
-	fn try_from(val: Val) -> Result<Self> {
-		Ok(Self::deserialize_revisioned(&mut val.as_slice())?)
-	}
-}
-
-impl VersionedStore for RecordId {}
-=======
-}
->>>>>>> 3bd63f7b
+}