pub mod docids;
pub(crate) mod ft;
pub(crate) mod index;
pub mod planner;
pub mod trees;

<<<<<<< HEAD
use crate::catalog::{DatabaseId, NamespaceId};
use crate::expr::Id;
=======
>>>>>>> e3245342
use crate::idx::docids::DocId;
use crate::idx::ft::search::terms::TermId;
use crate::idx::trees::hnsw::ElementId;
use crate::idx::trees::store::NodeId;
use crate::idx::trees::vector::SerializedVector;
use crate::key::index::bc::Bc;
use crate::key::index::bd::{Bd, BdRoot};
use crate::key::index::bf::Bf;
use crate::key::index::bi::Bi;
use crate::key::index::bk::Bk;
use crate::key::index::bl::{Bl, BlRoot};
use crate::key::index::bo::Bo;
use crate::key::index::bp::{Bp, BpRoot};
use crate::key::index::bs::Bs;
use crate::key::index::bt::{Bt, BtRoot};
use crate::key::index::bu::Bu;
use crate::key::index::hd::{Hd, HdRoot};
use crate::key::index::he::He;
use crate::key::index::hi::Hi;
use crate::key::index::hl::Hl;
use crate::key::index::hs::Hs;
use crate::key::index::hv::Hv;
use crate::key::index::id::Id as IdKey;
use crate::key::index::ii::Ii;
use crate::key::index::vm::{Vm, VmRoot};

use crate::key::index::dc::Dc;
use crate::key::index::dl::Dl;
#[cfg(not(target_family = "wasm"))]
use crate::key::index::ia::Ia;
use crate::key::index::ib::Ib;
#[cfg(not(target_family = "wasm"))]
use crate::key::index::ip::Ip;
use crate::key::index::is::Is;
use crate::key::index::td::{Td, TdRoot};
use crate::key::index::tt::Tt;
use crate::key::root::ic::Ic;
use crate::kvs::Key;
use crate::val::RecordIdKey;
use anyhow::Result;
use std::ops::Range;
use std::sync::Arc;
use uuid::Uuid;

<<<<<<< HEAD
#[derive(Debug, Clone, Hash, PartialEq, Eq)]
#[non_exhaustive]
=======
#[derive(Debug, Clone, Default, Hash, PartialEq, Eq)]
>>>>>>> e3245342
pub struct IndexKeyBase(Arc<Inner>);

#[derive(Debug, Hash, PartialEq, Eq)]
struct Inner {
	ns: NamespaceId,
	db: DatabaseId,
	tb: String,
	ix: String,
}

impl IndexKeyBase {
	pub fn new(ns: impl Into<NamespaceId>, db: impl Into<DatabaseId>, tb: &str, ix: &str) -> Self {
		Self(Arc::new(Inner {
			ns: ns.into(),
			db: db.into(),
			tb: tb.to_string(),
			ix: ix.to_string(),
		}))
	}

	pub(crate) fn from_ic(ic: &Ic) -> Self {
		Self(Arc::new(Inner {
			ns: ic.ns,
			db: ic.db,
			tb: ic.tb.to_string(),
			ix: ic.ix.to_string(),
		}))
	}

	pub(crate) fn match_ic(&self, ic: &Ic) -> bool {
		self.0.ix == ic.ix && self.0.tb == ic.tb && self.0.db == ic.db && self.0.ns == ic.ns
	}

	fn new_bc_key(&self, term_id: TermId) -> Bc<'_> {
		Bc::new(self.0.ns, self.0.db, &self.0.tb, &self.0.ix, term_id)
	}

	fn new_bd_root_key(&self) -> BdRoot<'_> {
		BdRoot::new(self.0.ns, self.0.db, &self.0.tb, &self.0.ix)
	}

	fn new_bd_key(&self, node_id: NodeId) -> Bd<'_> {
		Bd::new(self.0.ns, self.0.db, &self.0.tb, &self.0.ix, node_id)
	}

	fn new_bk_key(&self, doc_id: DocId) -> Bk<'_> {
		Bk::new(self.0.ns, self.0.db, &self.0.tb, &self.0.ix, doc_id)
	}

	fn new_bl_root_key(&self) -> BlRoot<'_> {
		BlRoot::new(self.0.ns, self.0.db, &self.0.tb, &self.0.ix)
	}

	fn new_bl_key(&self, node_id: NodeId) -> Bl<'_> {
		Bl::new(self.0.ns, self.0.db, &self.0.tb, &self.0.ix, node_id)
	}

	fn new_bo_key(&self, doc_id: DocId, term_id: TermId) -> Bo<'_> {
		Bo::new(self.0.ns, self.0.db, &self.0.tb, &self.0.ix, doc_id, term_id)
	}

	fn new_bp_root_key(&self) -> BpRoot<'_> {
		BpRoot::new(self.0.ns, self.0.db, &self.0.tb, &self.0.ix)
	}

	fn new_bp_key(&self, node_id: NodeId) -> Bp<'_> {
		Bp::new(self.0.ns, self.0.db, &self.0.tb, &self.0.ix, node_id)
	}

	fn new_bf_key(&self, term_id: TermId, doc_id: DocId) -> Bf<'_> {
		Bf::new(self.0.ns, self.0.db, &self.0.tb, &self.0.ix, term_id, doc_id)
	}

	fn new_bt_root_key(&self) -> BtRoot<'_> {
		BtRoot::new(self.0.ns, self.0.db, &self.0.tb, &self.0.ix)
	}

	fn new_bt_key(&self, node_id: NodeId) -> Bt<'_> {
		Bt::new(self.0.ns, self.0.db, &self.0.tb, &self.0.ix, node_id)
	}

	fn new_bs_key(&self) -> Bs<'_> {
		Bs::new(self.0.ns, self.0.db, &self.0.tb, &self.0.ix)
	}

	fn new_bu_key(&self, term_id: TermId) -> Bu<'_> {
		Bu::new(self.0.ns, self.0.db, &self.0.tb, &self.0.ix, term_id)
	}

	fn new_hd_root_key(&self) -> HdRoot<'_> {
		HdRoot::new(self.0.ns, self.0.db, &self.0.tb, &self.0.ix)
	}

	fn new_hd_key(&self, doc_id: DocId) -> Hd<'_> {
		Hd::new(self.0.ns, self.0.db, &self.0.tb, &self.0.ix, doc_id)
	}

	fn new_he_key(&self, element_id: ElementId) -> He<'_> {
		He::new(self.0.ns, self.0.db, &self.0.tb, &self.0.ix, element_id)
	}

<<<<<<< HEAD
	fn new_hi_key(&self, id: Id) -> Hi<'_> {
		Hi::new(self.0.ns, self.0.db, &self.0.tb, &self.0.ix, id)
=======
	fn new_hi_key(&self, id: RecordIdKey) -> Hi<'_> {
		Hi::new(&self.0.ns, &self.0.db, &self.0.tb, &self.0.ix, id)
>>>>>>> e3245342
	}

	fn new_hl_key(&self, layer: u16, chunk: u32) -> Hl<'_> {
		Hl::new(self.0.ns, self.0.db, &self.0.tb, &self.0.ix, layer, chunk)
	}

	fn new_hv_key(&self, vec: Arc<SerializedVector>) -> Hv<'_> {
		Hv::new(self.0.ns, self.0.db, &self.0.tb, &self.0.ix, vec)
	}

	fn new_hs_key(&self) -> Hs<'_> {
		Hs::new(self.0.ns, self.0.db, &self.0.tb, &self.0.ix)
	}

	fn new_vm_root_key(&self) -> VmRoot<'_> {
		VmRoot::new(self.0.ns, self.0.db, &self.0.tb, &self.0.ix)
	}

	fn new_vm_key(&self, node_id: NodeId) -> Vm<'_> {
		Vm::new(self.0.ns, self.0.db, &self.0.tb, &self.0.ix, node_id)
	}

	fn new_bi_key(&self, doc_id: DocId) -> Bi<'_> {
		Bi::new(self.0.ns, self.0.db, &self.0.tb, &self.0.ix, doc_id)
	}

	fn new_ii_key(&self, doc_id: DocId) -> Ii<'_> {
		Ii::new(self.0.ns, self.0.db, &self.0.tb, &self.0.ix, doc_id)
	}

<<<<<<< HEAD
	fn new_id_key(&self, id: Id) -> IdKey {
		IdKey::new(self.0.ns, self.0.db, &self.0.tb, &self.0.ix, id)
=======
	fn new_id_key(&self, id: RecordIdKey) -> IdKey {
		IdKey::new(&self.0.ns, &self.0.db, &self.0.tb, &self.0.ix, id)
>>>>>>> e3245342
	}

	#[cfg(not(target_family = "wasm"))]
	pub(crate) fn new_ia_key(&self, i: u32) -> Ia<'_> {
		Ia::new(self.0.ns, self.0.db, &self.0.tb, &self.0.ix, i)
	}

	#[cfg(not(target_family = "wasm"))]
<<<<<<< HEAD
	pub(crate) fn new_ip_key(&self, id: Id) -> Ip {
		Ip::new(self.0.ns, self.0.db, &self.0.tb, &self.0.ix, id)
=======
	pub(crate) fn new_ip_key(&self, id: RecordIdKey) -> Ip {
		Ip::new(&self.0.ns, &self.0.db, &self.0.tb, &self.0.ix, id)
>>>>>>> e3245342
	}

	pub(crate) fn new_ib_key(&self, start: i64) -> Ib<'_> {
		Ib::new(self.0.ns, self.0.db, &self.0.tb, &self.0.ix, start)
	}

	pub(crate) fn new_ic_key(&self, nid: Uuid) -> Ic {
		Ic::new(self.0.ns, self.0.db, &self.0.tb, &self.0.ix, nid, Uuid::now_v7())
	}

	pub(crate) fn new_ib_range(&self) -> Result<Range<Key>> {
		Ib::new_range(self.0.ns, self.0.db, &self.0.tb, &self.0.ix)
	}

	pub(crate) fn new_is_key(&self, nid: Uuid) -> Is<'_> {
		Is::new(self.0.ns, self.0.db, &self.0.tb, &self.0.ix, nid)
	}

	fn new_td_root<'a>(&'a self, term: &'a str) -> TdRoot<'a> {
		TdRoot::new(self.0.ns, self.0.db, &self.0.tb, &self.0.ix, term)
	}

	fn new_td<'a>(&'a self, term: &'a str, doc_id: DocId) -> Td<'a> {
		Td::new(self.0.ns, self.0.db, &self.0.tb, &self.0.ix, term, doc_id)
	}

	fn new_tt<'a>(
		&'a self,
		term: &'a str,
		doc_id: DocId,
		nid: Uuid,
		uid: Uuid,
		add: bool,
	) -> Tt<'a> {
		Tt::new(self.0.ns, self.0.db, &self.0.tb, &self.0.ix, term, doc_id, nid, uid, add)
	}

	fn new_tt_term_range(&self, term: &str) -> Result<(Key, Key)> {
		Tt::term_range(self.0.ns, self.0.db, &self.0.tb, &self.0.ix, term)
	}

	fn new_tt_terms_range(&self) -> Result<(Key, Key)> {
		Tt::terms_range(self.0.ns, self.0.db, &self.0.tb, &self.0.ix)
	}

	fn new_dc_with_id(&self, doc_id: DocId, nid: Uuid, uid: Uuid) -> Dc {
		Dc::new(self.0.ns, self.0.db, &self.0.tb, &self.0.ix, doc_id, nid, uid)
	}

	fn new_dc_compacted(&self) -> Result<Key> {
		Dc::new_root(self.0.ns, self.0.db, &self.0.tb, &self.0.ix)
	}

	fn new_dc_range(&self) -> Result<(Key, Key)> {
		Dc::range(self.0.ns, self.0.db, &self.0.tb, &self.0.ix)
	}

	fn new_dl(&self, doc_id: DocId) -> Dl<'_> {
		Dl::new(self.0.ns, self.0.db, &self.0.tb, &self.0.ix, doc_id)
	}

	pub(crate) fn table(&self) -> &str {
		&self.0.tb
	}

	#[cfg(not(target_family = "wasm"))]
	pub(crate) fn index(&self) -> &str {
		&self.0.ix
	}
}<|MERGE_RESOLUTION|>--- conflicted
+++ resolved
@@ -4,11 +4,7 @@
 pub mod planner;
 pub mod trees;
 
-<<<<<<< HEAD
 use crate::catalog::{DatabaseId, NamespaceId};
-use crate::expr::Id;
-=======
->>>>>>> e3245342
 use crate::idx::docids::DocId;
 use crate::idx::ft::search::terms::TermId;
 use crate::idx::trees::hnsw::ElementId;
@@ -53,12 +49,7 @@
 use std::sync::Arc;
 use uuid::Uuid;
 
-<<<<<<< HEAD
 #[derive(Debug, Clone, Hash, PartialEq, Eq)]
-#[non_exhaustive]
-=======
-#[derive(Debug, Clone, Default, Hash, PartialEq, Eq)]
->>>>>>> e3245342
 pub struct IndexKeyBase(Arc<Inner>);
 
 #[derive(Debug, Hash, PartialEq, Eq)]
@@ -160,13 +151,8 @@
 		He::new(self.0.ns, self.0.db, &self.0.tb, &self.0.ix, element_id)
 	}
 
-<<<<<<< HEAD
-	fn new_hi_key(&self, id: Id) -> Hi<'_> {
+	fn new_hi_key(&self, id: RecordIdKey) -> Hi<'_> {
 		Hi::new(self.0.ns, self.0.db, &self.0.tb, &self.0.ix, id)
-=======
-	fn new_hi_key(&self, id: RecordIdKey) -> Hi<'_> {
-		Hi::new(&self.0.ns, &self.0.db, &self.0.tb, &self.0.ix, id)
->>>>>>> e3245342
 	}
 
 	fn new_hl_key(&self, layer: u16, chunk: u32) -> Hl<'_> {
@@ -197,13 +183,8 @@
 		Ii::new(self.0.ns, self.0.db, &self.0.tb, &self.0.ix, doc_id)
 	}
 
-<<<<<<< HEAD
-	fn new_id_key(&self, id: Id) -> IdKey {
+	fn new_id_key(&self, id: RecordIdKey) -> IdKey {
 		IdKey::new(self.0.ns, self.0.db, &self.0.tb, &self.0.ix, id)
-=======
-	fn new_id_key(&self, id: RecordIdKey) -> IdKey {
-		IdKey::new(&self.0.ns, &self.0.db, &self.0.tb, &self.0.ix, id)
->>>>>>> e3245342
 	}
 
 	#[cfg(not(target_family = "wasm"))]
@@ -212,13 +193,8 @@
 	}
 
 	#[cfg(not(target_family = "wasm"))]
-<<<<<<< HEAD
-	pub(crate) fn new_ip_key(&self, id: Id) -> Ip {
+	pub(crate) fn new_ip_key(&self, id: RecordIdKey) -> Ip {
 		Ip::new(self.0.ns, self.0.db, &self.0.tb, &self.0.ix, id)
-=======
-	pub(crate) fn new_ip_key(&self, id: RecordIdKey) -> Ip {
-		Ip::new(&self.0.ns, &self.0.db, &self.0.tb, &self.0.ix, id)
->>>>>>> e3245342
 	}
 
 	pub(crate) fn new_ib_key(&self, start: i64) -> Ib<'_> {
