use std::fmt::Write;
use std::{fmt, str};

use anyhow::Result;
use reblessive::tree::Stk;
use revision::revisioned;
use serde::{Deserialize, Serialize};

use crate::cnf::IDIOM_RECURSION_LIMIT;
use crate::ctx::Context;
use crate::dbs::Options;
use crate::doc::CursorDoc;
use crate::err::Error;
use crate::exe::try_join_all_buffered;
use crate::expr::fmt::{Fmt, is_pretty, pretty_indent};
use crate::expr::idiom::recursion::{
	self, Recursion, clean_iteration, compute_idiom_recursion, is_final,
};
use crate::expr::{Expr, FlowResultExt as _, Graph, Ident, Idiom, Literal, Value};
use crate::val::{Array, RecordId};

#[revisioned(revision = 1)]
#[derive(Clone, Debug, Eq, PartialEq, Serialize, Deserialize, Hash)]
pub enum Part {
	All,
	Flatten,
	Last,
	First,
	Field(Ident),
	Where(Expr),
	Graph(Graph),
	Value(Expr),
	/// TODO: Remove, start and move it out of part to elimite invalid state.
	Start(Expr),
	Method(String, Vec<Expr>),
	Destructure(Vec<DestructurePart>),
	Optional,
	Recurse(Recurse, Option<Idiom>, Option<RecurseInstruction>),
	Doc,
	RepeatRecurse,
}

impl Part {
	/// Returns a part which is equivalent to `.bla` if called with string
	/// `bla`.
	pub fn field(field: String) -> Option<Self> {
		Some(Part::Field(Ident::new(field)?))
	}

	/// Returns a part which is equivalent to `[1]` if called with integer `1`.
	pub fn index_int(idx: i64) -> Self {
		Part::Value(Expr::Literal(Literal::Integer(idx)))
	}

	pub(crate) fn is_index(&self) -> bool {
		matches!(self, Part::Value(Expr::Literal(Literal::Integer(_))) | Part::First | Part::Last)
	}

<<<<<<< HEAD
	/// Returns a raw string representation of this part without any escaping.
	pub(crate) fn as_raw_string(&self) -> String {
		match self {
			Part::All => "[*]".to_string(),
			Part::Last => "[$]".to_string(),
			Part::First => "[0]".to_string(),
			Part::Start(v) => v.to_string(),
			Part::Field(v) => format!(".{}", v.as_raw_string()),
			Part::Flatten => "…".to_string(),
			Part::Where(v) => format!("[WHERE {v}]"),
			Part::Graph(v) => v.to_string(),
			Part::Value(v) => format!("[{v}]"),
			Part::Method(v, a) => format!(".{v}({})", Fmt::comma_separated(a)),
			Part::Destructure(v) => {
				let mut s = String::from(".{");
				for (i, p) in v.iter().enumerate() {
					s.push_str(&p.as_raw_string());
					if i != v.len() - 1 {
						s.push(',');
					}
				}
				s.push('}');
				s
			}
			Part::Optional => "?".to_string(),
			Part::Recurse(v, nest, instruction) => {
				let mut s = format!(".{{{v}");
				if let Some(instruction) = instruction {
					s.push_str(&format!("+{instruction}"));
				}
				s.push('}');

				if let Some(nest) = nest {
					s.push_str(&format!("({nest})"));
				}

				s
			}
			Part::Doc => "@".to_string(),
			Part::RepeatRecurse => ".@".to_string(),
		}
	}

	/// Returns the idex if this part would have been `Part::Index(x)` before that field was
	/// removed.
=======
	/// Returns the idex if this part would have been `Part::Index(x)` before
	/// that field was removed.
>>>>>>> 71fad245
	///
	/// TODO: Remove this method once we work out the kinks with removing
	/// `Part::Index(x)` and only having `Part::Value(x)`
	///
	/// Already marked as deprecated for the full release to remind that this
	/// behavior should be fixed.
	#[deprecated(since = "3.0.0")]
	pub(crate) fn as_old_index(&self) -> Option<usize> {
		match self {
			Part::Value(Expr::Literal(l)) => match l {
				crate::expr::Literal::Integer(i) => Some(*i as usize),
				crate::expr::Literal::Float(f) => Some(*f as usize),
				crate::expr::Literal::Decimal(d) => Some(usize::try_from(*d).unwrap_or_default()),
				_ => None,
			},
			_ => None,
		}
	}

	/// Check if we require a writeable transaction
	pub(crate) fn read_only(&self) -> bool {
		match self {
			Part::Start(v) => v.read_only(),
			Part::Where(v) => v.read_only(),
			Part::Value(v) => v.read_only(),
			Part::Method(_, v) => v.iter().all(Expr::read_only),
			_ => true,
		}
	}
	/// Returns a yield if an alias is specified
	pub(crate) fn alias(&self) -> Option<&Idiom> {
		match self {
			Part::Graph(v) => v.alias.as_ref(),
			_ => None,
		}
	}

	fn recursion_plan(&self) -> Option<RecursionPlan> {
		match self {
			Part::RepeatRecurse => Some(RecursionPlan::Repeat),
			Part::Destructure(parts) => {
				for (j, p) in parts.iter().enumerate() {
					let plan = match p {
						DestructurePart::Aliased(field, v) => v.find_recursion_plan().map(|plan| {
							(
								field.to_owned(),
								plan.0.to_vec(),
								Box::new(plan.1.clone()),
								plan.2.to_vec(),
							)
						}),
						DestructurePart::Destructure(field, parts) => {
							Part::Destructure(parts.to_owned()).recursion_plan().map(|plan| {
								(
									field.to_owned(),
									vec![Part::Field(field.to_owned())],
									Box::new(plan),
									vec![],
								)
							})
						}
						_ => None,
					};

					if let Some((field, before, plan, after)) = plan {
						let mut parts = parts.clone();
						parts.remove(j);
						return Some(RecursionPlan::Destructure {
							parts,
							field,
							before,
							plan,
							after,
						});
					}
				}

				None
			}
			_ => None,
		}
	}
}

impl fmt::Display for Part {
	fn fmt(&self, f: &mut fmt::Formatter) -> fmt::Result {
		match self {
			Part::All => f.write_str("[*]"),
			Part::Last => f.write_str("[$]"),
			Part::First => f.write_str("[0]"),
			Part::Start(v) => write!(f, "{v}"),
			Part::Field(v) => write!(f, ".{v}"),
			Part::Flatten => f.write_str("…"),
			Part::Where(v) => write!(f, "[WHERE {v}]"),
			Part::Graph(v) => write!(f, "{v}"),
			Part::Value(v) => write!(f, "[{v}]"),
			Part::Method(v, a) => write!(f, ".{v}({})", Fmt::comma_separated(a)),
			Part::Destructure(v) => {
				f.write_str(".{")?;
				if !is_pretty() {
					f.write_char(' ')?;
				}
				if !v.is_empty() {
					let indent = pretty_indent();
					write!(f, "{}", Fmt::pretty_comma_separated(v))?;
					drop(indent);
				}
				if is_pretty() {
					f.write_char('}')
				} else {
					f.write_str(" }")
				}
			}
			Part::Optional => write!(f, "?"),
			Part::Recurse(v, nest, instruction) => {
				write!(f, ".{{{v}")?;
				if let Some(instruction) = instruction {
					write!(f, "+{instruction}")?;
				}
				write!(f, "}}")?;

				if let Some(nest) = nest {
					write!(f, "({nest})")?;
				}

				Ok(())
			}
			Part::Doc => write!(f, "@"),
			Part::RepeatRecurse => write!(f, ".@"),
		}
	}
}

// ------------------------------

#[derive(Clone, Debug)]
pub enum RecursionPlan {
	Repeat,
	Destructure {
		// The destructure parts
		parts: Vec<DestructurePart>,
		// Which field contains the repeat symbol
		field: Ident,
		// Path before the repeat symbol
		before: Vec<Part>,
		// The recursion plan
		plan: Box<RecursionPlan>,
		// Path after the repeat symbol
		after: Vec<Part>,
	},
}

impl<'a> RecursionPlan {
	pub async fn compute(
		&self,
		stk: &mut Stk,
		ctx: &Context,
		opt: &Options,
		doc: Option<&CursorDoc>,
		rec: Recursion<'a>,
	) -> Result<Value> {
		match rec.current {
			Value::Array(value) => stk
				.scope(|scope| {
					let futs = value.iter().map(|value| {
						scope.run(|stk| {
							let rec = rec.with_current(value);
							self.compute_inner(stk, ctx, opt, doc, rec)
						})
					});
					try_join_all_buffered(futs)
				})
				.await
				.map(Into::into),
			_ => stk.run(|stk| self.compute_inner(stk, ctx, opt, doc, rec)).await,
		}
	}

	pub async fn compute_inner(
		&self,
		stk: &mut Stk,
		ctx: &Context,
		opt: &Options,
		doc: Option<&CursorDoc>,
		rec: Recursion<'a>,
	) -> Result<Value> {
		match self {
			Self::Repeat => compute_idiom_recursion(stk, ctx, opt, doc, rec).await,
			Self::Destructure {
				parts,
				field,
				before,
				plan,
				after,
			} => {
				let v = stk
					.run(|stk| rec.current.get(stk, ctx, opt, doc, before))
					.await
					.catch_return()?;
				let v = plan.compute(stk, ctx, opt, doc, rec.with_current(&v)).await?;
				let v = stk.run(|stk| v.get(stk, ctx, opt, doc, after)).await.catch_return()?;
				let v = clean_iteration(v);

				if rec.iterated < rec.min && is_final(&v) {
					// We do not use get_final here, because it's not a result
					// the user will see, it's rather about path elimination
					// By returning NONE, an array to be eliminated will be
					// filled with NONE, and thus eliminated
					return Ok(Value::None);
				}

				let path = &[Part::Destructure(parts.to_owned())];
				match stk
					.run(|stk| rec.current.get(stk, ctx, opt, doc, path))
					.await
					.catch_return()?
				{
					Value::Object(mut obj) => {
						obj.insert(field.as_raw_string(), v);
						Ok(Value::Object(obj))
					}
					Value::None => Ok(Value::None),
					v => Err(anyhow::Error::new(Error::unreachable(format_args!(
						"Expected an object or none, found {}.",
						v.kind_of()
					)))),
				}
			}
		}
	}
}

pub trait FindRecursionPlan<'a> {
	fn find_recursion_plan(&'a self) -> Option<(&'a [Part], RecursionPlan, &'a [Part])>;
}

impl<'a> FindRecursionPlan<'a> for &'a [Part] {
	fn find_recursion_plan(&'a self) -> Option<(&'a [Part], RecursionPlan, &'a [Part])> {
		for (i, p) in self.iter().enumerate() {
			if let Some(plan) = p.recursion_plan() {
				return Some((&self[..i], plan, &self[(i + 1)..]));
			}
		}

		None
	}
}

impl<'a> FindRecursionPlan<'a> for &'a Idiom {
	fn find_recursion_plan(&'a self) -> Option<(&'a [Part], RecursionPlan, &'a [Part])> {
		for (i, p) in self.iter().enumerate() {
			if let Some(plan) = p.recursion_plan() {
				return Some((&self[..i], plan, &self[(i + 1)..]));
			}
		}

		None
	}
}

// ------------------------------

pub trait SplitByRepeatRecurse<'a> {
	fn split_by_repeat_recurse(&'a self) -> Option<(&'a [Part], &'a [Part])>;
}

impl<'a> SplitByRepeatRecurse<'a> for &'a [Part] {
	fn split_by_repeat_recurse(&'a self) -> Option<(&'a [Part], &'a [Part])> {
		self.iter()
			.position(|p| matches!(p, Part::RepeatRecurse))
			// We exclude the `@` repeat recurse symbol here, because
			// it ensures we will loop the idiom path, instead of using
			// `.get()` to recurse
			.map(|i| (&self[..i], &self[(i + 1)..]))
	}
}

impl<'a> SplitByRepeatRecurse<'a> for &'a Idiom {
	fn split_by_repeat_recurse(&'a self) -> Option<(&'a [Part], &'a [Part])> {
		self.iter()
			.position(|p| matches!(p, Part::RepeatRecurse))
			// We exclude the `@` repeat recurse symbol here, because
			// it ensures we will loop the idiom path, instead of using
			// `.get()` to recurse
			.map(|i| (&self[..i], &self[(i + 1)..]))
	}
}

// ------------------------------

pub trait Next<'a> {
	fn next(&'a self) -> &'a [Part];
}

impl<'a> Next<'a> for &'a [Part] {
	fn next(&'a self) -> &'a [Part] {
		match self.len() {
			0 => &[],
			_ => &self[1..],
		}
	}
}

// ------------------------------

pub trait Skip<'a> {
	fn skip(&'a self, amount: usize) -> &'a [Part];
}

impl<'a> Skip<'a> for &'a [Part] {
	fn skip(&'a self, amount: usize) -> &'a [Part] {
		match self.len() {
			0 => &[],
			_ => &self[amount..],
		}
	}
}

// ------------------------------

pub trait NextMethod<'a> {
	fn next_method(&'a self) -> &'a [Part];
}

impl<'a> NextMethod<'a> for &'a [Part] {
	fn next_method(&'a self) -> &'a [Part] {
		match self.iter().position(|p| matches!(p, Part::Method(_, _))) {
			None => &[],
			Some(i) => &self[i..],
		}
	}
}

impl<'a> NextMethod<'a> for &'a Idiom {
	fn next_method(&'a self) -> &'a [Part] {
		match self.iter().position(|p| matches!(p, Part::Method(_, _))) {
			None => &[],
			Some(i) => &self[i..],
		}
	}
}

// ------------------------------

#[revisioned(revision = 1)]
#[derive(Clone, Debug, Eq, PartialEq, Serialize, Deserialize, Hash)]
pub enum DestructurePart {
	All(Ident),
	Field(Ident),
	Aliased(Ident, Idiom),
	Destructure(Ident, Vec<DestructurePart>),
}

impl DestructurePart {
	pub fn field(&self) -> &Ident {
		match self {
			DestructurePart::All(v) => v,
			DestructurePart::Field(v) => v,
			DestructurePart::Aliased(v, _) => v,
			DestructurePart::Destructure(v, _) => v,
		}
	}

	pub fn path(&self) -> Vec<Part> {
		match self {
			DestructurePart::All(v) => vec![Part::Field(v.clone()), Part::All],
			DestructurePart::Field(v) => vec![Part::Field(v.clone())],
			DestructurePart::Aliased(_, v) => v.0.clone(),
			DestructurePart::Destructure(f, d) => {
				vec![Part::Field(f.clone()), Part::Destructure(d.clone())]
			}
		}
	}

	pub(crate) fn as_raw_string(&self) -> String {
		match self {
			DestructurePart::All(fd) => format!("{}.*", fd.as_raw_string()),
			DestructurePart::Field(fd) => fd.as_raw_string(),
			DestructurePart::Aliased(fd, v) => {
				format!("{}: {}", fd.as_raw_string(), v.as_raw_string())
			}
			DestructurePart::Destructure(fd, d) => {
				let mut s = fd.as_raw_string();
				s.push('{');
				for p in d.iter() {
					s.push_str(&p.as_raw_string());
				}
				s.push('}');
				s
			}
		}
	}

	pub fn idiom(&self) -> Idiom {
		Idiom(self.path())
	}
}

impl fmt::Display for DestructurePart {
	fn fmt(&self, f: &mut fmt::Formatter) -> fmt::Result {
		match self {
			DestructurePart::All(fd) => write!(f, "{fd}.*"),
			DestructurePart::Field(fd) => write!(f, "{fd}"),
			DestructurePart::Aliased(fd, v) => write!(f, "{fd}: {v}"),
			DestructurePart::Destructure(fd, d) => {
				write!(f, "{fd}{}", Part::Destructure(d.clone()))
			}
		}
	}
}

// ------------------------------

#[revisioned(revision = 1)]
#[derive(Clone, Debug, Eq, PartialEq, Serialize, Deserialize, Hash)]
pub enum Recurse {
	Fixed(u32),
	Range(Option<u32>, Option<u32>),
}

impl TryInto<(u32, Option<u32>)> for Recurse {
	type Error = anyhow::Error;

	fn try_into(self) -> Result<(u32, Option<u32>)> {
		let v = match self {
			Recurse::Fixed(v) => (v, Some(v)),
			Recurse::Range(min, max) => {
				let min = min.unwrap_or(1);
				(min, max)
			}
		};

		match v {
			(min, _) if min < 1 => Err(anyhow::Error::new(Error::InvalidBound {
				found: min.to_string(),
				expected: "at least 1".into(),
			})),
			(_, Some(max)) if max > (*IDIOM_RECURSION_LIMIT as u32) => {
				Err(anyhow::Error::new(Error::InvalidBound {
					found: max.to_string(),
					expected: format!("{} at most", *IDIOM_RECURSION_LIMIT),
				}))
			}
			v => Ok(v),
		}
	}
}

impl fmt::Display for Recurse {
	fn fmt(&self, f: &mut fmt::Formatter) -> fmt::Result {
		match self {
			Recurse::Fixed(v) => write!(f, "{v}"),
			Recurse::Range(beg, end) => match (beg, end) {
				(None, None) => write!(f, ".."),
				(Some(beg), None) => write!(f, "{beg}.."),
				(None, Some(end)) => write!(f, "..{end}"),
				(Some(beg), Some(end)) => write!(f, "{beg}..{end}"),
			},
		}
	}
}

// ------------------------------

#[revisioned(revision = 1)]
#[derive(Clone, Debug, Eq, PartialEq, Serialize, Deserialize, Hash)]
pub enum RecurseInstruction {
	Path {
		// Do we include the starting point in the paths?
		inclusive: bool,
	},
	Collect {
		// Do we include the starting point in the collection?
		inclusive: bool,
	},
	Shortest {
		// What ending node are we looking for?
		expects: Expr,
		// Do we include the starting point in the collection?
		inclusive: bool,
	},
}

#[allow(clippy::too_many_arguments)]
async fn walk_paths(
	stk: &mut Stk,
	ctx: &Context,
	opt: &Options,
	doc: Option<&CursorDoc>,
	recursion: Recursion<'_>,
	finished: &mut Vec<Value>,
	inclusive: bool,
	expects: Option<&Value>,
) -> Result<Value> {
	let mut open: Vec<Value> = vec![];
	let paths = match recursion.current {
		Value::Array(v) => &v.0,
		v => &vec![v.to_owned()],
	};

	for path in paths.iter() {
		let path = match path {
			Value::Array(v) => &v.0,
			v => &vec![v.to_owned()],
		};
		let Some(last) = path.last() else {
			continue;
		};
		let res =
			stk.run(|stk| last.get(stk, ctx, opt, doc, recursion.path)).await.catch_return()?;

		if recursion::is_final(&res) || &res == last {
			if expects.is_none()
				&& (recursion.iterated > 1 || inclusive)
				&& recursion.iterated >= recursion.min
			{
				finished.push(path.to_owned().into());
			}
			continue;
		}

		let steps = match res {
			Value::Array(v) => v.0,
			v => vec![v],
		};

		let reached_max = recursion.max.is_some_and(|max| recursion.iterated >= max);
		for step in steps.iter() {
			let val = if recursion.iterated == 1 && !inclusive {
				Value::from(vec![step.to_owned()])
			} else {
				let mut path = path.to_owned();
				path.push(step.to_owned());
				Value::from(path)
			};
			if let Some(expects) = expects {
				if step == expects {
					let steps = match val {
						Value::Array(v) => v.0,
						v => vec![v],
					};
					for step in steps {
						finished.push(step);
					}
					return Ok(Value::None);
				}
			}
			if reached_max {
				if (Option::<&Value>::None).is_none() {
					finished.push(val);
				}
			} else {
				open.push(val);
			}
		}
	}

	Ok(Value::Array(Array(open)))
}

impl RecurseInstruction {
	pub(crate) async fn compute(
		&self,
		stk: &mut Stk,
		ctx: &Context,
		opt: &Options,
		doc: Option<&CursorDoc>,
		rec: Recursion<'_>,
		finished: &mut Vec<Value>,
	) -> Result<Value> {
		match self {
			Self::Path {
				inclusive,
			} => walk_paths(stk, ctx, opt, doc, rec, finished, *inclusive, None).await,
			Self::Shortest {
				expects,
				inclusive,
			} => {
				let expects = stk
					.run(|stk| expects.compute(stk, ctx, opt, doc))
					.await
					.catch_return()?
					.coerce_to::<RecordId>()?
					.into();
				walk_paths(stk, ctx, opt, doc, rec, finished, *inclusive, Some(&expects)).await
			}
			Self::Collect {
				inclusive,
			} => {
				// If we are inclusive, we add the starting point to the collection
				if rec.iterated == 1 && *inclusive {
					match rec.current {
						Value::Array(v) => {
							for v in v.iter() {
								if !finished.contains(v) {
									finished.push(v.to_owned());
								}
							}
						}
						v => {
							if !finished.contains(v) {
								finished.push(v.to_owned());
							}
						}
					};
				}

				// Apply the recursed path to the current values
				let res = stk
					.run(|stk| rec.current.get(stk, ctx, opt, doc, rec.path))
					.await
					.catch_return()?;
				// Clean the iteration
				let res = clean_iteration(res);

				// Persist any new values from the result
				match &res {
					Value::Array(v) => {
						for v in v.iter() {
							if !finished.contains(v) {
								finished.push(v.to_owned());
							}
						}
					}
					v => {
						if !finished.contains(v) {
							finished.push(v.to_owned());
						}
					}
				};

				// Continue
				Ok(res)
			}
		}
	}
}

impl fmt::Display for RecurseInstruction {
	fn fmt(&self, f: &mut fmt::Formatter) -> fmt::Result {
		match self {
			Self::Path {
				inclusive,
			} => {
				write!(f, "path")?;

				if *inclusive {
					write!(f, "+inclusive")?;
				}

				Ok(())
			}
			Self::Collect {
				inclusive,
			} => {
				write!(f, "collect")?;

				if *inclusive {
					write!(f, "+inclusive")?;
				}

				Ok(())
			}
			Self::Shortest {
				expects,
				inclusive,
			} => {
				write!(f, "shortest={expects}")?;

				if *inclusive {
					write!(f, "+inclusive")?;
				}

				Ok(())
			}
		}
	}
}<|MERGE_RESOLUTION|>--- conflicted
+++ resolved
@@ -56,7 +56,6 @@
 		matches!(self, Part::Value(Expr::Literal(Literal::Integer(_))) | Part::First | Part::Last)
 	}
 
-<<<<<<< HEAD
 	/// Returns a raw string representation of this part without any escaping.
 	pub(crate) fn as_raw_string(&self) -> String {
 		match self {
@@ -100,12 +99,8 @@
 		}
 	}
 
-	/// Returns the idex if this part would have been `Part::Index(x)` before that field was
-	/// removed.
-=======
 	/// Returns the idex if this part would have been `Part::Index(x)` before
 	/// that field was removed.
->>>>>>> 71fad245
 	///
 	/// TODO: Remove this method once we work out the kinks with removing
 	/// `Part::Index(x)` and only having `Part::Value(x)`
