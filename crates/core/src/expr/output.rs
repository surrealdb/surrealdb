--- conflicted
+++ resolved
@@ -1,4 +1,4 @@
-use surrealdb_types::{SqlFormat, ToSql};
+use surrealdb_types::{SqlFormat, ToSql, write_sql};
 
 use crate::expr::field::{Fields, Selector};
 use crate::expr::{Expr, Field, Literal};
@@ -18,12 +18,11 @@
 	fn fmt_sql(&self, f: &mut String, fmt: SqlFormat) {
 		f.push_str("RETURN ");
 		match self {
-<<<<<<< HEAD
-			Self::None => f.write_str("NONE"),
-			Self::Null => f.write_str("NULL"),
-			Self::Diff => f.write_str("DIFF"),
-			Self::After => f.write_str("AFTER"),
-			Self::Before => f.write_str("BEFORE"),
+			Self::None => f.push_str("NONE"),
+			Self::Null => f.push_str("NULL"),
+			Self::Diff => f.push_str("DIFF"),
+			Self::After => f.push_str("AFTER"),
+			Self::Before => f.push_str("BEFORE"),
 			Self::Fields(v) => match v {
 				Fields::Select(fields) => {
 					let mut iter = fields.iter();
@@ -32,55 +31,22 @@
 							expr: Expr::Literal(Literal::None),
 							alias,
 						})) => {
-							f.write_str("(NONE)")?;
+							f.push_str("(NONE)");
 							if let Some(alias) = alias {
-								write!(f, " AS {alias}")?;
+								write_sql!(f, fmt, " AS {alias}");
 							}
 						}
 						Some(x) => {
-							x.fmt(f)?;
+							x.fmt_sql(f, fmt);
 						}
 						None => {}
 					}
 
 					for x in iter {
-						write!(f, ", {x}")?
+						write_sql!(f, fmt, ", {x}");
 					}
-
-					Ok(())
-=======
-			Self::None => f.push_str("NONE"),
-			Self::Null => f.push_str("NULL"),
-			Self::Diff => f.push_str("DIFF"),
-			Self::After => f.push_str("AFTER"),
-			Self::Before => f.push_str("BEFORE"),
-			Self::Fields(v) => {
-				let starts_with_none = match v {
-					Fields::Value(selector) => {
-						matches!(selector.expr, Expr::Literal(Literal::None))
-					}
-					Fields::Select(fields) => fields
-						.first()
-						.map(|x| {
-							matches!(
-								x,
-								Field::Single(Selector {
-									expr: Expr::Literal(Literal::None),
-									..
-								})
-							)
-						})
-						.unwrap_or(false),
-				};
-				if starts_with_none {
-					f.push('(');
-					v.fmt_sql(f, fmt);
-					f.push(')')
-				} else {
-					v.fmt_sql(f, fmt)
->>>>>>> 51c06a74
 				}
-				x => x.fmt(f),
+				x => x.fmt_sql(f, fmt),
 			},
 		}
 	}
