<<<<<<< HEAD
use crate::expr::field::Fields;
=======
use std::fmt::{self, Display};

use crate::expr::field::{Fields, Selector};
use crate::expr::{Expr, Field, Literal};
>>>>>>> f8888743

#[derive(Clone, Debug, Default, Eq, PartialEq, Hash)]
pub(crate) enum Output {
	#[default]
	None,
	Null,
	Diff,
	After,
	Before,
	Fields(Fields),
<<<<<<< HEAD
=======
}

impl Display for Output {
	fn fmt(&self, f: &mut fmt::Formatter) -> fmt::Result {
		f.write_str("RETURN ")?;
		match self {
			Self::None => f.write_str("NONE"),
			Self::Null => f.write_str("NULL"),
			Self::Diff => f.write_str("DIFF"),
			Self::After => f.write_str("AFTER"),
			Self::Before => f.write_str("BEFORE"),
			Self::Fields(v) => {
				let starts_with_none = match v {
					Fields::Value(selector) => {
						matches!(selector.expr, Expr::Literal(Literal::None))
					}
					Fields::Select(fields) => fields
						.first()
						.map(|x| {
							matches!(
								x,
								Field::Single(Selector {
									expr: Expr::Literal(Literal::None),
									..
								})
							)
						})
						.unwrap_or(false),
				};
				if starts_with_none {
					f.write_str("(")?;
					Display::fmt(v, f)?;
					f.write_str(")")
				} else {
					Display::fmt(v, f)
				}
			}
		}
	}
>>>>>>> f8888743
}<|MERGE_RESOLUTION|>--- conflicted
+++ resolved
@@ -1,11 +1,7 @@
-<<<<<<< HEAD
-use crate::expr::field::Fields;
-=======
-use std::fmt::{self, Display};
+use surrealdb_types::{SqlFormat, ToSql};
 
 use crate::expr::field::{Fields, Selector};
 use crate::expr::{Expr, Field, Literal};
->>>>>>> f8888743
 
 #[derive(Clone, Debug, Default, Eq, PartialEq, Hash)]
 pub(crate) enum Output {
@@ -16,19 +12,17 @@
 	After,
 	Before,
 	Fields(Fields),
-<<<<<<< HEAD
-=======
 }
 
-impl Display for Output {
-	fn fmt(&self, f: &mut fmt::Formatter) -> fmt::Result {
-		f.write_str("RETURN ")?;
+impl ToSql for Output {
+	fn fmt_sql(&self, f: &mut String, fmt: SqlFormat) {
+		f.push_str("RETURN ");
 		match self {
-			Self::None => f.write_str("NONE"),
-			Self::Null => f.write_str("NULL"),
-			Self::Diff => f.write_str("DIFF"),
-			Self::After => f.write_str("AFTER"),
-			Self::Before => f.write_str("BEFORE"),
+			Self::None => f.push_str("NONE"),
+			Self::Null => f.push_str("NULL"),
+			Self::Diff => f.push_str("DIFF"),
+			Self::After => f.push_str("AFTER"),
+			Self::Before => f.push_str("BEFORE"),
 			Self::Fields(v) => {
 				let starts_with_none = match v {
 					Fields::Value(selector) => {
@@ -48,14 +42,13 @@
 						.unwrap_or(false),
 				};
 				if starts_with_none {
-					f.write_str("(")?;
-					Display::fmt(v, f)?;
-					f.write_str(")")
+					f.push_str("(");
+					v.fmt_sql(f, fmt);
+					f.push_str(")")
 				} else {
-					Display::fmt(v, f)
+					v.fmt_sql(f, fmt)
 				}
 			}
 		}
 	}
->>>>>>> f8888743
 }