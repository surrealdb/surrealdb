--- conflicted
+++ resolved
@@ -22,10 +22,6 @@
 	BinaryOperator, Block, Constant, ControlFlow, FlowResult, FunctionCall, Idiom, Literal, Mock,
 	ObjectEntry, Param, PostfixOperator, PrefixOperator, RecordIdKeyLit, RecordIdLit,
 };
-<<<<<<< HEAD
-use crate::fmt::{CoverStmts, EscapeIdent, Pretty};
-=======
->>>>>>> 51c06a74
 use crate::fnc;
 use crate::types::PublicValue;
 use crate::val::{Array, Range, Table, Value};
@@ -771,123 +767,6 @@
 	}
 }
 
-<<<<<<< HEAD
-impl fmt::Display for Expr {
-	fn fmt(&self, f: &mut fmt::Formatter) -> fmt::Result {
-		use std::fmt::Write;
-		let mut f = Pretty::from(f);
-		match self {
-			Expr::Literal(literal) => write!(f, "{literal}"),
-			Expr::Param(param) => write!(f, "{param}"),
-			Expr::Idiom(idiom) => write!(f, "{idiom}"),
-			Expr::Table(ident) => write!(f, "{}", EscapeIdent(ident)),
-			Expr::Mock(mock) => write!(f, "{mock}"),
-			Expr::Block(block) => write!(f, "{block}"),
-			Expr::Constant(constant) => write!(f, "{constant}"),
-			Expr::Prefix {
-				op,
-				expr,
-			} => {
-				let expr_bp = BindingPower::for_expr(expr);
-				let op_bp = BindingPower::for_prefix_operator(op);
-				if expr.needs_parentheses()
-					|| expr_bp < op_bp
-					|| expr_bp == op_bp && matches!(expr_bp, BindingPower::Range)
-				{
-					write!(f, "{op}({expr})")
-				} else {
-					write!(f, "{op}{expr}")
-				}
-			}
-			Expr::Postfix {
-				expr,
-				op,
-			} => {
-				let expr_bp = BindingPower::for_expr(expr);
-				let op_bp = BindingPower::for_postfix_operator(op);
-				if expr.needs_parentheses()
-					|| expr_bp < op_bp
-					|| expr_bp == op_bp && matches!(expr_bp, BindingPower::Range)
-					|| matches!(op, PostfixOperator::Call(_))
-				{
-					write!(f, "({expr}){op}")
-				} else {
-					write!(f, "{expr}{op}")
-				}
-			}
-			Expr::Binary {
-				left,
-				op,
-				right,
-			} => {
-				let op_bp = BindingPower::for_binary_operator(op);
-				let left_bp = BindingPower::for_expr(left);
-				let right_bp = BindingPower::for_expr(right);
-
-				if left.needs_parentheses()
-					|| left_bp < op_bp
-					|| left_bp == op_bp
-						&& matches!(
-							left_bp,
-							BindingPower::Range | BindingPower::Relation | BindingPower::Equality
-						) {
-					write!(f, "({left})")?;
-				} else {
-					write!(f, "{left}")?;
-				}
-
-				if matches!(
-					op,
-					BinaryOperator::Range
-						| BinaryOperator::RangeSkip
-						| BinaryOperator::RangeInclusive
-						| BinaryOperator::RangeSkipInclusive
-				) {
-					write!(f, "{op}")?;
-				} else {
-					write!(f, " {op} ")?;
-				}
-
-				if right.needs_parentheses()
-					|| right_bp < op_bp
-					|| right_bp == op_bp
-						&& matches!(
-							op_bp,
-							BindingPower::Range | BindingPower::Relation | BindingPower::Equality
-						) {
-					write!(f, "({right})")
-				} else {
-					write!(f, "{right}")
-				}
-			}
-			Expr::FunctionCall(function_call) => write!(f, "{function_call}"),
-			Expr::Closure(closure) => write!(f, "{closure}"),
-			Expr::Break => write!(f, "BREAK"),
-			Expr::Continue => write!(f, "CONTINUE"),
-			Expr::Return(x) => write!(f, "{x}"),
-			Expr::Throw(expr) => write!(f, "THROW {}", CoverStmts(expr.as_ref())),
-			Expr::IfElse(s) => write!(f, "{s}"),
-			Expr::Select(s) => write!(f, "{s}"),
-			Expr::Create(s) => write!(f, "{s}"),
-			Expr::Update(s) => write!(f, "{s}"),
-			Expr::Delete(s) => write!(f, "{s}"),
-			Expr::Relate(s) => write!(f, "{s}"),
-			Expr::Insert(s) => write!(f, "{s}"),
-			Expr::Define(s) => write!(f, "{s}"),
-			Expr::Remove(s) => write!(f, "{s}"),
-			Expr::Rebuild(s) => write!(f, "{s}"),
-			Expr::Upsert(s) => write!(f, "{s}"),
-			Expr::Alter(s) => write!(f, "{s}"),
-			Expr::Info(s) => write!(f, "{s}"),
-			Expr::Foreach(s) => write!(f, "{s}"),
-			Expr::Let(s) => write!(f, "{s}"),
-			Expr::Sleep(s) => write!(f, "{s}"),
-		}
-	}
-}
-
-=======
->>>>>>> 51c06a74
 impl ToSql for Expr {
 	fn fmt_sql(&self, f: &mut String, fmt: SqlFormat) {
 		let sql_expr: crate::sql::Expr = self.clone().into();
