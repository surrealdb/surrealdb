--- conflicted
+++ resolved
@@ -354,9 +354,6 @@
 	}
 }
 
-<<<<<<< HEAD
-pub(crate) enum FieldsIter<'a> {
-=======
 impl VisitExpression for Fields {
 	fn visit<F>(&self, visitor: &mut F)
 	where
@@ -369,8 +366,7 @@
 	}
 }
 
-pub enum FieldsIter<'a> {
->>>>>>> 2c0a0b07
+pub(crate) enum FieldsIter<'a> {
 	Single(Option<&'a Field>),
 	Multiple(Iter<'a, Field>),
 }
