use std::fmt;

use revision::revisioned;
use surrealdb_types::sql::ToSql;

use super::Expr;
use super::expression::VisitExpression;

#[revisioned(revision = 1)]
#[derive(Clone, Debug, Eq, PartialEq, Hash)]
pub(crate) struct Cond(pub(crate) Expr);

impl fmt::Display for Cond {
	fn fmt(&self, f: &mut fmt::Formatter) -> fmt::Result {
		write!(f, "WHERE {}", self.0)
	}
}

<<<<<<< HEAD
impl ToSql for Cond {
	fn fmt_sql(&self, f: &mut String) {
		f.push_str(&format!("WHERE {}", self.0));
=======
impl VisitExpression for Cond {
	fn visit<F>(&self, visitor: &mut F)
	where
		F: FnMut(&Expr),
	{
		self.0.visit(visitor);
>>>>>>> 2c0a0b07
	}
}<|MERGE_RESOLUTION|>--- conflicted
+++ resolved
@@ -16,17 +16,17 @@
 	}
 }
 
-<<<<<<< HEAD
 impl ToSql for Cond {
 	fn fmt_sql(&self, f: &mut String) {
 		f.push_str(&format!("WHERE {}", self.0));
-=======
+	}
+}
+
 impl VisitExpression for Cond {
 	fn visit<F>(&self, visitor: &mut F)
 	where
 		F: FnMut(&Expr),
 	{
 		self.0.visit(visitor);
->>>>>>> 2c0a0b07
 	}
 }