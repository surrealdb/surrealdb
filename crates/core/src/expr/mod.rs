//! The type definitions for the computation format of the surreaql executor.

use anyhow::Result;

use crate::err::Error;
use crate::val::Value;

pub(crate) mod access;
pub(crate) mod access_type;
pub(crate) mod algorithm;
pub(crate) mod base;
pub(crate) mod block;
pub(crate) mod bytesize;
pub(crate) mod change_feed_include;
pub(crate) mod changefeed;
pub(crate) mod cond;
pub(crate) mod constant;
pub(crate) mod data;
pub(crate) mod dir;
pub(crate) mod escape;
pub(crate) mod explain;
pub(crate) mod expression;
pub(crate) mod fetch;
pub(crate) mod field;
pub(crate) mod filter;
pub(crate) mod fmt;
pub(crate) mod function;
pub(crate) mod graph;
pub(crate) mod group;
pub(crate) mod ident;
pub(crate) mod idiom;
pub(crate) mod kind;
pub(crate) mod language;
pub(crate) mod limit;
pub(crate) mod literal;
pub(crate) mod mock;
pub(crate) mod model;
pub(crate) mod operation;
pub(crate) mod operator;
pub(crate) mod order;
pub(crate) mod output;
pub(crate) mod param;
pub(crate) mod part;
pub(crate) mod paths;
pub(crate) mod plan;
pub(crate) mod record_id;
pub(crate) mod reference;
pub(crate) mod script;
pub(crate) mod split;
pub(crate) mod start;
pub(crate) mod timeout;
pub(crate) mod tokenizer;
pub(crate) mod user;
pub(crate) mod view;
pub(crate) mod with;

pub(crate) mod decimal;

pub mod statements;

pub use self::access_type::{AccessType, JwtAccess, RecordAccess};
pub use self::algorithm::Algorithm;
pub use self::base::Base;
pub use self::block::Block;
pub use self::bytesize::Bytesize;
pub use self::changefeed::ChangeFeed;
pub use self::cond::Cond;
pub use self::constant::Constant;
pub use self::data::Data;
pub use self::dir::Dir;
//pub use self::edges::Edges;
pub use self::explain::Explain;
pub use self::expression::Expr;
pub use self::fetch::{Fetch, Fetchs};
pub use self::field::{Field, Fields};
pub use self::filter::Filter;
pub use self::function::{Function, FunctionCall};
pub use self::graph::Graph;
pub use self::group::{Group, Groups};
pub use self::ident::Ident;
pub use self::idiom::{Idiom, Idioms};
<<<<<<< HEAD
pub use self::kind::{Kind, KindLiteral};
=======
pub use self::index::Index;
pub use self::kind::{GeometryKind, Kind, KindLiteral};
>>>>>>> e5988f30
pub use self::limit::Limit;
pub use self::literal::Literal;
pub use self::mock::Mock;
pub use self::model::{Model, get_model_path};
pub use self::operation::Operation;
pub use self::operator::{AssignOperator, BinaryOperator, PostfixOperator, PrefixOperator};
pub use self::order::Order;
pub use self::output::Output;
pub use self::param::Param;
pub use self::part::Part;
pub use self::plan::{LogicalPlan, TopLevelExpr};
pub use self::record_id::{RecordIdKeyGen, RecordIdKeyLit, RecordIdKeyRangeLit, RecordIdLit};
pub use self::script::Script;
pub use self::split::{Split, Splits};
pub use self::start::Start;
pub use self::statements::{
	AccessGrant, AccessStatement, AlterStatement, AlterTableStatement, AnalyzeStatement,
	CreateStatement, DefineAccessStatement, DefineAnalyzerStatement, DefineApiStatement,
	DefineDatabaseStatement, DefineEventStatement, DefineFieldStatement, DefineFunctionStatement,
	DefineIndexStatement, DefineModelStatement, DefineNamespaceStatement, DefineParamStatement,
	DefineStatement, DefineTableStatement, DefineUserStatement, DeleteStatement, ForeachStatement,
	IfelseStatement, InfoStatement, InsertStatement, KillStatement, LiveStatement, OptionStatement,
	OutputStatement, RebuildStatement, RelateStatement, RemoveAccessStatement,
	RemoveAnalyzerStatement, RemoveDatabaseStatement, RemoveEventStatement, RemoveFieldStatement,
	RemoveFunctionStatement, RemoveIndexStatement, RemoveModelStatement, RemoveNamespaceStatement,
	RemoveParamStatement, RemoveStatement, RemoveTableStatement, RemoveUserStatement,
	SelectStatement, SetStatement, ShowStatement, SleepStatement, UpdateStatement, UpsertStatement,
	UseStatement,
};
pub use self::timeout::Timeout;
pub use self::tokenizer::Tokenizer;
pub use self::view::View;
pub use self::with::With;

/// Result of functions which can impact the controlflow of query execution.
pub type FlowResult<T> = Result<T, ControlFlow>;

/// An enum carrying control flow information.
///
/// Returned by compute functions which can impact control flow.
#[derive(Debug)]
pub enum ControlFlow {
	Break,
	Continue,
	Return(Value),
	Err(anyhow::Error),
}

impl From<anyhow::Error> for ControlFlow {
	fn from(error: anyhow::Error) -> Self {
		ControlFlow::Err(error)
	}
}

/// Helper trait to catch controlflow return unwinding.
pub trait FlowResultExt {
	/// Function which catches `ControlFlow::Return(x)` and turns it into
	/// `Ok(x)`.
	///
	/// If the error value is either `ControlFlow::Break` or
	/// `ControlFlow::Continue` it will instead create an error that
	/// break/continue was used within an invalid location.
	fn catch_return(self) -> Result<Value, anyhow::Error>;
}

impl FlowResultExt for FlowResult<Value> {
	fn catch_return(self) -> Result<Value, anyhow::Error> {
		match self {
			Err(ControlFlow::Break) | Err(ControlFlow::Continue) => {
				Err(anyhow::Error::new(Error::InvalidControlFlow))
			}
			Err(ControlFlow::Return(x)) => Ok(x),
			Err(ControlFlow::Err(e)) => Err(e),
			Ok(x) => Ok(x),
		}
	}
}<|MERGE_RESOLUTION|>--- conflicted
+++ resolved
@@ -79,12 +79,7 @@
 pub use self::group::{Group, Groups};
 pub use self::ident::Ident;
 pub use self::idiom::{Idiom, Idioms};
-<<<<<<< HEAD
-pub use self::kind::{Kind, KindLiteral};
-=======
-pub use self::index::Index;
 pub use self::kind::{GeometryKind, Kind, KindLiteral};
->>>>>>> e5988f30
 pub use self::limit::Limit;
 pub use self::literal::Literal;
 pub use self::mock::Mock;
