use std::fmt::Debug;

use anyhow::{Result, bail};
use surrealdb_types::{SqlFormat, ToSql};

use crate::catalog::ViewDefinition;
use crate::catalog::aggregation::{AggregateFields, AggregationAnalysis};
use crate::err::Error;
use crate::expr::statements::info::InfoStructure;
use crate::expr::{Cond, Fields, Groups, Value};
<<<<<<< HEAD
=======
use crate::fmt::{EscapeKwFreeIdent, Fmt};
>>>>>>> f8888743

#[derive(Clone, Debug, Eq, PartialEq, Hash)]
pub(crate) struct View {
	pub(crate) materialize: bool,
	pub(crate) expr: Fields,
	pub(crate) what: Vec<String>,
	pub(crate) cond: Option<Cond>,
	pub(crate) group: Option<Groups>,
}

impl View {
	pub(crate) fn to_definition(&self) -> Result<ViewDefinition> {
		if !self.materialize {
			return Ok(ViewDefinition::Select {
				fields: self.expr.clone(),
				tables: self.what.clone(),
				condition: self.cond.clone().map(|x| x.0),
				groups: self.group.clone(),
			});
		}

		let Some(group) = self.group.as_ref() else {
			// No group, nothing to aggregate.
			return Ok(ViewDefinition::Materialized {
				fields: self.expr.clone(),
				tables: self.what.clone(),
				condition: self.cond.clone().map(|x| x.0),
			});
		};

		let analysis = AggregationAnalysis::analyze_fields_groups(&self.expr, group, true)?;
		if let AggregateFields::Value(_) = analysis.fields {
			bail!(Error::InvalidAggregation {
				message: "the selector `VALUE` clause is not supported on DEFINE TABLE .. AS SELECT .. GROUP .. aggregates"
					.to_string()
			})
		}

		Ok(ViewDefinition::Aggregated {
			groups: group.clone(),
			fields: self.expr.clone(),

			analysis,
			tables: self.what.clone(),
			condition: self.cond.clone().map(|x| x.0),
		})
	}
}

<<<<<<< HEAD
impl ToSql for View {
	fn fmt_sql(&self, f: &mut String, sql_fmt: SqlFormat) {
		let sql_view: crate::sql::View = self.clone().into();
		sql_view.fmt_sql(f, sql_fmt);
=======
impl fmt::Display for View {
	fn fmt(&self, f: &mut fmt::Formatter) -> fmt::Result {
		write!(
			f,
			"AS SELECT {} FROM {}",
			self.expr,
			Fmt::comma_separated(self.what.iter().map(|x| EscapeKwFreeIdent(x)))
		)?;
		if let Some(ref v) = self.cond {
			write!(f, " {v}")?
		}
		if let Some(ref v) = self.group {
			write!(f, " {v}")?
		}
		Ok(())
>>>>>>> f8888743
	}
}

impl InfoStructure for View {
	fn structure(self) -> Value {
		self.to_sql().into()
	}
}<|MERGE_RESOLUTION|>--- conflicted
+++ resolved
@@ -1,3 +1,4 @@
+use std::fmt;
 use std::fmt::Debug;
 
 use anyhow::{Result, bail};
@@ -8,10 +9,7 @@
 use crate::err::Error;
 use crate::expr::statements::info::InfoStructure;
 use crate::expr::{Cond, Fields, Groups, Value};
-<<<<<<< HEAD
-=======
 use crate::fmt::{EscapeKwFreeIdent, Fmt};
->>>>>>> f8888743
 
 #[derive(Clone, Debug, Eq, PartialEq, Hash)]
 pub(crate) struct View {
@@ -61,31 +59,12 @@
 	}
 }
 
-<<<<<<< HEAD
 impl ToSql for View {
-	fn fmt_sql(&self, f: &mut String, sql_fmt: SqlFormat) {
+	fn fmt_sql(&self, f: &mut String, fmt: SqlFormat) {
 		let sql_view: crate::sql::View = self.clone().into();
-		sql_view.fmt_sql(f, sql_fmt);
-=======
-impl fmt::Display for View {
-	fn fmt(&self, f: &mut fmt::Formatter) -> fmt::Result {
-		write!(
-			f,
-			"AS SELECT {} FROM {}",
-			self.expr,
-			Fmt::comma_separated(self.what.iter().map(|x| EscapeKwFreeIdent(x)))
-		)?;
-		if let Some(ref v) = self.cond {
-			write!(f, " {v}")?
-		}
-		if let Some(ref v) = self.group {
-			write!(f, " {v}")?
-		}
-		Ok(())
->>>>>>> f8888743
+		sql_view.fmt_sql(f, fmt);
 	}
 }
-
 impl InfoStructure for View {
 	fn structure(self) -> Value {
 		self.to_sql().into()
