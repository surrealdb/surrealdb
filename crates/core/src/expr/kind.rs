use std::collections::{BTreeMap, HashSet};
use std::fmt::Write;
use std::hash::{Hash, Hasher};
use std::str::FromStr;

use geo::{LineString, MultiLineString, MultiPoint, MultiPolygon, Point, Polygon};
use revision::revisioned;
use rust_decimal::Decimal;
use surrealdb_types::{SqlFormat, ToSql};

use crate::expr::statements::info::InfoStructure;
use crate::expr::{Expr, Literal, Part, Value};
<<<<<<< HEAD
=======
use crate::fmt::{EscapeKey, EscapeKwFreeIdent, Fmt, Pretty, QuoteStr, is_pretty, pretty_indent};
>>>>>>> f8888743
use crate::val::{
	Array, Bytes, Closure, Datetime, Duration, File, Geometry, Number, Range, RecordId, Regex, Set,
	Uuid,
};

#[revisioned(revision = 1)]
#[derive(Clone, Debug, Eq, PartialEq, Hash)]
pub enum GeometryKind {
	Point,
	Line,
	Polygon,
	MultiPoint,
	MultiLine,
	MultiPolygon,
	Collection,
}

impl FromStr for GeometryKind {
	type Err = anyhow::Error;

	fn from_str(s: &str) -> Result<Self, Self::Err> {
		match s {
			"point" => Ok(GeometryKind::Point),
			"line" => Ok(GeometryKind::Line),
			"polygon" => Ok(GeometryKind::Polygon),
			"multipoint" => Ok(GeometryKind::MultiPoint),
			"multiline" => Ok(GeometryKind::MultiLine),
			"multipolygon" => Ok(GeometryKind::MultiPolygon),
			"collection" => Ok(GeometryKind::Collection),
			_ => Err(anyhow::anyhow!("invalid geometry kind: {s}")),
		}
	}
}

impl From<GeometryKind> for crate::types::PublicGeometryKind {
	fn from(k: GeometryKind) -> Self {
		match k {
			GeometryKind::Point => crate::types::PublicGeometryKind::Point,
			GeometryKind::Line => crate::types::PublicGeometryKind::Line,
			GeometryKind::Polygon => crate::types::PublicGeometryKind::Polygon,
			GeometryKind::MultiPoint => crate::types::PublicGeometryKind::MultiPoint,
			GeometryKind::MultiLine => crate::types::PublicGeometryKind::MultiLine,
			GeometryKind::MultiPolygon => crate::types::PublicGeometryKind::MultiPolygon,
			GeometryKind::Collection => crate::types::PublicGeometryKind::Collection,
		}
	}
}

impl From<crate::types::PublicGeometryKind> for GeometryKind {
	fn from(k: crate::types::PublicGeometryKind) -> Self {
		match k {
			crate::types::PublicGeometryKind::Point => GeometryKind::Point,
			crate::types::PublicGeometryKind::Line => GeometryKind::Line,
			crate::types::PublicGeometryKind::Polygon => GeometryKind::Polygon,
			crate::types::PublicGeometryKind::MultiPoint => GeometryKind::MultiPoint,
			crate::types::PublicGeometryKind::MultiLine => GeometryKind::MultiLine,
			crate::types::PublicGeometryKind::MultiPolygon => GeometryKind::MultiPolygon,
			crate::types::PublicGeometryKind::Collection => GeometryKind::Collection,
		}
	}
}

/// The kind, or data type, of a value or field.
#[revisioned(revision = 1)]
#[derive(Clone, Debug, Default, Eq, PartialEq, Hash)]
pub enum Kind {
	/// The most generic type, can be anything.
	#[default]
	Any,
	/// None type.
	None,
	/// Null type.
	Null,
	/// Boolean type.
	Bool,
	/// Bytes type.
	Bytes,
	/// Datetime type.
	Datetime,
	/// Decimal type.
	Decimal,
	/// Duration type.
	Duration,
	/// 64-bit floating point type.
	Float,
	/// 64-bit signed integer type.
	Int,
	/// Number type, can be either a float, int or decimal.
	/// This is the most generic type for numbers.
	Number,
	/// Object type.
	Object,
	/// String type.
	String,
	/// UUID type.
	Uuid,
	/// Regular expression type.
	Regex,
	/// A table type.
	Table(Vec<String>),
	/// A record type.
	Record(Vec<String>),
	/// A geometry type.
	/// The vec contains the geometry types as strings, for example `"point"` or
	/// `"polygon"`.
	Geometry(Vec<GeometryKind>),
	/// An either type.
	/// Can be any of the kinds in the vec.
	Either(Vec<Kind>),
	/// A set type.
	Set(Box<Kind>, Option<u64>),
	/// An array type.
	Array(Box<Kind>, Option<u64>),
	/// A function type.
	/// The first option is the argument types, the second is the optional
	/// return type.
	Function(Option<Vec<Kind>>, Option<Box<Kind>>),
	/// A range type.
	Range,
	/// A literal type.
	/// The literal type is used to represent a type that can only be a single
	/// value. For example, `"a"` is a literal type which can only ever be
	/// `"a"`. This can be used in the `Kind::Either` type to represent an
	/// enum.
	Literal(KindLiteral),
	/// A file type.
	/// If the kind was specified without a bucket the vec will be empty.
	/// So `<file>` is just `Kind::File(Vec::new())`
	File(Vec<String>),
}

impl Kind {
	/// Returns the kind of a type.
	pub(crate) fn of<T: HasKind>() -> Kind {
		T::kind()
	}

	/// Returns true if this type is an `any`
	pub(crate) fn is_any(&self) -> bool {
		matches!(self, Kind::Any)
	}

	/// Returns true if this type is a record
	pub(crate) fn is_record(&self) -> bool {
		matches!(self, Kind::Record(_))
	}

	/// Returns true if this type is optional
	pub(crate) fn can_be_none(&self) -> bool {
		match self {
			Kind::None | Kind::Any => true,
			Kind::Either(x) => x.iter().any(|x| x.can_be_none()),
			_ => false,
		}
	}

	/// Returns true if this type is a literal, or contains a literal
	pub(crate) fn contains_literal(&self) -> bool {
		match self {
			Kind::Literal(_) => true,
			Kind::Either(x) => x.iter().any(|x| x.contains_literal()),
			_ => false,
		}
	}

	// Return the kind of the contained value.
	//
	// For example: for `array<number>` or `set<number>` this returns `number`.
	// For `array<number> | set<float>` this returns `number | float`.
	pub(crate) fn inner_kind(&self) -> Option<Kind> {
		match self {
			Kind::Any
			| Kind::None
			| Kind::Null
			| Kind::Bool
			| Kind::Bytes
			| Kind::Datetime
			| Kind::Decimal
			| Kind::Duration
			| Kind::Float
			| Kind::Int
			| Kind::Number
			| Kind::Object
			| Kind::String
			| Kind::Uuid
			| Kind::Regex
			| Kind::Table(_)
			| Kind::Record(_)
			| Kind::Geometry(_)
			| Kind::Function(_, _)
			| Kind::Range
			| Kind::Literal(_)
			| Kind::File(_) => None,
			Kind::Array(x, _) | Kind::Set(x, _) => Some(x.as_ref().clone()),
			Kind::Either(x) => {
				// a either shouldn't be able to contain a either itself so recursing here
				// should be fine.
				let kinds: Vec<Kind> = x.iter().filter_map(Self::inner_kind).collect();
				if kinds.is_empty() {
					None
				} else {
					Some(Kind::Either(kinds))
				}
			}
		}
	}

	pub(crate) fn allows_nested_kind(&self, path: &[Part], kind: &Kind) -> bool {
		// ANY type won't cause a mismatch
		if self.is_any() || kind.is_any() {
			return true;
		}

		if !path.is_empty() {
			match self {
				Kind::Object => return matches!(path.first(), Some(Part::Field(_) | Part::All)),
				Kind::Either(kinds) => {
					return kinds
						.iter()
						.all(|k| matches!(k, Kind::None) || k.allows_nested_kind(path, kind));
				}
				Kind::Array(inner, len) | Kind::Set(inner, len) => {
					return match path.first() {
						Some(Part::All) => inner.allows_nested_kind(&path[1..], kind),
						Some(Part::Value(Expr::Literal(Literal::Integer(i)))) => {
							if let Some(len) = len
								&& *i >= *len as i64
							{
								return false;
							}

							inner.allows_nested_kind(&path[1..], kind)
						}
						_ => false,
					};
				}
				_ => (),
			}
		}

		match self {
			// Check if the two kinds match when we reach the end of the path
			_ if path.is_empty() && self == kind => true,
			// Check if the literal matches the kind
			Kind::Literal(lit) => lit.allows_nested_kind(path, kind),
			// Check if any of the kinds in the either match the kind
			Kind::Either(kinds) => {
				kinds.iter().all(|k| matches!(k, Kind::None) || k.allows_nested_kind(path, kind))
			}
			_ => false,
		}
	}

	pub(crate) fn flatten(self) -> Vec<Kind> {
		match self {
			Kind::Either(x) => x.into_iter().flat_map(|k| k.flatten()).collect(),
			_ => vec![self],
		}
	}

	pub(crate) fn either(kinds: Vec<Kind>) -> Kind {
		let mut seen = HashSet::new();
		let mut kinds = kinds
			.into_iter()
			.flat_map(|k| k.flatten())
			.filter(|k| seen.insert(k.clone()))
			.collect::<Vec<_>>();
		match kinds.len() {
			0 => Kind::None,
			1 => kinds.remove(0),
			_ => Kind::Either(kinds),
		}
	}

	pub(crate) fn option(kind: Kind) -> Kind {
		Kind::either(vec![Kind::None, kind])
	}
}

/// Trait for retrieving the `kind` equivalent of a rust type.
///
/// Returns the most general kind for a type.
/// For example Number could be either number or float or int or decimal but the
/// most general is number.
///
/// This trait is only implemented for types which can only be retrieve from
pub trait HasKind {
	fn kind() -> Kind;
}

impl<T: HasKind> HasKind for Option<T> {
	fn kind() -> Kind {
		Kind::option(T::kind())
	}
}

impl<T: HasKind> HasKind for Vec<T> {
	fn kind() -> Kind {
		let kind = T::kind();
		Kind::Array(Box::new(kind), None)
	}
}

impl HasKind for Array {
	fn kind() -> Kind {
		Kind::Array(Box::new(Kind::Any), None)
	}
}

impl HasKind for Set {
	fn kind() -> Kind {
		Kind::Set(Box::new(Kind::Any), None)
	}
}

impl<T: HasKind, const SIZE: usize> HasKind for [T; SIZE] {
	fn kind() -> Kind {
		let kind = T::kind();
		Kind::Array(Box::new(kind), Some(SIZE as u64))
	}
}

impl HasKind for RecordId {
	fn kind() -> Kind {
		Kind::Record(Vec::new())
	}
}

impl HasKind for Geometry {
	fn kind() -> Kind {
		Kind::Geometry(Vec::new())
	}
}

impl HasKind for Closure {
	fn kind() -> Kind {
		// The inner values of function are currently completely unused.
		Kind::Function(None, None)
	}
}

impl HasKind for Regex {
	fn kind() -> Kind {
		Kind::Regex
	}
}

impl HasKind for File {
	fn kind() -> Kind {
		Kind::File(Vec::new())
	}
}

macro_rules! impl_basic_has_kind{
	($($name:ident => $kind:ident),*$(,)?) => {
		$(
			impl HasKind for $name{
				fn kind() -> Kind{
					Kind::$kind
				}
			}
		)*
	}
}

impl_basic_has_kind! {
	bool => Bool,

	i64 => Int,
	f64 => Float,
	Decimal => Decimal,

	String => String,
	Bytes => Bytes,
	Number => Number,
	Datetime => Datetime,
	Duration => Duration,
	Uuid => Uuid,
	Range => Range,
}

impl HasKind for crate::val::Object {
	fn kind() -> Kind {
		Kind::Object
	}
}

macro_rules! impl_geometry_has_kind{
	($($name:ty => $kind:expr),*$(,)?) => {
		$(
			impl HasKind for $name{
				fn kind() -> Kind{
					Kind::Geometry(vec![$kind])
				}
			}
		)*
	}
}
impl_geometry_has_kind! {
	Point<f64> => GeometryKind::Point,
	LineString<f64> => GeometryKind::Line,
	MultiPoint<f64> => GeometryKind::MultiPoint,
	Polygon<f64> => GeometryKind::Polygon,
	MultiLineString<f64> => GeometryKind::MultiLine,
	MultiPolygon<f64> => GeometryKind::MultiPolygon,
}

impl From<&Kind> for Box<Kind> {
	#[inline]
	fn from(v: &Kind) -> Self {
		Box::new(v.clone())
	}
}

<<<<<<< HEAD
=======
impl Display for Kind {
	fn fmt(&self, f: &mut Formatter) -> fmt::Result {
		match self {
			Kind::Any => f.write_str("any"),
			Kind::None => f.write_str("none"),
			Kind::Null => f.write_str("null"),
			Kind::Bool => f.write_str("bool"),
			Kind::Bytes => f.write_str("bytes"),
			Kind::Datetime => f.write_str("datetime"),
			Kind::Decimal => f.write_str("decimal"),
			Kind::Duration => f.write_str("duration"),
			Kind::Float => f.write_str("float"),
			Kind::Int => f.write_str("int"),
			Kind::Number => f.write_str("number"),
			Kind::Object => f.write_str("object"),
			Kind::String => f.write_str("string"),
			Kind::Uuid => f.write_str("uuid"),
			Kind::Regex => f.write_str("regex"),
			Kind::Function(_, _) => f.write_str("function"),
			Kind::Table(k) => {
				if k.is_empty() {
					f.write_str("table")
				} else {
					write!(
						f,
						"table<{}>",
						Fmt::verbar_separated(k.iter().map(|x| EscapeKwFreeIdent(x)))
					)
				}
			}
			Kind::Record(k) => {
				if k.is_empty() {
					f.write_str("record")
				} else {
					write!(
						f,
						"record<{}>",
						Fmt::verbar_separated(k.iter().map(|x| EscapeKwFreeIdent(x.as_str())))
					)
				}
			}
			Kind::Geometry(k) => {
				if k.is_empty() {
					f.write_str("geometry")
				} else {
					write!(f, "geometry<{}>", Fmt::verbar_separated(k))
				}
			}
			Kind::Set(k, l) => match (k, l) {
				(k, None) if k.is_any() => f.write_str("set"),
				(k, None) => write!(f, "set<{}>", k),
				(k, Some(l)) => write!(f, "set<{}, {}>", k, l),
			},
			Kind::Array(k, l) => match (k, l) {
				(k, None) if k.is_any() => f.write_str("array"),
				(k, None) => write!(f, "array<{}>", k),
				(k, Some(l)) => write!(f, "array<{}, {}>", k, l),
			},
			Kind::Either(k) => write!(f, "{}", Fmt::verbar_separated(k)),
			Kind::Range => f.write_str("range"),
			Kind::Literal(l) => write!(f, "{}", l),
			Kind::File(k) => {
				if k.is_empty() {
					f.write_str("file")
				} else {
					write!(
						f,
						"file<{}>",
						Fmt::verbar_separated(k.iter().map(|x| EscapeKwFreeIdent(x)))
					)
				}
			}
		}
	}
}

>>>>>>> f8888743
impl ToSql for Kind {
	fn fmt_sql(&self, f: &mut String, fmt: SqlFormat) {
		let sql_kind: crate::sql::Kind = self.clone().into();
		sql_kind.fmt_sql(f, fmt);
	}
}

impl InfoStructure for Kind {
	fn structure(self) -> Value {
		self.to_sql().into()
	}
}

impl From<crate::types::PublicKind> for Kind {
	fn from(v: crate::types::PublicKind) -> Self {
		match v {
			crate::types::PublicKind::Any => Kind::Any,
			crate::types::PublicKind::None => Kind::None,
			crate::types::PublicKind::Null => Kind::Null,
			crate::types::PublicKind::Bool => Kind::Bool,
			crate::types::PublicKind::Bytes => Kind::Bytes,
			crate::types::PublicKind::Datetime => Kind::Datetime,
			crate::types::PublicKind::Decimal => Kind::Decimal,
			crate::types::PublicKind::Duration => Kind::Duration,
			crate::types::PublicKind::Float => Kind::Float,
			crate::types::PublicKind::Int => Kind::Int,
			crate::types::PublicKind::Number => Kind::Number,
			crate::types::PublicKind::Object => Kind::Object,
			crate::types::PublicKind::String => Kind::String,
			crate::types::PublicKind::Uuid => Kind::Uuid,
			crate::types::PublicKind::Regex => Kind::Regex,
			crate::types::PublicKind::Range => Kind::Range,
			crate::types::PublicKind::Table(table) => Kind::Table(table),
			crate::types::PublicKind::Record(tables) => Kind::Record(tables),
			crate::types::PublicKind::Geometry(kinds) => {
				Kind::Geometry(kinds.into_iter().map(Into::into).collect())
			}
			crate::types::PublicKind::Either(kinds) => {
				Kind::Either(kinds.into_iter().map(Kind::from).collect())
			}
			crate::types::PublicKind::Set(kind, size) => {
				Kind::Set(Box::new(Kind::from(*kind)), size)
			}
			crate::types::PublicKind::Array(kind, size) => {
				Kind::Array(Box::new(Kind::from(*kind)), size)
			}
			crate::types::PublicKind::Function(args, ret) => Kind::Function(
				args.map(|a| a.into_iter().map(Kind::from).collect()),
				ret.map(|r| Box::new(Kind::from(*r))),
			),
			crate::types::PublicKind::File(bucket) => Kind::File(bucket),
			crate::types::PublicKind::Literal(lit) => Kind::Literal(lit.into()),
		}
	}
}

impl From<Kind> for crate::types::PublicKind {
	fn from(v: Kind) -> Self {
		match v {
			Kind::Any => crate::types::PublicKind::Any,
			Kind::None => crate::types::PublicKind::None,
			Kind::Null => crate::types::PublicKind::Null,
			Kind::Bool => crate::types::PublicKind::Bool,
			Kind::Bytes => crate::types::PublicKind::Bytes,
			Kind::Datetime => crate::types::PublicKind::Datetime,
			Kind::Decimal => crate::types::PublicKind::Decimal,
			Kind::Duration => crate::types::PublicKind::Duration,
			Kind::Float => crate::types::PublicKind::Float,
			Kind::Int => crate::types::PublicKind::Int,
			Kind::Number => crate::types::PublicKind::Number,
			Kind::Object => crate::types::PublicKind::Object,
			Kind::String => crate::types::PublicKind::String,
			Kind::Uuid => crate::types::PublicKind::Uuid,
			Kind::Regex => crate::types::PublicKind::Regex,
			Kind::Range => crate::types::PublicKind::Range,
			Kind::Table(tables) => crate::types::PublicKind::Table(tables),
			Kind::Record(tables) => crate::types::PublicKind::Record(tables),
			Kind::Geometry(kinds) => {
				crate::types::PublicKind::Geometry(kinds.into_iter().map(Into::into).collect())
			}
			Kind::Either(kinds) => {
				crate::types::PublicKind::Either(kinds.into_iter().map(Into::into).collect())
			}
			Kind::Set(kind, size) => crate::types::PublicKind::Set(Box::new((*kind).into()), size),
			Kind::Array(kind, size) => {
				crate::types::PublicKind::Array(Box::new((*kind).into()), size)
			}
			Kind::Function(args, ret) => crate::types::PublicKind::Function(
				args.map(|a| a.into_iter().map(Into::into).collect()),
				ret.map(|r| Box::new((*r).into())),
			),
			Kind::File(bucket) => crate::types::PublicKind::File(bucket),
			Kind::Literal(lit) => crate::types::PublicKind::Literal(lit.into()),
		}
	}
}

#[revisioned(revision = 1)]
#[derive(Clone, Debug)]
pub enum KindLiteral {
	String(String),
	Integer(i64),
	Float(f64),
	Decimal(Decimal),
	Duration(Duration),
	Array(Vec<Kind>),
	Object(BTreeMap<String, Kind>),
	// This variant is just for a performance optimization.
	// Should probably be removed when we have a planner.
	//DiscriminatedObject(String, Vec<BTreeMap<String, Kind>>),
	Bool(bool),
}

impl From<crate::types::PublicKindLiteral> for KindLiteral {
	fn from(v: crate::types::PublicKindLiteral) -> Self {
		match v {
			crate::types::PublicKindLiteral::String(s) => KindLiteral::String(s),
			crate::types::PublicKindLiteral::Integer(i) => KindLiteral::Integer(i),
			crate::types::PublicKindLiteral::Float(f) => KindLiteral::Float(f),
			crate::types::PublicKindLiteral::Decimal(d) => KindLiteral::Decimal(d),
			crate::types::PublicKindLiteral::Duration(d) => {
				KindLiteral::Duration(crate::val::Duration(d.inner()))
			}
			crate::types::PublicKindLiteral::Array(kinds) => {
				KindLiteral::Array(kinds.into_iter().map(Kind::from).collect())
			}
			crate::types::PublicKindLiteral::Object(obj) => {
				KindLiteral::Object(obj.into_iter().map(|(k, v)| (k, Kind::from(v))).collect())
			}
			crate::types::PublicKindLiteral::Bool(b) => KindLiteral::Bool(b),
		}
	}
}

impl From<KindLiteral> for crate::types::PublicKindLiteral {
	fn from(v: KindLiteral) -> Self {
		match v {
			KindLiteral::String(s) => crate::types::PublicKindLiteral::String(s),
			KindLiteral::Integer(i) => crate::types::PublicKindLiteral::Integer(i),
			KindLiteral::Float(f) => crate::types::PublicKindLiteral::Float(f),
			KindLiteral::Decimal(d) => crate::types::PublicKindLiteral::Decimal(d),
			KindLiteral::Duration(d) => {
				crate::types::PublicKindLiteral::Duration(crate::types::PublicDuration::from(d.0))
			}
			KindLiteral::Array(kinds) => {
				crate::types::PublicKindLiteral::Array(kinds.into_iter().map(Into::into).collect())
			}
			KindLiteral::Object(obj) => crate::types::PublicKindLiteral::Object(
				obj.into_iter().map(|(k, v)| (k, v.into())).collect(),
			),
			KindLiteral::Bool(b) => crate::types::PublicKindLiteral::Bool(b),
		}
	}
}

impl ToSql for KindLiteral {
	fn fmt_sql(&self, f: &mut String, fmt: SqlFormat) {
		let sql_literal: crate::sql::kind::KindLiteral = self.clone().into();
		sql_literal.fmt_sql(f, fmt);
	}
}

impl PartialEq for KindLiteral {
	fn eq(&self, other: &Self) -> bool {
		match self {
			KindLiteral::String(strand) => {
				if let KindLiteral::String(other) = other {
					strand == other
				} else {
					false
				}
			}
			KindLiteral::Integer(x) => {
				if let KindLiteral::Integer(other) = other {
					x == other
				} else {
					false
				}
			}
			KindLiteral::Float(x) => {
				if let KindLiteral::Float(other) = other {
					x.to_bits() == other.to_bits()
				} else {
					false
				}
			}
			KindLiteral::Decimal(decimal) => {
				if let KindLiteral::Decimal(other) = other {
					decimal == other
				} else {
					false
				}
			}
			KindLiteral::Duration(duration) => {
				if let KindLiteral::Duration(other) = other {
					duration == other
				} else {
					false
				}
			}
			KindLiteral::Array(kinds) => {
				if let KindLiteral::Array(other) = other {
					kinds == other
				} else {
					false
				}
			}
			KindLiteral::Object(btree_map) => {
				if let KindLiteral::Object(other) = other {
					btree_map == other
				} else {
					false
				}
			}
			/*
			KindLiteral::DiscriminatedObject(a, b) => {
				if let KindLiteral::DiscriminatedObject(c, d) = other {
					a == c && b == d
				} else {
					false
				}
			}
			*/
			KindLiteral::Bool(a) => {
				if let KindLiteral::Bool(b) = other {
					a == b
				} else {
					false
				}
			}
		}
	}
}
impl Eq for KindLiteral {}
impl Hash for KindLiteral {
	fn hash<H: Hasher>(&self, state: &mut H) {
		std::mem::discriminant(self).hash(state);
		match self {
			KindLiteral::String(strand) => strand.hash(state),
			KindLiteral::Integer(x) => x.hash(state),
			KindLiteral::Float(x) => x.to_bits().hash(state),
			KindLiteral::Decimal(decimal) => decimal.hash(state),
			KindLiteral::Duration(duration) => duration.hash(state),
			KindLiteral::Array(kinds) => kinds.hash(state),
			KindLiteral::Object(btree_map) => btree_map.hash(state),
			/*
			KindLiteral::DiscriminatedObject(a, b) => {
				a.hash(state);
				b.hash(state);
			}
			*/
			KindLiteral::Bool(x) => x.hash(state),
		}
	}
}

impl KindLiteral {
	pub fn to_kind(&self) -> Kind {
		match self {
			Self::String(_) => Kind::String,
			Self::Integer(_) | Self::Float(_) | Self::Decimal(_) => Kind::Number,
			Self::Duration(_) => Kind::Duration,
			Self::Array(a) => {
				if let Some(inner) = a.first()
					&& a.iter().all(|x| x == inner)
				{
					return Kind::Array(Box::new(inner.to_owned()), Some(a.len() as u64));
				}

				Kind::Array(Box::new(Kind::Any), None)
			}
			Self::Object(_) => Kind::Object,
			//Self::DiscriminatedObject(_, _) => Kind::Object,
			Self::Bool(_) => Kind::Bool,
		}
	}

	pub(crate) fn validate_value(&self, value: &Value) -> bool {
		match self {
			Self::String(v) => match value {
				Value::String(s) => s == v,
				_ => false,
			},
			Self::Integer(v) => match value {
				Value::Number(n) => *n == Number::Int(*v),
				_ => false,
			},
			Self::Float(v) => match value {
				Value::Number(n) => *n == Number::Float(*v),
				_ => false,
			},
			Self::Decimal(v) => match value {
				Value::Number(n) => *n == Number::Decimal(*v),
				_ => false,
			},
			Self::Duration(v) => match value {
				Value::Duration(n) => n == v,
				_ => false,
			},
			Self::Bool(v) => match value {
				Value::Bool(b) => b == v,
				_ => false,
			},
			Self::Array(a) => match value {
				Value::Array(x) => {
					if a.len() != x.len() {
						return false;
					}

					for (i, inner) in a.iter().enumerate() {
						if let Some(value) = x.get(i) {
							if !value.can_coerce_to_kind(inner) {
								return false;
							}
						} else {
							return false;
						}
					}

					true
				}
				_ => false,
			},
			Self::Object(o) => match value {
				Value::Object(x) => {
					if o.len() < x.len() {
						return false;
					}

					for (k, v) in o.iter() {
						if let Some(value) = x.get(k) {
							if !value.can_coerce_to_kind(v) {
								return false;
							}
						} else if !v.can_be_none() {
							return false;
						}
					}

					true
				}
				_ => false,
			},
			/*
			Self::DiscriminatedObject(key, discriminants) => match value {
				Value::Object(x) => {
					let Some(value) = x.get(key) else {
						return false;
					};
					if let Some(o) =
						discriminants.iter().find(|o| value.can_coerce_to_kind(&o[key]))
					{
						if o.len() < x.len() {
							return false;
						}

						for (k, v) in o.iter() {
							if let Some(value) = x.get(k) {
								if !value.can_coerce_to_kind(v) {
									return false;
								}
							} else if !v.can_be_none() {
								return false;
							}
						}

						true
					} else {
						false
					}
				}
				_ => false,
			},
			*/
		}
	}

	pub(crate) fn allows_nested_kind(&self, path: &[Part], kind: &Kind) -> bool {
		// ANY type won't cause a mismatch
		if kind.is_any() {
			return true;
		}

		// We reached the end of the path
		// Check if the literal is equal to the kind
		if path.is_empty() {
			return match kind {
				Kind::Literal(lit) => self == lit,
				_ => &self.to_kind() == kind,
			};
		}

		match self {
			KindLiteral::Array(x) => match path.first() {
				Some(Part::All) => x.iter().all(|y| y.allows_nested_kind(&path[1..], kind)),
				Some(part) => part
					.as_old_index()
					.and_then(|idx| x.get(idx))
					.map(|x| x.allows_nested_kind(&path[1..], kind))
					.unwrap_or(false),
				None => false,
			},
			KindLiteral::Object(x) => match path.first() {
				Some(Part::All) => x.iter().all(|(_, y)| y.allows_nested_kind(&path[1..], kind)),
				Some(Part::Field(k)) => {
					if let Some(y) = x.get(&**k) {
						y.allows_nested_kind(&path[1..], kind)
					} else {
						false
					}
				}
				_ => false,
			},
			/*
			KindLiteral::DiscriminatedObject(_, discriminants) => match path.first() {
				Some(Part::All) => discriminants
					.iter()
					.all(|o| o.iter().all(|(_, y)| y.allows_nested_kind(&path[1..], kind))),
				Some(Part::Field(k)) => discriminants.iter().all(|o| {
					if let Some(y) = o.get(&**k) {
						y.allows_nested_kind(&path[1..], kind)
					} else {
						false
					}
				}),
				_ => false,
			},
			*/
			_ => false,
		}
	}
}<|MERGE_RESOLUTION|>--- conflicted
+++ resolved
@@ -1,19 +1,15 @@
 use std::collections::{BTreeMap, HashSet};
-use std::fmt::Write;
+use std::fmt::{self, Display, Formatter, Write};
 use std::hash::{Hash, Hasher};
 use std::str::FromStr;
 
 use geo::{LineString, MultiLineString, MultiPoint, MultiPolygon, Point, Polygon};
 use revision::revisioned;
 use rust_decimal::Decimal;
-use surrealdb_types::{SqlFormat, ToSql};
+use surrealdb_types::{SqlFormat, ToSql, write_sql};
 
 use crate::expr::statements::info::InfoStructure;
 use crate::expr::{Expr, Literal, Part, Value};
-<<<<<<< HEAD
-=======
-use crate::fmt::{EscapeKey, EscapeKwFreeIdent, Fmt, Pretty, QuoteStr, is_pretty, pretty_indent};
->>>>>>> f8888743
 use crate::val::{
 	Array, Bytes, Closure, Datetime, Duration, File, Geometry, Number, Range, RecordId, Regex, Set,
 	Uuid,
@@ -29,6 +25,20 @@
 	MultiLine,
 	MultiPolygon,
 	Collection,
+}
+
+impl ToSql for GeometryKind {
+	fn fmt_sql(&self, f: &mut String, fmt: SqlFormat) {
+		match self {
+			GeometryKind::Point => f.push_str("point"),
+			GeometryKind::Line => f.push_str("line"),
+			GeometryKind::Polygon => f.push_str("polygon"),
+			GeometryKind::MultiPoint => f.push_str("multipoint"),
+			GeometryKind::MultiLine => f.push_str("multiline"),
+			GeometryKind::MultiPolygon => f.push_str("multipolygon"),
+			GeometryKind::Collection => f.push_str("collection"),
+		}
+	}
 }
 
 impl FromStr for GeometryKind {
@@ -428,95 +438,22 @@
 	}
 }
 
-<<<<<<< HEAD
-=======
+impl ToSql for Kind {
+	fn fmt_sql(&self, f: &mut String, fmt: SqlFormat) {
+		let kind: crate::sql::Kind = self.clone().into();
+		kind.fmt_sql(f, fmt);
+	}
+}
+
 impl Display for Kind {
 	fn fmt(&self, f: &mut Formatter) -> fmt::Result {
-		match self {
-			Kind::Any => f.write_str("any"),
-			Kind::None => f.write_str("none"),
-			Kind::Null => f.write_str("null"),
-			Kind::Bool => f.write_str("bool"),
-			Kind::Bytes => f.write_str("bytes"),
-			Kind::Datetime => f.write_str("datetime"),
-			Kind::Decimal => f.write_str("decimal"),
-			Kind::Duration => f.write_str("duration"),
-			Kind::Float => f.write_str("float"),
-			Kind::Int => f.write_str("int"),
-			Kind::Number => f.write_str("number"),
-			Kind::Object => f.write_str("object"),
-			Kind::String => f.write_str("string"),
-			Kind::Uuid => f.write_str("uuid"),
-			Kind::Regex => f.write_str("regex"),
-			Kind::Function(_, _) => f.write_str("function"),
-			Kind::Table(k) => {
-				if k.is_empty() {
-					f.write_str("table")
-				} else {
-					write!(
-						f,
-						"table<{}>",
-						Fmt::verbar_separated(k.iter().map(|x| EscapeKwFreeIdent(x)))
-					)
-				}
-			}
-			Kind::Record(k) => {
-				if k.is_empty() {
-					f.write_str("record")
-				} else {
-					write!(
-						f,
-						"record<{}>",
-						Fmt::verbar_separated(k.iter().map(|x| EscapeKwFreeIdent(x.as_str())))
-					)
-				}
-			}
-			Kind::Geometry(k) => {
-				if k.is_empty() {
-					f.write_str("geometry")
-				} else {
-					write!(f, "geometry<{}>", Fmt::verbar_separated(k))
-				}
-			}
-			Kind::Set(k, l) => match (k, l) {
-				(k, None) if k.is_any() => f.write_str("set"),
-				(k, None) => write!(f, "set<{}>", k),
-				(k, Some(l)) => write!(f, "set<{}, {}>", k, l),
-			},
-			Kind::Array(k, l) => match (k, l) {
-				(k, None) if k.is_any() => f.write_str("array"),
-				(k, None) => write!(f, "array<{}>", k),
-				(k, Some(l)) => write!(f, "array<{}, {}>", k, l),
-			},
-			Kind::Either(k) => write!(f, "{}", Fmt::verbar_separated(k)),
-			Kind::Range => f.write_str("range"),
-			Kind::Literal(l) => write!(f, "{}", l),
-			Kind::File(k) => {
-				if k.is_empty() {
-					f.write_str("file")
-				} else {
-					write!(
-						f,
-						"file<{}>",
-						Fmt::verbar_separated(k.iter().map(|x| EscapeKwFreeIdent(x)))
-					)
-				}
-			}
-		}
-	}
-}
-
->>>>>>> f8888743
-impl ToSql for Kind {
-	fn fmt_sql(&self, f: &mut String, fmt: SqlFormat) {
-		let sql_kind: crate::sql::Kind = self.clone().into();
-		sql_kind.fmt_sql(f, fmt);
+		write!(f, "{}", self.to_sql())
 	}
 }
 
 impl InfoStructure for Kind {
 	fn structure(self) -> Value {
-		self.to_sql().into()
+		self.to_string().into()
 	}
 }
 
@@ -662,13 +599,6 @@
 	}
 }
 
-impl ToSql for KindLiteral {
-	fn fmt_sql(&self, f: &mut String, fmt: SqlFormat) {
-		let sql_literal: crate::sql::kind::KindLiteral = self.clone().into();
-		sql_literal.fmt_sql(f, fmt);
-	}
-}
-
 impl PartialEq for KindLiteral {
 	fn eq(&self, other: &Self) -> bool {
 		match self {
@@ -938,4 +868,11 @@
 			_ => false,
 		}
 	}
+}
+
+impl ToSql for KindLiteral {
+	fn fmt_sql(&self, f: &mut String, fmt: SqlFormat) {
+		let lit: crate::sql::kind::KindLiteral = self.clone().into();
+		lit.fmt_sql(f, fmt)
+	}
 }