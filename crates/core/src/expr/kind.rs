--- conflicted
+++ resolved
@@ -6,10 +6,7 @@
 	Array, Bytes, Closure, Datetime, Duration, File, Geometry, Number, Object, Range, RecordId,
 	Regex, Strand, Uuid,
 };
-<<<<<<< HEAD
 use crate::sql::ToSql;
-=======
->>>>>>> e3245342
 
 use geo::{LineString, MultiLineString, MultiPoint, MultiPolygon, Point, Polygon};
 use revision::revisioned;
@@ -724,21 +721,13 @@
 impl Display for KindLiteral {
 	fn fmt(&self, f: &mut Formatter) -> fmt::Result {
 		match self {
-<<<<<<< HEAD
-			Literal::String(s) => write!(f, "{}", s.to_sql()),
-			Literal::Number(n) => write!(f, "{}", n),
-			Literal::Duration(d) => write!(f, "{}", d),
-			Literal::Bool(b) => write!(f, "{}", b),
-			Literal::Array(a) => {
-=======
-			KindLiteral::String(s) => write!(f, "{}", s),
+			KindLiteral::String(s) => write!(f, "{}", s.to_sql()),
 			KindLiteral::Integer(n) => write!(f, "{}", n),
 			KindLiteral::Float(n) => write!(f, "{}f", n),
 			KindLiteral::Decimal(n) => write!(f, "{}dec", n),
 			KindLiteral::Duration(d) => write!(f, "{}", d),
 			KindLiteral::Bool(b) => write!(f, "{}", b),
 			KindLiteral::Array(a) => {
->>>>>>> e3245342
 				let mut f = Pretty::from(f);
 				f.write_char('[')?;
 				if !a.is_empty() {
@@ -772,43 +761,6 @@
 				} else {
 					f.write_str(" }")
 				}
-<<<<<<< HEAD
-			}
-			Literal::DiscriminatedObject(_, discriminants) => {
-				let mut f = Pretty::from(f);
-
-				for (i, o) in discriminants.iter().enumerate() {
-					if i > 0 {
-						f.write_str(" | ")?;
-					}
-
-					if is_pretty() {
-						f.write_char('{')?;
-					} else {
-						f.write_str("{ ")?;
-					}
-					if !o.is_empty() {
-						let indent = pretty_indent();
-						write!(
-							f,
-							"{}",
-							Fmt::pretty_comma_separated(o.iter().map(|args| Fmt::new(
-								args,
-								|(k, v), f| write!(f, "{}: {}", EscapeKey(k), v.to_sql())
-							)),)
-						)?;
-						drop(indent);
-					}
-					if is_pretty() {
-						f.write_char('}')?;
-					} else {
-						f.write_str(" }")?;
-					}
-				}
-
-				Ok(())
-			}
-=======
 			} /*
 			  KindLiteral::DiscriminatedObject(_, discriminants) => {
 				  let mut f = Pretty::from(f);
@@ -845,7 +797,6 @@
 				  Ok(())
 			  }
 			  */
->>>>>>> e3245342
 		}
 	}
 }