use std::collections::{BTreeMap, HashSet};
use std::fmt::{self, Display, Formatter};
use std::hash::{Hash, Hasher};
use std::str::FromStr;

use geo::{LineString, MultiLineString, MultiPoint, MultiPolygon, Point, Polygon};
use revision::revisioned;
use rust_decimal::Decimal;
use surrealdb_types::{SqlFormat, ToSql};

use crate::expr::statements::info::InfoStructure;
use crate::expr::{Expr, Literal, Part, Value};
<<<<<<< HEAD
use crate::fmt::{
	EscapeKey, EscapeKwFreeIdent, Float, Fmt, Pretty, QuoteStr, is_pretty, pretty_indent,
};
=======
>>>>>>> 51c06a74
use crate::val::{
	Array, Bytes, Closure, Datetime, Duration, File, Geometry, Number, Range, RecordId, Regex, Set,
	Uuid,
};

#[revisioned(revision = 1)]
#[derive(Clone, Debug, Eq, PartialEq, Hash)]
pub enum GeometryKind {
	Point,
	Line,
	Polygon,
	MultiPoint,
	MultiLine,
	MultiPolygon,
	Collection,
}

impl ToSql for GeometryKind {
	fn fmt_sql(&self, f: &mut String, _fmt: SqlFormat) {
		match self {
			GeometryKind::Point => f.push_str("point"),
			GeometryKind::Line => f.push_str("line"),
			GeometryKind::Polygon => f.push_str("polygon"),
			GeometryKind::MultiPoint => f.push_str("multipoint"),
			GeometryKind::MultiLine => f.push_str("multiline"),
			GeometryKind::MultiPolygon => f.push_str("multipolygon"),
			GeometryKind::Collection => f.push_str("collection"),
		}
	}
}

impl FromStr for GeometryKind {
	type Err = anyhow::Error;

	fn from_str(s: &str) -> Result<Self, Self::Err> {
		match s {
			"point" => Ok(GeometryKind::Point),
			"line" => Ok(GeometryKind::Line),
			"polygon" => Ok(GeometryKind::Polygon),
			"multipoint" => Ok(GeometryKind::MultiPoint),
			"multiline" => Ok(GeometryKind::MultiLine),
			"multipolygon" => Ok(GeometryKind::MultiPolygon),
			"collection" => Ok(GeometryKind::Collection),
			_ => Err(anyhow::anyhow!("invalid geometry kind: {s}")),
		}
	}
}

impl From<GeometryKind> for crate::types::PublicGeometryKind {
	fn from(k: GeometryKind) -> Self {
		match k {
			GeometryKind::Point => crate::types::PublicGeometryKind::Point,
			GeometryKind::Line => crate::types::PublicGeometryKind::Line,
			GeometryKind::Polygon => crate::types::PublicGeometryKind::Polygon,
			GeometryKind::MultiPoint => crate::types::PublicGeometryKind::MultiPoint,
			GeometryKind::MultiLine => crate::types::PublicGeometryKind::MultiLine,
			GeometryKind::MultiPolygon => crate::types::PublicGeometryKind::MultiPolygon,
			GeometryKind::Collection => crate::types::PublicGeometryKind::Collection,
		}
	}
}

impl From<crate::types::PublicGeometryKind> for GeometryKind {
	fn from(k: crate::types::PublicGeometryKind) -> Self {
		match k {
			crate::types::PublicGeometryKind::Point => GeometryKind::Point,
			crate::types::PublicGeometryKind::Line => GeometryKind::Line,
			crate::types::PublicGeometryKind::Polygon => GeometryKind::Polygon,
			crate::types::PublicGeometryKind::MultiPoint => GeometryKind::MultiPoint,
			crate::types::PublicGeometryKind::MultiLine => GeometryKind::MultiLine,
			crate::types::PublicGeometryKind::MultiPolygon => GeometryKind::MultiPolygon,
			crate::types::PublicGeometryKind::Collection => GeometryKind::Collection,
		}
	}
}

/// The kind, or data type, of a value or field.
#[revisioned(revision = 1)]
#[derive(Clone, Debug, Default, Eq, PartialEq, Hash)]
pub enum Kind {
	/// The most generic type, can be anything.
	#[default]
	Any,
	/// None type.
	None,
	/// Null type.
	Null,
	/// Boolean type.
	Bool,
	/// Bytes type.
	Bytes,
	/// Datetime type.
	Datetime,
	/// Decimal type.
	Decimal,
	/// Duration type.
	Duration,
	/// 64-bit floating point type.
	Float,
	/// 64-bit signed integer type.
	Int,
	/// Number type, can be either a float, int or decimal.
	/// This is the most generic type for numbers.
	Number,
	/// Object type.
	Object,
	/// String type.
	String,
	/// UUID type.
	Uuid,
	/// Regular expression type.
	Regex,
	/// A table type.
	Table(Vec<String>),
	/// A record type.
	Record(Vec<String>),
	/// A geometry type.
	/// The vec contains the geometry types as strings, for example `"point"` or
	/// `"polygon"`.
	Geometry(Vec<GeometryKind>),
	/// An either type.
	/// Can be any of the kinds in the vec.
	Either(Vec<Kind>),
	/// A set type.
	Set(Box<Kind>, Option<u64>),
	/// An array type.
	Array(Box<Kind>, Option<u64>),
	/// A function type.
	/// The first option is the argument types, the second is the optional
	/// return type.
	Function(Option<Vec<Kind>>, Option<Box<Kind>>),
	/// A range type.
	Range,
	/// A literal type.
	/// The literal type is used to represent a type that can only be a single
	/// value. For example, `"a"` is a literal type which can only ever be
	/// `"a"`. This can be used in the `Kind::Either` type to represent an
	/// enum.
	Literal(KindLiteral),
	/// A file type.
	/// If the kind was specified without a bucket the vec will be empty.
	/// So `<file>` is just `Kind::File(Vec::new())`
	File(Vec<String>),
}

impl Kind {
	/// Returns the kind of a type.
	pub(crate) fn of<T: HasKind>() -> Kind {
		T::kind()
	}

	/// Returns true if this type is an `any`
	pub(crate) fn is_any(&self) -> bool {
		matches!(self, Kind::Any)
	}

	/// Returns true if this type is a record
	pub(crate) fn is_record(&self) -> bool {
		matches!(self, Kind::Record(_))
	}

	/// Returns true if this type is optional
	pub(crate) fn can_be_none(&self) -> bool {
		match self {
			Kind::None | Kind::Any => true,
			Kind::Either(x) => x.iter().any(|x| x.can_be_none()),
			_ => false,
		}
	}

	/// Returns true if this type is a literal, or contains a literal
	pub(crate) fn contains_literal(&self) -> bool {
		match self {
			Kind::Literal(_) => true,
			Kind::Either(x) => x.iter().any(|x| x.contains_literal()),
			_ => false,
		}
	}

	// Return the kind of the contained value.
	//
	// For example: for `array<number>` or `set<number>` this returns `number`.
	// For `array<number> | set<float>` this returns `number | float`.
	pub(crate) fn inner_kind(&self) -> Option<Kind> {
		match self {
			Kind::Any
			| Kind::None
			| Kind::Null
			| Kind::Bool
			| Kind::Bytes
			| Kind::Datetime
			| Kind::Decimal
			| Kind::Duration
			| Kind::Float
			| Kind::Int
			| Kind::Number
			| Kind::Object
			| Kind::String
			| Kind::Uuid
			| Kind::Regex
			| Kind::Table(_)
			| Kind::Record(_)
			| Kind::Geometry(_)
			| Kind::Function(_, _)
			| Kind::Range
			| Kind::Literal(_)
			| Kind::File(_) => None,
			Kind::Array(x, _) | Kind::Set(x, _) => Some(x.as_ref().clone()),
			Kind::Either(x) => {
				// a either shouldn't be able to contain a either itself so recursing here
				// should be fine.
				let kinds: Vec<Kind> = x.iter().filter_map(Self::inner_kind).collect();
				if kinds.is_empty() {
					None
				} else {
					Some(Kind::Either(kinds))
				}
			}
		}
	}

	pub(crate) fn allows_nested_kind(&self, path: &[Part], kind: &Kind) -> bool {
		// ANY type won't cause a mismatch
		if self.is_any() || kind.is_any() {
			return true;
		}

		if !path.is_empty() {
			match self {
				Kind::Object => return matches!(path.first(), Some(Part::Field(_) | Part::All)),
				Kind::Either(kinds) => {
					return kinds
						.iter()
						.all(|k| matches!(k, Kind::None) || k.allows_nested_kind(path, kind));
				}
				Kind::Array(inner, len) | Kind::Set(inner, len) => {
					return match path.first() {
						Some(Part::All) => inner.allows_nested_kind(&path[1..], kind),
						Some(Part::Value(Expr::Literal(Literal::Integer(i)))) => {
							if let Some(len) = len
								&& *i >= *len as i64
							{
								return false;
							}

							inner.allows_nested_kind(&path[1..], kind)
						}
						_ => false,
					};
				}
				_ => (),
			}
		}

		match self {
			// Check if the two kinds match when we reach the end of the path
			_ if path.is_empty() && self == kind => true,
			// Check if the literal matches the kind
			Kind::Literal(lit) => lit.allows_nested_kind(path, kind),
			// Check if any of the kinds in the either match the kind
			Kind::Either(kinds) => {
				kinds.iter().all(|k| matches!(k, Kind::None) || k.allows_nested_kind(path, kind))
			}
			_ => false,
		}
	}

	pub(crate) fn flatten(self) -> Vec<Kind> {
		match self {
			Kind::Either(x) => x.into_iter().flat_map(|k| k.flatten()).collect(),
			_ => vec![self],
		}
	}

	pub(crate) fn either(kinds: Vec<Kind>) -> Kind {
		let mut seen = HashSet::new();
		let mut kinds = kinds
			.into_iter()
			.flat_map(|k| k.flatten())
			.filter(|k| seen.insert(k.clone()))
			.collect::<Vec<_>>();
		match kinds.len() {
			0 => Kind::None,
			1 => kinds.remove(0),
			_ => Kind::Either(kinds),
		}
	}

	pub(crate) fn option(kind: Kind) -> Kind {
		Kind::either(vec![Kind::None, kind])
	}
}

/// Trait for retrieving the `kind` equivalent of a rust type.
///
/// Returns the most general kind for a type.
/// For example Number could be either number or float or int or decimal but the
/// most general is number.
///
/// This trait is only implemented for types which can only be retrieve from
pub trait HasKind {
	fn kind() -> Kind;
}

impl<T: HasKind> HasKind for Option<T> {
	fn kind() -> Kind {
		Kind::option(T::kind())
	}
}

impl<T: HasKind> HasKind for Vec<T> {
	fn kind() -> Kind {
		let kind = T::kind();
		Kind::Array(Box::new(kind), None)
	}
}

impl HasKind for Array {
	fn kind() -> Kind {
		Kind::Array(Box::new(Kind::Any), None)
	}
}

impl HasKind for Set {
	fn kind() -> Kind {
		Kind::Set(Box::new(Kind::Any), None)
	}
}

impl<T: HasKind, const SIZE: usize> HasKind for [T; SIZE] {
	fn kind() -> Kind {
		let kind = T::kind();
		Kind::Array(Box::new(kind), Some(SIZE as u64))
	}
}

impl HasKind for RecordId {
	fn kind() -> Kind {
		Kind::Record(Vec::new())
	}
}

impl HasKind for Geometry {
	fn kind() -> Kind {
		Kind::Geometry(Vec::new())
	}
}

impl HasKind for Closure {
	fn kind() -> Kind {
		// The inner values of function are currently completely unused.
		Kind::Function(None, None)
	}
}

impl HasKind for Regex {
	fn kind() -> Kind {
		Kind::Regex
	}
}

impl HasKind for File {
	fn kind() -> Kind {
		Kind::File(Vec::new())
	}
}

macro_rules! impl_basic_has_kind{
	($($name:ident => $kind:ident),*$(,)?) => {
		$(
			impl HasKind for $name{
				fn kind() -> Kind{
					Kind::$kind
				}
			}
		)*
	}
}

impl_basic_has_kind! {
	bool => Bool,

	i64 => Int,
	f64 => Float,
	Decimal => Decimal,

	String => String,
	Bytes => Bytes,
	Number => Number,
	Datetime => Datetime,
	Duration => Duration,
	Uuid => Uuid,
	Range => Range,
}

impl HasKind for crate::val::Object {
	fn kind() -> Kind {
		Kind::Object
	}
}

macro_rules! impl_geometry_has_kind{
	($($name:ty => $kind:expr),*$(,)?) => {
		$(
			impl HasKind for $name{
				fn kind() -> Kind{
					Kind::Geometry(vec![$kind])
				}
			}
		)*
	}
}
impl_geometry_has_kind! {
	Point<f64> => GeometryKind::Point,
	LineString<f64> => GeometryKind::Line,
	MultiPoint<f64> => GeometryKind::MultiPoint,
	Polygon<f64> => GeometryKind::Polygon,
	MultiLineString<f64> => GeometryKind::MultiLine,
	MultiPolygon<f64> => GeometryKind::MultiPolygon,
}

impl From<&Kind> for Box<Kind> {
	#[inline]
	fn from(v: &Kind) -> Self {
		Box::new(v.clone())
	}
}

impl ToSql for Kind {
	fn fmt_sql(&self, f: &mut String, fmt: SqlFormat) {
		let kind: crate::sql::Kind = self.clone().into();
		kind.fmt_sql(f, fmt);
	}
}

impl Display for Kind {
	fn fmt(&self, f: &mut Formatter) -> fmt::Result {
		write!(f, "{}", self.to_sql())
	}
}

impl InfoStructure for Kind {
	fn structure(self) -> Value {
		self.to_string().into()
	}
}

impl From<crate::types::PublicKind> for Kind {
	fn from(v: crate::types::PublicKind) -> Self {
		match v {
			crate::types::PublicKind::Any => Kind::Any,
			crate::types::PublicKind::None => Kind::None,
			crate::types::PublicKind::Null => Kind::Null,
			crate::types::PublicKind::Bool => Kind::Bool,
			crate::types::PublicKind::Bytes => Kind::Bytes,
			crate::types::PublicKind::Datetime => Kind::Datetime,
			crate::types::PublicKind::Decimal => Kind::Decimal,
			crate::types::PublicKind::Duration => Kind::Duration,
			crate::types::PublicKind::Float => Kind::Float,
			crate::types::PublicKind::Int => Kind::Int,
			crate::types::PublicKind::Number => Kind::Number,
			crate::types::PublicKind::Object => Kind::Object,
			crate::types::PublicKind::String => Kind::String,
			crate::types::PublicKind::Uuid => Kind::Uuid,
			crate::types::PublicKind::Regex => Kind::Regex,
			crate::types::PublicKind::Range => Kind::Range,
			crate::types::PublicKind::Table(table) => Kind::Table(table),
			crate::types::PublicKind::Record(tables) => Kind::Record(tables),
			crate::types::PublicKind::Geometry(kinds) => {
				Kind::Geometry(kinds.into_iter().map(Into::into).collect())
			}
			crate::types::PublicKind::Either(kinds) => {
				Kind::Either(kinds.into_iter().map(Kind::from).collect())
			}
			crate::types::PublicKind::Set(kind, size) => {
				Kind::Set(Box::new(Kind::from(*kind)), size)
			}
			crate::types::PublicKind::Array(kind, size) => {
				Kind::Array(Box::new(Kind::from(*kind)), size)
			}
			crate::types::PublicKind::Function(args, ret) => Kind::Function(
				args.map(|a| a.into_iter().map(Kind::from).collect()),
				ret.map(|r| Box::new(Kind::from(*r))),
			),
			crate::types::PublicKind::File(bucket) => Kind::File(bucket),
			crate::types::PublicKind::Literal(lit) => Kind::Literal(lit.into()),
		}
	}
}

impl From<Kind> for crate::types::PublicKind {
	fn from(v: Kind) -> Self {
		match v {
			Kind::Any => crate::types::PublicKind::Any,
			Kind::None => crate::types::PublicKind::None,
			Kind::Null => crate::types::PublicKind::Null,
			Kind::Bool => crate::types::PublicKind::Bool,
			Kind::Bytes => crate::types::PublicKind::Bytes,
			Kind::Datetime => crate::types::PublicKind::Datetime,
			Kind::Decimal => crate::types::PublicKind::Decimal,
			Kind::Duration => crate::types::PublicKind::Duration,
			Kind::Float => crate::types::PublicKind::Float,
			Kind::Int => crate::types::PublicKind::Int,
			Kind::Number => crate::types::PublicKind::Number,
			Kind::Object => crate::types::PublicKind::Object,
			Kind::String => crate::types::PublicKind::String,
			Kind::Uuid => crate::types::PublicKind::Uuid,
			Kind::Regex => crate::types::PublicKind::Regex,
			Kind::Range => crate::types::PublicKind::Range,
			Kind::Table(tables) => crate::types::PublicKind::Table(tables),
			Kind::Record(tables) => crate::types::PublicKind::Record(tables),
			Kind::Geometry(kinds) => {
				crate::types::PublicKind::Geometry(kinds.into_iter().map(Into::into).collect())
			}
			Kind::Either(kinds) => {
				crate::types::PublicKind::Either(kinds.into_iter().map(Into::into).collect())
			}
			Kind::Set(kind, size) => crate::types::PublicKind::Set(Box::new((*kind).into()), size),
			Kind::Array(kind, size) => {
				crate::types::PublicKind::Array(Box::new((*kind).into()), size)
			}
			Kind::Function(args, ret) => crate::types::PublicKind::Function(
				args.map(|a| a.into_iter().map(Into::into).collect()),
				ret.map(|r| Box::new((*r).into())),
			),
			Kind::File(bucket) => crate::types::PublicKind::File(bucket),
			Kind::Literal(lit) => crate::types::PublicKind::Literal(lit.into()),
		}
	}
}

#[revisioned(revision = 1)]
#[derive(Clone, Debug)]
pub enum KindLiteral {
	String(String),
	Integer(i64),
	Float(f64),
	Decimal(Decimal),
	Duration(Duration),
	Array(Vec<Kind>),
	Object(BTreeMap<String, Kind>),
	// This variant is just for a performance optimization.
	// Should probably be removed when we have a planner.
	//DiscriminatedObject(String, Vec<BTreeMap<String, Kind>>),
	Bool(bool),
}

impl From<crate::types::PublicKindLiteral> for KindLiteral {
	fn from(v: crate::types::PublicKindLiteral) -> Self {
		match v {
			crate::types::PublicKindLiteral::String(s) => KindLiteral::String(s),
			crate::types::PublicKindLiteral::Integer(i) => KindLiteral::Integer(i),
			crate::types::PublicKindLiteral::Float(f) => KindLiteral::Float(f),
			crate::types::PublicKindLiteral::Decimal(d) => KindLiteral::Decimal(d),
			crate::types::PublicKindLiteral::Duration(d) => {
				KindLiteral::Duration(crate::val::Duration(d.inner()))
			}
			crate::types::PublicKindLiteral::Array(kinds) => {
				KindLiteral::Array(kinds.into_iter().map(Kind::from).collect())
			}
			crate::types::PublicKindLiteral::Object(obj) => {
				KindLiteral::Object(obj.into_iter().map(|(k, v)| (k, Kind::from(v))).collect())
			}
			crate::types::PublicKindLiteral::Bool(b) => KindLiteral::Bool(b),
		}
	}
}

impl From<KindLiteral> for crate::types::PublicKindLiteral {
	fn from(v: KindLiteral) -> Self {
		match v {
			KindLiteral::String(s) => crate::types::PublicKindLiteral::String(s),
			KindLiteral::Integer(i) => crate::types::PublicKindLiteral::Integer(i),
			KindLiteral::Float(f) => crate::types::PublicKindLiteral::Float(f),
			KindLiteral::Decimal(d) => crate::types::PublicKindLiteral::Decimal(d),
			KindLiteral::Duration(d) => {
				crate::types::PublicKindLiteral::Duration(crate::types::PublicDuration::from(d.0))
			}
			KindLiteral::Array(kinds) => {
				crate::types::PublicKindLiteral::Array(kinds.into_iter().map(Into::into).collect())
			}
			KindLiteral::Object(obj) => crate::types::PublicKindLiteral::Object(
				obj.into_iter().map(|(k, v)| (k, v.into())).collect(),
			),
			KindLiteral::Bool(b) => crate::types::PublicKindLiteral::Bool(b),
		}
	}
}

impl PartialEq for KindLiteral {
	fn eq(&self, other: &Self) -> bool {
		match self {
			KindLiteral::String(strand) => {
				if let KindLiteral::String(other) = other {
					strand == other
				} else {
					false
				}
			}
			KindLiteral::Integer(x) => {
				if let KindLiteral::Integer(other) = other {
					x == other
				} else {
					false
				}
			}
			KindLiteral::Float(x) => {
				if let KindLiteral::Float(other) = other {
					x.to_bits() == other.to_bits()
				} else {
					false
				}
			}
			KindLiteral::Decimal(decimal) => {
				if let KindLiteral::Decimal(other) = other {
					decimal == other
				} else {
					false
				}
			}
			KindLiteral::Duration(duration) => {
				if let KindLiteral::Duration(other) = other {
					duration == other
				} else {
					false
				}
			}
			KindLiteral::Array(kinds) => {
				if let KindLiteral::Array(other) = other {
					kinds == other
				} else {
					false
				}
			}
			KindLiteral::Object(btree_map) => {
				if let KindLiteral::Object(other) = other {
					btree_map == other
				} else {
					false
				}
			}
			/*
			KindLiteral::DiscriminatedObject(a, b) => {
				if let KindLiteral::DiscriminatedObject(c, d) = other {
					a == c && b == d
				} else {
					false
				}
			}
			*/
			KindLiteral::Bool(a) => {
				if let KindLiteral::Bool(b) = other {
					a == b
				} else {
					false
				}
			}
		}
	}
}
impl Eq for KindLiteral {}
impl Hash for KindLiteral {
	fn hash<H: Hasher>(&self, state: &mut H) {
		std::mem::discriminant(self).hash(state);
		match self {
			KindLiteral::String(strand) => strand.hash(state),
			KindLiteral::Integer(x) => x.hash(state),
			KindLiteral::Float(x) => x.to_bits().hash(state),
			KindLiteral::Decimal(decimal) => decimal.hash(state),
			KindLiteral::Duration(duration) => duration.hash(state),
			KindLiteral::Array(kinds) => kinds.hash(state),
			KindLiteral::Object(btree_map) => btree_map.hash(state),
			/*
			KindLiteral::DiscriminatedObject(a, b) => {
				a.hash(state);
				b.hash(state);
			}
			*/
			KindLiteral::Bool(x) => x.hash(state),
		}
	}
}

impl KindLiteral {
	pub fn to_kind(&self) -> Kind {
		match self {
			Self::String(_) => Kind::String,
			Self::Integer(_) | Self::Float(_) | Self::Decimal(_) => Kind::Number,
			Self::Duration(_) => Kind::Duration,
			Self::Array(a) => {
				if let Some(inner) = a.first()
					&& a.iter().all(|x| x == inner)
				{
					return Kind::Array(Box::new(inner.to_owned()), Some(a.len() as u64));
				}

				Kind::Array(Box::new(Kind::Any), None)
			}
			Self::Object(_) => Kind::Object,
			//Self::DiscriminatedObject(_, _) => Kind::Object,
			Self::Bool(_) => Kind::Bool,
		}
	}

	pub(crate) fn validate_value(&self, value: &Value) -> bool {
		match self {
			Self::String(v) => match value {
				Value::String(s) => s == v,
				_ => false,
			},
			Self::Integer(v) => match value {
				Value::Number(n) => *n == Number::Int(*v),
				_ => false,
			},
			Self::Float(v) => match value {
				Value::Number(n) => *n == Number::Float(*v),
				_ => false,
			},
			Self::Decimal(v) => match value {
				Value::Number(n) => *n == Number::Decimal(*v),
				_ => false,
			},
			Self::Duration(v) => match value {
				Value::Duration(n) => n == v,
				_ => false,
			},
			Self::Bool(v) => match value {
				Value::Bool(b) => b == v,
				_ => false,
			},
			Self::Array(a) => match value {
				Value::Array(x) => {
					if a.len() != x.len() {
						return false;
					}

					for (i, inner) in a.iter().enumerate() {
						if let Some(value) = x.get(i) {
							if !value.can_coerce_to_kind(inner) {
								return false;
							}
						} else {
							return false;
						}
					}

					true
				}
				_ => false,
			},
			Self::Object(o) => match value {
				Value::Object(x) => {
					if o.len() < x.len() {
						return false;
					}

					for (k, v) in o.iter() {
						if let Some(value) = x.get(k) {
							if !value.can_coerce_to_kind(v) {
								return false;
							}
						} else if !v.can_be_none() {
							return false;
						}
					}

					true
				}
				_ => false,
			},
			/*
			Self::DiscriminatedObject(key, discriminants) => match value {
				Value::Object(x) => {
					let Some(value) = x.get(key) else {
						return false;
					};
					if let Some(o) =
						discriminants.iter().find(|o| value.can_coerce_to_kind(&o[key]))
					{
						if o.len() < x.len() {
							return false;
						}

						for (k, v) in o.iter() {
							if let Some(value) = x.get(k) {
								if !value.can_coerce_to_kind(v) {
									return false;
								}
							} else if !v.can_be_none() {
								return false;
							}
						}

						true
					} else {
						false
					}
				}
				_ => false,
			},
			*/
		}
	}

	pub(crate) fn allows_nested_kind(&self, path: &[Part], kind: &Kind) -> bool {
		// ANY type won't cause a mismatch
		if kind.is_any() {
			return true;
		}

		// We reached the end of the path
		// Check if the literal is equal to the kind
		if path.is_empty() {
			return match kind {
				Kind::Literal(lit) => self == lit,
				_ => &self.to_kind() == kind,
			};
		}

		match self {
			KindLiteral::Array(x) => match path.first() {
				Some(Part::All) => x.iter().all(|y| y.allows_nested_kind(&path[1..], kind)),
				Some(part) => part
					.as_old_index()
					.and_then(|idx| x.get(idx))
					.map(|x| x.allows_nested_kind(&path[1..], kind))
					.unwrap_or(false),
				None => false,
			},
			KindLiteral::Object(x) => match path.first() {
				Some(Part::All) => x.iter().all(|(_, y)| y.allows_nested_kind(&path[1..], kind)),
				Some(Part::Field(k)) => {
					if let Some(y) = x.get(&**k) {
						y.allows_nested_kind(&path[1..], kind)
					} else {
						false
					}
				}
				_ => false,
			},
			/*
			KindLiteral::DiscriminatedObject(_, discriminants) => match path.first() {
				Some(Part::All) => discriminants
					.iter()
					.all(|o| o.iter().all(|(_, y)| y.allows_nested_kind(&path[1..], kind))),
				Some(Part::Field(k)) => discriminants.iter().all(|o| {
					if let Some(y) = o.get(&**k) {
						y.allows_nested_kind(&path[1..], kind)
					} else {
						false
					}
				}),
				_ => false,
			},
			*/
			_ => false,
		}
	}
}

<<<<<<< HEAD
impl Display for KindLiteral {
	fn fmt(&self, f: &mut Formatter) -> fmt::Result {
		match self {
			KindLiteral::String(s) => write!(f, "{}", QuoteStr(s)),
			KindLiteral::Integer(n) => write!(f, "{}", n),
			KindLiteral::Float(n) => write!(f, " {}", Float(*n)),
			KindLiteral::Decimal(n) => write!(f, "{}dec", n),
			KindLiteral::Duration(d) => write!(f, "{}", d),
			KindLiteral::Bool(b) => write!(f, "{}", b),
			KindLiteral::Array(a) => {
				let mut f = Pretty::from(f);
				f.write_char('[')?;
				if !a.is_empty() {
					let indent = pretty_indent();
					write!(f, "{}", Fmt::pretty_comma_separated(a.as_slice()))?;
					drop(indent);
				}
				f.write_char(']')
			}
			KindLiteral::Object(o) => {
				let mut f = Pretty::from(f);
				if is_pretty() {
					f.write_char('{')?;
				} else {
					f.write_str("{ ")?;
				}
				if !o.is_empty() {
					let indent = pretty_indent();
					write!(
						f,
						"{}",
						Fmt::pretty_comma_separated(o.iter().map(|args| Fmt::new(
							args,
							|(k, v), f| write!(f, "{}: {}", EscapeKey(k), v)
						)),)
					)?;
					drop(indent);
				}
				if is_pretty() {
					f.write_char('}')
				} else {
					f.write_str(" }")
				}
			} /*
			  KindLiteral::DiscriminatedObject(_, discriminants) => {
				  let mut f = Pretty::from(f);

				  for (i, o) in discriminants.iter().enumerate() {
					  if i > 0 {
						  f.write_str(" | ")?;
					  }

					  if is_pretty() {
						  f.write_char('{')?;
					  } else {
						  f.write_str("{ ")?;
					  }
					  if !o.is_empty() {
						  let indent = pretty_indent();
						  write!(
							  f,
							  "{}",
							  Fmt::pretty_comma_separated(o.iter().map(|args| Fmt::new(
								  args,
								  |(k, v), f| write!(f, "{}: {}", EscapeKey(k), v)
							  )),)
						  )?;
						  drop(indent);
					  }
					  if is_pretty() {
						  f.write_char('}')?;
					  } else {
						  f.write_str(" }")?;
					  }
				  }

				  Ok(())
			  }
			  */
		}
=======
impl ToSql for KindLiteral {
	fn fmt_sql(&self, f: &mut String, fmt: SqlFormat) {
		let lit: crate::sql::kind::KindLiteral = self.clone().into();
		lit.fmt_sql(f, fmt)
>>>>>>> 51c06a74
	}
}<|MERGE_RESOLUTION|>--- conflicted
+++ resolved
@@ -10,12 +10,6 @@
 
 use crate::expr::statements::info::InfoStructure;
 use crate::expr::{Expr, Literal, Part, Value};
-<<<<<<< HEAD
-use crate::fmt::{
-	EscapeKey, EscapeKwFreeIdent, Float, Fmt, Pretty, QuoteStr, is_pretty, pretty_indent,
-};
-=======
->>>>>>> 51c06a74
 use crate::val::{
 	Array, Bytes, Closure, Datetime, Duration, File, Geometry, Number, Range, RecordId, Regex, Set,
 	Uuid,
@@ -876,92 +870,9 @@
 	}
 }
 
-<<<<<<< HEAD
-impl Display for KindLiteral {
-	fn fmt(&self, f: &mut Formatter) -> fmt::Result {
-		match self {
-			KindLiteral::String(s) => write!(f, "{}", QuoteStr(s)),
-			KindLiteral::Integer(n) => write!(f, "{}", n),
-			KindLiteral::Float(n) => write!(f, " {}", Float(*n)),
-			KindLiteral::Decimal(n) => write!(f, "{}dec", n),
-			KindLiteral::Duration(d) => write!(f, "{}", d),
-			KindLiteral::Bool(b) => write!(f, "{}", b),
-			KindLiteral::Array(a) => {
-				let mut f = Pretty::from(f);
-				f.write_char('[')?;
-				if !a.is_empty() {
-					let indent = pretty_indent();
-					write!(f, "{}", Fmt::pretty_comma_separated(a.as_slice()))?;
-					drop(indent);
-				}
-				f.write_char(']')
-			}
-			KindLiteral::Object(o) => {
-				let mut f = Pretty::from(f);
-				if is_pretty() {
-					f.write_char('{')?;
-				} else {
-					f.write_str("{ ")?;
-				}
-				if !o.is_empty() {
-					let indent = pretty_indent();
-					write!(
-						f,
-						"{}",
-						Fmt::pretty_comma_separated(o.iter().map(|args| Fmt::new(
-							args,
-							|(k, v), f| write!(f, "{}: {}", EscapeKey(k), v)
-						)),)
-					)?;
-					drop(indent);
-				}
-				if is_pretty() {
-					f.write_char('}')
-				} else {
-					f.write_str(" }")
-				}
-			} /*
-			  KindLiteral::DiscriminatedObject(_, discriminants) => {
-				  let mut f = Pretty::from(f);
-
-				  for (i, o) in discriminants.iter().enumerate() {
-					  if i > 0 {
-						  f.write_str(" | ")?;
-					  }
-
-					  if is_pretty() {
-						  f.write_char('{')?;
-					  } else {
-						  f.write_str("{ ")?;
-					  }
-					  if !o.is_empty() {
-						  let indent = pretty_indent();
-						  write!(
-							  f,
-							  "{}",
-							  Fmt::pretty_comma_separated(o.iter().map(|args| Fmt::new(
-								  args,
-								  |(k, v), f| write!(f, "{}: {}", EscapeKey(k), v)
-							  )),)
-						  )?;
-						  drop(indent);
-					  }
-					  if is_pretty() {
-						  f.write_char('}')?;
-					  } else {
-						  f.write_str(" }")?;
-					  }
-				  }
-
-				  Ok(())
-			  }
-			  */
-		}
-=======
 impl ToSql for KindLiteral {
 	fn fmt_sql(&self, f: &mut String, fmt: SqlFormat) {
 		let lit: crate::sql::kind::KindLiteral = self.clone().into();
 		lit.fmt_sql(f, fmt)
->>>>>>> 51c06a74
 	}
 }