use crate::expr::{AssignOperator, Expr, Idiom};
<<<<<<< HEAD
use crate::fmt::{CoverStmts, Fmt};
=======
>>>>>>> 51c06a74

#[derive(Clone, Debug, Default, Eq, PartialEq, Hash)]
#[allow(clippy::enum_variant_names)]
pub(crate) enum Data {
	#[default]
	EmptyExpression,
	SetExpression(Vec<Assignment>),
	UnsetExpression(Vec<Idiom>),
	PatchExpression(Expr),
	MergeExpression(Expr),
	ReplaceExpression(Expr),
	ContentExpression(Expr),
	SingleExpression(Expr),
	ValuesExpression(Vec<Vec<(Idiom, Expr)>>),
	UpdateExpression(Vec<Assignment>),
}

#[derive(Clone, Debug, Eq, PartialEq, Hash)]
pub(crate) struct Assignment {
	pub place: Idiom,
	pub operator: AssignOperator,
	pub value: Expr,
<<<<<<< HEAD
}

impl Display for Assignment {
	fn fmt(&self, f: &mut Formatter<'_>) -> fmt::Result {
		write!(f, "{} {} {}", self.place, self.operator, CoverStmts(&self.value))
	}
}

impl Display for Data {
	fn fmt(&self, f: &mut Formatter) -> fmt::Result {
		match self {
			Self::EmptyExpression => Ok(()),
			Self::SetExpression(v) => write!(f, "SET {}", Fmt::comma_separated(v.iter())),
			Self::UnsetExpression(v) => write!(
				f,
				"UNSET {}",
				Fmt::comma_separated(v.iter().map(|args| Fmt::new(args, |l, f| write!(f, "{l}",))))
			),
			Self::PatchExpression(v) => write!(f, "PATCH {v}"),
			Self::MergeExpression(v) => write!(f, "MERGE {v}"),
			Self::ReplaceExpression(v) => write!(f, "REPLACE {v}"),
			Self::ContentExpression(v) => write!(f, "CONTENT {v}"),
			Self::SingleExpression(v) => Display::fmt(v, f),
			Self::ValuesExpression(v) => write!(
				f,
				"({}) VALUES {}",
				Fmt::comma_separated(
					v.first().expect("values expression is non-empty").iter().map(|(v, _)| v)
				),
				Fmt::comma_separated(v.iter().map(|v| Fmt::new(v, |v, f| write!(
					f,
					"({})",
					Fmt::comma_separated(v.iter().map(|(_, v)| CoverStmts(v)))
				))))
			),
			Self::UpdateExpression(v) => {
				write!(f, "ON DUPLICATE KEY UPDATE {}", Fmt::comma_separated(v.iter()))
			}
		}
	}
=======
>>>>>>> 51c06a74
}<|MERGE_RESOLUTION|>--- conflicted
+++ resolved
@@ -1,8 +1,4 @@
 use crate::expr::{AssignOperator, Expr, Idiom};
-<<<<<<< HEAD
-use crate::fmt::{CoverStmts, Fmt};
-=======
->>>>>>> 51c06a74
 
 #[derive(Clone, Debug, Default, Eq, PartialEq, Hash)]
 #[allow(clippy::enum_variant_names)]
@@ -25,47 +21,4 @@
 	pub place: Idiom,
 	pub operator: AssignOperator,
 	pub value: Expr,
-<<<<<<< HEAD
-}
-
-impl Display for Assignment {
-	fn fmt(&self, f: &mut Formatter<'_>) -> fmt::Result {
-		write!(f, "{} {} {}", self.place, self.operator, CoverStmts(&self.value))
-	}
-}
-
-impl Display for Data {
-	fn fmt(&self, f: &mut Formatter) -> fmt::Result {
-		match self {
-			Self::EmptyExpression => Ok(()),
-			Self::SetExpression(v) => write!(f, "SET {}", Fmt::comma_separated(v.iter())),
-			Self::UnsetExpression(v) => write!(
-				f,
-				"UNSET {}",
-				Fmt::comma_separated(v.iter().map(|args| Fmt::new(args, |l, f| write!(f, "{l}",))))
-			),
-			Self::PatchExpression(v) => write!(f, "PATCH {v}"),
-			Self::MergeExpression(v) => write!(f, "MERGE {v}"),
-			Self::ReplaceExpression(v) => write!(f, "REPLACE {v}"),
-			Self::ContentExpression(v) => write!(f, "CONTENT {v}"),
-			Self::SingleExpression(v) => Display::fmt(v, f),
-			Self::ValuesExpression(v) => write!(
-				f,
-				"({}) VALUES {}",
-				Fmt::comma_separated(
-					v.first().expect("values expression is non-empty").iter().map(|(v, _)| v)
-				),
-				Fmt::comma_separated(v.iter().map(|v| Fmt::new(v, |v, f| write!(
-					f,
-					"({})",
-					Fmt::comma_separated(v.iter().map(|(_, v)| CoverStmts(v)))
-				))))
-			),
-			Self::UpdateExpression(v) => {
-				write!(f, "ON DUPLICATE KEY UPDATE {}", Fmt::comma_separated(v.iter()))
-			}
-		}
-	}
-=======
->>>>>>> 51c06a74
 }