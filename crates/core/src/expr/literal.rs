use std::collections::BTreeMap;
use std::fmt::{self, Write as _};
use std::hash::{Hash, Hasher};

use reblessive::tree::Stk;
use rust_decimal::Decimal;

use crate::ctx::Context;
use crate::dbs::Options;
use crate::doc::CursorDoc;
use crate::expr::{Expr, FlowResult, RecordIdLit};
use crate::fmt::{EscapeKey, Fmt, Pretty, QuoteStr, is_pretty, pretty_indent};
use crate::val::{
	Array, Bytes, Datetime, Duration, File, Geometry, Number, Object, Range, Regex, Uuid, Value,
};

/// A literal value, should be computed to get an actual value.
///
/// # Note regarding equality.
/// A literal is equal to an other literal if it is the exact same byte
/// representation, so normal float rules regarding equality do not apply, i.e.
/// if `a != b` then `Literal::Float(a)` could still be equal
/// to `Literal::Float(b)` in the case of `NaN` floats for example. Also
/// surrealql rules regarding number equality are not observed, 1f != 1dec.

#[derive(Clone, Debug)]
pub(crate) enum Literal {
	None,
	Null,
	// An unbounded range, i.e. `..` without any start or end bound.
	UnboundedRange,
	Bool(bool),
	Float(f64),
	Integer(i64),
	//TODO: Possibly remove wrapper.
	Decimal(Decimal),
	String(String),
	Bytes(Bytes),
	//TODO: Possibly remove wrapper.
	Regex(Regex),
	RecordId(RecordIdLit),
	Array(Vec<Expr>),
	Set(Vec<Expr>),
	Object(Vec<ObjectEntry>),
	Duration(Duration),
	Datetime(Datetime),
	Uuid(Uuid),
	Geometry(Geometry),
	File(File),
<<<<<<< HEAD
=======
	Closure(Box<Closure>),
}

impl VisitExpression for Literal {
	fn visit<F>(&self, visitor: &mut F)
	where
		F: FnMut(&Expr),
	{
		match self {
			Literal::None
			| Literal::Null
			| Literal::UnboundedRange
			| Literal::Bool(_)
			| Literal::Float(_)
			| Literal::Integer(_)
			| Literal::Decimal(_)
			| Literal::String(_)
			| Literal::Bytes(_)
			| Literal::Regex(_)
			| Literal::Duration(_)
			| Literal::Datetime(_)
			| Literal::Uuid(_)
			| Literal::Geometry(_)
			| Literal::File(_) => {}
			Literal::RecordId(x) => {
				x.key.visit(visitor);
			}
			Literal::Array(x) => {
				x.iter().for_each(|x| x.visit(visitor));
			}
			Literal::Set(x) => {
				x.iter().for_each(|x| x.visit(visitor));
			}
			Literal::Object(x) => {
				x.iter().for_each(|x| x.visit(visitor));
			}
			Literal::Closure(x) => {
				x.visit(visitor);
			}
		}
	}
>>>>>>> 31dbd063
}

impl Literal {
	pub(crate) fn is_static(&self) -> bool {
		match self {
			Literal::None
			| Literal::Null
			| Literal::UnboundedRange
			| Literal::Bool(_)
			| Literal::Float(_)
			| Literal::Integer(_)
			| Literal::Decimal(_)
			| Literal::String(_)
			| Literal::Bytes(_)
			| Literal::Regex(_)
			| Literal::Duration(_)
			| Literal::Datetime(_)
			| Literal::Uuid(_)
			| Literal::File(_)
			| Literal::Geometry(_) => true,
			Literal::RecordId(record_id_lit) => record_id_lit.is_static(),
			Literal::Array(exprs) => exprs.iter().all(|x| x.is_static()),
			Literal::Set(exprs) => exprs.iter().all(|x| x.is_static()),
			Literal::Object(items) => items.iter().all(|x| x.value.is_static()),
		}
	}

	/// Process this type returning a computed simple Value
	pub(crate) async fn compute(
		&self,
		stk: &mut Stk,
		ctx: &Context,
		opt: &Options,
		doc: Option<&CursorDoc>,
	) -> FlowResult<Value> {
		let res = match self {
			Literal::None => Value::None,
			Literal::Null => Value::Null,
			Literal::UnboundedRange => Value::Range(Box::new(Range::unbounded())),
			Literal::Bool(x) => Value::Bool(*x),
			Literal::Float(x) => Value::Number(Number::Float(*x)),
			Literal::Integer(i) => Value::Number(Number::Int(*i)),
			Literal::Decimal(d) => Value::Number(Number::Decimal(*d)),
			Literal::String(strand) => Value::String(strand.clone()),
			Literal::Bytes(bytes) => Value::Bytes(bytes.clone()),
			Literal::Regex(regex) => Value::Regex(regex.clone()),
			Literal::RecordId(record_id_lit) => {
				Value::RecordId(record_id_lit.compute(stk, ctx, opt, doc).await?)
			}
			Literal::Array(exprs) => {
				let mut array = Vec::with_capacity(exprs.len());
				for e in exprs.iter() {
					array.push(stk.run(|stk| e.compute(stk, ctx, opt, doc)).await?);
				}
				Value::Array(Array(array))
			}
			Literal::Set(exprs) => {
				let mut set = crate::val::Set::new();
				for e in exprs.iter() {
					let v = stk.run(|stk| e.compute(stk, ctx, opt, doc)).await?;
					set.insert(v);
				}
				Value::Set(set)
			}
			Literal::Object(items) => {
				let mut map = BTreeMap::new();
				for i in items.iter() {
					let v = stk.run(|stk| i.value.compute(stk, ctx, opt, doc)).await?;
					map.insert(i.key.clone(), v);
				}
				Value::Object(Object(map))
			}
			Literal::Duration(duration) => Value::Duration(*duration),
			Literal::Datetime(datetime) => Value::Datetime(datetime.clone()),
			Literal::Uuid(uuid) => Value::Uuid(*uuid),
			Literal::Geometry(geometry) => Value::Geometry(geometry.clone()),
			Literal::File(file) => Value::File(file.clone()),
		};
		Ok(res)
	}
}

impl PartialEq for Literal {
	fn eq(&self, other: &Self) -> bool {
		match (self, other) {
			(Literal::None, Literal::None) => true,
			(Literal::Null, Literal::Null) => true,
			(Literal::Bool(a), Literal::Bool(b)) => a == b,
			(Literal::Float(a), Literal::Float(b)) => a.to_bits() == b.to_bits(),
			(Literal::Integer(a), Literal::Integer(b)) => a == b,
			(Literal::Decimal(a), Literal::Decimal(b)) => a == b,
			(Literal::String(a), Literal::String(b)) => a == b,
			(Literal::Bytes(a), Literal::Bytes(b)) => a == b,
			(Literal::Regex(a), Literal::Regex(b)) => a == b,
			(Literal::RecordId(a), Literal::RecordId(b)) => a == b,
			(Literal::Array(a), Literal::Array(b)) => a == b,
			(Literal::Set(a), Literal::Set(b)) => a == b,
			(Literal::Object(a), Literal::Object(b)) => a == b,
			(Literal::Duration(a), Literal::Duration(b)) => a == b,
			(Literal::Datetime(a), Literal::Datetime(b)) => a == b,
			(Literal::Uuid(a), Literal::Uuid(b)) => a == b,
			(Literal::Geometry(a), Literal::Geometry(b)) => a == b,
			(Literal::File(a), Literal::File(b)) => a == b,
			_ => false,
		}
	}
}
impl Eq for Literal {}

impl Hash for Literal {
	fn hash<H: Hasher>(&self, state: &mut H) {
		std::mem::discriminant(self).hash(state);
		match self {
			Literal::None => {}
			Literal::Null => {}
			Literal::UnboundedRange => {}
			Literal::Bool(x) => x.hash(state),
			Literal::Float(x) => x.to_bits().hash(state),
			Literal::Integer(x) => x.hash(state),
			Literal::Decimal(x) => x.hash(state),
			Literal::String(x) => x.hash(state),
			Literal::Bytes(x) => x.hash(state),
			Literal::Regex(x) => x.hash(state),
			Literal::RecordId(x) => x.hash(state),
			Literal::Array(x) => x.hash(state),
			Literal::Set(x) => x.hash(state),
			Literal::Object(x) => x.hash(state),
			Literal::Duration(x) => x.hash(state),
			Literal::Datetime(x) => x.hash(state),
			Literal::Uuid(x) => x.hash(state),
			Literal::Geometry(x) => x.hash(state),
			Literal::File(x) => x.hash(state),
		}
	}
}

impl fmt::Display for Literal {
	fn fmt(&self, f: &mut fmt::Formatter) -> fmt::Result {
		let mut f = Pretty::from(f);
		match self {
			Literal::None => write!(f, "NONE"),
			Literal::Null => write!(f, "NULL"),
			Literal::UnboundedRange => write!(f, ".."),
			Literal::Bool(x) => {
				if *x {
					write!(f, "true")
				} else {
					write!(f, "false")
				}
			}
			Literal::Float(float) => {
				if float.is_finite() {
					write!(f, "{float}f")
				} else {
					write!(f, "{float}")
				}
			}
			Literal::Integer(x) => write!(f, "{x}"),
			Literal::Decimal(d) => write!(f, "{d}dec"),
			Literal::String(strand) => write!(f, "{}", QuoteStr(strand)),
			Literal::Bytes(bytes) => write!(f, "{bytes}"),
			Literal::Regex(regex) => write!(f, "{regex}"),
			Literal::RecordId(record_id_lit) => write!(f, "{record_id_lit}"),
			Literal::Array(exprs) => {
				f.write_char('[')?;
				if !exprs.is_empty() {
					let indent = pretty_indent();
					write!(f, "{}", Fmt::pretty_comma_separated(exprs.as_slice()))?;
					drop(indent);
				}
				f.write_char(']')
			}
			Literal::Set(exprs) => {
				f.write_char('{')?;
				if !exprs.is_empty() {
					let indent = pretty_indent();
					write!(f, "{}", Fmt::pretty_comma_separated(exprs.as_slice()))?;
					drop(indent);
				}
				f.write_char('}')
			}
			Literal::Object(items) => {
				if is_pretty() {
					f.write_char('{')?;
				} else {
					f.write_str("{ ")?;
				}
				if !items.is_empty() {
					let indent = pretty_indent();
					write!(
						f,
						"{}",
						Fmt::pretty_comma_separated(items.iter().map(|args| Fmt::new(
							args,
							|entry, f| write!(f, "{}: {}", EscapeKey(&entry.key), entry.value)
						)),)
					)?;
					drop(indent);
				}
				if is_pretty() {
					f.write_char('}')
				} else {
					f.write_str(" }")
				}
			}
			Literal::Duration(duration) => write!(f, "{duration}"),
			Literal::Datetime(datetime) => write!(f, "{datetime}"),
			Literal::Uuid(uuid) => write!(f, "{uuid}"),
			Literal::Geometry(geometry) => write!(f, "{geometry}"),
			Literal::File(file) => write!(f, "{file}"),
		}
	}
}

#[derive(Clone, Debug, Eq, PartialEq, Hash)]
pub(crate) struct ObjectEntry {
	pub key: String,
	pub value: Expr,
}

impl fmt::Display for ObjectEntry {
	fn fmt(&self, f: &mut fmt::Formatter) -> fmt::Result {
		write!(f, "{}: {}", EscapeKey(&self.key), self.value)
	}
}<|MERGE_RESOLUTION|>--- conflicted
+++ resolved
@@ -47,50 +47,6 @@
 	Uuid(Uuid),
 	Geometry(Geometry),
 	File(File),
-<<<<<<< HEAD
-=======
-	Closure(Box<Closure>),
-}
-
-impl VisitExpression for Literal {
-	fn visit<F>(&self, visitor: &mut F)
-	where
-		F: FnMut(&Expr),
-	{
-		match self {
-			Literal::None
-			| Literal::Null
-			| Literal::UnboundedRange
-			| Literal::Bool(_)
-			| Literal::Float(_)
-			| Literal::Integer(_)
-			| Literal::Decimal(_)
-			| Literal::String(_)
-			| Literal::Bytes(_)
-			| Literal::Regex(_)
-			| Literal::Duration(_)
-			| Literal::Datetime(_)
-			| Literal::Uuid(_)
-			| Literal::Geometry(_)
-			| Literal::File(_) => {}
-			Literal::RecordId(x) => {
-				x.key.visit(visitor);
-			}
-			Literal::Array(x) => {
-				x.iter().for_each(|x| x.visit(visitor));
-			}
-			Literal::Set(x) => {
-				x.iter().for_each(|x| x.visit(visitor));
-			}
-			Literal::Object(x) => {
-				x.iter().for_each(|x| x.visit(visitor));
-			}
-			Literal::Closure(x) => {
-				x.visit(visitor);
-			}
-		}
-	}
->>>>>>> 31dbd063
 }
 
 impl Literal {
