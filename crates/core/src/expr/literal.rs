--- conflicted
+++ resolved
@@ -1,28 +1,21 @@
-use std::collections::BTreeMap;
-use std::fmt::{self, Write as _};
-use std::hash::{Hash, Hasher};
-
+use crate::ctx::Context;
+use crate::dbs::Options;
+use crate::doc::CursorDoc;
+use crate::expr::escape::EscapeKey;
+use crate::expr::fmt::{Fmt, Pretty, is_pretty, pretty_indent};
+use crate::expr::{Expr, FlowResult, RecordIdLit};
+use crate::sql::ToSql;
+use crate::val::{
+	Array, Bytes, Closure, Datetime, Duration, File, Geometry, Number, Object, Range, Regex,
+	Strand, Uuid, Value,
+};
 use reblessive::tree::Stk;
 use revision::revisioned;
 use rust_decimal::Decimal;
 use serde::{Deserialize, Serialize};
-
-use crate::ctx::Context;
-use crate::dbs::Options;
-use crate::doc::CursorDoc;
-use crate::expr::escape::EscapeKey;
-<<<<<<< HEAD
-use crate::expr::fmt::{Pretty, is_pretty, pretty_indent};
-use crate::expr::{Expr, FlowResult, RecordIdLit, fmt::Fmt};
-use crate::sql::ToSql;
-=======
-use crate::expr::fmt::{Fmt, Pretty, is_pretty, pretty_indent};
-use crate::expr::{Expr, FlowResult, RecordIdLit};
->>>>>>> e517508b
-use crate::val::{
-	Array, Bytes, Closure, Datetime, Duration, File, Geometry, Number, Object, Range, Regex,
-	Strand, Uuid, Value,
-};
+use std::collections::BTreeMap;
+use std::fmt::{self, Write as _};
+use std::hash::{Hash, Hasher};
 
 /// A literal value, should be computed to get an actual value.
 ///
