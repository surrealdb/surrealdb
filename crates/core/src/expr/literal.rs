--- conflicted
+++ resolved
@@ -1,5 +1,5 @@
 use std::collections::BTreeMap;
-use std::fmt::Write as _;
+use std::fmt::{self, Write as _};
 use std::hash::{Hash, Hasher};
 
 use reblessive::tree::Stk;
@@ -10,11 +10,7 @@
 use crate::dbs::Options;
 use crate::doc::CursorDoc;
 use crate::expr::{Expr, FlowResult, RecordIdLit};
-<<<<<<< HEAD
-use crate::fmt::{EscapeKey, Fmt, QuoteStr, is_pretty, pretty_indent};
-=======
-use crate::fmt::{EscapeKey, Float, Fmt, Pretty, QuoteStr, is_pretty, pretty_indent};
->>>>>>> f8888743
+use crate::fmt::{EscapeKey, Float, Fmt, QuoteStr};
 use crate::val::{
 	Array, Bytes, Datetime, Duration, File, Geometry, Number, Object, Range, Regex, Uuid, Value,
 };
@@ -189,96 +185,9 @@
 }
 
 impl ToSql for Literal {
-	fn fmt_sql(&self, f: &mut String, sql_fmt: SqlFormat) {
-		match self {
-			Literal::None => write_sql!(f, sql_fmt, "NONE"),
-			Literal::Null => write_sql!(f, sql_fmt, "NULL"),
-			Literal::UnboundedRange => write_sql!(f, sql_fmt, ".."),
-			Literal::Bool(x) => {
-				if *x {
-					write_sql!(f, sql_fmt, "true")
-				} else {
-					write_sql!(f, sql_fmt, "false")
-				}
-			}
-<<<<<<< HEAD
-			Literal::Float(float) => {
-				if float.is_finite() {
-					write_sql!(f, sql_fmt, "{float}f")
-				} else {
-					write_sql!(f, sql_fmt, "{float}")
-				}
-			}
-			Literal::Integer(x) => write_sql!(f, sql_fmt, "{x}"),
-			Literal::Decimal(d) => write_sql!(f, sql_fmt, "{d}"),
-			Literal::String(strand) => write_sql!(f, sql_fmt, "{}", QuoteStr(strand).to_sql()),
-			Literal::Bytes(bytes) => write_sql!(f, sql_fmt, "{bytes}"),
-			Literal::Regex(regex) => write_sql!(f, sql_fmt, "{regex}"),
-			Literal::RecordId(record_id_lit) => write_sql!(f, sql_fmt, "{record_id_lit}"),
-=======
-			Literal::Float(float) => write!(f, "{}", Float(*float)),
-			Literal::Integer(x) => write!(f, "{x}"),
-			Literal::Decimal(d) => write!(f, "{d}dec"),
-			Literal::String(strand) => write!(f, "{}", QuoteStr(strand)),
-			Literal::Bytes(bytes) => write!(f, "{bytes}"),
-			Literal::Regex(regex) => write!(f, "{regex}"),
-			Literal::RecordId(record_id_lit) => write!(f, "{record_id_lit}"),
->>>>>>> f8888743
-			Literal::Array(exprs) => {
-				f.push('[');
-				if !exprs.is_empty() {
-					let indent = pretty_indent();
-					write_sql!(f, sql_fmt, "{}", Fmt::pretty_comma_separated(exprs.as_slice()));
-					drop(indent);
-				}
-				f.push(']');
-			}
-			Literal::Set(exprs) => {
-				f.push('{');
-				if !exprs.is_empty() {
-					let indent = pretty_indent();
-					write_sql!(f, sql_fmt, "{}", Fmt::pretty_comma_separated(exprs.as_slice()));
-					drop(indent);
-				}
-				f.push('}');
-			}
-			Literal::Object(items) => {
-				if is_pretty() {
-					f.push('{');
-				} else {
-					f.push_str("{ ");
-				}
-				if !items.is_empty() {
-					let indent = pretty_indent();
-					write_sql!(
-						f,
-						sql_fmt,
-						"{}",
-						Fmt::pretty_comma_separated(items.iter().map(|args| Fmt::new(
-							args,
-							|entry, f, fmt| write_sql!(
-								f,
-								fmt,
-								"{}: {}",
-								EscapeKey(&entry.key),
-								entry.value
-							)
-						)))
-					);
-					drop(indent);
-				}
-				if is_pretty() {
-					f.push('}');
-				} else {
-					f.push_str(" }");
-				}
-			}
-			Literal::Duration(duration) => write_sql!(f, sql_fmt, "{duration}"),
-			Literal::Datetime(datetime) => write_sql!(f, sql_fmt, "{datetime}"),
-			Literal::Uuid(uuid) => write_sql!(f, sql_fmt, "{uuid}"),
-			Literal::Geometry(geometry) => write_sql!(f, sql_fmt, "{geometry}"),
-			Literal::File(file) => write_sql!(f, sql_fmt, "{file}"),
-		}
+	fn fmt_sql(&self, f: &mut String, fmt: SqlFormat) {
+		let lit: crate::sql::Literal = self.clone().into();
+		lit.fmt_sql(f, fmt);
 	}
 }
 
@@ -289,7 +198,8 @@
 }
 
 impl ToSql for ObjectEntry {
-	fn fmt_sql(&self, f: &mut String, sql_fmt: SqlFormat) {
-		write_sql!(f, sql_fmt, "{}: {}", EscapeKey(&self.key), self.value)
+	fn fmt_sql(&self, f: &mut String, fmt: SqlFormat) {
+		let entry: crate::sql::literal::ObjectEntry = self.clone().into();
+		entry.fmt_sql(f, fmt);
 	}
 }