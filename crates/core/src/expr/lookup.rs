--- conflicted
+++ resolved
@@ -1,9 +1,9 @@
-use std::fmt::Write;
+use std::fmt::{self, Display, Formatter, Write};
 use std::ops::Bound;
 
 use anyhow::{Result, bail};
 use reblessive::tree::Stk;
-use surrealdb_types::{SqlFormat, ToSql};
+use surrealdb_types::{SqlFormat, ToSql, write_sql};
 
 use crate::catalog::{DatabaseId, NamespaceId};
 use crate::ctx::Context;
@@ -12,10 +12,7 @@
 use crate::expr::order::Ordering;
 use crate::expr::start::Start;
 use crate::expr::{Cond, Dir, Fields, Groups, Idiom, Limit, RecordIdKeyRangeLit, Splits};
-<<<<<<< HEAD
-=======
 use crate::fmt::{EscapeIdent, EscapeKwFreeIdent, Fmt};
->>>>>>> f8888743
 use crate::kvs::KVKey;
 use crate::val::{RecordId, RecordIdKey, RecordIdKeyRange};
 
@@ -35,89 +32,10 @@
 	pub(crate) alias: Option<Idiom>,
 }
 
-impl Lookup {
-	/// Convert the graph edge to a raw String
-	pub fn to_raw(&self) -> String {
-		use surrealdb_types::ToSql;
-		self.to_sql()
-	}
-}
-
-<<<<<<< HEAD
 impl ToSql for Lookup {
-	fn fmt_sql(&self, f: &mut String, sql_fmt: SqlFormat) {
-		let sql_lookup: crate::sql::Lookup = self.clone().into();
-		sql_lookup.fmt_sql(f, sql_fmt);
-	}
-}
-
-impl surrealdb_types::ToSql for LookupSubject {
-	fn fmt_sql(&self, f: &mut String, fmt: surrealdb_types::SqlFormat) {
-		let sql_lookup_subject: crate::sql::lookup::LookupSubject = self.clone().into();
-		sql_lookup_subject.fmt_sql(f, fmt);
-=======
-impl Display for Lookup {
-	fn fmt(&self, f: &mut Formatter) -> fmt::Result {
-		if self.what.len() <= 1
-			// When the singular lookup subject has a referencing field, it needs to be wrapped in parentheses
-			// Otherwise <~table.field will be parsed as [Lookup(<~table), Field(.field)]
-			// Whereas <~(table.field) will be parsed as [Lookup(<~table.field)]
-			//
-			//
-			// Further more `<-foo:a..` can lead to issues when the next part of the idiom starts
-			// with a `.`
-			&& self.what.iter().all(|v| {
-				if v.referencing_field().is_some() {
-					return false
-				}
-				if let LookupSubject::Range { range: RecordIdKeyRangeLit{ end: Bound::Unbounded, .. }, ..} = v {
-					return false
-				}
-				true
-			})
-			&& self.cond.is_none()
-			&& self.alias.is_none()
-			&& self.expr.is_none()
-		{
-			Display::fmt(&self.kind, f)?;
-			if self.what.is_empty() {
-				f.write_char('?')
-			} else {
-				Fmt::comma_separated(self.what.iter()).fmt(f)
-			}
-		} else {
-			write!(f, "{}(", self.kind)?;
-			if let Some(ref expr) = self.expr {
-				write!(f, "SELECT {} FROM ", expr)?;
-			}
-			match self.what.len() {
-				0 => f.write_char('?'),
-				_ => Fmt::comma_separated(self.what.iter()).fmt(f),
-			}?;
-			if let Some(ref v) = self.cond {
-				write!(f, " {v}")?
-			}
-			if let Some(ref v) = self.split {
-				write!(f, " {v}")?
-			}
-			if let Some(ref v) = self.group {
-				write!(f, " {v}")?
-			}
-			if let Some(ref v) = self.order {
-				write!(f, " {v}")?
-			}
-			if let Some(ref v) = self.limit {
-				write!(f, " {v}")?
-			}
-			if let Some(ref v) = self.start {
-				write!(f, " {v}")?
-			}
-			if let Some(ref v) = self.alias {
-				write!(f, " AS {v}")?
-			}
-			f.write_char(')')
-		}
->>>>>>> f8888743
+	fn fmt_sql(&self, f: &mut String, fmt: SqlFormat) {
+		let stmt: crate::sql::lookup::Lookup = self.clone().into();
+		stmt.fmt_sql(f, fmt);
 	}
 }
 
@@ -131,6 +49,15 @@
 impl Default for LookupKind {
 	fn default() -> Self {
 		Self::Graph(Dir::default())
+	}
+}
+
+impl ToSql for LookupKind {
+	fn fmt_sql(&self, f: &mut String, fmt: SqlFormat) {
+		match self {
+			Self::Graph(dir) => dir.fmt_sql(f, fmt),
+			Self::Reference => f.push_str("<~"),
+		}
 	}
 }
 
@@ -384,35 +311,11 @@
 			},
 		}
 	}
-<<<<<<< HEAD
-=======
-}
-
-impl Display for LookupSubject {
-	fn fmt(&self, f: &mut Formatter) -> fmt::Result {
-		match self {
-			Self::Table {
-				table,
-				referencing_field,
-			} => {
-				EscapeIdent(table).fmt(f)?;
-				if let Some(referencing_field) = referencing_field {
-					write!(f, " FIELD {}", EscapeKwFreeIdent(referencing_field))?;
-				}
-				Ok(())
-			}
-			Self::Range {
-				table,
-				range,
-				referencing_field,
-			} => {
-				write!(f, "{}:{range}", EscapeKwFreeIdent(table))?;
-				if let Some(referencing_field) = referencing_field {
-					write!(f, " FIELD {}", EscapeKwFreeIdent(referencing_field))?;
-				}
-				Ok(())
-			}
-		}
-	}
->>>>>>> f8888743
+}
+
+impl ToSql for LookupSubject {
+	fn fmt_sql(&self, f: &mut String, fmt: SqlFormat) {
+		let stmt: crate::sql::lookup::LookupSubject = self.clone().into();
+		stmt.fmt_sql(f, fmt);
+	}
 }