--- conflicted
+++ resolved
@@ -1,3 +1,5 @@
+use std::fmt;
+
 use futures::future::try_join_all;
 use reblessive::tree::Stk;
 use surrealdb_types::{SqlFormat, ToSql, write_sql};
@@ -226,92 +228,8 @@
 
 impl ToSql for FunctionCall {
 	fn fmt_sql(&self, f: &mut String, fmt: SqlFormat) {
-		match self.receiver {
-			Function::Normal(ref s) => {
-<<<<<<< HEAD
-				write_sql!(f, fmt, "{s}({})", Fmt::comma_separated(&self.arguments))
-			}
-			Function::Custom(ref s) => {
-				write_sql!(f, fmt, "fn::{s}({})", Fmt::comma_separated(&self.arguments))
-=======
-				for (idx, s) in s.split("::").enumerate() {
-					if idx != 0 {
-						f.write_str("::")?;
-					}
-					s.fmt(f)?;
-				}
-				write!(f, "({})", Fmt::comma_separated(&self.arguments))
-			}
-			Function::Custom(ref s) => {
-				f.write_str("fn")?;
-				for s in s.split("::") {
-					f.write_str("::")?;
-					EscapeKwFreeIdent(s).fmt(f)?;
-				}
-				write!(f, "({})", Fmt::comma_separated(&self.arguments))
->>>>>>> f8888743
-			}
-			Function::Script(ref s) => {
-				write_sql!(f, fmt, "function({}) {{{s}}}", Fmt::comma_separated(&self.arguments))
-			}
-			Function::Model(ref m) => {
-				write_sql!(f, fmt, "{}({})", m, Fmt::comma_separated(&self.arguments))
-			}
-<<<<<<< HEAD
-			Function::Module(ref m, ref s) => match s {
-				Some(s) => {
-					write_sql!(f, fmt, "mod::{m}::{s}({})", Fmt::comma_separated(&self.arguments))
-				}
-				None => write_sql!(f, fmt, "mod::{m}({})", Fmt::comma_separated(&self.arguments)),
-			},
-=======
-			Function::Module(ref m, ref s) => {
-				f.write_str("mod")?;
-				for s in m.split("::") {
-					f.write_str("::")?;
-					EscapeKwFreeIdent(s).fmt(f)?;
-				}
-				if let Some(s) = s {
-					write!(f, "::{}", EscapeKwFreeIdent(s))?;
-				}
-				write!(f, "({})", Fmt::comma_separated(&self.arguments))
-			}
->>>>>>> f8888743
-			Function::Silo {
-				ref org,
-				ref pkg,
-				ref major,
-				ref minor,
-				ref patch,
-				ref sub,
-			} => match sub {
-				Some(s) => write_sql!(
-					f,
-<<<<<<< HEAD
-					fmt,
-					"silo::{org}::{pkg}<{major}.{minor}.{patch}>::{s}({})",
-=======
-					"silo::{}::{}<{major}.{minor}.{patch}>::{}({})",
-					EscapeKwFreeIdent(org),
-					EscapeKwFreeIdent(pkg),
-					EscapeKwFreeIdent(s),
->>>>>>> f8888743
-					Fmt::comma_separated(&self.arguments)
-				),
-				None => write_sql!(
-					f,
-<<<<<<< HEAD
-					fmt,
-					"silo::{org}::{pkg}<{major}.{minor}.{patch}>({})",
-=======
-					"silo::{}::{}<{major}.{minor}.{patch}>({})",
-					EscapeKwFreeIdent(org),
-					EscapeKwFreeIdent(pkg),
->>>>>>> f8888743
-					Fmt::comma_separated(&self.arguments)
-				),
-			},
-		}
+		let fnc: crate::sql::FunctionCall = self.clone().into();
+		fnc.fmt_sql(f, fmt);
 	}
 }
 
