--- conflicted
+++ resolved
@@ -26,9 +26,8 @@
 	}
 }
 
-<<<<<<< HEAD
 // Note: IntoIterator trait intentionally not implemented to avoid exposing private Group type
-=======
+
 impl VisitExpression for Groups {
 	fn visit<F>(&self, visitor: &mut F)
 	where
@@ -37,7 +36,6 @@
 		self.0.iter().for_each(|group| group.visit(visitor));
 	}
 }
->>>>>>> 2c83cd9c
 
 impl Display for Groups {
 	fn fmt(&self, f: &mut Formatter) -> fmt::Result {
