<<<<<<< HEAD
use crate::expr::fmt::Fmt;
use crate::expr::index::Distance;
use crate::expr::{Expr, Ident, Kind};
use crate::idx::ft::search::MatchRef;
use revision::revisioned;
=======
use super::Value;
use crate::expr::index::Distance;
use crate::idx::ft::MatchRef;
use revision::{Error, revisioned};
>>>>>>> 5b59cdad
use serde::{Deserialize, Serialize};
use std::fmt;

<<<<<<< HEAD
//TODO(3.0): Rename to prefix operator after idiom overhaul.
#[revisioned(revision = 1)]
#[derive(Clone, Debug, Eq, PartialEq, Serialize, Deserialize, Hash)]
#[cfg_attr(feature = "arbitrary", derive(arbitrary::Arbitrary))]
pub enum PrefixOperator {
	/// `!`
	Not,
	/// `+`
	Positive,
	/// `-`
	Negative,
	/// `..`
	Range,
	/// `..=`
	RangeInclusive,
	Cast(Kind),
}

impl fmt::Display for PrefixOperator {
	fn fmt(&self, f: &mut fmt::Formatter) -> fmt::Result {
		match self {
			Self::Not => write!(f, "!"),
			Self::Positive => write!(f, "+"),
			Self::Negative => write!(f, "-"),
			Self::Range => write!(f, ".."),
			Self::RangeInclusive => write!(f, "..="),
			Self::Cast(kind) => write!(f, "<{kind}>"),
		}
	}
}

#[revisioned(revision = 1)]
#[derive(Clone, Debug, Eq, PartialEq, Serialize, Deserialize, Hash)]
#[cfg_attr(feature = "arbitrary", derive(arbitrary::Arbitrary))]
pub enum PostfixOperator {
	Range,
	RangeSkip,
	/// Not used as of yet but will be once the idiom is properly restructured.
	MethodCall(Ident, Vec<Expr>),
	Call(Vec<Expr>),
}

impl fmt::Display for PostfixOperator {
	fn fmt(&self, f: &mut fmt::Formatter) -> fmt::Result {
		match self {
			Self::Range => write!(f, ".."),
			Self::RangeSkip => write!(f, ">.."),
			Self::MethodCall(name, expr) => {
				write!(f, ".{name}({})", Fmt::comma_separated(expr.iter()))
			}
			Self::Call(expr) => {
				write!(f, "({})", Fmt::comma_separated(expr.iter()))
			}
		}
	}
}

#[revisioned(revision = 1)]
#[derive(Clone, Debug, Eq, PartialEq, Hash, Serialize, Deserialize)]
#[cfg_attr(feature = "arbitrary", derive(arbitrary::Arbitrary))]
pub enum BinaryOperator {
	/// `-`
	Subtract,
	/// `+`
	Add,
	/// `*`, `×`
	Multiply,
	/// `/`
	Divide,
	/// `%`
	Remainder,
	/// `**`
	Power,
	/// `=`
	Equal,
	/// `==`
	ExactEqual,
	/// `!=`
	NotEqual,
	/// `*=`
	AllEqual,
	/// `?=`
	AnyEqual,

	/// `||`, `OR`
	Or,
	/// `&&`, `AND`
	And,
	/// `??`
	NullCoalescing,
	/// `?:`
	TenaryCondition,

	/// `<`
	LessThan,
	/// `<=`
	LessThanEqual,
	/// `>`
	MoreThan,
	/// `>=`
	MoreThanEqual,

	/// `∋`
	Contain,
	/// `∌`
	NotContain,
	/// `⊇`
	ContainAll,
	/// `⊃`
	ContainAny,
	/// `⊅`
	ContainNone,
	/// `∈`
	Inside,
	/// `∉`
	NotInside,
	/// `⊆`
	AllInside,
	/// `⊂`
	AnyInside,
	/// `⊄`
	NoneInside,

	/// `OUTSIDE`
=======
/// Binary operators.
#[revisioned(revision = 4)]
#[derive(Clone, Debug, Eq, PartialEq, PartialOrd, Serialize, Deserialize, Hash)]
#[cfg_attr(feature = "arbitrary", derive(arbitrary::Arbitrary))]
#[non_exhaustive]
pub enum Operator {
	//
	Neg, // -
	Not, // !
	//
	Or,  // ||
	And, // &&
	Tco, // ?: Ternary conditional operator
	Nco, // ?? Null coalescing operator
	//
	Add, // +
	Sub, // -
	Mul, // *
	Div, // /
	Pow, // **
	Inc, // +=
	Dec, // -=
	Ext, // +?=
	//
	Equal,    // =
	Exact,    // ==
	NotEqual, // !=
	AllEqual, // *=
	AnyEqual, // ?=
	//
	#[revision(end = 3, convert_fn = "like_convert")]
	Like, // ~
	#[revision(end = 3, convert_fn = "like_convert")]
	NotLike, // !~
	#[revision(end = 3, convert_fn = "like_convert")]
	AllLike, // *~
	#[revision(end = 3, convert_fn = "like_convert")]
	AnyLike, // ?~
	#[revision(
		end = 4,
		convert_fn = "convert_old_matches",
		fields_name = "OldMatchesOperatorField"
	)]
	Matches(Option<MatchRef>), // @{ref}@
	#[revision(start = 4)]
	Matches(Option<MatchRef>, Option<BooleanOperation>), // @{ref},{AND|OR}@
	//
	LessThan,        // <
	LessThanOrEqual, // <=
	MoreThan,        // >
	MoreThanOrEqual, // >=
	//
	Contain,     // ∋
	NotContain,  // ∌
	ContainAll,  // ⊇
	ContainAny,  // ⊃
	ContainNone, // ⊅
	Inside,      // ∈
	NotInside,   // ∉
	AllInside,   // ⊆
	AnyInside,   // ⊂
	NoneInside,  // ⊄
	//
>>>>>>> 5b59cdad
	Outside,
	/// `INTERSECTS`
	Intersects,

	/// `..`
	Range,
	/// `..=`
	RangeInclusive,
	/// `>..`
	RangeSkip,
	/// `>..=`
	RangeSkipInclusive,

	// `@@`
	Matches(Option<MatchRef>),
	// `<|k,..|>`
	NearestNeighbor(Box<NearestNeighbor>),
}

<<<<<<< HEAD
#[revisioned(revision = 1)]
#[derive(Clone, Debug, Eq, PartialEq, Serialize, Deserialize, Hash)]
#[cfg_attr(feature = "arbitrary", derive(arbitrary::Arbitrary))]
pub enum NearestNeighbor {
	/// `<|k, dist|>`
	K(u32, Distance),
	/// `<|k|>`
	KTree(u32),
	/// `<|k, ef|>`
	Approximate(u32, u32),
=======
impl Operator {
	fn like_convert<T>(_: T, _revision: u16) -> Result<Self, revision::Error> {
		Err(revision::Error::Conversion("Like operators are no longer supported".to_owned()))
	}

	fn convert_old_matches(
		field: OldMatchesOperatorField,
		_revision: u16,
	) -> anyhow::Result<Self, Error> {
		Ok(Operator::Matches(field.0, None))
	}
>>>>>>> 5b59cdad
}

impl fmt::Display for NearestNeighbor {
	fn fmt(&self, f: &mut fmt::Formatter<'_>) -> fmt::Result {
		match self {
			NearestNeighbor::KTree(k) => {
				write!(f, "<|{k}|>")
			}
			NearestNeighbor::K(k, distance) => {
				write!(f, "<|{k},{distance}|>")
			}
			NearestNeighbor::Approximate(k, ef) => {
				write!(f, "<|{k},{ef}|>")
			}
		}
	}
}

impl fmt::Display for BinaryOperator {
	fn fmt(&self, f: &mut fmt::Formatter<'_>) -> fmt::Result {
		match self {
<<<<<<< HEAD
			Self::Or => write!(f, "OR"),
			Self::And => write!(f, "AND"),
			Self::NullCoalescing => write!(f, "??"),
			Self::TenaryCondition => write!(f, "?:"),
			Self::Add => write!(f, "+"),
			Self::Subtract => write!(f, "-"),
			Self::Multiply => write!(f, "*"),
			Self::Divide => write!(f, "/"),
			Self::Remainder => write!(f, "%"),
			Self::Power => write!(f, "**"),
			Self::Equal => write!(f, "="),
			Self::ExactEqual => write!(f, "=="),
			Self::NotEqual => write!(f, "!="),
			Self::AllEqual => write!(f, "*="),
			Self::AnyEqual => write!(f, "?="),
			Self::LessThan => write!(f, "<"),
			Self::LessThanEqual => write!(f, "<="),
			Self::MoreThan => write!(f, ">"),
			Self::MoreThanEqual => write!(f, ">="),
			Self::Contain => write!(f, "CONTAINS"),
			Self::NotContain => write!(f, "CONTAINSNOT"),
			Self::ContainAll => write!(f, "CONTAINSALL"),
			Self::ContainAny => write!(f, "CONTAINSANY"),
			Self::ContainNone => write!(f, "CONTAINSNONE"),
			Self::Inside => write!(f, "INSIDE"),
			Self::NotInside => write!(f, "NOTINSIDE"),
			Self::AllInside => write!(f, "ALLINSIDE"),
			Self::AnyInside => write!(f, "ANYINSIDE"),
			Self::NoneInside => write!(f, "NONEINSIDE"),
			Self::Outside => write!(f, "OUTSIDE"),
			Self::Intersects => write!(f, "INTERSECTS"),
			Self::Matches(reference) => {
=======
			Self::Neg => f.write_str("-"),
			Self::Not => f.write_str("!"),
			Self::Or => f.write_str("OR"),
			Self::And => f.write_str("AND"),
			Self::Tco => f.write_str("?:"),
			Self::Nco => f.write_str("??"),
			Self::Add => f.write_str("+"),
			Self::Sub => f.write_char('-'),
			Self::Mul => f.write_char('*'),
			Self::Div => f.write_char('/'),
			Self::Rem => f.write_char('%'),
			Self::Pow => f.write_str("**"),
			Self::Inc => f.write_str("+="),
			Self::Dec => f.write_str("-="),
			Self::Ext => f.write_str("+?="),
			Self::Equal => f.write_char('='),
			Self::Exact => f.write_str("=="),
			Self::NotEqual => f.write_str("!="),
			Self::AllEqual => f.write_str("*="),
			Self::AnyEqual => f.write_str("?="),
			Self::LessThan => f.write_char('<'),
			Self::LessThanOrEqual => f.write_str("<="),
			Self::MoreThan => f.write_char('>'),
			Self::MoreThanOrEqual => f.write_str(">="),
			Self::Contain => f.write_str("CONTAINS"),
			Self::NotContain => f.write_str("CONTAINSNOT"),
			Self::ContainAll => f.write_str("CONTAINSALL"),
			Self::ContainAny => f.write_str("CONTAINSANY"),
			Self::ContainNone => f.write_str("CONTAINSNONE"),
			Self::Inside => f.write_str("INSIDE"),
			Self::NotInside => f.write_str("NOTINSIDE"),
			Self::AllInside => f.write_str("ALLINSIDE"),
			Self::AnyInside => f.write_str("ANYINSIDE"),
			Self::NoneInside => f.write_str("NONEINSIDE"),
			Self::Outside => f.write_str("OUTSIDE"),
			Self::Intersects => f.write_str("INTERSECTS"),
			Self::Matches(reference, operator) => {
>>>>>>> 5b59cdad
				if let Some(r) = reference {
					if let Some(o) = operator {
						write!(f, "@{r},{o}@")
					} else {
						write!(f, "@{r}@")
					}
				} else if let Some(o) = operator {
					write!(f, "@{o}@")
				} else {
					f.write_str("@@")
				}
			}
			Self::Range => write!(f, ".."),
			Self::RangeInclusive => write!(f, "..="),
			Self::RangeSkip => write!(f, ">.."),
			Self::RangeSkipInclusive => write!(f, ">..="),
			Self::NearestNeighbor(n) => n.fmt(f),
		}
	}
}

#[revisioned(revision = 1)]
#[derive(Clone, Debug, Eq, PartialEq, Serialize, Deserialize, Hash)]
#[cfg_attr(feature = "arbitrary", derive(arbitrary::Arbitrary))]
pub enum AssignOperator {
	Assign,
	Add,
	Subtract,
	Extend,
}

impl fmt::Display for AssignOperator {
	fn fmt(&self, f: &mut fmt::Formatter) -> fmt::Result {
		match self {
			Self::Assign => write!(f, "="),
			Self::Add => write!(f, "+="),
			Self::Subtract => write!(f, "-="),
			Self::Extend => write!(f, "+?="),
		}
	}
}

/// Boolean operation executed by the full-text index
#[revisioned(revision = 1)]
#[derive(Clone, Debug, Eq, PartialEq, PartialOrd, Serialize, Deserialize, Hash)]
#[cfg_attr(feature = "arbitrary", derive(arbitrary::Arbitrary))]
#[non_exhaustive]
pub enum BooleanOperation {
	And,
	Or,
}

impl fmt::Display for BooleanOperation {
	fn fmt(&self, f: &mut fmt::Formatter) -> fmt::Result {
		match self {
			Self::And => f.write_str("AND"),
			Self::Or => f.write_str("OR"),
		}
	}
}

/// An enum which defines how strong a operator binds it's operands.
///
/// If a binding power is higher the operator is more likely to directly operate on it's
/// neighbours.
#[derive(Debug, Clone, Copy, Eq, PartialEq, Ord, PartialOrd)]
pub enum BindingPower {
	Or,
	And,
	Equality,
	Relation,
	AddSub,
	MulDiv,
	Power,
	Range,
	Nullish,
	Prefix,
	Postfix,
	Prime,
}

impl BindingPower {
	/// Returns the binding power of this operator.
	///
	/// Note that there are some variants here which can have multiple meanings.
	/// `Operator::Equal` can be assignment but can also be equality.
	/// `Operator::Add` can be the add operator but also the plus prefix operator which have different binding
	/// powers.
	///
	/// This function returns the binding power for if the operator is used in the infix position.
	pub fn for_binary_operator(op: &BinaryOperator) -> Self {
		match op {
			BinaryOperator::Or => BindingPower::Or,
			BinaryOperator::And => BindingPower::And,

			BinaryOperator::Equal
			| BinaryOperator::ExactEqual
			| BinaryOperator::NotEqual
			| BinaryOperator::AllEqual
			| BinaryOperator::AnyEqual => BindingPower::Equality,

			BinaryOperator::LessThan
			| BinaryOperator::LessThanEqual
			| BinaryOperator::MoreThan
			| BinaryOperator::MoreThanEqual
			| BinaryOperator::Matches(_)
			| BinaryOperator::Contain
			| BinaryOperator::NotContain
			| BinaryOperator::ContainAll
			| BinaryOperator::ContainAny
			| BinaryOperator::ContainNone
			| BinaryOperator::Inside
			| BinaryOperator::NotInside
			| BinaryOperator::AllInside
			| BinaryOperator::AnyInside
			| BinaryOperator::NoneInside
			| BinaryOperator::Outside
			| BinaryOperator::Intersects
			| BinaryOperator::NearestNeighbor(_) => BindingPower::Relation,

			BinaryOperator::Add | BinaryOperator::Subtract => BindingPower::AddSub,

			BinaryOperator::Multiply | BinaryOperator::Divide | BinaryOperator::Remainder => {
				BindingPower::MulDiv
			}

			BinaryOperator::Power => BindingPower::Power,

			BinaryOperator::NullCoalescing | BinaryOperator::TenaryCondition => {
				BindingPower::Nullish
			}

			BinaryOperator::Range
			| BinaryOperator::RangeInclusive
			| BinaryOperator::RangeSkip
			| BinaryOperator::RangeSkipInclusive => BindingPower::Range,
		}
	}

	pub fn for_postfix_operator(op: &PostfixOperator) -> Self {
		match op {
<<<<<<< HEAD
			PostfixOperator::Range | PostfixOperator::RangeSkip => BindingPower::Range,
			PostfixOperator::MethodCall(..) | PostfixOperator::Call(..) => BindingPower::Postfix,
=======
			Operator::Or => BindingPower::Or,
			Operator::And => BindingPower::And,

			Operator::Equal
			| Operator::Exact
			| Operator::NotEqual
			| Operator::AllEqual
			| Operator::AnyEqual => BindingPower::Equality,

			Operator::LessThan
			| Operator::LessThanOrEqual
			| Operator::MoreThan
			| Operator::MoreThanOrEqual
			| Operator::Matches(_, _)
			| Operator::Contain
			| Operator::NotContain
			| Operator::ContainAll
			| Operator::ContainAny
			| Operator::ContainNone
			| Operator::Inside
			| Operator::NotInside
			| Operator::AllInside
			| Operator::AnyInside
			| Operator::NoneInside
			| Operator::Outside
			| Operator::Intersects
			| Operator::Knn(_, _)
			| Operator::Ann(_, _) => BindingPower::Relation,

			Operator::Add | Operator::Sub => BindingPower::AddSub,

			Operator::Mul | Operator::Div | Operator::Rem => BindingPower::MulDiv,

			Operator::Pow => BindingPower::Power,

			Operator::Tco | Operator::Nco => BindingPower::Nullish,

			Operator::Neg | Operator::Not => BindingPower::Unary,

			Operator::Inc | Operator::Dec | Operator::Ext => BindingPower::Base,
>>>>>>> 5b59cdad
		}
	}

	/// Returns the binding power for this expression. This is generally `BindingPower::Prime` as
	/// most value variants are prime expressions, however some like Value::Expression and
	/// Value::Range have a different binding power.
	pub fn for_expr(expr: &Expr) -> BindingPower {
		match expr {
			Expr::Prefix {
				..
			} => BindingPower::Prefix,
			Expr::Postfix {
				op,
				..
			} => BindingPower::for_postfix_operator(op),
			Expr::Binary {
				op,
				..
			} => BindingPower::for_binary_operator(op),
			_ => BindingPower::Prime,
		}
	}
}<|MERGE_RESOLUTION|>--- conflicted
+++ resolved
@@ -1,19 +1,11 @@
-<<<<<<< HEAD
 use crate::expr::fmt::Fmt;
 use crate::expr::index::Distance;
 use crate::expr::{Expr, Ident, Kind};
-use crate::idx::ft::search::MatchRef;
+use crate::idx::ft::MatchRef;
 use revision::revisioned;
-=======
-use super::Value;
-use crate::expr::index::Distance;
-use crate::idx::ft::MatchRef;
-use revision::{Error, revisioned};
->>>>>>> 5b59cdad
 use serde::{Deserialize, Serialize};
 use std::fmt;
 
-<<<<<<< HEAD
 //TODO(3.0): Rename to prefix operator after idiom overhaul.
 #[revisioned(revision = 1)]
 #[derive(Clone, Debug, Eq, PartialEq, Serialize, Deserialize, Hash)]
@@ -138,71 +130,6 @@
 	NoneInside,
 
 	/// `OUTSIDE`
-=======
-/// Binary operators.
-#[revisioned(revision = 4)]
-#[derive(Clone, Debug, Eq, PartialEq, PartialOrd, Serialize, Deserialize, Hash)]
-#[cfg_attr(feature = "arbitrary", derive(arbitrary::Arbitrary))]
-#[non_exhaustive]
-pub enum Operator {
-	//
-	Neg, // -
-	Not, // !
-	//
-	Or,  // ||
-	And, // &&
-	Tco, // ?: Ternary conditional operator
-	Nco, // ?? Null coalescing operator
-	//
-	Add, // +
-	Sub, // -
-	Mul, // *
-	Div, // /
-	Pow, // **
-	Inc, // +=
-	Dec, // -=
-	Ext, // +?=
-	//
-	Equal,    // =
-	Exact,    // ==
-	NotEqual, // !=
-	AllEqual, // *=
-	AnyEqual, // ?=
-	//
-	#[revision(end = 3, convert_fn = "like_convert")]
-	Like, // ~
-	#[revision(end = 3, convert_fn = "like_convert")]
-	NotLike, // !~
-	#[revision(end = 3, convert_fn = "like_convert")]
-	AllLike, // *~
-	#[revision(end = 3, convert_fn = "like_convert")]
-	AnyLike, // ?~
-	#[revision(
-		end = 4,
-		convert_fn = "convert_old_matches",
-		fields_name = "OldMatchesOperatorField"
-	)]
-	Matches(Option<MatchRef>), // @{ref}@
-	#[revision(start = 4)]
-	Matches(Option<MatchRef>, Option<BooleanOperation>), // @{ref},{AND|OR}@
-	//
-	LessThan,        // <
-	LessThanOrEqual, // <=
-	MoreThan,        // >
-	MoreThanOrEqual, // >=
-	//
-	Contain,     // ∋
-	NotContain,  // ∌
-	ContainAll,  // ⊇
-	ContainAny,  // ⊃
-	ContainNone, // ⊅
-	Inside,      // ∈
-	NotInside,   // ∉
-	AllInside,   // ⊆
-	AnyInside,   // ⊂
-	NoneInside,  // ⊄
-	//
->>>>>>> 5b59cdad
 	Outside,
 	/// `INTERSECTS`
 	Intersects,
@@ -217,12 +144,53 @@
 	RangeSkipInclusive,
 
 	// `@@`
-	Matches(Option<MatchRef>),
+	Matches(MatchesOperator),
 	// `<|k,..|>`
 	NearestNeighbor(Box<NearestNeighbor>),
 }
 
-<<<<<<< HEAD
+#[revisioned(revision = 1)]
+#[derive(Clone, Debug, Eq, PartialEq, Serialize, Deserialize, Hash)]
+#[cfg_attr(feature = "arbitrary", derive(arbitrary::Arbitrary))]
+pub struct MatchesOperator {
+	pub rf: Option<MatchRef>,
+	pub operator: Option<BooleanOperator>,
+}
+
+impl fmt::Display for MatchesOperator {
+	fn fmt(&self, f: &mut fmt::Formatter) -> fmt::Result {
+		if let Some(r) = self.rf {
+			if let Some(ref o) = self.operator {
+				write!(f, "@{r},{o}@")
+			} else {
+				write!(f, "@{r}@")
+			}
+		} else if let Some(ref o) = self.operator {
+			write!(f, "@{o}@")
+		} else {
+			f.write_str("@@")
+		}
+	}
+}
+
+/// Boolean operation executed by the full-text index
+#[revisioned(revision = 1)]
+#[derive(Clone, Debug, Eq, PartialEq, Serialize, Deserialize, Hash)]
+#[cfg_attr(feature = "arbitrary", derive(arbitrary::Arbitrary))]
+pub enum BooleanOperator {
+	And,
+	Or,
+}
+
+impl fmt::Display for BooleanOperator {
+	fn fmt(&self, f: &mut fmt::Formatter) -> fmt::Result {
+		match self {
+			Self::And => f.write_str("AND"),
+			Self::Or => f.write_str("OR"),
+		}
+	}
+}
+
 #[revisioned(revision = 1)]
 #[derive(Clone, Debug, Eq, PartialEq, Serialize, Deserialize, Hash)]
 #[cfg_attr(feature = "arbitrary", derive(arbitrary::Arbitrary))]
@@ -233,19 +201,6 @@
 	KTree(u32),
 	/// `<|k, ef|>`
 	Approximate(u32, u32),
-=======
-impl Operator {
-	fn like_convert<T>(_: T, _revision: u16) -> Result<Self, revision::Error> {
-		Err(revision::Error::Conversion("Like operators are no longer supported".to_owned()))
-	}
-
-	fn convert_old_matches(
-		field: OldMatchesOperatorField,
-		_revision: u16,
-	) -> anyhow::Result<Self, Error> {
-		Ok(Operator::Matches(field.0, None))
-	}
->>>>>>> 5b59cdad
 }
 
 impl fmt::Display for NearestNeighbor {
@@ -267,7 +222,6 @@
 impl fmt::Display for BinaryOperator {
 	fn fmt(&self, f: &mut fmt::Formatter<'_>) -> fmt::Result {
 		match self {
-<<<<<<< HEAD
 			Self::Or => write!(f, "OR"),
 			Self::And => write!(f, "AND"),
 			Self::NullCoalescing => write!(f, "??"),
@@ -299,58 +253,7 @@
 			Self::NoneInside => write!(f, "NONEINSIDE"),
 			Self::Outside => write!(f, "OUTSIDE"),
 			Self::Intersects => write!(f, "INTERSECTS"),
-			Self::Matches(reference) => {
-=======
-			Self::Neg => f.write_str("-"),
-			Self::Not => f.write_str("!"),
-			Self::Or => f.write_str("OR"),
-			Self::And => f.write_str("AND"),
-			Self::Tco => f.write_str("?:"),
-			Self::Nco => f.write_str("??"),
-			Self::Add => f.write_str("+"),
-			Self::Sub => f.write_char('-'),
-			Self::Mul => f.write_char('*'),
-			Self::Div => f.write_char('/'),
-			Self::Rem => f.write_char('%'),
-			Self::Pow => f.write_str("**"),
-			Self::Inc => f.write_str("+="),
-			Self::Dec => f.write_str("-="),
-			Self::Ext => f.write_str("+?="),
-			Self::Equal => f.write_char('='),
-			Self::Exact => f.write_str("=="),
-			Self::NotEqual => f.write_str("!="),
-			Self::AllEqual => f.write_str("*="),
-			Self::AnyEqual => f.write_str("?="),
-			Self::LessThan => f.write_char('<'),
-			Self::LessThanOrEqual => f.write_str("<="),
-			Self::MoreThan => f.write_char('>'),
-			Self::MoreThanOrEqual => f.write_str(">="),
-			Self::Contain => f.write_str("CONTAINS"),
-			Self::NotContain => f.write_str("CONTAINSNOT"),
-			Self::ContainAll => f.write_str("CONTAINSALL"),
-			Self::ContainAny => f.write_str("CONTAINSANY"),
-			Self::ContainNone => f.write_str("CONTAINSNONE"),
-			Self::Inside => f.write_str("INSIDE"),
-			Self::NotInside => f.write_str("NOTINSIDE"),
-			Self::AllInside => f.write_str("ALLINSIDE"),
-			Self::AnyInside => f.write_str("ANYINSIDE"),
-			Self::NoneInside => f.write_str("NONEINSIDE"),
-			Self::Outside => f.write_str("OUTSIDE"),
-			Self::Intersects => f.write_str("INTERSECTS"),
-			Self::Matches(reference, operator) => {
->>>>>>> 5b59cdad
-				if let Some(r) = reference {
-					if let Some(o) = operator {
-						write!(f, "@{r},{o}@")
-					} else {
-						write!(f, "@{r}@")
-					}
-				} else if let Some(o) = operator {
-					write!(f, "@{o}@")
-				} else {
-					f.write_str("@@")
-				}
-			}
+			Self::Matches(x) => x.fmt(f),
 			Self::Range => write!(f, ".."),
 			Self::RangeInclusive => write!(f, "..="),
 			Self::RangeSkip => write!(f, ">.."),
@@ -377,25 +280,6 @@
 			Self::Add => write!(f, "+="),
 			Self::Subtract => write!(f, "-="),
 			Self::Extend => write!(f, "+?="),
-		}
-	}
-}
-
-/// Boolean operation executed by the full-text index
-#[revisioned(revision = 1)]
-#[derive(Clone, Debug, Eq, PartialEq, PartialOrd, Serialize, Deserialize, Hash)]
-#[cfg_attr(feature = "arbitrary", derive(arbitrary::Arbitrary))]
-#[non_exhaustive]
-pub enum BooleanOperation {
-	And,
-	Or,
-}
-
-impl fmt::Display for BooleanOperation {
-	fn fmt(&self, f: &mut fmt::Formatter) -> fmt::Result {
-		match self {
-			Self::And => f.write_str("AND"),
-			Self::Or => f.write_str("OR"),
 		}
 	}
 }
@@ -480,51 +364,8 @@
 
 	pub fn for_postfix_operator(op: &PostfixOperator) -> Self {
 		match op {
-<<<<<<< HEAD
 			PostfixOperator::Range | PostfixOperator::RangeSkip => BindingPower::Range,
 			PostfixOperator::MethodCall(..) | PostfixOperator::Call(..) => BindingPower::Postfix,
-=======
-			Operator::Or => BindingPower::Or,
-			Operator::And => BindingPower::And,
-
-			Operator::Equal
-			| Operator::Exact
-			| Operator::NotEqual
-			| Operator::AllEqual
-			| Operator::AnyEqual => BindingPower::Equality,
-
-			Operator::LessThan
-			| Operator::LessThanOrEqual
-			| Operator::MoreThan
-			| Operator::MoreThanOrEqual
-			| Operator::Matches(_, _)
-			| Operator::Contain
-			| Operator::NotContain
-			| Operator::ContainAll
-			| Operator::ContainAny
-			| Operator::ContainNone
-			| Operator::Inside
-			| Operator::NotInside
-			| Operator::AllInside
-			| Operator::AnyInside
-			| Operator::NoneInside
-			| Operator::Outside
-			| Operator::Intersects
-			| Operator::Knn(_, _)
-			| Operator::Ann(_, _) => BindingPower::Relation,
-
-			Operator::Add | Operator::Sub => BindingPower::AddSub,
-
-			Operator::Mul | Operator::Div | Operator::Rem => BindingPower::MulDiv,
-
-			Operator::Pow => BindingPower::Power,
-
-			Operator::Tco | Operator::Nco => BindingPower::Nullish,
-
-			Operator::Neg | Operator::Not => BindingPower::Unary,
-
-			Operator::Inc | Operator::Dec | Operator::Ext => BindingPower::Base,
->>>>>>> 5b59cdad
 		}
 	}
 
