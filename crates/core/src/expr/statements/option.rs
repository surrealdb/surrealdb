--- conflicted
+++ resolved
@@ -1,25 +1,14 @@
-<<<<<<< HEAD
-=======
-use std::fmt;
+use surrealdb_types::{SqlFormat, ToSql};
 
-use crate::fmt::EscapeKwFreeIdent;
-
->>>>>>> f8888743
 #[derive(Clone, Debug, Default, Eq, PartialEq, Hash)]
 pub(crate) struct OptionStatement {
 	pub name: String,
 	pub what: bool,
-<<<<<<< HEAD
-=======
 }
 
-impl fmt::Display for OptionStatement {
-	fn fmt(&self, f: &mut fmt::Formatter) -> fmt::Result {
-		if self.what {
-			write!(f, "OPTION {}", EscapeKwFreeIdent(&self.name))
-		} else {
-			write!(f, "OPTION {} = FALSE", EscapeKwFreeIdent(&self.name))
-		}
+impl ToSql for OptionStatement {
+	fn fmt_sql(&self, f: &mut String, fmt: SqlFormat) {
+		let stmt: crate::sql::statements::option::OptionStatement = self.clone().into();
+		stmt.fmt_sql(f, fmt);
 	}
->>>>>>> f8888743
 }