--- conflicted
+++ resolved
@@ -5,7 +5,6 @@
 use crate::doc::CursorDoc;
 use crate::expr::fetch::Fetchs;
 use crate::expr::{ControlFlow, Expr, FlowResult};
-use crate::fmt::CoverStmts;
 use crate::val::Value;
 
 #[derive(Clone, Debug, Eq, PartialEq, Hash)]
@@ -43,17 +42,4 @@
 		//
 		Err(ControlFlow::Return(value))
 	}
-<<<<<<< HEAD
-}
-
-impl fmt::Display for OutputStatement {
-	fn fmt(&self, f: &mut fmt::Formatter) -> fmt::Result {
-		write!(f, "RETURN {}", CoverStmts(&self.what))?;
-		if let Some(ref v) = self.fetch {
-			write!(f, " {v}")?
-		}
-		Ok(())
-	}
-=======
->>>>>>> 51c06a74
 }