use std::sync::Arc;

use anyhow::Result;
use reblessive::tree::Stk;
use surrealdb_types::ToSql;

use crate::catalog::providers::{
	ApiProvider, AuthorisationProvider, BucketProvider, DatabaseProvider, NamespaceProvider,
	NodeProvider, RootProvider, TableProvider, UserProvider,
};
use crate::ctx::Context;
use crate::dbs::Options;
use crate::doc::CursorDoc;
use crate::err::Error;
use crate::expr::parameterize::expr_to_ident;
use crate::expr::{Base, Expr, FlowResultExt};
use crate::fmt::CoverStmts;
use crate::iam::{Action, ResourceKind};
use crate::sys::INFORMATION;
use crate::val::{Datetime, Object, Value};

#[derive(Clone, Debug, Eq, PartialEq, Hash)]
pub(crate) enum InfoStatement {
	// revision discriminant override accounting for previous behavior when adding variants and
	// removing not at the end of the enum definition.
	Root(bool),

	Ns(bool),

	Db(bool, Option<Expr>),

	Tb(Expr, bool, Option<Expr>),

	User(Expr, Option<Base>, bool),

	Index(Expr, Expr, bool),
}

impl InfoStatement {
	/// Process this type returning a computed simple Value
	pub(crate) async fn compute(
		&self,
		stk: &mut Stk,
		ctx: &Context,
		opt: &Options,
		doc: Option<&CursorDoc>,
	) -> Result<Value> {
		match self {
			InfoStatement::Root(structured) => {
				// Allowed to run?
				opt.is_allowed(Action::View, ResourceKind::Any, &Base::Root)?;
				// Get the transaction
				let txn = ctx.tx();
				// Create the result set
				if *structured {
					let object = map! {
						"accesses".to_string() => process(txn.all_root_accesses().await?),
						"defaults".to_string() => txn.get_default_config().await?
							.map(|x| x.as_ref().clone().structure())
							.unwrap_or_else(|| Value::Object(Default::default())),
						"namespaces".to_string() => process(txn.all_ns().await?),
						"nodes".to_string() => process(txn.all_nodes().await?),
						"system".to_string() => system().await,
						"users".to_string() => process(txn.all_root_users().await?),
					};
					Ok(Value::Object(Object(object)))
				} else {
					let object = map! {
						"accesses".to_string() => {
							let mut out = Object::default();
							for v in txn.all_root_accesses().await?.iter() {
								out.insert(v.name.clone(), v.to_sql().into());
							}
							out.into()
						},
						"defaults".to_string() => txn.get_default_config().await?
							.map(|x| x.as_ref().clone().structure())
							.unwrap_or_else(|| Value::Object(Default::default())),
						"namespaces".to_string() => {
							let mut out = Object::default();
							for v in txn.all_ns().await?.iter() {
								out.insert(v.name.clone(), v.to_sql().into());
							}
							out.into()
						},
						"nodes".to_string() => {
							let mut out = Object::default();
							for v in txn.all_nodes().await?.iter() {
								out.insert(v.id.to_string(), v.to_sql().into());
							}
							out.into()
						},
						"system".to_string() => system().await,
						"users".to_string() => {
							let mut out = Object::default();
							for v in txn.all_root_users().await?.iter() {
								out.insert(v.name.clone(), v.to_sql().into());
							}
							out.into()
						}
					};
					Ok(Value::Object(Object(object)))
				}
			}
			InfoStatement::Ns(structured) => {
				// Allowed to run?
				opt.is_allowed(Action::View, ResourceKind::Any, &Base::Ns)?;
				// Get the NS
				let ns = ctx.expect_ns_id(opt).await?;
				// Get the transaction
				let txn = ctx.tx();
				// Create the result set
				if *structured {
					let object = map! {
						"accesses".to_string() => process(txn.all_ns_accesses(ns).await?),
						"databases".to_string() => process(txn.all_db(ns).await?),
						"users".to_string() => process(txn.all_ns_users(ns).await?),
					};
					Ok(Value::Object(Object(object)))
				} else {
					let object = map! {
						"accesses".to_string() => {
							let mut out = Object::default();
							for v in txn.all_ns_accesses(ns).await?.iter() {
								out.insert(v.name.clone(), v.to_sql().into());
							}
							out.into()
						},
						"databases".to_string() => {
							let mut out = Object::default();
							for v in txn.all_db(ns).await?.iter() {
								out.insert(v.name.clone(), v.to_sql().into());
							}
							out.into()
						},
						"users".to_string() => {
							let mut out = Object::default();
							for v in txn.all_ns_users(ns).await?.iter() {
								out.insert(v.name.clone(), v.to_sql().into());
							}
							out.into()
						},
					};
					Ok(Value::Object(Object(object)))
				}
			}
			InfoStatement::Db(structured, version) => {
				// Allowed to run?
				opt.is_allowed(Action::View, ResourceKind::Any, &Base::Db)?;
				// Get the NS and DB
				let (ns, db) = ctx.expect_ns_db_ids(opt).await?;
				// Convert the version to u64 if present
				let version = match version {
					Some(v) => Some(
						stk.run(|stk| v.compute(stk, ctx, opt, None))
							.await
							.catch_return()?
							.cast_to::<Datetime>()?
							.to_version_stamp()?,
					),
					_ => None,
				};
				// Get the transaction
				let txn = ctx.tx();
				// Create the result set
				let res = if *structured {
					let object = map! {
						"accesses".to_string() => process(txn.all_db_accesses(ns, db).await?),
						"apis".to_string() => process(txn.all_db_apis(ns, db).await?),
						"analyzers".to_string() => process(txn.all_db_analyzers(ns, db).await?),
						"buckets".to_string() => process(txn.all_db_buckets(ns, db).await?),
						"functions".to_string() => process(txn.all_db_functions(ns, db).await?),
						"modules".to_string() => process(txn.all_db_modules(ns, db).await?),
						"models".to_string() => process(txn.all_db_models(ns, db).await?),
						"params".to_string() => process(txn.all_db_params(ns, db).await?),
						"tables".to_string() => process(txn.all_tb(ns, db, version).await?),
						"users".to_string() => process(txn.all_db_users(ns, db).await?),
						"configs".to_string() => process(txn.all_db_configs(ns, db).await?),
						"sequences".to_string() => process(txn.all_db_sequences(ns, db).await?),
					};
					Value::Object(Object(object))
				} else {
					let object = map! {
						"accesses".to_string() => {
							let mut out = Object::default();
							for v in txn.all_db_accesses(ns, db).await?.iter() {
								out.insert(v.name.clone(), v.to_sql().into());
							}
							out.into()
						},
						"apis".to_string() => {
							let mut out = Object::default();
							for v in txn.all_db_apis(ns, db).await?.iter() {
								out.insert(v.path.to_string(), v.to_sql().into());
							}
							out.into()
						},
						"analyzers".to_string() => {
							let mut out = Object::default();
							for v in txn.all_db_analyzers( ns, db).await?.iter() {
								out.insert(v.name.clone(), v.to_sql().into());
							}
							out.into()
						},
						"buckets".to_string() => {
							let mut out = Object::default();
							for v in txn.all_db_buckets(ns, db).await?.iter() {
								out.insert(v.name.clone(), v.to_sql().into());
							}
							out.into()
						},
						"functions".to_string() => {
							let mut out = Object::default();
							for v in txn.all_db_functions(ns, db).await?.iter() {
								out.insert(v.name.clone(), v.to_sql().into());
							}
							out.into()
						},
						"modules".to_string() => {
							let mut out = Object::default();
							for v in txn.all_db_modules(ns, db).await?.iter() {
								out.insert(v.get_storage_name()?, v.to_sql().into());
							}
							out.into()
						},
						"models".to_string() => {
							let mut out = Object::default();
							for v in txn.all_db_models(ns, db).await?.iter() {
								out.insert(v.name.clone(), v.to_sql().into());
							}
							out.into()
						},
						"params".to_string() => {
							let mut out = Object::default();
							for v in txn.all_db_params(ns, db).await?.iter() {
								out.insert(v.name.clone(), v.to_sql().into());
							}
							out.into()
						},
						"tables".to_string() => {
							let mut out = Object::default();
							for v in txn.all_tb(ns, db, version).await?.iter() {
								out.insert(v.name.clone(), v.to_sql().into());
							}
							out.into()
						},
						"users".to_string() => {
							let mut out = Object::default();
							for v in txn.all_db_users(ns, db).await?.iter() {
								out.insert(v.name.clone(), v.to_sql().into());
							}
							out.into()
						},
						"configs".to_string() => {
							let mut out = Object::default();
							for v in txn.all_db_configs(ns, db).await?.iter() {
								out.insert(v.name(), v.to_sql().into());
							}
							out.into()
						},
						"sequences".to_string() => {
							let mut out = Object::default();
							for v in txn.all_db_sequences( ns, db).await?.iter() {
								out.insert(v.name.clone(), v.to_sql().into());
							}
							out.into()
						},
					};
					Value::Object(Object(object))
				};
				Ok(res)
			}
			InfoStatement::Tb(tb, structured, version) => {
				// Allowed to run?
				opt.is_allowed(Action::View, ResourceKind::Any, &Base::Db)?;
				// Get the NS and DB
				let (ns, db) = ctx.expect_ns_db_ids(opt).await?;
				// Compute table name
				let tb = expr_to_ident(stk, ctx, opt, doc, tb, "table name").await?;
				// Convert the version to u64 if present
				let version = match version {
					Some(v) => Some(
						stk.run(|stk| v.compute(stk, ctx, opt, None))
							.await
							.catch_return()?
							.cast_to::<Datetime>()?
							.to_version_stamp()?,
					),
					_ => None,
				};
				// Get the transaction
				let txn = ctx.tx();
				// Create the result set
				Ok(if *structured {
					Value::from(map! {
						"events".to_string() => process(txn.all_tb_events(ns, db, &tb).await?),
						"fields".to_string() => process(txn.all_tb_fields(ns, db, &tb, version).await?),
						"indexes".to_string() => process(txn.all_tb_indexes(ns, db, &tb).await?),
						"lives".to_string() => process(txn.all_tb_lives(ns, db, &tb).await?),
						"tables".to_string() => process(txn.all_tb_views(ns, db, &tb).await?),
					})
				} else {
					Value::from(map! {
						"events".to_string() => {
							let mut out = Object::default();
							for v in txn.all_tb_events(ns, db, &tb).await?.iter() {
								out.insert(v.name.clone(), v.to_sql().into());
							}
							out.into()
						},
						"fields".to_string() => {
							let mut out = Object::default();
							for v in txn.all_tb_fields(ns, db, &tb, version).await?.iter() {
								out.insert(v.name.to_raw_string(), v.to_sql().into());
							}
							out.into()
						},
						"indexes".to_string() => {
							let mut out = Object::default();
							for v in txn.all_tb_indexes(ns, db, &tb).await?.iter() {
								out.insert(v.name.clone(), v.to_sql().into());
							}
							out.into()
						},
						"lives".to_string() => {
							let mut out = Object::default();
							for v in txn.all_tb_lives(ns, db, &tb).await?.iter() {
								out.insert(v.id.to_string(), v.to_sql().into());
							}
							out.into()
						},
						"tables".to_string() => {
							let mut out = Object::default();
							for v in txn.all_tb_views(ns, db, &tb).await?.iter() {
								out.insert(v.name.clone(), v.to_sql().into());
							}
							out.into()
						},
					})
				})
			}
			InfoStatement::User(user, base, structured) => {
				// Get the base type
				let base = (*base).unwrap_or(opt.selected_base()?);
				// Allowed to run?
				opt.is_allowed(Action::View, ResourceKind::Actor, &base)?;
				// Compute user name
				let user = expr_to_ident(stk, ctx, opt, doc, user, "user name").await?;
				// Get the transaction
				let txn = ctx.tx();
				// Process the user
				let res = match base {
					Base::Root => txn.expect_root_user(&user).await?,
					Base::Ns => {
						let ns = txn.expect_ns_by_name(opt.ns()?).await?;
						match txn.get_ns_user(ns.namespace_id, &user).await? {
							Some(user) => user,
							None => {
								return Err(Error::UserNsNotFound {
									name: user,
									ns: ns.name.clone(),
								}
								.into());
							}
						}
					}
					Base::Db => {
						let (ns, db) = opt.ns_db()?;
						let Some(db_def) = txn.get_db_by_name(ns, db).await? else {
							return Err(Error::UserDbNotFound {
								name: user,
								ns: ns.to_string(),
								db: db.to_string(),
							}
							.into());
						};
						txn.get_db_user(db_def.namespace_id, db_def.database_id, &user)
							.await?
							.ok_or_else(|| Error::UserDbNotFound {
								name: user,
								ns: ns.to_string(),
								db: db.to_string(),
							})?
					}
				};
				// Ok all good
				Ok(if *structured {
					res.as_ref().clone().structure()
				} else {
					Value::from(res.as_ref().to_sql())
				})
			}
			InfoStatement::Index(index, table, _structured) => {
				// Allowed to run?
				opt.is_allowed(Action::View, ResourceKind::Actor, &Base::Db)?;
				// Compute table & index names
				let index = expr_to_ident(stk, ctx, opt, doc, index, "index name").await?;
				let table = expr_to_ident(stk, ctx, opt, doc, table, "table name").await?;
				// Get the transaction
				let txn = ctx.tx();

				if let Some(ib) = ctx.get_index_builder() {
					// Obtain the index
					let (ns, db) = ctx.expect_ns_db_ids(opt).await?;
					let ix = txn.expect_tb_index(ns, db, &table, &index).await?;
					let status = ib.get_status(ns, db, &ix).await;
					let mut out = Object::default();
					out.insert("building".to_string(), status.into());
					return Ok(out.into());
				}
				Ok(Object::default().into())
			}
		}
	}
}
<<<<<<< HEAD

impl fmt::Display for InfoStatement {
	fn fmt(&self, f: &mut fmt::Formatter) -> fmt::Result {
		match self {
			Self::Root(false) => f.write_str("INFO FOR ROOT"),
			Self::Root(true) => f.write_str("INFO FOR ROOT STRUCTURE"),
			Self::Ns(false) => f.write_str("INFO FOR NAMESPACE"),
			Self::Ns(true) => f.write_str("INFO FOR NAMESPACE STRUCTURE"),
			Self::Db(false, v) => match v {
				Some(v) => write!(f, "INFO FOR DATABASE VERSION {}", CoverStmts(v)),
				None => f.write_str("INFO FOR DATABASE"),
			},
			Self::Db(true, v) => match v {
				Some(v) => write!(f, "INFO FOR DATABASE VERSION {} STRUCTURE", CoverStmts(v)),
				None => f.write_str("INFO FOR DATABASE STRUCTURE"),
			},
			Self::Tb(t, false, v) => match v {
				Some(v) => {
					write!(f, "INFO FOR TABLE {} VERSION {}", CoverStmts(t), CoverStmts(v))
				}
				None => write!(f, "INFO FOR TABLE {}", CoverStmts(t)),
			},

			Self::Tb(t, true, v) => match v {
				Some(v) => write!(
					f,
					"INFO FOR TABLE {} VERSION {} STRUCTURE",
					CoverStmts(t),
					CoverStmts(v)
				),
				None => write!(f, "INFO FOR TABLE {} STRUCTURE", CoverStmts(t)),
			},
			Self::User(u, b, false) => match b {
				Some(b) => write!(f, "INFO FOR USER {} ON {b}", CoverStmts(u)),
				None => write!(f, "INFO FOR USER {}", CoverStmts(u)),
			},
			Self::User(u, b, true) => match b {
				Some(b) => write!(f, "INFO FOR USER {} ON {b} STRUCTURE", CoverStmts(u)),
				None => write!(f, "INFO FOR USER {} STRUCTURE", CoverStmts(u)),
			},
			Self::Index(i, t, false) => {
				write!(f, "INFO FOR INDEX {} ON {}", CoverStmts(i), CoverStmts(t))
			}
			Self::Index(i, t, true) => {
				write!(f, "INFO FOR INDEX {} ON {} STRUCTURE", CoverStmts(i), CoverStmts(t))
			}
		}
	}
}

=======
>>>>>>> 51c06a74
pub(crate) trait InfoStructure {
	fn structure(self) -> Value;
}

fn process<T>(a: Arc<[T]>) -> Value
where
	T: InfoStructure + Clone,
{
	Value::Array(a.iter().cloned().map(InfoStructure::structure).collect())
}

async fn system() -> Value {
	let info = INFORMATION.lock().await;
	Value::from(map! {
		"available_parallelism".to_string() => info.available_parallelism.into(),
		"cpu_usage".to_string() => info.cpu_usage.into(),
		"load_average".to_string() => info.load_average.iter().map(|x| Value::from(*x)).collect::<Vec<_>>().into(),
		"memory_usage".to_string() => info.memory_usage.into(),
		"physical_cores".to_string() => info.physical_cores.into(),
		"memory_allocated".to_string() => info.memory_allocated.into(),
	})
}<|MERGE_RESOLUTION|>--- conflicted
+++ resolved
@@ -14,7 +14,6 @@
 use crate::err::Error;
 use crate::expr::parameterize::expr_to_ident;
 use crate::expr::{Base, Expr, FlowResultExt};
-use crate::fmt::CoverStmts;
 use crate::iam::{Action, ResourceKind};
 use crate::sys::INFORMATION;
 use crate::val::{Datetime, Object, Value};
@@ -413,59 +412,6 @@
 		}
 	}
 }
-<<<<<<< HEAD
-
-impl fmt::Display for InfoStatement {
-	fn fmt(&self, f: &mut fmt::Formatter) -> fmt::Result {
-		match self {
-			Self::Root(false) => f.write_str("INFO FOR ROOT"),
-			Self::Root(true) => f.write_str("INFO FOR ROOT STRUCTURE"),
-			Self::Ns(false) => f.write_str("INFO FOR NAMESPACE"),
-			Self::Ns(true) => f.write_str("INFO FOR NAMESPACE STRUCTURE"),
-			Self::Db(false, v) => match v {
-				Some(v) => write!(f, "INFO FOR DATABASE VERSION {}", CoverStmts(v)),
-				None => f.write_str("INFO FOR DATABASE"),
-			},
-			Self::Db(true, v) => match v {
-				Some(v) => write!(f, "INFO FOR DATABASE VERSION {} STRUCTURE", CoverStmts(v)),
-				None => f.write_str("INFO FOR DATABASE STRUCTURE"),
-			},
-			Self::Tb(t, false, v) => match v {
-				Some(v) => {
-					write!(f, "INFO FOR TABLE {} VERSION {}", CoverStmts(t), CoverStmts(v))
-				}
-				None => write!(f, "INFO FOR TABLE {}", CoverStmts(t)),
-			},
-
-			Self::Tb(t, true, v) => match v {
-				Some(v) => write!(
-					f,
-					"INFO FOR TABLE {} VERSION {} STRUCTURE",
-					CoverStmts(t),
-					CoverStmts(v)
-				),
-				None => write!(f, "INFO FOR TABLE {} STRUCTURE", CoverStmts(t)),
-			},
-			Self::User(u, b, false) => match b {
-				Some(b) => write!(f, "INFO FOR USER {} ON {b}", CoverStmts(u)),
-				None => write!(f, "INFO FOR USER {}", CoverStmts(u)),
-			},
-			Self::User(u, b, true) => match b {
-				Some(b) => write!(f, "INFO FOR USER {} ON {b} STRUCTURE", CoverStmts(u)),
-				None => write!(f, "INFO FOR USER {} STRUCTURE", CoverStmts(u)),
-			},
-			Self::Index(i, t, false) => {
-				write!(f, "INFO FOR INDEX {} ON {}", CoverStmts(i), CoverStmts(t))
-			}
-			Self::Index(i, t, true) => {
-				write!(f, "INFO FOR INDEX {} ON {} STRUCTURE", CoverStmts(i), CoverStmts(t))
-			}
-		}
-	}
-}
-
-=======
->>>>>>> 51c06a74
 pub(crate) trait InfoStructure {
 	fn structure(self) -> Value;
 }
