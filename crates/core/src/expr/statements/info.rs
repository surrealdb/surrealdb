use crate::ctx::Context;
use crate::dbs::Options;
use crate::doc::CursorDoc;
use crate::err::Error;
<<<<<<< HEAD
use crate::expr::{Base, Ident, Object, Value, Version};
use crate::iam::Action;
use crate::iam::ResourceKind;
use crate::sql::ToSql;
=======
use crate::expr::{Base, Expr, FlowResultExt, Ident};
use crate::iam::{Action, ResourceKind};
>>>>>>> e3245342
use crate::sys::INFORMATION;
use crate::val::{Datetime, Object, Value};
use anyhow::{Result, bail};

use reblessive::tree::Stk;
use revision::revisioned;
use serde::{Deserialize, Serialize};
use std::fmt;
use std::sync::Arc;

#[revisioned(revision = 1)]
#[derive(Clone, Debug, Eq, PartialEq, Serialize, Deserialize, Hash)]
pub enum InfoStatement {
	// revision discriminant override accounting for previous behavior when adding variants and
	// removing not at the end of the enum definition.
	Root(bool),

	Ns(bool),

	Db(bool, Option<Expr>),

	Tb(Ident, bool, Option<Expr>),

	User(Ident, Option<Base>, bool),

	Index(Ident, Ident, bool),
}

impl InfoStatement {
	/// Process this type returning a computed simple Value
	pub(crate) async fn compute(
		&self,
		stk: &mut Stk,
		ctx: &Context,
		opt: &Options,
		_doc: Option<&CursorDoc>,
	) -> Result<Value> {
		match self {
			InfoStatement::Root(structured) => {
				// Allowed to run?
				opt.is_allowed(Action::View, ResourceKind::Any, &Base::Root)?;
				// Get the transaction
				let txn = ctx.tx();
				// Create the result set
				if *structured {
					let object = map! {
						"accesses".to_string() => process(txn.all_root_accesses().await?.iter().map(|v| v.redacted()).collect()),
						"namespaces".to_string() => process(txn.all_ns().await?),
						"nodes".to_string() => process(txn.all_nodes().await?),
						"system".to_string() => system().await,
						"users".to_string() => process(txn.all_root_users().await?),
					};
					Ok(Value::Object(Object(object)))
				} else {
					let object = map! {
						"accesses".to_string() => {
							let mut out = Object::default();
							for v in txn.all_root_accesses().await?.iter().map(|v| v.redacted()) {
								out.insert(v.name.into_raw_string(), v.to_string().into());
							}
							out.into()
						},
						"namespaces".to_string() => {
							let mut out = Object::default();
							for v in txn.all_ns().await?.iter() {
<<<<<<< HEAD
								out.insert(v.name.clone(), v.to_sql().into());
=======
								out.insert(v.name.into_raw_string(), v.to_string().into());
>>>>>>> e3245342
							}
							out.into()
						},
						"nodes".to_string() => {
							let mut out = Object::default();
							for v in txn.all_nodes().await?.iter() {
								out.insert(v.id.to_string(), v.to_string().into());
							}
							out.into()
						},
						"system".to_string() => system().await,
						"users".to_string() => {
							let mut out = Object::default();
							for v in txn.all_root_users().await?.iter() {
								out.insert(v.name.into_raw_string(), v.to_string().into());
							}
							out.into()
						}
					};
					Ok(Value::Object(Object(object)))
				}
			}
			InfoStatement::Ns(structured) => {
				// Allowed to run?
				opt.is_allowed(Action::View, ResourceKind::Any, &Base::Ns)?;
				// Get the NS
				let ns = ctx.get_ns_id_ro(opt).await?;
				// Get the transaction
				let txn = ctx.tx();
				// Create the result set
				if *structured {
					let object = map! {
						"accesses".to_string() => process(txn.all_ns_accesses(ns).await?.iter().map(|v| v.redacted()).collect()),
						"databases".to_string() => process(txn.all_db(ns).await?),
						"users".to_string() => process(txn.all_ns_users(ns).await?),
					};
					Ok(Value::Object(Object(object)))
				} else {
					let object = map! {
						"accesses".to_string() => {
							let mut out = Object::default();
							for v in txn.all_ns_accesses(ns).await?.iter().map(|v| v.redacted()) {
								out.insert(v.name.into_raw_string(), v.to_string().into());
							}
							out.into()
						},
						"databases".to_string() => {
							let mut out = Object::default();
							for v in txn.all_db(ns).await?.iter() {
<<<<<<< HEAD
								out.insert(v.name.clone(), v.to_sql().into());
=======
								out.insert(v.name.into_raw_string(), v.to_string().into());
>>>>>>> e3245342
							}
							out.into()
						},
						"users".to_string() => {
							let mut out = Object::default();
							for v in txn.all_ns_users(ns).await?.iter() {
								out.insert(v.name.into_raw_string(), v.to_string().into());
							}
							out.into()
						},
					};
					Ok(Value::Object(Object(object)))
				}
			}
			InfoStatement::Db(structured, version) => {
				// Allowed to run?
				opt.is_allowed(Action::View, ResourceKind::Any, &Base::Db)?;
				// Get the NS and DB
				let (ns, db) = ctx.get_ns_db_ids_ro(opt).await?;
				// Convert the version to u64 if present
				let version = match version {
					Some(v) => Some(
						stk.run(|stk| v.compute(stk, ctx, opt, None))
							.await
							.catch_return()?
							.cast_to::<Datetime>()?
							.to_version_stamp()?,
					),
					_ => None,
				};
				// Get the transaction
				let txn = ctx.tx();
				// Create the result set
				let res = if *structured {
					let object = map! {
						"accesses".to_string() => process(txn.all_db_accesses(ns, db).await?.iter().map(|v| v.redacted()).collect()),
						"apis".to_string() => process(txn.all_db_apis(ns, db).await?),
						"analyzers".to_string() => process(txn.all_db_analyzers(ns, db).await?),
						"buckets".to_string() => process(txn.all_db_buckets(ns, db).await?),
						"functions".to_string() => process(txn.all_db_functions(ns, db).await?),
						"models".to_string() => process(txn.all_db_models(ns, db).await?),
						"params".to_string() => process(txn.all_db_params(ns, db).await?),
						"tables".to_string() => process(txn.all_tb(ns, db, version).await?),
						"users".to_string() => process(txn.all_db_users(ns, db).await?),
						"configs".to_string() => process(txn.all_db_configs(ns, db).await?),
						"sequences".to_string() => process(txn.all_db_sequences(ns, db).await?),
					};
					Value::Object(Object(object))
				} else {
					let object = map! {
						"accesses".to_string() => {
							let mut out = Object::default();
							for v in txn.all_db_accesses(ns, db).await?.iter().map(|v| v.redacted()) {
								out.insert(v.name.into_raw_string(), v.to_string().into());
							}
							out.into()
						},
						"apis".to_string() => {
							let mut out = Object::default();
							for v in txn.all_db_apis(ns, db).await?.iter() {
								out.insert(v.path.to_string(), v.to_string().into());
							}
							out.into()
						},
						"analyzers".to_string() => {
							let mut out = Object::default();
							for v in txn.all_db_analyzers( ns, db).await?.iter() {
								out.insert(v.name.into_raw_string(), v.to_string().into());
							}
							out.into()
						},
						"buckets".to_string() => {
							let mut out = Object::default();
							for v in txn.all_db_buckets(ns, db).await?.iter() {
								out.insert(v.name.to_string(), v.to_string().into());
							}
							out.into()
						},
						"functions".to_string() => {
							let mut out = Object::default();
							for v in txn.all_db_functions(ns, db).await?.iter() {
								out.insert(v.name.into_raw_string(), v.to_string().into());
							}
							out.into()
						},
						"models".to_string() => {
							let mut out = Object::default();
							for v in txn.all_db_models(ns, db).await?.iter() {
								out.insert(v.name.into_raw_string(), v.to_string().into());
							}
							out.into()
						},
						"params".to_string() => {
							let mut out = Object::default();
							for v in txn.all_db_params(ns, db).await?.iter() {
								out.insert(v.name.into_raw_string(), v.to_string().into());
							}
							out.into()
						},
						"tables".to_string() => {
							let mut out = Object::default();
							for v in txn.all_tb(ns, db, version).await?.iter() {
<<<<<<< HEAD
								out.insert(v.name.clone(), v.to_sql().into());
=======
								out.insert(v.name.into_raw_string(), v.to_string().into());
>>>>>>> e3245342
							}
							out.into()
						},
						"users".to_string() => {
							let mut out = Object::default();
							for v in txn.all_db_users(ns, db).await?.iter() {
								out.insert(v.name.into_raw_string(), v.to_string().into());
							}
							out.into()
						},
						"configs".to_string() => {
							let mut out = Object::default();
							for v in txn.all_db_configs(ns, db).await?.iter() {
								out.insert(v.name(), v.to_string().into());
							}
							out.into()
						},
						"sequences".to_string() => {
							let mut out = Object::default();
							for v in txn.all_db_sequences( ns, db).await?.iter() {
								out.insert(v.name.into_raw_string(), v.to_string().into());
							}
							out.into()
						},
					};
					Value::Object(Object(object))
				};
				Ok(res)
			}
			InfoStatement::Tb(tb, structured, version) => {
				// Allowed to run?
				opt.is_allowed(Action::View, ResourceKind::Any, &Base::Db)?;
				// Get the NS and DB
				let (ns, db) = ctx.get_ns_db_ids_ro(opt).await?;
				// Convert the version to u64 if present
				let version = match version {
					Some(v) => Some(
						stk.run(|stk| v.compute(stk, ctx, opt, None))
							.await
							.catch_return()?
							.cast_to::<Datetime>()?
							.to_version_stamp()?,
					),
					_ => None,
				};
				// Get the transaction
				let txn = ctx.tx();
				// Create the result set
				Ok(if *structured {
					Value::from(map! {
						"events".to_string() => process(txn.all_tb_events(ns, db, tb).await?),
						"fields".to_string() => process(txn.all_tb_fields(ns, db, tb, version).await?),
						"indexes".to_string() => process(txn.all_tb_indexes(ns, db, tb).await?),
						"lives".to_string() => process(txn.all_tb_lives(ns, db, tb).await?),
						"tables".to_string() => process(txn.all_tb_views(ns, db, tb).await?),
					})
				} else {
					Value::from(map! {
						"events".to_string() => {
							let mut out = Object::default();
							for v in txn.all_tb_events(ns, db, tb).await?.iter() {
<<<<<<< HEAD
								out.insert(v.name.to_string(), v.to_string().into());
=======
								out.insert(v.name.into_raw_string(), v.to_string().into());
>>>>>>> e3245342
							}
							out.into()
						},
						"fields".to_string() => {
							let mut out = Object::default();
							for v in txn.all_tb_fields(ns, db, tb, version).await?.iter() {
								out.insert(v.name.to_string(), v.to_string().into());
							}
							out.into()
						},
						"indexes".to_string() => {
							let mut out = Object::default();
							for v in txn.all_tb_indexes(ns, db, tb).await?.iter() {
								out.insert(v.name.into_raw_string(), v.to_string().into());
							}
							out.into()
						},
						"lives".to_string() => {
							let mut out = Object::default();
							for v in txn.all_tb_lives(ns, db, tb).await?.iter() {
								out.insert(v.id.to_raw(), v.to_string().into());
							}
							out.into()
						},
						"tables".to_string() => {
							let mut out = Object::default();
							for v in txn.all_tb_views(ns, db, tb).await?.iter() {
<<<<<<< HEAD
								out.insert(v.name.clone(), v.to_sql().into());
=======
								out.insert(v.name.into_raw_string(), v.to_string().into());
>>>>>>> e3245342
							}
							out.into()
						},
					})
				})
			}
			InfoStatement::User(user, base, structured) => {
				// Get the base type
				let base = base.clone().unwrap_or(opt.selected_base()?);

				// Allowed to run?
				opt.is_allowed(Action::View, ResourceKind::Actor, &base)?;
				// Get the transaction
				let txn = ctx.tx();
				// Process the user
				let res = match base {
					Base::Root => txn.expect_root_user(user).await?,
					Base::Ns => {
						let ns = txn.expect_ns_by_name(opt.ns()?).await?;
						match txn.get_ns_user(ns.namespace_id, user).await? {
							Some(user) => user,
							None => {
								return Err(Error::UserNsNotFound {
									name: user.to_string(),
									ns: ns.name.clone(),
								}
								.into());
							}
						}
					}
					Base::Db => {
						let (ns, db) = opt.ns_db()?;
						let Some(db_def) = txn.get_db_by_name(ns, db).await? else {
							return Err(Error::UserDbNotFound {
								name: user.to_string(),
								ns: ns.to_string(),
								db: db.to_string(),
							}
							.into());
						};
						txn.get_db_user(db_def.namespace_id, db_def.database_id, user)
							.await?
							.ok_or_else(|| Error::UserDbNotFound {
								name: user.to_string(),
								ns: ns.to_string(),
								db: db.to_string(),
							})?
					}
					_ => bail!(Error::InvalidLevel(base.to_string())),
				};
				// Ok all good
				Ok(if *structured {
					res.as_ref().clone().structure()
				} else {
					Value::from(res.to_string())
				})
			}
			#[cfg_attr(target_family = "wasm", expect(unused_variables))]
			InfoStatement::Index(index, table, _structured) => {
				// Allowed to run?
				opt.is_allowed(Action::View, ResourceKind::Actor, &Base::Db)?;

				// Output
				#[cfg(not(target_family = "wasm"))]
				{
					// Get the transaction
					let txn = ctx.tx();

					if let Some(ib) = ctx.get_index_builder() {
						// Obtain the index
						let (ns, db) = ctx.get_ns_db_ids_ro(opt).await?;
						let res = txn.get_tb_index(ns, db, table, index).await?;
						let status = ib.get_status(ns, db, &res).await;
						let mut out = Object::default();
						out.insert("building".to_string(), status.into());
						return Ok(out.into());
					}
				}
				Ok(Object::default().into())
			}
		}
	}
}

impl fmt::Display for InfoStatement {
	fn fmt(&self, f: &mut fmt::Formatter) -> fmt::Result {
		match self {
			Self::Root(false) => f.write_str("INFO FOR ROOT"),
			Self::Root(true) => f.write_str("INFO FOR ROOT STRUCTURE"),
			Self::Ns(false) => f.write_str("INFO FOR NAMESPACE"),
			Self::Ns(true) => f.write_str("INFO FOR NAMESPACE STRUCTURE"),
			Self::Db(false, v) => match v {
				Some(v) => write!(f, "INFO FOR DATABASE VERSION {v}"),
				None => f.write_str("INFO FOR DATABASE"),
			},
			Self::Db(true, v) => match v {
				Some(v) => write!(f, "INFO FOR DATABASE VERSION {v} STRUCTURE"),
				None => f.write_str("INFO FOR DATABASE STRUCTURE"),
			},
			Self::Tb(t, false, v) => match v {
				Some(v) => write!(f, "INFO FOR TABLE {t} VERSION {v}"),
				None => write!(f, "INFO FOR TABLE {t}"),
			},

			Self::Tb(t, true, v) => match v {
				Some(v) => write!(f, "INFO FOR TABLE {t} VERSION {v} STRUCTURE"),
				None => write!(f, "INFO FOR TABLE {t} STRUCTURE"),
			},
			Self::User(u, b, false) => match b {
				Some(b) => write!(f, "INFO FOR USER {u} ON {b}"),
				None => write!(f, "INFO FOR USER {u}"),
			},
			Self::User(u, b, true) => match b {
				Some(b) => write!(f, "INFO FOR USER {u} ON {b} STRUCTURE"),
				None => write!(f, "INFO FOR USER {u} STRUCTURE"),
			},
			Self::Index(i, t, false) => write!(f, "INFO FOR INDEX {i} ON {t}"),
			Self::Index(i, t, true) => write!(f, "INFO FOR INDEX {i} ON {t} STRUCTURE"),
		}
	}
}

pub(crate) trait InfoStructure {
	fn structure(self) -> Value;
}

fn process<T>(a: Arc<[T]>) -> Value
where
	T: InfoStructure + Clone,
{
	Value::Array(a.iter().cloned().map(InfoStructure::structure).collect())
}

async fn system() -> Value {
	let info = INFORMATION.lock().await;
	Value::from(map! {
		"available_parallelism".to_string() => info.available_parallelism.into(),
		"cpu_usage".to_string() => info.cpu_usage.into(),
		"load_average".to_string() => info.load_average.iter().map(|x| Value::from(*x)).collect::<Vec<_>>().into(),
		"memory_usage".to_string() => info.memory_usage.into(),
		"physical_cores".to_string() => info.physical_cores.into(),
		"memory_allocated".to_string() => info.memory_allocated.into(),
		"threads".to_string() => info.threads.into(),
	})
}<|MERGE_RESOLUTION|>--- conflicted
+++ resolved
@@ -2,15 +2,9 @@
 use crate::dbs::Options;
 use crate::doc::CursorDoc;
 use crate::err::Error;
-<<<<<<< HEAD
-use crate::expr::{Base, Ident, Object, Value, Version};
-use crate::iam::Action;
-use crate::iam::ResourceKind;
 use crate::sql::ToSql;
-=======
 use crate::expr::{Base, Expr, FlowResultExt, Ident};
 use crate::iam::{Action, ResourceKind};
->>>>>>> e3245342
 use crate::sys::INFORMATION;
 use crate::val::{Datetime, Object, Value};
 use anyhow::{Result, bail};
@@ -76,11 +70,7 @@
 						"namespaces".to_string() => {
 							let mut out = Object::default();
 							for v in txn.all_ns().await?.iter() {
-<<<<<<< HEAD
 								out.insert(v.name.clone(), v.to_sql().into());
-=======
-								out.insert(v.name.into_raw_string(), v.to_string().into());
->>>>>>> e3245342
 							}
 							out.into()
 						},
@@ -130,11 +120,7 @@
 						"databases".to_string() => {
 							let mut out = Object::default();
 							for v in txn.all_db(ns).await?.iter() {
-<<<<<<< HEAD
 								out.insert(v.name.clone(), v.to_sql().into());
-=======
-								out.insert(v.name.into_raw_string(), v.to_string().into());
->>>>>>> e3245342
 							}
 							out.into()
 						},
@@ -237,11 +223,7 @@
 						"tables".to_string() => {
 							let mut out = Object::default();
 							for v in txn.all_tb(ns, db, version).await?.iter() {
-<<<<<<< HEAD
 								out.insert(v.name.clone(), v.to_sql().into());
-=======
-								out.insert(v.name.into_raw_string(), v.to_string().into());
->>>>>>> e3245342
 							}
 							out.into()
 						},
@@ -303,11 +285,7 @@
 						"events".to_string() => {
 							let mut out = Object::default();
 							for v in txn.all_tb_events(ns, db, tb).await?.iter() {
-<<<<<<< HEAD
-								out.insert(v.name.to_string(), v.to_string().into());
-=======
-								out.insert(v.name.into_raw_string(), v.to_string().into());
->>>>>>> e3245342
+								out.insert(v.name.into_raw_string(), v.to_string().into());
 							}
 							out.into()
 						},
@@ -335,11 +313,7 @@
 						"tables".to_string() => {
 							let mut out = Object::default();
 							for v in txn.all_tb_views(ns, db, tb).await?.iter() {
-<<<<<<< HEAD
 								out.insert(v.name.clone(), v.to_sql().into());
-=======
-								out.insert(v.name.into_raw_string(), v.to_string().into());
->>>>>>> e3245342
 							}
 							out.into()
 						},
