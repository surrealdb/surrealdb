<<<<<<< HEAD
use surrealdb_types::{SqlFormat, ToSql};
=======
use std::fmt;

use crate::expr::Expr;
>>>>>>> 0172ad5d

#[derive(Clone, Debug, Eq, PartialEq, Hash)]
pub enum UseStatement {
	Ns(Expr),
	Db(Expr),
	NsDb(Expr, Expr),
	Default,
}

<<<<<<< HEAD
impl ToSql for UseStatement {
	fn fmt_sql(&self, f: &mut String, fmt: SqlFormat) {
		let stmt: crate::sql::statements::r#use::UseStatement = self.clone().into();
		stmt.fmt_sql(f, fmt);
=======
impl fmt::Display for UseStatement {
	fn fmt(&self, f: &mut fmt::Formatter) -> fmt::Result {
		f.write_str("USE")?;

		match self {
			UseStatement::Ns(ns) => write!(f, " NS {ns}")?,
			UseStatement::Db(db) => write!(f, " DB {db}")?,
			UseStatement::NsDb(ns, db) => write!(f, " NS {ns} DB {db}")?,
			UseStatement::Default => write!(f, " DEFAULT")?,
		}
		Ok(())
>>>>>>> 0172ad5d
	}
}<|MERGE_RESOLUTION|>--- conflicted
+++ resolved
@@ -1,10 +1,6 @@
-<<<<<<< HEAD
 use surrealdb_types::{SqlFormat, ToSql};
-=======
-use std::fmt;
 
 use crate::expr::Expr;
->>>>>>> 0172ad5d
 
 #[derive(Clone, Debug, Eq, PartialEq, Hash)]
 pub enum UseStatement {
@@ -14,23 +10,9 @@
 	Default,
 }
 
-<<<<<<< HEAD
 impl ToSql for UseStatement {
 	fn fmt_sql(&self, f: &mut String, fmt: SqlFormat) {
 		let stmt: crate::sql::statements::r#use::UseStatement = self.clone().into();
 		stmt.fmt_sql(f, fmt);
-=======
-impl fmt::Display for UseStatement {
-	fn fmt(&self, f: &mut fmt::Formatter) -> fmt::Result {
-		f.write_str("USE")?;
-
-		match self {
-			UseStatement::Ns(ns) => write!(f, " NS {ns}")?,
-			UseStatement::Db(db) => write!(f, " DB {db}")?,
-			UseStatement::NsDb(ns, db) => write!(f, " NS {ns} DB {db}")?,
-			UseStatement::Default => write!(f, " DEFAULT")?,
-		}
-		Ok(())
->>>>>>> 0172ad5d
 	}
 }