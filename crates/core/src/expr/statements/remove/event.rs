--- conflicted
+++ resolved
@@ -10,24 +10,14 @@
 use crate::dbs::Options;
 use crate::doc::CursorDoc;
 use crate::err::Error;
-<<<<<<< HEAD
 use crate::expr::parameterize::expr_to_ident;
 use crate::expr::{Base, Expr, Literal, Value};
-=======
-use crate::expr::{Base, Value};
-use crate::fmt::EscapeIdent;
->>>>>>> 4291ab69
 use crate::iam::{Action, ResourceKind};
 
 #[derive(Clone, Debug, Eq, PartialEq, Hash)]
 pub struct RemoveEventStatement {
-<<<<<<< HEAD
 	pub name: Expr,
 	pub table_name: Expr,
-=======
-	pub name: String,
-	pub table_name: String,
->>>>>>> 4291ab69
 	pub if_exists: bool,
 }
 
@@ -55,12 +45,9 @@
 		// Get the NS and DB
 		let (ns_name, db_name) = opt.ns_db()?;
 		// Compute the table name
-		let table_name = expr_to_ident(stk, ctx, opt, doc, &self.table_name, "table name")
-			.await?
-			.to_raw_string();
+		let table_name = expr_to_ident(stk, ctx, opt, doc, &self.table_name, "table name").await?;
 		// Compute the name
-		let name =
-			expr_to_ident(stk, ctx, opt, doc, &self.name, "event name").await?.to_raw_string();
+		let name = expr_to_ident(stk, ctx, opt, doc, &self.name, "event name").await?;
 		let (ns, db) = ctx.expect_ns_db_ids(opt).await?;
 
 		// Get the transaction
@@ -115,7 +102,7 @@
 		if self.if_exists {
 			write!(f, " IF EXISTS")?
 		}
-		write!(f, " {} ON {}", EscapeIdent(&self.name), EscapeIdent(&self.table_name))?;
+		write!(f, " {} ON {}", self.name, self.table_name)?;
 		Ok(())
 	}
 }