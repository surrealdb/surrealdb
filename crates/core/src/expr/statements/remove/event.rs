--- conflicted
+++ resolved
@@ -42,13 +42,8 @@
 			}
 		};
 		// Delete the definition
-<<<<<<< HEAD
 		let key = crate::key::table::ev::new(ns, db, &ev.target_table, &ev.name);
-		txn.del(key).await?;
-=======
-		let key = crate::key::table::ev::new(ns, db, &ev.what, &ev.name);
 		txn.del(&key).await?;
->>>>>>> 3bd63f7b
 		// Refresh the table cache for events
 		let key = crate::key::database::tb::new(ns, db, &self.what);
 		let tb = txn.get_tb(ns, db, &self.what).await?;
