--- conflicted
+++ resolved
@@ -11,10 +11,6 @@
 use crate::err::Error;
 use crate::expr::parameterize::expr_to_ident;
 use crate::expr::{Base, Expr, Literal, Value};
-<<<<<<< HEAD
-use crate::fmt::CoverStmts;
-=======
->>>>>>> 51c06a74
 use crate::iam::{Action, ResourceKind};
 
 #[derive(Clone, Debug, Eq, PartialEq, Hash)]
@@ -99,20 +95,9 @@
 	}
 }
 
-<<<<<<< HEAD
-impl Display for RemoveEventStatement {
-	fn fmt(&self, f: &mut Formatter) -> fmt::Result {
-		write!(f, "REMOVE EVENT")?;
-		if self.if_exists {
-			write!(f, " IF EXISTS")?
-		}
-		write!(f, " {} ON {}", CoverStmts(&self.name), self.table_name)?;
-		Ok(())
-=======
 impl ToSql for RemoveEventStatement {
 	fn fmt_sql(&self, f: &mut String, fmt: SqlFormat) {
 		let stmt: crate::sql::statements::remove::RemoveEventStatement = self.clone().into();
 		stmt.fmt_sql(f, fmt);
->>>>>>> 51c06a74
 	}
 }