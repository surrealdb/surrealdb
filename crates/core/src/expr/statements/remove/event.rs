--- conflicted
+++ resolved
@@ -15,12 +15,7 @@
 #[derive(Clone, Debug, Default, Eq, PartialEq, Serialize, Deserialize, Hash)]
 pub struct RemoveEventStatement {
 	pub name: Ident,
-<<<<<<< HEAD
 	pub table_name: Ident,
-	#[revision(start = 2)]
-=======
-	pub what: Ident,
->>>>>>> e3245342
 	pub if_exists: bool,
 }
 
