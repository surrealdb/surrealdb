--- conflicted
+++ resolved
@@ -8,22 +8,13 @@
 use crate::dbs::Options;
 use crate::doc::CursorDoc;
 use crate::err::Error;
-<<<<<<< HEAD
 use crate::expr::parameterize::expr_to_ident;
 use crate::expr::{Base, Expr, Literal, Value};
-=======
-use crate::expr::{Base, Value};
-use crate::fmt::EscapeIdent;
->>>>>>> 4291ab69
 use crate::iam::{Action, ResourceKind};
 
 #[derive(Clone, Debug, Eq, PartialEq, Hash)]
 pub struct RemoveAnalyzerStatement {
-<<<<<<< HEAD
 	pub name: Expr,
-=======
-	pub name: String,
->>>>>>> 4291ab69
 	pub if_exists: bool,
 }
 
@@ -48,8 +39,7 @@
 		// Allowed to run?
 		opt.is_allowed(Action::Edit, ResourceKind::Analyzer, &Base::Db)?;
 		// Compute the name
-		let name =
-			expr_to_ident(stk, ctx, opt, doc, &self.name, "analyzer name").await?.to_raw_string();
+		let name = expr_to_ident(stk, ctx, opt, doc, &self.name, "analyzer name").await?;
 		// Get the transaction
 		let txn = ctx.tx();
 		// Get the definition
@@ -84,7 +74,7 @@
 		if self.if_exists {
 			write!(f, " IF EXISTS")?
 		}
-		write!(f, " {}", EscapeIdent(&self.name))?;
+		write!(f, " {}", self.name)?;
 		Ok(())
 	}
 }