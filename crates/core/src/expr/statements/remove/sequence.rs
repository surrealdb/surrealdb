--- conflicted
+++ resolved
@@ -8,24 +8,15 @@
 use crate::dbs::Options;
 use crate::doc::CursorDoc;
 use crate::err::Error;
-<<<<<<< HEAD
 use crate::expr::parameterize::expr_to_ident;
 use crate::expr::{Base, Expr, Literal, Value};
-=======
-use crate::expr::{Base, Value};
-use crate::fmt::EscapeIdent;
->>>>>>> 4291ab69
 use crate::iam::{Action, ResourceKind};
 use crate::key::database::sq::Sq;
 use crate::key::sequence::Prefix;
 
 #[derive(Clone, Debug, Eq, PartialEq, Hash)]
 pub struct RemoveSequenceStatement {
-<<<<<<< HEAD
 	pub name: Expr,
-=======
-	pub name: String,
->>>>>>> 4291ab69
 	pub if_exists: bool,
 }
 
@@ -49,8 +40,7 @@
 		// Allowed to run?
 		opt.is_allowed(Action::Edit, ResourceKind::Sequence, &Base::Db)?;
 		// Compute the name
-		let name =
-			expr_to_ident(stk, ctx, opt, doc, &self.name, "sequence name").await?.to_raw_string();
+		let name = expr_to_ident(stk, ctx, opt, doc, &self.name, "sequence name").await?;
 		let (ns, db) = ctx.expect_ns_db_ids(opt).await?;
 
 		// Get the transaction
@@ -92,7 +82,7 @@
 		if self.if_exists {
 			write!(f, " IF EXISTS")?
 		}
-		write!(f, " {}", EscapeIdent(&self.name))?;
+		write!(f, " {}", self.name)?;
 		Ok(())
 	}
 }