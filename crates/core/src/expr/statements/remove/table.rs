use std::fmt::{self, Display, Formatter};

use anyhow::Result;
use uuid::Uuid;

use crate::catalog::TableDefinition;
use crate::catalog::providers::TableProvider;
use crate::ctx::Context;
use crate::dbs::{self, Options};
use crate::err::Error;
use crate::expr::{Base, Value};
use crate::fmt::EscapeIdent;
use crate::iam::{Action, ResourceKind};
use crate::types::{PublicAction, PublicNotification, PublicValue};

#[derive(Clone, Debug, Default, Eq, PartialEq, Hash)]
pub struct RemoveTableStatement {
	pub name: String,
	pub if_exists: bool,
	pub expunge: bool,
}

impl RemoveTableStatement {
	/// Process this type returning a computed simple Value
	pub(crate) async fn compute(&self, ctx: &Context, opt: &Options) -> Result<Value> {
		// Allowed to run?
		opt.is_allowed(Action::Edit, ResourceKind::Table, &Base::Db)?;
		// Get the NS and DB
		let (ns_name, db_name) = opt.ns_db()?;
		let (ns, db) = ctx.expect_ns_db_ids(opt).await?;
		// Get the transaction
		let txn = ctx.tx();
		// Remove the index stores
		#[cfg(not(target_family = "wasm"))]
		ctx.get_index_stores()
			.table_removed(ctx.get_index_builder(), &txn, ns, db, &self.name)
			.await?;
		#[cfg(target_family = "wasm")]
		ctx.get_index_stores().table_removed(&txn, ns, db, &self.name).await?;
		// Get the defined table
		let Some(tb) = txn.get_tb(ns, db, &self.name).await? else {
			if self.if_exists {
				return Ok(Value::None);
			}

			return Err(Error::TbNotFound {
				name: self.name.to_string(),
			}
			.into());
		};

		// Get the foreign tables
		let fts = txn.all_tb_views(ns, db, &self.name).await?;
		// Get the live queries
		let lvs = txn.all_tb_lives(ns, db, &self.name).await?;

		// Delete the definition
		if self.expunge {
			txn.clr_tb(ns_name, db_name, &self.name).await?
		} else {
			txn.del_tb(ns_name, db_name, &self.name).await?
		};

		// Remove the resource data
		let key = crate::key::table::all::new(ns, db, &self.name);
		if self.expunge {
			txn.clrp(&key).await?
		} else {
			txn.delp(&key).await?
		};
		// Process each attached foreign table
		for ft in fts.iter() {
			// Refresh the table cache
			let foreign_tb = txn.expect_tb(ns, db, &ft.name).await?;
			txn.put_tb(
				ns_name,
				db_name,
				&TableDefinition {
					cache_tables_ts: Uuid::now_v7(),
					..foreign_tb.as_ref().clone()
				},
			)
			.await?;
		}
		// Check if this is a foreign table
		if let Some(view) = &tb.view {
			// Process each foreign table
			for ft in view.what.iter() {
				// Save the view config
				let key = crate::key::table::ft::new(ns, db, ft, &self.name);
				txn.del(&key).await?;
				// Refresh the table cache for foreign tables
				let foreign_tb = txn.expect_tb(ns, db, ft).await?;
				txn.put_tb(
					ns_name,
					db_name,
					&TableDefinition {
						cache_tables_ts: Uuid::now_v7(),
						..foreign_tb.as_ref().clone()
					},
				)
				.await?;
			}
		}
		if let Some(sender) = opt.broker.as_ref() {
			for lv in lvs.iter() {
<<<<<<< HEAD
				chn.send(PublicNotification {
					id: lv.id.into(),
					action: PublicAction::Killed,
					record: PublicValue::None,
					result: PublicValue::None,
				})
				.await?;
=======
				sender
					.send(Notification {
						id: lv.id.into(),
						action: dbs::Action::Killed,
						record: Value::None,
						result: Value::None,
					})
					.await;
>>>>>>> 1309ce09
			}
		}
		// Clear the cache
		if let Some(cache) = ctx.get_cache() {
			cache.clear_tb(ns, db, &self.name);
			cache.clear();
		}
		// Clear the cache
		txn.clear_cache();
		// Ok all good
		Ok(Value::None)
	}
}

impl Display for RemoveTableStatement {
	fn fmt(&self, f: &mut Formatter) -> fmt::Result {
		write!(f, "REMOVE TABLE")?;
		if self.if_exists {
			write!(f, " IF EXISTS")?
		}
		write!(f, " {}", EscapeIdent(&self.name))?;
		Ok(())
	}
}<|MERGE_RESOLUTION|>--- conflicted
+++ resolved
@@ -104,24 +104,14 @@
 		}
 		if let Some(sender) = opt.broker.as_ref() {
 			for lv in lvs.iter() {
-<<<<<<< HEAD
-				chn.send(PublicNotification {
-					id: lv.id.into(),
-					action: PublicAction::Killed,
-					record: PublicValue::None,
-					result: PublicValue::None,
-				})
-				.await?;
-=======
 				sender
-					.send(Notification {
+					.send(PublicNotification {
 						id: lv.id.into(),
-						action: dbs::Action::Killed,
-						record: Value::None,
-						result: Value::None,
+						action: PublicAction::Killed,
+						record: PublicValue::None,
+						result: PublicValue::None,
 					})
 					.await;
->>>>>>> 1309ce09
 			}
 		}
 		// Clear the cache
