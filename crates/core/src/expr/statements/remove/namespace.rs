use std::fmt::{self, Display, Formatter};

use anyhow::Result;
use reblessive::tree::Stk;

use crate::catalog::providers::NamespaceProvider;
use crate::ctx::Context;
use crate::dbs::Options;
use crate::doc::CursorDoc;
use crate::err::Error;
<<<<<<< HEAD
use crate::expr::parameterize::expr_to_ident;
use crate::expr::{Base, Expr, Literal, Value};
=======
use crate::expr::{Base, Value};
use crate::fmt::EscapeIdent;
>>>>>>> 4291ab69
use crate::iam::{Action, ResourceKind};

#[derive(Clone, Debug, Eq, PartialEq, Hash)]
pub struct RemoveNamespaceStatement {
<<<<<<< HEAD
	pub name: Expr,
=======
	pub name: String,
>>>>>>> 4291ab69
	pub if_exists: bool,
	pub expunge: bool,
}

impl Default for RemoveNamespaceStatement {
	fn default() -> Self {
		Self {
			name: Expr::Literal(Literal::None),
			if_exists: false,
			expunge: false,
		}
	}
}

impl RemoveNamespaceStatement {
	/// Process this type returning a computed simple Value
	pub(crate) async fn compute(
		&self,
		stk: &mut Stk,
		ctx: &Context,
		opt: &Options,
		doc: Option<&CursorDoc>,
	) -> Result<Value> {
		// Allowed to run?
		opt.is_allowed(Action::Edit, ResourceKind::Namespace, &Base::Root)?;
		// Get the transaction
		let txn = ctx.tx();
		// Compute the name
		let name =
			expr_to_ident(stk, ctx, opt, doc, &self.name, "namespace name").await?.to_raw_string();
		let ns = match txn.get_ns_by_name(&name).await? {
			Some(x) => x,
			None => {
				if self.if_exists {
					return Ok(Value::None);
				}

				return Err(Error::NsNotFound {
<<<<<<< HEAD
					name,
=======
					name: self.name.clone(),
>>>>>>> 4291ab69
				}
				.into());
			}
		};

		// Remove the index stores
		#[cfg(not(target_family = "wasm"))]
		ctx.get_index_stores()
			.namespace_removed(ctx.get_index_builder(), &txn, ns.namespace_id)
			.await?;
		#[cfg(target_family = "wasm")]
		ctx.get_index_stores().namespace_removed(&txn, ns.namespace_id).await?;
		// Remove the sequences
		if let Some(seq) = ctx.get_sequences() {
			seq.namespace_removed(&txn, ns.namespace_id).await?;
		}

		// Delete the definition
		let key = crate::key::root::ns::new(&ns.name);
		let namespace_root = crate::key::namespace::all::new(ns.namespace_id);
		if self.expunge {
			txn.clr(&key).await?;
			txn.clrp(&namespace_root).await?;
		} else {
			txn.del(&key).await?;
			txn.delp(&namespace_root).await?;
		};

		// Clear the cache
		if let Some(cache) = ctx.get_cache() {
			cache.clear();
		}
		// Clear the cache
		txn.clear_cache();
		// Ok all good
		Ok(Value::None)
	}
}

impl Display for RemoveNamespaceStatement {
	fn fmt(&self, f: &mut Formatter) -> fmt::Result {
		write!(f, "REMOVE NAMESPACE")?;
		if self.if_exists {
			write!(f, " IF EXISTS")?
		}
		write!(f, " {}", EscapeIdent(&self.name))?;
		Ok(())
	}
}<|MERGE_RESOLUTION|>--- conflicted
+++ resolved
@@ -8,22 +8,13 @@
 use crate::dbs::Options;
 use crate::doc::CursorDoc;
 use crate::err::Error;
-<<<<<<< HEAD
 use crate::expr::parameterize::expr_to_ident;
 use crate::expr::{Base, Expr, Literal, Value};
-=======
-use crate::expr::{Base, Value};
-use crate::fmt::EscapeIdent;
->>>>>>> 4291ab69
 use crate::iam::{Action, ResourceKind};
 
 #[derive(Clone, Debug, Eq, PartialEq, Hash)]
 pub struct RemoveNamespaceStatement {
-<<<<<<< HEAD
 	pub name: Expr,
-=======
-	pub name: String,
->>>>>>> 4291ab69
 	pub if_exists: bool,
 	pub expunge: bool,
 }
@@ -52,8 +43,7 @@
 		// Get the transaction
 		let txn = ctx.tx();
 		// Compute the name
-		let name =
-			expr_to_ident(stk, ctx, opt, doc, &self.name, "namespace name").await?.to_raw_string();
+		let name = expr_to_ident(stk, ctx, opt, doc, &self.name, "namespace name").await?;
 		let ns = match txn.get_ns_by_name(&name).await? {
 			Some(x) => x,
 			None => {
@@ -62,11 +52,7 @@
 				}
 
 				return Err(Error::NsNotFound {
-<<<<<<< HEAD
 					name,
-=======
-					name: self.name.clone(),
->>>>>>> 4291ab69
 				}
 				.into());
 			}
@@ -112,7 +98,7 @@
 		if self.if_exists {
 			write!(f, " IF EXISTS")?
 		}
-		write!(f, " {}", EscapeIdent(&self.name))?;
+		write!(f, " {}", self.name)?;
 		Ok(())
 	}
 }