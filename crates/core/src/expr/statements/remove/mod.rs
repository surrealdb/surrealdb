--- conflicted
+++ resolved
@@ -91,35 +91,6 @@
 	}
 }
 
-<<<<<<< HEAD
-impl VisitExpression for RemoveStatement {
-	fn visit<F>(&self, visitor: &mut F)
-	where
-		F: FnMut(&Expr),
-	{
-		match self {
-			RemoveStatement::Namespace(namespace) => namespace.visit(visitor),
-			RemoveStatement::Database(database) => database.visit(visitor),
-			RemoveStatement::Analyzer(analyzer) => analyzer.visit(visitor),
-			RemoveStatement::Access(access) => access.visit(visitor),
-			RemoveStatement::Table(table) => table.visit(visitor),
-			RemoveStatement::Event(event) => event.visit(visitor),
-			RemoveStatement::Field(field) => field.visit(visitor),
-			RemoveStatement::Index(index) => index.visit(visitor),
-			RemoveStatement::User(user) => user.visit(visitor),
-			RemoveStatement::Api(api) => api.visit(visitor),
-			RemoveStatement::Bucket(bucket) => bucket.visit(visitor),
-			RemoveStatement::Sequence(sequence) => sequence.visit(visitor),
-			RemoveStatement::Model(_)
-			| RemoveStatement::Module(_)
-			| RemoveStatement::Function(_)
-			| RemoveStatement::Param(_) => {}
-		}
-	}
-}
-
-=======
->>>>>>> 69040fcf
 impl Display for RemoveStatement {
 	fn fmt(&self, f: &mut Formatter) -> fmt::Result {
 		match self {
