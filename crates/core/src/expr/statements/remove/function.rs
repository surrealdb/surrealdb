use anyhow::Result;

use crate::catalog::providers::DatabaseProvider;
use crate::ctx::Context;
use crate::dbs::Options;
use crate::err::Error;
use crate::expr::{Base, Value};
use crate::fmt::EscapeKwFreeIdent;
use crate::iam::{Action, ResourceKind};

#[derive(Clone, Debug, Default, Eq, PartialEq, Hash)]
pub(crate) struct RemoveFunctionStatement {
	pub name: String,
	pub if_exists: bool,
}

impl RemoveFunctionStatement {
	/// Process this type returning a computed simple Value
	pub(crate) async fn compute(&self, ctx: &Context, opt: &Options) -> Result<Value> {
		// Allowed to run?
		opt.is_allowed(Action::Edit, ResourceKind::Function, &Base::Db)?;
		// Get the transaction
		let txn = ctx.tx();
		// Get the definition
		let (ns, db) = ctx.expect_ns_db_ids(opt).await?;
		let fc = match txn.get_db_function(ns, db, &self.name).await {
			Ok(x) => x,
			Err(e) => {
				if self.if_exists && matches!(e.downcast_ref(), Some(Error::FcNotFound { .. })) {
					return Ok(Value::None);
				} else {
					return Err(e);
				}
			}
		};
		// Delete the definition
		let key = crate::key::database::fc::new(ns, db, &fc.name);
		txn.del(&key).await?;
		// Clear the cache
		txn.clear_cache();
		// Ok all good
		Ok(Value::None)
	}
<<<<<<< HEAD
=======
}

impl Display for RemoveFunctionStatement {
	fn fmt(&self, f: &mut fmt::Formatter) -> fmt::Result {
		// Bypass ident display since we don't want backticks arround the ident.
		write!(f, "REMOVE FUNCTION")?;
		if self.if_exists {
			write!(f, " IF EXISTS")?
		}
		write!(f, " fn::{}", EscapeKwFreeIdent(&self.name))?;
		Ok(())
	}
>>>>>>> f8888743
}<|MERGE_RESOLUTION|>--- conflicted
+++ resolved
@@ -1,4 +1,7 @@
+use std::fmt::{self, Display};
+
 use anyhow::Result;
+use surrealdb_types::{SqlFormat, ToSql};
 
 use crate::catalog::providers::DatabaseProvider;
 use crate::ctx::Context;
@@ -41,19 +44,11 @@
 		// Ok all good
 		Ok(Value::None)
 	}
-<<<<<<< HEAD
-=======
 }
 
-impl Display for RemoveFunctionStatement {
-	fn fmt(&self, f: &mut fmt::Formatter) -> fmt::Result {
-		// Bypass ident display since we don't want backticks arround the ident.
-		write!(f, "REMOVE FUNCTION")?;
-		if self.if_exists {
-			write!(f, " IF EXISTS")?
-		}
-		write!(f, " fn::{}", EscapeKwFreeIdent(&self.name))?;
-		Ok(())
+impl ToSql for RemoveFunctionStatement {
+	fn fmt_sql(&self, f: &mut String, fmt: SqlFormat) {
+		let stmt: crate::sql::statements::remove::RemoveFunctionStatement = self.clone().into();
+		stmt.fmt_sql(f, fmt);
 	}
->>>>>>> f8888743
 }