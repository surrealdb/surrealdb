--- conflicted
+++ resolved
@@ -165,12 +165,9 @@
 
 #[cfg(test)]
 mod tests {
-<<<<<<< HEAD
+	use anyhow::Result;
+
 	use crate::catalog::{DatabaseId, NamespaceId};
-=======
-	use anyhow::Result;
-
->>>>>>> 71fad245
 	use crate::dbs::{Action, Capabilities, Notification, Session};
 	use crate::expr::Value;
 	use crate::kvs::Datastore;
@@ -247,7 +244,7 @@
 			Notification::new(
 				live_id,
 				Action::Create,
-				Value::RecordId(RecordId {
+				Value::Thing(RecordId {
 					table: tb.to_owned(),
 					key: RecordIdKey::String("test_true".to_owned())
 				}),
