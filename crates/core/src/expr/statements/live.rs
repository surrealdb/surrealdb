use std::fmt;

use anyhow::{Result, bail};
use reblessive::tree::Stk;
use revision::revisioned;
use serde::{Deserialize, Serialize};

use crate::ctx::Context;
use crate::dbs::Options;
use crate::doc::CursorDoc;
use crate::err::Error;
use crate::expr::statements::info::InfoStructure;
use crate::expr::{Cond, Expr, Fetchs, Fields, FlowResultExt as _, Literal};
use crate::iam::Auth;
use crate::kvs::{Live, impl_kv_value_revisioned};
use crate::val::{Uuid, Value};

#[revisioned(revision = 1)]
#[derive(Clone, Debug, Eq, PartialEq, Serialize, Deserialize, Hash)]
pub struct LiveStatement {
	pub id: Uuid,
	pub node: Uuid,
	pub expr: Fields,
	pub what: Expr,
	pub cond: Option<Cond>,
	pub fetch: Option<Fetchs>,
	// When a live query is created, we must also store the
	// authenticated session of the user who made the query,
	// so we can check it later when sending notifications.
	// This is optional as it is only set by the database
	// runtime when storing the live query to storage.
	pub(crate) auth: Option<Auth>,
	// When a live query is created, we must also store the
	// authenticated session of the user who made the query,
	// so we can check it later when sending notifications.
	// This is optional as it is only set by the database
	// runtime when storing the live query to storage.
	pub(crate) session: Option<Value>,
}

impl_kv_value_revisioned!(LiveStatement);

impl LiveStatement {
	pub fn new(expr: Fields) -> Self {
		LiveStatement {
			id: Uuid::new_v4(),
			node: Uuid::new_v4(),
			expr,
			what: Expr::Literal(Literal::Null),
			cond: None,
			fetch: None,
			auth: None,
			session: None,
		}
	}

	pub fn new_from_what_expr(expr: Fields, what: Expr) -> Self {
		LiveStatement {
			id: Uuid::new_v4(),
			node: Uuid::new_v4(),
			what,
			expr,
			cond: None,
			auth: None,
			session: None,
			fetch: None,
		}
	}

	/// Process this type returning a computed simple Value
	pub(crate) async fn compute(
		&self,
		stk: &mut Stk,
		ctx: &Context,
		opt: &Options,
		doc: Option<&CursorDoc>,
	) -> Result<Value> {
		// Is realtime enabled?
		opt.realtime()?;
		// Valid options?
		opt.valid_for_db()?;
		// Get the Node ID
		let nid = opt.id()?;
		// Check that auth has been set
		let mut stm = LiveStatement {
			// Use the current session authentication
			// for when we store the LIVE Statement
			auth: Some(opt.auth.as_ref().clone()),
			// Use the current session authentication
			// for when we store the LIVE Statement
			session: ctx.value("session").cloned(),
			// Clone the rest of the original fields
			// from the LIVE statement to the new one
			..self.clone()
		};
		// Get the id
		let id = stm.id.0;
		// Process the live query table
		match stk.run(|stk| stm.what.compute(stk, ctx, opt, doc)).await.catch_return()? {
			Value::Table(tb) => {
				// Store the current Node ID
				stm.node = nid.into();
				// Get the NS and DB
				let (ns, db) = ctx.get_ns_db_ids_ro(opt).await?;
				// Store the live info
				let lq = Live {
					ns,
					db,
					tb: tb.to_string(),
				};
				// Get the transaction
				let txn = ctx.tx();
				// Ensure that the table definition exists
				{
					let (ns, db) = opt.ns_db()?;
					txn.ensure_ns_db_tb(ns, db, &tb, opt.strict).await?;
				}
				// Insert the node live query
				let key = crate::key::node::lq::new(nid, id);
				txn.replace(&key, &lq).await?;
				// Insert the table live query
				let key = crate::key::table::lq::new(ns, db, &tb, id);
				txn.replace(&key, &stm).await?;
				// Refresh the table cache for lives
				if let Some(cache) = ctx.get_cache() {
					cache.new_live_queries_version(ns, db, &tb);
				}
				// Clear the cache
				txn.clear_cache();
			}
			v => {
				bail!(Error::LiveStatement {
					value: v.to_string(),
				});
			}
		};
		// Return the query id
		Ok(Uuid(id).into())
	}
}

impl fmt::Display for LiveStatement {
	fn fmt(&self, f: &mut fmt::Formatter) -> fmt::Result {
		write!(f, "LIVE SELECT {} FROM {}", self.expr, self.what)?;
		if let Some(ref v) = self.cond {
			write!(f, " {v}")?
		}
		if let Some(ref v) = self.fetch {
			write!(f, " {v}")?
		}
		Ok(())
	}
}

impl InfoStructure for LiveStatement {
	fn structure(self) -> Value {
		Value::from(map! {
			"expr".to_string() => self.expr.structure(),
			"what".to_string() => self.what.structure(),
			"cond".to_string(), if let Some(v) = self.cond => v.0.structure(),
			"fetch".to_string(), if let Some(v) = self.fetch => v.structure(),
		})
	}
}

#[cfg(test)]
mod tests {
<<<<<<< HEAD
	use crate::catalog::{DatabaseId, NamespaceId};
=======
	use anyhow::Result;

>>>>>>> e517508b
	use crate::dbs::{Action, Capabilities, Notification, Session};
	use crate::expr::Value;
	use crate::kvs::Datastore;
	use crate::kvs::LockType::Optimistic;
	use crate::kvs::TransactionType::Write;
	use crate::syn;
	use crate::val::{RecordId, RecordIdKey};

	pub async fn new_ds() -> Result<Datastore> {
		Ok(Datastore::new("memory")
			.await?
			.with_capabilities(Capabilities::all())
			.with_notifications())
	}

	#[tokio::test]
	async fn test_table_definition_is_created_for_live_query() {
		let dbs = new_ds().await.unwrap().with_notifications();
		let (ns, db, tb) = ("test", "test", "person");
		let ses = Session::owner().with_ns(ns).with_db(db).with_rt(true);

		let (ns_id, db_id) = (NamespaceId(1), DatabaseId(2));

		// Create a new transaction and verify that there are no tables defined.
		let tx = dbs.transaction(Write, Optimistic).await.unwrap();
		let table_occurrences = &*(tx.all_tb(ns_id, db_id, None).await.unwrap());
		assert!(table_occurrences.is_empty());
		tx.cancel().await.unwrap();

		// Initiate a live query statement
		let lq_stmt = format!("LIVE SELECT * FROM {}", tb);
		let live_query_response = &mut dbs.execute(&lq_stmt, &ses, None).await.unwrap();

		let live_id = live_query_response.remove(0).result.unwrap();
		let live_id = match live_id {
			Value::Uuid(id) => id,
			_ => panic!("expected uuid"),
		};

		// Verify that the table definition has been created.
		let tx = dbs.transaction(Write, Optimistic).await.unwrap();
		let table_occurrences = &*(tx.all_tb(ns_id, db_id, None).await.unwrap());
		assert_eq!(table_occurrences.len(), 1);
		assert_eq!(table_occurrences[0].name, tb);
		tx.cancel().await.unwrap();

		// Initiate a Create record
		let create_statement = format!("CREATE {tb}:test_true SET condition = true");
		let create_response = &mut dbs.execute(&create_statement, &ses, None).await.unwrap();
		assert_eq!(create_response.len(), 1);
		let expected_record: Value = syn::value(&format!(
			"[{{
				id: {tb}:test_true,
				condition: true,
			}}]"
		))
		.unwrap();

		let tmp = create_response.remove(0).result.unwrap();
		assert_eq!(tmp, expected_record);

		// Create a new transaction to verify that the same table was used.
		let tx = dbs.transaction(Write, Optimistic).await.unwrap();
		let table_occurrences = &*(tx.all_tb(ns_id, db_id, None).await.unwrap());
		assert_eq!(table_occurrences.len(), 1);
		assert_eq!(table_occurrences[0].name, tb);
		tx.cancel().await.unwrap();

		// Validate notification
		let notifications = dbs.notifications().expect("expected notifications");
		let notification = notifications.recv().await.unwrap();
		assert_eq!(
			notification,
			Notification::new(
				live_id,
				Action::Create,
				Value::RecordId(RecordId {
					table: tb.to_owned(),
					key: RecordIdKey::String("test_true".to_owned())
				}),
				syn::value(&format!(
					"{{
						id: {tb}:test_true,
						condition: true,
					}}"
				))
				.unwrap(),
			)
		);
	}

	#[tokio::test]
	async fn test_table_exists_for_live_query() {
		let dbs = new_ds().await.unwrap().with_notifications();
		let (ns, db, tb) = ("test", "test", "person");
		let ses = Session::owner().with_ns(ns).with_db(db).with_rt(true);

		let (ns_id, db_id) = (NamespaceId(1), DatabaseId(2));

		// Create a new transaction and verify that there are no tables defined.
		let tx = dbs.transaction(Write, Optimistic).await.unwrap();
		let table_occurrences = &*(tx.all_tb(ns_id, db_id, None).await.unwrap());
		assert!(table_occurrences.is_empty());
		tx.cancel().await.unwrap();

		// Initiate a Create record
		let create_statement = format!("CREATE {}:test_true SET condition = true", tb);
		dbs.execute(&create_statement, &ses, None).await.unwrap();

		// Create a new transaction and confirm that a new table is created.
		let tx = dbs.transaction(Write, Optimistic).await.unwrap();
		let table_occurrences = &*(tx.all_tb(ns_id, db_id, None).await.unwrap());
		assert_eq!(table_occurrences.len(), 1);
		assert_eq!(table_occurrences[0].name, tb);
		tx.cancel().await.unwrap();

		// Initiate a live query statement
		let lq_stmt = format!("LIVE SELECT * FROM {}", tb);
		dbs.execute(&lq_stmt, &ses, None).await.unwrap();

		// Verify that the old table definition was used.
		let tx = dbs.transaction(Write, Optimistic).await.unwrap();
		let table_occurrences = &*(tx.all_tb(ns_id, db_id, None).await.unwrap());
		assert_eq!(table_occurrences.len(), 1);
		assert_eq!(table_occurrences[0].name, tb);
		tx.cancel().await.unwrap();
	}
}<|MERGE_RESOLUTION|>--- conflicted
+++ resolved
@@ -165,12 +165,7 @@
 
 #[cfg(test)]
 mod tests {
-<<<<<<< HEAD
 	use crate::catalog::{DatabaseId, NamespaceId};
-=======
-	use anyhow::Result;
-
->>>>>>> e517508b
 	use crate::dbs::{Action, Capabilities, Notification, Session};
 	use crate::expr::Value;
 	use crate::kvs::Datastore;
@@ -178,6 +173,7 @@
 	use crate::kvs::TransactionType::Write;
 	use crate::syn;
 	use crate::val::{RecordId, RecordIdKey};
+	use anyhow::Result;
 
 	pub async fn new_ds() -> Result<Datastore> {
 		Ok(Datastore::new("memory")
