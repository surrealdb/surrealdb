--- conflicted
+++ resolved
@@ -11,10 +11,6 @@
 use crate::err::Error;
 use crate::expr::visit::Visit;
 use crate::expr::{Cond, Expr, Fetchs, Fields, FlowResultExt as _};
-<<<<<<< HEAD
-use crate::fmt::CoverStmts;
-=======
->>>>>>> 51c06a74
 use crate::val::Value;
 
 #[derive(Clone, Debug, Eq, PartialEq, Hash)]
@@ -142,29 +138,6 @@
 	}
 }
 
-<<<<<<< HEAD
-impl fmt::Display for LiveStatement {
-	fn fmt(&self, f: &mut fmt::Formatter) -> fmt::Result {
-		write!(f, "LIVE SELECT")?;
-		match &self.fields {
-			LiveFields::Diff => write!(f, " DIFF")?,
-			LiveFields::Select(fields) => {
-				write!(f, " {}", fields)?;
-			}
-		}
-		write!(f, " FROM {}", CoverStmts(&self.what))?;
-		if let Some(ref v) = self.cond {
-			write!(f, " {v}")?
-		}
-		if let Some(ref v) = self.fetch {
-			write!(f, " {v}")?
-		}
-		Ok(())
-	}
-}
-
-=======
->>>>>>> 51c06a74
 #[cfg(test)]
 #[allow(clippy::unwrap_used)]
 mod tests {
