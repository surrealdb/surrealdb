--- conflicted
+++ resolved
@@ -210,11 +210,7 @@
 		let tx = dbs.transaction(Write, Optimistic).await.unwrap();
 		let table_occurrences = &*(tx.all_tb(ns_id, db_id, None).await.unwrap());
 		assert_eq!(table_occurrences.len(), 1);
-<<<<<<< HEAD
-		assert_eq!(table_occurrences[0].name, tb);
-=======
-		assert_eq!(table_occurrences[0].name.as_str(), tb);
->>>>>>> e3245342
+		assert_eq!(table_occurrences[0].name, tb);
 		tx.cancel().await.unwrap();
 
 		// Initiate a Create record
@@ -236,11 +232,7 @@
 		let tx = dbs.transaction(Write, Optimistic).await.unwrap();
 		let table_occurrences = &*(tx.all_tb(ns_id, db_id, None).await.unwrap());
 		assert_eq!(table_occurrences.len(), 1);
-<<<<<<< HEAD
-		assert_eq!(table_occurrences[0].name, tb);
-=======
-		assert_eq!(table_occurrences[0].name.as_str(), tb);
->>>>>>> e3245342
+		assert_eq!(table_occurrences[0].name, tb);
 		tx.cancel().await.unwrap();
 
 		// Validate notification
@@ -288,11 +280,7 @@
 		let tx = dbs.transaction(Write, Optimistic).await.unwrap();
 		let table_occurrences = &*(tx.all_tb(ns_id, db_id, None).await.unwrap());
 		assert_eq!(table_occurrences.len(), 1);
-<<<<<<< HEAD
-		assert_eq!(table_occurrences[0].name, tb);
-=======
-		assert_eq!(table_occurrences[0].name.as_str(), tb);
->>>>>>> e3245342
+		assert_eq!(table_occurrences[0].name, tb);
 		tx.cancel().await.unwrap();
 
 		// Initiate a live query statement
@@ -303,11 +291,7 @@
 		let tx = dbs.transaction(Write, Optimistic).await.unwrap();
 		let table_occurrences = &*(tx.all_tb(ns_id, db_id, None).await.unwrap());
 		assert_eq!(table_occurrences.len(), 1);
-<<<<<<< HEAD
-		assert_eq!(table_occurrences[0].name, tb);
-=======
-		assert_eq!(table_occurrences[0].name.as_str(), tb);
->>>>>>> e3245342
+		assert_eq!(table_occurrences[0].name, tb);
 		tx.cancel().await.unwrap();
 	}
 }