use std::sync::Arc;

use anyhow::{Result, ensure};
use reblessive::tree::Stk;

use crate::ctx::Context;
use crate::dbs::{Iterator, Options, Statement};
use crate::doc::CursorDoc;
use crate::err::Error;
use crate::expr::order::Ordering;
use crate::expr::{
	Cond, Explain, Expr, Fetchs, Fields, FlowResultExt as _, Groups, Limit, Literal, Splits, Start,
	With,
};
<<<<<<< HEAD
use crate::fmt::{CoverStmts, Fmt};
=======
>>>>>>> 51c06a74
use crate::idx::planner::{QueryPlanner, RecordStrategy, StatementContext};
use crate::val::{Datetime, Value};

#[derive(Clone, Debug, Eq, PartialEq, Hash)]
pub(crate) struct SelectStatement {
	/// The foo,bar part in SELECT foo,bar FROM baz.
	pub expr: Fields,
	pub omit: Vec<Expr>,
	pub only: bool,
	/// The baz part in SELECT foo,bar FROM baz.
	pub what: Vec<Expr>,
	pub with: Option<With>,
	pub cond: Option<Cond>,
	pub split: Option<Splits>,
	pub group: Option<Groups>,
	pub order: Option<Ordering>,
	pub limit: Option<Limit>,
	pub start: Option<Start>,
	pub fetch: Option<Fetchs>,
	pub version: Expr,
	pub timeout: Expr,
	pub parallel: bool,
	pub explain: Option<Explain>,
	pub tempfiles: bool,
}

impl Default for SelectStatement {
	fn default() -> Self {
		SelectStatement {
			expr: Fields::all(),
			omit: vec![],
			only: false,
			what: Vec::new(),
			with: None,
			cond: None,
			split: None,
			group: None,
			order: None,
			limit: None,
			start: None,
			fetch: None,
			version: Expr::Literal(Literal::None),
			timeout: Expr::Literal(Literal::None),
			parallel: false,
			explain: None,
			tempfiles: false,
		}
	}
}

impl SelectStatement {
	/// Check if computing this type can be done on a read only transaction.
	pub(crate) fn read_only(&self) -> bool {
		self.expr.read_only()
			&& self.what.iter().all(|v| v.read_only())
			&& self.cond.as_ref().map(|x| x.0.read_only()).unwrap_or(true)
	}

	/// Process this type returning a computed simple Value
	pub(crate) async fn compute(
		&self,
		stk: &mut Stk,
		ctx: &Context,
		opt: &Options,
		parent_doc: Option<&CursorDoc>,
	) -> Result<Value> {
		// Valid options?
		opt.valid_for_db()?;
		// Assign the statement
		let stm = Statement::from_select(stk, ctx, opt, parent_doc, self).await?;
		// Create a new iterator
		let mut i = Iterator::new();
		// Ensure futures are stored and the version is set if specified

		let version = stk
			.run(|stk| self.version.compute(stk, ctx, opt, parent_doc))
			.await
			.catch_return()?
			.cast_to::<Option<Datetime>>()?
			.map(|x| x.to_version_stamp())
			.transpose()?;
		let opt = Arc::new(opt.clone().with_version(version));

		// Extract the limits
		i.setup_limit(stk, ctx, &opt, &stm).await?;
		// Fail for multiple targets without a limit
		ensure!(
			!self.only || i.is_limit_one_or_zero() || self.what.len() <= 1,
			Error::SingleOnlyOutput
		);
		// Check if there is a timeout
		// This is calculated on the parent doc
		let ctx = stm.setup_timeout(stk, ctx, &opt, parent_doc).await?;

		// Get a query planner
		let mut planner = QueryPlanner::new();

		let stm_ctx = StatementContext::new(&ctx, &opt, &stm)?;
		// Loop over the select targets
		for w in self.what.iter() {
			// The target is also calculated on the parent doc
			i.prepare(stk, &ctx, &opt, parent_doc, &mut planner, &stm_ctx, w).await?;
		}

		CursorDoc::update_parent(&ctx, parent_doc, async |ctx| {
			// Attach the query planner to the context
			let ctx = stm.setup_query_planner(planner, ctx);
			// Process the statement
			let res =
				i.output(stk, ctx.as_ref(), &opt, &stm, RecordStrategy::KeysAndValues).await?;
			// Catch statement timeout
			ensure!(!ctx.is_timedout().await?, Error::QueryTimedout);

			if self.only {
				match res {
					Value::Array(mut array) => {
						if array.is_empty() {
							Ok(Value::None)
						} else {
							ensure!(array.len() == 1, Error::SingleOnlyOutput);
							Ok(array.0.pop().expect("array has exactly one element"))
						}
					}
					x => Ok(x),
				}
			} else {
				Ok(res)
			}
		})
		.await
	}
<<<<<<< HEAD
}

impl fmt::Display for SelectStatement {
	fn fmt(&self, f: &mut fmt::Formatter) -> fmt::Result {
		write!(f, "SELECT {}", self.expr)?;
		if !self.omit.is_empty() {
			write!(f, " OMIT {}", Fmt::comma_separated(self.omit.iter()))?
		}
		write!(f, " FROM")?;
		if self.only {
			f.write_str(" ONLY")?
		}
		write!(f, " {}", Fmt::comma_separated(self.what.iter()))?;
		if let Some(ref v) = self.with {
			write!(f, " {v}")?
		}
		if let Some(ref v) = self.cond {
			write!(f, " {v}")?
		}
		if let Some(ref v) = self.split {
			write!(f, " {v}")?
		}
		if let Some(ref v) = self.group {
			write!(f, " {v}")?
		}
		if let Some(ref v) = self.order {
			write!(f, " {v}")?
		}
		if let Some(ref v) = self.limit {
			write!(f, " {v}")?
		}
		if let Some(ref v) = self.start {
			write!(f, " {v}")?
		}
		if let Some(ref v) = self.fetch {
			write!(f, " {v}")?
		}
		if !matches!(self.version, Expr::Literal(Literal::None)) {
			write!(f, " VERSION {}", CoverStmts(&self.version))?;
		}
		if !matches!(self.timeout, Expr::Literal(Literal::None)) {
			write!(f, " TIMEOUT {}", CoverStmts(&self.timeout))?;
		}
		if self.parallel {
			f.write_str(" PARALLEL")?
		}
		if let Some(ref v) = self.explain {
			write!(f, " {v}")?
		}
		Ok(())
	}
=======
>>>>>>> 51c06a74
}<|MERGE_RESOLUTION|>--- conflicted
+++ resolved
@@ -12,10 +12,6 @@
 	Cond, Explain, Expr, Fetchs, Fields, FlowResultExt as _, Groups, Limit, Literal, Splits, Start,
 	With,
 };
-<<<<<<< HEAD
-use crate::fmt::{CoverStmts, Fmt};
-=======
->>>>>>> 51c06a74
 use crate::idx::planner::{QueryPlanner, RecordStrategy, StatementContext};
 use crate::val::{Datetime, Value};
 
@@ -147,58 +143,4 @@
 		})
 		.await
 	}
-<<<<<<< HEAD
-}
-
-impl fmt::Display for SelectStatement {
-	fn fmt(&self, f: &mut fmt::Formatter) -> fmt::Result {
-		write!(f, "SELECT {}", self.expr)?;
-		if !self.omit.is_empty() {
-			write!(f, " OMIT {}", Fmt::comma_separated(self.omit.iter()))?
-		}
-		write!(f, " FROM")?;
-		if self.only {
-			f.write_str(" ONLY")?
-		}
-		write!(f, " {}", Fmt::comma_separated(self.what.iter()))?;
-		if let Some(ref v) = self.with {
-			write!(f, " {v}")?
-		}
-		if let Some(ref v) = self.cond {
-			write!(f, " {v}")?
-		}
-		if let Some(ref v) = self.split {
-			write!(f, " {v}")?
-		}
-		if let Some(ref v) = self.group {
-			write!(f, " {v}")?
-		}
-		if let Some(ref v) = self.order {
-			write!(f, " {v}")?
-		}
-		if let Some(ref v) = self.limit {
-			write!(f, " {v}")?
-		}
-		if let Some(ref v) = self.start {
-			write!(f, " {v}")?
-		}
-		if let Some(ref v) = self.fetch {
-			write!(f, " {v}")?
-		}
-		if !matches!(self.version, Expr::Literal(Literal::None)) {
-			write!(f, " VERSION {}", CoverStmts(&self.version))?;
-		}
-		if !matches!(self.timeout, Expr::Literal(Literal::None)) {
-			write!(f, " TIMEOUT {}", CoverStmts(&self.timeout))?;
-		}
-		if self.parallel {
-			f.write_str(" PARALLEL")?
-		}
-		if let Some(ref v) = self.explain {
-			write!(f, " {v}")?
-		}
-		Ok(())
-	}
-=======
->>>>>>> 51c06a74
 }