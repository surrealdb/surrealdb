--- conflicted
+++ resolved
@@ -6,12 +6,7 @@
 use crate::dbs::{Iterator, Options, Statement};
 use crate::doc::CursorDoc;
 use crate::err::Error;
-<<<<<<< HEAD
 use crate::expr::{Cond, Data, Explain, Expr, Literal, Output, With};
-use crate::fmt::{CoverStmts, Fmt};
-=======
-use crate::expr::{Cond, Data, Explain, Expr, Output, Timeout, With};
->>>>>>> 51c06a74
 use crate::idx::planner::{QueryPlanner, RecordStrategy, StatementContext};
 use crate::val::Value;
 
@@ -113,41 +108,9 @@
 	}
 }
 
-<<<<<<< HEAD
-impl fmt::Display for UpsertStatement {
-	fn fmt(&self, f: &mut fmt::Formatter) -> fmt::Result {
-		write!(f, "UPSERT")?;
-		if self.only {
-			f.write_str(" ONLY")?
-		}
-		write!(f, " {}", Fmt::comma_separated(self.what.iter().map(CoverStmts)))?;
-		if let Some(ref v) = self.with {
-			write!(f, " {v}")?
-		}
-		if let Some(ref v) = self.data {
-			write!(f, " {v}")?
-		}
-		if let Some(ref v) = self.cond {
-			write!(f, " {v}")?
-		}
-		if let Some(ref v) = self.output {
-			write!(f, " {v}")?
-		}
-		if !matches!(self.timeout, Expr::Literal(Literal::None)) {
-			write!(f, " TIMEOUT {}", CoverStmts(&self.timeout))?;
-		}
-		if self.parallel {
-			f.write_str(" PARALLEL")?
-		}
-		if let Some(ref v) = self.explain {
-			write!(f, " {v}")?
-		}
-		Ok(())
-=======
 impl ToSql for UpsertStatement {
 	fn fmt_sql(&self, f: &mut String, fmt: SqlFormat) {
 		let stmt: crate::sql::statements::upsert::UpsertStatement = self.clone().into();
 		stmt.fmt_sql(f, fmt);
->>>>>>> 51c06a74
 	}
 }