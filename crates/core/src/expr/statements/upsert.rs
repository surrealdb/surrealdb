use anyhow::{Result, ensure};
use reblessive::tree::Stk;

use crate::ctx::Context;
use crate::dbs::{Iterator, Options, Statement};
use crate::doc::CursorDoc;
use crate::err::Error;
use crate::expr::{Cond, Data, Explain, Expr, Output, Timeout, With};
<<<<<<< HEAD
=======
use crate::fmt::{CoverStmtsExpr, Fmt};
>>>>>>> f8888743
use crate::idx::planner::{QueryPlanner, RecordStrategy, StatementContext};
use crate::val::Value;

#[derive(Clone, Debug, Eq, PartialEq, Default, Hash)]
pub(crate) struct UpsertStatement {
	pub only: bool,
	pub what: Vec<Expr>,
	pub with: Option<With>,
	pub data: Option<Data>,
	pub cond: Option<Cond>,
	pub output: Option<Output>,
	pub timeout: Option<Timeout>,
	pub parallel: bool,
	pub explain: Option<Explain>,
}

impl UpsertStatement {
	/// Process this type returning a computed simple Value
	pub(crate) async fn compute(
		&self,
		stk: &mut Stk,
		ctx: &Context,
		opt: &Options,
		doc: Option<&CursorDoc>,
	) -> Result<Value> {
		// Valid options?
		opt.valid_for_db()?;
		// Create a new iterator
		let mut i = Iterator::new();

		// Assign the statement
		let stm = Statement::from(self);
		// Check if there is a timeout
		let ctx = stm.setup_timeout(stk, ctx, opt, doc).await?;

		// Get a query planner
		let mut planner = QueryPlanner::new();

		let stm_ctx = StatementContext::new(&ctx, opt, &stm)?;
		// Loop over the upsert targets
		for w in self.what.iter() {
			i.prepare(stk, &ctx, opt, doc, &mut planner, &stm_ctx, w).await.map_err(|e| {
				if matches!(e.downcast_ref(), Some(Error::InvalidStatementTarget { .. })) {
					let Ok(Error::InvalidStatementTarget {
						value,
					}) = e.downcast()
					else {
						unreachable!()
					};
					anyhow::Error::new(Error::UpsertStatement {
						value,
					})
				} else {
					e
				}
			})?;
		}
		CursorDoc::update_parent(&ctx, doc, async |ctx| {
			// Attach the query planner to the context
			let ctx = stm.setup_query_planner(planner, ctx);

			// Ensure the database exists.
			ctx.get_db(opt).await?;

			// Process the statement
			let res = i.output(stk, &ctx, opt, &stm, RecordStrategy::KeysAndValues).await?;
			// Catch statement timeout
			ensure!(!ctx.is_timedout().await?, Error::QueryTimedout);
			// Output the results
			match res {
				// This is a single record result
				Value::Array(mut a) if self.only => match a.len() {
					// There was exactly one result
					1 => Ok(a.remove(0)),
					// There were no results
					_ => Err(anyhow::Error::new(Error::SingleOnlyOutput)),
				},
				// This is standard query result
				v => Ok(v),
			}
		})
		.await
	}
<<<<<<< HEAD
=======
}

impl fmt::Display for UpsertStatement {
	fn fmt(&self, f: &mut fmt::Formatter) -> fmt::Result {
		write!(f, "UPSERT")?;
		if self.only {
			f.write_str(" ONLY")?
		}
		write!(f, " {}", Fmt::comma_separated(self.what.iter().map(CoverStmtsExpr)))?;
		if let Some(ref v) = self.with {
			write!(f, " {v}")?
		}
		if let Some(ref v) = self.data {
			write!(f, " {v}")?
		}
		if let Some(ref v) = self.cond {
			write!(f, " {v}")?
		}
		if let Some(ref v) = self.output {
			write!(f, " {v}")?
		}
		if let Some(ref v) = self.timeout {
			write!(f, " {v}")?
		}
		if self.parallel {
			f.write_str(" PARALLEL")?
		}
		if let Some(ref v) = self.explain {
			write!(f, " {v}")?
		}
		Ok(())
	}
>>>>>>> f8888743
}<|MERGE_RESOLUTION|>--- conflicted
+++ resolved
@@ -1,15 +1,15 @@
+use std::fmt;
+
 use anyhow::{Result, ensure};
 use reblessive::tree::Stk;
+use surrealdb_types::{SqlFormat, ToSql};
 
 use crate::ctx::Context;
 use crate::dbs::{Iterator, Options, Statement};
 use crate::doc::CursorDoc;
 use crate::err::Error;
 use crate::expr::{Cond, Data, Explain, Expr, Output, Timeout, With};
-<<<<<<< HEAD
-=======
 use crate::fmt::{CoverStmtsExpr, Fmt};
->>>>>>> f8888743
 use crate::idx::planner::{QueryPlanner, RecordStrategy, StatementContext};
 use crate::val::Value;
 
@@ -93,39 +93,11 @@
 		})
 		.await
 	}
-<<<<<<< HEAD
-=======
 }
 
-impl fmt::Display for UpsertStatement {
-	fn fmt(&self, f: &mut fmt::Formatter) -> fmt::Result {
-		write!(f, "UPSERT")?;
-		if self.only {
-			f.write_str(" ONLY")?
-		}
-		write!(f, " {}", Fmt::comma_separated(self.what.iter().map(CoverStmtsExpr)))?;
-		if let Some(ref v) = self.with {
-			write!(f, " {v}")?
-		}
-		if let Some(ref v) = self.data {
-			write!(f, " {v}")?
-		}
-		if let Some(ref v) = self.cond {
-			write!(f, " {v}")?
-		}
-		if let Some(ref v) = self.output {
-			write!(f, " {v}")?
-		}
-		if let Some(ref v) = self.timeout {
-			write!(f, " {v}")?
-		}
-		if self.parallel {
-			f.write_str(" PARALLEL")?
-		}
-		if let Some(ref v) = self.explain {
-			write!(f, " {v}")?
-		}
-		Ok(())
+impl ToSql for UpsertStatement {
+	fn fmt_sql(&self, f: &mut String, fmt: SqlFormat) {
+		let stmt: crate::sql::statements::upsert::UpsertStatement = self.clone().into();
+		stmt.fmt_sql(f, fmt);
 	}
->>>>>>> f8888743
 }