use reblessive::tree::Stk;
use surrealdb_types::{SqlFormat, ToSql};

use crate::ctx::Context;
use crate::dbs::Options;
use crate::doc::CursorDoc;
use crate::expr::{Expr, FlowResult, Value};
<<<<<<< HEAD
=======
use crate::fmt::{CoverStmtsExpr, Fmt, Pretty, fmt_separated_by, is_pretty, pretty_indent};
>>>>>>> f8888743

#[derive(Clone, Debug, Default, Eq, PartialEq, Hash)]
pub(crate) struct IfelseStatement {
	/// The first if condition followed by a body, followed by any number of
	/// else if's
	pub exprs: Vec<(Expr, Expr)>,
	/// the final else body, if there is one
	pub close: Option<Expr>,
}

impl IfelseStatement {
	/// Check if we require a writeable transaction
	pub(crate) fn read_only(&self) -> bool {
		self.exprs.iter().all(|x| x.0.read_only() && x.1.read_only())
			&& self.close.as_ref().map(|x| x.read_only()).unwrap_or(true)
	}
	/// Check if we require a writeable transaction
	#[allow(dead_code)]
	pub(crate) fn bracketed(&self) -> bool {
		self.exprs.iter().all(|(_, v)| matches!(v, Expr::Block(_)))
			&& (self.close.as_ref().is_none()
				|| self.close.as_ref().is_some_and(|v| matches!(v, Expr::Block(_))))
	}
	/// Process this type returning a computed simple Value
	pub(crate) async fn compute(
		&self,
		stk: &mut Stk,
		ctx: &Context,
		opt: &Options,
		doc: Option<&CursorDoc>,
	) -> FlowResult<Value> {
		for (cond, then) in &self.exprs {
			let v = stk.run(|stk| cond.compute(stk, ctx, opt, doc)).await?;
			if v.is_truthy() {
				return stk.run(|stk| then.compute(stk, ctx, opt, doc)).await;
			}
		}
		match self.close {
			Some(ref v) => stk.run(|stk| v.compute(stk, ctx, opt, doc)).await,
			None => Ok(Value::None),
		}
	}
}

<<<<<<< HEAD
impl ToSql for IfelseStatement {
	fn fmt_sql(&self, f: &mut String, fmt: SqlFormat) {
		let sql_stmt: crate::sql::statements::IfelseStatement = self.clone().into();
		sql_stmt.fmt_sql(f, fmt);
=======
impl Display for IfelseStatement {
	fn fmt(&self, f: &mut fmt::Formatter) -> fmt::Result {
		let mut f = Pretty::from(f);
		if self.bracketed() {
			write!(
				f,
				"{}",
				&Fmt::new(
					self.exprs.iter().map(|args| {
						Fmt::new(args, |(cond, then), f| {
							if is_pretty() {
								write!(f, "IF {}", CoverStmtsExpr(cond))?;
								let indent = pretty_indent();
								write!(f, "{then}")?;
								drop(indent);
							} else {
								write!(f, "IF {} {then}", CoverStmtsExpr(cond))?;
							}
							Ok(())
						})
					}),
					if is_pretty() {
						fmt_separated_by("ELSE ")
					} else {
						fmt_separated_by(" ELSE ")
					},
				),
			)?;
			if let Some(ref v) = self.close {
				if is_pretty() {
					write!(f, "ELSE")?;
					let indent = pretty_indent();
					write!(f, "{v}")?;
					drop(indent);
				} else {
					write!(f, " ELSE {v}")?;
				}
			}
			Ok(())
		} else {
			write!(
				f,
				"{}",
				&Fmt::new(
					self.exprs.iter().map(|args| {
						Fmt::new(args, |(cond, then), f| {
							if is_pretty() {
								write!(f, "IF {} THEN", CoverStmtsExpr(cond))?;
								let indent = pretty_indent();
								write!(f, "{then}")?;
								drop(indent);
							} else {
								write!(f, "IF {} THEN {then}", CoverStmtsExpr(cond))?;
							}
							Ok(())
						})
					}),
					if is_pretty() {
						fmt_separated_by("ELSE ")
					} else {
						fmt_separated_by(" ELSE ")
					},
				),
			)?;
			if let Some(ref v) = self.close {
				if is_pretty() {
					write!(f, "ELSE")?;
					let indent = pretty_indent();
					write!(f, "{v}")?;
					drop(indent);
				} else {
					write!(f, " ELSE {v}")?;
				}
			}
			if is_pretty() {
				f.write_str("END")?;
			} else {
				f.write_str(" END")?;
			}
			Ok(())
		}
	}
}

#[cfg(test)]
#[allow(clippy::unwrap_used)]
mod tests {
	use crate::syn;

	#[test]
	fn format_pretty() {
		let query = syn::expr("IF 1 { 1 } ELSE IF 2 { 2 }").unwrap();
		assert_eq!(format!("{}", query), "IF 1 { 1 } ELSE IF 2 { 2 }");
		assert_eq!(format!("{:#}", query), "IF 1\n\t{ 1 }\nELSE IF 2\n\t{ 2 }");
>>>>>>> f8888743
	}
}<|MERGE_RESOLUTION|>--- conflicted
+++ resolved
@@ -1,3 +1,5 @@
+use std::fmt::{self, Display, Write};
+
 use reblessive::tree::Stk;
 use surrealdb_types::{SqlFormat, ToSql};
 
@@ -5,10 +7,7 @@
 use crate::dbs::Options;
 use crate::doc::CursorDoc;
 use crate::expr::{Expr, FlowResult, Value};
-<<<<<<< HEAD
-=======
-use crate::fmt::{CoverStmtsExpr, Fmt, Pretty, fmt_separated_by, is_pretty, pretty_indent};
->>>>>>> f8888743
+use crate::fmt::{CoverStmtsExpr, Fmt, fmt_separated_by};
 
 #[derive(Clone, Debug, Default, Eq, PartialEq, Hash)]
 pub(crate) struct IfelseStatement {
@@ -26,7 +25,6 @@
 			&& self.close.as_ref().map(|x| x.read_only()).unwrap_or(true)
 	}
 	/// Check if we require a writeable transaction
-	#[allow(dead_code)]
 	pub(crate) fn bracketed(&self) -> bool {
 		self.exprs.iter().all(|(_, v)| matches!(v, Expr::Block(_)))
 			&& (self.close.as_ref().is_none()
@@ -53,106 +51,23 @@
 	}
 }
 
-<<<<<<< HEAD
 impl ToSql for IfelseStatement {
 	fn fmt_sql(&self, f: &mut String, fmt: SqlFormat) {
-		let sql_stmt: crate::sql::statements::IfelseStatement = self.clone().into();
-		sql_stmt.fmt_sql(f, fmt);
-=======
-impl Display for IfelseStatement {
-	fn fmt(&self, f: &mut fmt::Formatter) -> fmt::Result {
-		let mut f = Pretty::from(f);
-		if self.bracketed() {
-			write!(
-				f,
-				"{}",
-				&Fmt::new(
-					self.exprs.iter().map(|args| {
-						Fmt::new(args, |(cond, then), f| {
-							if is_pretty() {
-								write!(f, "IF {}", CoverStmtsExpr(cond))?;
-								let indent = pretty_indent();
-								write!(f, "{then}")?;
-								drop(indent);
-							} else {
-								write!(f, "IF {} {then}", CoverStmtsExpr(cond))?;
-							}
-							Ok(())
-						})
-					}),
-					if is_pretty() {
-						fmt_separated_by("ELSE ")
-					} else {
-						fmt_separated_by(" ELSE ")
-					},
-				),
-			)?;
-			if let Some(ref v) = self.close {
-				if is_pretty() {
-					write!(f, "ELSE")?;
-					let indent = pretty_indent();
-					write!(f, "{v}")?;
-					drop(indent);
-				} else {
-					write!(f, " ELSE {v}")?;
-				}
-			}
-			Ok(())
-		} else {
-			write!(
-				f,
-				"{}",
-				&Fmt::new(
-					self.exprs.iter().map(|args| {
-						Fmt::new(args, |(cond, then), f| {
-							if is_pretty() {
-								write!(f, "IF {} THEN", CoverStmtsExpr(cond))?;
-								let indent = pretty_indent();
-								write!(f, "{then}")?;
-								drop(indent);
-							} else {
-								write!(f, "IF {} THEN {then}", CoverStmtsExpr(cond))?;
-							}
-							Ok(())
-						})
-					}),
-					if is_pretty() {
-						fmt_separated_by("ELSE ")
-					} else {
-						fmt_separated_by(" ELSE ")
-					},
-				),
-			)?;
-			if let Some(ref v) = self.close {
-				if is_pretty() {
-					write!(f, "ELSE")?;
-					let indent = pretty_indent();
-					write!(f, "{v}")?;
-					drop(indent);
-				} else {
-					write!(f, " ELSE {v}")?;
-				}
-			}
-			if is_pretty() {
-				f.write_str("END")?;
-			} else {
-				f.write_str(" END")?;
-			}
-			Ok(())
-		}
+		let stmt: crate::sql::statements::ifelse::IfelseStatement = self.clone().into();
+		stmt.fmt_sql(f, fmt);
 	}
 }
 
 #[cfg(test)]
 #[allow(clippy::unwrap_used)]
 mod tests {
+	use super::*;
 	use crate::syn;
 
 	#[test]
 	fn format_pretty() {
 		let query = syn::expr("IF 1 { 1 } ELSE IF 2 { 2 }").unwrap();
-		assert_eq!(format!("{}", query), "IF 1 { 1 } ELSE IF 2 { 2 }");
-		assert_eq!(format!("{:#}", query), "IF 1\n\t{ 1 }\nELSE IF 2\n\t{ 2 }");
->>>>>>> f8888743
+		assert_eq!(query.to_sql(), "IF 1 { 1 } ELSE IF 2 { 2 }");
+		assert_eq!(query.to_sql_pretty(), "IF 1\n\t{ 1 }\nELSE IF 2\n\t{ 2 }");
 	}
 }