--- conflicted
+++ resolved
@@ -7,11 +7,8 @@
 use crate::expr::{Base, Expr, FlowResultExt as _, Ident, Permission};
 use crate::iam::{Action, ResourceKind};
 use crate::kvs::impl_kv_value_revisioned;
-<<<<<<< HEAD
 use crate::sql::ToSql;
-=======
 use crate::val::{Strand, Value};
->>>>>>> e3245342
 use anyhow::{Result, bail};
 
 use reblessive::tree::Stk;
@@ -115,17 +112,7 @@
 impl Display for DefineParamStore {
 	fn fmt(&self, f: &mut fmt::Formatter) -> fmt::Result {
 		write!(f, "DEFINE PARAM")?;
-<<<<<<< HEAD
-		if self.if_not_exists {
-			write!(f, " IF NOT EXISTS")?
-		}
-		if self.overwrite {
-			write!(f, " OVERWRITE")?
-		}
 		write!(f, " ${} VALUE {}", self.name.to_sql(), self.value)?;
-=======
-		write!(f, " ${} VALUE {}", self.name, self.value)?;
->>>>>>> e3245342
 		if let Some(ref v) = self.comment {
 			write!(f, " COMMENT {}", v.to_sql())?
 		}
@@ -148,7 +135,7 @@
 			DefineKind::Overwrite => write!(f, " OVERWRITE")?,
 			DefineKind::IfNotExists => write!(f, " IF NOT EXISTS")?,
 		}
-		write!(f, " ${} VALUE {}", self.name, self.value)?;
+		write!(f, " ${} VALUE {}", self.name.to_sql(), self.value)?;
 		if let Some(ref v) = self.comment {
 			write!(f, " COMMENT {v}")?
 		}
