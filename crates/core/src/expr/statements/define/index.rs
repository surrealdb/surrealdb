use std::fmt::{self, Display};
use std::sync::Arc;

use anyhow::{Result, bail};
use reblessive::tree::Stk;
use surrealdb_types::ToSql;
use uuid::Uuid;

use super::DefineKind;
use crate::catalog::providers::{CatalogProvider, TableProvider};
use crate::catalog::{Index, IndexDefinition, TableDefinition, TableId};
use crate::ctx::Context;
use crate::dbs::Options;
use crate::doc::CursorDoc;
use crate::err::Error;
use crate::expr::parameterize::{expr_to_ident, exprs_to_fields};
use crate::expr::{Base, Expr, FlowResultExt, Literal, Part};
use crate::fmt::{CoverStmts, Fmt};
use crate::iam::{Action, ResourceKind};
use crate::val::Value;

#[derive(Clone, Debug, Eq, PartialEq, Hash)]
pub(crate) struct DefineIndexStatement {
	pub kind: DefineKind,
	pub name: Expr,
	pub what: Expr,
	pub cols: Vec<Expr>,
	pub index: Index,
	pub comment: Expr,
	pub concurrently: bool,
}

impl Default for DefineIndexStatement {
	fn default() -> Self {
		Self {
			kind: DefineKind::Default,
			name: Expr::Literal(Literal::None),
			what: Expr::Literal(Literal::None),
			cols: Vec::new(),
			index: Index::Idx,
			comment: Expr::Literal(Literal::None),
			concurrently: false,
		}
	}
}

impl DefineIndexStatement {
	/// Process this type returning a computed simple Value
	pub(crate) async fn compute(
		&self,
		stk: &mut Stk,
		ctx: &Context,
		opt: &Options,
		doc: Option<&CursorDoc>,
	) -> Result<Value> {
		// Allowed to run?
		opt.is_allowed(Action::Edit, ResourceKind::Index, &Base::Db)?;
		// Fetch the transaction
		let txn = ctx.tx();

		// Compute name and what
		let name = expr_to_ident(stk, ctx, opt, doc, &self.name, "index name").await?;
		let what = expr_to_ident(stk, ctx, opt, doc, &self.what, "index table").await?;

		// Ensure the table exists
		let (ns, db) = opt.ns_db()?;
		let tb = txn.ensure_ns_db_tb(Some(ctx), ns, db, &what).await?;

		// Check if the definition exists
		let index_id = if let Some(ix) =
			txn.get_tb_index(tb.namespace_id, tb.database_id, &tb.name, &name).await?
		{
			match self.kind {
				DefineKind::Default => {
					if !opt.import {
						bail!(Error::IxAlreadyExists {
							name: self.name.to_string(),
						});
					}
				}
				DefineKind::Overwrite => {}
				DefineKind::IfNotExists => return Ok(Value::None),
			}
			// Clear the index store cache
			ctx.get_index_stores()
				.index_removed(ctx.get_index_builder(), tb.namespace_id, tb.database_id, &tb, &ix)
				.await?;
			ix.index_id
		} else {
			ctx.try_get_sequences()?
				.next_index_id(Some(ctx), tb.namespace_id, tb.database_id, tb.name.clone())
				.await?
		};

		// Compute columns
		let cols = exprs_to_fields(stk, ctx, opt, doc, self.cols.as_slice()).await?;

		// If the table is schemafull, ensure that the fields exist.
		if tb.schemafull {
			// Check that the fields exist
			for idiom in cols.iter() {
				// TODO: Was this correct? Can users not index data on sub-fields?
				let Some(Part::Field(first)) = idiom.0.first() else {
					continue;
				};

				//
				if txn
					.get_tb_field(tb.namespace_id, tb.database_id, &tb.name, first)
					.await?
					.is_none()
				{
					bail!(Error::FdNotFound {
						name: idiom.to_raw_string(),
					});
				}
			}
		}

		let comment = stk
			.run(|stk| self.comment.compute(stk, ctx, opt, doc))
			.await
			.catch_return()?
			.cast_to()?;

		// Process the statement
		let index_def = IndexDefinition {
			index_id,
			name,
			table_name: what,
			cols: cols.clone(),
			index: self.index.clone(),
<<<<<<< HEAD
			comment,
=======
			comment: map_opt!(x as &self.comment => compute_to!(stk, ctx, opt, doc, x => String)),
			prepare_remove: false,
>>>>>>> d5e2dcbc
		};
		txn.put_tb_index(tb.namespace_id, tb.database_id, &tb.name, &index_def).await?;

		// Refresh the table cache
		txn.put_tb(
			ns,
			db,
			&TableDefinition {
				cache_indexes_ts: Uuid::now_v7(),
				..tb.as_ref().clone()
			},
		)
		.await?;

		// Clear the cache
		if let Some(cache) = ctx.get_cache() {
			cache.clear_tb(tb.namespace_id, tb.database_id, &tb.name);
		}
		// Clear the cache
		txn.clear_cache();
		// Process the index
		run_indexing(ctx, opt, tb.table_id, index_def.into(), !self.concurrently).await?;

		// Ok all good
		Ok(Value::None)
	}
}

impl Display for DefineIndexStatement {
	fn fmt(&self, f: &mut fmt::Formatter) -> fmt::Result {
		write!(f, "DEFINE INDEX")?;
		match self.kind {
			DefineKind::Default => {}
			DefineKind::Overwrite => write!(f, " OVERWRITE")?,
			DefineKind::IfNotExists => write!(f, " IF NOT EXISTS")?,
		}
		write!(f, " {} ON {}", CoverStmts(&self.name), CoverStmts(&self.what))?;
		if !self.cols.is_empty() {
			write!(f, " FIELDS {}", Fmt::comma_separated(self.cols.iter().map(CoverStmts)))?;
		}
		if Index::Idx != self.index {
			write!(f, " {}", self.index.to_sql())?;
		}
		write!(f, " COMMENT {}", CoverStmts(&self.comment))?;
		if self.concurrently {
			write!(f, " CONCURRENTLY")?
		}
		Ok(())
	}
}

pub(in crate::expr::statements) async fn run_indexing(
	ctx: &Context,
	opt: &Options,
	tb: TableId,
	ix: Arc<IndexDefinition>,
	blocking: bool,
) -> Result<()> {
	let rcv = ctx
		.get_index_builder()
		.ok_or_else(|| Error::unreachable("No Index Builder"))?
		.build(ctx, opt.clone(), tb, ix, blocking)
		.await?;
	if let Some(rcv) = rcv {
		rcv.await.map_err(|_| Error::IndexingBuildingCancelled {
			reason: "Channel shutdown".to_string(),
		})?
	} else {
		Ok(())
	}
}<|MERGE_RESOLUTION|>--- conflicted
+++ resolved
@@ -130,12 +130,8 @@
 			table_name: what,
 			cols: cols.clone(),
 			index: self.index.clone(),
-<<<<<<< HEAD
 			comment,
-=======
-			comment: map_opt!(x as &self.comment => compute_to!(stk, ctx, opt, doc, x => String)),
 			prepare_remove: false,
->>>>>>> d5e2dcbc
 		};
 		txn.put_tb_index(tb.namespace_id, tb.database_id, &tb.name, &index_def).await?;
 
