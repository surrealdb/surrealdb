use std::fmt::{self, Display};
#[cfg(target_family = "wasm")]
use std::sync::Arc;

use anyhow::{Result, bail};
use reblessive::tree::Stk;
use uuid::Uuid;

use super::DefineKind;
use crate::catalog::providers::{CatalogProvider, TableProvider};
use crate::catalog::{Index, IndexDefinition, TableDefinition};
use crate::ctx::Context;
#[cfg(target_family = "wasm")]
use crate::dbs::Force;
use crate::dbs::Options;
use crate::doc::CursorDoc;
use crate::err::Error;
#[cfg(target_family = "wasm")]
use crate::expr::Output;
use crate::expr::parameterize::{expr_to_ident, exprs_to_fields};
#[cfg(target_family = "wasm")]
use crate::expr::statements::{RemoveIndexStatement, UpdateStatement};
<<<<<<< HEAD
use crate::expr::{Base, Expr, Literal, Part};
#[cfg(target_family = "wasm")]
use crate::expr::{Ident, Idiom};
use crate::iam::{Action, ResourceKind};
use crate::sql::ToSql;
use crate::sql::fmt::Fmt;
=======
use crate::expr::{Base, Idiom, Part};
use crate::fmt::{EscapeIdent, Fmt};
use crate::iam::{Action, ResourceKind};
use crate::sql::ToSql;
>>>>>>> 4291ab69
use crate::val::Value;

#[derive(Clone, Debug, Eq, PartialEq, Hash)]
pub struct DefineIndexStatement {
	pub kind: DefineKind,
<<<<<<< HEAD
	pub name: Expr,
	pub what: Expr,
	pub cols: Vec<Expr>,
	pub index: Index,
	pub comment: Option<Expr>,
=======
	pub name: String,
	pub what: String,
	pub cols: Vec<Idiom>,
	pub index: Index,
	pub comment: Option<String>,
>>>>>>> 4291ab69
	pub concurrently: bool,
}

impl Default for DefineIndexStatement {
	fn default() -> Self {
		Self {
			kind: DefineKind::Default,
			name: Expr::Literal(Literal::None),
			what: Expr::Literal(Literal::None),
			cols: Vec::new(),
			index: Index::Idx,
			comment: None,
			concurrently: false,
		}
	}
}

impl DefineIndexStatement {
	/// Process this type returning a computed simple Value
	pub(crate) async fn compute(
		&self,
		stk: &mut Stk,
		ctx: &Context,
		opt: &Options,
		doc: Option<&CursorDoc>,
	) -> Result<Value> {
		// Allowed to run?
		opt.is_allowed(Action::Edit, ResourceKind::Index, &Base::Db)?;
		// Fetch the transaction
		let txn = ctx.tx();

		// Compute name and what
		let name =
			expr_to_ident(stk, ctx, opt, doc, &self.name, "index name").await?.to_raw_string();
		let what =
			expr_to_ident(stk, ctx, opt, doc, &self.what, "index table").await?.to_raw_string();

		let (ns, db) = opt.ns_db()?;
		let tb = txn.ensure_ns_db_tb(ns, db, &what, opt.strict).await?;

		// Check if the definition exists
		let index_id = if let Some(ix) =
			txn.get_tb_index(tb.namespace_id, tb.database_id, &tb.name, &name).await?
		{
			match self.kind {
				DefineKind::Default => {
					if !opt.import {
						bail!(Error::IxAlreadyExists {
							name: self.name.to_string(),
						});
					}
				}
				DefineKind::Overwrite => {}
				DefineKind::IfNotExists => return Ok(Value::None),
			}
			// Clear the index store cache
			#[cfg(not(target_family = "wasm"))]
			ctx.get_index_stores()
				.index_removed(
					ctx.get_index_builder(),
					&txn,
					tb.namespace_id,
					tb.database_id,
					&tb.name,
					&name,
				)
				.await?;
			#[cfg(target_family = "wasm")]
			ctx.get_index_stores()
				.index_removed(&txn, tb.namespace_id, tb.database_id, &tb.name, &name)
				.await?;

			ix.index_id
		} else {
			txn.lock().await.get_next_ix_id(tb.namespace_id, tb.database_id).await?
		};

		// Compute columns
		let cols = exprs_to_fields(stk, ctx, opt, doc, self.cols.as_slice()).await?;

		// If the table is schemafull, ensure that the fields exist.
		if tb.schemafull {
			// Check that the fields exist
			for idiom in cols.iter() {
				// TODO: Was this correct? Can users not index data on sub-fields?
				let Some(Part::Field(first)) = idiom.0.first() else {
					continue;
				};

				//
				if txn
					.get_tb_field(tb.namespace_id, tb.database_id, &tb.name, first)
					.await?
					.is_none()
				{
					bail!(Error::FdNotFound {
						name: idiom.to_raw_string(),
					});
				}
			}
		}

		// Process the statement
		let index_def = IndexDefinition {
			index_id,
<<<<<<< HEAD
			name,
			table_name: what,
			cols: cols.clone(),
			index: self.index.clone(),
			comment: map_opt!(x as &self.comment => compute_to!(stk, ctx, opt, doc, x => String)),
=======
			name: self.name.clone(),
			table_name: self.what.clone(),
			cols: self.cols.clone(),
			index: self.index.clone(),
			comment: self.comment.clone(),
>>>>>>> 4291ab69
		};
		txn.put_tb_index(tb.namespace_id, tb.database_id, &tb.name, &index_def).await?;

		// Refresh the table cache

		txn.put_tb(
			ns,
			db,
			&TableDefinition {
				cache_indexes_ts: Uuid::now_v7(),
				..tb.as_ref().clone()
			},
		)
		.await?;

		// Clear the cache
		if let Some(cache) = ctx.get_cache() {
			cache.clear_tb(tb.namespace_id, tb.database_id, &tb.name);
		}
		// Clear the cache
		txn.clear_cache();
		// Process the index
		run_indexing(stk, ctx, opt, doc, &index_def, !self.concurrently).await?;

		// Ok all good
		Ok(Value::None)
	}
}

impl Display for DefineIndexStatement {
	fn fmt(&self, f: &mut fmt::Formatter) -> fmt::Result {
		write!(f, "DEFINE INDEX")?;
		match self.kind {
			DefineKind::Default => {}
			DefineKind::Overwrite => write!(f, " OVERWRITE")?,
			DefineKind::IfNotExists => write!(f, " IF NOT EXISTS")?,
		}
		write!(
			f,
			" {} ON {} FIELDS {}",
			EscapeIdent(&self.name),
			EscapeIdent(&self.what),
			Fmt::comma_separated(self.cols.iter())
		)?;
		if Index::Idx != self.index {
			write!(f, " {}", self.index.to_sql())?;
		}
		if let Some(ref v) = self.comment {
			write!(f, " COMMENT {v}")?
		}
		if self.concurrently {
			write!(f, " CONCURRENTLY")?
		}
		Ok(())
	}
}

pub(in crate::expr::statements) async fn run_indexing(
	#[cfg_attr(not(target_family = "wasm"), expect(unused_variables))] stk: &mut Stk,
	ctx: &Context,
	opt: &Options,
	#[cfg_attr(not(target_family = "wasm"), expect(unused_variables))] doc: Option<&CursorDoc>,
	index: &IndexDefinition,
	_blocking: bool,
) -> Result<()> {
	#[cfg(target_family = "wasm")]
	{
		{
			// Create the remove statement
			let stm = RemoveIndexStatement {
<<<<<<< HEAD
				name: Expr::Idiom(Idiom::field(Ident::new(index.name.clone()).unwrap())),
				what: Expr::Idiom(Idiom::field(Ident::new(index.table_name.clone()).unwrap())),
=======
				name: index.name.clone(),
				what: index.table_name.clone(),
>>>>>>> 4291ab69
				if_exists: false,
			};
			// Execute the delete statement
			stm.compute(stk, ctx, opt, doc).await?;
		}
		{
			// Force queries to run
			let opt = &opt.new_with_force(Force::Index(Arc::new([index.clone()])));
			// Update the index data
			let stm = crate::expr::UpdateStatement {
				what: vec![crate::expr::Expr::Table(index.table_name.clone())],
				output: Some(Output::None),
				..UpdateStatement::default()
			};
			stm.compute(stk, ctx, opt, doc).await?;
			Ok(())
		}
	}

	#[cfg(not(target_family = "wasm"))]
	{
		let (ns, db) = ctx.expect_ns_db_ids(opt).await?;
		let rcv = ctx
			.get_index_builder()
			.ok_or_else(|| Error::unreachable("No Index Builder"))?
			.build(ctx, opt.clone(), ns, db, index.clone().into(), _blocking)?;
		if let Some(rcv) = rcv {
			rcv.await.map_err(|_| Error::IndexingBuildingCancelled)?
		} else {
			Ok(())
		}
	}
}<|MERGE_RESOLUTION|>--- conflicted
+++ resolved
@@ -20,37 +20,22 @@
 use crate::expr::parameterize::{expr_to_ident, exprs_to_fields};
 #[cfg(target_family = "wasm")]
 use crate::expr::statements::{RemoveIndexStatement, UpdateStatement};
-<<<<<<< HEAD
 use crate::expr::{Base, Expr, Literal, Part};
 #[cfg(target_family = "wasm")]
 use crate::expr::{Ident, Idiom};
+use crate::fmt::Fmt;
 use crate::iam::{Action, ResourceKind};
 use crate::sql::ToSql;
-use crate::sql::fmt::Fmt;
-=======
-use crate::expr::{Base, Idiom, Part};
-use crate::fmt::{EscapeIdent, Fmt};
-use crate::iam::{Action, ResourceKind};
-use crate::sql::ToSql;
->>>>>>> 4291ab69
 use crate::val::Value;
 
 #[derive(Clone, Debug, Eq, PartialEq, Hash)]
 pub struct DefineIndexStatement {
 	pub kind: DefineKind,
-<<<<<<< HEAD
 	pub name: Expr,
 	pub what: Expr,
 	pub cols: Vec<Expr>,
 	pub index: Index,
 	pub comment: Option<Expr>,
-=======
-	pub name: String,
-	pub what: String,
-	pub cols: Vec<Idiom>,
-	pub index: Index,
-	pub comment: Option<String>,
->>>>>>> 4291ab69
 	pub concurrently: bool,
 }
 
@@ -83,10 +68,8 @@
 		let txn = ctx.tx();
 
 		// Compute name and what
-		let name =
-			expr_to_ident(stk, ctx, opt, doc, &self.name, "index name").await?.to_raw_string();
-		let what =
-			expr_to_ident(stk, ctx, opt, doc, &self.what, "index table").await?.to_raw_string();
+		let name = expr_to_ident(stk, ctx, opt, doc, &self.name, "index name").await?;
+		let what = expr_to_ident(stk, ctx, opt, doc, &self.what, "index table").await?;
 
 		let (ns, db) = opt.ns_db()?;
 		let tb = txn.ensure_ns_db_tb(ns, db, &what, opt.strict).await?;
@@ -156,19 +139,11 @@
 		// Process the statement
 		let index_def = IndexDefinition {
 			index_id,
-<<<<<<< HEAD
 			name,
 			table_name: what,
 			cols: cols.clone(),
 			index: self.index.clone(),
 			comment: map_opt!(x as &self.comment => compute_to!(stk, ctx, opt, doc, x => String)),
-=======
-			name: self.name.clone(),
-			table_name: self.what.clone(),
-			cols: self.cols.clone(),
-			index: self.index.clone(),
-			comment: self.comment.clone(),
->>>>>>> 4291ab69
 		};
 		txn.put_tb_index(tb.namespace_id, tb.database_id, &tb.name, &index_def).await?;
 
@@ -209,8 +184,8 @@
 		write!(
 			f,
 			" {} ON {} FIELDS {}",
-			EscapeIdent(&self.name),
-			EscapeIdent(&self.what),
+			self.name,
+			self.what,
 			Fmt::comma_separated(self.cols.iter())
 		)?;
 		if Index::Idx != self.index {
@@ -239,13 +214,8 @@
 		{
 			// Create the remove statement
 			let stm = RemoveIndexStatement {
-<<<<<<< HEAD
 				name: Expr::Idiom(Idiom::field(Ident::new(index.name.clone()).unwrap())),
 				what: Expr::Idiom(Idiom::field(Ident::new(index.table_name.clone()).unwrap())),
-=======
-				name: index.name.clone(),
-				what: index.table_name.clone(),
->>>>>>> 4291ab69
 				if_exists: false,
 			};
 			// Execute the delete statement
