--- conflicted
+++ resolved
@@ -11,34 +11,20 @@
 use crate::dbs::Options;
 use crate::doc::CursorDoc;
 use crate::err::Error;
-<<<<<<< HEAD
 use crate::expr::parameterize::expr_to_ident;
 use crate::expr::{Base, Expr};
+use crate::fmt::Fmt;
 use crate::iam::{Action, ResourceKind};
-use crate::sql::fmt::Fmt;
-=======
-use crate::expr::{Base, Expr};
-use crate::fmt::{EscapeIdent, Fmt, QuoteStr};
-use crate::iam::{Action, ResourceKind};
->>>>>>> 4291ab69
 use crate::val::Value;
 
 #[derive(Clone, Debug, Eq, PartialEq, Hash)]
 pub struct DefineEventStatement {
 	pub kind: DefineKind,
-<<<<<<< HEAD
 	pub name: Expr,
 	pub target_table: Expr,
 	pub when: Expr,
 	pub then: Vec<Expr>,
 	pub comment: Option<Expr>,
-=======
-	pub name: String,
-	pub target_table: String,
-	pub when: Expr,
-	pub then: Vec<Expr>,
-	pub comment: Option<String>,
->>>>>>> 4291ab69
 }
 
 impl DefineEventStatement {
@@ -50,11 +36,9 @@
 		opt: &Options,
 		_doc: Option<&CursorDoc>,
 	) -> Result<Value> {
-		let name =
-			expr_to_ident(stk, ctx, opt, _doc, &self.name, "event name").await?.to_raw_string();
-		let target_table = expr_to_ident(stk, ctx, opt, _doc, &self.target_table, "target table")
-			.await?
-			.to_raw_string();
+		let name = expr_to_ident(stk, ctx, opt, _doc, &self.name, "event name").await?;
+		let target_table =
+			expr_to_ident(stk, ctx, opt, _doc, &self.target_table, "target table").await?;
 		let comment = map_opt!(x as &self.comment => compute_to!(stk, ctx, opt, _doc, x => String));
 
 		// Allowed to run?
@@ -90,19 +74,11 @@
 		txn.set(
 			&key,
 			&EventDefinition {
-<<<<<<< HEAD
 				name: name.clone(),
 				target_table: target_table.clone(),
 				when: self.when.clone(),
 				then: self.then.clone(),
 				comment: comment.clone(),
-=======
-				name: self.name.clone(),
-				target_table: self.target_table.clone(),
-				when: self.when.clone(),
-				then: self.then.clone(),
-				comment: self.comment.clone(),
->>>>>>> 4291ab69
 			},
 			None,
 		)
@@ -138,13 +114,13 @@
 		write!(
 			f,
 			" {} ON {} WHEN {} THEN {}",
-			EscapeIdent(&self.name),
-			EscapeIdent(&self.target_table),
+			self.name,
+			self.target_table,
 			self.when,
 			Fmt::comma_separated(self.then.iter())
 		)?;
 		if let Some(ref v) = self.comment {
-			write!(f, " COMMENT {}", QuoteStr(v))?
+			write!(f, " COMMENT {}", v)?
 		}
 		Ok(())
 	}
