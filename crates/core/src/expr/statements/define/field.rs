--- conflicted
+++ resolved
@@ -17,11 +17,7 @@
 use crate::expr::fmt::{is_pretty, pretty_indent};
 use crate::expr::reference::Reference;
 use crate::expr::statements::info::InfoStructure;
-<<<<<<< HEAD
-use crate::expr::{Base, Expr, Ident, Idiom, Kind, Part};
-=======
-use crate::expr::{Base, Expr, Ident, Idiom, Kind, KindLiteral, Part, Permissions};
->>>>>>> e5988f30
+use crate::expr::{Base, Expr, Ident, Idiom, Kind, KindLiteral, Part};
 use crate::iam::{Action, ResourceKind};
 use crate::kvs::Transaction;
 use crate::val::{Strand, Value};
@@ -71,6 +67,7 @@
 			readonly: self.readonly,
 			value: self.value.clone(),
 			assert: self.assert.clone(),
+			computed: self.computed.clone(),
 			default: match &self.default {
 				DefineDefault::None => catalog::DefineDefault::None,
 				DefineDefault::Set(x) => catalog::DefineDefault::Set(x.clone()),
