use std::sync::Arc;

use anyhow::{Result, bail, ensure};
use reblessive::tree::Stk;
use surrealdb_types::ToSql;
use uuid::Uuid;

use super::DefineKind;
use crate::catalog::providers::{CatalogProvider, TableProvider};
use crate::catalog::{
	self, DatabaseId, FieldDefinition, NamespaceId, Permission, Permissions, Relation,
	TableDefinition, TableType,
};
use crate::ctx::Context;
use crate::dbs::Options;
use crate::doc::CursorDoc;
use crate::err::Error;
use crate::expr::parameterize::{expr_to_ident, expr_to_idiom};
use crate::expr::reference::Reference;
<<<<<<< HEAD
use crate::expr::{Base, Expr, FlowResultExt, Kind, KindLiteral, Literal, Part, RecordIdKeyLit};
use crate::fmt::{CoverStmts, is_pretty, pretty_indent};
=======
use crate::expr::{Base, Expr, Kind, KindLiteral, Literal, Part, RecordIdKeyLit};
>>>>>>> 51c06a74
use crate::iam::{Action, ResourceKind};
use crate::kvs::Transaction;
use crate::val::Value;

#[derive(Clone, Debug, Default, Eq, PartialEq, Hash)]
pub(crate) enum DefineDefault {
	#[default]
	None,
	Always(Expr),
	Set(Expr),
}

#[derive(Clone, Debug, Eq, PartialEq, Hash)]
pub(crate) struct DefineFieldStatement {
	pub kind: DefineKind,
	pub name: Expr,
	pub what: Expr,
	pub field_kind: Option<Kind>,
	pub flexible: bool,
	pub readonly: bool,
	pub value: Option<Expr>,
	pub assert: Option<Expr>,
	pub computed: Option<Expr>,
	pub default: DefineDefault,
	pub permissions: Permissions,
	pub comment: Expr,
	pub reference: Option<Reference>,
}

impl Default for DefineFieldStatement {
	fn default() -> Self {
		Self {
			kind: DefineKind::Default,
			name: Expr::Literal(Literal::None),
			what: Expr::Literal(Literal::None),
			field_kind: None,
			flexible: false,
			readonly: false,
			value: None,
			assert: None,
			computed: None,
			default: DefineDefault::None,
			permissions: Permissions::default(),
			comment: Expr::Literal(Literal::None),
			reference: None,
		}
	}
}

impl DefineFieldStatement {
	pub(crate) async fn to_definition(
		&self,
		stk: &mut Stk,
		ctx: &Context,
		opt: &Options,
		doc: Option<&CursorDoc>,
	) -> Result<catalog::FieldDefinition> {
		fn convert_permission(permission: &Permission) -> catalog::Permission {
			match permission {
				Permission::None => catalog::Permission::None,
				Permission::Full => catalog::Permission::Full,
				Permission::Specific(expr) => catalog::Permission::Specific(expr.clone()),
			}
		}

		let comment = stk
			.run(|stk| self.comment.compute(stk, ctx, opt, doc))
			.await
			.catch_return()?
			.cast_to()?;

		Ok(catalog::FieldDefinition {
			name: expr_to_idiom(stk, ctx, opt, doc, &self.name, "field name").await?,
			what: expr_to_ident(stk, ctx, opt, doc, &self.what, "table name").await?,
			field_kind: self.field_kind.clone(),
			flexible: self.flexible,
			readonly: self.readonly,
			value: self.value.clone(),
			assert: self.assert.clone(),
			computed: self.computed.clone(),
			default: match &self.default {
				DefineDefault::None => catalog::DefineDefault::None,
				DefineDefault::Set(x) => catalog::DefineDefault::Set(x.clone()),
				DefineDefault::Always(x) => catalog::DefineDefault::Always(x.clone()),
			},
			select_permission: convert_permission(&self.permissions.select),
			create_permission: convert_permission(&self.permissions.create),
			update_permission: convert_permission(&self.permissions.update),
			comment,
			reference: self.reference.clone(),
		})
	}

	/// Process this type returning a computed simple Value
	pub(crate) async fn compute(
		&self,
		stk: &mut Stk,
		ctx: &Context,
		opt: &Options,
		doc: Option<&CursorDoc>,
	) -> Result<Value> {
		let definition = self.to_definition(stk, ctx, opt, doc).await?;

		// Allowed to run?
		opt.is_allowed(Action::Edit, ResourceKind::Field, &Base::Db)?;

		// Get the NS and DB
		let (ns_name, db_name) = opt.ns_db()?;
		let (ns, db) = ctx.get_ns_db_ids(opt).await?;

		// Validate computed options
		self.validate_computed_options(ns, db, ctx.tx(), &definition).await?;

		// Validate reference options
		self.validate_reference_options(&definition)?;

		// Disallow mismatched types
		self.disallow_mismatched_types(ctx, ns, db, &definition).await?;

		// Validate id field restrictions
		self.validate_id_restrictions(&definition)?;

		// Validate FLEXIBLE restrictions
		self.validate_flexible_restrictions(ctx, ns, db, &definition).await?;

		// Fetch the transaction
		let txn = ctx.tx();
		// Get the name of the field
		let fd = self.name.to_raw_string();
		// Check if the definition exists
		if let Some(fd) = txn.get_tb_field(ns, db, &definition.what, &fd).await? {
			match self.kind {
				DefineKind::Default => {
					if !opt.import {
						bail!(Error::FdAlreadyExists {
							name: fd.name.to_sql(),
						});
					}
				}
				DefineKind::Overwrite => {}
				DefineKind::IfNotExists => {
					return Ok(Value::None);
				}
			}
		}

		let tb = {
			let (ns, db) = opt.ns_db()?;
			txn.get_or_add_tb(Some(ctx), ns, db, &definition.what).await?
		};

		// Process the statement
		txn.put_tb_field(ns, db, &tb.name, &definition).await?;

		// Refresh the table cache
		let mut tb = TableDefinition {
			cache_fields_ts: Uuid::now_v7(),
			..tb.as_ref().clone()
		};

		// If this is an `in` field then check relation definitions
		if fd.as_str() == "in" {
			// The table is marked as TYPE RELATION
			if let TableType::Relation(ref relation) = tb.table_type {
				// Check if a field TYPE has been specified
				if let Some(kind) = self.field_kind.as_ref() {
					// The `in` field must be a record type
					ensure!(
						kind.is_record(),
						Error::Thrown("in field on a relation must be a record".into(),)
					);
					// Add the TYPE to the DEFINE TABLE statement
					if relation.from.as_ref() != self.field_kind.as_ref() {
						tb.table_type = TableType::Relation(Relation {
							from: self.field_kind.clone(),
							..relation.to_owned()
						});

						txn.put_tb(ns_name, db_name, &tb).await?;
						// Clear the cache
						if let Some(cache) = ctx.get_cache() {
							cache.clear_tb(ns, db, &definition.what);
						}

						txn.clear_cache();
						return Ok(Value::None);
					}
				}
			}
		}

		// If this is an `out` field then check relation definitions
		if fd.as_str() == "out" {
			// The table is marked as TYPE RELATION
			if let TableType::Relation(ref relation) = tb.table_type {
				// Check if a field TYPE has been specified
				if let Some(kind) = self.field_kind.as_ref() {
					// The `out` field must be a record type
					ensure!(
						kind.is_record(),
						Error::Thrown("out field on a relation must be a record".into())
					);
					// Add the TYPE to the DEFINE TABLE statement
					if relation.from.as_ref() != self.field_kind.as_ref() {
						tb.table_type = TableType::Relation(Relation {
							to: self.field_kind.clone(),
							..relation.clone()
						});
						txn.put_tb(ns_name, db_name, &tb).await?;
						// Clear the cache
						if let Some(cache) = ctx.get_cache() {
							cache.clear_tb(ns, db, &definition.what);
						}

						txn.clear_cache();
						return Ok(Value::None);
					}
				}
			}
		}

		txn.put_tb(ns_name, db_name, &tb).await?;

		// Process possible recursive defitions
		self.process_recursive_definitions(ns, db, txn.clone(), &definition).await?;

		// Clear the cache
		if let Some(cache) = ctx.get_cache() {
			cache.clear_tb(ns, db, &definition.what);
		}

		// Clear the cache
		txn.clear_cache();
		// Ok all good
		Ok(Value::None)
	}

	pub(crate) async fn process_recursive_definitions(
		&self,
		ns: NamespaceId,
		db: DatabaseId,
		txn: Arc<Transaction>,
		definition: &catalog::FieldDefinition,
	) -> Result<()> {
		// Find all existing field definitions
		let fields = txn.all_tb_fields(ns, db, &definition.what, None).await.ok();
		// Process possible recursive_definitions
		if let Some(mut cur_kind) = self.field_kind.as_ref().and_then(|x| x.inner_kind()) {
			let mut name = definition.name.clone();
			loop {
				// Check if the subtype is an `any` type
				if let Kind::Any = cur_kind {
					// There is no need to add a subtype
					// field definition if the type is
					// just specified as an `array`. This
					// is because the following query:
					//  DEFINE FIELD foo ON bar TYPE array;
					// already implies that the immediate
					// subtype is an any:
					//  DEFINE FIELD foo[*] ON bar TYPE any;
					// so we skip the subtype field.
					break;
				}
				// Get the kind of this sub field
				let new_kind = cur_kind.inner_kind();
				// Add a new subtype
				name.0.push(Part::All);
				// Get the field name
				let fd = name.to_sql();
				// Set the subtype `DEFINE FIELD` definition
				let key = crate::key::table::fd::new(ns, db, &definition.what, &fd);
				let val = if let Some(existing) =
					fields.as_ref().and_then(|x| x.iter().find(|x| x.name == name))
				{
					FieldDefinition {
						field_kind: Some(cur_kind),
						..existing.clone()
					}
				} else {
					FieldDefinition {
						name: name.clone(),
						what: definition.what.clone(),
						field_kind: Some(cur_kind),
						..Default::default()
					}
				};
				txn.set(&key, &val, None).await?;
				// Process to any sub field
				if let Some(new_kind) = new_kind {
					cur_kind = new_kind;
				} else {
					break;
				}
			}
		}

		Ok(())
	}

	pub(crate) async fn validate_computed_options(
		&self,
		ns: NamespaceId,
		db: DatabaseId,
		txn: Arc<Transaction>,
		definition: &catalog::FieldDefinition,
	) -> Result<()> {
		// Find all existing field definitions
		let fields = txn.all_tb_fields(ns, db, &definition.what, None).await?;
		if self.computed.is_some() {
			// Ensure the field is not the `id` field
			ensure!(!definition.name.is_id(), Error::IdFieldKeywordConflict("COMPUTED".into()));

			// Ensure the field is top-level
			ensure!(
				definition.name.len() == 1,
				Error::ComputedNestedField(definition.name.to_sql())
			);

			// Ensure there are no conflicting clauses
			ensure!(self.value.is_none(), Error::ComputedKeywordConflict("VALUE".into()));
			ensure!(self.assert.is_none(), Error::ComputedKeywordConflict("ASSERT".into()));
			ensure!(self.reference.is_none(), Error::ComputedKeywordConflict("REFERENCE".into()));
			ensure!(
				matches!(self.default, DefineDefault::None),
				Error::ComputedKeywordConflict("DEFAULT".into())
			);
			ensure!(!self.readonly, Error::ComputedKeywordConflict("READONLY".into()));

			// Ensure no nested fields exist
			for field in fields.iter() {
				if field.name.starts_with(&definition.name) && field.name != definition.name {
					bail!(Error::ComputedNestedFieldConflict(
						definition.name.to_sql(),
						field.name.to_sql()
					));
				}
			}
		} else {
			// Ensure no parent fields are computed
			for field in fields.iter() {
				if field.computed.is_some()
					&& definition.name.starts_with(&field.name)
					&& field.name != definition.name
				{
					bail!(Error::ComputedParentFieldConflict(
						definition.name.to_sql(),
						field.name.to_sql()
					));
				}
			}
		}

		Ok(())
	}

	pub(crate) fn validate_reference_options(
		&self,
		definition: &catalog::FieldDefinition,
	) -> Result<()> {
		// If a reference is defined, the field must be a record
		if self.reference.is_some() {
			ensure!(
				definition.name.len() == 1,
				Error::ReferenceNestedField(definition.name.to_sql())
			);

			fn valid(kind: &Kind, outer: bool) -> bool {
				match kind {
					Kind::None | Kind::Record(_) => true,
					Kind::Array(kind, _) | Kind::Set(kind, _) => outer && valid(kind, false),
					Kind::Literal(KindLiteral::Array(kinds)) => {
						outer && kinds.iter().all(|k| valid(k, false))
					}
					_ => false,
				}
			}

			let is_record_id = match self.field_kind.as_ref() {
				Some(Kind::Either(kinds)) => kinds.iter().all(|k| valid(k, true)),
				Some(Kind::Array(kind, _)) | Some(Kind::Set(kind, _)) => match kind.as_ref() {
					Kind::Either(kinds) => kinds.iter().all(|k| valid(k, true)),
					Kind::Record(_) => true,
					_ => false,
				},
				Some(Kind::Literal(KindLiteral::Array(kinds))) => {
					kinds.iter().all(|k| valid(k, true))
				}
				Some(Kind::Record(_)) => true,
				_ => false,
			};

			ensure!(
				is_record_id,
				Error::ReferenceTypeConflict(
					self.field_kind.as_ref().unwrap_or(&Kind::Any).to_sql()
				)
			);
		}

		Ok(())
	}

	pub(crate) async fn disallow_mismatched_types(
		&self,
		ctx: &Context,
		ns: NamespaceId,
		db: DatabaseId,
		definition: &catalog::FieldDefinition,
	) -> Result<()> {
		let fds = ctx.tx().all_tb_fields(ns, db, &definition.what, None).await?;

		if let Some(self_kind) = &self.field_kind {
			for fd in fds.iter() {
				if definition.name.starts_with(&fd.name)
					&& definition.name != fd.name
					&& let Some(fd_kind) = &fd.field_kind
				{
					let path = definition.name[fd.name.len()..].to_vec();
					if !fd_kind.allows_nested_kind(&path, self_kind) {
						bail!(Error::MismatchedFieldTypes {
							name: definition.name.to_sql(),
							kind: self_kind.to_sql(),
							existing_name: fd.name.to_sql(),
							existing_kind: fd_kind.to_sql(),
						});
					}
				}
			}
		}

		Ok(())
	}

	pub(crate) fn validate_id_restrictions(
		&self,
		definition: &catalog::FieldDefinition,
	) -> Result<()> {
		if definition.name.is_id() {
			// Ensure no `VALUE` clause is specified
			ensure!(self.value.is_none(), Error::IdFieldKeywordConflict("VALUE".into()));

			// Ensure no `REFERENCE` clause is specified
			ensure!(self.reference.is_none(), Error::IdFieldKeywordConflict("REFERENCE".into()));

			// Ensure no `COMPUTED` clause is specified
			ensure!(self.computed.is_none(), Error::IdFieldKeywordConflict("COMPUTED".into()));

			// Ensure no `DEFAULT` clause is specified
			ensure!(
				matches!(self.default, DefineDefault::None),
				Error::IdFieldKeywordConflict("DEFAULT".into())
			);

			// Ensure the field is not a record type
			if let Some(ref kind) = self.field_kind {
				ensure!(
					RecordIdKeyLit::kind_supported(kind),
					Error::IdFieldUnsupportedKind(kind.to_sql())
				);
			}
		}

		Ok(())
	}

	pub(crate) async fn validate_flexible_restrictions(
		&self,
		ctx: &Context,
		ns: NamespaceId,
		db: DatabaseId,
		definition: &catalog::FieldDefinition,
	) -> Result<()> {
		if self.flexible {
			// Get the table definition
			let txn = ctx.tx();
			let Some(tb) = txn.get_tb(ns, db, &definition.what).await? else {
				bail!(Error::TbNotFound {
					name: definition.what.clone(),
				});
			};

			// FLEXIBLE can only be used in SCHEMAFULL tables
			ensure!(
				tb.schemafull,
				Error::Thrown("FLEXIBLE can only be used in SCHEMAFULL tables".into())
			);
		}

		Ok(())
	}
<<<<<<< HEAD
}

impl Display for DefineFieldStatement {
	fn fmt(&self, f: &mut fmt::Formatter) -> fmt::Result {
		write!(f, "DEFINE FIELD")?;
		match self.kind {
			DefineKind::Default => {}
			DefineKind::Overwrite => write!(f, " OVERWRITE")?,
			DefineKind::IfNotExists => write!(f, " IF NOT EXISTS")?,
		}
		write!(f, " {} ON {}", CoverStmts(&self.name), CoverStmts(&self.what))?;
		if let Some(ref v) = self.field_kind {
			write!(f, " TYPE {v}")?;
			if self.flexible {
				write!(f, " FLEXIBLE")?;
			}
		}
		match self.default {
			DefineDefault::None => {}
			DefineDefault::Always(ref expr) => {
				write!(f, " DEFAULT ALWAYS {}", CoverStmts(expr))?;
			}
			DefineDefault::Set(ref expr) => {
				write!(f, " DEFAULT {}", CoverStmts(expr))?;
			}
		}
		if self.readonly {
			write!(f, " READONLY")?
		}
		if let Some(ref v) = self.value {
			write!(f, " VALUE {}", CoverStmts(v))?
		}
		if let Some(ref v) = self.assert {
			write!(f, " ASSERT {}", CoverStmts(v))?
		}
		if let Some(ref v) = self.computed {
			write!(f, " COMPUTED {}", CoverStmts(v))?
		}
		if let Some(ref v) = self.reference {
			write!(f, " REFERENCE {v}")?
		}
		if !matches!(self.comment, Expr::Literal(Literal::None)) {
			write!(f, " COMMENT {}", CoverStmts(&self.comment))?;
		}
		let _indent = if is_pretty() {
			Some(pretty_indent())
		} else {
			f.write_char(' ')?;
			None
		};
		// Alternate permissions display implementation ignores delete permission
		// This display is used to show field permissions, where delete has no effect
		// Displaying the permission could mislead users into thinking it has an effect
		// Additionally, including the permission will cause a parsing error in 3.0.0
		write!(f, "{:#}", self.permissions)?;
		Ok(())
	}
=======
>>>>>>> 51c06a74
}<|MERGE_RESOLUTION|>--- conflicted
+++ resolved
@@ -17,12 +17,7 @@
 use crate::err::Error;
 use crate::expr::parameterize::{expr_to_ident, expr_to_idiom};
 use crate::expr::reference::Reference;
-<<<<<<< HEAD
 use crate::expr::{Base, Expr, FlowResultExt, Kind, KindLiteral, Literal, Part, RecordIdKeyLit};
-use crate::fmt::{CoverStmts, is_pretty, pretty_indent};
-=======
-use crate::expr::{Base, Expr, Kind, KindLiteral, Literal, Part, RecordIdKeyLit};
->>>>>>> 51c06a74
 use crate::iam::{Action, ResourceKind};
 use crate::kvs::Transaction;
 use crate::val::Value;
@@ -513,64 +508,4 @@
 
 		Ok(())
 	}
-<<<<<<< HEAD
-}
-
-impl Display for DefineFieldStatement {
-	fn fmt(&self, f: &mut fmt::Formatter) -> fmt::Result {
-		write!(f, "DEFINE FIELD")?;
-		match self.kind {
-			DefineKind::Default => {}
-			DefineKind::Overwrite => write!(f, " OVERWRITE")?,
-			DefineKind::IfNotExists => write!(f, " IF NOT EXISTS")?,
-		}
-		write!(f, " {} ON {}", CoverStmts(&self.name), CoverStmts(&self.what))?;
-		if let Some(ref v) = self.field_kind {
-			write!(f, " TYPE {v}")?;
-			if self.flexible {
-				write!(f, " FLEXIBLE")?;
-			}
-		}
-		match self.default {
-			DefineDefault::None => {}
-			DefineDefault::Always(ref expr) => {
-				write!(f, " DEFAULT ALWAYS {}", CoverStmts(expr))?;
-			}
-			DefineDefault::Set(ref expr) => {
-				write!(f, " DEFAULT {}", CoverStmts(expr))?;
-			}
-		}
-		if self.readonly {
-			write!(f, " READONLY")?
-		}
-		if let Some(ref v) = self.value {
-			write!(f, " VALUE {}", CoverStmts(v))?
-		}
-		if let Some(ref v) = self.assert {
-			write!(f, " ASSERT {}", CoverStmts(v))?
-		}
-		if let Some(ref v) = self.computed {
-			write!(f, " COMPUTED {}", CoverStmts(v))?
-		}
-		if let Some(ref v) = self.reference {
-			write!(f, " REFERENCE {v}")?
-		}
-		if !matches!(self.comment, Expr::Literal(Literal::None)) {
-			write!(f, " COMMENT {}", CoverStmts(&self.comment))?;
-		}
-		let _indent = if is_pretty() {
-			Some(pretty_indent())
-		} else {
-			f.write_char(' ')?;
-			None
-		};
-		// Alternate permissions display implementation ignores delete permission
-		// This display is used to show field permissions, where delete has no effect
-		// Displaying the permission could mislead users into thinking it has an effect
-		// Additionally, including the permission will cause a parsing error in 3.0.0
-		write!(f, "{:#}", self.permissions)?;
-		Ok(())
-	}
-=======
->>>>>>> 51c06a74
 }