<<<<<<< HEAD
use crate::catalog::{
	self, DatabaseId, FieldDefinition, NamespaceId, Relation, TableDefinition, TableType,
};
=======
use std::fmt::{self, Display, Write};
use std::sync::Arc;

use anyhow::{Result, bail, ensure};
use revision::revisioned;
use serde::{Deserialize, Serialize};
use uuid::Uuid;

use super::DefineKind;
>>>>>>> e517508b
use crate::ctx::Context;
use crate::dbs::Options;
use crate::dbs::capabilities::ExperimentalTarget;
use crate::doc::CursorDoc;
use crate::err::Error;
use crate::expr::fmt::{is_pretty, pretty_indent};
use crate::expr::kind::KindLiteral;
use crate::expr::reference::Reference;
use crate::expr::statements::info::InfoStructure;
use crate::expr::{Base, Expr, Ident, Idiom, Kind, Part, Permissions};
use crate::iam::{Action, ResourceKind};
use crate::kvs::{Transaction, impl_kv_value_revisioned};
use crate::sql::ToSql;
use crate::val::{Strand, Value};
<<<<<<< HEAD
use anyhow::{Result, bail, ensure};
use revision::revisioned;
use serde::{Deserialize, Serialize};
use std::fmt::{self, Display, Write};
use std::sync::Arc;
use uuid::Uuid;

use super::DefineKind;
=======
>>>>>>> e517508b

#[revisioned(revision = 1)]
#[derive(Clone, Debug, Default, Eq, PartialEq, Serialize, Deserialize, Hash)]
pub enum DefineDefault {
	#[default]
	None,
	Always(Expr),
	Set(Expr),
}

#[revisioned(revision = 1)]
#[derive(Clone, Debug, Default, Eq, PartialEq, Serialize, Deserialize, Hash)]
pub struct DefineFieldStatement {
	pub kind: DefineKind,
	pub name: Idiom,
	pub what: Ident,
	/// Whether the field is marked as flexible.
	/// Flexible allows the field to be schemaless even if the table is marked
	/// as schemafull.
	pub flex: bool,
	pub field_kind: Option<Kind>,
	pub readonly: bool,
	pub value: Option<Expr>,
	pub assert: Option<Expr>,
	pub default: DefineDefault,
	pub permissions: Permissions,
	pub comment: Option<Strand>,
	pub reference: Option<Reference>,
}

impl_kv_value_revisioned!(DefineFieldStatement);

impl DefineFieldStatement {
	/// Process this type returning a computed simple Value
	pub(crate) async fn compute(
		&self,
		ctx: &Context,
		opt: &Options,
		_doc: Option<&CursorDoc>,
	) -> Result<Value> {
		// Allowed to run?
		opt.is_allowed(Action::Edit, ResourceKind::Field, &Base::Db)?;
		// Validate reference options
		self.validate_reference_options(ctx)?;

		// Get the NS and DB
		let (ns, db) = ctx.get_ns_db_ids(opt).await?;

		// Disallow mismatched types
		self.disallow_mismatched_types(ctx, ns, db).await?;

		// Fetch the transaction
		let txn = ctx.tx();
		// Get the name of the field
		let fd = self.name.to_string();
		// Check if the definition exists
		if let Some(fd) = txn.get_tb_field(ns, db, &self.what, &fd).await? {
			match self.kind {
				DefineKind::Default => {
					if !opt.import {
						bail!(Error::FdAlreadyExists {
							name: fd.name.to_string(),
						});
					}
				}
				DefineKind::Overwrite => {}
				DefineKind::IfNotExists => {
					return Ok(Value::None);
				}
			}
		}
<<<<<<< HEAD

		let tb = {
			let (ns, db) = opt.ns_db()?;
			txn.get_or_add_tb(ns, db, &self.what, opt.strict).await?
		};

		let definition = FieldDefinition {
			name: self.name.clone(),
			what: self.what.clone().into_string(),
			flex: self.flex,
			field_kind: self.field_kind.clone(),
			readonly: self.readonly,
			value: self.value.clone(),
			assert: self.assert.clone(),
			default: match &self.default {
				DefineDefault::None => catalog::DefineDefault::None,
				DefineDefault::Always(expr) => catalog::DefineDefault::Always(expr.clone()),
				DefineDefault::Set(expr) => catalog::DefineDefault::Set(expr.clone()),
=======
		// Process the statement
		let key = crate::key::table::fd::new(ns, db, &self.what, &fd);
		txn.get_or_add_ns(ns, opt.strict).await?;
		txn.get_or_add_db(ns, db, opt.strict).await?;
		txn.get_or_add_tb(ns, db, &self.what, opt.strict).await?;
		txn.set(
			&key,
			&DefineFieldStatement {
				// Don't persist the `IF NOT EXISTS` clause to schema
				kind: DefineKind::Default,
				..self.clone()
>>>>>>> e517508b
			},
			reference: self.reference.clone(),
			permissions: self.permissions.clone(),
			comment: self.comment.clone().map(|x| x.into_string()),
		};

		// Process the statement
		let key = crate::key::table::fd::new(ns, db, &tb.name, &fd);
		txn.set(&key, &definition, None).await?;

		// Refresh the table cache
		let tb_def = TableDefinition {
			cache_fields_ts: Uuid::now_v7(),
			..tb.as_ref().clone()
		};

		let key = crate::key::database::tb::new(ns, db, &self.what);
		txn.set(&key, &tb_def, None).await?;
		// Clear the cache
		if let Some(cache) = ctx.get_cache() {
			cache.clear_tb(ns, db, &self.what);
		}
		// Clear the cache
		txn.clear_cache();
		// Process possible recursive defitions
		self.process_recursive_definitions(ns, db, txn.clone()).await?;
		// If this is an `in` field then check relation definitions
		if fd.as_str() == "in" {
			// The table is marked as TYPE RELATION
			if let TableType::Relation(ref relation) = tb.table_type {
				// Check if a field TYPE has been specified
				if let Some(kind) = self.field_kind.as_ref() {
					// The `in` field must be a record type
					ensure!(
						kind.is_record(),
						Error::Thrown("in field on a relation must be a record".into(),)
					);
					// Add the TYPE to the DEFINE TABLE statement
					if relation.from.as_ref() != self.field_kind.as_ref() {
						let key = crate::key::database::tb::new(ns, db, &self.what);
						let val = TableDefinition {
							cache_fields_ts: Uuid::now_v7(),
							table_type: TableType::Relation(Relation {
								from: self.field_kind.clone(),
								..relation.to_owned()
							}),
							..tb.as_ref().to_owned()
						};
						txn.set(&key, &val, None).await?;
						// Clear the cache
						if let Some(cache) = ctx.get_cache() {
							cache.clear_tb(ns, db, &self.what);
						}
						// Clear the cache
						txn.clear_cache();
					}
				}
			}
		}
		// If this is an `out` field then check relation definitions
		if fd.as_str() == "out" {
			// The table is marked as TYPE RELATION
			if let TableType::Relation(ref relation) = tb.table_type {
				// Check if a field TYPE has been specified
				if let Some(kind) = self.field_kind.as_ref() {
					// The `out` field must be a record type
					ensure!(
						kind.is_record(),
						Error::Thrown("out field on a relation must be a record".into(),)
					);
					// Add the TYPE to the DEFINE TABLE statement
					if relation.from.as_ref() != self.field_kind.as_ref() {
						let key = crate::key::database::tb::new(ns, db, &self.what);
						let val = TableDefinition {
							cache_fields_ts: Uuid::now_v7(),
							table_type: TableType::Relation(Relation {
								to: self.field_kind.clone(),
								..relation.to_owned()
							}),
							..tb.as_ref().to_owned()
						};
						txn.set(&key, &val, None).await?;
						// Clear the cache
						if let Some(cache) = ctx.get_cache() {
							cache.clear_tb(ns, db, &self.what);
						}
						// Clear the cache
						txn.clear_cache();
					}
				}
			}
		}
		// Clear the cache
		txn.clear_cache();
		// Ok all good
		Ok(Value::None)
	}

	pub(crate) async fn process_recursive_definitions(
		&self,
		ns: NamespaceId,
		db: DatabaseId,
		txn: Arc<Transaction>,
	) -> Result<()> {
		// Find all existing field definitions
		let fields = txn.all_tb_fields(ns, db, &self.what, None).await.ok();
		// Process possible recursive_definitions
		if let Some(mut cur_kind) = self.field_kind.as_ref().and_then(|x| x.inner_kind()) {
			let mut name = self.name.clone();
			loop {
				// Check if the subtype is an `any` type
				if let Kind::Any = cur_kind {
					// There is no need to add a subtype
					// field definition if the type is
					// just specified as an `array`. This
					// is because the following query:
					//  DEFINE FIELD foo ON bar TYPE array;
					// already implies that the immediate
					// subtype is an any:
					//  DEFINE FIELD foo[*] ON bar TYPE any;
					// so we skip the subtype field.
					break;
				}
				// Get the kind of this sub field
				let new_kind = cur_kind.inner_kind();
				// Add a new subtype
				name.0.push(Part::All);
				// Get the field name
				let fd = name.to_string();
				// Set the subtype `DEFINE FIELD` definition
				let key = crate::key::table::fd::new(ns, db, &self.what, &fd);
				let val = if let Some(existing) =
					fields.as_ref().and_then(|x| x.iter().find(|x| x.name == name))
				{
					FieldDefinition {
						field_kind: Some(cur_kind),
						//reference: self.reference.clone(),
						..existing.clone()
					}
				} else {
					FieldDefinition {
						name: name.clone(),
						what: self.what.clone().into_string(),
						flex: self.flex,
						field_kind: Some(cur_kind),
						//reference: self.reference.clone(),
						..Default::default()
					}
				};
				txn.set(&key, &val, None).await?;
				// Process to any sub field
				if let Some(new_kind) = new_kind {
					cur_kind = new_kind;
				} else {
					break;
				}
			}
		}

		Ok(())
	}

	pub(crate) fn validate_reference_options(&self, ctx: &Context) -> Result<()> {
		if !ctx.get_capabilities().allows_experimental(&ExperimentalTarget::RecordReferences) {
			return Ok(());
		}

		if let Some(kind) = &self.field_kind {
			let kinds = match kind {
				Kind::Either(kinds) => kinds,
				kind => &vec![kind.to_owned()],
			};

			// Check if any of the kinds are references
			if kinds.iter().any(|k| matches!(k, Kind::References(_, _))) {
				// If any of the kinds are references, all of them must be
				ensure!(
					kinds.iter().all(|k| matches!(k, Kind::References(_, _))),
					Error::RefsMismatchingVariants
				);

				// As the refs and dynrefs type essentially take over a field
				// they are not allowed to be mixed with most other clauses
				let typename = kind.to_sql();

				ensure!(
					self.reference.is_none(),
					Error::RefsTypeConflict("REFERENCE".into(), typename)
				);

				ensure!(
					matches!(self.default, DefineDefault::None),
					Error::RefsTypeConflict("DEFAULT".into(), typename)
				);

				ensure!(self.value.is_none(), Error::RefsTypeConflict("VALUE".into(), typename));

				ensure!(self.assert.is_none(), Error::RefsTypeConflict("ASSERT".into(), typename));

				ensure!(!self.flex, Error::RefsTypeConflict("FLEXIBLE".into(), typename));

				ensure!(!self.readonly, Error::RefsTypeConflict("READONLY".into(), typename));
			}

			// If a reference is defined, the field must be a record
			if self.reference.is_some() {
				let is_record_id = match kind.get_optional_inner_kind() {
					Kind::Either(kinds) => kinds.iter().all(|k| matches!(k, Kind::Record(_))),
					Kind::Array(kind, _) | Kind::Set(kind, _) => match kind.as_ref() {
						Kind::Either(kinds) => kinds.iter().all(|k| matches!(k, Kind::Record(_))),
						Kind::Record(_) => true,
						_ => false,
					},
					Kind::Literal(KindLiteral::Array(kinds)) => {
						kinds.iter().all(|k| matches!(k, Kind::Record(_)))
					}
					Kind::Record(_) => true,
					_ => false,
				};

				ensure!(is_record_id, Error::ReferenceTypeConflict(kind.to_string()));
			}
		}

		Ok(())
	}

	/*
	/// Get the correct reference type if needed.
	pub(crate) async fn get_reference_kind(
		&self,
		ctx: &Context,
		opt: &Options,
	) -> Result<Option<Kind>> {
		if !ctx.get_capabilities().allows_experimental(&ExperimentalTarget::RecordReferences) {
			return Ok(None);
		}

		if let Some(Kind::References(Some(ft), Some(ff))) = &self.field_kind {
			// Obtain the field definition
			let (ns, db) = ctx.get_ns_db_ids(opt).await?;
			let Some(fd) = ctx.tx().get_tb_field(ns, db, &ft.to_string(), &ff.to_string()).await?
			else {
				return Ok(None);
			};

			// Check if the field is an array-like value and thus "containing" references
			let is_array_like = fd
				.field_kind
				.as_ref()
				.map(|kind| kind.get_optional_inner_kind().is_array_like())
				.unwrap_or_default();

			// If the field is an array-like value, add the `.*` part
			if is_array_like {
				let ff = ff.clone().push(Part::All);
				return Ok(Some(Kind::References(Some(ft.clone()), Some(ff))));
			}
		}

		Ok(None)
	}*/

	pub(crate) async fn disallow_mismatched_types(
		&self,
		ctx: &Context,
		ns: NamespaceId,
		db: DatabaseId,
	) -> Result<()> {
		let fds = ctx.tx().all_tb_fields(ns, db, &self.what, None).await?;

		if let Some(self_kind) = &self.field_kind {
			for fd in fds.iter() {
				if self.name.starts_with(&fd.name) && self.name != fd.name {
					if let Some(fd_kind) = &fd.field_kind {
						let path = self.name[fd.name.len()..].to_vec();
						if !fd_kind.allows_nested_kind(&path, self_kind) {
							bail!(Error::MismatchedFieldTypes {
								name: self.name.to_string(),
								kind: self_kind.to_sql(),
								existing_name: fd.name.to_string(),
								existing_kind: fd_kind.to_sql(),
							});
						}
					}
				}
			}
		}

		Ok(())
	}
}

impl Display for DefineFieldStatement {
	fn fmt(&self, f: &mut fmt::Formatter) -> fmt::Result {
		write!(f, "DEFINE FIELD")?;
		match self.kind {
			DefineKind::Default => {}
			DefineKind::Overwrite => write!(f, " OVERWRITE")?,
			DefineKind::IfNotExists => write!(f, " IF NOT EXISTS")?,
		}
		write!(f, " {} ON {}", self.name, self.what)?;
		if self.flex {
			write!(f, " FLEXIBLE")?
		}
		if let Some(ref v) = self.field_kind {
			write!(f, " TYPE {v}")?
		}
		match self.default {
			DefineDefault::None => {}
			DefineDefault::Always(ref expr) => write!(f, " DEFAULT ALWAYS {expr}")?,
			DefineDefault::Set(ref expr) => write!(f, " DEFAULT {expr}")?,
		}
		if self.readonly {
			write!(f, " READONLY")?
		}
		if let Some(ref v) = self.value {
			write!(f, " VALUE {v}")?
		}
		if let Some(ref v) = self.assert {
			write!(f, " ASSERT {v}")?
		}
		if let Some(ref v) = self.reference {
			write!(f, " REFERENCE {v}")?
		}
		if let Some(ref v) = self.comment {
			write!(f, " COMMENT {}", v.to_sql())?
		}
		let _indent = if is_pretty() {
			Some(pretty_indent())
		} else {
			f.write_char(' ')?;
			None
		};
		// Alternate permissions display implementation ignores delete permission
		// This display is used to show field permissions, where delete has no effect
		// Displaying the permission could mislead users into thinking it has an effect
		// Additionally, including the permission will cause a parsing error in 3.0.0
		write!(f, "{:#}", self.permissions)?;
		Ok(())
	}
}

impl InfoStructure for DefineFieldStatement {
	fn structure(self) -> Value {
		Value::from(map! {
			"name".to_string() => self.name.structure(),
			"what".to_string() => self.what.structure(),
			"flex".to_string() => self.flex.into(),
			"kind".to_string(), if let Some(v) = self.field_kind => v.structure(),
			"value".to_string(), if let Some(v) = self.value => v.structure(),
			"assert".to_string(), if let Some(v) = self.assert => v.structure(),
			"default_always".to_string(), if matches!(&self.default, DefineDefault::Always(_) | DefineDefault::Set(_)) => Value::Bool(matches!(self.default,DefineDefault::Always(_))), // Only reported if DEFAULT is also enabled for this field
			"default".to_string(), if let DefineDefault::Always(v) | DefineDefault::Set(v) = self.default => v.structure(),
			"reference".to_string(), if let Some(v) = self.reference => v.structure(),
			"readonly".to_string() => self.readonly.into(),
			"permissions".to_string() => self.permissions.structure(),
			"comment".to_string(), if let Some(v) = self.comment => v.into(),
		})
	}
}<|MERGE_RESOLUTION|>--- conflicted
+++ resolved
@@ -1,18 +1,7 @@
-<<<<<<< HEAD
+use super::DefineKind;
 use crate::catalog::{
 	self, DatabaseId, FieldDefinition, NamespaceId, Relation, TableDefinition, TableType,
 };
-=======
-use std::fmt::{self, Display, Write};
-use std::sync::Arc;
-
-use anyhow::{Result, bail, ensure};
-use revision::revisioned;
-use serde::{Deserialize, Serialize};
-use uuid::Uuid;
-
-use super::DefineKind;
->>>>>>> e517508b
 use crate::ctx::Context;
 use crate::dbs::Options;
 use crate::dbs::capabilities::ExperimentalTarget;
@@ -27,17 +16,12 @@
 use crate::kvs::{Transaction, impl_kv_value_revisioned};
 use crate::sql::ToSql;
 use crate::val::{Strand, Value};
-<<<<<<< HEAD
 use anyhow::{Result, bail, ensure};
 use revision::revisioned;
 use serde::{Deserialize, Serialize};
 use std::fmt::{self, Display, Write};
 use std::sync::Arc;
 use uuid::Uuid;
-
-use super::DefineKind;
-=======
->>>>>>> e517508b
 
 #[revisioned(revision = 1)]
 #[derive(Clone, Debug, Default, Eq, PartialEq, Serialize, Deserialize, Hash)]
@@ -109,7 +93,6 @@
 				}
 			}
 		}
-<<<<<<< HEAD
 
 		let tb = {
 			let (ns, db) = opt.ns_db()?;
@@ -128,19 +111,6 @@
 				DefineDefault::None => catalog::DefineDefault::None,
 				DefineDefault::Always(expr) => catalog::DefineDefault::Always(expr.clone()),
 				DefineDefault::Set(expr) => catalog::DefineDefault::Set(expr.clone()),
-=======
-		// Process the statement
-		let key = crate::key::table::fd::new(ns, db, &self.what, &fd);
-		txn.get_or_add_ns(ns, opt.strict).await?;
-		txn.get_or_add_db(ns, db, opt.strict).await?;
-		txn.get_or_add_tb(ns, db, &self.what, opt.strict).await?;
-		txn.set(
-			&key,
-			&DefineFieldStatement {
-				// Don't persist the `IF NOT EXISTS` clause to schema
-				kind: DefineKind::Default,
-				..self.clone()
->>>>>>> e517508b
 			},
 			reference: self.reference.clone(),
 			permissions: self.permissions.clone(),
