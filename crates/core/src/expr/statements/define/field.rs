use std::fmt::{self, Display, Write};
use std::sync::Arc;

use anyhow::{Result, bail, ensure};
use uuid::Uuid;

use super::DefineKind;
use crate::catalog::providers::{CatalogProvider, TableProvider};
use crate::catalog::{
	self, DatabaseId, FieldDefinition, NamespaceId, Permission, Permissions, Relation,
	TableDefinition, TableType,
};
use crate::ctx::Context;
use crate::dbs::Options;
use crate::dbs::capabilities::ExperimentalTarget;
use crate::doc::CursorDoc;
use crate::err::Error;
use crate::expr::reference::Reference;
use crate::expr::statements::info::InfoStructure;
<<<<<<< HEAD
use crate::expr::{Base, Expr, Idiom, Kind, KindLiteral, Part};
use crate::fmt::{EscapeIdent, QuoteStr, is_pretty, pretty_indent};
=======
use crate::expr::{Base, Expr, Ident, Idiom, Kind, KindLiteral, Part, RecordIdKeyLit};
>>>>>>> 4d6be2a0
use crate::iam::{Action, ResourceKind};
use crate::kvs::Transaction;
use crate::val::Value;

#[derive(Clone, Debug, Default, Eq, PartialEq, Hash)]
pub enum DefineDefault {
	#[default]
	None,
	Always(Expr),
	Set(Expr),
}

#[derive(Clone, Debug, Default, Eq, PartialEq, Hash)]
pub struct DefineFieldStatement {
	pub kind: DefineKind,
	pub name: Idiom,
	pub what: String,
	/// Whether the field is marked as flexible.
	/// Flexible allows the field to be schemaless even if the table is marked as schemafull.
	pub flex: bool,
	pub field_kind: Option<Kind>,
	pub readonly: bool,
	pub value: Option<Expr>,
	pub assert: Option<Expr>,
	pub computed: Option<Expr>,
	pub default: DefineDefault,
	pub permissions: Permissions,
	pub comment: Option<String>,
	pub reference: Option<Reference>,
}

impl DefineFieldStatement {
	pub(crate) fn to_definition(&self) -> catalog::FieldDefinition {
		fn convert_permission(permission: &Permission) -> catalog::Permission {
			match permission {
				Permission::None => catalog::Permission::None,
				Permission::Full => catalog::Permission::Full,
				Permission::Specific(expr) => catalog::Permission::Specific(expr.clone()),
			}
		}

		catalog::FieldDefinition {
			name: self.name.clone(),
			what: self.what.clone(),
			flexible: self.flex,
			field_kind: self.field_kind.clone(),
			readonly: self.readonly,
			value: self.value.clone(),
			assert: self.assert.clone(),
			computed: self.computed.clone(),
			default: match &self.default {
				DefineDefault::None => catalog::DefineDefault::None,
				DefineDefault::Set(x) => catalog::DefineDefault::Set(x.clone()),
				DefineDefault::Always(x) => catalog::DefineDefault::Always(x.clone()),
			},
			select_permission: convert_permission(&self.permissions.select),
			create_permission: convert_permission(&self.permissions.create),
			update_permission: convert_permission(&self.permissions.update),
			comment: self.comment.clone(),
			reference: self.reference.clone(),
		}
	}

	/// Process this type returning a computed simple Value
	pub(crate) async fn compute(
		&self,
		ctx: &Context,
		opt: &Options,
		_doc: Option<&CursorDoc>,
	) -> Result<Value> {
		// Allowed to run?
		opt.is_allowed(Action::Edit, ResourceKind::Field, &Base::Db)?;

		// Get the NS and DB
		let (ns_name, db_name) = opt.ns_db()?;
		let (ns, db) = ctx.get_ns_db_ids(opt).await?;

		// Validate computed options
		self.validate_computed_options(ns, db, ctx.tx()).await?;

		// Validate reference options
		self.validate_reference_options(ctx)?;

		// Disallow mismatched types
		self.disallow_mismatched_types(ctx, ns, db).await?;

		// Validate id field restrictions
		self.validate_id_restrictions()?;

		// Fetch the transaction
		let txn = ctx.tx();
		// Get the name of the field
		let fd = self.name.to_raw_string();
		// Check if the definition exists
		if let Some(fd) = txn.get_tb_field(ns, db, &self.what, &fd).await? {
			match self.kind {
				DefineKind::Default => {
					if !opt.import {
						bail!(Error::FdAlreadyExists {
							name: fd.name.to_string(),
						});
					}
				}
				DefineKind::Overwrite => {}
				DefineKind::IfNotExists => {
					return Ok(Value::None);
				}
			}
		}

		let tb = {
			let (ns, db) = opt.ns_db()?;
			txn.get_or_add_tb(ns, db, &self.what, opt.strict).await?
		};

		let definition = self.to_definition();

		// Process the statement
		txn.put_tb_field(ns, db, &tb.name, &definition).await?;

		// Refresh the table cache
		let mut tb = TableDefinition {
			cache_fields_ts: Uuid::now_v7(),
			..tb.as_ref().clone()
		};

		// If this is an `in` field then check relation definitions
		if fd.as_str() == "in" {
			// The table is marked as TYPE RELATION
			if let TableType::Relation(ref relation) = tb.table_type {
				// Check if a field TYPE has been specified
				if let Some(kind) = self.field_kind.as_ref() {
					// The `in` field must be a record type
					ensure!(
						kind.is_record(),
						Error::Thrown("in field on a relation must be a record".into(),)
					);
					// Add the TYPE to the DEFINE TABLE statement
					if relation.from.as_ref() != self.field_kind.as_ref() {
						tb.table_type = TableType::Relation(Relation {
							from: self.field_kind.clone(),
							..relation.to_owned()
						});

						txn.put_tb(ns_name, db_name, &tb).await?;
						// Clear the cache
						if let Some(cache) = ctx.get_cache() {
							cache.clear_tb(ns, db, &self.what);
						}

						txn.clear_cache();
						return Ok(Value::None);
					}
				}
			}
		}

		// If this is an `out` field then check relation definitions
		if fd.as_str() == "out" {
			// The table is marked as TYPE RELATION
			if let TableType::Relation(ref relation) = tb.table_type {
				// Check if a field TYPE has been specified
				if let Some(kind) = self.field_kind.as_ref() {
					// The `out` field must be a record type
					ensure!(
						kind.is_record(),
						Error::Thrown("out field on a relation must be a record".into())
					);
					// Add the TYPE to the DEFINE TABLE statement
					if relation.from.as_ref() != self.field_kind.as_ref() {
						tb.table_type = TableType::Relation(Relation {
							to: self.field_kind.clone(),
							..relation.clone()
						});
						txn.put_tb(ns_name, db_name, &tb).await?;
						// Clear the cache
						if let Some(cache) = ctx.get_cache() {
							cache.clear_tb(ns, db, &self.what);
						}

						txn.clear_cache();
						return Ok(Value::None);
					}
				}
			}
		}

		txn.put_tb(ns_name, db_name, &tb).await?;

		// Process possible recursive defitions
		self.process_recursive_definitions(ns, db, txn.clone()).await?;

		// Clear the cache
		if let Some(cache) = ctx.get_cache() {
			cache.clear_tb(ns, db, &self.what);
		}

		// Clear the cache
		txn.clear_cache();
		// Ok all good
		Ok(Value::None)
	}

	pub(crate) async fn process_recursive_definitions(
		&self,
		ns: NamespaceId,
		db: DatabaseId,
		txn: Arc<Transaction>,
	) -> Result<()> {
		// Find all existing field definitions
		let fields = txn.all_tb_fields(ns, db, &self.what, None).await.ok();
		// Process possible recursive_definitions
		if let Some(mut cur_kind) = self.field_kind.as_ref().and_then(|x| x.inner_kind()) {
			let mut name = self.name.clone();
			loop {
				// Check if the subtype is an `any` type
				if let Kind::Any = cur_kind {
					// There is no need to add a subtype
					// field definition if the type is
					// just specified as an `array`. This
					// is because the following query:
					//  DEFINE FIELD foo ON bar TYPE array;
					// already implies that the immediate
					// subtype is an any:
					//  DEFINE FIELD foo[*] ON bar TYPE any;
					// so we skip the subtype field.
					break;
				}
				// Get the kind of this sub field
				let new_kind = cur_kind.inner_kind();
				// Add a new subtype
				name.0.push(Part::All);
				// Get the field name
				let fd = name.to_string();
				// Set the subtype `DEFINE FIELD` definition
				let key = crate::key::table::fd::new(ns, db, &self.what, &fd);
				let val = if let Some(existing) =
					fields.as_ref().and_then(|x| x.iter().find(|x| x.name == name))
				{
					FieldDefinition {
						field_kind: Some(cur_kind),
						//reference: self.reference.clone(),
						..existing.clone()
					}
				} else {
					FieldDefinition {
						name: name.clone(),
						what: self.what.clone(),
						flexible: self.flex,
						field_kind: Some(cur_kind),
						reference: self.reference.clone(),
						..Default::default()
					}
				};
				txn.set(&key, &val, None).await?;
				// Process to any sub field
				if let Some(new_kind) = new_kind {
					cur_kind = new_kind;
				} else {
					break;
				}
			}
		}

		Ok(())
	}

	pub(crate) async fn validate_computed_options(
		&self,
		ns: NamespaceId,
		db: DatabaseId,
		txn: Arc<Transaction>,
	) -> Result<()> {
		// Find all existing field definitions
		let fields = txn.all_tb_fields(ns, db, &self.what, None).await?;
		if self.computed.is_some() {
			// Ensure the field is not the `id` field
			ensure!(!self.name.is_id(), Error::IdFieldKeywordConflict("COMPUTED".into()));

			// Ensure the field is top-level
			ensure!(self.name.len() == 1, Error::ComputedNestedField(self.name.to_string()));

			// Ensure there are no conflicting clauses
			ensure!(self.value.is_none(), Error::ComputedKeywordConflict("VALUE".into()));
			ensure!(self.assert.is_none(), Error::ComputedKeywordConflict("ASSERT".into()));
			ensure!(self.reference.is_none(), Error::ComputedKeywordConflict("REFERENCE".into()));
			ensure!(
				matches!(self.default, DefineDefault::None),
				Error::ComputedKeywordConflict("DEFAULT".into())
			);
			ensure!(!self.flex, Error::ComputedKeywordConflict("FLEXIBLE".into()));
			ensure!(!self.readonly, Error::ComputedKeywordConflict("READONLY".into()));

			// Ensure no nested fields exist
			for field in fields.iter() {
				if field.name.starts_with(&self.name) && field.name != self.name {
					bail!(Error::ComputedNestedFieldConflict(
						self.name.to_string(),
						field.name.to_string()
					));
				}
			}
		} else {
			// Ensure no parent fields are computed
			for field in fields.iter() {
				if field.computed.is_some()
					&& self.name.starts_with(&field.name)
					&& field.name != self.name
				{
					bail!(Error::ComputedParentFieldConflict(
						self.name.to_string(),
						field.name.to_string()
					));
				}
			}
		}

		Ok(())
	}

	pub(crate) fn validate_reference_options(&self, ctx: &Context) -> Result<()> {
		if !ctx.get_capabilities().allows_experimental(&ExperimentalTarget::RecordReferences) {
			return Ok(());
		}

		// If a reference is defined, the field must be a record
		if self.reference.is_some() {
			fn valid(kind: &Kind, outer: bool) -> bool {
				match kind {
					Kind::None | Kind::Record(_) => true,
					Kind::Array(kind, _) | Kind::Set(kind, _) => outer && valid(kind, false),
					Kind::Literal(KindLiteral::Array(kinds)) => {
						outer && kinds.iter().all(|k| valid(k, false))
					}
					_ => false,
				}
			}

			let is_record_id = match self.field_kind.as_ref() {
				Some(Kind::Either(kinds)) => kinds.iter().all(|k| valid(k, true)),
				Some(Kind::Array(kind, _)) | Some(Kind::Set(kind, _)) => match kind.as_ref() {
					Kind::Either(kinds) => kinds.iter().all(|k| valid(k, true)),
					Kind::Record(_) => true,
					_ => false,
				},
				Some(Kind::Literal(KindLiteral::Array(kinds))) => {
					kinds.iter().all(|k| valid(k, true))
				}
				Some(Kind::Record(_)) => true,
				_ => false,
			};

			ensure!(
				is_record_id,
				Error::ReferenceTypeConflict(
					self.field_kind.as_ref().unwrap_or(&Kind::Any).to_string()
				)
			);
		}

		Ok(())
	}

	pub(crate) async fn disallow_mismatched_types(
		&self,
		ctx: &Context,
		ns: NamespaceId,
		db: DatabaseId,
	) -> Result<()> {
		let fds = ctx.tx().all_tb_fields(ns, db, &self.what, None).await?;

		if let Some(self_kind) = &self.field_kind {
			for fd in fds.iter() {
				if self.name.starts_with(&fd.name) && self.name != fd.name {
					if let Some(fd_kind) = &fd.field_kind {
						let path = self.name[fd.name.len()..].to_vec();
						if !fd_kind.allows_nested_kind(&path, self_kind) {
							bail!(Error::MismatchedFieldTypes {
								name: self.name.to_string(),
								kind: self_kind.to_string(),
								existing_name: fd.name.to_string(),
								existing_kind: fd_kind.to_string(),
							});
						}
					}
				}
			}
		}

		Ok(())
	}

	pub(crate) fn validate_id_restrictions(&self) -> Result<()> {
		if self.name.is_id() {
			// Ensure no `VALUE` clause is specified
			ensure!(self.value.is_none(), Error::IdFieldKeywordConflict("VALUE".into()));

			// Ensure no `REFERENCE` clause is specified
			ensure!(self.reference.is_none(), Error::IdFieldKeywordConflict("REFERENCE".into()));

			// Ensure no `COMPUTED` clause is specified
			ensure!(self.computed.is_none(), Error::IdFieldKeywordConflict("COMPUTED".into()));

			// Ensure no `DEFAULT` clause is specified
			ensure!(
				matches!(self.default, DefineDefault::None),
				Error::IdFieldKeywordConflict("DEFAULT".into())
			);

			// Ensure the field is not a record type
			if let Some(ref kind) = self.field_kind {
				ensure!(
					RecordIdKeyLit::kind_supported(kind),
					Error::IdFieldUnsupportedKind(kind.to_string())
				);
			}
		}

		Ok(())
	}
}

impl Display for DefineFieldStatement {
	fn fmt(&self, f: &mut fmt::Formatter) -> fmt::Result {
		write!(f, "DEFINE FIELD")?;
		match self.kind {
			DefineKind::Default => {}
			DefineKind::Overwrite => write!(f, " OVERWRITE")?,
			DefineKind::IfNotExists => write!(f, " IF NOT EXISTS")?,
		}
		write!(f, " {} ON {}", self.name, EscapeIdent(&self.what))?;
		if self.flex {
			write!(f, " FLEXIBLE")?
		}
		if let Some(ref v) = self.field_kind {
			write!(f, " TYPE {v}")?
		}
		match self.default {
			DefineDefault::None => {}
			DefineDefault::Always(ref expr) => write!(f, " DEFAULT ALWAYS {expr}")?,
			DefineDefault::Set(ref expr) => write!(f, " DEFAULT {expr}")?,
		}
		if self.readonly {
			write!(f, " READONLY")?
		}
		if let Some(ref v) = self.value {
			write!(f, " VALUE {v}")?
		}
		if let Some(ref v) = self.assert {
			write!(f, " ASSERT {v}")?
		}
		if let Some(ref v) = self.computed {
			write!(f, " COMPUTED {v}")?
		}
		if let Some(ref v) = self.reference {
			write!(f, " REFERENCE {v}")?
		}
		if let Some(ref comment) = self.comment {
			write!(f, " COMMENT {}", QuoteStr(comment))?
		}
		let _indent = if is_pretty() {
			Some(pretty_indent())
		} else {
			f.write_char(' ')?;
			None
		};
		// Alternate permissions display implementation ignores delete permission
		// This display is used to show field permissions, where delete has no effect
		// Displaying the permission could mislead users into thinking it has an effect
		// Additionally, including the permission will cause a parsing error in 3.0.0
		write!(f, "{:#}", self.permissions)?;
		Ok(())
	}
}

impl InfoStructure for DefineFieldStatement {
	fn structure(self) -> Value {
		Value::from(map! {
			"name".to_string() => self.name.structure(),
			"what".to_string() => self.what.into(),
			"flex".to_string() => self.flex.into(),
			"kind".to_string(), if let Some(v) = self.field_kind => v.structure(),
			"value".to_string(), if let Some(v) = self.value => v.structure(),
			"assert".to_string(), if let Some(v) = self.assert => v.structure(),
			"computed".to_string(), if let Some(v) = self.computed => v.structure(),
			"default_always".to_string(), if matches!(&self.default, DefineDefault::Always(_) | DefineDefault::Set(_)) => Value::Bool(matches!(self.default,DefineDefault::Always(_))), // Only reported if DEFAULT is also enabled for this field
			"default".to_string(), if let DefineDefault::Always(v) | DefineDefault::Set(v) = self.default => v.structure(),
			"reference".to_string(), if let Some(v) = self.reference => v.structure(),
			"readonly".to_string() => self.readonly.into(),
			"permissions".to_string() => self.permissions.structure(),
			"comment".to_string(), if let Some(v) = self.comment => v.into(),
		})
	}
}<|MERGE_RESOLUTION|>--- conflicted
+++ resolved
@@ -17,12 +17,8 @@
 use crate::err::Error;
 use crate::expr::reference::Reference;
 use crate::expr::statements::info::InfoStructure;
-<<<<<<< HEAD
-use crate::expr::{Base, Expr, Idiom, Kind, KindLiteral, Part};
+use crate::expr::{Base, Expr, Idiom, Kind, KindLiteral, Part, RecordIdKeyLit};
 use crate::fmt::{EscapeIdent, QuoteStr, is_pretty, pretty_indent};
-=======
-use crate::expr::{Base, Expr, Ident, Idiom, Kind, KindLiteral, Part, RecordIdKeyLit};
->>>>>>> 4d6be2a0
 use crate::iam::{Action, ResourceKind};
 use crate::kvs::Transaction;
 use crate::val::Value;
@@ -416,7 +412,7 @@
 	}
 
 	pub(crate) fn validate_id_restrictions(&self) -> Result<()> {
-		if self.name.is_id() {
+		if self.name == "id" {
 			// Ensure no `VALUE` clause is specified
 			ensure!(self.value.is_none(), Error::IdFieldKeywordConflict("VALUE".into()));
 
