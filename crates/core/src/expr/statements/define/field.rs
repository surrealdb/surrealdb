use std::fmt::{self, Display, Write};
use std::sync::Arc;

use anyhow::{Result, bail, ensure};
use revision::revisioned;
use serde::{Deserialize, Serialize};
use uuid::Uuid;

use super::DefineKind;
use crate::catalog::{DatabaseId, NamespaceId, Relation, TableDefinition, TableType};
use crate::ctx::Context;
use crate::dbs::Options;
use crate::doc::CursorDoc;
use crate::err::Error;
use crate::expr::fmt::{is_pretty, pretty_indent};
use crate::expr::reference::Reference;
use crate::expr::statements::info::InfoStructure;
use crate::expr::{Base, Expr, Ident, Idiom, Kind, Part, Permissions};
use crate::iam::{Action, ResourceKind};
use crate::kvs::{Transaction, impl_kv_value_revisioned};
use crate::val::{Strand, Value};

#[revisioned(revision = 1)]
#[derive(Clone, Debug, Default, Eq, PartialEq, Serialize, Deserialize, Hash)]
pub enum DefineDefault {
	#[default]
	None,
	Always(Expr),
	Set(Expr),
}

#[revisioned(revision = 1)]
#[derive(Clone, Debug, Default, Eq, PartialEq, Serialize, Deserialize, Hash)]
pub struct DefineFieldStatement {
	pub kind: DefineKind,
	pub name: Idiom,
	pub what: Ident,
	/// Whether the field is marked as flexible.
	/// Flexible allows the field to be schemaless even if the table is marked
	/// as schemafull.
	pub flex: bool,
	pub field_kind: Option<Kind>,
	pub readonly: bool,
	pub value: Option<Expr>,
	pub assert: Option<Expr>,
	pub computed: Option<Expr>,
	pub default: DefineDefault,
	pub permissions: Permissions,
	pub comment: Option<Strand>,
	pub reference: Option<Reference>,
}

impl_kv_value_revisioned!(DefineFieldStatement);

impl DefineFieldStatement {
	/// Process this type returning a computed simple Value
	pub(crate) async fn compute(
		&self,
		ctx: &Context,
		opt: &Options,
		_doc: Option<&CursorDoc>,
	) -> Result<Value> {
		// Allowed to run?
		opt.is_allowed(Action::Edit, ResourceKind::Field, &Base::Db)?;

		// Get the NS and DB
		let (ns, db) = ctx.get_ns_db_ids(opt).await?;

		// Validate computed options
		self.validate_computed_options(ns, db, ctx.tx()).await?;

		// Disallow mismatched types
		self.disallow_mismatched_types(ctx, ns, db).await?;

		// Fetch the transaction
		let txn = ctx.tx();
		// Get the name of the field
		let fd = self.name.as_raw_string();
		// Check if the definition exists
		if let Some(fd) = txn.get_tb_field(ns, db, &self.what, &fd).await? {
			match self.kind {
				DefineKind::Default => {
					if !opt.import {
						bail!(Error::FdAlreadyExists {
							name: fd.name.to_string(),
						});
					}
				}
				DefineKind::Overwrite => {}
				DefineKind::IfNotExists => {
					return Ok(Value::None);
				}
			}
		}

		let tb = {
			let (ns, db) = opt.ns_db()?;
			txn.get_or_add_tb(ns, db, &self.what, opt.strict).await?
		};

		// Process the statement
		let key = crate::key::table::fd::new(ns, db, &tb.name, &fd);
		txn.set(
			&key,
			&DefineFieldStatement {
				// Don't persist the `IF NOT EXISTS` clause to schema
				kind: DefineKind::Default,
				..self.clone()
			},
			None,
		)
		.await?;

		// Refresh the table cache
		{
			let tb_def = TableDefinition {
				cache_fields_ts: Uuid::now_v7(),
				..tb.as_ref().clone()
			};
			let (ns, db) = opt.ns_db()?;
			txn.put_tb(ns, db, tb_def).await?;
		}

		// Clear the cache
		if let Some(cache) = ctx.get_cache() {
			cache.clear_tb(ns, db, &self.what);
		}
		// Clear the cache
		txn.clear_cache();
		// Process possible recursive defitions
		self.process_recursive_definitions(ns, db, txn.clone()).await?;
		// If this is an `in` field then check relation definitions
		if fd.as_str() == "in" {
			// Get the table definition that this field belongs to
			let relation_tb = txn.expect_tb(ns, db, &self.what).await?;
			// The table is marked as TYPE RELATION
			if let TableType::Relation(ref relation) = relation_tb.table_type {
				// Check if a field TYPE has been specified
				if let Some(kind) = self.field_kind.as_ref() {
					// The `in` field must be a record type
					ensure!(
						kind.is_record(),
						Error::Thrown("in field on a relation must be a record".into(),)
					);
					// Add the TYPE to the DEFINE TABLE statement
					if relation.from.as_ref() != self.field_kind.as_ref() {
						let key = crate::key::database::tb::new(ns, db, &self.what);
						let val = TableDefinition {
							cache_fields_ts: Uuid::now_v7(),
							table_type: TableType::Relation(Relation {
								from: self.field_kind.clone(),
								..relation.to_owned()
							}),
							..relation_tb.as_ref().to_owned()
						};
						txn.set(&key, &val, None).await?;
						// Clear the cache
						if let Some(cache) = ctx.get_cache() {
							cache.clear_tb(ns, db, &self.what);
						}
						// Clear the cache
						txn.clear_cache();
					}
				}
			}
		}
		// If this is an `out` field then check relation definitions
		if fd.as_str() == "out" {
			// Get the table definition that this field belongs to
			let relation_tb = txn.expect_tb(ns, db, &self.what).await?;
			// The table is marked as TYPE RELATION
			if let TableType::Relation(ref relation) = relation_tb.table_type {
				// Check if a field TYPE has been specified
				if let Some(kind) = self.field_kind.as_ref() {
					// The `out` field must be a record type
					ensure!(
						kind.is_record(),
						Error::Thrown("out field on a relation must be a record".into(),)
					);
					// Add the TYPE to the DEFINE TABLE statement
					if relation.from.as_ref() != self.field_kind.as_ref() {
						let key = crate::key::database::tb::new(ns, db, &self.what);
						let val = TableDefinition {
							cache_fields_ts: Uuid::now_v7(),
							table_type: TableType::Relation(Relation {
								to: self.field_kind.clone(),
								..relation.to_owned()
							}),
							..relation_tb.as_ref().to_owned()
						};
						txn.set(&key, &val, None).await?;
						// Clear the cache
						if let Some(cache) = ctx.get_cache() {
							cache.clear_tb(ns, db, &self.what);
						}
						// Clear the cache
						txn.clear_cache();
					}
				}
			}
		}
		// Clear the cache
		txn.clear_cache();
		// Ok all good
		Ok(Value::None)
	}

	pub(crate) async fn process_recursive_definitions(
		&self,
		ns: NamespaceId,
		db: DatabaseId,
		txn: Arc<Transaction>,
	) -> Result<()> {
		// Find all existing field definitions
		let fields = txn.all_tb_fields(ns, db, &self.what, None).await.ok();
		// Process possible recursive_definitions
		if let Some(mut cur_kind) = self.field_kind.as_ref().and_then(|x| x.inner_kind()) {
			let mut name = self.name.clone();
			loop {
				// Check if the subtype is an `any` type
				if let Kind::Any = cur_kind {
					// There is no need to add a subtype
					// field definition if the type is
					// just specified as an `array`. This
					// is because the following query:
					//  DEFINE FIELD foo ON bar TYPE array;
					// already implies that the immediate
					// subtype is an any:
					//  DEFINE FIELD foo[*] ON bar TYPE any;
					// so we skip the subtype field.
					break;
				}
				// Get the kind of this sub field
				let new_kind = cur_kind.inner_kind();
				// Add a new subtype
				name.0.push(Part::All);
				// Get the field name
				let fd = name.to_string();
				// Set the subtype `DEFINE FIELD` definition
				let key = crate::key::table::fd::new(ns, db, &self.what, &fd);
				let val = if let Some(existing) =
					fields.as_ref().and_then(|x| x.iter().find(|x| x.name == name))
				{
					DefineFieldStatement {
						field_kind: Some(cur_kind),
						reference: self.reference.clone(),
						kind: DefineKind::Default,
						..existing.clone()
					}
				} else {
					DefineFieldStatement {
						name: name.clone(),
						what: self.what.clone(),
						flex: self.flex,
						field_kind: Some(cur_kind),
						kind: DefineKind::Default,
						reference: self.reference.clone(),
						..Default::default()
					}
				};
				txn.set(&key, &val, None).await?;
				// Process to any sub field
				if let Some(new_kind) = new_kind {
					cur_kind = new_kind;
				} else {
					break;
				}
			}
		}

		Ok(())
	}

<<<<<<< HEAD
	pub(crate) async fn validate_computed_options(
		&self,
		ns: &str,
		db: &str,
		txn: Arc<Transaction>,
	) -> Result<()> {
		// Find all existing field definitions
		let fields = txn.all_tb_fields(ns, db, &self.what, None).await?;
		if self.computed.is_some() {
			// Ensure the field is not the `id` field
			ensure!(!self.name.is_id(), Error::IdFieldKeywordConflict("COMPUTED".into()));

			// Ensure the field is top-level
			ensure!(self.name.len() == 1, Error::ComputedNestedField(self.name.to_string()));

			// Ensure there are no conflicting clauses
			ensure!(self.value.is_none(), Error::ComputedKeywordConflict("VALUE".into()));
			ensure!(self.assert.is_none(), Error::ComputedKeywordConflict("ASSERT".into()));
			ensure!(self.reference.is_none(), Error::ComputedKeywordConflict("REFERENCE".into()));
			ensure!(
				matches!(self.default, DefineDefault::None),
				Error::ComputedKeywordConflict("DEFAULT".into())
			);
			ensure!(!self.flex, Error::ComputedKeywordConflict("FLEXIBLE".into()));
			ensure!(!self.readonly, Error::ComputedKeywordConflict("READONLY".into()));

			// Ensure no nested fields exist
			for field in fields.iter() {
				if field.name.starts_with(&self.name) && field.name != self.name {
					bail!(Error::ComputedNestedFieldConflict(
						self.name.to_string(),
						field.name.to_string()
					));
				}
			}
		} else {
			// Ensure no parent fields are computed
			for field in fields.iter() {
				if field.computed.is_some()
					&& self.name.starts_with(&field.name)
					&& field.name != self.name
				{
					bail!(Error::ComputedParentFieldConflict(
						self.name.to_string(),
						field.name.to_string()
					));
				}
			}
		}

		Ok(())
	}

	pub(crate) fn validate_reference_options(&self, ctx: &Context) -> Result<()> {
		if !ctx.get_capabilities().allows_experimental(&ExperimentalTarget::RecordReferences) {
			return Ok(());
		}

		if let Some(kind) = &self.field_kind {
			let kinds = match kind {
				Kind::Either(kinds) => kinds,
				kind => &vec![kind.to_owned()],
			};

			// Check if any of the kinds are references
			if kinds.iter().any(|k| matches!(k, Kind::References(_, _))) {
				// If any of the kinds are references, all of them must be
				ensure!(
					kinds.iter().all(|k| matches!(k, Kind::References(_, _))),
					Error::RefsMismatchingVariants
				);

				// As the refs and dynrefs type essentially take over a field
				// they are not allowed to be mixed with most other clauses
				let typename = kind.to_string();

				ensure!(
					self.reference.is_none(),
					Error::RefsTypeConflict("REFERENCE".into(), typename)
				);

				ensure!(
					matches!(self.default, DefineDefault::None),
					Error::RefsTypeConflict("DEFAULT".into(), typename)
				);

				ensure!(self.value.is_none(), Error::RefsTypeConflict("VALUE".into(), typename));

				ensure!(self.assert.is_none(), Error::RefsTypeConflict("ASSERT".into(), typename));

				ensure!(
					self.computed.is_none(),
					Error::RefsTypeConflict("COMPUTED".into(), typename)
				);

				ensure!(!self.flex, Error::RefsTypeConflict("FLEXIBLE".into(), typename));

				ensure!(!self.readonly, Error::RefsTypeConflict("READONLY".into(), typename));
			}

			// If a reference is defined, the field must be a record
			if self.reference.is_some() {
				let is_record_id = match kind.get_optional_inner_kind() {
					Kind::Either(kinds) => kinds.iter().all(|k| matches!(k, Kind::Record(_))),
					Kind::Array(kind, _) | Kind::Set(kind, _) => match kind.as_ref() {
						Kind::Either(kinds) => kinds.iter().all(|k| matches!(k, Kind::Record(_))),
						Kind::Record(_) => true,
						_ => false,
					},
					Kind::Literal(KindLiteral::Array(kinds)) => {
						kinds.iter().all(|k| matches!(k, Kind::Record(_)))
					}
					Kind::Record(_) => true,
					_ => false,
				};

				ensure!(is_record_id, Error::ReferenceTypeConflict(kind.to_string()));
			}
		}

		Ok(())
	}

	/*
	/// Get the correct reference type if needed.
	pub(crate) async fn get_reference_kind(
		&self,
		ctx: &Context,
		opt: &Options,
	) -> Result<Option<Kind>> {
		if !ctx.get_capabilities().allows_experimental(&ExperimentalTarget::RecordReferences) {
			return Ok(None);
		}

		if let Some(Kind::References(Some(ft), Some(ff))) = &self.field_kind {
			// Obtain the field definition
			let (ns, db) = opt.ns_db()?;
			let fd = match ctx.tx().get_tb_field(ns, db, &ft.to_string(), &ff.to_string()).await {
				Ok(fd) => fd,
				// If the field does not exist, there is nothing to correct
				Err(e) => {
					if matches!(e.downcast_ref(), Some(Error::FdNotFound { .. })) {
						return Ok(None);
					} else {
						return Err(e);
					}
				}
			};

			// Check if the field is an array-like value and thus "containing" references
			let is_array_like = fd
				.field_kind
				.as_ref()
				.map(|kind| kind.get_optional_inner_kind().is_array_like())
				.unwrap_or_default();

			// If the field is an array-like value, add the `.*` part
			if is_array_like {
				let ff = ff.clone().push(Part::All);
				return Ok(Some(Kind::References(Some(ft.clone()), Some(ff))));
			}
		}

		Ok(None)
	}*/

=======
>>>>>>> 408a7b9c
	pub(crate) async fn disallow_mismatched_types(
		&self,
		ctx: &Context,
		ns: NamespaceId,
		db: DatabaseId,
	) -> Result<()> {
		let fds = ctx.tx().all_tb_fields(ns, db, &self.what, None).await?;

		if let Some(self_kind) = &self.field_kind {
			for fd in fds.iter() {
				if self.name.starts_with(&fd.name) && self.name != fd.name {
					if let Some(fd_kind) = &fd.field_kind {
						let path = self.name[fd.name.len()..].to_vec();
						if !fd_kind.allows_nested_kind(&path, self_kind) {
							bail!(Error::MismatchedFieldTypes {
								name: self.name.to_string(),
								kind: self_kind.to_string(),
								existing_name: fd.name.to_string(),
								existing_kind: fd_kind.to_string(),
							});
						}
					}
				}
			}
		}

		Ok(())
	}
}

impl Display for DefineFieldStatement {
	fn fmt(&self, f: &mut fmt::Formatter) -> fmt::Result {
		write!(f, "DEFINE FIELD")?;
		match self.kind {
			DefineKind::Default => {}
			DefineKind::Overwrite => write!(f, " OVERWRITE")?,
			DefineKind::IfNotExists => write!(f, " IF NOT EXISTS")?,
		}
		write!(f, " {} ON {}", self.name, self.what)?;
		if self.flex {
			write!(f, " FLEXIBLE")?
		}
		if let Some(ref v) = self.field_kind {
			write!(f, " TYPE {v}")?
		}
		match self.default {
			DefineDefault::None => {}
			DefineDefault::Always(ref expr) => write!(f, " DEFAULT ALWAYS {expr}")?,
			DefineDefault::Set(ref expr) => write!(f, " DEFAULT {expr}")?,
		}
		if self.readonly {
			write!(f, " READONLY")?
		}
		if let Some(ref v) = self.value {
			write!(f, " VALUE {v}")?
		}
		if let Some(ref v) = self.assert {
			write!(f, " ASSERT {v}")?
		}
		if let Some(ref v) = self.computed {
			write!(f, " COMPUTED {v}")?
		}
		if let Some(ref v) = self.reference {
			write!(f, " REFERENCE {v}")?
		}
		if let Some(ref v) = self.comment {
			write!(f, " COMMENT {v}")?
		}
		let _indent = if is_pretty() {
			Some(pretty_indent())
		} else {
			f.write_char(' ')?;
			None
		};
		// Alternate permissions display implementation ignores delete permission
		// This display is used to show field permissions, where delete has no effect
		// Displaying the permission could mislead users into thinking it has an effect
		// Additionally, including the permission will cause a parsing error in 3.0.0
		write!(f, "{:#}", self.permissions)?;
		Ok(())
	}
}

impl InfoStructure for DefineFieldStatement {
	fn structure(self) -> Value {
		Value::from(map! {
			"name".to_string() => self.name.structure(),
			"what".to_string() => self.what.structure(),
			"flex".to_string() => self.flex.into(),
			"kind".to_string(), if let Some(v) = self.field_kind => v.structure(),
			"value".to_string(), if let Some(v) = self.value => v.structure(),
			"assert".to_string(), if let Some(v) = self.assert => v.structure(),
			"computed".to_string(), if let Some(v) = self.computed => v.structure(),
			"default_always".to_string(), if matches!(&self.default, DefineDefault::Always(_) | DefineDefault::Set(_)) => Value::Bool(matches!(self.default,DefineDefault::Always(_))), // Only reported if DEFAULT is also enabled for this field
			"default".to_string(), if let DefineDefault::Always(v) | DefineDefault::Set(v) = self.default => v.structure(),
			"reference".to_string(), if let Some(v) = self.reference => v.structure(),
			"readonly".to_string() => self.readonly.into(),
			"permissions".to_string() => self.permissions.structure(),
			"comment".to_string(), if let Some(v) = self.comment => v.into(),
		})
	}
}<|MERGE_RESOLUTION|>--- conflicted
+++ resolved
@@ -9,13 +9,14 @@
 use super::DefineKind;
 use crate::catalog::{DatabaseId, NamespaceId, Relation, TableDefinition, TableType};
 use crate::ctx::Context;
+use crate::dbs::capabilities::ExperimentalTarget;
 use crate::dbs::Options;
 use crate::doc::CursorDoc;
 use crate::err::Error;
 use crate::expr::fmt::{is_pretty, pretty_indent};
 use crate::expr::reference::Reference;
 use crate::expr::statements::info::InfoStructure;
-use crate::expr::{Base, Expr, Ident, Idiom, Kind, Part, Permissions};
+use crate::expr::{Base, Expr, Ident, Idiom, Kind, KindLiteral, Part, Permissions};
 use crate::iam::{Action, ResourceKind};
 use crate::kvs::{Transaction, impl_kv_value_revisioned};
 use crate::val::{Strand, Value};
@@ -68,6 +69,9 @@
 
 		// Validate computed options
 		self.validate_computed_options(ns, db, ctx.tx()).await?;
+
+		// Validate reference options
+		self.validate_reference_options(ctx)?;
 
 		// Disallow mismatched types
 		self.disallow_mismatched_types(ctx, ns, db).await?;
@@ -271,11 +275,10 @@
 		Ok(())
 	}
 
-<<<<<<< HEAD
 	pub(crate) async fn validate_computed_options(
 		&self,
-		ns: &str,
-		db: &str,
+		ns: NamespaceId,
+		db: DatabaseId,
 		txn: Arc<Transaction>,
 	) -> Result<()> {
 		// Find all existing field definitions
@@ -330,116 +333,28 @@
 			return Ok(());
 		}
 
-		if let Some(kind) = &self.field_kind {
-			let kinds = match kind {
-				Kind::Either(kinds) => kinds,
-				kind => &vec![kind.to_owned()],
-			};
-
-			// Check if any of the kinds are references
-			if kinds.iter().any(|k| matches!(k, Kind::References(_, _))) {
-				// If any of the kinds are references, all of them must be
-				ensure!(
-					kinds.iter().all(|k| matches!(k, Kind::References(_, _))),
-					Error::RefsMismatchingVariants
-				);
-
-				// As the refs and dynrefs type essentially take over a field
-				// they are not allowed to be mixed with most other clauses
-				let typename = kind.to_string();
-
-				ensure!(
-					self.reference.is_none(),
-					Error::RefsTypeConflict("REFERENCE".into(), typename)
-				);
-
-				ensure!(
-					matches!(self.default, DefineDefault::None),
-					Error::RefsTypeConflict("DEFAULT".into(), typename)
-				);
-
-				ensure!(self.value.is_none(), Error::RefsTypeConflict("VALUE".into(), typename));
-
-				ensure!(self.assert.is_none(), Error::RefsTypeConflict("ASSERT".into(), typename));
-
-				ensure!(
-					self.computed.is_none(),
-					Error::RefsTypeConflict("COMPUTED".into(), typename)
-				);
-
-				ensure!(!self.flex, Error::RefsTypeConflict("FLEXIBLE".into(), typename));
-
-				ensure!(!self.readonly, Error::RefsTypeConflict("READONLY".into(), typename));
-			}
-
-			// If a reference is defined, the field must be a record
-			if self.reference.is_some() {
-				let is_record_id = match kind.get_optional_inner_kind() {
+		// If a reference is defined, the field must be a record
+		if self.reference.is_some() {
+			let is_record_id = match &self.field_kind {
+				Some(Kind::Either(kinds)) => kinds.iter().all(|k| matches!(k, Kind::Record(_))),
+				Some(Kind::Array(kind, _)) | Some(Kind::Set(kind, _)) => match kind.as_ref() {
 					Kind::Either(kinds) => kinds.iter().all(|k| matches!(k, Kind::Record(_))),
-					Kind::Array(kind, _) | Kind::Set(kind, _) => match kind.as_ref() {
-						Kind::Either(kinds) => kinds.iter().all(|k| matches!(k, Kind::Record(_))),
-						Kind::Record(_) => true,
-						_ => false,
-					},
-					Kind::Literal(KindLiteral::Array(kinds)) => {
-						kinds.iter().all(|k| matches!(k, Kind::Record(_)))
-					}
 					Kind::Record(_) => true,
 					_ => false,
-				};
-
-				ensure!(is_record_id, Error::ReferenceTypeConflict(kind.to_string()));
-			}
+				},
+				Some(Kind::Literal(KindLiteral::Array(kinds))) => {
+					kinds.iter().all(|k| matches!(k, Kind::Record(_)))
+				}
+				Some(Kind::Record(_)) => true,
+				_ => false,
+			};
+
+			ensure!(is_record_id, Error::ReferenceTypeConflict(self.field_kind.as_ref().unwrap_or(&Kind::Any).to_string()));
 		}
 
 		Ok(())
 	}
 
-	/*
-	/// Get the correct reference type if needed.
-	pub(crate) async fn get_reference_kind(
-		&self,
-		ctx: &Context,
-		opt: &Options,
-	) -> Result<Option<Kind>> {
-		if !ctx.get_capabilities().allows_experimental(&ExperimentalTarget::RecordReferences) {
-			return Ok(None);
-		}
-
-		if let Some(Kind::References(Some(ft), Some(ff))) = &self.field_kind {
-			// Obtain the field definition
-			let (ns, db) = opt.ns_db()?;
-			let fd = match ctx.tx().get_tb_field(ns, db, &ft.to_string(), &ff.to_string()).await {
-				Ok(fd) => fd,
-				// If the field does not exist, there is nothing to correct
-				Err(e) => {
-					if matches!(e.downcast_ref(), Some(Error::FdNotFound { .. })) {
-						return Ok(None);
-					} else {
-						return Err(e);
-					}
-				}
-			};
-
-			// Check if the field is an array-like value and thus "containing" references
-			let is_array_like = fd
-				.field_kind
-				.as_ref()
-				.map(|kind| kind.get_optional_inner_kind().is_array_like())
-				.unwrap_or_default();
-
-			// If the field is an array-like value, add the `.*` part
-			if is_array_like {
-				let ff = ff.clone().push(Part::All);
-				return Ok(Some(Kind::References(Some(ft.clone()), Some(ff))));
-			}
-		}
-
-		Ok(None)
-	}*/
-
-=======
->>>>>>> 408a7b9c
 	pub(crate) async fn disallow_mismatched_types(
 		&self,
 		ctx: &Context,
