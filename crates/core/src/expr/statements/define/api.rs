use crate::api::method::Method;
use crate::api::path::Path;
use crate::ctx::Context;
use crate::dbs::Options;
use crate::err::Error;
use crate::expr::fmt::{Fmt, pretty_indent};
use crate::expr::statements::info::InfoStructure;
use crate::expr::{Base, Expr, FlowResultExt as _, Value};
use crate::iam::{Action, ResourceKind};
<<<<<<< HEAD
use crate::val::{Object, Strand};
=======
use crate::kvs::impl_kv_value_revisioned;
use crate::{ctx::Context, expr::statements::info::InfoStructure};
>>>>>>> 3bd63f7b
use anyhow::{Result, bail};
use reblessive::tree::Stk;
use revision::revisioned;
use serde::{Deserialize, Serialize};
use std::fmt::{self};

use super::config::api::{ApiConfig, ApiConfigStore};
use super::{CursorDoc, DefineKind};

#[revisioned(revision = 1)]
#[derive(Clone, Debug, Eq, PartialEq, Serialize, Deserialize, Hash)]
#[cfg_attr(feature = "arbitrary", derive(arbitrary::Arbitrary))]
pub struct DefineApiStatement {
	pub kind: DefineKind,
	pub path: Expr,
	pub actions: Vec<ApiAction>,
	pub fallback: Option<Expr>,
	pub config: ApiConfig,
	pub comment: Option<Strand>,
}

impl DefineApiStatement {
	pub(crate) async fn compute(
		&self,
		stk: &mut Stk,
		ctx: &Context,
		opt: &Options,
		doc: Option<&CursorDoc>,
	) -> Result<Value> {
		// Allowed to run?
		opt.is_allowed(Action::Edit, ResourceKind::Api, &Base::Db)?;
		// Fetch the transaction
		let txn = ctx.tx();
		let (ns, db) = opt.ns_db()?;
		// Check if the definition exists
		if txn.get_db_api(ns, db, &self.path.to_string()).await.is_ok() {
			match self.kind {
				DefineKind::Default => {
					if !opt.import {
						bail!(Error::ApAlreadyExists {
							value: self.path.to_string(),
						});
					}
				}
				DefineKind::Overwrite => {}
				DefineKind::IfNotExists => {
					return Ok(Value::None);
				}
			}
		}

		let path = stk.run(|stk| self.path.compute(stk, ctx, opt, doc)).await.catch_return()?;
		// Process the statement
		let path: Path = path.coerce_to::<String>()?.parse()?;
		let name = path.to_string();

		let config = self.config.compute(stk, ctx, opt, doc).await?;

		let key = crate::key::database::ap::new(ns, db, &name);
		txn.get_or_add_ns(ns, opt.strict).await?;
		txn.get_or_add_db(ns, db, opt.strict).await?;

		let mut actions = Vec::new();
		for action in self.actions.iter() {
			actions.push(ApiActionStore {
				methods: action.methods.clone(),
				action: action.action.clone(),
				config: action.config.compute(stk, ctx, opt, doc).await?,
			});
		}

		let ap = ApiDefinition {
			// Don't persist the `IF NOT EXISTS` clause to schema
			path,
			actions,
			fallback: self.fallback.clone(),
			config,
			comment: self.comment.clone(),
		};
		txn.set(&key, &ap, None).await?;
		// Clear the cache
		txn.clear_cache();
		// Ok all good
		Ok(Value::None)
	}
}

impl fmt::Display for DefineApiStatement {
	fn fmt(&self, f: &mut fmt::Formatter) -> fmt::Result {
		write!(f, "DEFINE API")?;
		match self.kind {
			DefineKind::Default => {}
			DefineKind::Overwrite => write!(f, " OVERWRITE")?,
			DefineKind::IfNotExists => write!(f, " IF NOT EXISTS")?,
		}
		write!(f, " {}", self.path)?;
		let indent = pretty_indent();

		write!(f, "FOR any")?;
		{
			let indent = pretty_indent();

			write!(f, "{}", self.config)?;

			if let Some(fallback) = &self.fallback {
				write!(f, "THEN {}", fallback)?;
			}

			drop(indent);
		}

		for action in &self.actions {
			write!(f, "{}", action)?;
		}

		if let Some(ref comment) = self.comment {
			write!(f, " COMMENT {}", comment)?;
		}

		drop(indent);
		Ok(())
	}
}

impl InfoStructure for DefineApiStatement {
	fn structure(self) -> Value {
		Value::from(Object(map! {
			// TODO: Null byte validity
			"path".to_string() => Strand::new(self.path.to_string()).unwrap().into(),
			"config".to_string() => self.config.structure(),
			"fallback".to_string(), if let Some(fallback) = self.fallback => fallback.structure(),
			"actions".to_string() => Value::from(self.actions.into_iter().map(InfoStructure::structure).collect::<Vec<Value>>()),
			"comment".to_string(), if let Some(comment) = self.comment => comment.into(),
		}))
	}
}

#[revisioned(revision = 1)]
#[derive(Clone, Debug, Default, Eq, PartialEq, Serialize, Deserialize, Hash)]
pub struct ApiDefinition {
	pub path: Path,
	pub actions: Vec<ApiActionStore>,
	pub fallback: Option<Expr>,
	pub config: ApiConfigStore,
	pub comment: Option<Strand>,
}

<<<<<<< HEAD
impl ApiDefinition {
	/// Finds the api definition which most closely matches the segments of the path.
	pub fn find_definition<'a>(
		definitions: &'a [ApiDefinition],
		segments: Vec<&str>,
		method: Method,
	) -> Option<(&'a ApiDefinition, Object)> {
		let mut specificity = 0;
		let mut res = None;
		for api in definitions.iter() {
			if let Some(params) = api.path.fit(segments.as_slice()) {
				if api.fallback.is_some() || api.actions.iter().any(|x| x.methods.contains(&method))
				{
					let s = api.path.specificity();
					if s > specificity {
						specificity = s;
						res = Some((api, params));
					}
				}
			}
=======
impl_kv_value_revisioned!(ApiDefinition);

impl From<ApiDefinition> for DefineApiStatement {
	fn from(value: ApiDefinition) -> Self {
		DefineApiStatement {
			if_not_exists: false,
			overwrite: false,
			path: value.path.to_string().into(),
			actions: value.actions,
			fallback: value.fallback,
			config: value.config,
			comment: value.comment,
>>>>>>> 3bd63f7b
		}

		res
	}
}

impl InfoStructure for ApiDefinition {
	fn structure(self) -> Value {
		Value::from(Object(map! {
			// TODO: Null byte validity
			"path".to_string() => Strand::new(self.path.to_string()).unwrap().into(),
			"config".to_string() => self.config.structure(),
			"fallback".to_string(), if let Some(fallback) = self.fallback => fallback.structure(),
			"actions".to_string() => Value::from(self.actions.into_iter().map(InfoStructure::structure).collect::<Vec<Value>>()),
			"comment".to_string(), if let Some(comment) = self.comment => comment.into(),
		}))
	}
}

impl fmt::Display for ApiDefinition {
	fn fmt(&self, f: &mut fmt::Formatter) -> fmt::Result {
		write!(f, "DEFINE API")?;
		write!(f, " {}", self.path)?;
		let indent = pretty_indent();

		write!(f, "FOR any")?;
		{
			let indent = pretty_indent();

			write!(f, "{}", self.config)?;

			if let Some(fallback) = &self.fallback {
				write!(f, "THEN {}", fallback)?;
			}

			drop(indent);
		}

		for action in &self.actions {
			write!(f, "{}", action)?;
		}

		if let Some(ref comment) = self.comment {
			write!(f, " COMMENT {}", comment)?;
		}

		drop(indent);
		Ok(())
	}
}

#[revisioned(revision = 1)]
#[derive(Clone, Debug, Eq, PartialEq, Serialize, Deserialize, Hash)]
#[cfg_attr(feature = "arbitrary", derive(arbitrary::Arbitrary))]
pub struct ApiAction {
	pub methods: Vec<Method>,
	pub action: Expr,
	pub config: ApiConfig,
}

impl fmt::Display for ApiAction {
	fn fmt(&self, f: &mut fmt::Formatter) -> fmt::Result {
		write!(f, "FOR {}", Fmt::comma_separated(self.methods.iter()))?;
		let indent = pretty_indent();
		write!(f, "{}", &self.config)?;
		write!(f, "THEN {}", self.action)?;
		drop(indent);
		Ok(())
	}
}

impl InfoStructure for ApiAction {
	fn structure(self) -> Value {
		Value::from(map!(
			"methods" => Value::from(self.methods.into_iter().map(InfoStructure::structure).collect::<Vec<Value>>()),
			"action" => Value::from(self.action.to_string()),
			"config" => self.config.structure(),
		))
	}
}

#[revisioned(revision = 1)]
#[derive(Clone, Debug, Eq, PartialEq, Serialize, Deserialize, Hash)]
#[cfg_attr(feature = "arbitrary", derive(arbitrary::Arbitrary))]
pub struct ApiActionStore {
	pub methods: Vec<Method>,
	pub action: Expr,
	pub config: ApiConfigStore,
}

impl fmt::Display for ApiActionStore {
	fn fmt(&self, f: &mut fmt::Formatter) -> fmt::Result {
		write!(f, "FOR {}", Fmt::comma_separated(self.methods.iter()))?;
		let indent = pretty_indent();
		write!(f, "{}", &self.config)?;
		write!(f, "THEN {}", self.action)?;
		drop(indent);
		Ok(())
	}
}

impl InfoStructure for ApiActionStore {
	fn structure(self) -> Value {
		Value::from(map!(
			"methods" => Value::from(self.methods.into_iter().map(InfoStructure::structure).collect::<Vec<Value>>()),
			"action" => Value::from(self.action.to_string()),
			"config" => self.config.structure(),
		))
	}
}<|MERGE_RESOLUTION|>--- conflicted
+++ resolved
@@ -7,12 +7,8 @@
 use crate::expr::statements::info::InfoStructure;
 use crate::expr::{Base, Expr, FlowResultExt as _, Value};
 use crate::iam::{Action, ResourceKind};
-<<<<<<< HEAD
+use crate::kvs::impl_kv_value_revisioned;
 use crate::val::{Object, Strand};
-=======
-use crate::kvs::impl_kv_value_revisioned;
-use crate::{ctx::Context, expr::statements::info::InfoStructure};
->>>>>>> 3bd63f7b
 use anyhow::{Result, bail};
 use reblessive::tree::Stk;
 use revision::revisioned;
@@ -160,7 +156,8 @@
 	pub comment: Option<Strand>,
 }
 
-<<<<<<< HEAD
+impl_kv_value_revisioned!(ApiDefinition);
+
 impl ApiDefinition {
 	/// Finds the api definition which most closely matches the segments of the path.
 	pub fn find_definition<'a>(
@@ -181,20 +178,6 @@
 					}
 				}
 			}
-=======
-impl_kv_value_revisioned!(ApiDefinition);
-
-impl From<ApiDefinition> for DefineApiStatement {
-	fn from(value: ApiDefinition) -> Self {
-		DefineApiStatement {
-			if_not_exists: false,
-			overwrite: false,
-			path: value.path.to_string().into(),
-			actions: value.actions,
-			fallback: value.fallback,
-			config: value.config,
-			comment: value.comment,
->>>>>>> 3bd63f7b
 		}
 
 		res
