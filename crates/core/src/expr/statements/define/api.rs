use std::fmt;

use anyhow::{Result, bail};
use reblessive::tree::Stk;

use super::config::api::ApiConfig;
use super::{CursorDoc, DefineKind};
use crate::api::path::Path;
use crate::catalog::providers::ApiProvider;
use crate::catalog::{ApiActionDefinition, ApiDefinition, ApiMethod};
use crate::ctx::Context;
use crate::dbs::Options;
use crate::err::Error;
use crate::expr::{Base, Expr, FlowResultExt as _, Value};
use crate::fmt::{Fmt, QuoteStr, pretty_indent};
use crate::iam::{Action, ResourceKind};

#[derive(Clone, Debug, Eq, PartialEq, Hash)]
pub struct DefineApiStatement {
	pub kind: DefineKind,
	pub path: Expr,
	pub actions: Vec<ApiAction>,
	pub fallback: Option<Expr>,
	pub config: ApiConfig,
<<<<<<< HEAD
	pub comment: Option<Expr>,
=======
	pub comment: Option<String>,
>>>>>>> 4291ab69
}

impl DefineApiStatement {
	pub(crate) async fn compute(
		&self,
		stk: &mut Stk,
		ctx: &Context,
		opt: &Options,
		doc: Option<&CursorDoc>,
	) -> Result<Value> {
		// Allowed to run?
		opt.is_allowed(Action::Edit, ResourceKind::Api, &Base::Db)?;
		// Fetch the transaction
		let txn = ctx.tx();
		let (ns, db) = ctx.get_ns_db_ids(opt).await?;
		// Check if the definition exists
		if txn.get_db_api(ns, db, &self.path.to_string()).await?.is_some() {
			match self.kind {
				DefineKind::Default => {
					if !opt.import {
						bail!(Error::ApAlreadyExists {
							value: self.path.to_string(),
						});
					}
				}
				DefineKind::Overwrite => {}
				DefineKind::IfNotExists => {
					return Ok(Value::None);
				}
			}
		}

		let path = stk.run(|stk| self.path.compute(stk, ctx, opt, doc)).await.catch_return()?;
		// Process the statement
		let path: Path = path.coerce_to::<String>()?.parse()?;

		let config = self.config.compute(stk, ctx, opt, doc).await?;

		let mut actions = Vec::new();
		for action in self.actions.iter() {
			actions.push(ApiActionDefinition {
				methods: action.methods.clone(),
				action: action.action.clone(),
				config: action.config.compute(stk, ctx, opt, doc).await?,
			});
		}

		let ap = ApiDefinition {
			path,
			actions,
			fallback: self.fallback.clone(),
			config,
<<<<<<< HEAD
			comment: map_opt!(x as &self.comment => compute_to!(stk, ctx, opt, doc, x => String)),
=======
			comment: self.comment.clone(),
>>>>>>> 4291ab69
		};
		txn.put_db_api(ns, db, &ap).await?;
		// Clear the cache
		txn.clear_cache();
		// Ok all good
		Ok(Value::None)
	}
}

impl fmt::Display for DefineApiStatement {
	fn fmt(&self, f: &mut fmt::Formatter) -> fmt::Result {
		write!(f, "DEFINE API")?;
		match self.kind {
			DefineKind::Default => {}
			DefineKind::Overwrite => write!(f, " OVERWRITE")?,
			DefineKind::IfNotExists => write!(f, " IF NOT EXISTS")?,
		}
		write!(f, " {}", self.path)?;
		let indent = pretty_indent();

		write!(f, " FOR any")?;
		{
			let indent = pretty_indent();

			write!(f, "{}", self.config)?;

			if let Some(fallback) = &self.fallback {
				write!(f, " THEN {fallback}")?;
			}

			drop(indent);
		}

		for action in &self.actions {
			write!(f, " {action}")?;
		}

		if let Some(ref comment) = self.comment {
			write!(f, " COMMENT {}", QuoteStr(comment))?;
		}

		drop(indent);
		Ok(())
	}
}

#[derive(Clone, Debug, Eq, PartialEq, Hash)]
pub struct ApiAction {
	pub methods: Vec<ApiMethod>,
	pub action: Expr,
	pub config: ApiConfig,
}

impl fmt::Display for ApiAction {
	fn fmt(&self, f: &mut fmt::Formatter) -> fmt::Result {
		write!(f, "FOR {}", Fmt::comma_separated(self.methods.iter()))?;
		let indent = pretty_indent();
		write!(f, "{}", &self.config)?;
		write!(f, " THEN {}", self.action)?;
		drop(indent);
		Ok(())
	}
}<|MERGE_RESOLUTION|>--- conflicted
+++ resolved
@@ -12,7 +12,7 @@
 use crate::dbs::Options;
 use crate::err::Error;
 use crate::expr::{Base, Expr, FlowResultExt as _, Value};
-use crate::fmt::{Fmt, QuoteStr, pretty_indent};
+use crate::fmt::{Fmt, pretty_indent};
 use crate::iam::{Action, ResourceKind};
 
 #[derive(Clone, Debug, Eq, PartialEq, Hash)]
@@ -22,11 +22,7 @@
 	pub actions: Vec<ApiAction>,
 	pub fallback: Option<Expr>,
 	pub config: ApiConfig,
-<<<<<<< HEAD
 	pub comment: Option<Expr>,
-=======
-	pub comment: Option<String>,
->>>>>>> 4291ab69
 }
 
 impl DefineApiStatement {
@@ -79,11 +75,7 @@
 			actions,
 			fallback: self.fallback.clone(),
 			config,
-<<<<<<< HEAD
 			comment: map_opt!(x as &self.comment => compute_to!(stk, ctx, opt, doc, x => String)),
-=======
-			comment: self.comment.clone(),
->>>>>>> 4291ab69
 		};
 		txn.put_db_api(ns, db, &ap).await?;
 		// Clear the cache
@@ -122,7 +114,7 @@
 		}
 
 		if let Some(ref comment) = self.comment {
-			write!(f, " COMMENT {}", QuoteStr(comment))?;
+			write!(f, " COMMENT {}", comment)?;
 		}
 
 		drop(indent);
