--- conflicted
+++ resolved
@@ -62,17 +62,13 @@
 			txn.lock().await.get_next_db_id(nsv.namespace_id).await?
 		};
 
-		let name: String = self.name.as_raw_string();
+		let name: String = self.name.to_raw_string();
 
 		// Set the database definition, keyed by namespace name and database name.
 		let db_def = DatabaseDefinition {
 			namespace_id: nsv.namespace_id,
 			database_id,
-<<<<<<< HEAD
 			name: name.clone(),
-=======
-			name: self.name.to_raw_string(),
->>>>>>> 15589c5d
 			comment: self.comment.clone().map(|s| s.into_string()),
 			changefeed: self.changefeed,
 		};
