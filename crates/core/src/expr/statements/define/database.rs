use std::fmt::{self, Display};

use anyhow::{Result, bail};
use reblessive::tree::Stk;

use super::DefineKind;
use crate::catalog::DatabaseDefinition;
use crate::catalog::providers::{DatabaseProvider, NamespaceProvider};
use crate::ctx::Context;
use crate::dbs::Options;
use crate::doc::CursorDoc;
use crate::err::Error;
use crate::expr::Base;
use crate::expr::changefeed::ChangeFeed;
use crate::expr::parameterize::expr_to_ident;
use crate::expr::statements::info::InfoStructure;
<<<<<<< HEAD
use crate::expr::{Base, Expr, Literal};
=======
use crate::fmt::{EscapeIdent, QuoteStr};
>>>>>>> 4291ab69
use crate::iam::{Action, ResourceKind};
use crate::val::Value;

#[derive(Clone, Debug, Eq, PartialEq, Hash)]
pub struct DefineDatabaseStatement {
	pub kind: DefineKind,
	pub id: Option<u32>,
<<<<<<< HEAD
	pub name: Expr,
	pub comment: Option<Expr>,
=======
	pub name: String,
	pub comment: Option<String>,
>>>>>>> 4291ab69
	pub changefeed: Option<ChangeFeed>,
}

impl Default for DefineDatabaseStatement {
	fn default() -> Self {
		Self {
			kind: DefineKind::Default,
			id: None,
			name: Expr::Literal(Literal::None),
			comment: None,
			changefeed: None,
		}
	}
}

impl DefineDatabaseStatement {
	/// Process this type returning a computed simple Value
	pub(crate) async fn compute(
		&self,
		stk: &mut Stk,
		ctx: &Context,
		opt: &Options,
		doc: Option<&CursorDoc>,
	) -> Result<Value> {
		// Allowed to run?
		opt.is_allowed(Action::Edit, ResourceKind::Database, &Base::Ns)?;

		// Get the NS
		let ns = opt.ns()?;

		// Fetch the transaction
		let txn = ctx.tx();
		let nsv = txn.get_or_add_ns(ns, opt.strict).await?;

		// Process the name
		let name =
			expr_to_ident(stk, ctx, opt, doc, &self.name, "database name").await?.to_raw_string();

		// Check if the definition exists
		let database_id = if let Some(db) = txn.get_db_by_name(ns, &name).await? {
			match self.kind {
				DefineKind::Default => {
					if !opt.import {
						bail!(Error::DbAlreadyExists {
							name: name.clone(),
						});
					}
				}
				DefineKind::Overwrite => {}
				DefineKind::IfNotExists => {
					return Ok(Value::None);
				}
			}

			db.database_id
		} else {
			txn.lock().await.get_next_db_id(nsv.namespace_id).await?
		};

<<<<<<< HEAD
=======
		let name: String = self.name.clone();

>>>>>>> 4291ab69
		// Set the database definition, keyed by namespace name and database name.
		let db_def = DatabaseDefinition {
			namespace_id: nsv.namespace_id,
			database_id,
			name: name.clone(),
<<<<<<< HEAD
			comment: map_opt!(x as &self.comment => compute_to!(stk, ctx, opt, doc, x => String)),
=======
			comment: self.comment.clone(),
>>>>>>> 4291ab69
			changefeed: self.changefeed,
		};
		txn.put_db(&nsv.name, db_def).await?;

		// Clear the cache
		if let Some(cache) = ctx.get_cache() {
			cache.clear();
		}

		// Clear the cache
		txn.clear_cache();
		// Ok all good
		Ok(Value::None)
	}
}

impl Display for DefineDatabaseStatement {
	fn fmt(&self, f: &mut fmt::Formatter) -> fmt::Result {
		write!(f, "DEFINE DATABASE")?;
		match self.kind {
			DefineKind::Default => {}
			DefineKind::Overwrite => write!(f, " OVERWRITE")?,
			DefineKind::IfNotExists => write!(f, " IF NOT EXISTS")?,
		}
		write!(f, " {}", EscapeIdent(&self.name))?;
		if let Some(ref v) = self.comment {
			write!(f, " COMMENT {}", QuoteStr(v))?
		}
		if let Some(ref v) = self.changefeed {
			write!(f, " {v}")?;
		}
		Ok(())
	}
}

impl InfoStructure for DefineDatabaseStatement {
	fn structure(self) -> Value {
		Value::from(map! {
<<<<<<< HEAD
			"name".to_string() => self.name.structure(),
			"comment".to_string(), if let Some(v) = self.comment => v.structure(),
=======
			"name".to_string() => self.name.into(),
			"comment".to_string(), if let Some(v) = self.comment => v.into(),
>>>>>>> 4291ab69
		})
	}
}<|MERGE_RESOLUTION|>--- conflicted
+++ resolved
@@ -10,15 +10,10 @@
 use crate::dbs::Options;
 use crate::doc::CursorDoc;
 use crate::err::Error;
-use crate::expr::Base;
 use crate::expr::changefeed::ChangeFeed;
 use crate::expr::parameterize::expr_to_ident;
 use crate::expr::statements::info::InfoStructure;
-<<<<<<< HEAD
 use crate::expr::{Base, Expr, Literal};
-=======
-use crate::fmt::{EscapeIdent, QuoteStr};
->>>>>>> 4291ab69
 use crate::iam::{Action, ResourceKind};
 use crate::val::Value;
 
@@ -26,13 +21,8 @@
 pub struct DefineDatabaseStatement {
 	pub kind: DefineKind,
 	pub id: Option<u32>,
-<<<<<<< HEAD
 	pub name: Expr,
 	pub comment: Option<Expr>,
-=======
-	pub name: String,
-	pub comment: Option<String>,
->>>>>>> 4291ab69
 	pub changefeed: Option<ChangeFeed>,
 }
 
@@ -68,8 +58,7 @@
 		let nsv = txn.get_or_add_ns(ns, opt.strict).await?;
 
 		// Process the name
-		let name =
-			expr_to_ident(stk, ctx, opt, doc, &self.name, "database name").await?.to_raw_string();
+		let name = expr_to_ident(stk, ctx, opt, doc, &self.name, "database name").await?;
 
 		// Check if the definition exists
 		let database_id = if let Some(db) = txn.get_db_by_name(ns, &name).await? {
@@ -92,21 +81,12 @@
 			txn.lock().await.get_next_db_id(nsv.namespace_id).await?
 		};
 
-<<<<<<< HEAD
-=======
-		let name: String = self.name.clone();
-
->>>>>>> 4291ab69
 		// Set the database definition, keyed by namespace name and database name.
 		let db_def = DatabaseDefinition {
 			namespace_id: nsv.namespace_id,
 			database_id,
 			name: name.clone(),
-<<<<<<< HEAD
 			comment: map_opt!(x as &self.comment => compute_to!(stk, ctx, opt, doc, x => String)),
-=======
-			comment: self.comment.clone(),
->>>>>>> 4291ab69
 			changefeed: self.changefeed,
 		};
 		txn.put_db(&nsv.name, db_def).await?;
@@ -131,9 +111,9 @@
 			DefineKind::Overwrite => write!(f, " OVERWRITE")?,
 			DefineKind::IfNotExists => write!(f, " IF NOT EXISTS")?,
 		}
-		write!(f, " {}", EscapeIdent(&self.name))?;
+		write!(f, " {}", self.name)?;
 		if let Some(ref v) = self.comment {
-			write!(f, " COMMENT {}", QuoteStr(v))?
+			write!(f, " COMMENT {}", v)?
 		}
 		if let Some(ref v) = self.changefeed {
 			write!(f, " {v}")?;
@@ -145,13 +125,8 @@
 impl InfoStructure for DefineDatabaseStatement {
 	fn structure(self) -> Value {
 		Value::from(map! {
-<<<<<<< HEAD
 			"name".to_string() => self.name.structure(),
 			"comment".to_string(), if let Some(v) = self.comment => v.structure(),
-=======
-			"name".to_string() => self.name.into(),
-			"comment".to_string(), if let Some(v) = self.comment => v.into(),
->>>>>>> 4291ab69
 		})
 	}
 }