--- conflicted
+++ resolved
@@ -8,11 +8,8 @@
 use crate::expr::{Base, Ident};
 use crate::iam::{Action, ResourceKind};
 use crate::kvs::impl_kv_value_revisioned;
-<<<<<<< HEAD
 use crate::sql::ToSql;
-=======
 use crate::val::{Strand, Value};
->>>>>>> e3245342
 use anyhow::{Result, bail};
 
 use revision::revisioned;
@@ -52,38 +49,7 @@
 		let nsv = txn.get_or_add_ns(ns, opt.strict).await?;
 
 		// Check if the definition exists
-<<<<<<< HEAD
 		let database_id = if let Some(db) = txn.get_db_by_name(ns, &self.name).await? {
-			if self.if_not_exists {
-				return Ok(Value::None);
-			} else if !self.overwrite && !opt.import {
-				bail!(Error::DbAlreadyExists {
-					name: self.name.to_string(),
-				});
-			}
-
-			db.database_id
-		} else {
-			txn.lock().await.get_next_db_id(nsv.namespace_id).await?
-		};
-
-		// Set the database definition, keyed by namespace name and database name.
-		let catalog_key = crate::key::catalog::db::new(ns, &self.name);
-		let db_def = DatabaseDefinition {
-			namespace_id: nsv.namespace_id,
-			database_id,
-			name: self.name.to_raw(),
-			comment: self.comment.clone().map(|s| s.to_raw()),
-			changefeed: self.changefeed,
-		};
-		txn.set(&catalog_key, &db_def, None).await?;
-
-		// Set the database definition, keyed by namespace ID and database ID.
-		let key = crate::key::namespace::db::new(nsv.namespace_id, database_id);
-		txn.set(&key, &db_def, None).await?;
-
-=======
-		if txn.get_db(ns, &self.name).await.is_ok() {
 			match self.kind {
 				DefineKind::Default => {
 					if !opt.import {
@@ -97,38 +63,34 @@
 					return Ok(Value::None);
 				}
 			}
-		}
-		// Process the statement
-		let key = crate::key::namespace::db::new(ns, &self.name);
-		let nsv = txn.get_or_add_ns(ns, opt.strict).await?;
-		txn.set(
-			&key,
-			&DefineDatabaseStatement {
-				id: match (self.id, nsv.id) {
-					(Some(id), _) => Some(id),
-					(None, Some(nsv_id)) => Some(txn.lock().await.get_next_db_id(nsv_id).await?),
-					(None, None) => None,
-				},
-				// Don't persist the `IF NOT EXISTS` clause to schema
-				kind: DefineKind::Default,
-				..self.clone()
-			},
-			None,
-		)
-		.await?;
->>>>>>> e3245342
+
+			db.database_id
+		} else {
+			txn.lock().await.get_next_db_id(nsv.namespace_id).await?
+		};
+
+		// Set the database definition, keyed by namespace name and database name.
+		let catalog_key = crate::key::catalog::db::new(ns, &self.name);
+		let db_def = DatabaseDefinition {
+			namespace_id: nsv.namespace_id,
+			database_id,
+			name: self.name.into_raw_string(),
+			comment: self.comment.clone().map(|s| s.into_string()),
+			changefeed: self.changefeed,
+		};
+		txn.set(&catalog_key, &db_def, None).await?;
+
+		// Set the database definition, keyed by namespace ID and database ID.
+		let key = crate::key::namespace::db::new(nsv.namespace_id, database_id);
+		txn.set(&key, &db_def, None).await?;
+
 		// Clear the cache
 		if let Some(cache) = ctx.get_cache() {
 			cache.clear();
 		}
 
 		// Clear the cache
-<<<<<<< HEAD
-		txn.clear();
-
-=======
 		txn.clear_cache();
->>>>>>> e3245342
 		// Ok all good
 		Ok(Value::None)
 	}
