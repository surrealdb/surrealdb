--- conflicted
+++ resolved
@@ -6,10 +6,6 @@
 use crate::dbs::Options;
 use crate::doc::CursorDoc;
 use crate::expr::{Expr, FlowResultExt};
-<<<<<<< HEAD
-use crate::fmt::{CoverStmts, EscapeKwFreeIdent, Fmt};
-=======
->>>>>>> 51c06a74
 
 /// The api configuration as it is received from ast.
 
@@ -52,31 +48,4 @@
 			permissions: self.permissions.clone(),
 		})
 	}
-<<<<<<< HEAD
-}
-
-impl fmt::Display for ApiConfig {
-	fn fmt(&self, f: &mut fmt::Formatter) -> fmt::Result {
-		if !self.middleware.is_empty() {
-			write!(f, " MIDDLEWARE ")?;
-
-			for (idx, m) in self.middleware.iter().enumerate() {
-				if idx != 0 {
-					f.write_str(", ")?;
-				}
-				for (idx, s) in m.name.split("::").enumerate() {
-					if idx != 0 {
-						f.write_str("::")?;
-					}
-					EscapeKwFreeIdent(s).fmt(f)?;
-				}
-				write!(f, "({})", Fmt::pretty_comma_separated(m.args.iter().map(CoverStmts)))?;
-			}
-		}
-
-		write!(f, " PERMISSIONS {}", self.permissions)?;
-		Ok(())
-	}
-=======
->>>>>>> 51c06a74
 }