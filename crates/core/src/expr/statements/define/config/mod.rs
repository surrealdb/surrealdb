--- conflicted
+++ resolved
@@ -26,12 +26,7 @@
 	pub inner: ConfigInner,
 }
 
-<<<<<<< HEAD
 /// The config struct as a computation target.
-=======
-impl_kv_value_revisioned!(DefineConfigStatement);
-
->>>>>>> 3bd63f7b
 #[revisioned(revision = 1)]
 #[derive(Clone, Debug, Eq, PartialEq, Serialize, Deserialize, Hash)]
 #[cfg_attr(feature = "arbitrary", derive(arbitrary::Arbitrary))]
@@ -48,6 +43,7 @@
 	GraphQL(GraphQLConfig),
 	Api(ApiConfigStore),
 }
+impl_kv_value_revisioned!(ConfigStore);
 
 impl DefineConfigStatement {
 	/// Process this type returning a computed simple Value
@@ -92,11 +88,7 @@
 		let key = crate::key::database::cg::new(ns, db, cg);
 		txn.get_or_add_ns(ns, opt.strict).await?;
 		txn.get_or_add_db(ns, db, opt.strict).await?;
-<<<<<<< HEAD
-		txn.replace(key, revision::to_vec(&store)?).await?;
-=======
-		txn.replace(&key, self).await?;
->>>>>>> 3bd63f7b
+		txn.replace(&key, &store).await?;
 		// Clear the cache
 		txn.clear_cache();
 		// Ok all good
