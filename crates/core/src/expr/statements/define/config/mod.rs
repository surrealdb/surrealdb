pub mod api;
pub mod graphql;

use crate::ctx::Context;
use crate::dbs::Options;
use crate::doc::CursorDoc;
use crate::err::Error;
use crate::expr::statements::define::DefineKind;
use crate::expr::statements::info::InfoStructure;
use crate::expr::{Base, Value};
use crate::iam::{Action, ConfigKind, ResourceKind};
use crate::kvs::impl_kv_value_revisioned;
use anyhow::{Result, bail};
use api::{ApiConfig, ApiConfigStore};
use graphql::GraphQLConfig;
use reblessive::tree::Stk;
use revision::revisioned;
use serde::{Deserialize, Serialize};
use std::fmt::{self, Display};

#[revisioned(revision = 1)]
#[derive(Clone, Debug, Eq, PartialEq, Serialize, Deserialize, Hash)]
pub struct DefineConfigStatement {
	pub kind: DefineKind,
	pub inner: ConfigInner,
}

/// The config struct as a computation target.
#[revisioned(revision = 1)]
#[derive(Clone, Debug, Eq, PartialEq, Serialize, Deserialize, Hash)]
pub enum ConfigInner {
	GraphQL(GraphQLConfig),
	Api(ApiConfig),
}

/// The config struct as it is stored on disk.
#[revisioned(revision = 1)]
#[derive(Clone, Debug, Eq, PartialEq, Serialize, Deserialize, Hash)]
pub enum ConfigStore {
	GraphQL(GraphQLConfig),
	Api(ApiConfigStore),
}
impl_kv_value_revisioned!(ConfigStore);

impl DefineConfigStatement {
	/// Process this type returning a computed simple Value
	pub(crate) async fn compute(
		&self,
		stk: &mut Stk,
		ctx: &Context,
		opt: &Options,
		doc: Option<&CursorDoc>,
	) -> Result<Value> {
		// Allowed to run?
		opt.is_allowed(Action::Edit, ResourceKind::Config(ConfigKind::GraphQL), &Base::Db)?;
		// Fetch the transaction
		let txn = ctx.tx();
		// Get the config kind
		let cg = match &self.inner {
			ConfigInner::GraphQL(_) => "graphql",
			ConfigInner::Api(_) => "api",
		};
		// Check if the definition exists
		let (ns, db) = ctx.get_ns_db_ids(opt).await?;
		if txn.get_db_config(ns, db, cg).await.is_ok() {
			match self.kind {
				DefineKind::Default => {
					if !opt.import {
						bail!(Error::CgAlreadyExists {
							name: cg.to_string(),
						});
					}
				}
				DefineKind::Overwrite => {}
				DefineKind::IfNotExists => return Ok(Value::None),
			}
		}

<<<<<<< HEAD
		let db = {
			let (ns, db) = opt.ns_db()?;
			txn.get_or_add_db(ns, db, opt.strict).await?
		};

		// Process the statement
		let key = crate::key::database::cg::new(db.namespace_id, db.database_id, cg);
		txn.replace(&key, self).await?;

		// Clear the cache
		txn.clear();

=======
		let store = match &self.inner {
			ConfigInner::GraphQL(g) => ConfigStore::GraphQL(g.clone()),
			ConfigInner::Api(a) => ConfigStore::Api(a.compute(stk, ctx, opt, doc).await?),
		};

		// Process the statement
		let key = crate::key::database::cg::new(ns, db, cg);
		txn.get_or_add_ns(ns, opt.strict).await?;
		txn.get_or_add_db(ns, db, opt.strict).await?;
		txn.replace(&key, &store).await?;
		// Clear the cache
		txn.clear_cache();
>>>>>>> e3245342
		// Ok all good
		Ok(Value::None)
	}
}

impl ConfigStore {
	pub fn name(&self) -> String {
		match self {
			ConfigStore::GraphQL(_) => ConfigKind::GraphQL.to_string(),
			ConfigStore::Api(_) => ConfigKind::Api.to_string(),
		}
	}

	pub fn try_into_graphql(self) -> Result<GraphQLConfig> {
		match self {
			ConfigStore::GraphQL(g) => Ok(g),
			c => fail!("found {c} when a graphql config was expected"),
		}
	}

	pub fn try_as_api(&self) -> Result<&ApiConfigStore> {
		match self {
			ConfigStore::Api(a) => Ok(a),
			c => fail!("found {c} when a api config was expected"),
		}
	}
}

/*
impl InfoStructure for DefineConfigStatement {
	fn structure(self) -> Value {
		match self.inner {
			ConfigInner::GraphQL(v) => Value::from(map!(
				"graphql" => v.structure()
			)),
			ConfigInner::Api(v) => Value::from(map!(
				"api" => v.structure()
			)),
		}
	}
}*/

impl InfoStructure for ConfigStore {
	fn structure(self) -> Value {
		match self {
			ConfigStore::GraphQL(v) => Value::from(map!(
				"graphql" => v.structure()
			)),
			ConfigStore::Api(v) => Value::from(map!(
				"api" => v.structure()
			)),
		}
	}
}

impl Display for DefineConfigStatement {
	fn fmt(&self, f: &mut fmt::Formatter) -> fmt::Result {
		write!(f, "DEFINE CONFIG")?;
		match self.kind {
			DefineKind::Default => {}
			DefineKind::Overwrite => write!(f, " OVERWRITE")?,
			DefineKind::IfNotExists => write!(f, " IF NOT EXISTS")?,
		}
		write!(f, "{}", self.inner)?;

		Ok(())
	}
}

impl Display for ConfigInner {
	fn fmt(&self, f: &mut fmt::Formatter<'_>) -> fmt::Result {
		match &self {
			ConfigInner::GraphQL(v) => Display::fmt(v, f),
			ConfigInner::Api(v) => Display::fmt(v, f),
		}
	}
}

impl Display for ConfigStore {
	fn fmt(&self, f: &mut fmt::Formatter<'_>) -> fmt::Result {
		match &self {
			ConfigStore::GraphQL(v) => Display::fmt(v, f),
			ConfigStore::Api(v) => Display::fmt(v, f),
		}
	}
}<|MERGE_RESOLUTION|>--- conflicted
+++ resolved
@@ -76,20 +76,6 @@
 			}
 		}
 
-<<<<<<< HEAD
-		let db = {
-			let (ns, db) = opt.ns_db()?;
-			txn.get_or_add_db(ns, db, opt.strict).await?
-		};
-
-		// Process the statement
-		let key = crate::key::database::cg::new(db.namespace_id, db.database_id, cg);
-		txn.replace(&key, self).await?;
-
-		// Clear the cache
-		txn.clear();
-
-=======
 		let store = match &self.inner {
 			ConfigInner::GraphQL(g) => ConfigStore::GraphQL(g.clone()),
 			ConfigInner::Api(a) => ConfigStore::Api(a.compute(stk, ctx, opt, doc).await?),
@@ -97,12 +83,9 @@
 
 		// Process the statement
 		let key = crate::key::database::cg::new(ns, db, cg);
-		txn.get_or_add_ns(ns, opt.strict).await?;
-		txn.get_or_add_db(ns, db, opt.strict).await?;
 		txn.replace(&key, &store).await?;
 		// Clear the cache
 		txn.clear_cache();
->>>>>>> e3245342
 		// Ok all good
 		Ok(Value::None)
 	}
