use std::fmt::{self, Display};

use anyhow::{Result, bail};
use reblessive::tree::Stk;

use super::{CursorDoc, DefineKind};
use crate::buc::{self, BucketConnectionKey};
use crate::catalog::providers::BucketProvider;
use crate::catalog::{BucketDefinition, Permission};
use crate::ctx::Context;
use crate::dbs::Options;
use crate::err::Error;
<<<<<<< HEAD
use crate::expr::parameterize::expr_to_ident;
use crate::expr::{Base, Expr, FlowResultExt, Literal};
=======
use crate::expr::{Base, Expr, FlowResultExt};
use crate::fmt::{EscapeIdent, QuoteStr};
>>>>>>> 4291ab69
use crate::iam::{Action, ResourceKind};
use crate::val::Value;

#[derive(Clone, Debug, Eq, PartialEq, Hash)]
pub struct DefineBucketStatement {
	pub kind: DefineKind,
<<<<<<< HEAD
	pub name: Expr,
	pub backend: Option<Expr>,
	pub permissions: Permission,
	pub readonly: bool,
	pub comment: Option<Expr>,
}

impl Default for DefineBucketStatement {
	fn default() -> Self {
		Self {
			kind: DefineKind::Default,
			name: Expr::Literal(Literal::None),
			backend: None,
			permissions: Permission::default(),
			readonly: false,
			comment: None,
		}
	}
=======
	pub name: String,
	pub backend: Option<Expr>,
	pub permissions: Permission,
	pub readonly: bool,
	pub comment: Option<String>,
>>>>>>> 4291ab69
}

impl DefineBucketStatement {
	pub(crate) async fn compute(
		&self,
		stk: &mut Stk,
		ctx: &Context,
		opt: &Options,
		doc: Option<&CursorDoc>,
	) -> Result<Value> {
		// Allowed to run?
		opt.is_allowed(Action::Edit, ResourceKind::Bucket, &Base::Db)?;
		// Process the name
		let name =
			expr_to_ident(stk, ctx, opt, doc, &self.name, "bucket name").await?.to_raw_string();
		// Fetch the transaction
		let txn = ctx.tx();
		let (ns, db) = ctx.get_ns_db_ids(opt).await?;
		// Check if the definition exists
		if let Some(bucket) = txn.get_db_bucket(ns, db, &name).await? {
			match self.kind {
				DefineKind::Default => {
					if !opt.import {
						bail!(Error::BuAlreadyExists {
							value: bucket.name.to_string(),
						});
					}
				}
				DefineKind::Overwrite => {}
				DefineKind::IfNotExists => {
					return Ok(Value::None);
				}
			}
		}
		// Process the backend input
		let backend = if let Some(ref url) = self.backend {
			Some(
				stk.run(|stk| url.compute(stk, ctx, opt, doc))
					.await
					.catch_return()?
					.coerce_to::<String>()?,
			)
		} else {
			None
		};

		// Validate the store
		let store = if let Some(ref backend) = backend {
			buc::connect(backend, false, self.readonly).await?
		} else {
			buc::connect_global(ns, db, &name).await?
		};

		// Persist the store to cache
		if let Some(buckets) = ctx.get_buckets() {
			let key = BucketConnectionKey::new(ns, db, &name);
			buckets.insert(key, store);
		}

		// Process the statement
		let key = crate::key::database::bu::new(ns, db, &name);
		let ap = BucketDefinition {
			id: None,
<<<<<<< HEAD
			name: name.clone(),
			backend,
			permissions: self.permissions.clone(),
			readonly: self.readonly,
			comment: map_opt!(x as &self.comment => compute_to!(stk, ctx, opt, doc, x => String)),
=======
			name: self.name.clone(),
			backend,
			permissions: self.permissions.clone(),
			readonly: self.readonly,
			comment: self.comment.clone(),
>>>>>>> 4291ab69
		};
		txn.set(&key, &ap, None).await?;
		// Clear the cache
		txn.clear_cache();
		// Ok all good
		Ok(Value::None)
	}
}

impl Display for DefineBucketStatement {
	fn fmt(&self, f: &mut fmt::Formatter) -> fmt::Result {
		write!(f, "DEFINE BUCKET")?;
		match self.kind {
			DefineKind::Default => {}
			DefineKind::Overwrite => write!(f, " OVERWRITE")?,
			DefineKind::IfNotExists => write!(f, " IF NOT EXISTS")?,
		}
		write!(f, " {}", EscapeIdent(&self.name))?;

		if self.readonly {
			write!(f, " READONLY")?;
		}

		if let Some(ref backend) = self.backend {
			write!(f, " BACKEND {backend}")?;
		}

		write!(f, " PERMISSIONS {}", self.permissions)?;

		if let Some(ref comment) = self.comment {
			write!(f, " COMMENT {}", QuoteStr(comment))?;
		}

		Ok(())
	}
}<|MERGE_RESOLUTION|>--- conflicted
+++ resolved
@@ -10,20 +10,14 @@
 use crate::ctx::Context;
 use crate::dbs::Options;
 use crate::err::Error;
-<<<<<<< HEAD
 use crate::expr::parameterize::expr_to_ident;
 use crate::expr::{Base, Expr, FlowResultExt, Literal};
-=======
-use crate::expr::{Base, Expr, FlowResultExt};
-use crate::fmt::{EscapeIdent, QuoteStr};
->>>>>>> 4291ab69
 use crate::iam::{Action, ResourceKind};
 use crate::val::Value;
 
 #[derive(Clone, Debug, Eq, PartialEq, Hash)]
 pub struct DefineBucketStatement {
 	pub kind: DefineKind,
-<<<<<<< HEAD
 	pub name: Expr,
 	pub backend: Option<Expr>,
 	pub permissions: Permission,
@@ -42,13 +36,6 @@
 			comment: None,
 		}
 	}
-=======
-	pub name: String,
-	pub backend: Option<Expr>,
-	pub permissions: Permission,
-	pub readonly: bool,
-	pub comment: Option<String>,
->>>>>>> 4291ab69
 }
 
 impl DefineBucketStatement {
@@ -62,8 +49,7 @@
 		// Allowed to run?
 		opt.is_allowed(Action::Edit, ResourceKind::Bucket, &Base::Db)?;
 		// Process the name
-		let name =
-			expr_to_ident(stk, ctx, opt, doc, &self.name, "bucket name").await?.to_raw_string();
+		let name = expr_to_ident(stk, ctx, opt, doc, &self.name, "bucket name").await?;
 		// Fetch the transaction
 		let txn = ctx.tx();
 		let (ns, db) = ctx.get_ns_db_ids(opt).await?;
@@ -112,19 +98,11 @@
 		let key = crate::key::database::bu::new(ns, db, &name);
 		let ap = BucketDefinition {
 			id: None,
-<<<<<<< HEAD
 			name: name.clone(),
 			backend,
 			permissions: self.permissions.clone(),
 			readonly: self.readonly,
 			comment: map_opt!(x as &self.comment => compute_to!(stk, ctx, opt, doc, x => String)),
-=======
-			name: self.name.clone(),
-			backend,
-			permissions: self.permissions.clone(),
-			readonly: self.readonly,
-			comment: self.comment.clone(),
->>>>>>> 4291ab69
 		};
 		txn.set(&key, &ap, None).await?;
 		// Clear the cache
@@ -142,7 +120,7 @@
 			DefineKind::Overwrite => write!(f, " OVERWRITE")?,
 			DefineKind::IfNotExists => write!(f, " IF NOT EXISTS")?,
 		}
-		write!(f, " {}", EscapeIdent(&self.name))?;
+		write!(f, " {}", self.name)?;
 
 		if self.readonly {
 			write!(f, " READONLY")?;
@@ -155,7 +133,7 @@
 		write!(f, " PERMISSIONS {}", self.permissions)?;
 
 		if let Some(ref comment) = self.comment {
-			write!(f, " COMMENT {}", QuoteStr(comment))?;
+			write!(f, " COMMENT {}", comment)?;
 		}
 
 		Ok(())
