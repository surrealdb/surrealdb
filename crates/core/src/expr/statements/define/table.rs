--- conflicted
+++ resolved
@@ -15,20 +15,11 @@
 use crate::doc::CursorDoc;
 use crate::err::Error;
 use crate::expr::changefeed::ChangeFeed;
-<<<<<<< HEAD
-use crate::expr::fmt::{is_pretty, pretty_indent};
 use crate::expr::parameterize::expr_to_ident;
 use crate::expr::paths::{IN, OUT};
 use crate::expr::statements::UpdateStatement;
-use crate::expr::statements::info::InfoStructure;
 use crate::expr::{Base, Expr, Idiom, Kind, Literal, Output, View};
-=======
-use crate::expr::paths::{IN, OUT};
-use crate::expr::statements::UpdateStatement;
-use crate::expr::statements::info::InfoStructure;
-use crate::expr::{Base, Expr, Idiom, Kind, Output, View};
-use crate::fmt::{EscapeIdent, QuoteStr, is_pretty, pretty_indent};
->>>>>>> 4291ab69
+use crate::fmt::{EscapeIdent, is_pretty, pretty_indent};
 use crate::iam::{Action, ResourceKind};
 use crate::kvs::Transaction;
 use crate::val::Value;
@@ -37,21 +28,13 @@
 pub struct DefineTableStatement {
 	pub kind: DefineKind,
 	pub id: Option<u32>,
-<<<<<<< HEAD
 	pub name: Expr,
-=======
-	pub name: String,
->>>>>>> 4291ab69
 	pub drop: bool,
 	pub full: bool,
 	pub view: Option<View>,
 	pub permissions: Permissions,
 	pub changefeed: Option<ChangeFeed>,
-<<<<<<< HEAD
 	pub comment: Option<Expr>,
-=======
-	pub comment: Option<String>,
->>>>>>> 4291ab69
 	pub table_type: TableType,
 }
 
@@ -60,7 +43,7 @@
 		Self {
 			kind: DefineKind::Default,
 			id: None,
-			name: Expr::Literal(Literal::Strand(Strand::new(String::new()).unwrap())),
+			name: Expr::Literal(Literal::String(String::new())),
 			drop: false,
 			full: false,
 			view: None,
@@ -84,8 +67,7 @@
 		opt.is_allowed(Action::Edit, ResourceKind::Table, &Base::Db)?;
 
 		// Process the name
-		let name =
-			expr_to_ident(stk, ctx, opt, doc, &self.name, "table name").await?.to_raw_string();
+		let name = expr_to_ident(stk, ctx, opt, doc, &self.name, "table name").await?;
 
 		// Get the NS and DB
 		let (ns_name, db_name) = opt.ns_db()?;
@@ -117,21 +99,13 @@
 			namespace_id: ns,
 			database_id: db,
 			table_id,
-<<<<<<< HEAD
 			name: name.clone(),
-=======
-			name: self.name.clone(),
->>>>>>> 4291ab69
 			drop: self.drop,
 			schemafull: self.full,
 			table_type: self.table_type.clone(),
 			view: self.view.clone().map(|v| v.to_definition()),
 			permissions: self.permissions.clone(),
-<<<<<<< HEAD
 			comment: map_opt!(x as &self.comment => compute_to!(stk, ctx, opt, doc, x => String)),
-=======
-			comment: self.comment.clone(),
->>>>>>> 4291ab69
 			changefeed: self.changefeed,
 
 			cache_fields_ts: cache_ts,
@@ -283,7 +257,7 @@
 			DefineKind::Overwrite => write!(f, " OVERWRITE")?,
 			DefineKind::IfNotExists => write!(f, " IF NOT EXISTS")?,
 		}
-		write!(f, " {}", EscapeIdent(&self.name))?;
+		write!(f, " {}", self.name)?;
 		write!(f, " TYPE")?;
 		match &self.table_type {
 			TableType::Normal => {
@@ -326,7 +300,7 @@
 			" SCHEMALESS"
 		})?;
 		if let Some(ref comment) = self.comment {
-			write!(f, " COMMENT {}", QuoteStr(comment))?
+			write!(f, " COMMENT {}", comment)?
 		}
 		if let Some(ref v) = self.view {
 			write!(f, " {v}")?
@@ -343,19 +317,4 @@
 		write!(f, "{}", self.permissions)?;
 		Ok(())
 	}
-}
-
-impl InfoStructure for DefineTableStatement {
-	fn structure(self) -> Value {
-		Value::from(map! {
-			"name".to_string() => self.name.into(),
-			"drop".to_string() => self.drop.into(),
-			"full".to_string() => self.full.into(),
-			"kind".to_string() => self.table_type.structure(),
-			"view".to_string(), if let Some(v) = self.view => v.structure(),
-			"changefeed".to_string(), if let Some(v) = self.changefeed => v.structure(),
-			"permissions".to_string() => self.permissions.structure(),
-			"comment".to_string(), if let Some(v) = self.comment => v.structure(),
-		})
-	}
 }