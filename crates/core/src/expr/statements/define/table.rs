use std::fmt::{self, Display, Write};
use std::sync::Arc;

use anyhow::{Result, bail};
use reblessive::tree::Stk;
use uuid::Uuid;

use super::DefineKind;
use crate::catalog::{
	DatabaseId, FieldDefinition, NamespaceId, Permissions, TableDefinition, TableType,
};
use crate::ctx::Context;
use crate::dbs::{Force, Options};
use crate::doc::CursorDoc;
use crate::err::Error;
use crate::expr::changefeed::ChangeFeed;
use crate::expr::fmt::{is_pretty, pretty_indent};
use crate::expr::paths::{IN, OUT};
use crate::expr::statements::UpdateStatement;
use crate::expr::statements::info::InfoStructure;
use crate::expr::{Base, Expr, Ident, Idiom, Kind, Output, View};
use crate::iam::{Action, ResourceKind};
use crate::kvs::Transaction;
use crate::val::{Strand, Value};

#[derive(Clone, Debug, Default, Eq, PartialEq, Hash)]
pub struct DefineTableStatement {
	pub kind: DefineKind,
	pub id: Option<u32>,
	pub name: Ident,
	pub drop: bool,
	pub full: bool,
	pub view: Option<View>,
	pub permissions: Permissions,
	pub changefeed: Option<ChangeFeed>,
	pub comment: Option<Strand>,
	pub table_type: TableType,
}

impl DefineTableStatement {
	pub(crate) async fn compute(
		&self,
		stk: &mut Stk,
		ctx: &Context,
		opt: &Options,
		doc: Option<&CursorDoc>,
	) -> Result<Value> {
		// Allowed to run?
		opt.is_allowed(Action::Edit, ResourceKind::Table, &Base::Db)?;
		// Get the NS and DB
		let (ns_name, db_name) = opt.ns_db()?;
		let (ns, db) = ctx.get_ns_db_ids(opt).await?;
		// Fetch the transaction
		let txn = ctx.tx();
		// Check if the definition exists
		let table_id = if let Some(tb) = txn.get_tb(ns, db, &self.name).await? {
			match self.kind {
				DefineKind::Default => {
					if !opt.import {
						bail!(Error::TbAlreadyExists {
							name: self.name.to_string(),
						});
					}
				}
				DefineKind::Overwrite => {}
				DefineKind::IfNotExists => return Ok(Value::None),
			}

			tb.table_id
		} else {
			txn.lock().await.get_next_tb_id(ns, db).await?
		};

		// Process the statement
		let cache_ts = Uuid::now_v7();
		let mut tb_def = TableDefinition {
			namespace_id: ns,
			database_id: db,
			table_id,
			name: self.name.to_raw_string(),
			drop: self.drop,
			schemafull: self.full,
			table_type: self.table_type.clone(),
			view: self.view.clone().map(|v| v.to_definition()),
			permissions: self.permissions.clone(),
			comment: self.comment.clone().map(|c| c.to_raw_string()),
			changefeed: self.changefeed,

			cache_fields_ts: cache_ts,
			cache_events_ts: cache_ts,
			cache_indexes_ts: cache_ts,
			cache_tables_ts: cache_ts,
		};

		// Add table relational fields
		Self::add_in_out_fields(&txn, ns, db, &mut tb_def).await?;

<<<<<<< HEAD
		// Set the table definition
		{
			txn.put_tb(ns_name, db_name, &tb_def).await?;
=======
		// Record definition change
		if self.changefeed.is_some() {
			txn.lock().await.record_table_change(ns, db, &self.name, &tb_def);
>>>>>>> 15589c5d
		}

		// Update the catalog
		txn.put_tb(ns_name, db_name, tb_def.clone()).await?;

		// Clear the cache
		if let Some(cache) = ctx.get_cache() {
			cache.clear_tb(ns, db, &self.name);
		}
		// Clear the cache
		txn.clear_cache();
		// Check if table is a view
		if let Some(view) = &self.view {
			// Force queries to run
			let opt = &opt.new_with_force(Force::Table(Arc::new([tb_def.clone()])));
			// Remove the table data
			let key = crate::key::table::all::new(ns, db, &self.name);
			txn.delp(&key).await?;
			// Process each foreign table
			for ft in view.what.iter() {
				// Save the view config
				let key = crate::key::table::ft::new(ns, db, ft, &self.name);
				txn.set(&key, &tb_def, None).await?;
				// Refresh the table cache
				let Some(foreign_tb) = txn.get_tb(ns, db, ft).await? else {
					bail!(Error::TbNotFound {
						name: ft.to_string(),
					});
				};

				txn.put_tb(
					ns_name,
					db_name,
<<<<<<< HEAD
					&TableDefinition {
=======
					TableDefinition {
>>>>>>> 15589c5d
						cache_tables_ts: Uuid::now_v7(),
						..foreign_tb.as_ref().clone()
					},
				)
				.await?;

				// Clear the cache
				if let Some(cache) = ctx.get_cache() {
					cache.clear_tb(ns, db, ft);
				}
				// Clear the cache
				txn.clear_cache();
				// Process the view data
				let stm = UpdateStatement {
					what: vec![Expr::Table(ft.clone())],
					output: Some(Output::None),
					..UpdateStatement::default()
				};
				stm.compute(stk, ctx, opt, doc).await?;
			}
		}
		// Clear the cache
		if let Some(cache) = ctx.get_cache() {
			cache.clear_tb(ns, db, &self.name);
		}
		// Clear the cache
		txn.clear_cache();
		// Ok all good
		Ok(Value::None)
	}
}

impl DefineTableStatement {
	/// Checks if this is a TYPE RELATION table
	pub fn is_relation(&self) -> bool {
		matches!(self.table_type, TableType::Relation(_))
	}
	/// Checks if this table allows graph edges / relations
	pub fn allows_relation(&self) -> bool {
		matches!(self.table_type, TableType::Relation(_) | TableType::Any)
	}
	/// Checks if this table allows normal records / documents
	pub fn allows_normal(&self) -> bool {
		matches!(self.table_type, TableType::Normal | TableType::Any)
	}
	/// Used to add relational fields to existing table records
	///
	/// Returns the cache key ts.
	pub async fn add_in_out_fields(
		txn: &Transaction,
		ns: NamespaceId,
		db: DatabaseId,
		tb: &mut TableDefinition,
	) -> Result<()> {
		// Add table relational fields
		if let TableType::Relation(rel) = &tb.table_type {
			// Set the `in` field as a DEFINE FIELD definition
			{
				let key = crate::key::table::fd::new(ns, db, &tb.name, "in");
				let val = rel.from.clone().unwrap_or(Kind::Record(vec![]));
				txn.set(
					&key,
					&FieldDefinition {
						name: Idiom::from(IN.to_vec()),
						what: tb.name.clone(),
						field_kind: Some(val),
						..Default::default()
					},
					None,
				)
				.await?;
			}
			// Set the `out` field as a DEFINE FIELD definition
			{
				let key = crate::key::table::fd::new(ns, db, &tb.name, "out");
				let val = rel.to.clone().unwrap_or(Kind::Record(vec![]));
				txn.set(
					&key,
					&FieldDefinition {
						name: Idiom::from(OUT.to_vec()),
						what: tb.name.clone(),
						field_kind: Some(val),
						..Default::default()
					},
					None,
				)
				.await?;
			}
			// Refresh the table cache for the fields
			tb.cache_fields_ts = Uuid::now_v7();
		}
		Ok(())
	}
}

impl Display for DefineTableStatement {
	fn fmt(&self, f: &mut fmt::Formatter) -> fmt::Result {
		write!(f, "DEFINE TABLE")?;
		match self.kind {
			DefineKind::Default => {}
			DefineKind::Overwrite => write!(f, " OVERWRITE")?,
			DefineKind::IfNotExists => write!(f, " IF NOT EXISTS")?,
		}
		write!(f, " {}", self.name)?;
		write!(f, " TYPE")?;
		match &self.table_type {
			TableType::Normal => {
				f.write_str(" NORMAL")?;
			}
			TableType::Relation(rel) => {
				f.write_str(" RELATION")?;
				if let Some(Kind::Record(kind)) = &rel.from {
					write!(f, " IN ",)?;
					for (idx, k) in kind.iter().enumerate() {
						if idx != 0 {
							write!(f, " | ")?;
						}
						k.fmt(f)?;
					}
				}
				if let Some(Kind::Record(kind)) = &rel.to {
					write!(f, " OUT ",)?;
					for (idx, k) in kind.iter().enumerate() {
						if idx != 0 {
							write!(f, " | ")?;
						}
						k.fmt(f)?;
					}
				}
				if rel.enforced {
					write!(f, " ENFORCED")?;
				}
			}
			TableType::Any => {
				f.write_str(" ANY")?;
			}
		}
		if self.drop {
			f.write_str(" DROP")?;
		}
		f.write_str(if self.full {
			" SCHEMAFULL"
		} else {
			" SCHEMALESS"
		})?;
		if let Some(ref comment) = self.comment {
			write!(f, " COMMENT {comment}")?
		}
		if let Some(ref v) = self.view {
			write!(f, " {v}")?
		}
		if let Some(ref v) = self.changefeed {
			write!(f, " {v}")?;
		}
		let _indent = if is_pretty() {
			Some(pretty_indent())
		} else {
			f.write_char(' ')?;
			None
		};
		write!(f, "{}", self.permissions)?;
		Ok(())
	}
}

impl InfoStructure for DefineTableStatement {
	fn structure(self) -> Value {
		Value::from(map! {
			"name".to_string() => self.name.structure(),
			"drop".to_string() => self.drop.into(),
			"full".to_string() => self.full.into(),
			"kind".to_string() => self.table_type.structure(),
			"view".to_string(), if let Some(v) = self.view => v.structure(),
			"changefeed".to_string(), if let Some(v) = self.changefeed => v.structure(),
			"permissions".to_string() => self.permissions.structure(),
			"comment".to_string(), if let Some(v) = self.comment => v.into(),
		})
	}
}<|MERGE_RESOLUTION|>--- conflicted
+++ resolved
@@ -95,19 +95,13 @@
 		// Add table relational fields
 		Self::add_in_out_fields(&txn, ns, db, &mut tb_def).await?;
 
-<<<<<<< HEAD
-		// Set the table definition
-		{
-			txn.put_tb(ns_name, db_name, &tb_def).await?;
-=======
 		// Record definition change
 		if self.changefeed.is_some() {
 			txn.lock().await.record_table_change(ns, db, &self.name, &tb_def);
->>>>>>> 15589c5d
 		}
 
 		// Update the catalog
-		txn.put_tb(ns_name, db_name, tb_def.clone()).await?;
+		txn.put_tb(ns_name, db_name, &tb_def).await?;
 
 		// Clear the cache
 		if let Some(cache) = ctx.get_cache() {
@@ -137,11 +131,7 @@
 				txn.put_tb(
 					ns_name,
 					db_name,
-<<<<<<< HEAD
 					&TableDefinition {
-=======
-					TableDefinition {
->>>>>>> 15589c5d
 						cache_tables_ts: Uuid::now_v7(),
 						..foreign_tb.as_ref().clone()
 					},
