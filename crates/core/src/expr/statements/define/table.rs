use std::collections::HashMap;
use std::sync::Arc;

use anyhow::{Result, bail};
use reblessive::tree::Stk;
use uuid::Uuid;

use super::DefineKind;
use crate::catalog::aggregation::{
	self, AggregateFields, Aggregation, AggregationAnalysis, AggregationStat,
};
use crate::catalog::providers::TableProvider;
use crate::catalog::{
	DatabaseId, FieldDefinition, Metadata, NamespaceId, Permissions, Record, RecordType,
	TableDefinition, TableType, ViewDefinition,
};
use crate::ctx::Context;
use crate::dbs::Options;
use crate::doc::{self, CursorDoc, Document};
use crate::err::Error;
use crate::expr::changefeed::ChangeFeed;
use crate::expr::field::Selector;
use crate::expr::parameterize::expr_to_ident;
use crate::expr::paths::{IN, OUT};
use crate::expr::{
	Base, BinaryOperator, Cond, Expr, Field, Fields, FlowResultExt, Function, FunctionCall, Group,
	Groups, Idiom, Kind, Literal, SelectStatement, View,
};
<<<<<<< HEAD
use crate::fmt::{CoverStmts, EscapeIdent, is_pretty, pretty_indent};
=======
>>>>>>> 51c06a74
use crate::iam::{Action, ResourceKind};
use crate::key;
use crate::kvs::Transaction;
use crate::val::{Array, Number, RecordId, RecordIdKey, Value};

#[derive(Clone, Debug, Eq, PartialEq, Hash)]
pub(crate) struct DefineTableStatement {
	pub kind: DefineKind,
	pub id: Option<u32>,
	pub name: Expr,
	pub drop: bool,
	pub full: bool,
	pub view: Option<View>,
	pub permissions: Permissions,
	pub changefeed: Option<ChangeFeed>,
	pub comment: Expr,
	pub table_type: TableType,
}

impl Default for DefineTableStatement {
	fn default() -> Self {
		Self {
			kind: DefineKind::Default,
			id: None,
			name: Expr::Literal(Literal::String(String::new())),
			drop: false,
			full: false,
			view: None,
			permissions: Permissions::default(),
			changefeed: None,
			comment: Expr::Literal(Literal::None),
			table_type: TableType::default(),
		}
	}
}

impl DefineTableStatement {
	pub(crate) async fn compute(
		&self,
		stk: &mut Stk,
		ctx: &Context,
		opt: &Options,
		doc: Option<&CursorDoc>,
	) -> Result<Value> {
		// Allowed to run?
		opt.is_allowed(Action::Edit, ResourceKind::Table, &Base::Db)?;

		// Process the name
		let name = expr_to_ident(stk, ctx, opt, doc, &self.name, "table name").await?;

		// Get the NS and DB
		let (ns_name, db_name) = opt.ns_db()?;
		let (ns, db) = ctx.get_ns_db_ids(opt).await?;
		// Fetch the transaction
		let txn = ctx.tx();
		// Check if the definition exists
		let table_id = if let Some(tb) = txn.get_tb(ns, db, &name).await? {
			match self.kind {
				DefineKind::Default => {
					if !opt.import {
						bail!(Error::TbAlreadyExists {
							name: name.clone(),
						});
					}
				}
				DefineKind::Overwrite => {}
				DefineKind::IfNotExists => return Ok(Value::None),
			}

			tb.table_id
		} else {
			ctx.try_get_sequences()?.next_table_id(Some(ctx), ns, db).await?
		};

		let comment = stk
			.run(|stk| self.comment.compute(stk, ctx, opt, doc))
			.await
			.catch_return()?
			.cast_to()?;

		// Process the statement
		let cache_ts = Uuid::now_v7();
		let mut tb_def = TableDefinition {
			namespace_id: ns,
			database_id: db,
			table_id,
			name: name.clone(),
			drop: self.drop,
			schemafull: self.full,
			table_type: self.table_type.clone(),
			view: self.view.clone().map(|v| v.to_definition()).transpose()?,
			permissions: self.permissions.clone(),
			comment,
			changefeed: self.changefeed,

			cache_fields_ts: cache_ts,
			cache_events_ts: cache_ts,
			cache_indexes_ts: cache_ts,
			cache_tables_ts: cache_ts,
		};

		// Add table relational fields
		Self::add_in_out_fields(&txn, ns, db, &mut tb_def).await?;

		// Record definition change
		if self.changefeed.is_some() {
			txn.changefeed_buffer_table_change(ns, db, &name, &tb_def);
		}

		// Update the catalog
		txn.put_tb(ns_name, db_name, &tb_def).await?;

		// Clear the cache
		if let Some(cache) = ctx.get_cache() {
			cache.clear_tb(ns, db, &name);
		}
		// Clear the cache
		txn.clear_cache();
		// Check if table is a view
		if let Some(view) = &tb_def.view {
			// Remove the table data
			let key = crate::key::table::all::new(ns, db, &name);
			txn.delp(&key).await?;

			let (ViewDefinition::Materialized {
				tables,
				..
			}
			| ViewDefinition::Aggregated {
				tables,
				..
			}
			| ViewDefinition::Select {
				tables,
				..
			}) = &view;

			// Process each foreign table
			for ft in tables.iter() {
				// Save the view config
				let key = crate::key::table::ft::new(ns, db, ft, &name);
				txn.set(&key, &tb_def, None).await?;
				// Refresh the table cache
				let Some(foreign_tb) = txn.get_tb(ns, db, ft).await? else {
					bail!(Error::TbNotFound {
						name: ft.clone(),
					});
				};

				txn.put_tb(
					ns_name,
					db_name,
					&TableDefinition {
						cache_tables_ts: Uuid::now_v7(),
						..foreign_tb.as_ref().clone()
					},
				)
				.await?;

				// Clear the cache
				if let Some(cache) = ctx.get_cache() {
					cache.clear_tb(ns, db, ft);
				}
				// Clear the cache
				txn.clear_cache();
			}

			Self::initialize_view(stk, ctx, opt, &name, view).await?;
		}
		// Clear the cache
		if let Some(cache) = ctx.get_cache() {
			cache.clear_tb(ns, db, &name);
		}
		// Clear the cache
		txn.clear_cache();
		// Ok all good
		Ok(Value::None)
	}

	async fn initialize_view(
		stk: &mut Stk,
		ctx: &Context,
		opt: &Options,
		view_table_name: &str,
		view: &ViewDefinition,
	) -> Result<()> {
		match view {
			ViewDefinition::Select {
				..
			} => {}
			ViewDefinition::Materialized {
				fields,
				tables,
				condition,
			} => {
				Self::initialize_materialized_view(
					stk,
					ctx,
					opt,
					view_table_name,
					fields,
					tables,
					condition.as_ref(),
				)
				.await?;
			}
			ViewDefinition::Aggregated {
				analysis,
				tables,
				condition,
				..
			} => {
				Self::initialize_aggregate_view(
					stk,
					ctx,
					opt,
					view_table_name,
					analysis,
					condition.as_ref(),
					tables,
				)
				.await?;
			}
		}
		Ok(())
	}

	async fn initialize_materialized_view(
		stk: &mut Stk,
		ctx: &Context,
		opt: &Options,
		view_table_name: &str,
		fields: &Fields,
		tables: &[String],
		condition: Option<&Expr>,
	) -> Result<()> {
		let select = SelectStatement {
			expr: fields.clone(),
			what: tables.iter().map(|x| Expr::Table(x.clone())).collect(),
			cond: condition.cloned().map(Cond),
			..Default::default()
		};

		let Value::Array(Array(v)) = select.compute(stk, ctx, opt, None).await? else {
			fail!("initial select for view did not return an array");
		};

		let tx = ctx.tx();
		let (ns, db) = ctx.get_ns_db_ids(opt).await?;

		for v in v {
			let Value::Object(mut o) = v else {
				fail!("initial select for view did not return an array of objects");
			};

			let Some(Value::RecordId(id)) = o.remove("id") else {
				fail!("select results did not contain a record id");
			};

			let key = key::record::new(ns, db, view_table_name, &id.key);
			let record = Arc::new(Record::new(Value::Object(o).into()));
			tx.put(&key, &record, None).await?;

			Document::run_triggers(
				stk,
				ctx,
				opt,
				id.into(),
				doc::Action::Create,
				None,
				Some(record),
			)
			.await?;

			yield_now!();
		}

		Ok(())
	}

	async fn initialize_aggregate_view(
		stk: &mut Stk,
		ctx: &Context,
		opt: &Options,
		view_table_name: &str,
		analysis: &AggregationAnalysis,
		condition: Option<&Expr>,
		tables: &[String],
	) -> Result<()> {
		// To initialize the materialized aggregate view we not only need to initialize records in
		// the view but also find the AggregationStat values.
		// For math::max, and count this is easy, just run a select with the same aggregate.
		// However for mean we don't need to know the mean itself but actually the sum and count.

		#[derive(Clone, Eq, PartialEq, Hash)]
		pub enum SelectAggr {
			// Only used to do initial select.
			PowSum(usize),
			Base(Aggregation),
		}

		// Find out what we need to calculate to initialize the aggregation stats.
		let mut required_values = HashMap::new();
		for aggregation in analysis.aggregations.iter() {
			match aggregation {
				Aggregation::Count => {
					let len = required_values.len();
					required_values.entry(SelectAggr::Base(Aggregation::Count)).or_insert(len);
				}
				Aggregation::CountValue(arg) => {
					let len = required_values.len();
					required_values
						.entry(SelectAggr::Base(Aggregation::CountValue(*arg)))
						.or_insert(len);
				}
				Aggregation::NumberMax(arg) => {
					let len = required_values.len();
					required_values
						.entry(SelectAggr::Base(Aggregation::NumberMax(*arg)))
						.or_insert(len);
				}
				Aggregation::NumberMin(arg) => {
					let len = required_values.len();
					required_values
						.entry(SelectAggr::Base(Aggregation::NumberMin(*arg)))
						.or_insert(len);
				}
				Aggregation::Sum(arg) => {
					let len = required_values.len();
					required_values.entry(SelectAggr::Base(Aggregation::Sum(*arg))).or_insert(len);
				}
				Aggregation::Mean(arg) => {
					// So here for example we need to know 2 things. First the sum for argument
					// `arg` and the record count for the group.
					let len = required_values.len();
					required_values.entry(SelectAggr::Base(Aggregation::Sum(*arg))).or_insert(len);
					let len = required_values.len();
					required_values.entry(SelectAggr::Base(Aggregation::Count)).or_insert(len);
				}
				Aggregation::DatetimeMax(arg) => {
					let len = required_values.len();
					required_values
						.entry(SelectAggr::Base(Aggregation::DatetimeMax(*arg)))
						.or_insert(len);
				}
				Aggregation::DatetimeMin(arg) => {
					let len = required_values.len();
					required_values
						.entry(SelectAggr::Base(Aggregation::DatetimeMin(*arg)))
						.or_insert(len);
				}
				Aggregation::StdDev(arg) | Aggregation::Variance(arg) => {
					let len = required_values.len();
					required_values.entry(SelectAggr::Base(Aggregation::Sum(*arg))).or_insert(len);
					let len = required_values.len();
					required_values.entry(SelectAggr::PowSum(*arg)).or_insert(len);
					let len = required_values.len();
					required_values.entry(SelectAggr::Base(Aggregation::Count)).or_insert(len);
				}
				Aggregation::Accumulate(_) => {
					fail!("Accumulate aggregation is not supported in materialized views")
				}
			}
		}

		let mut aggregate_value_expr = Vec::with_capacity(required_values.len());
		for (aggregation, idx) in required_values.iter() {
			let expr = Expr::FunctionCall(Box::new(match aggregation {
				SelectAggr::PowSum(arg) => {
					let expr = Expr::Binary {
						left: Box::new(analysis.aggregate_arguments[*arg].clone()),
						op: BinaryOperator::Power,
						right: Box::new(Expr::Literal(Literal::Integer(2))),
					};
					FunctionCall {
						receiver: Function::Normal("count".to_string()),
						arguments: vec![expr],
					}
				}
				SelectAggr::Base(aggregation) => match aggregation {
					Aggregation::Count => FunctionCall {
						receiver: Function::Normal("count".to_string()),
						arguments: Vec::new(),
					},
					Aggregation::CountValue(arg) => FunctionCall {
						receiver: Function::Normal("count".to_string()),
						arguments: vec![analysis.aggregate_arguments[*arg].clone()],
					},
					Aggregation::NumberMax(arg) => FunctionCall {
						receiver: Function::Normal("math::max".to_string()),
						arguments: vec![analysis.aggregate_arguments[*arg].clone()],
					},
					Aggregation::NumberMin(arg) => FunctionCall {
						receiver: Function::Normal("math::min".to_string()),
						arguments: vec![analysis.aggregate_arguments[*arg].clone()],
					},
					Aggregation::Sum(arg) => FunctionCall {
						receiver: Function::Normal("math::sum".to_string()),
						arguments: vec![analysis.aggregate_arguments[*arg].clone()],
					},
					Aggregation::Mean(arg) => FunctionCall {
						receiver: Function::Normal("math::mean".to_string()),
						arguments: vec![analysis.aggregate_arguments[*arg].clone()],
					},
					Aggregation::DatetimeMax(arg) => FunctionCall {
						receiver: Function::Normal("time::max".to_string()),
						arguments: vec![analysis.aggregate_arguments[*arg].clone()],
					},
					Aggregation::DatetimeMin(arg) => FunctionCall {
						receiver: Function::Normal("time::min".to_string()),
						arguments: vec![analysis.aggregate_arguments[*arg].clone()],
					},
					Aggregation::StdDev(_) | Aggregation::Variance(_) => {
						// Not used for initialization.
						unreachable!()
					}
					Aggregation::Accumulate(_) => {
						fail!("Accumulate aggregation is not supported in materialized views")
					}
				},
			}));

			if aggregate_value_expr.len() > *idx {
				aggregate_value_expr[*idx] = expr;
			} else {
				for _ in aggregate_value_expr.len()..*idx {
					// Temp value, overwritten later
					aggregate_value_expr.push(Expr::Break);
				}
				aggregate_value_expr.push(expr)
			}
		}

		let mut fields = Vec::new();

		let mut groups = Vec::new();
		for (idx, g) in analysis.group_expressions.iter().enumerate() {
			let alias = format!("g{}", idx);
			fields.push(Field::Single(Selector {
				expr: g.clone(),
				alias: Some(Idiom::field(alias.clone())),
			}));
			groups.push(Group(Idiom::field(alias)));
		}

		// calculated aggregations return in field 'a'
		fields.push(Field::Single(Selector {
			expr: Expr::Literal(Literal::Array(aggregate_value_expr)),
			alias: Some(Idiom::field("a".to_string())),
		}));

		let stmt = SelectStatement {
			// SELECT [aggregate1, aggregate2, ..] as a, group_expr1 as g0, group_expr2 as g1, ..
			expr: Fields::Select(fields),
			// WHERE cond
			cond: condition.cloned().map(Cond),
			// GROUP BY g0,g1,..
			group: Some(Groups(groups)),
			what: tables.iter().map(|x| Expr::Table(x.clone())).collect(),
			..Default::default()
		};
		let res = stmt.compute(stk, ctx, opt, None).await?;
		let Value::Array(res) = res else {
			fail!("initial select for view did not return an array");
		};

		let (ns, db) = ctx.get_ns_db_ids(opt).await?;
		let tx = ctx.tx();

		for r in res {
			let Value::Object(mut obj) = r else {
				fail!("select without VALUE did not return an object");
			};

			let mut group = Vec::with_capacity(analysis.group_expressions.len());
			for g in 0..analysis.group_expressions.len() {
				let Some(x) = obj.remove(&format!("g{g}")) else {
					fail!("select result did not contain a field for a selection");
				};
				group.push(x);
			}

			let Some(Value::Array(Array(aggregate_stats))) = obj.remove("a") else {
				fail!("select result did not contain a field for a selection");
			};

			let mut stats = Vec::with_capacity(analysis.aggregations.len());
			for a in analysis.aggregations.iter() {
				match *a {
					Aggregation::Count => {
						let idx = required_values[&SelectAggr::Base(Aggregation::Count)];
						let Value::Number(Number::Int(i)) = &aggregate_stats[idx] else {
							fail!("initial select statement did not return the right value")
						};
						stats.push(AggregationStat::Count {
							count: *i,
						});
					}
					Aggregation::CountValue(arg) => {
						let idx = required_values[&SelectAggr::Base(Aggregation::CountValue(arg))];
						let Value::Number(Number::Int(i)) = &aggregate_stats[idx] else {
							fail!("initial select statement did not return the right value")
						};
						stats.push(AggregationStat::CountValue {
							arg,
							count: *i,
						});
					}
					Aggregation::NumberMax(arg) => {
						let idx = required_values[&SelectAggr::Base(Aggregation::NumberMax(arg))];
						let Value::Number(n) = &aggregate_stats[idx] else {
							fail!("initial select statement did not return the right value")
						};
						stats.push(AggregationStat::NumberMax {
							arg,
							max: *n,
						});
					}
					Aggregation::NumberMin(arg) => {
						let idx = required_values[&SelectAggr::Base(Aggregation::NumberMin(arg))];
						let Value::Number(n) = &aggregate_stats[idx] else {
							fail!("initial select statement did not return the right value")
						};
						stats.push(AggregationStat::NumberMin {
							arg,
							min: *n,
						});
					}
					Aggregation::Sum(arg) => {
						let idx = required_values[&SelectAggr::Base(Aggregation::Sum(arg))];
						let Value::Number(n) = &aggregate_stats[idx] else {
							fail!("initial select statement did not return the right value")
						};

						stats.push(AggregationStat::Sum {
							arg,
							sum: *n,
						});
					}
					Aggregation::Mean(arg) => {
						let idx = required_values[&SelectAggr::Base(Aggregation::Sum(arg))];
						let Value::Number(n) = &aggregate_stats[idx] else {
							fail!("initial select statement did not return the right value")
						};
						let idx = required_values[&SelectAggr::Base(Aggregation::Count)];
						let Value::Number(Number::Int(i)) = &aggregate_stats[idx] else {
							fail!("initial select statement did not return the right value")
						};

						stats.push(AggregationStat::Mean {
							arg,
							sum: *n,
							count: *i,
						});
					}
					Aggregation::DatetimeMax(arg) => {
						let idx = required_values[&SelectAggr::Base(Aggregation::DatetimeMax(arg))];
						let Value::Datetime(d) = &aggregate_stats[idx] else {
							fail!("initial select statement did not return the right value")
						};

						stats.push(AggregationStat::TimeMax {
							arg,
							max: d.clone(),
						});
					}
					Aggregation::DatetimeMin(arg) => {
						let idx = required_values[&SelectAggr::Base(Aggregation::DatetimeMax(arg))];
						let Value::Datetime(d) = &aggregate_stats[idx] else {
							fail!("initial select statement did not return the right value")
						};

						stats.push(AggregationStat::TimeMax {
							arg,
							max: d.clone(),
						});
					}
					Aggregation::StdDev(arg) => {
						let idx = required_values[&SelectAggr::Base(Aggregation::Sum(arg))];
						let Value::Number(sum) = &aggregate_stats[idx] else {
							fail!("initial select statement did not return the right value")
						};
						let idx = required_values[&SelectAggr::PowSum(arg)];
						let Value::Number(sum_of_squares) = &aggregate_stats[idx] else {
							fail!("initial select statement did not return the right value")
						};
						let idx = required_values[&SelectAggr::Base(Aggregation::Count)];
						let Value::Number(Number::Int(count)) = &aggregate_stats[idx] else {
							fail!("initial select statement did not return the right value")
						};

						stats.push(AggregationStat::StdDev {
							arg,
							sum: *sum,
							sum_of_squares: *sum_of_squares,
							count: *count,
						});
					}
					Aggregation::Variance(arg) => {
						let idx = required_values[&SelectAggr::Base(Aggregation::Sum(arg))];
						let Value::Number(sum) = &aggregate_stats[idx] else {
							fail!("initial select statement did not return the right value")
						};
						let idx = required_values[&SelectAggr::PowSum(arg)];
						let Value::Number(sum_of_squares) = &aggregate_stats[idx] else {
							fail!("initial select statement did not return the right value")
						};
						let idx = required_values[&SelectAggr::Base(Aggregation::Count)];
						let Value::Number(Number::Int(count)) = &aggregate_stats[idx] else {
							fail!("initial select statement did not return the right value")
						};

						stats.push(AggregationStat::Variance {
							arg,
							sum: *sum,
							sum_of_squares: *sum_of_squares,
							count: *count,
						});
					}
					Aggregation::Accumulate {
						..
					} => fail!("Accumulate aggregation is not supported in materialized views"),
				}
			}

			// We have now computed the aggregation stats so now we need to insert the record.
			// first calculate the actual value for the record.

			let doc = Value::Object(aggregation::create_field_document(&group, &stats)).into();

			let mut data = Value::empty_object();

			match &analysis.fields {
				AggregateFields::Value(_) => {
					fail!("Value selectors are not supported on views");
				}
				AggregateFields::Fields(items) => {
					for (name, expr) in items {
						let res = stk
							.run(|stk| expr.compute(stk, ctx, opt, Some(&doc)))
							.await
							.catch_return()?;
						data.set(stk, ctx, opt, name.as_ref(), res).await?;
					}
				}
			};

			let record = Arc::new(Record {
				metadata: Some(Metadata {
					record_type: RecordType::Table,
					aggregation_stats: stats,
				}),
				data: data.into(),
			});

			let key = RecordIdKey::Array(Array(group));
			tx.put_record(ns, db, view_table_name, &key, record.clone(), None).await?;

			let id = Arc::new(RecordId {
				table: view_table_name.to_owned(),
				key,
			});
			Document::run_triggers(stk, ctx, opt, id, doc::Action::Create, None, Some(record))
				.await?;

			yield_now!();
		}

		Ok(())
	}

	/// Used to add relational fields to existing table records
	///
	/// Returns the cache key ts.
	pub async fn add_in_out_fields(
		txn: &Transaction,
		ns: NamespaceId,
		db: DatabaseId,
		tb: &mut TableDefinition,
	) -> Result<()> {
		// Add table relational fields
		if let TableType::Relation(rel) = &tb.table_type {
			// Set the `in` field as a DEFINE FIELD definition
			{
				let key = crate::key::table::fd::new(ns, db, &tb.name, "in");
				let val = rel.from.clone().unwrap_or(Kind::Record(vec![]));
				txn.set(
					&key,
					&FieldDefinition {
						name: Idiom::from(IN.to_vec()),
						what: tb.name.clone(),
						field_kind: Some(val),
						..Default::default()
					},
					None,
				)
				.await?;
			}
			// Set the `out` field as a DEFINE FIELD definition
			{
				let key = crate::key::table::fd::new(ns, db, &tb.name, "out");
				let val = rel.to.clone().unwrap_or(Kind::Record(vec![]));
				txn.set(
					&key,
					&FieldDefinition {
						name: Idiom::from(OUT.to_vec()),
						what: tb.name.clone(),
						field_kind: Some(val),
						..Default::default()
					},
					None,
				)
				.await?;
			}
			// Refresh the table cache for the fields
			tb.cache_fields_ts = Uuid::now_v7();
		}
		Ok(())
	}
<<<<<<< HEAD
}

impl Display for DefineTableStatement {
	fn fmt(&self, f: &mut fmt::Formatter) -> fmt::Result {
		write!(f, "DEFINE TABLE")?;
		match self.kind {
			DefineKind::Default => {}
			DefineKind::Overwrite => write!(f, " OVERWRITE")?,
			DefineKind::IfNotExists => write!(f, " IF NOT EXISTS")?,
		}
		write!(f, " {}", CoverStmts(&self.name))?;
		write!(f, " TYPE")?;
		match &self.table_type {
			TableType::Normal => {
				f.write_str(" NORMAL")?;
			}
			TableType::Relation(rel) => {
				f.write_str(" RELATION")?;
				if let Some(Kind::Record(kind)) = &rel.from {
					write!(f, " IN ",)?;
					for (idx, k) in kind.iter().enumerate() {
						if idx != 0 {
							write!(f, " | ")?;
						}
						EscapeIdent(k).fmt(f)?;
					}
				}
				if let Some(Kind::Record(kind)) = &rel.to {
					write!(f, " OUT ",)?;
					for (idx, k) in kind.iter().enumerate() {
						if idx != 0 {
							write!(f, " | ")?;
						}
						EscapeIdent(k).fmt(f)?;
					}
				}
				if rel.enforced {
					write!(f, " ENFORCED")?;
				}
			}
			TableType::Any => {
				f.write_str(" ANY")?;
			}
		}
		if self.drop {
			f.write_str(" DROP")?;
		}
		f.write_str(if self.full {
			" SCHEMAFULL"
		} else {
			" SCHEMALESS"
		})?;
		if !matches!(self.comment, Expr::Literal(Literal::None)) {
			write!(f, " COMMENT {}", CoverStmts(&self.comment))?;
		}
		if let Some(ref v) = self.view {
			write!(f, " {v}")?
		}
		if let Some(ref v) = self.changefeed {
			write!(f, " {v}")?;
		}
		let _indent = if is_pretty() {
			Some(pretty_indent())
		} else {
			f.write_char(' ')?;
			None
		};
		write!(f, "{}", self.permissions)?;
		Ok(())
	}
=======
>>>>>>> 51c06a74
}<|MERGE_RESOLUTION|>--- conflicted
+++ resolved
@@ -26,10 +26,6 @@
 	Base, BinaryOperator, Cond, Expr, Field, Fields, FlowResultExt, Function, FunctionCall, Group,
 	Groups, Idiom, Kind, Literal, SelectStatement, View,
 };
-<<<<<<< HEAD
-use crate::fmt::{CoverStmts, EscapeIdent, is_pretty, pretty_indent};
-=======
->>>>>>> 51c06a74
 use crate::iam::{Action, ResourceKind};
 use crate::key;
 use crate::kvs::Transaction;
@@ -749,77 +745,4 @@
 		}
 		Ok(())
 	}
-<<<<<<< HEAD
-}
-
-impl Display for DefineTableStatement {
-	fn fmt(&self, f: &mut fmt::Formatter) -> fmt::Result {
-		write!(f, "DEFINE TABLE")?;
-		match self.kind {
-			DefineKind::Default => {}
-			DefineKind::Overwrite => write!(f, " OVERWRITE")?,
-			DefineKind::IfNotExists => write!(f, " IF NOT EXISTS")?,
-		}
-		write!(f, " {}", CoverStmts(&self.name))?;
-		write!(f, " TYPE")?;
-		match &self.table_type {
-			TableType::Normal => {
-				f.write_str(" NORMAL")?;
-			}
-			TableType::Relation(rel) => {
-				f.write_str(" RELATION")?;
-				if let Some(Kind::Record(kind)) = &rel.from {
-					write!(f, " IN ",)?;
-					for (idx, k) in kind.iter().enumerate() {
-						if idx != 0 {
-							write!(f, " | ")?;
-						}
-						EscapeIdent(k).fmt(f)?;
-					}
-				}
-				if let Some(Kind::Record(kind)) = &rel.to {
-					write!(f, " OUT ",)?;
-					for (idx, k) in kind.iter().enumerate() {
-						if idx != 0 {
-							write!(f, " | ")?;
-						}
-						EscapeIdent(k).fmt(f)?;
-					}
-				}
-				if rel.enforced {
-					write!(f, " ENFORCED")?;
-				}
-			}
-			TableType::Any => {
-				f.write_str(" ANY")?;
-			}
-		}
-		if self.drop {
-			f.write_str(" DROP")?;
-		}
-		f.write_str(if self.full {
-			" SCHEMAFULL"
-		} else {
-			" SCHEMALESS"
-		})?;
-		if !matches!(self.comment, Expr::Literal(Literal::None)) {
-			write!(f, " COMMENT {}", CoverStmts(&self.comment))?;
-		}
-		if let Some(ref v) = self.view {
-			write!(f, " {v}")?
-		}
-		if let Some(ref v) = self.changefeed {
-			write!(f, " {v}")?;
-		}
-		let _indent = if is_pretty() {
-			Some(pretty_indent())
-		} else {
-			f.write_char(' ')?;
-			None
-		};
-		write!(f, "{}", self.permissions)?;
-		Ok(())
-	}
-=======
->>>>>>> 51c06a74
 }