use crate::ctx::Context;
use crate::dbs::Options;
use crate::doc::CursorDoc;
use crate::err::Error;
use crate::expr::escape::QuoteStr;
use crate::expr::fmt::Fmt;
use crate::expr::statements::info::InfoStructure;
use crate::expr::user::UserDuration;
use crate::expr::{Base, Ident};
use crate::iam::{Action, ResourceKind};
<<<<<<< HEAD
use crate::val::{Strand, Value};
=======
use crate::kvs::impl_kv_value_revisioned;
>>>>>>> 3bd63f7b
use anyhow::{Result, bail};
use argon2::Argon2;
use argon2::password_hash::{PasswordHasher, SaltString};
use rand::Rng as _;
use rand::distributions::Alphanumeric;
use rand::rngs::OsRng;
use revision::revisioned;
use serde::{Deserialize, Serialize};
use std::fmt::{self, Display};

use super::DefineKind;

#[revisioned(revision = 1)]
#[derive(Clone, Debug, Default, Eq, PartialEq, Serialize, Deserialize, Hash)]
#[cfg_attr(feature = "arbitrary", derive(arbitrary::Arbitrary))]
pub struct DefineUserStatement {
	pub kind: DefineKind,
	pub name: Ident,
	pub base: Base,
	pub hash: String,
	pub code: String,
	pub roles: Vec<Ident>,
	pub duration: UserDuration,
	pub comment: Option<Strand>,
}

<<<<<<< HEAD
impl DefineUserStatement {
	pub fn new_with_password(base: Base, user: Strand, pass: &str, role: Ident) -> Self {
=======
impl_kv_value_revisioned!(DefineUserStatement);

#[expect(clippy::fallible_impl_from)]
impl From<(Base, &str, &str, &str)> for DefineUserStatement {
	fn from((base, user, pass, role): (Base, &str, &str, &str)) -> Self {
>>>>>>> 3bd63f7b
		DefineUserStatement {
			kind: DefineKind::Default,
			base,
			name: Ident::from_strand(user),
			hash: Argon2::default()
				.hash_password(pass.as_ref(), &SaltString::generate(&mut OsRng))
				.unwrap()
				.to_string(),
			code: rand::thread_rng()
				.sample_iter(&Alphanumeric)
				.take(128)
				.map(char::from)
				.collect::<String>(),
			roles: vec![role],
			duration: UserDuration::default(),
			comment: None,
		}
	}

	/// Process this type returning a computed simple Value
	pub(crate) async fn compute(
		&self,
		ctx: &Context,
		opt: &Options,
		_doc: Option<&CursorDoc>,
	) -> Result<Value> {
		// Allowed to run?
		opt.is_allowed(Action::Edit, ResourceKind::Actor, &self.base)?;
		// Check the statement type
		match self.base {
			Base::Root => {
				// Fetch the transaction
				let txn = ctx.tx();
				// Check if the definition exists
				if txn.get_root_user(&self.name).await.is_ok() {
					match self.kind {
						DefineKind::Default => {
							if !opt.import {
								bail!(Error::UserRootAlreadyExists {
									name: self.name.to_string(),
								});
							}
						}
						DefineKind::Overwrite => {}
						DefineKind::IfNotExists => return Ok(Value::None),
					}
				}
				// Process the statement
				let key = crate::key::root::us::new(&self.name);
				txn.set(
					&key,
					&DefineUserStatement {
						// Don't persist the `IF NOT EXISTS` clause to schema
						kind: DefineKind::Default,
						..self.clone()
					},
					None,
				)
				.await?;
				// Clear the cache
				txn.clear_cache();
				// Ok all good
				Ok(Value::None)
			}
			Base::Ns => {
				// Fetch the transaction
				let txn = ctx.tx();
				// Check if the definition exists
				if txn.get_ns_user(opt.ns()?, &self.name).await.is_ok() {
					match self.kind {
						DefineKind::Default => {
							if !opt.import {
								bail!(Error::UserNsAlreadyExists {
									name: self.name.to_string(),
									ns: opt.ns()?.into(),
								});
							}
						}
						DefineKind::Overwrite => {}
						DefineKind::IfNotExists => return Ok(Value::None),
					}
				}
				// Process the statement
				let key = crate::key::namespace::us::new(opt.ns()?, &self.name);
				txn.get_or_add_ns(opt.ns()?, opt.strict).await?;
				txn.set(
					&key,
					&DefineUserStatement {
						// Don't persist the `IF NOT EXISTS` clause to schema
						kind: DefineKind::Default,
						..self.clone()
					},
					None,
				)
				.await?;
				// Clear the cache
				txn.clear_cache();
				// Ok all good
				Ok(Value::None)
			}
			Base::Db => {
				// Fetch the transaction
				let txn = ctx.tx();
				// Check if the definition exists
				let (ns, db) = opt.ns_db()?;
				if txn.get_db_user(ns, db, &self.name).await.is_ok() {
					match self.kind {
						DefineKind::Default => {
							if !opt.import {
								bail!(Error::UserDbAlreadyExists {
									name: self.name.to_string(),
									ns: ns.into(),
									db: db.into(),
								});
							}
						}
						DefineKind::Overwrite => {}
						DefineKind::IfNotExists => return Ok(Value::None),
					}
				}
				// Process the statement
				let key = crate::key::database::us::new(ns, db, &self.name);
				txn.get_or_add_ns(ns, opt.strict).await?;
				txn.get_or_add_db(ns, db, opt.strict).await?;
				txn.set(
					&key,
					&DefineUserStatement {
						// Don't persist the `IF NOT EXISTS` clause to schema
						kind: DefineKind::Default,
						..self.clone()
					},
					None,
				)
				.await?;
				// Clear the cache
				txn.clear_cache();
				// Ok all good
				Ok(Value::None)
			}
			// Other levels are not supported
			_ => Err(anyhow::Error::new(Error::InvalidLevel(self.base.to_string()))),
		}
	}
}

impl Display for DefineUserStatement {
	fn fmt(&self, f: &mut fmt::Formatter) -> fmt::Result {
		write!(f, "DEFINE USER")?;
		match self.kind {
			DefineKind::Default => {}
			DefineKind::Overwrite => write!(f, " OVERWRITE")?,
			DefineKind::IfNotExists => write!(f, " IF NOT EXISTS")?,
		}
		write!(
			f,
			" {} ON {} PASSHASH {} ROLES {}",
			self.name,
			self.base,
			QuoteStr(&self.hash),
			Fmt::comma_separated(
				&self.roles.iter().map(|r| r.to_string().to_uppercase()).collect::<Vec<String>>()
			),
		)?;
		// Always print relevant durations so defaults can be changed in the future
		// If default values were not printed, exports would not be forward compatible
		// None values need to be printed, as they are different from the default values
		write!(f, " DURATION")?;
		write!(
			f,
			" FOR TOKEN {},",
			match self.duration.token {
				Some(dur) => format!("{}", dur),
				None => "NONE".to_string(),
			}
		)?;
		write!(
			f,
			" FOR SESSION {}",
			match self.duration.session {
				Some(dur) => format!("{}", dur),
				None => "NONE".to_string(),
			}
		)?;
		if let Some(ref v) = self.comment {
			write!(f, " COMMENT {v}")?
		}
		Ok(())
	}
}

impl InfoStructure for DefineUserStatement {
	fn structure(self) -> Value {
		Value::from(map! {
			"name".to_string() => self.name.structure(),
			"base".to_string() => self.base.structure(),
			"hash".to_string() => self.hash.into(),
			"roles".to_string() => self.roles.into_iter().map(Ident::structure).collect(),
			"duration".to_string() => Value::from(map! {
				"token".to_string() => self.duration.token.map(Value::from).unwrap_or(Value::None),
				"session".to_string() => self.duration.session.map(Value::from).unwrap_or(Value::None),
			}),
			"comment".to_string(), if let Some(v) = self.comment => v.into(),
		})
	}
}<|MERGE_RESOLUTION|>--- conflicted
+++ resolved
@@ -8,11 +8,8 @@
 use crate::expr::user::UserDuration;
 use crate::expr::{Base, Ident};
 use crate::iam::{Action, ResourceKind};
-<<<<<<< HEAD
+use crate::kvs::impl_kv_value_revisioned;
 use crate::val::{Strand, Value};
-=======
-use crate::kvs::impl_kv_value_revisioned;
->>>>>>> 3bd63f7b
 use anyhow::{Result, bail};
 use argon2::Argon2;
 use argon2::password_hash::{PasswordHasher, SaltString};
@@ -39,16 +36,10 @@
 	pub comment: Option<Strand>,
 }
 
-<<<<<<< HEAD
+impl_kv_value_revisioned!(DefineUserStatement);
+
 impl DefineUserStatement {
 	pub fn new_with_password(base: Base, user: Strand, pass: &str, role: Ident) -> Self {
-=======
-impl_kv_value_revisioned!(DefineUserStatement);
-
-#[expect(clippy::fallible_impl_from)]
-impl From<(Base, &str, &str, &str)> for DefineUserStatement {
-	fn from((base, user, pass, role): (Base, &str, &str, &str)) -> Self {
->>>>>>> 3bd63f7b
 		DefineUserStatement {
 			kind: DefineKind::Default,
 			base,
