use anyhow::{Result, bail};
use argon2::Argon2;
use argon2::password_hash::{PasswordHasher, SaltString};
use rand::Rng as _;
use rand::distributions::Alphanumeric;
use rand::rngs::OsRng;
use reblessive::tree::Stk;
use surrealdb_types::{SqlFormat, ToSql};

use super::DefineKind;
use crate::catalog::providers::{CatalogProvider, NamespaceProvider, UserProvider};
use crate::catalog::{self, UserDefinition};
use crate::ctx::Context;
use crate::dbs::Options;
use crate::doc::CursorDoc;
use crate::err::Error;
use crate::expr::parameterize::expr_to_ident;
use crate::expr::user::UserDuration;
use crate::expr::{Base, Expr, Idiom, Literal};
use crate::iam::{Action, ResourceKind};
use crate::val::{self, Duration, Value};

#[derive(Clone, Debug, Eq, PartialEq, Hash)]
pub(crate) struct DefineUserStatement {
	pub kind: DefineKind,
	pub name: Expr,
	pub base: Base,
	pub hash: String,
	pub code: String,
	pub roles: Vec<String>,
	pub duration: UserDuration,
	pub comment: Option<Expr>,
}

impl Default for DefineUserStatement {
	fn default() -> Self {
		Self {
			kind: DefineKind::Default,
			name: Expr::Literal(Literal::None),
			base: Base::Root,
			hash: String::new(),
			code: String::new(),
			roles: vec![],
			duration: UserDuration::default(),
			comment: None,
		}
	}
}

impl DefineUserStatement {
	pub(crate) fn new_with_password(base: Base, user: String, pass: &str, role: String) -> Self {
		DefineUserStatement {
			kind: DefineKind::Default,
			base,
			name: Expr::Idiom(Idiom::field(user)),
			hash: Argon2::default()
				.hash_password(pass.as_ref(), &SaltString::generate(&mut OsRng))
				.expect("password hashing should not fail")
				.to_string(),
			code: rand::thread_rng()
				.sample_iter(&Alphanumeric)
				.take(128)
				.map(char::from)
				.collect::<String>(),
			roles: vec![role],
			duration: UserDuration::default(),
			comment: None,
		}
	}

	pub(crate) async fn to_definition(
		&self,
		stk: &mut Stk,
		ctx: &Context,
		opt: &Options,
		doc: Option<&CursorDoc>,
	) -> Result<catalog::UserDefinition> {
		Ok(UserDefinition {
			name: expr_to_ident(stk, ctx, opt, doc, &self.name, "user name").await?,
			hash: self.hash.clone(),
			code: self.code.clone(),
			roles: self.roles.clone(),
			token_duration: map_opt!(x as &self.duration.token => compute_to!(stk, ctx, opt, doc, x => Duration).0),
			session_duration: map_opt!(x as &self.duration.session => compute_to!(stk, ctx, opt, doc, x => Duration).0),
			comment: map_opt!(x as &self.comment => compute_to!(stk, ctx, opt, doc, x => String)),
			base: self.base.into(),
		})
	}

	pub fn from_definition(base: Base, def: &catalog::UserDefinition) -> Self {
		Self {
			kind: DefineKind::Default,
			base,
			name: Expr::Idiom(Idiom::field(def.name.clone())),
			hash: def.hash.clone(),
			code: def.code.clone(),
			roles: def.roles.clone(),
			duration: UserDuration {
				token: def
					.token_duration
					.map(|x| Expr::Literal(Literal::Duration(val::Duration(x)))),
				session: def
					.session_duration
					.map(|x| Expr::Literal(Literal::Duration(val::Duration(x)))),
			},
			comment: def.comment.as_ref().map(|x| Expr::Idiom(Idiom::field(x.clone()))),
		}
	}

	/// Process this type returning a computed simple Value
	pub(crate) async fn compute(
		&self,
		stk: &mut Stk,
		ctx: &Context,
		opt: &Options,
		doc: Option<&CursorDoc>,
	) -> Result<Value> {
		// Allowed to run?
		opt.is_allowed(Action::Edit, ResourceKind::Actor, &self.base)?;
		// Compute definition
		let definition = self.to_definition(stk, ctx, opt, doc).await?;
		// Check the statement type
		match self.base {
			Base::Root => {
				// Fetch the transaction
				let txn = ctx.tx();
				// Check if the definition exists
				if let Some(user) = txn.get_root_user(&definition.name).await? {
					match self.kind {
						DefineKind::Default => {
							if !opt.import {
								bail!(Error::UserRootAlreadyExists {
									name: user.name.clone(),
								});
							}
						}
						DefineKind::Overwrite => {}
						DefineKind::IfNotExists => return Ok(Value::None),
					}
				}
				// Process the statement
				txn.put_root_user(&definition).await?;
				// Clear the cache
				txn.clear_cache();
				// Ok all good
				Ok(Value::None)
			}
			Base::Ns => {
				// Fetch the transaction
				let txn = ctx.tx();
				let ns = ctx.get_ns_id(opt).await?;
				// Check if the definition exists
				if let Some(user) = txn.get_ns_user(ns, &definition.name).await? {
					match self.kind {
						DefineKind::Default => {
							if !opt.import {
								bail!(Error::UserNsAlreadyExists {
									name: user.name.clone(),
									ns: opt.ns()?.into(),
								});
							}
						}
						DefineKind::Overwrite => {}
						DefineKind::IfNotExists => return Ok(Value::None),
					}
				}

				let ns = {
					let ns = opt.ns()?;
					txn.get_or_add_ns(Some(ctx), ns).await?
				};

				// Process the statement
				txn.put_ns_user(ns.namespace_id, &definition).await?;
				// Clear the cache
				txn.clear_cache();
				// Ok all good
				Ok(Value::None)
			}
			Base::Db => {
				// Fetch the transaction
				let txn = ctx.tx();
				// Check if the definition exists
				let (ns, db) = ctx.get_ns_db_ids(opt).await?;
				if let Some(user) = txn.get_db_user(ns, db, &definition.name).await? {
					match self.kind {
						DefineKind::Default => {
							if !opt.import {
								bail!(Error::UserDbAlreadyExists {
									name: user.name.clone(),
									ns: opt.ns()?.to_string(),
									db: opt.db()?.to_string(),
								});
							}
						}
						DefineKind::Overwrite => {}
						DefineKind::IfNotExists => return Ok(Value::None),
					}
				}

				let db = {
					let (ns, db) = opt.ns_db()?;
					txn.get_or_add_db(Some(ctx), ns, db).await?
				};

				// Process the statement
				txn.put_db_user(db.namespace_id, db.database_id, &definition).await?;
				// Clear the cache
				txn.clear_cache();
				// Ok all good
				Ok(Value::None)
			}
		}
	}
}
<<<<<<< HEAD
=======

impl Display for DefineUserStatement {
	fn fmt(&self, f: &mut fmt::Formatter) -> fmt::Result {
		write!(f, "DEFINE USER")?;
		match self.kind {
			DefineKind::Default => {}
			DefineKind::Overwrite => write!(f, " OVERWRITE")?,
			DefineKind::IfNotExists => write!(f, " IF NOT EXISTS")?,
		}
		write!(
			f,
			" {} ON {} PASSHASH {} ROLES {}",
			self.name,
			self.base,
			QuoteStr(&self.hash),
			Fmt::comma_separated(self.roles.iter().map(|r| r.to_uppercase())),
		)?;
		// Always print relevant durations so defaults can be changed in the future
		// If default values were not printed, exports would not be forward compatible
		// None values need to be printed, as they are different from the default values
		write!(f, " DURATION")?;
		write!(f, " FOR TOKEN ",)?;
		match self.duration.token {
			Some(Expr::Literal(Literal::None)) => f.write_str("(NONE)")?,
			Some(ref dur) => dur.fmt(f)?,
			None => f.write_str("NONE")?,
		}
		write!(f, ", FOR SESSION ",)?;
		match self.duration.session {
			Some(Expr::Literal(Literal::None)) => f.write_str("(NONE)")?,
			Some(ref dur) => dur.fmt(f)?,
			None => f.write_str("NONE")?,
		}

		if let Some(ref comment) = self.comment {
			write!(f, " COMMENT {}", comment)?
		}
		Ok(())
	}
}

>>>>>>> f8888743
impl ToSql for DefineUserStatement {
	fn fmt_sql(&self, f: &mut String, fmt: SqlFormat) {
		let sql_stmt: crate::sql::statements::define::DefineUserStatement = self.clone().into();
		sql_stmt.fmt_sql(f, fmt);
	}
}<|MERGE_RESOLUTION|>--- conflicted
+++ resolved
@@ -1,3 +1,5 @@
+use std::fmt::{self, Display};
+
 use anyhow::{Result, bail};
 use argon2::Argon2;
 use argon2::password_hash::{PasswordHasher, SaltString};
@@ -5,7 +7,7 @@
 use rand::distributions::Alphanumeric;
 use rand::rngs::OsRng;
 use reblessive::tree::Stk;
-use surrealdb_types::{SqlFormat, ToSql};
+use surrealdb_types::{SqlFormat, ToSql, write_sql};
 
 use super::DefineKind;
 use crate::catalog::providers::{CatalogProvider, NamespaceProvider, UserProvider};
@@ -17,6 +19,7 @@
 use crate::expr::parameterize::expr_to_ident;
 use crate::expr::user::UserDuration;
 use crate::expr::{Base, Expr, Idiom, Literal};
+use crate::fmt::{Fmt, QuoteStr};
 use crate::iam::{Action, ResourceKind};
 use crate::val::{self, Duration, Value};
 
@@ -213,53 +216,10 @@
 		}
 	}
 }
-<<<<<<< HEAD
-=======
-
-impl Display for DefineUserStatement {
-	fn fmt(&self, f: &mut fmt::Formatter) -> fmt::Result {
-		write!(f, "DEFINE USER")?;
-		match self.kind {
-			DefineKind::Default => {}
-			DefineKind::Overwrite => write!(f, " OVERWRITE")?,
-			DefineKind::IfNotExists => write!(f, " IF NOT EXISTS")?,
-		}
-		write!(
-			f,
-			" {} ON {} PASSHASH {} ROLES {}",
-			self.name,
-			self.base,
-			QuoteStr(&self.hash),
-			Fmt::comma_separated(self.roles.iter().map(|r| r.to_uppercase())),
-		)?;
-		// Always print relevant durations so defaults can be changed in the future
-		// If default values were not printed, exports would not be forward compatible
-		// None values need to be printed, as they are different from the default values
-		write!(f, " DURATION")?;
-		write!(f, " FOR TOKEN ",)?;
-		match self.duration.token {
-			Some(Expr::Literal(Literal::None)) => f.write_str("(NONE)")?,
-			Some(ref dur) => dur.fmt(f)?,
-			None => f.write_str("NONE")?,
-		}
-		write!(f, ", FOR SESSION ",)?;
-		match self.duration.session {
-			Some(Expr::Literal(Literal::None)) => f.write_str("(NONE)")?,
-			Some(ref dur) => dur.fmt(f)?,
-			None => f.write_str("NONE")?,
-		}
-
-		if let Some(ref comment) = self.comment {
-			write!(f, " COMMENT {}", comment)?
-		}
-		Ok(())
-	}
-}
-
->>>>>>> f8888743
+
 impl ToSql for DefineUserStatement {
 	fn fmt_sql(&self, f: &mut String, fmt: SqlFormat) {
-		let sql_stmt: crate::sql::statements::define::DefineUserStatement = self.clone().into();
-		sql_stmt.fmt_sql(f, fmt);
+		let stmt: crate::sql::statements::define::DefineUserStatement = self.clone().into();
+		stmt.fmt_sql(f, fmt);
 	}
 }