use std::fmt::{self, Display};

use anyhow::{Result, bail};
use argon2::Argon2;
use argon2::password_hash::{PasswordHasher, SaltString};
use rand::Rng as _;
use rand::distributions::Alphanumeric;
use rand::rngs::OsRng;
use reblessive::tree::Stk;
use surrealdb_types::{ToSql, write_sql};

use super::DefineKind;
use crate::catalog::providers::{CatalogProvider, NamespaceProvider, UserProvider};
use crate::catalog::{self, UserDefinition};
use crate::ctx::Context;
use crate::dbs::Options;
use crate::doc::CursorDoc;
use crate::err::Error;
use crate::expr::parameterize::expr_to_ident;
use crate::expr::user::UserDuration;
use crate::expr::{Base, Expr, Idiom, Literal};
use crate::fmt::{Fmt, QuoteStr};
use crate::iam::{Action, ResourceKind};
use crate::val::{self, Duration, Value};

#[derive(Clone, Debug, Eq, PartialEq, Hash)]
pub(crate) struct DefineUserStatement {
	pub kind: DefineKind,
	pub name: Expr,
	pub base: Base,
	pub hash: String,
	pub code: String,
	pub roles: Vec<String>,
	pub duration: UserDuration,
	pub comment: Option<Expr>,
}

impl Default for DefineUserStatement {
	fn default() -> Self {
		Self {
			kind: DefineKind::Default,
			name: Expr::Literal(Literal::None),
			base: Base::Root,
			hash: String::new(),
			code: String::new(),
			roles: vec![],
			duration: UserDuration::default(),
			comment: None,
		}
	}
}

impl DefineUserStatement {
	pub(crate) fn new_with_password(base: Base, user: String, pass: &str, role: String) -> Self {
		DefineUserStatement {
			kind: DefineKind::Default,
			base,
			name: Expr::Idiom(Idiom::field(user)),
			hash: Argon2::default()
				.hash_password(pass.as_ref(), &SaltString::generate(&mut OsRng))
				.expect("password hashing should not fail")
				.to_string(),
			code: rand::thread_rng()
				.sample_iter(&Alphanumeric)
				.take(128)
				.map(char::from)
				.collect::<String>(),
			roles: vec![role],
			duration: UserDuration::default(),
			comment: None,
		}
	}

	pub(crate) async fn to_definition(
		&self,
		stk: &mut Stk,
		ctx: &Context,
		opt: &Options,
		doc: Option<&CursorDoc>,
	) -> Result<catalog::UserDefinition> {
		Ok(UserDefinition {
			name: expr_to_ident(stk, ctx, opt, doc, &self.name, "user name").await?,
			hash: self.hash.clone(),
			code: self.code.clone(),
			roles: self.roles.clone(),
			token_duration: map_opt!(x as &self.duration.token => compute_to!(stk, ctx, opt, doc, x => Duration).0),
			session_duration: map_opt!(x as &self.duration.session => compute_to!(stk, ctx, opt, doc, x => Duration).0),
			comment: map_opt!(x as &self.comment => compute_to!(stk, ctx, opt, doc, x => String)),
			base: self.base.into(),
		})
	}

	pub fn from_definition(base: Base, def: &catalog::UserDefinition) -> Self {
		Self {
			kind: DefineKind::Default,
			base,
			name: Expr::Idiom(Idiom::field(def.name.clone())),
			hash: def.hash.clone(),
			code: def.code.clone(),
			roles: def.roles.clone(),
			duration: UserDuration {
				token: def
					.token_duration
					.map(|x| Expr::Literal(Literal::Duration(val::Duration(x)))),
				session: def
					.session_duration
					.map(|x| Expr::Literal(Literal::Duration(val::Duration(x)))),
			},
			comment: def.comment.as_ref().map(|x| Expr::Idiom(Idiom::field(x.clone()))),
		}
	}

	/// Process this type returning a computed simple Value
	pub(crate) async fn compute(
		&self,
		stk: &mut Stk,
		ctx: &Context,
		opt: &Options,
		doc: Option<&CursorDoc>,
	) -> Result<Value> {
		// Allowed to run?
		opt.is_allowed(Action::Edit, ResourceKind::Actor, &self.base)?;
		// Compute definition
		let definition = self.to_definition(stk, ctx, opt, doc).await?;
		// Check the statement type
		match self.base {
			Base::Root => {
				// Fetch the transaction
				let txn = ctx.tx();
				// Check if the definition exists
				if let Some(user) = txn.get_root_user(&definition.name).await? {
					match self.kind {
						DefineKind::Default => {
							if !opt.import {
								bail!(Error::UserRootAlreadyExists {
									name: user.name.clone(),
								});
							}
						}
						DefineKind::Overwrite => {}
						DefineKind::IfNotExists => return Ok(Value::None),
					}
				}
				// Process the statement
				txn.put_root_user(&definition).await?;
				// Clear the cache
				txn.clear_cache();
				// Ok all good
				Ok(Value::None)
			}
			Base::Ns => {
				// Fetch the transaction
				let txn = ctx.tx();
				let ns = ctx.get_ns_id(opt).await?;
				// Check if the definition exists
				if let Some(user) = txn.get_ns_user(ns, &definition.name).await? {
					match self.kind {
						DefineKind::Default => {
							if !opt.import {
								bail!(Error::UserNsAlreadyExists {
									name: user.name.clone(),
									ns: opt.ns()?.into(),
								});
							}
						}
						DefineKind::Overwrite => {}
						DefineKind::IfNotExists => return Ok(Value::None),
					}
				}

				let ns = {
					let ns = opt.ns()?;
					txn.get_or_add_ns(Some(ctx), ns).await?
				};

				// Process the statement
				txn.put_ns_user(ns.namespace_id, &definition).await?;
				// Clear the cache
				txn.clear_cache();
				// Ok all good
				Ok(Value::None)
			}
			Base::Db => {
				// Fetch the transaction
				let txn = ctx.tx();
				// Check if the definition exists
				let (ns, db) = ctx.get_ns_db_ids(opt).await?;
				if let Some(user) = txn.get_db_user(ns, db, &definition.name).await? {
					match self.kind {
						DefineKind::Default => {
							if !opt.import {
								bail!(Error::UserDbAlreadyExists {
									name: user.name.clone(),
									ns: opt.ns()?.to_string(),
									db: opt.db()?.to_string(),
								});
							}
						}
						DefineKind::Overwrite => {}
						DefineKind::IfNotExists => return Ok(Value::None),
					}
				}

				let db = {
					let (ns, db) = opt.ns_db()?;
					txn.get_or_add_db(Some(ctx), ns, db).await?
				};

				// Process the statement
				txn.put_db_user(db.namespace_id, db.database_id, &definition).await?;
				// Clear the cache
				txn.clear_cache();
				// Ok all good
				Ok(Value::None)
			}
		}
	}
}

impl Display for DefineUserStatement {
	fn fmt(&self, f: &mut fmt::Formatter) -> fmt::Result {
		write!(f, "DEFINE USER")?;
		match self.kind {
			DefineKind::Default => {}
			DefineKind::Overwrite => write!(f, " OVERWRITE")?,
			DefineKind::IfNotExists => write!(f, " IF NOT EXISTS")?,
		}
		write!(
			f,
			" {} ON {} PASSHASH {} ROLES {}",
			self.name,
			self.base,
			QuoteStr(&self.hash),
<<<<<<< HEAD
			Fmt::comma_separated(self.roles.iter().map(|r| r.to_string().to_uppercase())),
=======
			Fmt::comma_separated(
				&self.roles.iter().map(|r| r.clone().to_uppercase()).collect::<Vec<_>>()
			),
>>>>>>> d8ae259c
		)?;
		// Always print relevant durations so defaults can be changed in the future
		// If default values were not printed, exports would not be forward compatible
		// None values need to be printed, as they are different from the default values
		write!(f, " DURATION")?;
		write!(f, " FOR TOKEN ",)?;
		match self.duration.token {
			Some(Expr::Literal(Literal::None)) => f.write_str("(NONE)")?,
			Some(ref dur) => dur.fmt(f)?,
			None => f.write_str("NONE")?,
		}
		write!(f, ", FOR SESSION ",)?;
		match self.duration.session {
			Some(Expr::Literal(Literal::None)) => f.write_str("(NONE)")?,
			Some(ref dur) => dur.fmt(f)?,
			None => f.write_str("NONE")?,
		}

		if let Some(ref comment) = self.comment {
			write!(f, " COMMENT {}", comment)?
		}
		Ok(())
	}
}

impl ToSql for DefineUserStatement {
	fn fmt_sql(&self, f: &mut String) {
		write_sql!(f, "{}", self)
	}
}<|MERGE_RESOLUTION|>--- conflicted
+++ resolved
@@ -231,13 +231,7 @@
 			self.name,
 			self.base,
 			QuoteStr(&self.hash),
-<<<<<<< HEAD
 			Fmt::comma_separated(self.roles.iter().map(|r| r.to_string().to_uppercase())),
-=======
-			Fmt::comma_separated(
-				&self.roles.iter().map(|r| r.clone().to_uppercase()).collect::<Vec<_>>()
-			),
->>>>>>> d8ae259c
 		)?;
 		// Always print relevant durations so defaults can be changed in the future
 		// If default values were not printed, exports would not be forward compatible
