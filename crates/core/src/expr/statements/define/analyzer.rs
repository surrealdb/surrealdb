use anyhow::{Result, bail};
use reblessive::tree::Stk;
use surrealdb_types::{SqlFormat, ToSql};

use super::DefineKind;
use crate::catalog;
use crate::catalog::providers::DatabaseProvider;
use crate::ctx::Context;
use crate::dbs::Options;
use crate::doc::CursorDoc;
use crate::err::Error;
use crate::expr::filter::Filter;
use crate::expr::parameterize::expr_to_ident;
use crate::expr::tokenizer::Tokenizer;
use crate::expr::{Base, Expr, FlowResultExt, Idiom, Literal, Value};
use crate::fmt::CoverStmts;
use crate::iam::{Action, ResourceKind};

#[derive(Clone, Debug, Eq, PartialEq, Hash)]
pub(crate) struct DefineAnalyzerStatement {
	pub kind: DefineKind,
	pub name: Expr,
	pub function: Option<String>,
	pub tokenizers: Option<Vec<Tokenizer>>,
	pub filters: Option<Vec<Filter>>,
	pub comment: Expr,
}

impl Default for DefineAnalyzerStatement {
	fn default() -> Self {
		Self {
			kind: DefineKind::Default,
			name: Expr::Literal(Literal::None),
			function: None,
			tokenizers: None,
			filters: None,
			comment: Expr::Literal(Literal::None),
		}
	}
}

impl DefineAnalyzerStatement {
	pub(crate) async fn to_definition(
		&self,
		stk: &mut Stk,
		ctx: &Context,
		opt: &Options,
		doc: Option<&CursorDoc>,
	) -> Result<catalog::AnalyzerDefinition> {
		let comment = stk
			.run(|stk| self.comment.compute(stk, ctx, opt, doc))
			.await
			.catch_return()?
			.cast_to()?;

		Ok(catalog::AnalyzerDefinition {
			name: expr_to_ident(stk, ctx, opt, doc, &self.name, "analyzer name").await?,
			function: self.function.clone(),
			tokenizers: self.tokenizers.clone(),
			filters: self.filters.clone(),
			comment,
		})
	}

	pub fn from_definition(def: &catalog::AnalyzerDefinition) -> Self {
		Self {
			kind: DefineKind::Default,
			name: Expr::Idiom(Idiom::field(def.name.clone())),
			function: def.function.clone(),
			tokenizers: def.tokenizers.clone(),
			filters: def.filters.clone(),
			comment: def
				.comment
				.as_ref()
				.map(|x| Expr::Literal(Literal::String(x.clone())))
				.unwrap_or(Expr::Literal(Literal::None)),
		}
	}

	pub(crate) async fn compute(
		&self,
		stk: &mut Stk,
		ctx: &Context,
		opt: &Options,
		doc: Option<&CursorDoc>,
	) -> Result<Value> {
		// Allowed to run?
		opt.is_allowed(Action::Edit, ResourceKind::Analyzer, &Base::Db)?;
		// Compute the definition
		let definition = self.to_definition(stk, ctx, opt, doc).await?;
		// Fetch the transaction
		let txn = ctx.tx();
		let (ns, db) = ctx.get_ns_db_ids(opt).await?;
		// Check if the definition exists
		if txn.get_db_analyzer(ns, db, &definition.name).await.is_ok() {
			match self.kind {
				DefineKind::Default => {
					if !opt.import {
						bail!(Error::AzAlreadyExists {
							name: definition.name.clone(),
						});
					}
				}
				DefineKind::Overwrite => {}
				DefineKind::IfNotExists => return Ok(Value::None),
			}
		}
		// Process the statement
		let key = crate::key::database::az::new(ns, db, &definition.name);
		ctx.get_index_stores().mappers().load(&definition).await?;
		txn.set(&key, &definition, None).await?;
		// Clear the cache
		txn.clear_cache();
		// Ok all good
		Ok(Value::None)
	}
}
<<<<<<< HEAD

impl Display for DefineAnalyzerStatement {
	fn fmt(&self, f: &mut fmt::Formatter) -> fmt::Result {
		write!(f, "DEFINE ANALYZER")?;
		match self.kind {
			DefineKind::Default => {}
			DefineKind::Overwrite => write!(f, " IF NOT EXISTS")?,
			DefineKind::IfNotExists => write!(f, " OVERWRITE")?,
		}
		write!(f, " {}", self.name)?;
		if let Some(ref i) = self.function {
			write!(f, " FUNCTION fn::{i}")?
		}
		if let Some(v) = &self.tokenizers {
			let tokens: Vec<String> = v.iter().map(|f| f.to_string()).collect();
			write!(f, " TOKENIZERS {}", tokens.join(","))?;
		}
		if let Some(v) = &self.filters {
			let tokens: Vec<String> = v.iter().map(|f| f.to_string()).collect();
			write!(f, " FILTERS {}", tokens.join(","))?;
		}
		if !matches!(self.comment, Expr::Literal(Literal::None)) {
			write!(f, " COMMENT {}", CoverStmts(&self.comment))?;
		}
		Ok(())
	}
}

=======
>>>>>>> 51c06a74
impl ToSql for DefineAnalyzerStatement {
	fn fmt_sql(&self, f: &mut String, fmt: SqlFormat) {
		let sql_stmt: crate::sql::statements::define::DefineAnalyzerStatement = self.clone().into();
		sql_stmt.fmt_sql(f, fmt);
	}
}<|MERGE_RESOLUTION|>--- conflicted
+++ resolved
@@ -13,7 +13,6 @@
 use crate::expr::parameterize::expr_to_ident;
 use crate::expr::tokenizer::Tokenizer;
 use crate::expr::{Base, Expr, FlowResultExt, Idiom, Literal, Value};
-use crate::fmt::CoverStmts;
 use crate::iam::{Action, ResourceKind};
 
 #[derive(Clone, Debug, Eq, PartialEq, Hash)]
@@ -115,37 +114,6 @@
 		Ok(Value::None)
 	}
 }
-<<<<<<< HEAD
-
-impl Display for DefineAnalyzerStatement {
-	fn fmt(&self, f: &mut fmt::Formatter) -> fmt::Result {
-		write!(f, "DEFINE ANALYZER")?;
-		match self.kind {
-			DefineKind::Default => {}
-			DefineKind::Overwrite => write!(f, " IF NOT EXISTS")?,
-			DefineKind::IfNotExists => write!(f, " OVERWRITE")?,
-		}
-		write!(f, " {}", self.name)?;
-		if let Some(ref i) = self.function {
-			write!(f, " FUNCTION fn::{i}")?
-		}
-		if let Some(v) = &self.tokenizers {
-			let tokens: Vec<String> = v.iter().map(|f| f.to_string()).collect();
-			write!(f, " TOKENIZERS {}", tokens.join(","))?;
-		}
-		if let Some(v) = &self.filters {
-			let tokens: Vec<String> = v.iter().map(|f| f.to_string()).collect();
-			write!(f, " FILTERS {}", tokens.join(","))?;
-		}
-		if !matches!(self.comment, Expr::Literal(Literal::None)) {
-			write!(f, " COMMENT {}", CoverStmts(&self.comment))?;
-		}
-		Ok(())
-	}
-}
-
-=======
->>>>>>> 51c06a74
 impl ToSql for DefineAnalyzerStatement {
 	fn fmt_sql(&self, f: &mut String, fmt: SqlFormat) {
 		let sql_stmt: crate::sql::statements::define::DefineAnalyzerStatement = self.clone().into();
