--- conflicted
+++ resolved
@@ -13,21 +13,12 @@
 use crate::expr::filter::Filter;
 use crate::expr::parameterize::expr_to_ident;
 use crate::expr::tokenizer::Tokenizer;
-<<<<<<< HEAD
-use crate::expr::{Base, Expr, Ident, Idiom, Literal, Value};
+use crate::expr::{Base, Expr, Idiom, Literal, Value};
 use crate::iam::{Action, ResourceKind};
-use crate::val::Strand;
-=======
-use crate::expr::{Base, Value};
-use crate::fmt::{EscapeIdent, QuoteStr};
-use crate::iam::{Action, ResourceKind};
-use crate::val::Array;
->>>>>>> 4291ab69
 
 #[derive(Clone, Debug, Eq, PartialEq, Hash)]
 pub struct DefineAnalyzerStatement {
 	pub kind: DefineKind,
-<<<<<<< HEAD
 	pub name: Expr,
 	pub function: Option<String>,
 	pub tokenizers: Option<Vec<Tokenizer>>,
@@ -57,53 +48,22 @@
 		doc: Option<&CursorDoc>,
 	) -> Result<catalog::AnalyzerDefinition> {
 		Ok(catalog::AnalyzerDefinition {
-			name: expr_to_ident(stk, ctx, opt, doc, &self.name, "analyzer name")
-				.await?
-				.to_raw_string(),
+			name: expr_to_ident(stk, ctx, opt, doc, &self.name, "analyzer name").await?,
 			function: self.function.clone(),
 			tokenizers: self.tokenizers.clone(),
 			filters: self.filters.clone(),
 			comment: map_opt!(x as &self.comment => compute_to!(stk, ctx, opt, doc, x => String)),
 		})
-=======
-	pub name: String,
-	pub function: Option<String>,
-	pub tokenizers: Option<Vec<Tokenizer>>,
-	pub filters: Option<Vec<Filter>>,
-	pub comment: Option<String>,
-}
-
-impl DefineAnalyzerStatement {
-	pub(crate) fn to_definition(&self) -> catalog::AnalyzerDefinition {
-		catalog::AnalyzerDefinition {
-			name: self.name.clone(),
-			function: self.function.clone(),
-			tokenizers: self.tokenizers.clone(),
-			filters: self.filters.clone(),
-			comment: self.comment.clone(),
-		}
->>>>>>> 4291ab69
 	}
 
 	pub fn from_definition(def: &catalog::AnalyzerDefinition) -> Self {
 		Self {
 			kind: DefineKind::Default,
-<<<<<<< HEAD
-			name: Expr::Idiom(Idiom::field(Ident::new(def.name.clone()).unwrap())),
+			name: Expr::Idiom(Idiom::field(def.name.clone())),
 			function: def.function.clone(),
 			tokenizers: def.tokenizers.clone(),
 			filters: def.filters.clone(),
-			comment: def
-				.comment
-				.as_ref()
-				.map(|x| Expr::Literal(Literal::Strand(Strand::new(x.clone()).unwrap()))),
-=======
-			name: def.name.clone(),
-			function: def.function.clone(),
-			tokenizers: def.tokenizers.clone(),
-			filters: def.filters.clone(),
-			comment: def.comment.clone(),
->>>>>>> 4291ab69
+			comment: def.comment.as_ref().map(|x| Expr::Literal(Literal::String(x.clone()))),
 		}
 	}
 
@@ -154,7 +114,7 @@
 			DefineKind::Overwrite => write!(f, " IF NOT EXISTS")?,
 			DefineKind::IfNotExists => write!(f, " OVERWRITE")?,
 		}
-		write!(f, " {}", EscapeIdent(&self.name))?;
+		write!(f, " {}", self.name)?;
 		if let Some(ref i) = self.function {
 			write!(f, " FUNCTION fn::{i}")?
 		}
@@ -167,25 +127,8 @@
 			write!(f, " FILTERS {}", tokens.join(","))?;
 		}
 		if let Some(ref v) = self.comment {
-			write!(f, " COMMENT {}", QuoteStr(v))?
+			write!(f, " COMMENT {}", v)?
 		}
 		Ok(())
 	}
-<<<<<<< HEAD
-=======
-}
-
-impl InfoStructure for DefineAnalyzerStatement {
-	fn structure(self) -> Value {
-		Value::from(map! {
-			"name".to_string() => Value::from(self.name.clone()),
-			"function".to_string(), if let Some(v) = self.function => Value::from(v.clone()),
-			"tokenizers".to_string(), if let Some(v) = self.tokenizers =>
-				v.into_iter().map(|v| v.to_string().into()).collect::<Array>().into(),
-			"filters".to_string(), if let Some(v) = self.filters =>
-				v.into_iter().map(|v| v.to_string().into()).collect::<Array>().into(),
-			"comment".to_string(), if let Some(v) = self.comment => v.into(),
-		})
-	}
->>>>>>> 4291ab69
 }