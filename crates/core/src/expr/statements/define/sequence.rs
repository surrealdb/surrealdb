--- conflicted
+++ resolved
@@ -10,7 +10,6 @@
 use crate::err::Error;
 use crate::expr::parameterize::expr_to_ident;
 use crate::expr::{Base, Expr, FlowResultExt, Literal, Value};
-use crate::fmt::CoverStmts;
 use crate::iam::{Action, ResourceKind};
 use crate::key::database::sq::Sq;
 use crate::key::sequence::Prefix;
@@ -123,30 +122,4 @@
 		// Ok all good
 		Ok(Value::None)
 	}
-<<<<<<< HEAD
-}
-
-impl Display for DefineSequenceStatement {
-	fn fmt(&self, f: &mut fmt::Formatter) -> fmt::Result {
-		write!(f, "DEFINE SEQUENCE")?;
-		match self.kind {
-			DefineKind::Default => {}
-			DefineKind::Overwrite => write!(f, " OVERWRITE")?,
-			DefineKind::IfNotExists => write!(f, " IF NOT EXISTS")?,
-		}
-		write!(
-			f,
-			" {} BATCH {} START {} ",
-			CoverStmts(&self.name),
-			CoverStmts(&self.batch),
-			CoverStmts(&self.start)
-		)?;
-		if !matches!(self.timeout, Expr::Literal(Literal::None)) {
-			write!(f, " TIMEOUT {}", CoverStmts(&self.timeout))?;
-		}
-
-		Ok(())
-	}
-=======
->>>>>>> 51c06a74
 }