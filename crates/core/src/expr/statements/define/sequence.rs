use crate::ctx::Context;
use crate::dbs::Options;
use crate::err::Error;
use crate::expr::statements::info::InfoStructure;
use crate::expr::{Base, Ident, Timeout, Value};
use crate::iam::{Action, ResourceKind};
use crate::kvs::impl_kv_value_revisioned;
use anyhow::{Result, bail};

use crate::key::database::sq::Sq;
use crate::key::sequence::Prefix;
use revision::revisioned;
use serde::{Deserialize, Serialize};
use std::fmt::{self, Display};

use super::DefineKind;

#[revisioned(revision = 1)]
#[derive(Clone, Debug, Default, Eq, PartialEq, Serialize, Deserialize, Hash)]
pub struct DefineSequenceStatement {
	pub kind: DefineKind,
	pub name: Ident,
	pub batch: u32,
	pub start: i64,
	pub timeout: Option<Timeout>,
}

impl_kv_value_revisioned!(DefineSequenceStatement);

impl DefineSequenceStatement {
	pub(crate) async fn compute(&self, ctx: &Context, opt: &Options) -> Result<Value> {
		// Allowed to run?
		opt.is_allowed(Action::Edit, ResourceKind::Sequence, &Base::Db)?;
		// Fetch the transaction
		let txn = ctx.tx();
		let (ns, db) = ctx.get_ns_db_ids(opt).await?;
		// Check if the definition exists
		if txn.get_db_sequence(ns, db, &self.name).await.is_ok() {
			match self.kind {
				DefineKind::Default => {
					if !opt.import {
						bail!(Error::SeqAlreadyExists {
							name: self.name.to_string(),
						});
					}
				}
				DefineKind::Overwrite => {}
				DefineKind::IfNotExists => {
					return Ok(Value::None);
				}
			}
		}

		let db = {
			let (ns, db) = opt.ns_db()?;
			txn.get_or_add_db(ns, db, opt.strict).await?
		};

		// Process the statement
		let key = Sq::new(db.namespace_id, db.database_id, &self.name);
		let sq = DefineSequenceStatement {
			// Don't persist the `IF NOT EXISTS` clause to schema
			kind: DefineKind::Default,
			..self.clone()
		};
		// Set the definition
		txn.set(&key, &sq, None).await?;

		// Clear any pre-existing sequence records
		let ba_range = Prefix::new_ba_range(db.namespace_id, db.database_id, &sq.name)?;
		txn.delr(ba_range).await?;
		let st_range = Prefix::new_st_range(db.namespace_id, db.database_id, &sq.name)?;
		txn.delr(st_range).await?;

		// Clear the cache
<<<<<<< HEAD
		txn.clear();

=======
		txn.clear_cache();
>>>>>>> e3245342
		// Ok all good
		Ok(Value::None)
	}
}

impl Display for DefineSequenceStatement {
	fn fmt(&self, f: &mut fmt::Formatter) -> fmt::Result {
		write!(f, "DEFINE SEQUENCE")?;
		match self.kind {
			DefineKind::Default => {}
			DefineKind::Overwrite => write!(f, " OVERWRITE")?,
			DefineKind::IfNotExists => write!(f, " IF NOT EXISTS")?,
		}
		write!(f, " {} BATCH {} START {}", self.name, self.batch, self.start)?;
		if let Some(ref v) = self.timeout {
			write!(f, " {v}")?
		}
		Ok(())
	}
}

impl InfoStructure for DefineSequenceStatement {
	fn structure(self) -> Value {
		Value::from(map! {
				"name".to_string() => self.name.structure(),
				"batch".to_string() => Value::from(self.batch).structure(),
				"start".to_string() => Value::from(self.start).structure(),
				"timeout".to_string() => self.timeout.as_ref().map(|t|t.0.into()).unwrap_or(Value::None),
		})
	}
}<|MERGE_RESOLUTION|>--- conflicted
+++ resolved
@@ -73,12 +73,7 @@
 		txn.delr(st_range).await?;
 
 		// Clear the cache
-<<<<<<< HEAD
-		txn.clear();
-
-=======
 		txn.clear_cache();
->>>>>>> e3245342
 		// Ok all good
 		Ok(Value::None)
 	}
