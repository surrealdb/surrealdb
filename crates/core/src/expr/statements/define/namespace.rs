use std::fmt::{self, Display};

use anyhow::{Result, bail};
use reblessive::tree::Stk;

use super::DefineKind;
use crate::catalog::NamespaceDefinition;
use crate::catalog::providers::NamespaceProvider;
use crate::ctx::Context;
use crate::dbs::Options;
use crate::doc::CursorDoc;
use crate::err::Error;
<<<<<<< HEAD
use crate::expr::parameterize::expr_to_ident;
use crate::expr::{Base, Expr, Literal};
=======
use crate::expr::Base;
use crate::fmt::{EscapeIdent, QuoteStr};
>>>>>>> 4291ab69
use crate::iam::{Action, ResourceKind};
use crate::val::Value;

#[derive(Clone, Debug, Eq, PartialEq, Hash)]
pub struct DefineNamespaceStatement {
	pub kind: DefineKind,
	pub id: Option<u32>,
<<<<<<< HEAD
	pub name: Expr,
	pub comment: Option<Expr>,
}

impl Default for DefineNamespaceStatement {
	fn default() -> Self {
		Self {
			kind: DefineKind::Default,
			id: None,
			name: Expr::Literal(Literal::Strand(Strand::new(String::new()).unwrap())),
			comment: None,
		}
	}
=======
	pub name: String,
	pub comment: Option<String>,
>>>>>>> 4291ab69
}

impl DefineNamespaceStatement {
	/// Process this type returning a computed simple Value
	pub(crate) async fn compute(
		&self,
		stk: &mut Stk,
		ctx: &Context,
		opt: &Options,
		doc: Option<&CursorDoc>,
	) -> Result<Value> {
		// Allowed to run?
		opt.is_allowed(Action::Edit, ResourceKind::Namespace, &Base::Root)?;
		// Fetch the transaction
		let txn = ctx.tx();
		// Process the name
		let name =
			expr_to_ident(stk, ctx, opt, doc, &self.name, "namespace name").await?.to_raw_string();

		// Check if the definition exists
		let namespace_id = if let Some(ns) = txn.get_ns_by_name(&name).await? {
			match self.kind {
				DefineKind::Default => {
					if !opt.import {
						bail!(Error::NsAlreadyExists {
							name: name.clone(),
						});
					}
				}
				DefineKind::Overwrite => {}
				DefineKind::IfNotExists => return Ok(Value::None),
			}
			ns.namespace_id
		} else {
			txn.lock().await.get_next_ns_id().await?
		};

		// Process the statement
		let ns_def = NamespaceDefinition {
			namespace_id,
<<<<<<< HEAD
			name,
			comment: map_opt!(x as &self.comment => compute_to!(stk, ctx, opt, doc, x => String)),
=======
			name: self.name.clone(),
			comment: self.comment.clone(),
>>>>>>> 4291ab69
		};
		txn.put_ns(ns_def).await?;
		// Clear the cache
		txn.clear_cache();
		// Ok all good
		Ok(Value::None)
	}
}

impl Display for DefineNamespaceStatement {
	fn fmt(&self, f: &mut fmt::Formatter) -> fmt::Result {
		write!(f, "DEFINE NAMESPACE")?;
		match self.kind {
			DefineKind::Default => {}
			DefineKind::Overwrite => write!(f, " OVERWRITE")?,
			DefineKind::IfNotExists => write!(f, " IF NOT EXISTS")?,
		}
		write!(f, " {}", EscapeIdent(&self.name))?;
		if let Some(ref v) = self.comment {
			write!(f, " COMMENT {}", QuoteStr(v))?
		}
		Ok(())
	}
}<|MERGE_RESOLUTION|>--- conflicted
+++ resolved
@@ -10,13 +10,8 @@
 use crate::dbs::Options;
 use crate::doc::CursorDoc;
 use crate::err::Error;
-<<<<<<< HEAD
 use crate::expr::parameterize::expr_to_ident;
 use crate::expr::{Base, Expr, Literal};
-=======
-use crate::expr::Base;
-use crate::fmt::{EscapeIdent, QuoteStr};
->>>>>>> 4291ab69
 use crate::iam::{Action, ResourceKind};
 use crate::val::Value;
 
@@ -24,7 +19,6 @@
 pub struct DefineNamespaceStatement {
 	pub kind: DefineKind,
 	pub id: Option<u32>,
-<<<<<<< HEAD
 	pub name: Expr,
 	pub comment: Option<Expr>,
 }
@@ -34,14 +28,10 @@
 		Self {
 			kind: DefineKind::Default,
 			id: None,
-			name: Expr::Literal(Literal::Strand(Strand::new(String::new()).unwrap())),
+			name: Expr::Literal(Literal::String(String::new())),
 			comment: None,
 		}
 	}
-=======
-	pub name: String,
-	pub comment: Option<String>,
->>>>>>> 4291ab69
 }
 
 impl DefineNamespaceStatement {
@@ -58,8 +48,7 @@
 		// Fetch the transaction
 		let txn = ctx.tx();
 		// Process the name
-		let name =
-			expr_to_ident(stk, ctx, opt, doc, &self.name, "namespace name").await?.to_raw_string();
+		let name = expr_to_ident(stk, ctx, opt, doc, &self.name, "namespace name").await?;
 
 		// Check if the definition exists
 		let namespace_id = if let Some(ns) = txn.get_ns_by_name(&name).await? {
@@ -82,13 +71,8 @@
 		// Process the statement
 		let ns_def = NamespaceDefinition {
 			namespace_id,
-<<<<<<< HEAD
 			name,
 			comment: map_opt!(x as &self.comment => compute_to!(stk, ctx, opt, doc, x => String)),
-=======
-			name: self.name.clone(),
-			comment: self.comment.clone(),
->>>>>>> 4291ab69
 		};
 		txn.put_ns(ns_def).await?;
 		// Clear the cache
@@ -106,9 +90,9 @@
 			DefineKind::Overwrite => write!(f, " OVERWRITE")?,
 			DefineKind::IfNotExists => write!(f, " IF NOT EXISTS")?,
 		}
-		write!(f, " {}", EscapeIdent(&self.name))?;
+		write!(f, " {}", &self.name)?;
 		if let Some(ref v) = self.comment {
-			write!(f, " COMMENT {}", QuoteStr(v))?
+			write!(f, " COMMENT {}", v)?
 		}
 		Ok(())
 	}
