use crate::catalog::NamespaceDefinition;
use crate::ctx::Context;
use crate::dbs::Options;
use crate::doc::CursorDoc;
use crate::err::Error;
<<<<<<< HEAD
use crate::expr::{Base, Ident, Strand, Value};
use crate::iam::{Action, ResourceKind};
use crate::kvs::impl_kv_value_revisioned;
use crate::sql::ToSql;
=======
use crate::expr::statements::info::InfoStructure;
use crate::expr::{Base, Ident};
use crate::iam::{Action, ResourceKind};
use crate::kvs::impl_kv_value_revisioned;
use crate::val::{Strand, Value};
>>>>>>> e3245342
use anyhow::{Result, bail};

use revision::revisioned;
use serde::{Deserialize, Serialize};
use std::fmt::{self, Display};

use super::DefineKind;

#[revisioned(revision = 1)]
#[derive(Clone, Debug, Default, Eq, PartialEq, Serialize, Deserialize, Hash)]
pub struct DefineNamespaceStatement {
	pub kind: DefineKind,
	pub id: Option<u32>,
	pub name: Ident,
	pub comment: Option<Strand>,
}

impl_kv_value_revisioned!(DefineNamespaceStatement);

impl DefineNamespaceStatement {
	/// Process this type returning a computed simple Value
	pub(crate) async fn compute(
		&self,
		ctx: &Context,
		opt: &Options,
		_doc: Option<&CursorDoc>,
	) -> Result<Value> {
		// Allowed to run?
		opt.is_allowed(Action::Edit, ResourceKind::Namespace, &Base::Root)?;
		// Fetch the transaction
		let txn = ctx.tx();
		// Check if the definition exists
<<<<<<< HEAD
		let namespace_id = if let Some(ns) = txn.get_ns_by_name(&self.name).await? {
			if self.if_not_exists {
				return Ok(Value::None);
			}

			if !self.overwrite && !opt.import {
				bail!(Error::NsAlreadyExists {
					name: self.name.to_string(),
				});
=======
		if txn.get_ns(&self.name).await.is_ok() {
			match self.kind {
				DefineKind::Default => {
					if !opt.import {
						bail!(Error::NsAlreadyExists {
							name: self.name.to_string(),
						});
					}
				}
				DefineKind::Overwrite => {}
				DefineKind::IfNotExists => return Ok(Value::None),
>>>>>>> e3245342
			}
			ns.namespace_id
		} else {
			txn.lock().await.get_next_ns_id().await?
		};

		// Process the statement
<<<<<<< HEAD
		let catalog_key = crate::key::catalog::ns::new(&self.name);
		let ns_def = NamespaceDefinition {
			namespace_id,
			name: self.name.to_string(),
			comment: self.comment.clone().map(|c| c.to_string()),
		};
		txn.set(&catalog_key, &ns_def, None).await?;

		let key = crate::key::root::ns::new(namespace_id);
		txn.set(&key, &ns_def, None).await?;
=======
		let key = crate::key::root::ns::new(&self.name);
		txn.set(
			&key,
			&DefineNamespaceStatement {
				id: match self.id {
					Some(id) => Some(id),
					None => Some(txn.lock().await.get_next_ns_id().await?),
				},
				// Don't persist the `IF NOT EXISTS` clause to schema
				kind: DefineKind::Default,
				..self.clone()
			},
			None,
		)
		.await?;
>>>>>>> e3245342
		// Clear the cache
		txn.clear_cache();
		// Ok all good
		Ok(Value::None)
	}
}

impl Display for DefineNamespaceStatement {
	fn fmt(&self, f: &mut fmt::Formatter) -> fmt::Result {
		write!(f, "DEFINE NAMESPACE")?;
		match self.kind {
			DefineKind::Default => {}
			DefineKind::Overwrite => write!(f, " OVERWRITE")?,
			DefineKind::IfNotExists => write!(f, " IF NOT EXISTS")?,
		}
		write!(f, " {}", self.name)?;
		if let Some(ref v) = self.comment {
			write!(f, " COMMENT {}", v.to_sql())?
		}
		Ok(())
	}
}<|MERGE_RESOLUTION|>--- conflicted
+++ resolved
@@ -3,18 +3,11 @@
 use crate::dbs::Options;
 use crate::doc::CursorDoc;
 use crate::err::Error;
-<<<<<<< HEAD
-use crate::expr::{Base, Ident, Strand, Value};
+use crate::expr::{Base, Ident};
 use crate::iam::{Action, ResourceKind};
 use crate::kvs::impl_kv_value_revisioned;
 use crate::sql::ToSql;
-=======
-use crate::expr::statements::info::InfoStructure;
-use crate::expr::{Base, Ident};
-use crate::iam::{Action, ResourceKind};
-use crate::kvs::impl_kv_value_revisioned;
 use crate::val::{Strand, Value};
->>>>>>> e3245342
 use anyhow::{Result, bail};
 
 use revision::revisioned;
@@ -47,18 +40,7 @@
 		// Fetch the transaction
 		let txn = ctx.tx();
 		// Check if the definition exists
-<<<<<<< HEAD
 		let namespace_id = if let Some(ns) = txn.get_ns_by_name(&self.name).await? {
-			if self.if_not_exists {
-				return Ok(Value::None);
-			}
-
-			if !self.overwrite && !opt.import {
-				bail!(Error::NsAlreadyExists {
-					name: self.name.to_string(),
-				});
-=======
-		if txn.get_ns(&self.name).await.is_ok() {
 			match self.kind {
 				DefineKind::Default => {
 					if !opt.import {
@@ -69,7 +51,6 @@
 				}
 				DefineKind::Overwrite => {}
 				DefineKind::IfNotExists => return Ok(Value::None),
->>>>>>> e3245342
 			}
 			ns.namespace_id
 		} else {
@@ -77,7 +58,6 @@
 		};
 
 		// Process the statement
-<<<<<<< HEAD
 		let catalog_key = crate::key::catalog::ns::new(&self.name);
 		let ns_def = NamespaceDefinition {
 			namespace_id,
@@ -88,23 +68,6 @@
 
 		let key = crate::key::root::ns::new(namespace_id);
 		txn.set(&key, &ns_def, None).await?;
-=======
-		let key = crate::key::root::ns::new(&self.name);
-		txn.set(
-			&key,
-			&DefineNamespaceStatement {
-				id: match self.id {
-					Some(id) => Some(id),
-					None => Some(txn.lock().await.get_next_ns_id().await?),
-				},
-				// Don't persist the `IF NOT EXISTS` clause to schema
-				kind: DefineKind::Default,
-				..self.clone()
-			},
-			None,
-		)
-		.await?;
->>>>>>> e3245342
 		// Clear the cache
 		txn.clear_cache();
 		// Ok all good
