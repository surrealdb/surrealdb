--- conflicted
+++ resolved
@@ -1,8 +1,10 @@
+use std::fmt::{self, Display};
+
 use anyhow::{Result, bail};
 use rand::Rng;
 use rand::distributions::Alphanumeric;
 use reblessive::tree::Stk;
-use surrealdb_types::{SqlFormat, ToSql};
+use surrealdb_types::{SqlFormat, ToSql, write_sql};
 
 use super::DefineKind;
 use crate::catalog::providers::{AuthorisationProvider, NamespaceProvider};
@@ -371,65 +373,10 @@
 		self
 	}
 }
-<<<<<<< HEAD
-=======
-
-impl Display for DefineAccessStatement {
-	fn fmt(&self, f: &mut fmt::Formatter) -> fmt::Result {
-		write!(f, "DEFINE ACCESS",)?;
-		match self.kind {
-			DefineKind::IfNotExists => write!(f, " IF NOT EXISTS")?,
-			DefineKind::Overwrite => write!(f, " OVERWRITE")?,
-			DefineKind::Default => {}
-		}
-		// The specific access method definition is displayed by AccessType
-		write!(f, " {} ON {} TYPE {}", self.name, self.base, self.access_type)?;
-		// The additional authentication clause
-		if let Some(ref v) = self.authenticate {
-			write!(f, " AUTHENTICATE {v}")?
-		}
-		// Always print relevant durations so defaults can be changed in the future
-		// If default values were not printed, exports would not be forward compatible
-		// None values need to be printed, as they are different from the default values
-		write!(f, " DURATION")?;
-		if self.access_type.can_issue_grants() {
-			write!(
-				f,
-				" FOR GRANT {},",
-				match self.duration.grant {
-					Some(ref dur) => format!("{}", dur),
-					None => "NONE".to_string(),
-				}
-			)?;
-		}
-		if self.access_type.can_issue_tokens() {
-			f.write_str(" FOR TOKEN ")?;
-			match self.duration.token {
-				Some(Expr::Literal(Literal::None)) => f.write_str("(NONE)")?,
-				Some(ref dur) => write!(f, "{}", dur)?,
-				None => f.write_str("NONE")?,
-			}
-			f.write_str(",")?;
-		}
-
-		f.write_str(" FOR SESSION ")?;
-		match self.duration.session {
-			Some(Expr::Literal(Literal::None)) => f.write_str("(NONE)")?,
-			Some(ref dur) => write!(f, "{}", dur)?,
-			None => f.write_str("NONE")?,
-		}
-
-		if let Some(ref comment) = self.comment {
-			write!(f, " COMMENT {}", comment)?
-		}
-		Ok(())
-	}
-}
-
->>>>>>> f8888743
+
 impl ToSql for DefineAccessStatement {
 	fn fmt_sql(&self, f: &mut String, fmt: SqlFormat) {
-		let sql_stmt: crate::sql::statements::define::DefineAccessStatement = self.clone().into();
-		sql_stmt.fmt_sql(f, fmt);
+		let stmt: crate::sql::statements::define::DefineAccessStatement = self.clone().into();
+		stmt.fmt_sql(f, fmt);
 	}
 }