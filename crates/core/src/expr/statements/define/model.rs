use anyhow::{Result, bail};
use reblessive::tree::Stk;

use super::DefineKind;
use crate::catalog::providers::DatabaseProvider;
use crate::catalog::{MlModelDefinition, Permission};
use crate::ctx::Context;
use crate::dbs::Options;
use crate::doc::CursorDoc;
use crate::err::Error;
use crate::expr::{Base, Expr};
<<<<<<< HEAD
=======
use crate::fmt::{EscapeKwFreeIdent, is_pretty, pretty_indent};
>>>>>>> f8888743
use crate::iam::{Action, ResourceKind};
use crate::val::Value;

#[derive(Clone, Debug, Default, Eq, PartialEq, Hash)]
pub(crate) struct DefineModelStatement {
	pub kind: DefineKind,
	pub hash: String,
	pub name: String,
	pub version: String,
	pub comment: Option<Expr>,
	pub permissions: Permission,
}

impl DefineModelStatement {
	/// Process this type returning a computed simple Value
	pub(crate) async fn compute(
		&self,
		stk: &mut Stk,
		ctx: &Context,
		opt: &Options,
		doc: Option<&CursorDoc>,
	) -> Result<Value> {
		// Allowed to run?
		opt.is_allowed(Action::Edit, ResourceKind::Model, &Base::Db)?;
		// Fetch the transaction
		let txn = ctx.tx();
		// Check if the definition exists
		let (ns, db) = ctx.get_ns_db_ids(opt).await?;
		if let Some(model) = txn.get_db_model(ns, db, &self.name, &self.version).await? {
			match self.kind {
				DefineKind::Default => {
					if !opt.import {
						bail!(Error::MlAlreadyExists {
							name: model.name.clone(),
						});
					}
				}
				DefineKind::Overwrite => {}
				DefineKind::IfNotExists => return Ok(Value::None),
			}
		}

		// Process the statement
		let key = crate::key::database::ml::new(ns, db, &self.name, &self.version);
		txn.set(
			&key,
			&MlModelDefinition {
				hash: self.hash.clone(),
				name: self.name.clone(),
				version: self.version.clone(),
				comment: map_opt!(x as &self.comment => compute_to!(stk, ctx, opt, doc, x => String)),
				permissions: self.permissions.clone(),
			},
			None,
		)
		.await?;
		// Clear the cache
		txn.clear_cache();
		// Ok all good
		Ok(Value::None)
	}
<<<<<<< HEAD
=======
}

impl fmt::Display for DefineModelStatement {
	fn fmt(&self, f: &mut fmt::Formatter<'_>) -> fmt::Result {
		write!(f, "DEFINE MODEL")?;
		match self.kind {
			DefineKind::Default => {}
			DefineKind::Overwrite => write!(f, " OVERWRITE")?,
			DefineKind::IfNotExists => write!(f, " IF NOT EXISTS")?,
		}
		write!(f, " ml::{}<{}>", EscapeKwFreeIdent(&self.name), self.version)?;
		if let Some(comment) = self.comment.as_ref() {
			write!(f, " COMMENT {}", comment)?;
		}
		let _indent = if is_pretty() {
			Some(pretty_indent())
		} else {
			f.write_char(' ')?;
			None
		};
		write!(f, "PERMISSIONS {}", self.permissions)?;
		Ok(())
	}
>>>>>>> f8888743
}<|MERGE_RESOLUTION|>--- conflicted
+++ resolved
@@ -1,5 +1,8 @@
+use std::fmt::{self, Write};
+
 use anyhow::{Result, bail};
 use reblessive::tree::Stk;
+use surrealdb_types::{SqlFormat, ToSql};
 
 use super::DefineKind;
 use crate::catalog::providers::DatabaseProvider;
@@ -9,10 +12,7 @@
 use crate::doc::CursorDoc;
 use crate::err::Error;
 use crate::expr::{Base, Expr};
-<<<<<<< HEAD
-=======
-use crate::fmt::{EscapeKwFreeIdent, is_pretty, pretty_indent};
->>>>>>> f8888743
+use crate::fmt::EscapeKwFreeIdent;
 use crate::iam::{Action, ResourceKind};
 use crate::val::Value;
 
@@ -74,30 +74,11 @@
 		// Ok all good
 		Ok(Value::None)
 	}
-<<<<<<< HEAD
-=======
 }
 
-impl fmt::Display for DefineModelStatement {
-	fn fmt(&self, f: &mut fmt::Formatter<'_>) -> fmt::Result {
-		write!(f, "DEFINE MODEL")?;
-		match self.kind {
-			DefineKind::Default => {}
-			DefineKind::Overwrite => write!(f, " OVERWRITE")?,
-			DefineKind::IfNotExists => write!(f, " IF NOT EXISTS")?,
-		}
-		write!(f, " ml::{}<{}>", EscapeKwFreeIdent(&self.name), self.version)?;
-		if let Some(comment) = self.comment.as_ref() {
-			write!(f, " COMMENT {}", comment)?;
-		}
-		let _indent = if is_pretty() {
-			Some(pretty_indent())
-		} else {
-			f.write_char(' ')?;
-			None
-		};
-		write!(f, "PERMISSIONS {}", self.permissions)?;
-		Ok(())
+impl ToSql for DefineModelStatement {
+	fn fmt_sql(&self, f: &mut String, fmt: SqlFormat) {
+		let stmt: crate::sql::statements::define::DefineModelStatement = self.clone().into();
+		stmt.fmt_sql(f, fmt);
 	}
->>>>>>> f8888743
 }