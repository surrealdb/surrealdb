use anyhow::{Result, bail};
use reblessive::tree::Stk;
use surrealdb_types::{SqlFormat, ToSql};

use super::DefineKind;
use crate::catalog::providers::DatabaseProvider;
use crate::catalog::{MlModelDefinition, Permission};
use crate::ctx::Context;
use crate::dbs::Options;
use crate::doc::CursorDoc;
use crate::err::Error;
<<<<<<< HEAD
use crate::expr::{Base, Expr, FlowResultExt, Literal};
use crate::fmt::{CoverStmts, EscapeKwFreeIdent, is_pretty, pretty_indent};
=======
use crate::expr::{Base, Expr};
>>>>>>> 51c06a74
use crate::iam::{Action, ResourceKind};
use crate::val::Value;

#[derive(Clone, Debug, Eq, PartialEq, Hash)]
pub(crate) struct DefineModelStatement {
	pub kind: DefineKind,
	pub hash: String,
	pub name: String,
	pub version: String,
	pub comment: Expr,
	pub permissions: Permission,
}

impl DefineModelStatement {
	/// Process this type returning a computed simple Value
	pub(crate) async fn compute(
		&self,
		stk: &mut Stk,
		ctx: &Context,
		opt: &Options,
		doc: Option<&CursorDoc>,
	) -> Result<Value> {
		// Allowed to run?
		opt.is_allowed(Action::Edit, ResourceKind::Model, &Base::Db)?;
		// Fetch the transaction
		let txn = ctx.tx();
		// Check if the definition exists
		let (ns, db) = ctx.get_ns_db_ids(opt).await?;
		if let Some(model) = txn.get_db_model(ns, db, &self.name, &self.version).await? {
			match self.kind {
				DefineKind::Default => {
					if !opt.import {
						bail!(Error::MlAlreadyExists {
							name: model.name.clone(),
						});
					}
				}
				DefineKind::Overwrite => {}
				DefineKind::IfNotExists => return Ok(Value::None),
			}
		}

		let comment = stk
			.run(|stk| self.comment.compute(stk, ctx, opt, doc))
			.await
			.catch_return()?
			.cast_to()?;

		// Process the statement
		let key = crate::key::database::ml::new(ns, db, &self.name, &self.version);
		txn.set(
			&key,
			&MlModelDefinition {
				hash: self.hash.clone(),
				name: self.name.clone(),
				version: self.version.clone(),
				comment,
				permissions: self.permissions.clone(),
			},
			None,
		)
		.await?;
		// Clear the cache
		txn.clear_cache();
		// Ok all good
		Ok(Value::None)
	}
}

<<<<<<< HEAD
impl fmt::Display for DefineModelStatement {
	fn fmt(&self, f: &mut fmt::Formatter<'_>) -> fmt::Result {
		write!(f, "DEFINE MODEL")?;
		match self.kind {
			DefineKind::Default => {}
			DefineKind::Overwrite => write!(f, " OVERWRITE")?,
			DefineKind::IfNotExists => write!(f, " IF NOT EXISTS")?,
		}
		write!(f, " ml::{}<{}>", EscapeKwFreeIdent(&self.name), self.version)?;
		if !matches!(self.comment, Expr::Literal(Literal::None)) {
			write!(f, " COMMENT {}", CoverStmts(&self.comment))?;
		}
		let _indent = if is_pretty() {
			Some(pretty_indent())
		} else {
			f.write_char(' ')?;
			None
		};
		write!(f, "PERMISSIONS {}", self.permissions)?;
		Ok(())
=======
impl ToSql for DefineModelStatement {
	fn fmt_sql(&self, f: &mut String, fmt: SqlFormat) {
		let stmt: crate::sql::statements::define::DefineModelStatement = self.clone().into();
		stmt.fmt_sql(f, fmt);
>>>>>>> 51c06a74
	}
}<|MERGE_RESOLUTION|>--- conflicted
+++ resolved
@@ -9,12 +9,7 @@
 use crate::dbs::Options;
 use crate::doc::CursorDoc;
 use crate::err::Error;
-<<<<<<< HEAD
-use crate::expr::{Base, Expr, FlowResultExt, Literal};
-use crate::fmt::{CoverStmts, EscapeKwFreeIdent, is_pretty, pretty_indent};
-=======
-use crate::expr::{Base, Expr};
->>>>>>> 51c06a74
+use crate::expr::{Base, Expr, FlowResultExt};
 use crate::iam::{Action, ResourceKind};
 use crate::val::Value;
 
@@ -84,32 +79,9 @@
 	}
 }
 
-<<<<<<< HEAD
-impl fmt::Display for DefineModelStatement {
-	fn fmt(&self, f: &mut fmt::Formatter<'_>) -> fmt::Result {
-		write!(f, "DEFINE MODEL")?;
-		match self.kind {
-			DefineKind::Default => {}
-			DefineKind::Overwrite => write!(f, " OVERWRITE")?,
-			DefineKind::IfNotExists => write!(f, " IF NOT EXISTS")?,
-		}
-		write!(f, " ml::{}<{}>", EscapeKwFreeIdent(&self.name), self.version)?;
-		if !matches!(self.comment, Expr::Literal(Literal::None)) {
-			write!(f, " COMMENT {}", CoverStmts(&self.comment))?;
-		}
-		let _indent = if is_pretty() {
-			Some(pretty_indent())
-		} else {
-			f.write_char(' ')?;
-			None
-		};
-		write!(f, "PERMISSIONS {}", self.permissions)?;
-		Ok(())
-=======
 impl ToSql for DefineModelStatement {
 	fn fmt_sql(&self, f: &mut String, fmt: SqlFormat) {
 		let stmt: crate::sql::statements::define::DefineModelStatement = self.clone().into();
 		stmt.fmt_sql(f, fmt);
->>>>>>> 51c06a74
 	}
 }