use crate::ctx::Context;
use crate::dbs::Options;
use crate::doc::CursorDoc;
use crate::err::Error;
use crate::expr::fmt::{is_pretty, pretty_indent};
use crate::expr::statements::info::InfoStructure;
use crate::expr::{Base, Ident, Permission};
use crate::iam::{Action, ResourceKind};
use crate::kvs::impl_kv_value_revisioned;
use crate::val::{Strand, Value};
use anyhow::{Result, bail};

use revision::revisioned;
use serde::{Deserialize, Serialize};
use std::fmt::{self, Write};

use super::DefineKind;

#[revisioned(revision = 1)]
#[derive(Clone, Debug, Default, Eq, PartialEq, Serialize, Deserialize, Hash)]
pub struct DefineModelStatement {
	pub kind: DefineKind,
	pub hash: String,
	pub name: Ident,
	pub version: String,
	pub comment: Option<Strand>,
	pub permissions: Permission,
}

impl_kv_value_revisioned!(DefineModelStatement);

impl DefineModelStatement {
	/// Process this type returning a computed simple Value
	pub(crate) async fn compute(
		&self,
		ctx: &Context,
		opt: &Options,
		_doc: Option<&CursorDoc>,
	) -> Result<Value> {
		// Allowed to run?
		opt.is_allowed(Action::Edit, ResourceKind::Model, &Base::Db)?;
		// Fetch the transaction
		let txn = ctx.tx();
		// Check if the definition exists
<<<<<<< HEAD
		let (ns, db) = ctx.get_ns_db_ids(opt).await?;
		if let Some(model) = txn.get_db_model(ns, db, &self.name, &self.version).await? {
			if self.if_not_exists {
				return Ok(Value::None);
			} else if !self.overwrite && !opt.import {
				bail!(Error::MlAlreadyExists {
					name: model.name.to_string(),
				});
=======
		let (ns, db) = opt.ns_db()?;
		if txn.get_db_model(ns, db, &self.name, &self.version).await.is_ok() {
			match self.kind {
				DefineKind::Default => {
					if !opt.import {
						bail!(Error::MlAlreadyExists {
							name: self.name.to_string(),
						});
					}
				}
				DefineKind::Overwrite => {}
				DefineKind::IfNotExists => return Ok(Value::None),
>>>>>>> e3245342
			}
		}

		// Process the statement
		let key = crate::key::database::ml::new(ns, db, &self.name, &self.version);
		txn.set(
			&key,
			&DefineModelStatement {
				// Don't persist the `IF NOT EXISTS` clause to schema
				kind: DefineKind::Default,
				..self.clone()
			},
			None,
		)
		.await?;
		// Clear the cache
		txn.clear_cache();
		// Ok all good
		Ok(Value::None)
	}
}

impl fmt::Display for DefineModelStatement {
	fn fmt(&self, f: &mut fmt::Formatter<'_>) -> fmt::Result {
		write!(f, "DEFINE MODEL")?;
		match self.kind {
			DefineKind::Default => {}
			DefineKind::Overwrite => write!(f, " OVERWRITE")?,
			DefineKind::IfNotExists => write!(f, " IF NOT EXISTS")?,
		}
		write!(f, " ml::{}<{}>", self.name, self.version)?;
		if let Some(comment) = self.comment.as_ref() {
			write!(f, " COMMENT {}", comment)?;
		}
		let _indent = if is_pretty() {
			Some(pretty_indent())
		} else {
			f.write_char(' ')?;
			None
		};
		write!(f, "PERMISSIONS {}", self.permissions)?;
		Ok(())
	}
}

impl InfoStructure for DefineModelStatement {
	fn structure(self) -> Value {
		Value::from(map! {
			"name".to_string() => self.name.structure(),
			"version".to_string() => self.version.into(),
			"permissions".to_string() => self.permissions.structure(),
			"comment".to_string(), if let Some(v) = self.comment => v.into(),
		})
	}
}<|MERGE_RESOLUTION|>--- conflicted
+++ resolved
@@ -42,18 +42,8 @@
 		// Fetch the transaction
 		let txn = ctx.tx();
 		// Check if the definition exists
-<<<<<<< HEAD
 		let (ns, db) = ctx.get_ns_db_ids(opt).await?;
 		if let Some(model) = txn.get_db_model(ns, db, &self.name, &self.version).await? {
-			if self.if_not_exists {
-				return Ok(Value::None);
-			} else if !self.overwrite && !opt.import {
-				bail!(Error::MlAlreadyExists {
-					name: model.name.to_string(),
-				});
-=======
-		let (ns, db) = opt.ns_db()?;
-		if txn.get_db_model(ns, db, &self.name, &self.version).await.is_ok() {
 			match self.kind {
 				DefineKind::Default => {
 					if !opt.import {
@@ -64,7 +54,6 @@
 				}
 				DefineKind::Overwrite => {}
 				DefineKind::IfNotExists => return Ok(Value::None),
->>>>>>> e3245342
 			}
 		}
 
