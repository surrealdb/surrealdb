--- conflicted
+++ resolved
@@ -1,4 +1,3 @@
-use crate::catalog::TableDefinition;
 use crate::ctx::Context;
 use crate::dbs::Options;
 use crate::doc::CursorDoc;
@@ -48,7 +47,7 @@
 		// Allowed to run?
 		opt.is_allowed(Action::Edit, ResourceKind::Field, &Base::Db)?;
 		// Get the NS and DB
-		let (ns, db) = ctx.get_ns_db_ids(opt)?;
+		let (ns, db) = opt.ns_db()?;
 		// Fetch the transaction
 		let txn = ctx.tx();
 		// Get the table definition
@@ -118,13 +117,8 @@
 		let key = crate::key::database::tb::new(ns, db, &self.what);
 		let tb = txn.get_tb(ns, db, &self.what).await?;
 		txn.set(
-<<<<<<< HEAD
-			key,
-			revision::to_vec(&TableDefinition {
-=======
 			&key,
 			&DefineTableStatement {
->>>>>>> 6559e1b5
 				cache_fields_ts: Uuid::now_v7(),
 				..tb.as_ref().clone()
 			},
