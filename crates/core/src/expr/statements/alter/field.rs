use std::ops::Deref;

use anyhow::Result;
use surrealdb_types::{SqlFormat, ToSql};
use uuid::Uuid;

use super::AlterKind;
use crate::catalog::providers::TableProvider;
use crate::catalog::{self, Permission, Permissions, TableDefinition};
use crate::ctx::Context;
use crate::dbs::Options;
use crate::err::Error;
use crate::expr::reference::Reference;
use crate::expr::{Base, Expr, Idiom, Kind};
use crate::iam::{Action, ResourceKind};
use crate::val::Value;

#[derive(Clone, Debug, Default, Eq, PartialEq, Hash)]
pub(crate) enum AlterDefault {
	#[default]
	None,
	Drop,
	Always(Expr),
	Set(Expr),
}

#[derive(Clone, Debug, Default, Eq, PartialEq, Hash)]
pub(crate) struct AlterFieldStatement {
	pub name: Idiom,
	pub what: String,
	pub if_exists: bool,
	pub kind: AlterKind<Kind>,
	pub flexible: AlterKind<()>,
	pub readonly: AlterKind<()>,
	pub value: AlterKind<Expr>,
	pub assert: AlterKind<Expr>,
	pub default: AlterDefault,
	pub permissions: Option<Permissions>,
	pub comment: AlterKind<String>,
	pub reference: AlterKind<Reference>,
}

impl AlterFieldStatement {
	pub(crate) async fn compute(&self, ctx: &Context, opt: &Options) -> Result<Value> {
		// Allowed to run?
		opt.is_allowed(Action::Edit, ResourceKind::Field, &Base::Db)?;
		// Get the NS and DB
		let (ns_name, db_name) = opt.ns_db()?;
		let (ns, db) = ctx.expect_ns_db_ids(opt).await?;
		// Fetch the transaction
		let txn = ctx.tx();
		// Get the table definition
		let name = self.name.to_sql();
		let mut df = match txn.get_tb_field(ns, db, &self.what, &name).await? {
			Some(tb) => tb.deref().clone(),
			None => {
				if self.if_exists {
					return Ok(Value::None);
				}

				return Err(Error::FdNotFound {
					name,
				}
				.into());
			}
		};

		match self.kind {
			AlterKind::Set(ref k) => df.field_kind = Some(k.clone()),
			AlterKind::Drop => df.field_kind = None,
			AlterKind::None => {}
		}
		match self.flexible {
			AlterKind::Set(_) => df.flexible = true,
			AlterKind::Drop => df.flexible = false,
			AlterKind::None => {}
		}

		match self.readonly {
			AlterKind::Set(_) => df.readonly = true,
			AlterKind::Drop => df.readonly = false,
			AlterKind::None => {}
		}

		match self.value {
			AlterKind::Set(ref k) => df.value = Some(k.clone()),
			AlterKind::Drop => df.value = None,
			AlterKind::None => {}
		}

		match self.assert {
			AlterKind::Set(ref k) => df.assert = Some(k.clone()),
			AlterKind::Drop => df.assert = None,
			AlterKind::None => {}
		}

		match self.default {
			AlterDefault::None => {}
			AlterDefault::Drop => df.default = catalog::DefineDefault::None,
			AlterDefault::Always(ref expr) => {
				df.default = catalog::DefineDefault::Always(expr.clone())
			}
			AlterDefault::Set(ref expr) => df.default = catalog::DefineDefault::Set(expr.clone()),
		}

		fn convert_permission(perm: &Permission) -> catalog::Permission {
			match perm {
				Permission::None => catalog::Permission::None,
				Permission::Full => catalog::Permission::Full,
				Permission::Specific(expr) => catalog::Permission::Specific(expr.clone()),
			}
		}

		if let Some(permissions) = &self.permissions {
			df.select_permission = convert_permission(&permissions.select);
			df.create_permission = convert_permission(&permissions.create);
			df.update_permission = convert_permission(&permissions.update);
		}

		match self.comment {
			AlterKind::Set(ref k) => df.comment = Some(k.clone()),
			AlterKind::Drop => df.comment = None,
			AlterKind::None => {}
		}

		match self.reference {
			AlterKind::Set(ref k) => df.reference = Some(k.clone()),
			AlterKind::Drop => df.reference = None,
			AlterKind::None => {}
		}

		// Disallow mismatched types
		//df.disallow_mismatched_types(ctx, ns, db).await?;

		// Set the table definition
		let key = crate::key::table::fd::new(ns, db, &self.what, &name);
		txn.set(&key, &df, None).await?;
		// Refresh the table cache
		let Some(tb) = txn.get_tb(ns, db, &self.what).await? else {
			return Err(Error::TbNotFound {
				name: self.what.clone(),
			}
			.into());
		};
		txn.put_tb(
			ns_name,
			db_name,
			&TableDefinition {
				cache_fields_ts: Uuid::now_v7(),
				..tb.as_ref().clone()
			},
		)
		.await?;
		// Process possible recursive defitions
		//df.process_recursive_definitions(ns, db, txn.clone()).await?;
		// Clear the cache
		txn.clear_cache();
		// Ok all good
		Ok(Value::None)
	}
}

<<<<<<< HEAD
impl Display for AlterFieldStatement {
	fn fmt(&self, f: &mut fmt::Formatter) -> fmt::Result {
		write!(f, "ALTER FIELD")?;
		if self.if_exists {
			write!(f, " IF EXISTS")?
		}
		write!(f, " {} ON {}", self.name, EscapeKwIdent(&self.what, &["IF"]))?;

		match self.kind {
			AlterKind::Set(ref x) => write!(f, " TYPE {x}")?,
			AlterKind::Drop => write!(f, " DROP TYPE")?,
			AlterKind::None => {}
		}

		match self.flexible {
			AlterKind::Set(_) => write!(f, " FLEXIBLE")?,
			AlterKind::Drop => write!(f, " DROP FLEXIBLE")?,
			AlterKind::None => {}
		}

		match self.readonly {
			AlterKind::Set(_) => write!(f, " READONLY")?,
			AlterKind::Drop => write!(f, " DROP READONLY")?,
			AlterKind::None => {}
		}

		match self.value {
			AlterKind::Set(ref v) => write!(f, " VALUE {v}")?,
			AlterKind::Drop => write!(f, " DROP VALUE")?,
			AlterKind::None => {}
		}

		match self.assert {
			AlterKind::Set(ref v) => write!(f, " ASSERT {v}")?,
			AlterKind::Drop => write!(f, " DROP ASSERT")?,
			AlterKind::None => {}
		}

		match self.default {
			AlterDefault::None => {}
			AlterDefault::Drop => write!(f, " DROP DEFAULT")?,
			AlterDefault::Always(ref expr) => write!(f, " DEFAULT ALWAYS {expr}")?,
			AlterDefault::Set(ref expr) => write!(f, " DEFAULT {expr}")?,
		}
		if let Some(permissions) = &self.permissions {
			write!(f, " {permissions}")?;
		}

		match self.comment {
			AlterKind::Set(ref x) => write!(f, " COMMENT {}", QuoteStr(x))?,
			AlterKind::Drop => write!(f, " DROP COMMENT")?,
			AlterKind::None => {}
		}

		match self.reference {
			AlterKind::Set(ref v) => write!(f, " REFERENCE {v}")?,
			AlterKind::Drop => write!(f, " DROP REFERENCE")?,
			AlterKind::None => {}
		}

		Ok(())
=======
impl ToSql for AlterFieldStatement {
	fn fmt_sql(&self, f: &mut String, fmt: SqlFormat) {
		let stmt: crate::sql::statements::alter::field::AlterFieldStatement = self.clone().into();
		stmt.fmt_sql(f, fmt);
>>>>>>> 51c06a74
	}
}<|MERGE_RESOLUTION|>--- conflicted
+++ resolved
@@ -160,73 +160,9 @@
 	}
 }
 
-<<<<<<< HEAD
-impl Display for AlterFieldStatement {
-	fn fmt(&self, f: &mut fmt::Formatter) -> fmt::Result {
-		write!(f, "ALTER FIELD")?;
-		if self.if_exists {
-			write!(f, " IF EXISTS")?
-		}
-		write!(f, " {} ON {}", self.name, EscapeKwIdent(&self.what, &["IF"]))?;
-
-		match self.kind {
-			AlterKind::Set(ref x) => write!(f, " TYPE {x}")?,
-			AlterKind::Drop => write!(f, " DROP TYPE")?,
-			AlterKind::None => {}
-		}
-
-		match self.flexible {
-			AlterKind::Set(_) => write!(f, " FLEXIBLE")?,
-			AlterKind::Drop => write!(f, " DROP FLEXIBLE")?,
-			AlterKind::None => {}
-		}
-
-		match self.readonly {
-			AlterKind::Set(_) => write!(f, " READONLY")?,
-			AlterKind::Drop => write!(f, " DROP READONLY")?,
-			AlterKind::None => {}
-		}
-
-		match self.value {
-			AlterKind::Set(ref v) => write!(f, " VALUE {v}")?,
-			AlterKind::Drop => write!(f, " DROP VALUE")?,
-			AlterKind::None => {}
-		}
-
-		match self.assert {
-			AlterKind::Set(ref v) => write!(f, " ASSERT {v}")?,
-			AlterKind::Drop => write!(f, " DROP ASSERT")?,
-			AlterKind::None => {}
-		}
-
-		match self.default {
-			AlterDefault::None => {}
-			AlterDefault::Drop => write!(f, " DROP DEFAULT")?,
-			AlterDefault::Always(ref expr) => write!(f, " DEFAULT ALWAYS {expr}")?,
-			AlterDefault::Set(ref expr) => write!(f, " DEFAULT {expr}")?,
-		}
-		if let Some(permissions) = &self.permissions {
-			write!(f, " {permissions}")?;
-		}
-
-		match self.comment {
-			AlterKind::Set(ref x) => write!(f, " COMMENT {}", QuoteStr(x))?,
-			AlterKind::Drop => write!(f, " DROP COMMENT")?,
-			AlterKind::None => {}
-		}
-
-		match self.reference {
-			AlterKind::Set(ref v) => write!(f, " REFERENCE {v}")?,
-			AlterKind::Drop => write!(f, " DROP REFERENCE")?,
-			AlterKind::None => {}
-		}
-
-		Ok(())
-=======
 impl ToSql for AlterFieldStatement {
 	fn fmt_sql(&self, f: &mut String, fmt: SqlFormat) {
 		let stmt: crate::sql::statements::alter::field::AlterFieldStatement = self.clone().into();
 		stmt.fmt_sql(f, fmt);
->>>>>>> 51c06a74
 	}
 }