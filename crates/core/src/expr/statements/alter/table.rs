use crate::catalog::TableKind;
use crate::ctx::Context;
use crate::dbs::Options;
use crate::doc::CursorDoc;
use crate::err::Error;
use crate::expr::Kind;
use crate::expr::fmt::{is_pretty, pretty_indent};
use crate::expr::statements::DefineTableStatement;
<<<<<<< HEAD
use crate::expr::{Base, ChangeFeed, Ident, Permissions, Value};
=======
use crate::expr::{Base, ChangeFeed, Ident, Kind, Permissions, TableType};
>>>>>>> e3245342
use crate::iam::{Action, ResourceKind};
use crate::val::{Strand, Value};
use anyhow::Result;

use reblessive::tree::Stk;
use revision::revisioned;
use serde::{Deserialize, Serialize};
use std::fmt::{self, Display, Write};
use std::ops::Deref;

use super::AlterKind;

#[revisioned(revision = 1)]
#[derive(Clone, Debug, Default, Eq, PartialEq, Serialize, Deserialize, Hash)]
pub struct AlterTableStatement {
	pub name: Ident,
	pub if_exists: bool,
<<<<<<< HEAD
	#[revision(end = 2, convert_fn = "convert_drop")]
	pub _drop: Option<bool>,
	pub schemafull: Option<bool>,
	pub permissions: Option<Permissions>,
	pub changefeed: Option<Option<ChangeFeed>>,
	pub comment: Option<Option<String>>,
	pub kind: Option<TableKind>,
=======
	pub schemafull: AlterKind<()>,
	pub permissions: Option<Permissions>,
	pub changefeed: AlterKind<ChangeFeed>,
	pub comment: AlterKind<Strand>,
	pub kind: Option<TableType>,
>>>>>>> e3245342
}

impl AlterTableStatement {
	pub(crate) async fn compute(
		&self,
		_stk: &mut Stk,
		ctx: &Context,
		opt: &Options,
		_doc: Option<&CursorDoc>,
	) -> Result<Value> {
		// Allowed to run?
		opt.is_allowed(Action::Edit, ResourceKind::Table, &Base::Db)?;
		// Get the NS and DB
		let (ns, db) = ctx.get_ns_db_ids_ro(opt).await?;
		// Fetch the transaction
		let txn = ctx.tx();

		// Get the table definition
		let mut dt = match txn.get_tb(ns, db, &self.name).await? {
			Some(tb) => tb.deref().clone(),
			None => {
				if self.if_exists {
					return Ok(Value::None);
				} else {
					return Err(Error::TbNotFound {
						name: self.name.to_string(),
					}
					.into());
				}
			}
		};
		// Process the statement
		let key = crate::key::database::tb::new(ns, db, &self.name);
<<<<<<< HEAD
		if let Some(schemafull) = &self.schemafull {
			dt.schemafull = *schemafull;
=======
		match self.schemafull {
			AlterKind::Set(_) => dt.full = true,
			AlterKind::Drop => dt.full = false,
			AlterKind::None => {}
>>>>>>> e3245342
		}

		if let Some(permissions) = &self.permissions {
			dt.permissions = permissions.clone();
		}

		let mut changefeed_replaced = false;
		match self.changefeed {
			AlterKind::Set(x) => {
				changefeed_replaced = dt.changefeed.is_some();
				dt.changefeed = Some(x)
			}
			AlterKind::Drop => dt.changefeed = None,
			AlterKind::None => {}
		}

		match self.comment {
			AlterKind::Set(ref x) => dt.comment = Some(x.clone()),

			AlterKind::Drop => dt.comment = None,
			AlterKind::None => {}
		}

		if let Some(kind) = &self.kind {
			dt.table_type = kind.clone();
		}

		// Add table relational fields
		if matches!(self.kind, Some(TableKind::Relation(_))) {
			DefineTableStatement::add_in_out_fields(&txn, ns, db, &mut dt).await?;
		}
		// Set the table definition
		txn.set(&key, &dt, None).await?;
		// Record definition change
		if changefeed_replaced {
			txn.lock().await.record_table_change(ns, db, &self.name, &dt);
		}
		// Clear the cache
		txn.clear_cache();
		// Ok all good
		Ok(Value::None)
	}
}

impl Display for AlterTableStatement {
	fn fmt(&self, f: &mut fmt::Formatter) -> fmt::Result {
		write!(f, "ALTER TABLE")?;
		if self.if_exists {
			write!(f, " IF EXISTS")?
		}
		write!(f, " {}", self.name)?;
		if let Some(kind) = &self.kind {
			write!(f, " TYPE")?;
			match &kind {
				TableKind::Normal => {
					f.write_str(" NORMAL")?;
				}
				TableKind::Relation(rel) => {
					f.write_str(" RELATION")?;
					if let Some(Kind::Record(kind)) = &rel.from {
						write!(f, " IN ",)?;
						for (idx, k) in kind.iter().enumerate() {
							if idx != 0 {
								" | ".fmt(f)?
							}
							k.fmt(f)?
						}
					}
					if let Some(Kind::Record(kind)) = &rel.to {
						write!(f, " OUT ",)?;
						for (idx, k) in kind.iter().enumerate() {
							if idx != 0 {
								" | ".fmt(f)?
							}
							k.fmt(f)?
						}
					}
				}
				TableKind::Any => {
					f.write_str(" ANY")?;
				}
			}
		}
<<<<<<< HEAD
		if let Some(full) = self.schemafull {
			f.write_str(if full {
				" SCHEMAFULL"
			} else {
				" SCHEMALESS"
			})?;
=======

		match self.schemafull {
			AlterKind::Set(_) => writeln!(f, " SCHEMAFULL")?,
			AlterKind::Drop => writeln!(f, " SCHEMALESS")?,
			AlterKind::None => {}
>>>>>>> e3245342
		}

		match self.comment {
			AlterKind::Set(ref x) => writeln!(f, " COMMENT {x}")?,
			AlterKind::Drop => writeln!(f, " DROP COMMENT")?,
			AlterKind::None => {}
		}

		match self.changefeed {
			AlterKind::Set(ref x) => writeln!(f, " CHANGEFEED {x}")?,
			AlterKind::Drop => writeln!(f, " DROP CHANGEFEED")?,
			AlterKind::None => {}
		}

		let _indent = if is_pretty() {
			Some(pretty_indent())
		} else {
			f.write_char(' ')?;
			None
		};
		if let Some(permissions) = &self.permissions {
			write!(f, "{permissions}")?;
		}
		Ok(())
	}
}<|MERGE_RESOLUTION|>--- conflicted
+++ resolved
@@ -1,16 +1,11 @@
-use crate::catalog::TableKind;
+use crate::catalog::TableType;
 use crate::ctx::Context;
 use crate::dbs::Options;
 use crate::doc::CursorDoc;
 use crate::err::Error;
-use crate::expr::Kind;
 use crate::expr::fmt::{is_pretty, pretty_indent};
 use crate::expr::statements::DefineTableStatement;
-<<<<<<< HEAD
-use crate::expr::{Base, ChangeFeed, Ident, Permissions, Value};
-=======
-use crate::expr::{Base, ChangeFeed, Ident, Kind, Permissions, TableType};
->>>>>>> e3245342
+use crate::expr::{Base, ChangeFeed, Ident, Kind, Permissions};
 use crate::iam::{Action, ResourceKind};
 use crate::val::{Strand, Value};
 use anyhow::Result;
@@ -28,21 +23,11 @@
 pub struct AlterTableStatement {
 	pub name: Ident,
 	pub if_exists: bool,
-<<<<<<< HEAD
-	#[revision(end = 2, convert_fn = "convert_drop")]
-	pub _drop: Option<bool>,
-	pub schemafull: Option<bool>,
-	pub permissions: Option<Permissions>,
-	pub changefeed: Option<Option<ChangeFeed>>,
-	pub comment: Option<Option<String>>,
-	pub kind: Option<TableKind>,
-=======
 	pub schemafull: AlterKind<()>,
 	pub permissions: Option<Permissions>,
 	pub changefeed: AlterKind<ChangeFeed>,
 	pub comment: AlterKind<Strand>,
 	pub kind: Option<TableType>,
->>>>>>> e3245342
 }
 
 impl AlterTableStatement {
@@ -76,15 +61,10 @@
 		};
 		// Process the statement
 		let key = crate::key::database::tb::new(ns, db, &self.name);
-<<<<<<< HEAD
-		if let Some(schemafull) = &self.schemafull {
-			dt.schemafull = *schemafull;
-=======
 		match self.schemafull {
-			AlterKind::Set(_) => dt.full = true,
-			AlterKind::Drop => dt.full = false,
+			AlterKind::Set(_) => dt.schemafull = true,
+			AlterKind::Drop => dt.schemafull = false,
 			AlterKind::None => {}
->>>>>>> e3245342
 		}
 
 		if let Some(permissions) = &self.permissions {
@@ -102,7 +82,7 @@
 		}
 
 		match self.comment {
-			AlterKind::Set(ref x) => dt.comment = Some(x.clone()),
+			AlterKind::Set(ref x) => dt.comment = Some(x.to_string()),
 
 			AlterKind::Drop => dt.comment = None,
 			AlterKind::None => {}
@@ -113,7 +93,7 @@
 		}
 
 		// Add table relational fields
-		if matches!(self.kind, Some(TableKind::Relation(_))) {
+		if matches!(self.kind, Some(TableType::Relation(_))) {
 			DefineTableStatement::add_in_out_fields(&txn, ns, db, &mut dt).await?;
 		}
 		// Set the table definition
@@ -139,10 +119,10 @@
 		if let Some(kind) = &self.kind {
 			write!(f, " TYPE")?;
 			match &kind {
-				TableKind::Normal => {
+				TableType::Normal => {
 					f.write_str(" NORMAL")?;
 				}
-				TableKind::Relation(rel) => {
+				TableType::Relation(rel) => {
 					f.write_str(" RELATION")?;
 					if let Some(Kind::Record(kind)) = &rel.from {
 						write!(f, " IN ",)?;
@@ -163,25 +143,16 @@
 						}
 					}
 				}
-				TableKind::Any => {
+				TableType::Any => {
 					f.write_str(" ANY")?;
 				}
 			}
 		}
-<<<<<<< HEAD
-		if let Some(full) = self.schemafull {
-			f.write_str(if full {
-				" SCHEMAFULL"
-			} else {
-				" SCHEMALESS"
-			})?;
-=======
 
 		match self.schemafull {
 			AlterKind::Set(_) => writeln!(f, " SCHEMAFULL")?,
 			AlterKind::Drop => writeln!(f, " SCHEMALESS")?,
 			AlterKind::None => {}
->>>>>>> e3245342
 		}
 
 		match self.comment {
