use std::ops::Deref;

use anyhow::Result;
use surrealdb_types::{SqlFormat, ToSql};

use super::AlterKind;
use crate::catalog::providers::TableProvider;
use crate::catalog::{Permissions, TableType};
use crate::ctx::FrozenContext;
use crate::dbs::Options;
use crate::err::Error;
use crate::expr::statements::DefineTableStatement;
use crate::expr::{Base, ChangeFeed};
use crate::iam::{Action, ResourceKind};
use crate::val::Value;

#[derive(Clone, Debug, Default, Eq, PartialEq, Hash)]
/// Executes `ALTER TABLE` operations against an existing table.
///
/// Supported operations include:
/// - toggle `SCHEMAFULL`/`SCHEMALESS`
/// - update `PERMISSIONS`
/// - set/drop `CHANGEFEED`
/// - set/drop table `COMMENT`
/// - change table `TYPE` (`NORMAL`/`RELATION`/`ANY`)
/// - request a table-level storage `COMPACT`
///
/// Notes:
/// - When switching to a `RELATION` table type, in/out fields are created as needed via
///   `DefineTableStatement::add_in_out_fields`.
/// - When `compact` is true, underlying storage for this table is compacted.
pub(crate) struct AlterTableStatement {
	/// Table name.
	pub name: String,
	/// If true, do nothing (and succeed) when the table does not exist.
	pub if_exists: bool,
	/// Switch `SCHEMAFULL` on (`Set`) or switch to `SCHEMALESS` (`Drop`).
	pub(crate) schemafull: AlterKind<()>,
	/// New table permissions, if provided.
	pub permissions: Option<Permissions>,
	/// Set/drop changefeed definition.
	pub(crate) changefeed: AlterKind<ChangeFeed>,
	/// Set/drop human‑readable comment.
	pub(crate) comment: AlterKind<String>,
	/// Request a compaction of the table’s keyspace.
	pub(crate) compact: bool,
	/// Change the table type (`NORMAL` / `RELATION` / `ANY`).
	pub kind: Option<TableType>,
}

impl AlterTableStatement {
<<<<<<< HEAD
	/// Computes the effect of the `ALTER TABLE` statement.
	///
	/// Permissions: requires `Action::Edit` on `ResourceKind::Table`.
	///
	/// Side effects:
	/// - May write table definition metadata
	/// - May compact the underlying storage if `compact` is true
	/// - May create relation helper fields when switching to `RELATION`
	pub(crate) async fn compute(&self, ctx: &Context, opt: &Options) -> Result<Value> {
=======
	pub(crate) async fn compute(&self, ctx: &FrozenContext, opt: &Options) -> Result<Value> {
>>>>>>> 5205021e
		// Allowed to run?
		opt.is_allowed(Action::Edit, ResourceKind::Table, &Base::Db)?;
		// Get the NS and DB
		let (ns_name, db_name) = opt.ns_db()?;
		let (ns, db) = ctx.expect_ns_db_ids(opt).await?;
		// Fetch the transaction
		let txn = ctx.tx();

		// Get the table definition
		let mut dt = match txn.get_tb(ns, db, &self.name).await? {
			Some(tb) => tb.deref().clone(),
			None => {
				if self.if_exists {
					return Ok(Value::None);
				} else {
					return Err(Error::TbNotFound {
						name: self.name.clone(),
					}
					.into());
				}
			}
		};
		// Process the statement
		match self.schemafull {
			AlterKind::Set(_) => dt.schemafull = true,
			AlterKind::Drop => dt.schemafull = false,
			AlterKind::None => {}
		}

		if let Some(permissions) = &self.permissions {
			dt.permissions = permissions.clone();
		}

		let mut changefeed_replaced = false;
		match self.changefeed {
			AlterKind::Set(x) => {
				changefeed_replaced = dt.changefeed.is_some();
				dt.changefeed = Some(x)
			}
			AlterKind::Drop => dt.changefeed = None,
			AlterKind::None => {}
		}

		match self.comment {
			AlterKind::Set(ref x) => dt.comment = Some(x.clone()),

			AlterKind::Drop => dt.comment = None,
			AlterKind::None => {}
		}

		if let Some(kind) = &self.kind {
			dt.table_type = kind.clone();
		}

		// Add table relational fields
		if matches!(self.kind, Some(TableType::Relation(_))) {
			DefineTableStatement::add_in_out_fields(&txn, ns, db, &mut dt).await?;
		}

		// Record definition change
		if changefeed_replaced {
			txn.changefeed_buffer_table_change(ns, db, &self.name, &dt);
		}

		if self.compact {
			let key = crate::key::table::all::new(ns, db, &self.name);
			txn.compact(Some(key)).await?;
		}

		// Set the table definition
		txn.put_tb(ns_name, db_name, &dt).await?;

		// Clear the cache
		txn.clear_cache();
		// Ok all good
		Ok(Value::None)
	}
}

impl ToSql for AlterTableStatement {
	fn fmt_sql(&self, f: &mut String, fmt: SqlFormat) {
		let stmt: crate::sql::statements::alter::AlterTableStatement = self.clone().into();
		stmt.fmt_sql(f, fmt);
	}
}<|MERGE_RESOLUTION|>--- conflicted
+++ resolved
@@ -49,7 +49,6 @@
 }
 
 impl AlterTableStatement {
-<<<<<<< HEAD
 	/// Computes the effect of the `ALTER TABLE` statement.
 	///
 	/// Permissions: requires `Action::Edit` on `ResourceKind::Table`.
@@ -58,10 +57,7 @@
 	/// - May write table definition metadata
 	/// - May compact the underlying storage if `compact` is true
 	/// - May create relation helper fields when switching to `RELATION`
-	pub(crate) async fn compute(&self, ctx: &Context, opt: &Options) -> Result<Value> {
-=======
 	pub(crate) async fn compute(&self, ctx: &FrozenContext, opt: &Options) -> Result<Value> {
->>>>>>> 5205021e
 		// Allowed to run?
 		opt.is_allowed(Action::Edit, ResourceKind::Table, &Base::Db)?;
 		// Get the NS and DB
