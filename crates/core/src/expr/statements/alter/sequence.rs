--- conflicted
+++ resolved
@@ -9,12 +9,7 @@
 use crate::dbs::Options;
 use crate::doc::CursorDoc;
 use crate::err::Error;
-<<<<<<< HEAD
 use crate::expr::{Base, Expr, FlowResultExt, Value};
-use crate::fmt::{CoverStmts, EscapeKwIdent, is_pretty, pretty_indent};
-=======
-use crate::expr::{Base, Timeout, Value};
->>>>>>> 51c06a74
 use crate::iam::{Action, ResourceKind};
 use crate::key::database::sq::Sq;
 use crate::val::Duration;
@@ -75,29 +70,9 @@
 	}
 }
 
-<<<<<<< HEAD
-impl Display for AlterSequenceStatement {
-	fn fmt(&self, f: &mut fmt::Formatter) -> fmt::Result {
-		write!(f, "ALTER SEQUENCE")?;
-		if self.if_exists {
-			write!(f, " IF EXISTS")?
-		}
-		write!(f, " {}", EscapeKwIdent(&self.name, &["IF"]))?;
-		if let Some(timeout) = &self.timeout {
-			write!(f, " TIMEOUT {}", CoverStmts(timeout))?;
-		}
-		let _indent = if is_pretty() {
-			Some(pretty_indent())
-		} else {
-			f.write_char(' ')?;
-			None
-		};
-		Ok(())
-=======
 impl ToSql for AlterSequenceStatement {
 	fn fmt_sql(&self, f: &mut String, fmt: SqlFormat) {
 		let stmt: crate::sql::statements::alter::AlterSequenceStatement = self.clone().into();
 		stmt.fmt_sql(f, fmt);
->>>>>>> 51c06a74
 	}
 }