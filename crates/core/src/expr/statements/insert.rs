use anyhow::{Result, bail, ensure};
use reblessive::tree::Stk;
use surrealdb_types::ToSql;

use crate::ctx::{Context, MutableContext};
use crate::dbs::{Iterable, Iterator, Options, Statement};
use crate::doc::CursorDoc;
use crate::err::Error;
use crate::expr::paths::{IN, OUT};
use crate::expr::statements::relate::RelateThrough;
use crate::expr::{Data, Expr, FlowResultExt as _, Output, Timeout, Value};
use crate::fmt::CoverStmtsExpr;
use crate::idx::planner::RecordStrategy;
use crate::val::{Datetime, RecordIdKey, Table};

#[derive(Clone, Debug, Default, Eq, PartialEq, Hash)]
pub(crate) struct InsertStatement {
	pub into: Option<Expr>,
	pub data: Data,
	/// Does the statement have the ignore clause.
	pub ignore: bool,
	pub update: Option<Data>,
	pub output: Option<Output>,
	pub timeout: Option<Timeout>,
	pub parallel: bool,
	pub relation: bool,
	pub version: Option<Expr>,
}

impl InsertStatement {
	/// Process this type returning a computed simple Value
	pub(crate) async fn compute(
		&self,
		stk: &mut Stk,
		ctx: &Context,
		opt: &Options,
		doc: Option<&CursorDoc>,
	) -> Result<Value> {
		// Valid options?
		opt.valid_for_db()?;
		// Create a new iterator
		let mut i = Iterator::new();
		// Propagate the version to the underlying datastore
		let version = match &self.version {
			Some(v) => Some(
				stk.run(|stk| v.compute(stk, ctx, opt, doc))
					.await
					.catch_return()?
					.cast_to::<Datetime>()?
					.to_version_stamp()?,
			),
			_ => None,
		};
		let opt = &opt.clone().with_version(version);
		// Check if there is a timeout
		let ctx = match self.timeout.as_ref() {
			Some(timeout) => {
				let x = timeout.compute(stk, ctx, opt, doc).await?.0;
				let mut ctx = MutableContext::new(ctx);
				ctx.add_timeout(x)?;
				ctx.freeze()
			}
			None => ctx.clone(),
		};
		// Parse the INTO expression
		let into = match &self.into {
			None => None,
			Some(into) => {
				match stk.run(|stk| into.compute(stk, &ctx, opt, doc)).await.catch_return()? {
					Value::Table(into) => Some(into),
					v => {
						bail!(Error::InsertStatement {
							value: v.to_sql(),
						})
					}
				}
			}
		};

		// Parse the data expression
		match &self.data {
			// Check if this is a traditional statement
			Data::ValuesExpression(v) => {
				for v in v {
					// Create a new empty base object
					let mut o = Value::empty_object();
					// Set each field from the expression
					for (k, v) in v.iter() {
						let v =
							stk.run(|stk| v.compute(stk, &ctx, opt, None)).await.catch_return()?;
						o.set(stk, &ctx, opt, k, v).await?;
					}
					// Specify the new table record id
					let (tb, id) = extract_tb_id(&o, &into)?;
					// Pass the value to the iterator
					i.ingest(iterable(tb, id, o, self.relation)?)
				}
			}
			// Check if this is a modern statement
			Data::SingleExpression(v) => {
				let v = stk.run(|stk| v.compute(stk, &ctx, opt, doc)).await.catch_return()?;
				match v {
					Value::Array(v) => {
						for v in v {
							// Specify the new table record id
							let (tb, id) = extract_tb_id(&v, &into)?;
							// Pass the value to the iterator
							i.ingest(iterable(tb, id, v, self.relation)?)
						}
					}
					Value::Object(_) => {
						// Specify the new table record id
						let (tb, id) = extract_tb_id(&v, &into)?;
						// Pass the value to the iterator
						i.ingest(iterable(tb, id, v, self.relation)?)
					}
					v => {
						bail!(Error::InsertStatement {
							value: v.to_sql(),
						})
					}
				}
			}
			v => fail!("Unknown data clause type in INSERT statement: {v:?}"),
		}
		// Assign the statement
		let stm = Statement::from(self);

		// Ensure the database exists.
		ctx.get_db(opt).await?;

		CursorDoc::update_parent(&ctx, doc, async |ctx| {
			// Process the statement
			let res = i.output(stk, &ctx, opt, &stm, RecordStrategy::KeysAndValues).await?;
			// Catch statement timeout
			ensure!(!ctx.is_timedout().await?, Error::QueryTimedout);
			// Output the results
			Ok(res)
		})
		.await
	}
}

<<<<<<< HEAD
=======
impl fmt::Display for InsertStatement {
	fn fmt(&self, f: &mut fmt::Formatter) -> fmt::Result {
		f.write_str("INSERT")?;
		if self.relation {
			f.write_str(" RELATION")?
		}
		if self.ignore {
			f.write_str(" IGNORE")?
		}
		if let Some(into) = &self.into {
			write!(f, " INTO {}", CoverStmtsExpr(into))?;
		}
		write!(f, " {}", self.data)?;
		if let Some(ref v) = self.update {
			write!(f, " {v}")?
		}
		if let Some(ref v) = self.output {
			write!(f, " {v}")?
		}
		if let Some(ref v) = self.version {
			write!(f, "VERSION {v}")?
		}
		if let Some(ref v) = self.timeout {
			write!(f, " {v}")?
		}
		if self.parallel {
			f.write_str(" PARALLEL")?
		}
		Ok(())
	}
}

>>>>>>> f8888743
fn iterable(tb: String, id: Option<RecordIdKey>, v: Value, relation: bool) -> Result<Iterable> {
	if relation {
		let f = match v.pick(&*IN) {
			Value::RecordId(v) => v,
			v => {
				bail!(Error::InsertStatementIn {
					value: v.to_sql(),
				})
			}
		};
		let w = match v.pick(&*OUT) {
			Value::RecordId(v) => v,
			v => {
				bail!(Error::InsertStatementOut {
					value: v.to_sql(),
				})
			}
		};
		// TODO(micha): Support table relations too?
		Ok(Iterable::Relatable(f, RelateThrough::from((tb, id)), w, Some(v)))
	} else {
		Ok(Iterable::Mergeable(tb, id, v))
	}
}

fn extract_tb_id(v: &Value, into: &Option<Table>) -> Result<(String, Option<RecordIdKey>)> {
	if let Some(tb) = into {
		let id = match v.rid() {
			// There is a floating point number for the id field
			Value::Number(id) if id.is_float() => Some(RecordIdKey::Number(id.as_int())),
			// There is an integer number for the id field
			Value::Number(id) if id.is_int() => Some(RecordIdKey::Number(id.as_int())),
			// There is a string for the id field
			Value::String(id) if !id.is_empty() => Some(id.into()),
			// There is an object for the id field
			Value::Object(id) => Some(id.into()),
			// There is an array for the id field
			Value::Array(id) => Some(id.into()),
			// There is a UUID for the id field
			Value::Uuid(id) => Some(id.into()),
			// There is a record id defined
			Value::RecordId(id) => Some(id.key),
			// There is no record id field
			Value::None => None,
			// Any other value cannot be converted to a record id key
			v => {
				bail!(Error::InsertStatementId {
					value: v.to_sql(),
				});
			}
		};
		Ok((tb.clone().into_string(), id))
	} else {
		let v = v.rid();
		if let Value::RecordId(rid) = v {
			Ok((rid.table, Some(rid.key)))
		} else {
			bail!(Error::InsertStatementId {
				value: v.to_sql(),
			});
		}
	}
}<|MERGE_RESOLUTION|>--- conflicted
+++ resolved
@@ -1,6 +1,8 @@
+use std::fmt;
+
 use anyhow::{Result, bail, ensure};
 use reblessive::tree::Stk;
-use surrealdb_types::ToSql;
+use surrealdb_types::{SqlFormat, ToSql};
 
 use crate::ctx::{Context, MutableContext};
 use crate::dbs::{Iterable, Iterator, Options, Statement};
@@ -141,41 +143,13 @@
 	}
 }
 
-<<<<<<< HEAD
-=======
-impl fmt::Display for InsertStatement {
-	fn fmt(&self, f: &mut fmt::Formatter) -> fmt::Result {
-		f.write_str("INSERT")?;
-		if self.relation {
-			f.write_str(" RELATION")?
-		}
-		if self.ignore {
-			f.write_str(" IGNORE")?
-		}
-		if let Some(into) = &self.into {
-			write!(f, " INTO {}", CoverStmtsExpr(into))?;
-		}
-		write!(f, " {}", self.data)?;
-		if let Some(ref v) = self.update {
-			write!(f, " {v}")?
-		}
-		if let Some(ref v) = self.output {
-			write!(f, " {v}")?
-		}
-		if let Some(ref v) = self.version {
-			write!(f, "VERSION {v}")?
-		}
-		if let Some(ref v) = self.timeout {
-			write!(f, " {v}")?
-		}
-		if self.parallel {
-			f.write_str(" PARALLEL")?
-		}
-		Ok(())
-	}
-}
-
->>>>>>> f8888743
+impl ToSql for InsertStatement {
+	fn fmt_sql(&self, f: &mut String, fmt: SqlFormat) {
+		let stmt: crate::sql::statements::insert::InsertStatement = self.clone().into();
+		stmt.fmt_sql(f, fmt);
+	}
+}
+
 fn iterable(tb: String, id: Option<RecordIdKey>, v: Value, relation: bool) -> Result<Iterable> {
 	if relation {
 		let f = match v.pick(&*IN) {
