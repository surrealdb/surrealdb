--- conflicted
+++ resolved
@@ -6,8 +6,7 @@
 use crate::dbs::{Iterable, Iterator, Options, Statement};
 use crate::doc::CursorDoc;
 use crate::err::Error;
-use crate::expr::{Data, Expr, FlowResultExt as _, Literal, Output, Value};
-use crate::fmt::CoverStmts;
+use crate::expr::{Data, Expr, FlowResultExt as _, Output, Value};
 use crate::idx::planner::RecordStrategy;
 use crate::val::{Duration, RecordId, RecordIdKey, Table};
 
@@ -175,35 +174,6 @@
 	}
 }
 
-<<<<<<< HEAD
-impl fmt::Display for RelateStatement {
-	fn fmt(&self, f: &mut fmt::Formatter) -> fmt::Result {
-		write!(f, "RELATE")?;
-		if self.only {
-			f.write_str(" ONLY")?
-		}
-		write!(f, " {} -> {} -> {}", self.from, self.through, self.to)?;
-		if self.uniq {
-			f.write_str(" UNIQUE")?
-		}
-		if let Some(ref v) = self.data {
-			write!(f, " {v}")?
-		}
-		if let Some(ref v) = self.output {
-			write!(f, " {v}")?
-		}
-		if !matches!(self.timeout, Expr::Literal(Literal::None)) {
-			write!(f, " TIMEOUT {}", CoverStmts(&self.timeout))?;
-		}
-		if self.parallel {
-			f.write_str(" PARALLEL")?
-		}
-		Ok(())
-	}
-}
-
-=======
->>>>>>> 51c06a74
 #[derive(Clone, Debug, Eq, PartialEq, Hash)]
 pub(crate) enum RelateThrough {
 	RecordId(RecordId),
