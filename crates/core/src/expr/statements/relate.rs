<<<<<<< HEAD
use anyhow::{Result, bail};
=======
use std::sync::Arc;

use anyhow::{Result, bail, ensure};
>>>>>>> 1f850969
use reblessive::tree::Stk;
use surrealdb_types::ToSql;

use crate::catalog::providers::{DatabaseProvider, NamespaceProvider, TableProvider};
use crate::ctx::{Context, FrozenContext};
use crate::dbs::{Iterable, Iterator, Options, Statement};
use crate::doc::{CursorDoc, NsDbTbCtx};
use crate::err::Error;
use crate::expr::{Data, Expr, FlowResultExt as _, Output, Value};
use crate::idx::planner::RecordStrategy;
use crate::val::{Duration, RecordId, RecordIdKey, TableName};

#[derive(Clone, Debug, Eq, PartialEq, Hash)]
pub(crate) struct RelateStatement {
	pub only: bool,
	/// The expression resulting in the table through which we create a relation
	pub through: Expr,
	/// The expression the relation is from
	pub from: Expr,
	/// The expression the relation targets.
	pub to: Expr,
	pub uniq: bool,
	pub data: Option<Data>,
	pub output: Option<Output>,
	pub timeout: Expr,
	pub parallel: bool,
}

impl RelateStatement {
	/// Process this type returning a computed simple Value
	#[instrument(level = "trace", name = "RelateStatement::compute", skip_all)]
	pub(crate) async fn compute(
		&self,
		stk: &mut Stk,
		ctx: &FrozenContext,
		opt: &Options,
		doc: Option<&CursorDoc>,
	) -> Result<Value> {
		// Valid options?
		opt.valid_for_db()?;
		// Create a new iterator
		let mut i = Iterator::new();
		// Check if there is a timeout
		let ctx_store: FrozenContext;
		let ctx = match stk
			.run(|stk| self.timeout.compute(stk, ctx, opt, doc))
			.await
			.catch_return()?
			.cast_to::<Option<Duration>>()?
		{
			Some(timeout) => {
				let mut new_ctx = Context::new(ctx);
				new_ctx.add_timeout(timeout.0)?;
				ctx_store = new_ctx.freeze();
				&ctx_store
			}
			None => ctx,
		};
		// Loop over the from targets
		let from = {
			let mut out = Vec::new();
			match stk.run(|stk| self.from.compute(stk, ctx, opt, doc)).await.catch_return()? {
				Value::RecordId(v) => out.push(v),
				Value::Array(v) => {
					for v in v {
						match v {
							Value::RecordId(v) => out.push(v),
							Value::Object(v) => match v.rid() {
								Some(v) => out.push(v),
								_ => {
									bail!(Error::RelateStatementIn {
										value: v.to_sql(),
									})
								}
							},
							v => {
								bail!(Error::RelateStatementIn {
									value: v.to_sql(),
								})
							}
						}
					}
				}
				Value::Object(v) => match v.rid() {
					Some(v) => out.push(v),
					None => {
						bail!(Error::RelateStatementIn {
							value: v.to_sql(),
						})
					}
				},
				v => {
					bail!(Error::RelateStatementIn {
						value: v.to_sql(),
					})
				}
			};
			// }
			out
		};
		// Loop over the with targets
		let to = {
			let mut out = Vec::new();
			match stk.run(|stk| self.to.compute(stk, ctx, opt, doc)).await.catch_return()? {
				Value::RecordId(v) => out.push(v),
				Value::Array(v) => {
					for v in v {
						match v {
							Value::RecordId(v) => out.push(v),
							Value::Object(v) => match v.rid() {
								Some(v) => out.push(v),
								None => {
									bail!(Error::RelateStatementId {
										value: v.to_sql(),
									})
								}
							},
							v => {
								bail!(Error::RelateStatementId {
									value: v.to_sql(),
								})
							}
						}
					}
				}
				Value::Object(v) => match v.rid() {
					Some(v) => out.push(v),
					None => {
						bail!(Error::RelateStatementId {
							value: v.to_sql(),
						})
					}
				},
				v => {
					bail!(Error::RelateStatementId {
						value: v.to_sql(),
					})
				}
			};
			out
		};

		let txn = ctx.tx();
		let ns = txn.expect_ns_by_name(opt.ns()?).await?;
		let db = txn.expect_db_by_name(opt.ns()?, opt.db()?).await?;

		//
		for f in from.iter() {
			for t in to.iter() {
				let through =
					stk.run(|stk| self.through.compute(stk, ctx, opt, doc)).await.catch_return()?;
				let through = RelateThrough::try_from(through)?;

				// Get the table name from the through part (where the relation record is stored)
				let through_table = match &through {
					RelateThrough::Table(tb) => tb,
					RelateThrough::RecordId(rid) => &rid.table,
				};

				// Auto-create the through table if it doesn't exist
				let tb = txn.get_or_add_tb(Some(ctx), opt.ns()?, opt.db()?, through_table).await?;
				let fields = txn
					.all_tb_fields(ns.namespace_id, db.database_id, through_table, opt.version)
					.await?;
				let doc_ctx = NsDbTbCtx {
					ns: Arc::clone(&ns),
					db: Arc::clone(&db),
					tb,
					fields,
				};

				i.ingest(Iterable::Relatable(doc_ctx, f.clone(), through, t.clone(), None));
			}
		}

		// Assign the statement
		let stm = Statement::from(self);

		CursorDoc::update_parent(ctx, doc, async |ctx| {
			// Process the statement
			let res = i.output(stk, ctx.as_ref(), opt, &stm, RecordStrategy::KeysAndValues).await?;
			// Catch statement timeout
			ctx.expect_not_timedout().await?;
			// Output the results
			match res {
				// This is a single record result
				Value::Array(mut a) if self.only => match a.len() {
					// There was exactly one result
					1 => Ok(a.0.pop().expect("array has exactly one element")),
					// There were no results
					_ => Err(anyhow::Error::new(Error::SingleOnlyOutput)),
				},
				// This is standard query result
				v => Ok(v),
			}
		})
		.await
	}
}

#[derive(Clone, Debug, Eq, PartialEq, Hash)]
pub(crate) enum RelateThrough {
	RecordId(RecordId),
	Table(TableName),
}

impl From<(TableName, Option<RecordIdKey>)> for RelateThrough {
	fn from((table, id): (TableName, Option<RecordIdKey>)) -> Self {
		if let Some(id) = id {
			RelateThrough::RecordId(RecordId::new(table, id))
		} else {
			RelateThrough::Table(table)
		}
	}
}

impl TryFrom<Value> for RelateThrough {
	type Error = anyhow::Error;
	fn try_from(value: Value) -> Result<Self> {
		match value {
			Value::RecordId(id) => Ok(RelateThrough::RecordId(id)),
			Value::Table(table) => Ok(RelateThrough::Table(table)),
			_ => bail!(Error::RelateStatementOut {
				value: value.to_sql()
			}),
		}
	}
}

impl From<RelateThrough> for Value {
	fn from(v: RelateThrough) -> Self {
		match v {
			RelateThrough::RecordId(id) => Value::RecordId(id),
			RelateThrough::Table(table) => Value::Table(table),
		}
	}
}<|MERGE_RESOLUTION|>--- conflicted
+++ resolved
@@ -1,10 +1,6 @@
-<<<<<<< HEAD
+use std::sync::Arc;
+
 use anyhow::{Result, bail};
-=======
-use std::sync::Arc;
-
-use anyhow::{Result, bail, ensure};
->>>>>>> 1f850969
 use reblessive::tree::Stk;
 use surrealdb_types::ToSql;
 
