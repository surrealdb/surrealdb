--- conflicted
+++ resolved
@@ -383,13 +383,9 @@
 					gr_store.grant = Grant::Bearer(grant.hashed());
 					let (ns, db) = ctx.get_ns_db_ids(opt)?;
 					let key = crate::key::database::access::gr::new(ns, db, &gr.ac, &gr.id);
-<<<<<<< HEAD
-					txn.put(key, revision::to_vec(&gr_store)?, None).await
-=======
 					txn.get_or_add_ns(ns, opt.strict).await?;
 					txn.get_or_add_db(ns, db, opt.strict).await?;
 					txn.put(&key, &gr_store, None).await
->>>>>>> 6559e1b5
 				}
 				_ => bail!(Error::AccessLevelMismatch),
 			};
@@ -486,26 +482,16 @@
 					txn.put(&key, &gr_store, None).await
 				}
 				Base::Ns => {
-<<<<<<< HEAD
-					let ns = ctx.get_ns_id(opt)?;
-					let key = crate::key::namespace::access::gr::new(ns, &gr.ac, &gr.id);
-					txn.put(key, revision::to_vec(&gr_store)?, None).await
-=======
 					let key = crate::key::namespace::access::gr::new(opt.ns()?, &gr.ac, &gr.id);
 					txn.get_or_add_ns(opt.ns()?, opt.strict).await?;
 					txn.put(&key, &gr_store, None).await
->>>>>>> 6559e1b5
 				}
 				Base::Db => {
 					let (ns, db) = ctx.get_ns_db_ids(opt)?;
 					let key = crate::key::database::access::gr::new(ns, db, &gr.ac, &gr.id);
-<<<<<<< HEAD
-					txn.put(key, revision::to_vec(&gr_store)?, None).await
-=======
 					txn.get_or_add_ns(ns, opt.strict).await?;
 					txn.get_or_add_db(ns, db, opt.strict).await?;
 					txn.put(&key, &gr_store, None).await
->>>>>>> 6559e1b5
 				}
 				_ => bail!(Error::Unimplemented(
 					"Managing access methods outside of root, namespace and database levels"
@@ -727,26 +713,16 @@
 					txn.set(&key, &revoke, None).await?;
 				}
 				Base::Ns => {
-<<<<<<< HEAD
-					let ns = ctx.get_ns_id(opt)?;
-					let key = crate::key::namespace::access::gr::new(ns, &stmt.ac, gr);
-					txn.set(key, revision::to_vec(&revoke)?, None).await?;
-=======
 					let key = crate::key::namespace::access::gr::new(opt.ns()?, &stmt.ac, gr);
 					txn.get_or_add_ns(opt.ns()?, opt.strict).await?;
 					txn.set(&key, &revoke, None).await?;
->>>>>>> 6559e1b5
 				}
 				Base::Db => {
 					let (ns, db) = ctx.get_ns_db_ids(opt)?;
 					let key = crate::key::database::access::gr::new(ns, db, &stmt.ac, gr);
-<<<<<<< HEAD
-					txn.set(key, revision::to_vec(&revoke)?, None).await?;
-=======
 					txn.get_or_add_ns(ns, opt.strict).await?;
 					txn.get_or_add_db(ns, db, opt.strict).await?;
 					txn.set(&key, &revoke, None).await?;
->>>>>>> 6559e1b5
 				}
 				_ => {
 					bail!(Error::Unimplemented(
@@ -825,27 +801,17 @@
 						txn.set(&key, &gr, None).await?;
 					}
 					Base::Ns => {
-<<<<<<< HEAD
-						let ns = ctx.get_ns_id(opt)?;
-						let key = crate::key::namespace::access::gr::new(ns, &stmt.ac, &gr.id);
-						txn.set(key, revision::to_vec(&gr)?, None).await?;
-=======
 						let key =
 							crate::key::namespace::access::gr::new(opt.ns()?, &stmt.ac, &gr.id);
 						txn.get_or_add_ns(opt.ns()?, opt.strict).await?;
 						txn.set(&key, &gr, None).await?;
->>>>>>> 6559e1b5
 					}
 					Base::Db => {
 						let (ns, db) = ctx.get_ns_db_ids(opt)?;
 						let key = crate::key::database::access::gr::new(ns, db, &stmt.ac, &gr.id);
-<<<<<<< HEAD
-						txn.set(key, revision::to_vec(&gr)?, None).await?;
-=======
 						txn.get_or_add_ns(ns, opt.strict).await?;
 						txn.get_or_add_db(ns, db, opt.strict).await?;
 						txn.set(&key, &gr, None).await?;
->>>>>>> 6559e1b5
 					}
 					_ => bail!(Error::Unimplemented(
 						"Managing access methods outside of root, namespace and database levels"
@@ -958,14 +924,6 @@
 			match base {
 				Base::Root => txn.del(&crate::key::root::access::gr::new(&stmt.ac, &gr.id)).await?,
 				Base::Ns => {
-<<<<<<< HEAD
-					let ns = ctx.get_ns_id(opt)?;
-					txn.del(crate::key::namespace::access::gr::new(ns, &stmt.ac, &gr.id)).await?
-				}
-				Base::Db => {
-					let (ns, db) = ctx.get_ns_db_ids(opt)?;
-					txn.del(crate::key::database::access::gr::new(ns, db, &stmt.ac, &gr.id)).await?
-=======
 					txn.del(&crate::key::namespace::access::gr::new(opt.ns()?, &stmt.ac, &gr.id))
 						.await?
 				}
@@ -973,7 +931,6 @@
 					let (ns, db) = opt.ns_db()?;
 					txn.del(&crate::key::database::access::gr::new(ns, db, &stmt.ac, &gr.id))
 						.await?
->>>>>>> 6559e1b5
 				}
 				_ => {
 					bail!(Error::Unimplemented(
