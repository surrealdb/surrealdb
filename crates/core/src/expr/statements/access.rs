use anyhow::{Result, bail, ensure};
use rand::Rng;
use reblessive::tree::Stk;

use crate::catalog::providers::{
	AuthorisationProvider, CatalogProvider, NamespaceProvider, UserProvider,
};
use crate::ctx::Context;
use crate::dbs::Options;
use crate::doc::CursorDoc;
use crate::err::Error;
use crate::expr::{Base, Cond, ControlFlow, FlowResult, FlowResultExt as _, RecordIdLit};
<<<<<<< HEAD
=======
use crate::fmt::EscapeKwFreeIdent;
>>>>>>> f8888743
use crate::iam::{Action, ResourceKind};
use crate::val::{Array, Datetime, Duration, Object, Value};
use crate::{catalog, val};

// Keys and their identifiers are generated randomly from a 62-character pool.
pub static GRANT_BEARER_CHARACTER_POOL: &[u8] =
	b"0123456789abcdefghijklmnopqrstuvwxyzABCDEFGHIJKLMNOPQRSTUVWXYZ";
// The key identifier should not have collisions to prevent confusion.
// However, collisions should be handled gracefully when issuing grants.
// The first character of the key identifier will not be a digit to prevent parsing issues.
// With 12 characters from the pool, one alphabetic, the key identifier part has ~68 bits of
// entropy.
pub static GRANT_BEARER_ID_LENGTH: usize = 12;
// With 24 characters from the pool, the key part has ~140 bits of entropy.
pub static GRANT_BEARER_KEY_LENGTH: usize = 24;

#[derive(Clone, Debug, Eq, PartialEq, Hash)]
pub(crate) enum AccessStatement {
	Grant(AccessStatementGrant),   // Create access grant.
	Show(AccessStatementShow),     // Show access grants.
	Revoke(AccessStatementRevoke), // Revoke access grant.
	Purge(AccessStatementPurge),   // Purge access grants.
}

#[derive(Clone, Debug, Eq, PartialEq, Hash)]
pub(crate) struct AccessStatementGrant {
	pub ac: String,
	pub base: Option<Base>,
	pub subject: Subject,
}

#[derive(Clone, Debug, Default, Eq, PartialEq, Hash)]
pub(crate) struct AccessStatementShow {
	pub ac: String,
	pub base: Option<Base>,
	pub gr: Option<String>,
	pub cond: Option<Cond>,
}

#[derive(Clone, Debug, Default, Eq, PartialEq, Hash)]
pub(crate) struct AccessStatementRevoke {
	pub ac: String,
	pub base: Option<Base>,
	pub gr: Option<String>,
	pub cond: Option<Cond>,
}

#[derive(Clone, Debug, Default, Eq, PartialEq, Hash)]
pub(crate) struct AccessStatementPurge {
	pub ac: String,
	pub base: Option<Base>,
	pub kind: PurgeKind,
	pub grace: Duration,
}

#[derive(Clone, Debug, Default, Eq, PartialEq, Hash)]
#[cfg_attr(feature = "arbitrary", derive(arbitrary::Arbitrary))]
pub enum PurgeKind {
	#[default]
	Expired,
	Revoked,
	Both,
}

#[derive(Clone, Debug, Eq, PartialEq, Hash)]
pub(crate) enum Subject {
	Record(RecordIdLit),
	User(String),
}

impl Subject {
	async fn compute(
		&self,
		stk: &mut Stk,
		ctx: &Context,
		opt: &Options,
		doc: Option<&CursorDoc>,
	) -> FlowResult<catalog::Subject> {
		match self {
			Subject::Record(record_id_lit) => {
				Ok(catalog::Subject::Record(record_id_lit.compute(stk, ctx, opt, doc).await?))
			}
			Subject::User(ident) => Ok(catalog::Subject::User(ident.clone())),
		}
	}
}

fn random_string(length: usize, pool: &[u8]) -> String {
	let mut rng = rand::thread_rng();
	let string: String = (0..length)
		.map(|_| {
			let i = rng.gen_range(0..pool.len());
			pool[i] as char
		})
		.collect();
	string
}

pub fn new_grant_bearer(ty: catalog::BearerAccessType) -> catalog::GrantBearer {
	let id = format!(
		"{}{}",
		// The pool for the first character of the key identifier excludes digits.
		random_string(1, &GRANT_BEARER_CHARACTER_POOL[10..]),
		random_string(GRANT_BEARER_ID_LENGTH - 1, GRANT_BEARER_CHARACTER_POOL)
	);
	let secret = random_string(GRANT_BEARER_KEY_LENGTH, GRANT_BEARER_CHARACTER_POOL);
	let prefix = match ty {
		catalog::BearerAccessType::Bearer => "surreal-bearer",
		catalog::BearerAccessType::Refresh => "surreal-refresh",
	};

	let key = format!("{prefix}-{id}-{secret}");

	catalog::GrantBearer {
		id,
		key,
	}
}

/// Returns the surrealql object representation of the access grant
pub fn access_object_from_grant(grant: &catalog::AccessGrant) -> Object {
	let mut res = Object::default();
	res.insert("id".to_owned(), Value::from(grant.id.clone()));
	res.insert("ac".to_owned(), Value::from(grant.ac.clone()));
	res.insert("type".to_owned(), Value::from(grant.grant.variant()));
	res.insert("creation".to_owned(), Value::from(grant.creation.clone()));
	res.insert(
		"expiration".to_owned(),
		grant.expiration.clone().map(Value::from).unwrap_or(Value::None),
	);
	res.insert(
		"revocation".to_owned(),
		grant.revocation.clone().map(Value::from).unwrap_or(Value::None),
	);
	let mut sub = Object::default();
	match &grant.subject {
		catalog::Subject::Record(id) => sub.insert("record".to_owned(), Value::from(id.clone())),
		catalog::Subject::User(name) => sub.insert("user".to_owned(), Value::from(name.clone())),
	};
	res.insert("subject".to_owned(), Value::from(sub));

	let mut gr = Object::default();
	match &grant.grant {
		catalog::Grant::Jwt(jg) => {
			gr.insert("jti".to_owned(), Value::from(val::Uuid(jg.jti)));
			if let Some(token) = &jg.token {
				gr.insert("token".to_owned(), Value::from(token.clone()));
			}
		}
		catalog::Grant::Record(rg) => {
			gr.insert("rid".to_owned(), Value::from(val::Uuid(rg.rid)));
			gr.insert("jti".to_owned(), Value::from(val::Uuid(rg.jti)));
			if let Some(token) = &rg.token {
				gr.insert("token".to_owned(), Value::from(token.clone()));
			}
		}
		catalog::Grant::Bearer(bg) => {
			gr.insert("id".to_owned(), Value::from(bg.id.clone()));
			gr.insert("key".to_owned(), Value::from(bg.key.clone()));
		}
	};
	res.insert("grant".to_owned(), Value::from(gr));

	res
}

pub async fn create_grant(
	access: String,
	base: Option<Base>,
	subject: catalog::Subject,
	ctx: &Context,
	opt: &Options,
) -> Result<catalog::AccessGrant> {
	let base = match &base {
		Some(base) => *base,
		None => opt.selected_base()?,
	};
	// Allowed to run?
	opt.is_allowed(Action::Edit, ResourceKind::Access, &base)?;
	// Get the transaction.
	let txn = ctx.tx();
	// Clear the cache.
	txn.clear_cache();

	// Read the access definition.
	let ac = match base {
		Base::Root => txn.expect_root_access(&access).await?,
		Base::Ns => {
			let ns = ctx.expect_ns_id(opt).await?;
			txn.get_ns_access(ns, &access).await?.ok_or_else(|| Error::AccessNsNotFound {
				ac: access.clone(),
				// The namespace is expected above
				ns: opt.ns.as_deref().expect("namespace validated by expect_ns_id").to_owned(),
			})?
		}
		Base::Db => {
			let (ns, db) = ctx.expect_ns_db_ids(opt).await?;
			txn.get_db_access(ns, db, &access).await?.ok_or_else(|| Error::AccessDbNotFound {
				ac: access.clone(),
				// The namespace and database is expected above
				ns: opt.ns.as_deref().expect("namespace validated by expect_ns_db_ids").to_owned(),
				db: opt.db.as_deref().expect("database validated by expect_ns_db_ids").to_owned(),
			})?
		}
	};

	// Verify the access type.
	match &ac.access_type {
		catalog::AccessType::Jwt(_) => {
			Err(anyhow::Error::new(Error::Unimplemented(format!("Grants for JWT on {base}"))))
		}
		catalog::AccessType::Record(at) => {
			match &subject {
				catalog::Subject::User(_) => {
					bail!(Error::AccessGrantInvalidSubject);
				}
				catalog::Subject::Record(_) => {
					// If the grant is being created for a record, a database must be selected.
					ensure!(matches!(base, Base::Db), Error::DbEmpty);
				}
			};
			// The record access type must allow issuing bearer grants.
			let atb = match &at.bearer {
				Some(bearer) => bearer,
				None => bail!(Error::AccessMethodMismatch),
			};
			// Create a new bearer key.
			let grant = new_grant_bearer(atb.kind);

			let expiration = ac.grant_duration.map(|d| val::Duration(d) + Datetime::now());

			let gr = catalog::AccessGrant {
				ac: ac.name.clone(),
				// Unique grant identifier.
				// In the case of bearer grants, the key identifier.
				id: grant.id.clone(),
				// Current time.
				creation: Datetime::now(),
				// Current time plus grant duration. Only if set.
				expiration,
				// The grant is initially not revoked.
				revocation: None,
				// Subject associated with the grant.
				subject,
				// The contents of the grant.
				grant: catalog::Grant::Bearer(grant.clone()),
			};

			// Create the grant.
			// On the very unlikely event of a collision, "put" will return an error.
			let res = match base {
				Base::Db => {
					// Create a hashed version of the grant for storage.
					let mut gr_store = gr.clone();
					gr_store.grant = catalog::Grant::Bearer(grant.hashed());

					let (ns, db) = ctx.get_ns_db_ids(opt).await?;
					let key = crate::key::database::access::gr::new(ns, db, &gr.ac, &gr.id);
					txn.put(&key, &gr_store, None).await
				}
				_ => bail!(Error::AccessLevelMismatch),
			};

			// Check if a collision was found in order to log a specific error on the server.
			// For an access method with a billion grants, this chance is of only one in 295
			// billion.
			match res {
				Ok(_) => {}
				Err(e) => {
					if matches!(
						e.downcast_ref(),
						Some(Error::Kvs(crate::kvs::Error::TransactionKeyAlreadyExists))
					) {
						error!(
							"A collision was found when attempting to create a new grant. Purging inactive grants is advised"
						)
					}
					return Err(e);
				}
			}

			info!(
				"Access method '{}' was used to create grant '{}' of type '{}' for '{}' by '{}'",
				gr.ac,
				gr.id,
				gr.grant.variant(),
				gr.subject.id(),
				opt.auth.id()
			);

			// Return the original version of the grant.
			// This is the only time the the plaintext key is returned.
			Ok(gr)
		}
		catalog::AccessType::Bearer(at) => {
			match &subject {
				catalog::Subject::User(user) => {
					// Grant subject must match access method subject.
					ensure!(
						matches!(&at.subject, catalog::BearerAccessSubject::User),
						Error::AccessGrantInvalidSubject
					);

					// If the grant is being created for a user, the user must exist.
					match base {
						Base::Root => txn.expect_root_user(user).await?,
						Base::Ns => {
							let ns_id = ctx.get_ns_id(opt).await?;
							txn.get_ns_user(ns_id, user).await?.ok_or_else(|| {
								Error::UserNsNotFound {
									name: user.clone(),
									// We just retrieved the ns_id above
									ns: opt
										.ns()
										.expect("namespace validated by get_ns_id")
										.to_owned(),
								}
							})?
						}
						Base::Db => {
							let (ns_id, db_id) = ctx.expect_ns_db_ids(opt).await?;
							txn.get_db_user(ns_id, db_id, user).await?.ok_or_else(|| {
								Error::UserDbNotFound {
									name: user.clone(),
									// We just retrieved the ns_id and db_id above
									ns: opt
										.ns()
										.expect("namespace validated by expect_ns_db_ids")
										.to_owned(),
									db: opt
										.db()
										.expect("database validated by expect_ns_db_ids")
										.to_owned(),
								}
							})?
						}
					};
				}
				catalog::Subject::Record(_) => {
					// If the grant is being created for a record, a database must be selected.
					ensure!(matches!(base, Base::Db), Error::DbEmpty);
					// Grant subject must match access method subject.
					ensure!(
						matches!(&at.subject, catalog::BearerAccessSubject::Record),
						Error::AccessGrantInvalidSubject
					);
					// A grant can be created for a record that does not exist yet.
				}
			};
			// Create a new bearer key.
			let grant = new_grant_bearer(at.kind);
			let gr = catalog::AccessGrant {
				ac: ac.name.clone(),
				// Unique grant identifier.
				// In the case of bearer grants, the key identifier.
				id: grant.id.clone(),
				// Current time.
				creation: Datetime::now(),
				// Current time plus grant duration. Only if set.
				expiration: ac.grant_duration.map(|d| val::Duration(d) + Datetime::now()),
				// The grant is initially not revoked.
				revocation: None,
				// Subject associated with the grant.
				subject,
				// The contents of the grant.
				grant: catalog::Grant::Bearer(grant.clone()),
			};

			// Create the grant.
			// On the very unlikely event of a collision, "put" will return an error.
			// Create a hashed version of the grant for storage.
			let mut gr_store = gr.clone();
			gr_store.grant = catalog::Grant::Bearer(grant.hashed());
			let res = match base {
				Base::Root => {
					let key = crate::key::root::access::gr::new(&gr.ac, &gr.id);
					txn.put(&key, &gr_store, None).await
				}
				Base::Ns => {
					let ns = txn.get_or_add_ns(Some(ctx), opt.ns()?).await?;
					let key =
						crate::key::namespace::access::gr::new(ns.namespace_id, &gr.ac, &gr.id);
					txn.put(&key, &gr_store, None).await
				}
				Base::Db => {
					let (ns, db) = opt.ns_db()?;
					let db = txn.get_or_add_db(Some(ctx), ns, db).await?;

					let key = crate::key::database::access::gr::new(
						db.namespace_id,
						db.database_id,
						&gr.ac,
						&gr.id,
					);
					txn.put(&key, &gr_store, None).await
				}
			};

			// Check if a collision was found in order to log a specific error on the server.
			// For an access method with a billion grants, this chance is of only one in 295
			// billion.
			match res {
				Ok(_) => {}
				Err(e) => {
					if matches!(
						e.downcast_ref(),
						Some(Error::Kvs(crate::kvs::Error::TransactionKeyAlreadyExists))
					) {
						error!(
							"A collision was found when attempting to create a new grant. Purging inactive grants is advised"
						)
					}
					return Err(e);
				}
			}

			info!(
				"Access method '{}' was used to create grant '{}' of type '{}' for '{}' by '{}'",
				gr.ac,
				gr.id,
				gr.grant.variant(),
				gr.subject.id(),
				opt.auth.id()
			);

			// Return the original version of the grant.
			// This is the only time the the plaintext key is returned.
			Ok(gr)
		}
	}
}

async fn compute_grant(
	stmt: &AccessStatementGrant,
	stk: &mut Stk,
	ctx: &Context,
	opt: &Options,
	doc: Option<&CursorDoc>,
) -> FlowResult<Value> {
	let subject = stmt.subject.compute(stk, ctx, opt, doc).await?;

	let grant = create_grant(stmt.ac.clone(), stmt.base, subject, ctx, opt).await?;

	Ok(Value::Object(access_object_from_grant(&grant)))
}

async fn compute_show(
	stmt: &AccessStatementShow,
	stk: &mut Stk,
	ctx: &Context,
	opt: &Options,
	_doc: Option<&CursorDoc>,
) -> Result<Value> {
	let base = match &stmt.base {
		Some(base) => *base,
		None => opt.selected_base()?,
	};
	// Allowed to run?
	opt.is_allowed(Action::View, ResourceKind::Access, &base)?;
	// Get the transaction.
	let txn = ctx.tx();
	// Clear the cache.
	txn.clear_cache();
	// Check if the access method exists.
	match base {
		Base::Root => {
			txn.expect_root_access(&stmt.ac).await?;
		}
		Base::Ns => {
			let ns = ctx.expect_ns_id(opt).await?;
			if txn.get_ns_access(ns, &stmt.ac).await?.is_none() {
				bail!(Error::AccessNsNotFound {
					ac: stmt.ac.clone(),
					// We expected a namespace above
					ns: opt.ns.as_deref().expect("namespace validated by expect_ns_id").to_owned(),
				});
			}
		}
		Base::Db => {
			let (ns, db) = ctx.expect_ns_db_ids(opt).await?;
			// We expected a namespace above
			if txn.get_db_access(ns, db, &stmt.ac).await?.is_none() {
				bail!(Error::AccessDbNotFound {
					ac: stmt.ac.clone(),
					// We expected a namespace and database above
					ns: opt
						.ns
						.as_deref()
						.expect("namespace validated by expect_ns_db_ids")
						.to_owned(),
					db: opt
						.db
						.as_deref()
						.expect("database validated by expect_ns_db_ids")
						.to_owned(),
				});
			}
		}
	};

	// Get the grants to show.
	match &stmt.gr {
		Some(gr) => {
			let grant = match base {
				Base::Root => match txn.get_root_access_grant(&stmt.ac, gr).await? {
					Some(val) => val.clone(),
					None => bail!(Error::AccessGrantRootNotFound {
						ac: stmt.ac.clone(),
						gr: gr.clone(),
					}),
				},
				Base::Ns => {
					let ns = ctx.expect_ns_id(opt).await?;
					match txn.get_ns_access_grant(ns, &stmt.ac, gr).await? {
						Some(val) => val.clone(),
						None => bail!(Error::AccessGrantNsNotFound {
							ac: stmt.ac.clone(),
							gr: gr.clone(),
							ns: ns.to_string(),
						}),
					}
				}
				Base::Db => {
					let (ns, db) = ctx.expect_ns_db_ids(opt).await?;
					match txn.get_db_access_grant(ns, db, &stmt.ac, gr).await? {
						Some(val) => val.clone(),
						None => bail!(Error::AccessGrantDbNotFound {
							ac: stmt.ac.clone(),
							gr: gr.clone(),
							ns: ns.to_string(),
							db: db.to_string(),
						}),
					}
				}
			};

			Ok(Value::Object(access_object_from_grant(&(*grant).clone().redacted())))
		}
		None => {
			// Get all grants.
			let grs = match base {
				Base::Root => txn.all_root_access_grants(&stmt.ac).await?,
				Base::Ns => {
					let ns = ctx.expect_ns_id(opt).await?;
					txn.all_ns_access_grants(ns, &stmt.ac).await?
				}
				Base::Db => {
					let (ns, db) = ctx.expect_ns_db_ids(opt).await?;
					txn.all_db_access_grants(ns, db, &stmt.ac).await?
				}
			};

			let mut show = Vec::new();
			for gr in grs.iter() {
				let redacted_gr = Value::Object(access_object_from_grant(&gr.clone().redacted()));
				// If provided, check if grant matches conditions.
				if let Some(cond) = &stmt.cond {
					// Redact grant before evaluating conditions.
					if !stk
						.run(|stk| async {
							cond.0
								.compute(
									stk,
									ctx,
									opt,
									Some(&CursorDoc {
										rid: None,
										ir: None,
										doc: redacted_gr.clone().into(),
										fields_computed: false,
									}),
								)
								.await
						})
						.await
						.catch_return()?
						.is_truthy()
					{
						// Skip grant if it does not match the provided conditions.
						continue;
					}
				}

				// Store revoked version of the redacted grant.
				show.push(redacted_gr);
			}

			Ok(Value::Array(show.into()))
		}
	}
}

pub async fn revoke_grant(
	stmt: &AccessStatementRevoke,
	stk: &mut Stk,
	ctx: &Context,
	opt: &Options,
) -> Result<Value> {
	let base = match &stmt.base {
		Some(base) => *base,
		None => opt.selected_base()?,
	};
	// Allowed to run?
	opt.is_allowed(Action::Edit, ResourceKind::Access, &base)?;
	// Get the transaction
	let txn = ctx.tx();
	// Clear the cache
	txn.clear_cache();
	// Check if the access method exists.
	match base {
		Base::Root => txn.get_root_access(&stmt.ac).await?,
		Base::Ns => {
			let ns = ctx.expect_ns_id(opt).await?;
			txn.get_ns_access(ns, &stmt.ac).await?
		}
		Base::Db => {
			let (ns, db) = ctx.expect_ns_db_ids(opt).await?;
			txn.get_db_access(ns, db, &stmt.ac).await?
		}
	};

	// Get the grants to revoke.
	let mut revoked = Vec::new();
	match &stmt.gr {
		Some(gr) => {
			let mut revoke = match base {
				Base::Root => match txn.get_root_access_grant(&stmt.ac, gr).await? {
					Some(val) => (*val).clone(),
					None => bail!(Error::AccessGrantRootNotFound {
						ac: stmt.ac.clone(),
						gr: gr.clone(),
					}),
				},
				Base::Ns => {
					let ns = ctx.expect_ns_id(opt).await?;
					match txn.get_ns_access_grant(ns, &stmt.ac, gr).await? {
						Some(val) => (*val).clone(),
						None => {
							let ns = opt.ns()?;
							bail!(Error::AccessGrantNsNotFound {
								ac: stmt.ac.clone(),
								gr: gr.clone(),
								ns: ns.to_string(),
							})
						}
					}
				}
				Base::Db => {
					let (ns, db) = ctx.expect_ns_db_ids(opt).await?;
					match txn.get_db_access_grant(ns, db, &stmt.ac, gr).await? {
						Some(val) => (*val).clone(),
						None => {
							let (ns, db) = opt.ns_db()?;
							bail!(Error::AccessGrantDbNotFound {
								ac: stmt.ac.clone(),
								gr: gr.to_owned(),
								ns: ns.to_string(),
								db: db.to_string(),
							})
						}
					}
				}
			};
			ensure!(revoke.revocation.is_none(), Error::AccessGrantRevoked);
			revoke.revocation = Some(Datetime::now());

			// Revoke the grant.
			match base {
				Base::Root => {
					let key = crate::key::root::access::gr::new(&stmt.ac, gr);
					txn.set(&key, &revoke, None).await?;
				}
				Base::Ns => {
					let ns = txn.get_or_add_ns(Some(ctx), opt.ns()?).await?;
					let key = crate::key::namespace::access::gr::new(ns.namespace_id, &stmt.ac, gr);
					txn.set(&key, &revoke, None).await?;
				}
				Base::Db => {
					let (ns, db) = opt.ns_db()?;
					let db = txn.get_or_add_db(Some(ctx), ns, db).await?;

					let key = crate::key::database::access::gr::new(
						db.namespace_id,
						db.database_id,
						&stmt.ac,
						gr,
					);
					txn.set(&key, &revoke, None).await?;
				}
			};

			info!(
				"Access method '{}' was used to revoke grant '{}' of type '{}' for '{}' by '{}'",
				revoke.ac,
				revoke.id,
				revoke.grant.variant(),
				revoke.subject.id(),
				opt.auth.id()
			);

			revoked.push(Value::Object(access_object_from_grant(&revoke.redacted())));
		}
		None => {
			// Get all grants.
			let grs = match base {
				Base::Root => txn.all_root_access_grants(&stmt.ac).await?,
				Base::Ns => {
					let ns = ctx.expect_ns_id(opt).await?;
					txn.all_ns_access_grants(ns, &stmt.ac).await?
				}
				Base::Db => {
					let (ns, db) = ctx.expect_ns_db_ids(opt).await?;
					txn.all_db_access_grants(ns, db, &stmt.ac).await?
				}
			};

			for gr in grs.iter() {
				// If the grant is already revoked, it cannot be revoked again.
				if gr.revocation.is_some() {
					continue;
				}

				let redacted_gr = Value::Object(access_object_from_grant(&gr.clone().redacted()));
				// If provided, check if grant matches conditions.
				if let Some(cond) = &stmt.cond {
					// Redact grant before evaluating conditions.
					if !stk
						.run(|stk| async {
							cond.0
								.compute(
									stk,
									ctx,
									opt,
									Some(&CursorDoc {
										rid: None,
										ir: None,
										doc: redacted_gr.into(),
										fields_computed: false,
									}),
								)
								.await
						})
						.await
						.catch_return()?
						.is_truthy()
					{
						// Skip grant if it does not match the provided conditions.
						continue;
					}
				}

				let mut gr = gr.clone();
				gr.revocation = Some(Datetime::now());
				// recreate now that the revocation is set.
				let redacted_gr = Value::Object(access_object_from_grant(&gr.clone().redacted()));

				// Revoke the grant.
				match base {
					Base::Root => {
						let key = crate::key::root::access::gr::new(&stmt.ac, &gr.id);
						txn.set(&key, &gr, None).await?;
					}
					Base::Ns => {
						let ns = txn.get_or_add_ns(Some(ctx), opt.ns()?).await?;
						let key = crate::key::namespace::access::gr::new(
							ns.namespace_id,
							&stmt.ac,
							&gr.id,
						);
						txn.set(&key, &gr, None).await?;
					}
					Base::Db => {
						let (ns, db) = opt.ns_db()?;
						let db = txn.get_or_add_db(Some(ctx), ns, db).await?;

						let key = crate::key::database::access::gr::new(
							db.namespace_id,
							db.database_id,
							&stmt.ac,
							&gr.id,
						);
						txn.set(&key, &gr, None).await?;
					}
				};

				info!(
					"Access method '{}' was used to revoke grant '{}' of type '{}' for '{}' by '{}'",
					gr.ac,
					gr.id,
					gr.grant.variant(),
					gr.subject.id(),
					opt.auth.id()
				);

				// Store revoked version of the redacted grant.
				revoked.push(redacted_gr);
			}
		}
	}

	// Return revoked grants.
	Ok(Value::Array(revoked.into()))
}

async fn compute_revoke(
	stmt: &AccessStatementRevoke,
	stk: &mut Stk,
	ctx: &Context,
	opt: &Options,
	_doc: Option<&CursorDoc>,
) -> Result<Value> {
	let revoked = revoke_grant(stmt, stk, ctx, opt).await?;
	Ok(Value::Array(vec![revoked].into()))
}

async fn compute_purge(
	stmt: &AccessStatementPurge,
	ctx: &Context,
	opt: &Options,
	_doc: Option<&CursorDoc>,
) -> Result<Value> {
	let base = match &stmt.base {
		Some(base) => *base,
		None => opt.selected_base()?,
	};
	// Allowed to run?
	opt.is_allowed(Action::Edit, ResourceKind::Access, &base)?;
	// Get the transaction.
	let txn = ctx.tx();
	// Clear the cache.
	txn.clear_cache();
	// Check if the access method exists.
	match base {
		Base::Root => txn.get_root_access(&stmt.ac).await?,
		Base::Ns => {
			let ns = ctx.get_ns_id(opt).await?;
			txn.get_ns_access(ns, &stmt.ac).await?
		}
		Base::Db => {
			let (ns, db) = ctx.expect_ns_db_ids(opt).await?;
			txn.get_db_access(ns, db, &stmt.ac).await?
		}
	};
	// Get all grants to purge.
	let mut purged = Array::new();
	let grs = match base {
		Base::Root => txn.all_root_access_grants(&stmt.ac).await?,
		Base::Ns => {
			let ns = ctx.get_ns_id(opt).await?;
			txn.all_ns_access_grants(ns, &stmt.ac).await?
		}
		Base::Db => {
			let (ns, db) = ctx.expect_ns_db_ids(opt).await?;
			txn.all_db_access_grants(ns, db, &stmt.ac).await?
		}
	};
	for gr in grs.iter() {
		// Determine if the grant should purged based on expiration or revocation.
		let now = Datetime::now();
		// We can convert to unsigned integer as substraction is saturating.
		// Revocation times should never exceed the current time.
		// Grants expired or revoked at a future time will not be purged.
		// Grants expired or revoked at exactly the current second will not be purged.
		let purge_expired = matches!(stmt.kind, PurgeKind::Expired | PurgeKind::Both)
			&& gr.expiration.as_ref().is_some_and(|exp| {
				                 now.timestamp() >= exp.timestamp() // Prevent saturating when not expired yet.
				                     && (now.timestamp().saturating_sub(exp.timestamp()) as u64) > stmt.grace.secs()
				             });
		let purge_revoked = matches!(stmt.kind, PurgeKind::Revoked | PurgeKind::Both)
			&& gr.revocation.as_ref().is_some_and(|rev| {
				                 now.timestamp() >= rev.timestamp() // Prevent saturating when not revoked yet.
				                     && (now.timestamp().saturating_sub(rev.timestamp()) as u64) > stmt.grace.secs()
				             });
		// If it should, delete the grant and append the redacted version to the result.
		if purge_expired || purge_revoked {
			match base {
				Base::Root => txn.del(&crate::key::root::access::gr::new(&stmt.ac, &gr.id)).await?,
				Base::Ns => {
					let ns = ctx.get_ns_id(opt).await?;
					txn.del(&crate::key::namespace::access::gr::new(ns, &stmt.ac, &gr.id)).await?
				}
				Base::Db => {
					let (ns, db) = ctx.expect_ns_db_ids(opt).await?;
					txn.del(&crate::key::database::access::gr::new(ns, db, &stmt.ac, &gr.id))
						.await?
				}
			};

			info!(
				"Access method '{}' was used to purge grant '{}' of type '{}' for '{}' by '{}'",
				gr.ac,
				gr.id,
				gr.grant.variant(),
				gr.subject.id(),
				opt.auth.id()
			);

			purged.push(Value::Object(access_object_from_grant(&gr.clone().redacted())));
		}
	}

	Ok(Value::Array(purged))
}

impl AccessStatement {
	/// Process this type returning a computed simple Value
	pub(crate) async fn compute(
		&self,
		stk: &mut Stk,
		ctx: &Context,
		opt: &Options,
		doc: Option<&CursorDoc>,
	) -> FlowResult<Value> {
		match self {
			AccessStatement::Grant(stmt) => compute_grant(stmt, stk, ctx, opt, doc).await,
			AccessStatement::Show(stmt) => {
				compute_show(stmt, stk, ctx, opt, doc).await.map_err(ControlFlow::Err)
			}
			AccessStatement::Revoke(stmt) => {
				compute_revoke(stmt, stk, ctx, opt, doc).await.map_err(ControlFlow::Err)
			}
			AccessStatement::Purge(stmt) => {
				compute_purge(stmt, ctx, opt, doc).await.map_err(ControlFlow::Err)
			}
		}
	}
<<<<<<< HEAD
=======
}

impl Display for AccessStatement {
	fn fmt(&self, f: &mut Formatter) -> fmt::Result {
		match self {
			Self::Grant(stmt) => {
				write!(f, "ACCESS {}", EscapeKwFreeIdent(&stmt.ac))?;
				if let Some(ref v) = stmt.base {
					write!(f, " ON {v}")?;
				}
				write!(f, " GRANT")?;
				match &stmt.subject {
					Subject::User(x) => write!(f, " FOR USER {}", EscapeKwFreeIdent(x))?,
					Subject::Record(x) => write!(f, " FOR RECORD {}", x)?,
				}
				Ok(())
			}
			Self::Show(stmt) => {
				write!(f, "ACCESS {}", EscapeKwFreeIdent(&stmt.ac))?;
				if let Some(ref v) = stmt.base {
					write!(f, " ON {v}")?;
				}
				write!(f, " SHOW")?;
				match &stmt.gr {
					Some(v) => write!(f, " GRANT {}", EscapeKwFreeIdent(v))?,
					None => match &stmt.cond {
						Some(v) => write!(f, " {v}")?,
						None => write!(f, " ALL")?,
					},
				};
				Ok(())
			}
			Self::Revoke(stmt) => {
				write!(f, "ACCESS {}", EscapeKwFreeIdent(&stmt.ac))?;
				if let Some(ref v) = stmt.base {
					write!(f, " ON {v}")?;
				}
				write!(f, " REVOKE")?;
				match &stmt.gr {
					Some(v) => write!(f, " GRANT {}", EscapeKwFreeIdent(v))?,
					None => match &stmt.cond {
						Some(v) => write!(f, " {v}")?,
						None => write!(f, " ALL")?,
					},
				};
				Ok(())
			}
			Self::Purge(stmt) => {
				write!(f, "ACCESS {}", EscapeKwFreeIdent(&stmt.ac))?;
				if let Some(ref v) = stmt.base {
					write!(f, " ON {v}")?;
				}
				write!(f, " PURGE")?;
				match stmt.kind {
					PurgeKind::Expired => write!(f, " EXPIRED")?,
					PurgeKind::Revoked => write!(f, " REVOKED")?,
					PurgeKind::Both => write!(f, " EXPIRED, REVOKED")?,
				};
				if !stmt.grace.is_zero() {
					write!(f, " FOR {}", stmt.grace)?;
				}
				Ok(())
			}
		}
	}
>>>>>>> f8888743
}<|MERGE_RESOLUTION|>--- conflicted
+++ resolved
@@ -1,6 +1,10 @@
+use std::fmt;
+use std::fmt::{Display, Formatter};
+
 use anyhow::{Result, bail, ensure};
 use rand::Rng;
 use reblessive::tree::Stk;
+use surrealdb_types::{SqlFormat, ToSql, write_sql};
 
 use crate::catalog::providers::{
 	AuthorisationProvider, CatalogProvider, NamespaceProvider, UserProvider,
@@ -10,10 +14,7 @@
 use crate::doc::CursorDoc;
 use crate::err::Error;
 use crate::expr::{Base, Cond, ControlFlow, FlowResult, FlowResultExt as _, RecordIdLit};
-<<<<<<< HEAD
-=======
 use crate::fmt::EscapeKwFreeIdent;
->>>>>>> f8888743
 use crate::iam::{Action, ResourceKind};
 use crate::val::{Array, Datetime, Duration, Object, Value};
 use crate::{catalog, val};
@@ -940,72 +941,11 @@
 			}
 		}
 	}
-<<<<<<< HEAD
-=======
-}
-
-impl Display for AccessStatement {
-	fn fmt(&self, f: &mut Formatter) -> fmt::Result {
-		match self {
-			Self::Grant(stmt) => {
-				write!(f, "ACCESS {}", EscapeKwFreeIdent(&stmt.ac))?;
-				if let Some(ref v) = stmt.base {
-					write!(f, " ON {v}")?;
-				}
-				write!(f, " GRANT")?;
-				match &stmt.subject {
-					Subject::User(x) => write!(f, " FOR USER {}", EscapeKwFreeIdent(x))?,
-					Subject::Record(x) => write!(f, " FOR RECORD {}", x)?,
-				}
-				Ok(())
-			}
-			Self::Show(stmt) => {
-				write!(f, "ACCESS {}", EscapeKwFreeIdent(&stmt.ac))?;
-				if let Some(ref v) = stmt.base {
-					write!(f, " ON {v}")?;
-				}
-				write!(f, " SHOW")?;
-				match &stmt.gr {
-					Some(v) => write!(f, " GRANT {}", EscapeKwFreeIdent(v))?,
-					None => match &stmt.cond {
-						Some(v) => write!(f, " {v}")?,
-						None => write!(f, " ALL")?,
-					},
-				};
-				Ok(())
-			}
-			Self::Revoke(stmt) => {
-				write!(f, "ACCESS {}", EscapeKwFreeIdent(&stmt.ac))?;
-				if let Some(ref v) = stmt.base {
-					write!(f, " ON {v}")?;
-				}
-				write!(f, " REVOKE")?;
-				match &stmt.gr {
-					Some(v) => write!(f, " GRANT {}", EscapeKwFreeIdent(v))?,
-					None => match &stmt.cond {
-						Some(v) => write!(f, " {v}")?,
-						None => write!(f, " ALL")?,
-					},
-				};
-				Ok(())
-			}
-			Self::Purge(stmt) => {
-				write!(f, "ACCESS {}", EscapeKwFreeIdent(&stmt.ac))?;
-				if let Some(ref v) = stmt.base {
-					write!(f, " ON {v}")?;
-				}
-				write!(f, " PURGE")?;
-				match stmt.kind {
-					PurgeKind::Expired => write!(f, " EXPIRED")?,
-					PurgeKind::Revoked => write!(f, " REVOKED")?,
-					PurgeKind::Both => write!(f, " EXPIRED, REVOKED")?,
-				};
-				if !stmt.grace.is_zero() {
-					write!(f, " FOR {}", stmt.grace)?;
-				}
-				Ok(())
-			}
-		}
+}
+
+impl ToSql for AccessStatement {
+	fn fmt_sql(&self, f: &mut String, fmt: SqlFormat) {
+		let sql_stmt: crate::sql::statements::AccessStatement = self.clone().into();
+		sql_stmt.fmt_sql(f, fmt);
 	}
->>>>>>> f8888743
 }