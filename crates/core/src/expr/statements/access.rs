use crate::ctx::Context;
use crate::dbs::Options;
use crate::doc::CursorDoc;
use crate::err::Error;
use crate::expr::access_type::BearerAccessSubject;
use crate::expr::{
	AccessType, Base, Cond, ControlFlow, FlowResult, FlowResultExt as _, Ident, RecordIdLit,
};
use crate::iam::{Action, ResourceKind};
use crate::kvs::impl_kv_value_revisioned;
use crate::val::{Array, Datetime, Duration, Object, RecordId, Strand, Uuid, Value};
use anyhow::{Result, bail, ensure};
use md5::Digest;
use rand::Rng;
use reblessive::tree::Stk;
use revision::revisioned;
use serde::{Deserialize, Serialize};
use sha2::Sha256;
use std::fmt;
use std::fmt::{Display, Formatter};

// Keys and their identifiers are generated randomly from a 62-character pool.
pub static GRANT_BEARER_CHARACTER_POOL: &[u8] =
	b"0123456789abcdefghijklmnopqrstuvwxyzABCDEFGHIJKLMNOPQRSTUVWXYZ";
// The key identifier should not have collisions to prevent confusion.
// However, collisions should be handled gracefully when issuing grants.
// The first character of the key identifier will not be a digit to prevent parsing issues.
// With 12 characters from the pool, one alphabetic, the key identifier part has ~68 bits of entropy.
pub static GRANT_BEARER_ID_LENGTH: usize = 12;
// With 24 characters from the pool, the key part has ~140 bits of entropy.
pub static GRANT_BEARER_KEY_LENGTH: usize = 24;

#[revisioned(revision = 1)]
#[derive(Clone, Debug, Eq, PartialEq, Serialize, Deserialize, Hash)]
pub enum AccessStatement {
	Grant(AccessStatementGrant),   // Create access grant.
	Show(AccessStatementShow),     // Show access grants.
	Revoke(AccessStatementRevoke), // Revoke access grant.
	Purge(AccessStatementPurge),   // Purge access grants.
}

#[revisioned(revision = 1)]
#[derive(Clone, Debug, Eq, PartialEq, Serialize, Deserialize, Hash)]
pub struct AccessStatementGrant {
	pub ac: Ident,
	pub base: Option<Base>,
	pub subject: Subject,
}

#[revisioned(revision = 1)]
#[derive(Clone, Debug, Default, Eq, PartialEq, Serialize, Deserialize, Hash)]
pub struct AccessStatementShow {
	pub ac: Ident,
	pub base: Option<Base>,
	pub gr: Option<Ident>,
	pub cond: Option<Cond>,
}

#[revisioned(revision = 1)]
#[derive(Clone, Debug, Default, Eq, PartialEq, Serialize, Deserialize, Hash)]
pub struct AccessStatementRevoke {
	pub ac: Ident,
	pub base: Option<Base>,
	pub gr: Option<Ident>,
	pub cond: Option<Cond>,
}

#[revisioned(revision = 1)]
#[derive(Clone, Debug, Default, Eq, PartialEq, Serialize, Deserialize, Hash)]
pub struct AccessStatementPurge {
	pub ac: Ident,
	pub base: Option<Base>,
	pub expired: bool,
	pub revoked: bool,
	pub grace: Duration,
}

#[revisioned(revision = 1)]
#[derive(Clone, Debug, Eq, PartialEq, Serialize, Deserialize, Hash)]
pub struct AccessGrantStore {
	pub id: Ident,                    // Unique grant identifier.
	pub ac: Ident,                    // Access method used to create the grant.
	pub creation: Datetime,           // Grant creation time.
	pub expiration: Option<Datetime>, // Grant expiration time, if any.
	pub revocation: Option<Datetime>, // Grant revocation time, if any.
	pub subject: SubjectStore,        // Subject of the grant.
	pub grant: Grant,                 // Grant data.
}
impl_kv_value_revisioned!(AccessGrantStore);

impl AccessGrantStore {
	/// Returns the surrealql object representation of the access grant
	pub fn into_access_object(self) -> Object {
		let mut res = Object::default();
		res.insert("id".to_owned(), Value::from(self.id.into_strand()));
		res.insert("ac".to_owned(), Value::from(self.ac.into_strand()));
		res.insert("type".to_owned(), Value::from(self.grant.variant()));
		res.insert("creation".to_owned(), Value::from(self.creation));
		res.insert(
			"expiration".to_owned(),
			self.expiration.map(Value::from).unwrap_or(Value::None),
		);
		res.insert(
			"revocation".to_owned(),
			self.revocation.map(Value::from).unwrap_or(Value::None),
		);
		let mut sub = Object::default();
		match self.subject {
			SubjectStore::Record(id) => sub.insert("record".to_owned(), Value::from(id)),
			SubjectStore::User(name) => {
				sub.insert("user".to_owned(), Value::from(name.into_raw_string()))
			}
		};
		res.insert("subject".to_owned(), Value::from(sub));

		let mut gr = Object::default();
		match self.grant {
			Grant::Jwt(jg) => {
				gr.insert("jti".to_owned(), Value::from(jg.jti));
				if let Some(token) = jg.token {
					gr.insert("token".to_owned(), Value::from(token));
				}
			}
			Grant::Record(rg) => {
				gr.insert("rid".to_owned(), Value::from(rg.rid));
				gr.insert("jti".to_owned(), Value::from(rg.jti));
				if let Some(token) = rg.token {
					gr.insert("token".to_owned(), Value::from(token));
				}
			}
			Grant::Bearer(bg) => {
				gr.insert("id".to_owned(), Value::from(bg.id.into_raw_string()));
				gr.insert("key".to_owned(), Value::from(bg.key));
			}
		};
		res.insert("grant".to_owned(), Value::from(gr));

		res
	}

	/// Returns a version of the statement where potential secrets are redacted.
	/// This function should be used when displaying the statement to datastore users.
	/// This function should NOT be used when displaying the statement for export purposes.
	pub fn redacted(mut self) -> AccessGrantStore {
		self.grant = match self.grant {
			Grant::Jwt(mut gr) => {
				// Token should not even be stored. We clear it just as a precaution.
				gr.token = None;
				Grant::Jwt(gr)
			}
			Grant::Record(mut gr) => {
				// Token should not even be stored. We clear it just as a precaution.
				gr.token = None;
				Grant::Record(gr)
			}
			Grant::Bearer(mut gr) => {
				// Key is stored, but should not usually be displayed.
				gr.key = "[REDACTED]".into();
				Grant::Bearer(gr)
			}
		};
		self
	}
}

#[derive(Clone, Debug, Eq, PartialEq, Hash)]
pub struct AccessGrant {
	pub id: Ident,                    // Unique grant identifier.
	pub ac: Ident,                    // Access method used to create the grant.
	pub creation: Datetime,           // Grant creation time.
	pub expiration: Option<Datetime>, // Grant expiration time, if any.
	pub revocation: Option<Datetime>, // Grant revocation time, if any.
	pub subject: Subject,             // Subject of the grant.
	pub grant: Grant,                 // Grant data.
}

impl AccessGrant {
	// Returns if the access grant is expired.
	pub fn is_expired(&self) -> bool {
		match &self.expiration {
			Some(exp) => exp < &Datetime::default(),
			None => false,
		}
	}

	// Returns if the access grant is revoked.
	pub fn is_revoked(&self) -> bool {
		self.revocation.is_some()
	}

	// Returns if the access grant is active.
	pub fn is_active(&self) -> bool {
		!(self.is_expired() || self.is_revoked())
	}
}

#[revisioned(revision = 1)]
#[derive(Clone, Debug, Eq, PartialEq, Serialize, Deserialize, Hash)]
pub enum SubjectStore {
	Record(RecordId),
	User(Ident),
}

impl SubjectStore {
	// Returns the main identifier of a subject as a string.
	pub fn id(&self) -> String {
		match self {
			SubjectStore::Record(id) => id.to_string(),
			SubjectStore::User(name) => name.into_raw_string(),
		}
	}
}

#[revisioned(revision = 1)]
#[derive(Clone, Debug, Eq, PartialEq, Serialize, Deserialize, Hash)]
pub enum Subject {
	Record(RecordIdLit),
	User(Ident),
}

impl Subject {
	async fn compute(
		&self,
		stk: &mut Stk,
		ctx: &Context,
		opt: &Options,
		doc: Option<&CursorDoc>,
	) -> FlowResult<SubjectStore> {
		match self {
			Subject::Record(record_id_lit) => {
				Ok(SubjectStore::Record(record_id_lit.compute(stk, ctx, opt, doc).await?))
			}
			Subject::User(ident) => Ok(SubjectStore::User(ident.clone())),
		}
	}
}

#[revisioned(revision = 1)]
#[derive(Clone, Debug, Eq, PartialEq, Serialize, Deserialize, Hash)]
pub enum Grant {
	Jwt(GrantJwt),
	Record(GrantRecord),
	Bearer(GrantBearer),
}

impl Grant {
	// Returns the type of the grant as a string.
	pub fn variant(&self) -> &str {
		match self {
			Grant::Jwt(_) => "jwt",
			Grant::Record(_) => "record",
			Grant::Bearer(_) => "bearer",
		}
	}
}

#[revisioned(revision = 1)]
#[derive(Clone, Debug, Eq, PartialEq, Serialize, Deserialize, Hash)]
pub struct GrantJwt {
	pub jti: Uuid,             // JWT ID
	pub token: Option<Strand>, // JWT. Will not be stored after being returned.
}

#[revisioned(revision = 1)]
#[derive(Clone, Debug, Eq, PartialEq, Serialize, Deserialize, Hash)]
pub struct GrantRecord {
	pub rid: Uuid,             // Record ID
	pub jti: Uuid,             // JWT ID
	pub token: Option<Strand>, // JWT. Will not be stored after being returned.
}

#[revisioned(revision = 1)]
#[derive(Clone, Debug, Eq, PartialEq, Serialize, Deserialize, Hash)]
pub struct GrantBearer {
	pub id: Ident, // Key ID
	// Key. Will not be stored and be returned as redacted.
	// Immediately after generation, it will contain the plaintext key.
	// Will be hashed before storage so that the plaintext key is not stored.
	pub key: Strand,
}

impl GrantBearer {
	pub fn new(prefix: &str) -> Self {
		let id = format!(
			"{}{}",
			// The pool for the first character of the key identifier excludes digits.
			random_string(1, &GRANT_BEARER_CHARACTER_POOL[10..]),
			random_string(GRANT_BEARER_ID_LENGTH - 1, GRANT_BEARER_CHARACTER_POOL)
		);
		// Safety: id cannot contain a null byte guarenteed above.
		let id = unsafe { Ident::new_unchecked(id) };
		let secret = random_string(GRANT_BEARER_KEY_LENGTH, GRANT_BEARER_CHARACTER_POOL);
		// Safety: id cannot contain a null byte guarenteed above.
		let key = unsafe { Strand::new_unchecked(format!("{prefix}-{id}-{secret}")) };
		Self {
			id,
			key,
		}
	}

	pub fn hashed(self) -> Self {
		// The hash of the bearer key is stored to mitigate the impact of a read-only compromise.
		// We use SHA-256 as the key needs to be verified performantly for every operation.
		// Unlike with passwords, brute force and rainbow tables are infeasable due to the key length.
		// When hashing the bearer keys, the prefix and key identifier are kept as salt.
		let mut hasher = Sha256::new();
		hasher.update(self.key.as_str());
		let hash = hasher.finalize();
		let hash_hex = format!("{hash:x}").into();

		Self {
			key: hash_hex,
			..self
		}
	}
}

fn random_string(length: usize, pool: &[u8]) -> String {
	let mut rng = rand::thread_rng();
	let string: String = (0..length)
		.map(|_| {
			let i = rng.gen_range(0..pool.len());
			pool[i] as char
		})
		.collect();
	string
}

pub async fn create_grant(
	access: Ident,
	base: Option<Base>,
	subject: SubjectStore,
	ctx: &Context,
	opt: &Options,
) -> Result<AccessGrantStore> {
	let base = match &base {
		Some(base) => base.clone(),
		None => opt.selected_base()?,
	};
	// Allowed to run?
	opt.is_allowed(Action::Edit, ResourceKind::Access, &base)?;
	// Get the transaction.
	let txn = ctx.tx();
	// Clear the cache.
<<<<<<< HEAD
	txn.clear();

	// Read the access definition.
	let ac = match base {
		Base::Root => txn.expect_root_access(&stmt.ac).await?,
		Base::Ns => {
			let ns = ctx.get_ns_id_ro(opt).await?;
			txn.get_ns_access(ns, &stmt.ac).await?.ok_or_else(|| Error::AccessNsNotFound {
				ac: stmt.ac.to_string(),
				ns: ns.to_string(),
			})?
		}
		Base::Db => {
			let (ns, db) = ctx.get_ns_db_ids_ro(opt).await?;
			txn.get_db_access(ns, db, &stmt.ac).await?.ok_or_else(|| Error::AccessDbNotFound {
				ac: stmt.ac.to_string(),
				ns: ns.to_string(),
				db: db.to_string(),
			})?
=======
	txn.clear_cache();
	// Read the access definition.
	let ac = match base {
		Base::Root => txn.get_root_access(&access).await?,
		Base::Ns => txn.get_ns_access(opt.ns()?, &access).await?,
		Base::Db => {
			let (ns, db) = opt.ns_db()?;
			txn.get_db_access(ns, db, &access).await?
>>>>>>> e3245342
		}
		_ => {
			bail!(Error::Unimplemented(
				"Managing access methods outside of root, namespace and database levels"
					.to_string(),
			))
		}
	};
	// Verify the access type.
	match &ac.access_type {
		AccessType::Jwt(_) => {
			Err(anyhow::Error::new(Error::Unimplemented(format!("Grants for JWT on {base}"))))
		}
		AccessType::Record(at) => {
			match &subject {
				SubjectStore::User(_) => {
					bail!(Error::AccessGrantInvalidSubject);
				}
				SubjectStore::Record(_) => {
					// If the grant is being created for a record, a database must be selected.
					ensure!(matches!(base, Base::Db), Error::DbEmpty);
				}
			};
			// The record access type must allow issuing bearer grants.
			let atb = match &at.bearer {
				Some(bearer) => bearer,
				None => bail!(Error::AccessMethodMismatch),
			};
			// Create a new bearer key.
			let grant = GrantBearer::new(atb.kind.prefix());
			let gr = AccessGrantStore {
				ac: ac.name.clone(),
				// Unique grant identifier.
				// In the case of bearer grants, the key identifier.
				id: grant.id.clone(),
				// Current time.
				creation: Datetime::default(),
				// Current time plus grant duration. Only if set.
				expiration: ac.duration.grant.map(|d| d + Datetime::default()),
				// The grant is initially not revoked.
				revocation: None,
				// Subject associated with the grant.
				subject,
				// The contents of the grant.
				grant: Grant::Bearer(grant.clone()),
			};

			// Create the grant.
			// On the very unlikely event of a collision, "put" will return an error.
			let res = match base {
				Base::Db => {
					// Create a hashed version of the grant for storage.
					let mut gr_store = gr.clone();
					gr_store.grant = Grant::Bearer(grant.hashed());
					let (ns, db) = opt.ns_db()?;
					txn.get_or_add_ns(ns, opt.strict).await?;
					txn.get_or_add_db(ns, db, opt.strict).await?;

					let (ns, db) = ctx.get_ns_db_ids_ro(opt).await?;
					let key = crate::key::database::access::gr::new(ns, db, &gr.ac, &gr.id);
					txn.put(&key, &gr_store, None).await
				}
				_ => bail!(Error::AccessLevelMismatch),
			};

			// Check if a collision was found in order to log a specific error on the server.
			// For an access method with a billion grants, this chance is of only one in 295 billion.
			match res {
				Ok(_) => {}
				Err(e) => {
					if matches!(e.downcast_ref(), Some(Error::TxKeyAlreadyExists)) {
						error!(
							"A collision was found when attempting to create a new grant. Purging inactive grants is advised"
						)
					}
					return Err(e);
				}
			}

			info!(
				"Access method '{}' was used to create grant '{}' of type '{}' for '{}' by '{}'",
				gr.ac,
				gr.id,
				gr.grant.variant(),
				gr.subject.id(),
				opt.auth.id()
			);

			// Return the original version of the grant.
			// This is the only time the the plaintext key is returned.
			Ok(gr)
		}
		AccessType::Bearer(at) => {
			match &subject {
				SubjectStore::User(user) => {
					// Grant subject must match access method subject.
					ensure!(
						matches!(&at.subject, BearerAccessSubject::User),
						Error::AccessGrantInvalidSubject
					);
					// If the grant is being created for a user, the user must exist.
					match base {
						Base::Root => txn.expect_root_user(user).await?,
						Base::Ns => {
							let ns_id = ctx.get_ns_id(opt).await?;
							txn.get_ns_user(ns_id, user).await?.ok_or_else(|| {
								Error::UserNsNotFound {
									name: user.to_string(),
									ns: ns_id.to_string(),
								}
							})?
						}
						Base::Db => {
							let (ns_id, db_id) = ctx.get_ns_db_ids_ro(opt).await?;
							txn.get_db_user(ns_id, db_id, user).await?.ok_or_else(|| {
								Error::UserDbNotFound {
									name: user.to_string(),
									ns: ns_id.to_string(),
									db: db_id.to_string(),
								}
							})?
						}
						_ => bail!(Error::Unimplemented(
							"Managing access methods outside of root, namespace and database levels".to_string(),
						)),
					};
				}
				SubjectStore::Record(_) => {
					// If the grant is being created for a record, a database must be selected.
					ensure!(matches!(base, Base::Db), Error::DbEmpty);
					// Grant subject must match access method subject.
					ensure!(
						matches!(&at.subject, BearerAccessSubject::Record),
						Error::AccessGrantInvalidSubject
					);
					// A grant can be created for a record that does not exist yet.
				}
			};
			// Create a new bearer key.
			let grant = GrantBearer::new(at.kind.prefix());
			let gr = AccessGrantStore {
				ac: ac.name.clone(),
				// Unique grant identifier.
				// In the case of bearer grants, the key identifier.
				id: grant.id.clone(),
				// Current time.
				creation: Datetime::default(),
				// Current time plus grant duration. Only if set.
				expiration: ac.duration.grant.map(|d| d + Datetime::default()),
				// The grant is initially not revoked.
				revocation: None,
				// Subject associated with the grant.
				subject,
				// The contents of the grant.
				grant: Grant::Bearer(grant.clone()),
			};

			// Create the grant.
			// On the very unlikely event of a collision, "put" will return an error.
			// Create a hashed version of the grant for storage.
			let mut gr_store = gr.clone();
			gr_store.grant = Grant::Bearer(grant.hashed());
			let res = match base {
				Base::Root => {
					let key = crate::key::root::access::gr::new(&gr.ac, &gr.id);
					txn.put(&key, &gr_store, None).await
				}
				Base::Ns => {
					let ns = txn.get_or_add_ns(opt.ns()?, opt.strict).await?;
					let key =
						crate::key::namespace::access::gr::new(ns.namespace_id, &gr.ac, &gr.id);
					txn.put(&key, &gr_store, None).await
				}
				Base::Db => {
					let (ns, db) = opt.ns_db()?;
					let db = txn.get_or_add_db(ns, db, opt.strict).await?;

					let key = crate::key::database::access::gr::new(
						db.namespace_id,
						db.database_id,
						&gr.ac,
						&gr.id,
					);
					txn.put(&key, &gr_store, None).await
				}
				_ => bail!(Error::Unimplemented(
					"Managing access methods outside of root, namespace and database levels"
						.to_string(),
				)),
			};

			// Check if a collision was found in order to log a specific error on the server.
			// For an access method with a billion grants, this chance is of only one in 295 billion.
			match res {
				Ok(_) => {}
				Err(e) => {
					if matches!(e.downcast_ref(), Some(Error::TxKeyAlreadyExists)) {
						error!(
							"A collision was found when attempting to create a new grant. Purging inactive grants is advised"
						)
					}
					return Err(e);
				}
			}

			info!(
				"Access method '{}' was used to create grant '{}' of type '{}' for '{}' by '{}'",
				gr.ac,
				gr.id,
				gr.grant.variant(),
				gr.subject.id(),
				opt.auth.id()
			);

			// Return the original version of the grant.
			// This is the only time the the plaintext key is returned.
			Ok(gr)
		}
	}
}

async fn compute_grant(
	stmt: &AccessStatementGrant,
	stk: &mut Stk,
	ctx: &Context,
	opt: &Options,
	doc: Option<&CursorDoc>,
) -> FlowResult<Value> {
	let subject = stmt.subject.compute(stk, ctx, opt, doc).await?;

	let grant = create_grant(stmt.ac.clone(), stmt.base.clone(), subject, ctx, opt).await?;
	Ok(Value::Object(grant.into_access_object()))
}

async fn compute_show(
	stmt: &AccessStatementShow,
	stk: &mut Stk,
	ctx: &Context,
	opt: &Options,
	_doc: Option<&CursorDoc>,
) -> Result<Value> {
	let base = match &stmt.base {
		Some(base) => base.clone(),
		None => opt.selected_base()?,
	};
	// Allowed to run?
	opt.is_allowed(Action::View, ResourceKind::Access, &base)?;
	// Get the transaction.
	let txn = ctx.tx();
	// Clear the cache.
	txn.clear_cache();
	// Check if the access method exists.
	match base {
		Base::Root => txn.get_root_access(&stmt.ac).await?,
		Base::Ns => {
			let ns = ctx.get_ns_id_ro(opt).await?;
			txn.get_ns_access(ns, &stmt.ac).await?
		}
		Base::Db => {
			let (ns, db) = ctx.get_ns_db_ids_ro(opt).await?;
			txn.get_db_access(ns, db, &stmt.ac).await?
		}
		_ => {
			bail!(Error::Unimplemented(
				"Managing access methods outside of root, namespace and database levels"
					.to_string(),
			))
		}
	};

	// Get the grants to show.
	match &stmt.gr {
		Some(gr) => {
			let grant = match base {
				Base::Root => match txn.get_root_access_grant(&stmt.ac, gr).await? {
					Some(val) => val.clone(),
					None => bail!(Error::AccessGrantRootNotFound {
						ac: stmt.ac.to_raw(),
						gr: gr.to_raw(),
					}),
				},
				Base::Ns => {
					let ns = ctx.get_ns_id_ro(opt).await?;
					match txn.get_ns_access_grant(ns, &stmt.ac, gr).await? {
						Some(val) => val.clone(),
						None => bail!(Error::AccessGrantNsNotFound {
							ac: stmt.ac.to_raw(),
							gr: gr.to_raw(),
							ns: ns.to_string(),
						}),
					}
				}
				Base::Db => {
					let (ns, db) = ctx.get_ns_db_ids_ro(opt).await?;
					match txn.get_db_access_grant(ns, db, &stmt.ac, gr).await? {
						Some(val) => val.clone(),
						None => bail!(Error::AccessGrantDbNotFound {
							ac: stmt.ac.to_raw(),
							gr: gr.to_raw(),
							ns: ns.to_string(),
							db: db.to_string(),
						}),
					}
				}
				_ => bail!(Error::Unimplemented(
					"Managing access methods outside of root, namespace and database levels"
						.to_string(),
				)),
			};

			Ok(Value::Object(grant.redacted().into_access_object()))
		}
		None => {
			// Get all grants.
			let grs = match base {
				Base::Root => txn.all_root_access_grants(&stmt.ac).await?,
				Base::Ns => {
					let ns = ctx.get_ns_id_ro(opt).await?;
					txn.all_ns_access_grants(ns, &stmt.ac).await?
				}
				Base::Db => {
					let (ns, db) = ctx.get_ns_db_ids_ro(opt).await?;
					txn.all_db_access_grants(ns, db, &stmt.ac).await?
				}
				_ => bail!(Error::Unimplemented(
					"Managing access methods outside of root, namespace and database levels"
						.to_string(),
				)),
			};

			let mut show = Vec::new();
			for gr in grs.iter() {
				// If provided, check if grant matches conditions.
				if let Some(cond) = &stmt.cond {
					// Redact grant before evaluating conditions.
					let redacted_gr = Value::Object(gr.clone().redacted().into_access_object());
					if !stk
						.run(|stk| async move {
							cond.0
								.compute(
									stk,
									ctx,
									opt,
									Some(&CursorDoc {
										rid: None,
										ir: None,
										doc: redacted_gr.into(),
									}),
								)
								.await
						})
						.await
						.catch_return()?
						.is_truthy()
					{
						// Skip grant if it does not match the provided conditions.
						continue;
					}
				}

				// Store revoked version of the redacted grant.
				show.push(Value::Object(gr.clone().redacted().into_access_object()));
			}

			Ok(Value::Array(show.into()))
		}
	}
}

pub async fn revoke_grant(
	stmt: &AccessStatementRevoke,
	stk: &mut Stk,
	ctx: &Context,
	opt: &Options,
) -> Result<Value> {
	let base = match &stmt.base {
		Some(base) => base.clone(),
		None => opt.selected_base()?,
	};
	// Allowed to run?
	opt.is_allowed(Action::Edit, ResourceKind::Access, &base)?;
	// Get the transaction
	let txn = ctx.tx();
	// Clear the cache
	txn.clear_cache();
	// Check if the access method exists.
	match base {
		Base::Root => txn.get_root_access(&stmt.ac).await?,
		Base::Ns => {
			let ns = ctx.get_ns_id_ro(opt).await?;
			txn.get_ns_access(ns, &stmt.ac).await?
		}
		Base::Db => {
			let (ns, db) = ctx.get_ns_db_ids_ro(opt).await?;
			txn.get_db_access(ns, db, &stmt.ac).await?
		}
		_ => {
			bail!(Error::Unimplemented(
				"Managing access methods outside of root, namespace and database levels"
					.to_string(),
			))
		}
	};

	// Get the grants to revoke.
	let mut revoked = Vec::new();
	match &stmt.gr {
		Some(gr) => {
			let mut revoke = match base {
				Base::Root => match txn.get_root_access_grant(&stmt.ac, gr).await? {
					Some(val) => (*val).clone(),
					None => bail!(Error::AccessGrantRootNotFound {
						ac: stmt.ac.to_raw(),
						gr: gr.to_raw(),
					}),
				},
				Base::Ns => {
					let ns = ctx.get_ns_id_ro(opt).await?;
					match txn.get_ns_access_grant(ns, &stmt.ac, gr).await? {
						Some(val) => (*val).clone(),
						None => {
							let ns = opt.ns()?;
							bail!(Error::AccessGrantNsNotFound {
								ac: stmt.ac.to_raw(),
								gr: gr.to_raw(),
								ns: ns.to_string(),
							})
						}
					}
				}
				Base::Db => {
					let (ns, db) = ctx.get_ns_db_ids_ro(opt).await?;
					match txn.get_db_access_grant(ns, db, &stmt.ac, gr).await? {
						Some(val) => (*val).clone(),
						None => {
							let (ns, db) = opt.ns_db()?;
							bail!(Error::AccessGrantDbNotFound {
								ac: stmt.ac.to_raw(),
								gr: gr.to_raw(),
								ns: ns.to_string(),
								db: db.to_string(),
							})
						}
					}
				}
				_ => bail!(Error::Unimplemented(
					"Managing access methods outside of root, namespace and database levels"
						.to_string(),
				)),
			};
			ensure!(revoke.revocation.is_none(), Error::AccessGrantRevoked);
			revoke.revocation = Some(Datetime::default());

			// Revoke the grant.
			match base {
				Base::Root => {
					let key = crate::key::root::access::gr::new(&stmt.ac, gr);
					txn.set(&key, &revoke, None).await?;
				}
				Base::Ns => {
					let ns = txn.get_or_add_ns(opt.ns()?, opt.strict).await?;
					let key = crate::key::namespace::access::gr::new(ns.namespace_id, &stmt.ac, gr);
					txn.set(&key, &revoke, None).await?;
				}
				Base::Db => {
					let (ns, db) = opt.ns_db()?;
					let db = txn.get_or_add_db(ns, db, opt.strict).await?;

					let key = crate::key::database::access::gr::new(
						db.namespace_id,
						db.database_id,
						&stmt.ac,
						gr,
					);
					txn.set(&key, &revoke, None).await?;
				}
				_ => {
					bail!(Error::Unimplemented(
						"Managing access methods outside of root, namespace and database levels"
							.to_string(),
					))
				}
			};

			info!(
				"Access method '{}' was used to revoke grant '{}' of type '{}' for '{}' by '{}'",
				revoke.ac,
				revoke.id,
				revoke.grant.variant(),
				revoke.subject.id(),
				opt.auth.id()
			);

			revoked.push(Value::Object(revoke.redacted().into_access_object()));
		}
		None => {
			// Get all grants.
			let grs = match base {
				Base::Root => txn.all_root_access_grants(&stmt.ac).await?,
				Base::Ns => {
					let ns = ctx.get_ns_id_ro(opt).await?;
					txn.all_ns_access_grants(ns, &stmt.ac).await?
				}
				Base::Db => {
					let (ns, db) = ctx.get_ns_db_ids_ro(opt).await?;
					txn.all_db_access_grants(ns, db, &stmt.ac).await?
				}
				_ => bail!(Error::Unimplemented(
					"Managing access methods outside of root, namespace and database levels"
						.to_string(),
				)),
			};

			for gr in grs.iter() {
				// If the grant is already revoked, it cannot be revoked again.
				if gr.revocation.is_some() {
					continue;
				}

				// If provided, check if grant matches conditions.
				if let Some(cond) = &stmt.cond {
					// Redact grant before evaluating conditions.
					let redacted_gr = Value::Object(gr.clone().redacted().into_access_object());
					if !stk
						.run(|stk| async move {
							cond.0
								.compute(
									stk,
									ctx,
									opt,
									Some(&CursorDoc {
										rid: None,
										ir: None,
										doc: redacted_gr.into(),
									}),
								)
								.await
						})
						.await
						.catch_return()?
						.is_truthy()
					{
						// Skip grant if it does not match the provided conditions.
						continue;
					}
				}

				let mut gr = gr.clone();
				gr.revocation = Some(Datetime::default());

				// Revoke the grant.
				match base {
					Base::Root => {
						let key = crate::key::root::access::gr::new(&stmt.ac, &gr.id);
						txn.set(&key, &gr, None).await?;
					}
					Base::Ns => {
						let ns = txn.get_or_add_ns(opt.ns()?, opt.strict).await?;
						let key = crate::key::namespace::access::gr::new(
							ns.namespace_id,
							&stmt.ac,
							&gr.id,
						);
						txn.set(&key, &gr, None).await?;
					}
					Base::Db => {
						let (ns, db) = opt.ns_db()?;
						let db = txn.get_or_add_db(ns, db, opt.strict).await?;

						let key = crate::key::database::access::gr::new(
							db.namespace_id,
							db.database_id,
							&stmt.ac,
							&gr.id,
						);
						txn.set(&key, &gr, None).await?;
					}
					_ => bail!(Error::Unimplemented(
						"Managing access methods outside of root, namespace and database levels"
							.to_string(),
					)),
				};

				info!(
					"Access method '{}' was used to revoke grant '{}' of type '{}' for '{}' by '{}'",
					gr.ac,
					gr.id,
					gr.grant.variant(),
					gr.subject.id(),
					opt.auth.id()
				);

				// Store revoked version of the redacted grant.
				revoked.push(Value::Object(gr.redacted().into_access_object()));
			}
		}
	}

	// Return revoked grants.
	Ok(Value::Array(revoked.into()))
}

async fn compute_revoke(
	stmt: &AccessStatementRevoke,
	stk: &mut Stk,
	ctx: &Context,
	opt: &Options,
	_doc: Option<&CursorDoc>,
) -> Result<Value> {
	let revoked = revoke_grant(stmt, stk, ctx, opt).await?;
	Ok(Value::Array(revoked.into()))
}

async fn compute_purge(
	stmt: &AccessStatementPurge,
	ctx: &Context,
	opt: &Options,
	_doc: Option<&CursorDoc>,
) -> Result<Value> {
	let base = match &stmt.base {
		Some(base) => base.clone(),
		None => opt.selected_base()?,
	};
	// Allowed to run?
	opt.is_allowed(Action::Edit, ResourceKind::Access, &base)?;
	// Get the transaction.
	let txn = ctx.tx();
	// Clear the cache.
	txn.clear_cache();
	// Check if the access method exists.
	match base {
		Base::Root => txn.get_root_access(&stmt.ac).await?,
		Base::Ns => {
			let ns = ctx.get_ns_id(opt).await?;
			txn.get_ns_access(ns, &stmt.ac).await?
		}
		Base::Db => {
			let (ns, db) = ctx.get_ns_db_ids_ro(opt).await?;
			txn.get_db_access(ns, db, &stmt.ac).await?
		}
		_ => {
			bail!(Error::Unimplemented(
				"Managing access methods outside of root, namespace and database levels"
					.to_string(),
			))
		}
	};
	// Get all grants to purge.
	let mut purged = Array::default();
	let grs = match base {
		Base::Root => txn.all_root_access_grants(&stmt.ac).await?,
		Base::Ns => {
			let ns = ctx.get_ns_id(opt).await?;
			txn.all_ns_access_grants(ns, &stmt.ac).await?
		}
		Base::Db => {
			let (ns, db) = ctx.get_ns_db_ids_ro(opt).await?;
			txn.all_db_access_grants(ns, db, &stmt.ac).await?
		}
		_ => {
			bail!(Error::Unimplemented(
				"Managing access methods outside of root, namespace and database levels"
					.to_string(),
			))
		}
	};
	for gr in grs.iter() {
		// Determine if the grant should purged based on expiration or revocation.
		let now = Datetime::default();
		// We can convert to unsigned integer as substraction is saturating.
		// Revocation times should never exceed the current time.
		// Grants expired or revoked at a future time will not be purged.
		// Grants expired or revoked at exactly the current second will not be purged.
		let purge_expired = stmt.expired
			&& gr.expiration.as_ref().is_some_and(|exp| {
				                 now.timestamp() >= exp.timestamp() // Prevent saturating when not expired yet.
				                     && (now.timestamp().saturating_sub(exp.timestamp()) as u64) > stmt.grace.secs()
				             });
		let purge_revoked = stmt.revoked
			&& gr.revocation.as_ref().is_some_and(|rev| {
				                 now.timestamp() >= rev.timestamp() // Prevent saturating when not revoked yet.
				                     && (now.timestamp().saturating_sub(rev.timestamp()) as u64) > stmt.grace.secs()
				             });
		// If it should, delete the grant and append the redacted version to the result.
		if purge_expired || purge_revoked {
			match base {
				Base::Root => txn.del(&crate::key::root::access::gr::new(&stmt.ac, &gr.id)).await?,
				Base::Ns => {
					let ns = ctx.get_ns_id(opt).await?;
					txn.del(&crate::key::namespace::access::gr::new(ns, &stmt.ac, &gr.id)).await?
				}
				Base::Db => {
					let (ns, db) = ctx.get_ns_db_ids_ro(opt).await?;
					txn.del(&crate::key::database::access::gr::new(ns, db, &stmt.ac, &gr.id))
						.await?
				}
				_ => {
					bail!(Error::Unimplemented(
						"Managing access methods outside of root, namespace and database levels"
							.to_string(),
					))
				}
			};

			info!(
				"Access method '{}' was used to purge grant '{}' of type '{}' for '{}' by '{}'",
				gr.ac,
				gr.id,
				gr.grant.variant(),
				gr.subject.id(),
				opt.auth.id()
			);

			purged = purged + Value::Object(gr.clone().redacted().into_access_object());
		}
	}

	Ok(Value::Array(purged))
}

impl AccessStatement {
	/// Process this type returning a computed simple Value
	pub(crate) async fn compute(
		&self,
		stk: &mut Stk,
		ctx: &Context,
		opt: &Options,
		doc: Option<&CursorDoc>,
	) -> FlowResult<Value> {
		match self {
			AccessStatement::Grant(stmt) => compute_grant(stmt, stk, ctx, opt, doc).await,
			AccessStatement::Show(stmt) => {
				compute_show(stmt, stk, ctx, opt, doc).await.map_err(ControlFlow::Err)
			}
			AccessStatement::Revoke(stmt) => {
				compute_revoke(stmt, stk, ctx, opt, doc).await.map_err(ControlFlow::Err)
			}
			AccessStatement::Purge(stmt) => {
				compute_purge(stmt, ctx, opt, doc).await.map_err(ControlFlow::Err)
			}
		}
	}
}

impl Display for AccessStatement {
	fn fmt(&self, f: &mut Formatter) -> fmt::Result {
		match self {
			Self::Grant(stmt) => {
				write!(f, "ACCESS {}", stmt.ac)?;
				if let Some(ref v) = stmt.base {
					write!(f, " ON {v}")?;
				}
				write!(f, " GRANT")?;
				match &stmt.subject {
					Subject::User(x) => write!(f, " FOR USER {}", x.into_raw_string())?,
					Subject::Record(x) => write!(f, " FOR RECORD {}", x)?,
				}
				Ok(())
			}
			Self::Show(stmt) => {
				write!(f, "ACCESS {}", stmt.ac)?;
				if let Some(ref v) = stmt.base {
					write!(f, " ON {v}")?;
				}
				write!(f, " SHOW")?;
				match &stmt.gr {
					Some(v) => write!(f, " GRANT {v}")?,
					None => match &stmt.cond {
						Some(v) => write!(f, " {v}")?,
						None => write!(f, " ALL")?,
					},
				};
				Ok(())
			}
			Self::Revoke(stmt) => {
				write!(f, "ACCESS {}", stmt.ac)?;
				if let Some(ref v) = stmt.base {
					write!(f, " ON {v}")?;
				}
				write!(f, " REVOKE")?;
				match &stmt.gr {
					Some(v) => write!(f, " GRANT {v}")?,
					None => match &stmt.cond {
						Some(v) => write!(f, " {v}")?,
						None => write!(f, " ALL")?,
					},
				};
				Ok(())
			}
			Self::Purge(stmt) => {
				write!(f, "ACCESS {}", stmt.ac)?;
				if let Some(ref v) = stmt.base {
					write!(f, " ON {v}")?;
				}
				write!(f, " PURGE")?;
				match (stmt.expired, stmt.revoked) {
					(true, false) => write!(f, " EXPIRED")?,
					(false, true) => write!(f, " REVOKED")?,
					(true, true) => write!(f, " EXPIRED, REVOKED")?,
					// This case should not parse.
					(false, false) => write!(f, " NONE")?,
				};
				if !stmt.grace.is_zero() {
					write!(f, " FOR {}", stmt.grace)?;
				}
				Ok(())
			}
		}
	}
}<|MERGE_RESOLUTION|>--- conflicted
+++ resolved
@@ -342,36 +342,25 @@
 	// Get the transaction.
 	let txn = ctx.tx();
 	// Clear the cache.
-<<<<<<< HEAD
-	txn.clear();
+	txn.clear_cache();
 
 	// Read the access definition.
 	let ac = match base {
-		Base::Root => txn.expect_root_access(&stmt.ac).await?,
+		Base::Root => txn.expect_root_access(&access).await?,
 		Base::Ns => {
 			let ns = ctx.get_ns_id_ro(opt).await?;
-			txn.get_ns_access(ns, &stmt.ac).await?.ok_or_else(|| Error::AccessNsNotFound {
-				ac: stmt.ac.to_string(),
+			txn.get_ns_access(ns, &access).await?.ok_or_else(|| Error::AccessNsNotFound {
+				ac: access.to_string(),
 				ns: ns.to_string(),
 			})?
 		}
 		Base::Db => {
 			let (ns, db) = ctx.get_ns_db_ids_ro(opt).await?;
-			txn.get_db_access(ns, db, &stmt.ac).await?.ok_or_else(|| Error::AccessDbNotFound {
-				ac: stmt.ac.to_string(),
+			txn.get_db_access(ns, db, &access).await?.ok_or_else(|| Error::AccessDbNotFound {
+				ac: access.to_string(),
 				ns: ns.to_string(),
 				db: db.to_string(),
 			})?
-=======
-	txn.clear_cache();
-	// Read the access definition.
-	let ac = match base {
-		Base::Root => txn.get_root_access(&access).await?,
-		Base::Ns => txn.get_ns_access(opt.ns()?, &access).await?,
-		Base::Db => {
-			let (ns, db) = opt.ns_db()?;
-			txn.get_db_access(ns, db, &access).await?
->>>>>>> e3245342
 		}
 		_ => {
 			bail!(Error::Unimplemented(
@@ -649,8 +638,8 @@
 				Base::Root => match txn.get_root_access_grant(&stmt.ac, gr).await? {
 					Some(val) => val.clone(),
 					None => bail!(Error::AccessGrantRootNotFound {
-						ac: stmt.ac.to_raw(),
-						gr: gr.to_raw(),
+						ac: stmt.ac.into_raw_string(),
+						gr: gr.into_raw_string(),
 					}),
 				},
 				Base::Ns => {
@@ -658,8 +647,8 @@
 					match txn.get_ns_access_grant(ns, &stmt.ac, gr).await? {
 						Some(val) => val.clone(),
 						None => bail!(Error::AccessGrantNsNotFound {
-							ac: stmt.ac.to_raw(),
-							gr: gr.to_raw(),
+							ac: stmt.ac.into_raw_string(),
+							gr: gr.into_raw_string(),
 							ns: ns.to_string(),
 						}),
 					}
@@ -669,8 +658,8 @@
 					match txn.get_db_access_grant(ns, db, &stmt.ac, gr).await? {
 						Some(val) => val.clone(),
 						None => bail!(Error::AccessGrantDbNotFound {
-							ac: stmt.ac.to_raw(),
-							gr: gr.to_raw(),
+							ac: stmt.ac.into_raw_string(),
+							gr: gr.into_raw_string(),
 							ns: ns.to_string(),
 							db: db.to_string(),
 						}),
@@ -682,7 +671,7 @@
 				)),
 			};
 
-			Ok(Value::Object(grant.redacted().into_access_object()))
+			Ok(Value::Object((*grant).clone().redacted().into_access_object()))
 		}
 		None => {
 			// Get all grants.
@@ -784,8 +773,8 @@
 				Base::Root => match txn.get_root_access_grant(&stmt.ac, gr).await? {
 					Some(val) => (*val).clone(),
 					None => bail!(Error::AccessGrantRootNotFound {
-						ac: stmt.ac.to_raw(),
-						gr: gr.to_raw(),
+						ac: stmt.ac.into_raw_string(),
+						gr: gr.into_raw_string(),
 					}),
 				},
 				Base::Ns => {
@@ -795,8 +784,8 @@
 						None => {
 							let ns = opt.ns()?;
 							bail!(Error::AccessGrantNsNotFound {
-								ac: stmt.ac.to_raw(),
-								gr: gr.to_raw(),
+								ac: stmt.ac.into_raw_string(),
+								gr: gr.into_raw_string(),
 								ns: ns.to_string(),
 							})
 						}
@@ -809,8 +798,8 @@
 						None => {
 							let (ns, db) = opt.ns_db()?;
 							bail!(Error::AccessGrantDbNotFound {
-								ac: stmt.ac.to_raw(),
-								gr: gr.to_raw(),
+								ac: stmt.ac.into_raw_string(),
+								gr: gr.into_raw_string(),
 								ns: ns.to_string(),
 								db: db.to_string(),
 							})
