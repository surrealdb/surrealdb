//! Index Compaction Queue
//!
//! This module defines the key structure used for the index compaction queue.
//! The index compaction system periodically processes indexes that need
//! optimization, particularly full-text indexes that accumulate changes over
//! time.
//!
//! The `Ic` struct represents an entry in the compaction queue, identifying an
//! index that needs to be compacted. The compaction thread processes these
//! entries at regular intervals defined by the `index_compaction_interval`
//! configuration option.
use std::borrow::Cow;
<<<<<<< HEAD
use storekey::{BorrowDecode, Encode};
=======

use serde::{Deserialize, Serialize};
>>>>>>> 7a5669ee
use uuid::Uuid;

use crate::catalog::{DatabaseId, IndexId, NamespaceId};
use crate::key::category::{Categorise, Category};
use crate::kvs::impl_kv_key_storekey;

/// Represents an entry in the index compaction queue
///
/// When an index (particularly a full-text index) needs compaction, an `Ic` key
/// is created and stored in the database. The index compaction thread
/// periodically scans for these keys and processes the corresponding indexes.
///
/// Compaction helps optimize index performance by consolidating changes and
/// removing unnecessary data.
<<<<<<< HEAD
#[derive(Clone, Debug, Eq, PartialEq, PartialOrd, Encode, BorrowDecode)]
pub(crate) struct Ic<'a> {
=======
#[derive(Clone, Debug, Eq, PartialEq, PartialOrd, Serialize, Deserialize)]
pub(crate) struct IndexCompactionKey<'key> {
>>>>>>> 7a5669ee
	__: u8,
	_a: u8,
	_b: u8,
	_c: u8,
	pub ns: NamespaceId,
	pub db: DatabaseId,
<<<<<<< HEAD
	pub tb: Cow<'a, str>,
	pub ix: Cow<'a, str>,
=======
	pub tb: Cow<'key, str>,
	pub ix: IndexId,
	#[serde(with = "uuid::serde::compact")]
>>>>>>> 7a5669ee
	pub nid: Uuid,
	pub uid: Uuid,
}

<<<<<<< HEAD
impl_kv_key_storekey!(Ic<'_> => ());
=======
impl KVKey for IndexCompactionKey<'_> {
	type ValueType = ();
}
>>>>>>> 7a5669ee

impl Categorise for IndexCompactionKey<'_> {
	fn categorise(&self) -> Category {
		Category::IndexCompaction
	}
}

impl<'key> IndexCompactionKey<'key> {
	pub(crate) fn new(
		ns: NamespaceId,
		db: DatabaseId,
		tb: Cow<'key, str>,
		ix: IndexId,
		nid: Uuid,
		uid: Uuid,
	) -> Self {
		Self {
			__: b'/',
			_a: b'!',
			_b: b'i',
			_c: b'c',
			ns,
			db,
			tb: Cow::Borrowed(tb),
			ix: Cow::Borrowed(ix),
			nid,
			uid,
		}
	}

<<<<<<< HEAD
	pub fn decode_key(k: &[u8]) -> anyhow::Result<Ic<'_>> {
		Ok(storekey::decode_borrow(k)?)
=======
	pub(crate) fn into_owned(self) -> IndexCompactionKey<'static> {
		IndexCompactionKey::new(
			self.ns,
			self.db,
			Cow::Owned(self.tb.into_owned()),
			self.ix,
			self.nid,
			self.uid,
		)
	}

	pub(crate) fn index_matches(&self, other: &IndexCompactionKey<'_>) -> bool {
		self.ns == other.ns && self.db == other.db && self.tb == other.tb && self.ix == other.ix
	}

	pub(crate) fn range() -> (Vec<u8>, Vec<u8>) {
		(b"/!ic\0".to_vec(), b"/!ic\0xff".to_vec())
	}

	pub fn decode_key(k: &[u8]) -> anyhow::Result<IndexCompactionKey<'_>> {
		Ok(storekey::deserialize(k)?)
>>>>>>> 7a5669ee
	}
}

#[cfg(test)]
mod tests {
	use super::*;
<<<<<<< HEAD
	use crate::key::root::ic::Ic;
	use crate::kvs::KVKey;
=======
	use crate::key::root::ic::IndexCompactionKey;
>>>>>>> 7a5669ee

	#[test]
	fn range() {
		assert_eq!(IndexCompactionKey::range(), (b"/!ic\0".to_vec(), b"/!ic\0xff".to_vec()));
	}

	#[test]
	fn key() {
		#[rustfmt::skip]
		let val = IndexCompactionKey::new(NamespaceId(1), DatabaseId(2), Cow::Borrowed("testtb"), IndexId(3), Uuid::from_u128(1), Uuid::from_u128(2));
		let enc = IndexCompactionKey::encode_key(&val).unwrap();
		assert_eq!(enc, b"/!ic\x00\x00\x00\x01\x00\x00\x00\x02testtb\0\0\0\0\x03\0\0\0\0\0\0\0\0\0\0\0\0\0\0\0\x01\0\0\0\0\0\0\0\0\0\0\0\0\0\0\0\x02");
	}
}<|MERGE_RESOLUTION|>--- conflicted
+++ resolved
@@ -10,12 +10,7 @@
 //! entries at regular intervals defined by the `index_compaction_interval`
 //! configuration option.
 use std::borrow::Cow;
-<<<<<<< HEAD
 use storekey::{BorrowDecode, Encode};
-=======
-
-use serde::{Deserialize, Serialize};
->>>>>>> 7a5669ee
 use uuid::Uuid;
 
 use crate::catalog::{DatabaseId, IndexId, NamespaceId};
@@ -30,38 +25,22 @@
 ///
 /// Compaction helps optimize index performance by consolidating changes and
 /// removing unnecessary data.
-<<<<<<< HEAD
 #[derive(Clone, Debug, Eq, PartialEq, PartialOrd, Encode, BorrowDecode)]
-pub(crate) struct Ic<'a> {
-=======
-#[derive(Clone, Debug, Eq, PartialEq, PartialOrd, Serialize, Deserialize)]
 pub(crate) struct IndexCompactionKey<'key> {
->>>>>>> 7a5669ee
 	__: u8,
 	_a: u8,
 	_b: u8,
 	_c: u8,
 	pub ns: NamespaceId,
 	pub db: DatabaseId,
-<<<<<<< HEAD
-	pub tb: Cow<'a, str>,
-	pub ix: Cow<'a, str>,
-=======
 	pub tb: Cow<'key, str>,
 	pub ix: IndexId,
-	#[serde(with = "uuid::serde::compact")]
->>>>>>> 7a5669ee
+	pub tb: Cow<'key, str>,
 	pub nid: Uuid,
 	pub uid: Uuid,
 }
 
-<<<<<<< HEAD
 impl_kv_key_storekey!(Ic<'_> => ());
-=======
-impl KVKey for IndexCompactionKey<'_> {
-	type ValueType = ();
-}
->>>>>>> 7a5669ee
 
 impl Categorise for IndexCompactionKey<'_> {
 	fn categorise(&self) -> Category {
@@ -85,17 +64,13 @@
 			_c: b'c',
 			ns,
 			db,
-			tb: Cow::Borrowed(tb),
-			ix: Cow::Borrowed(ix),
+			tb,
+			ix,
 			nid,
 			uid,
 		}
 	}
 
-<<<<<<< HEAD
-	pub fn decode_key(k: &[u8]) -> anyhow::Result<Ic<'_>> {
-		Ok(storekey::decode_borrow(k)?)
-=======
 	pub(crate) fn into_owned(self) -> IndexCompactionKey<'static> {
 		IndexCompactionKey::new(
 			self.ns,
@@ -116,20 +91,14 @@
 	}
 
 	pub fn decode_key(k: &[u8]) -> anyhow::Result<IndexCompactionKey<'_>> {
-		Ok(storekey::deserialize(k)?)
->>>>>>> 7a5669ee
+		Ok(storekey::decode_borrow(k)?)
 	}
 }
 
 #[cfg(test)]
 mod tests {
 	use super::*;
-<<<<<<< HEAD
-	use crate::key::root::ic::Ic;
-	use crate::kvs::KVKey;
-=======
 	use crate::key::root::ic::IndexCompactionKey;
->>>>>>> 7a5669ee
 
 	#[test]
 	fn range() {
