//! Index Compaction Queue
//!
//! This module defines the key structure used for the index compaction queue.
//! The index compaction system periodically processes indexes that need
//! optimization, particularly full-text indexes that accumulate changes over
//! time.
//!
<<<<<<< HEAD
//! The `Ic` struct represents an entry in the compaction queue, identifying an index
//! that needs to be compacted. The compaction thread processes these entries at regular
//! intervals defined by the `index_compaction_interval` configuration option.
use crate::catalog::{DatabaseId, NamespaceId};

use crate::key::category::{Categorise, Category};
use crate::kvs::KVKey;

=======
//! The `Ic` struct represents an entry in the compaction queue, identifying an
//! index that needs to be compacted. The compaction thread processes these
//! entries at regular intervals defined by the `index_compaction_interval`
//! configuration option.
>>>>>>> 71fad245
use serde::{Deserialize, Serialize};
use uuid::Uuid;

use crate::key::category::{Categorise, Category};
use crate::kvs::KVKey;

/// Represents an entry in the index compaction queue
///
/// When an index (particularly a full-text index) needs compaction, an `Ic` key
/// is created and stored in the database. The index compaction thread
/// periodically scans for these keys and processes the corresponding indexes.
///
/// Compaction helps optimize index performance by consolidating changes and
/// removing unnecessary data.
#[derive(Clone, Debug, Eq, PartialEq, PartialOrd, Serialize, Deserialize)]
pub(crate) struct Ic<'a> {
	__: u8,
	_a: u8,
	_b: u8,
	_c: u8,
	pub ns: NamespaceId,
	pub db: DatabaseId,
	pub tb: &'a str,
	pub ix: &'a str,
	#[serde(with = "uuid::serde::compact")]
	pub nid: Uuid,
	#[serde(with = "uuid::serde::compact")]
	pub uid: Uuid,
}

impl KVKey for Ic<'_> {
	type ValueType = ();
}

impl Categorise for Ic<'_> {
	fn categorise(&self) -> Category {
		Category::IndexCompaction
	}
}

impl<'a> Ic<'a> {
	pub(crate) fn range() -> (Vec<u8>, Vec<u8>) {
		(b"/!ic\0".to_vec(), b"/!ic\0xff".to_vec())
	}

	pub(crate) fn new(
		ns: NamespaceId,
		db: DatabaseId,
		tb: &'a str,
		ix: &'a str,
		nid: Uuid,
		uid: Uuid,
	) -> Self {
		Self {
			__: b'/',
			_a: b'!',
			_b: b'i',
			_c: b'c',
			ns,
			db,
			tb,
			ix,
			nid,
			uid,
		}
	}

	pub fn decode_key(k: &[u8]) -> anyhow::Result<Ic<'_>> {
		Ok(storekey::deserialize(k)?)
	}
}

#[cfg(test)]
mod tests {
	use super::*;
	use crate::key::root::ic::Ic;

	#[test]
	fn range() {
		assert_eq!(Ic::range(), (b"/!ic\0".to_vec(), b"/!ic\0xff".to_vec()));
	}

	#[test]
	fn key() {
		#[rustfmt::skip]
		let val = Ic::new(NamespaceId(1), DatabaseId(2), "testtb", "testix", Uuid::from_u128(1), Uuid::from_u128(2));
		let enc = Ic::encode_key(&val).unwrap();
		assert_eq!(enc, b"/!ic\x00\x00\x00\x01\x00\x00\x00\x02testtb\0testix\0\0\0\0\0\0\0\0\0\0\0\0\0\0\0\0\x01\0\0\0\0\0\0\0\0\0\0\0\0\0\0\0\x02");
	}
}<|MERGE_RESOLUTION|>--- conflicted
+++ resolved
@@ -5,24 +5,14 @@
 //! optimization, particularly full-text indexes that accumulate changes over
 //! time.
 //!
-<<<<<<< HEAD
-//! The `Ic` struct represents an entry in the compaction queue, identifying an index
-//! that needs to be compacted. The compaction thread processes these entries at regular
-//! intervals defined by the `index_compaction_interval` configuration option.
-use crate::catalog::{DatabaseId, NamespaceId};
-
-use crate::key::category::{Categorise, Category};
-use crate::kvs::KVKey;
-
-=======
 //! The `Ic` struct represents an entry in the compaction queue, identifying an
 //! index that needs to be compacted. The compaction thread processes these
 //! entries at regular intervals defined by the `index_compaction_interval`
 //! configuration option.
->>>>>>> 71fad245
 use serde::{Deserialize, Serialize};
 use uuid::Uuid;
 
+use crate::catalog::{DatabaseId, NamespaceId};
 use crate::key::category::{Categorise, Category};
 use crate::kvs::KVKey;
 
