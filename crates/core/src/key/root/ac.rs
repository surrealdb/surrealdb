--- conflicted
+++ resolved
@@ -6,13 +6,8 @@
 use crate::key::category::{Categorise, Category};
 use crate::kvs::impl_kv_key_storekey;
 
-<<<<<<< HEAD
 #[derive(Clone, Debug, Eq, PartialEq, PartialOrd, Encode, BorrowDecode)]
-pub(crate) struct Ac<'a> {
-=======
-#[derive(Clone, Debug, Eq, PartialEq, PartialOrd, Serialize, Deserialize)]
 pub(crate) struct RootAccessKey<'a> {
->>>>>>> b6372501
 	__: u8,
 	_a: u8,
 	_b: u8,
@@ -20,13 +15,7 @@
 	pub ac: Cow<'a, str>,
 }
 
-<<<<<<< HEAD
-impl_kv_key_storekey!(Ac<'_> => AccessDefinition);
-=======
-impl KVKey for RootAccessKey<'_> {
-	type ValueType = AccessDefinition;
-}
->>>>>>> b6372501
+impl_kv_key_storekey!(RootAccessKey<'_> => AccessDefinition);
 
 pub fn new(ac: &str) -> RootAccessKey<'_> {
 	RootAccessKey::new(ac)
