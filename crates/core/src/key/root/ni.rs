--- conflicted
+++ resolved
@@ -5,26 +5,15 @@
 use crate::key::category::{Categorise, Category};
 use crate::kvs::impl_kv_key_storekey;
 
-<<<<<<< HEAD
 #[derive(Clone, Debug, Eq, PartialEq, PartialOrd, Encode, BorrowDecode)]
-pub(crate) struct Ni {
-=======
-#[derive(Clone, Debug, Eq, PartialEq, PartialOrd, Serialize, Deserialize)]
 pub(crate) struct NamespaceIdGeneratorKey {
->>>>>>> 7a5669ee
 	__: u8,
 	_a: u8,
 	_b: u8,
 	_c: u8,
 }
 
-<<<<<<< HEAD
 impl_kv_key_storekey!(Ni => U32);
-=======
-impl KVKey for NamespaceIdGeneratorKey {
-	type ValueType = U32;
-}
->>>>>>> 7a5669ee
 
 impl Default for NamespaceIdGeneratorKey {
 	fn default() -> Self {
