--- conflicted
+++ resolved
@@ -1,14 +1,7 @@
 //! Stores a grant associated with an access method
-<<<<<<< HEAD
+use crate::expr::statements::access::AccessGrantStore;
 use crate::key::category::{Categorise, Category};
-use crate::kvs::{KeyEncode, impl_key};
-=======
-use crate::expr::statements::AccessGrant;
-use crate::key::category::Categorise;
-use crate::key::category::Category;
 use crate::kvs::KVKey;
-
->>>>>>> 3bd63f7b
 use anyhow::Result;
 use serde::{Deserialize, Serialize};
 
@@ -26,7 +19,7 @@
 }
 
 impl KVKey for Gr<'_> {
-	type ValueType = AccessGrant;
+	type ValueType = AccessGrantStore;
 }
 
 pub fn new<'a>(ns: &'a str, ac: &'a str, gr: &'a str) -> Gr<'a> {
