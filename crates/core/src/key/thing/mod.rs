//! Stores a record document
<<<<<<< HEAD
use crate::catalog::{DatabaseId, NamespaceId};
use crate::expr::Id;
use crate::expr::Value;
use crate::key::category::Categorise;
use crate::key::category::Category;
=======
use crate::key::category::{Categorise, Category};
>>>>>>> e3245342
use crate::kvs::KVKey;
use crate::val::{RecordIdKey, Value};
use anyhow::Result;
use serde::{Deserialize, Serialize};

#[derive(Clone, Debug, Eq, PartialEq, PartialOrd, Serialize, Deserialize)]
pub(crate) struct ThingKey<'a> {
	__: u8,
	_a: u8,
	pub ns: NamespaceId,
	_b: u8,
	pub db: DatabaseId,
	_c: u8,
	pub tb: &'a str,
	_d: u8,
	pub id: RecordIdKey,
}

impl KVKey for ThingKey<'_> {
	type ValueType = Value;
}

<<<<<<< HEAD
pub fn new<'a>(ns: NamespaceId, db: DatabaseId, tb: &'a str, id: &Id) -> ThingKey<'a> {
	ThingKey::new(ns, db, tb, id.to_owned())
=======
pub fn new<'a>(ns: &'a str, db: &'a str, tb: &'a str, id: &RecordIdKey) -> Thing<'a> {
	Thing::new(ns, db, tb, id.to_owned())
>>>>>>> e3245342
}

pub fn prefix(ns: NamespaceId, db: DatabaseId, tb: &str) -> Result<Vec<u8>> {
	let mut k = crate::key::table::all::new(ns, db, tb).encode_key()?;
	k.extend_from_slice(b"*\x00");
	Ok(k)
}

pub fn suffix(ns: NamespaceId, db: DatabaseId, tb: &str) -> Result<Vec<u8>> {
	let mut k = crate::key::table::all::new(ns, db, tb).encode_key()?;
	k.extend_from_slice(b"*\xff");
	Ok(k)
}

impl Categorise for ThingKey<'_> {
	fn categorise(&self) -> Category {
		Category::Thing
	}
}

<<<<<<< HEAD
impl<'a> ThingKey<'a> {
	pub fn new(ns: NamespaceId, db: DatabaseId, tb: &'a str, id: Id) -> Self {
=======
impl<'a> Thing<'a> {
	pub fn new(ns: &'a str, db: &'a str, tb: &'a str, id: RecordIdKey) -> Self {
>>>>>>> e3245342
		Self {
			__: b'/',
			_a: b'*',
			ns,
			_b: b'*',
			db,
			_c: b'*',
			tb,
			_d: b'*',
			id,
		}
	}

	pub fn decode_key(k: &[u8]) -> Result<ThingKey<'_>> {
		Ok(storekey::deserialize(k)?)
	}
}

#[cfg(test)]
mod tests {

	use super::*;
	use crate::syn;

	#[test]
	fn key() {
		#[rustfmt::skip]
		let val = ThingKey::new(
			NamespaceId(1),
			DatabaseId(2),
			"testtb",
			RecordIdKey::String("testid".to_owned()),
		);
		let enc = ThingKey::encode_key(&val).unwrap();
		assert_eq!(enc, b"/*\x00\x00\x00\x01*\x00\x00\x00\x02*testtb\0*\0\0\0\x01testid\0");
	}
	#[test]
	fn key_complex() {
		//
		let id1 = "foo:['test']";
		let thing = syn::thing(id1).expect("Failed to parse the ID");
<<<<<<< HEAD
		let id1 = thing.id.into();
		let val = ThingKey::new(NamespaceId(1), DatabaseId(2), "testtb", id1);
		let enc = ThingKey::encode_key(&val).unwrap();
		assert_eq!(
			enc,
			b"/*\x00\x00\x00\x01*\x00\x00\x00\x02*testtb\0*\0\0\0\x03\0\0\0\x04test\0\x01"
		);
=======
		let id1 = thing.key;
		let val = Thing::new("testns", "testdb", "testtb", id1);
		let enc = Thing::encode_key(&val).unwrap();
		assert_eq!(enc, b"/*testns\0*testdb\0*testtb\0*\0\0\0\x03\0\0\0\x04test\0\x01");
>>>>>>> e3245342

		println!("---");
		let id2 = "foo:[u'f8e238f2-e734-47b8-9a16-476b291bd78a']";
		let thing = syn::thing(id2).expect("Failed to parse the ID");
<<<<<<< HEAD
		let id2 = thing.id.into();
		let val = ThingKey::new(NamespaceId(1), DatabaseId(2), "testtb", id2);
		let enc = ThingKey::encode_key(&val).unwrap();
		assert_eq!(enc, b"/*\x00\x00\x00\x01*\x00\x00\x00\x02*testtb\0*\0\0\0\x03\0\0\0\x07\0\0\0\0\0\0\0\x10\xf8\xe2\x38\xf2\xe7\x34\x47\xb8\x9a\x16\x47\x6b\x29\x1b\xd7\x8a\x01");
=======
		let id2 = thing.key;
		let val = Thing::new("testns", "testdb", "testtb", id2);
		let enc = Thing::encode_key(&val).unwrap();
		assert_eq!(enc, b"/*testns\0*testdb\0*testtb\0*\0\0\0\x03\0\0\0\x07\0\0\0\0\0\0\0\x10\xf8\xe2\x38\xf2\xe7\x34\x47\xb8\x9a\x16\x47\x6b\x29\x1b\xd7\x8a\x01");
>>>>>>> e3245342

		println!("---");
	}
}<|MERGE_RESOLUTION|>--- conflicted
+++ resolved
@@ -1,13 +1,6 @@
 //! Stores a record document
-<<<<<<< HEAD
 use crate::catalog::{DatabaseId, NamespaceId};
-use crate::expr::Id;
-use crate::expr::Value;
-use crate::key::category::Categorise;
-use crate::key::category::Category;
-=======
 use crate::key::category::{Categorise, Category};
->>>>>>> e3245342
 use crate::kvs::KVKey;
 use crate::val::{RecordIdKey, Value};
 use anyhow::Result;
@@ -30,13 +23,8 @@
 	type ValueType = Value;
 }
 
-<<<<<<< HEAD
-pub fn new<'a>(ns: NamespaceId, db: DatabaseId, tb: &'a str, id: &Id) -> ThingKey<'a> {
+pub fn new<'a>(ns: NamespaceId, db: DatabaseId, tb: &'a str, id: &RecordIdKey) -> ThingKey<'a> {
 	ThingKey::new(ns, db, tb, id.to_owned())
-=======
-pub fn new<'a>(ns: &'a str, db: &'a str, tb: &'a str, id: &RecordIdKey) -> Thing<'a> {
-	Thing::new(ns, db, tb, id.to_owned())
->>>>>>> e3245342
 }
 
 pub fn prefix(ns: NamespaceId, db: DatabaseId, tb: &str) -> Result<Vec<u8>> {
@@ -57,13 +45,8 @@
 	}
 }
 
-<<<<<<< HEAD
 impl<'a> ThingKey<'a> {
-	pub fn new(ns: NamespaceId, db: DatabaseId, tb: &'a str, id: Id) -> Self {
-=======
-impl<'a> Thing<'a> {
-	pub fn new(ns: &'a str, db: &'a str, tb: &'a str, id: RecordIdKey) -> Self {
->>>>>>> e3245342
+	pub fn new(ns: NamespaceId, db: DatabaseId, tb: &'a str, id: RecordIdKey) -> Self {
 		Self {
 			__: b'/',
 			_a: b'*',
@@ -104,37 +87,20 @@
 	fn key_complex() {
 		//
 		let id1 = "foo:['test']";
-		let thing = syn::thing(id1).expect("Failed to parse the ID");
-<<<<<<< HEAD
-		let id1 = thing.id.into();
+		let thing = syn::record_id(id1).expect("Failed to parse the ID");
+		let id1 = thing.key.into();
 		let val = ThingKey::new(NamespaceId(1), DatabaseId(2), "testtb", id1);
 		let enc = ThingKey::encode_key(&val).unwrap();
 		assert_eq!(
 			enc,
 			b"/*\x00\x00\x00\x01*\x00\x00\x00\x02*testtb\0*\0\0\0\x03\0\0\0\x04test\0\x01"
 		);
-=======
-		let id1 = thing.key;
-		let val = Thing::new("testns", "testdb", "testtb", id1);
-		let enc = Thing::encode_key(&val).unwrap();
-		assert_eq!(enc, b"/*testns\0*testdb\0*testtb\0*\0\0\0\x03\0\0\0\x04test\0\x01");
->>>>>>> e3245342
 
-		println!("---");
 		let id2 = "foo:[u'f8e238f2-e734-47b8-9a16-476b291bd78a']";
-		let thing = syn::thing(id2).expect("Failed to parse the ID");
-<<<<<<< HEAD
-		let id2 = thing.id.into();
+		let record_id = syn::record_id(id2).expect("Failed to parse the ID");
+		let id2 = record_id.key.into();
 		let val = ThingKey::new(NamespaceId(1), DatabaseId(2), "testtb", id2);
 		let enc = ThingKey::encode_key(&val).unwrap();
 		assert_eq!(enc, b"/*\x00\x00\x00\x01*\x00\x00\x00\x02*testtb\0*\0\0\0\x03\0\0\0\x07\0\0\0\0\0\0\0\x10\xf8\xe2\x38\xf2\xe7\x34\x47\xb8\x9a\x16\x47\x6b\x29\x1b\xd7\x8a\x01");
-=======
-		let id2 = thing.key;
-		let val = Thing::new("testns", "testdb", "testtb", id2);
-		let enc = Thing::encode_key(&val).unwrap();
-		assert_eq!(enc, b"/*testns\0*testdb\0*testtb\0*\0\0\0\x03\0\0\0\x07\0\0\0\0\0\0\0\x10\xf8\xe2\x38\xf2\xe7\x34\x47\xb8\x9a\x16\x47\x6b\x29\x1b\xd7\x8a\x01");
->>>>>>> e3245342
-
-		println!("---");
 	}
 }