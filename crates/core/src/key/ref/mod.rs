--- conflicted
+++ resolved
@@ -1,15 +1,11 @@
 //! Stores a graph edge pointer
-<<<<<<< HEAD
 use crate::catalog::DatabaseId;
 use crate::catalog::NamespaceId;
-=======
-use anyhow::Result;
-use serde::{Deserialize, Serialize};
-
->>>>>>> e517508b
 use crate::key::category::{Categorise, Category};
 use crate::kvs::KVKey;
 use crate::val::RecordIdKey;
+use anyhow::Result;
+use serde::{Deserialize, Serialize};
 
 #[derive(Clone, Debug, Eq, PartialEq, Serialize, Deserialize)]
 struct Prefix<'a> {
@@ -183,53 +179,6 @@
 	Ok(k)
 }
 
-<<<<<<< HEAD
-=======
-// All these functions are related to record references which were temporarly
-// deleted during the value inversion PR.
-#[allow(dead_code)]
-pub fn ftprefix(ns: &str, db: &str, tb: &str, id: &RecordIdKey, ft: &str) -> Result<Vec<u8>> {
-	let mut k = PrefixFt::new(ns, db, tb, id, ft).encode_key()?;
-	k.extend_from_slice(&[0x00]);
-	Ok(k)
-}
-
-#[allow(dead_code)]
-pub fn ftsuffix(ns: &str, db: &str, tb: &str, id: &RecordIdKey, ft: &str) -> Result<Vec<u8>> {
-	let mut k = PrefixFt::new(ns, db, tb, id, ft).encode_key()?;
-	k.extend_from_slice(&[0xff]);
-	Ok(k)
-}
-
-#[allow(dead_code)]
-pub fn ffprefix(
-	ns: &str,
-	db: &str,
-	tb: &str,
-	id: &RecordIdKey,
-	ft: &str,
-	ff: &str,
-) -> Result<Vec<u8>> {
-	let mut k = PrefixFf::new(ns, db, tb, id, ft, ff).encode_key()?;
-	k.extend_from_slice(&[0x00]);
-	Ok(k)
-}
-
-#[allow(dead_code)]
-pub fn ffsuffix(
-	ns: &str,
-	db: &str,
-	tb: &str,
-	id: &RecordIdKey,
-	ft: &str,
-	ff: &str,
-) -> Result<Vec<u8>> {
-	let mut k = PrefixFf::new(ns, db, tb, id, ft, ff).encode_key()?;
-	k.extend_from_slice(&[0xff]);
-	Ok(k)
-}
-
->>>>>>> e517508b
 impl Categorise for Ref<'_> {
 	fn categorise(&self) -> Category {
 		Category::Ref
@@ -269,7 +218,6 @@
 
 	#[test]
 	fn key() {
-		#[rustfmt::skip]
 		let val = Ref::new(
 			NamespaceId(1),
 			DatabaseId(2),
