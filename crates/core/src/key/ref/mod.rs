--- conflicted
+++ resolved
@@ -1,4 +1,6 @@
 //! Stores a graph edge pointer
+use std::borrow::Cow;
+
 use anyhow::Result;
 use storekey::{BorrowDecode, Encode};
 
@@ -15,7 +17,7 @@
 	_b: u8,
 	pub db: DatabaseId,
 	_c: u8,
-	pub tb: &'a str,
+	pub tb: Cow<'a, str>,
 	_d: u8,
 	pub id: RecordIdKey,
 }
@@ -33,7 +35,7 @@
 			_b: b'*',
 			db,
 			_c: b'*',
-			tb,
+			tb: Cow::Borrowed(tb),
 			_d: b'&',
 			id: id.clone(),
 		}
@@ -48,10 +50,10 @@
 	_b: u8,
 	pub db: DatabaseId,
 	_c: u8,
-	pub tb: &'a str,
+	pub tb: Cow<'a, str>,
 	_d: u8,
 	pub id: RecordIdKey,
-	pub ft: &'a str,
+	pub ft: Cow<'a, str>,
 }
 
 impl KVKey for PrefixFt<'_> {
@@ -69,31 +71,26 @@
 			_b: b'*',
 			db,
 			_c: b'*',
-			tb,
+			tb: Cow::Borrowed(tb),
 			_d: b'&',
 			id: id.clone(),
-			ft,
-		}
-	}
-}
-
-<<<<<<< HEAD
-#[derive(Clone, Debug, Eq, PartialEq, Encode, BorrowDecode)]
-struct PrefixFf<'a> {
-=======
-#[derive(Clone, Debug, Eq, PartialEq, Serialize, Deserialize)]
+			ft: Cow::Borrowed(ft),
+		}
+	}
+}
+
+#[derive(Clone, Debug, Eq, PartialEq, Encode, BorrowDecode)]
 struct PrefixFk<'a> {
->>>>>>> 61f406e2
-	__: u8,
-	_a: u8,
-	pub ns: NamespaceId,
-	_b: u8,
-	pub db: DatabaseId,
-	_c: u8,
-	pub tb: &'a str,
+	__: u8,
+	_a: u8,
+	pub ns: NamespaceId,
+	_b: u8,
+	pub db: DatabaseId,
+	_c: u8,
+	pub tb: Cow<'a, str>,
 	_d: u8,
 	pub id: RecordIdKey,
-	pub ft: &'a str,
+	pub ft: Cow<'a, str>,
 	pub fk: RecordIdKey,
 }
 
@@ -119,10 +116,10 @@
 			_b: b'*',
 			db,
 			_c: b'*',
-			tb,
+			tb: Cow::Borrowed(tb),
 			_d: b'&',
 			id: id.clone(),
-			ft,
+			ft: Cow::Borrowed(ft),
 			fk: fk.clone(),
 		}
 	}
@@ -141,12 +138,12 @@
 	_b: u8,
 	pub db: DatabaseId,
 	_c: u8,
-	pub tb: &'a str,
-	_d: u8,
-	pub id: RecordIdKey,
-	pub ft: &'a str,
-	pub fk: RecordIdKey,
-	pub ff: &'a str,
+	pub tb: Cow<'a, str>,
+	_d: u8,
+	pub id: Cow<'a, RecordIdKey>,
+	pub ft: Cow<'a, str>,
+	pub fk: Cow<'a, RecordIdKey>,
+	pub ff: Cow<'a, str>,
 }
 
 impl KVKey for Ref<'_> {
@@ -163,12 +160,12 @@
 	ns: NamespaceId,
 	db: DatabaseId,
 	tb: &'a str,
-	id: &RecordIdKey,
+	id: &'a RecordIdKey,
 	ft: &'a str,
-	fk: &RecordIdKey,
+	fk: &'a RecordIdKey,
 	ff: &'a str,
 ) -> Ref<'a> {
-	Ref::new(ns, db, tb, id.to_owned(), ft, fk.to_owned(), ff)
+	Ref::new(ns, db, tb, id, ft, fk, ff)
 }
 
 pub fn prefix(ns: NamespaceId, db: DatabaseId, tb: &str, id: &RecordIdKey) -> Result<Vec<u8>> {
@@ -244,9 +241,9 @@
 		ns: NamespaceId,
 		db: DatabaseId,
 		tb: &'a str,
-		id: RecordIdKey,
+		id: &'a RecordIdKey,
 		ft: &'a str,
-		fk: RecordIdKey,
+		fk: &'a RecordIdKey,
 		ff: &'a str,
 	) -> Self {
 		Self {
@@ -256,12 +253,12 @@
 			_b: b'*',
 			db,
 			_c: b'*',
-			tb,
-			_d: b'&',
-			id,
-			ft,
-			fk,
-			ff,
+			tb: Cow::Borrowed(tb),
+			_d: b'&',
+			id: Cow::Borrowed(id),
+			ft: Cow::Borrowed(ft),
+			fk: Cow::Borrowed(fk),
+			ff: Cow::Borrowed(ff),
 		}
 	}
 }
@@ -273,13 +270,15 @@
 	#[test]
 	fn key() {
 		#[rustfmt::skip]
+		let binding = RecordIdKey::String("testid".to_owned());
+		let other_binding = RecordIdKey::String("otherid".to_owned());
 		let val = Ref::new(
 			NamespaceId(1),
 			DatabaseId(2),
 			"testtb",
-			RecordIdKey::String("testid".to_owned()),
+			&binding,
 			"othertb",
-			RecordIdKey::String("otherid".to_owned()),
+			&other_binding,
 			"test.*",
 		);
 		let enc = Ref::encode_key(&val).unwrap();
