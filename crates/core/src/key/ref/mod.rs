--- conflicted
+++ resolved
@@ -1,12 +1,8 @@
 //! Stores a graph edge pointer
-<<<<<<< HEAD
-use crate::catalog::DatabaseId;
-use crate::catalog::NamespaceId;
-=======
 use anyhow::Result;
 use serde::{Deserialize, Serialize};
 
->>>>>>> 71fad245
+use crate::catalog::{DatabaseId, NamespaceId};
 use crate::key::category::{Categorise, Category};
 use crate::kvs::KVKey;
 use crate::val::RecordIdKey;
@@ -183,53 +179,6 @@
 	Ok(k)
 }
 
-<<<<<<< HEAD
-=======
-// All these functions are related to record references which were temporarly
-// deleted during the value inversion PR.
-#[allow(dead_code)]
-pub fn ftprefix(ns: &str, db: &str, tb: &str, id: &RecordIdKey, ft: &str) -> Result<Vec<u8>> {
-	let mut k = PrefixFt::new(ns, db, tb, id, ft).encode_key()?;
-	k.extend_from_slice(&[0x00]);
-	Ok(k)
-}
-
-#[allow(dead_code)]
-pub fn ftsuffix(ns: &str, db: &str, tb: &str, id: &RecordIdKey, ft: &str) -> Result<Vec<u8>> {
-	let mut k = PrefixFt::new(ns, db, tb, id, ft).encode_key()?;
-	k.extend_from_slice(&[0xff]);
-	Ok(k)
-}
-
-#[allow(dead_code)]
-pub fn ffprefix(
-	ns: &str,
-	db: &str,
-	tb: &str,
-	id: &RecordIdKey,
-	ft: &str,
-	ff: &str,
-) -> Result<Vec<u8>> {
-	let mut k = PrefixFf::new(ns, db, tb, id, ft, ff).encode_key()?;
-	k.extend_from_slice(&[0x00]);
-	Ok(k)
-}
-
-#[allow(dead_code)]
-pub fn ffsuffix(
-	ns: &str,
-	db: &str,
-	tb: &str,
-	id: &RecordIdKey,
-	ft: &str,
-	ff: &str,
-) -> Result<Vec<u8>> {
-	let mut k = PrefixFf::new(ns, db, tb, id, ft, ff).encode_key()?;
-	k.extend_from_slice(&[0xff]);
-	Ok(k)
-}
-
->>>>>>> 71fad245
 impl Categorise for Ref<'_> {
 	fn categorise(&self) -> Category {
 		Category::Ref
