--- conflicted
+++ resolved
@@ -1,15 +1,7 @@
 //! Stores a graph edge pointer
-<<<<<<< HEAD
 use crate::key::category::{Categorise, Category};
-use crate::kvs::{KeyEncode, impl_key};
+use crate::kvs::KVKey;
 use crate::val::RecordIdKey;
-=======
-use crate::expr::id::Id;
-use crate::key::category::Categorise;
-use crate::key::category::Category;
-use crate::kvs::KVKey;
-
->>>>>>> 3bd63f7b
 use anyhow::Result;
 use serde::{Deserialize, Serialize};
 
@@ -136,14 +128,8 @@
 // - all references for a given record, filtered by a origin table
 // - all references for a given record, filtered by a origin table and an origin field
 
-<<<<<<< HEAD
-#[derive(Clone, Debug, Eq, PartialEq, Serialize, Deserialize)]
-#[non_exhaustive]
-pub struct Ref<'a> {
-=======
-#[derive(Clone, Debug, Eq, PartialEq, PartialOrd, Serialize, Deserialize)]
+#[derive(Clone, Debug, Eq, PartialEq, Serialize, Deserialize)]
 pub(crate) struct Ref<'a> {
->>>>>>> 3bd63f7b
 	__: u8,
 	_a: u8,
 	pub ns: &'a str,
@@ -180,53 +166,34 @@
 	Ref::new(ns, db, tb, id.to_owned(), ft, ff, fk.to_owned())
 }
 
-<<<<<<< HEAD
 pub fn prefix(ns: &str, db: &str, tb: &str, id: &RecordIdKey) -> Result<Vec<u8>> {
-	let mut k = Prefix::new(ns, db, tb, id).encode_owned()?;
-=======
-pub fn prefix(ns: &str, db: &str, tb: &str, id: &Id) -> Result<Vec<u8>> {
 	let mut k = Prefix::new(ns, db, tb, id).encode_key()?;
->>>>>>> 3bd63f7b
 	k.extend_from_slice(&[0x00]);
 	Ok(k)
 }
 
-<<<<<<< HEAD
 pub fn suffix(ns: &str, db: &str, tb: &str, id: &RecordIdKey) -> Result<Vec<u8>> {
-	let mut k = Prefix::new(ns, db, tb, id).encode_owned()?;
-=======
-pub fn suffix(ns: &str, db: &str, tb: &str, id: &Id) -> Result<Vec<u8>> {
 	let mut k = Prefix::new(ns, db, tb, id).encode_key()?;
->>>>>>> 3bd63f7b
 	k.extend_from_slice(&[0xff]);
 	Ok(k)
 }
 
-<<<<<<< HEAD
+// All these functions are related to record references which were temporarly deleted during the
+// value inversion PR.
 #[allow(dead_code)]
 pub fn ftprefix(ns: &str, db: &str, tb: &str, id: &RecordIdKey, ft: &str) -> Result<Vec<u8>> {
-	let mut k = PrefixFt::new(ns, db, tb, id, ft).encode_owned()?;
-=======
-pub fn ftprefix(ns: &str, db: &str, tb: &str, id: &Id, ft: &str) -> Result<Vec<u8>> {
 	let mut k = PrefixFt::new(ns, db, tb, id, ft).encode_key()?;
->>>>>>> 3bd63f7b
 	k.extend_from_slice(&[0x00]);
 	Ok(k)
 }
 
-<<<<<<< HEAD
 #[allow(dead_code)]
 pub fn ftsuffix(ns: &str, db: &str, tb: &str, id: &RecordIdKey, ft: &str) -> Result<Vec<u8>> {
-	let mut k = PrefixFt::new(ns, db, tb, id, ft).encode_owned()?;
-=======
-pub fn ftsuffix(ns: &str, db: &str, tb: &str, id: &Id, ft: &str) -> Result<Vec<u8>> {
 	let mut k = PrefixFt::new(ns, db, tb, id, ft).encode_key()?;
->>>>>>> 3bd63f7b
 	k.extend_from_slice(&[0xff]);
 	Ok(k)
 }
 
-<<<<<<< HEAD
 #[allow(dead_code)]
 pub fn ffprefix(
 	ns: &str,
@@ -236,16 +203,11 @@
 	ft: &str,
 	ff: &str,
 ) -> Result<Vec<u8>> {
-	let mut k = PrefixFf::new(ns, db, tb, id, ft, ff).encode()?;
-=======
-pub fn ffprefix(ns: &str, db: &str, tb: &str, id: &Id, ft: &str, ff: &str) -> Result<Vec<u8>> {
 	let mut k = PrefixFf::new(ns, db, tb, id, ft, ff).encode_key()?;
->>>>>>> 3bd63f7b
 	k.extend_from_slice(&[0x00]);
 	Ok(k)
 }
 
-<<<<<<< HEAD
 #[allow(dead_code)]
 pub fn ffsuffix(
 	ns: &str,
@@ -255,11 +217,7 @@
 	ft: &str,
 	ff: &str,
 ) -> Result<Vec<u8>> {
-	let mut k = PrefixFf::new(ns, db, tb, id, ft, ff).encode()?;
-=======
-pub fn ffsuffix(ns: &str, db: &str, tb: &str, id: &Id, ft: &str, ff: &str) -> Result<Vec<u8>> {
 	let mut k = PrefixFf::new(ns, db, tb, id, ft, ff).encode_key()?;
->>>>>>> 3bd63f7b
 	k.extend_from_slice(&[0xff]);
 	Ok(k)
 }
