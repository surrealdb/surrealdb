//! Stores change feeds
<<<<<<< HEAD
use crate::catalog::DatabaseId;
use crate::catalog::NamespaceId;
=======
use std::str;

use anyhow::Result;
use serde::{Deserialize, Serialize};

>>>>>>> e517508b
use crate::cf::TableMutations;
use crate::key::category::{Categorise, Category};
use crate::kvs::KVKey;
use crate::vs::VersionStamp;
<<<<<<< HEAD
use anyhow::Result;
use serde::{Deserialize, Serialize};
=======
>>>>>>> e517508b

// Cf stands for change feeds
#[derive(Clone, Debug, Eq, PartialEq, PartialOrd, Serialize, Deserialize)]
pub(crate) struct Cf<'a> {
	__: u8,
	_a: u8,
	pub ns: NamespaceId,
	_b: u8,
	pub db: DatabaseId,
	_d: u8,
	// vs is the versionstamp of the change feed entry that is encoded in big-endian.
	pub vs: VersionStamp,
	_c: u8,
	pub tb: &'a str,
}

impl KVKey for Cf<'_> {
	type ValueType = TableMutations;
}

impl Cf<'_> {
	pub fn decode_key(k: &[u8]) -> Result<Cf<'_>> {
		Ok(storekey::deserialize(k)?)
	}
}

#[expect(unused)]
pub fn new(ns: NamespaceId, db: DatabaseId, ts: u64, tb: &str) -> Cf<'_> {
	Cf::new(ns, db, VersionStamp::from_u64(ts), tb)
}

pub fn versionstamped_key_prefix(ns: NamespaceId, db: DatabaseId) -> Result<Vec<u8>> {
	let mut k = crate::key::database::all::new(ns, db).encode_key()?;
	k.extend_from_slice(b"#");
	Ok(k)
}

pub fn versionstamped_key_suffix(tb: &str) -> Vec<u8> {
	let mut k: Vec<u8> = vec![];
	k.extend_from_slice(b"*");
	k.extend_from_slice(tb.as_bytes());
	// Without this, decoding fails with UnexpectedEOF errors
	k.extend_from_slice(&[0x00]);
	k
}

/// A prefix or suffix for a database change feed
#[derive(Clone, Debug, Eq, PartialEq, PartialOrd, Serialize, Deserialize)]
pub struct DatabaseChangeFeedRange {
	__: u8,
	_a: u8,
	pub ns: NamespaceId,
	_b: u8,
	pub db: DatabaseId,
	_c: u8,
	_xx: u8,
}

impl DatabaseChangeFeedRange {
	pub fn new_prefix(ns: NamespaceId, db: DatabaseId) -> Self {
		Self {
			__: b'/',
			_a: b'*',
			ns,
			_b: b'*',
			db,
			_c: b'#',
			_xx: 0x00,
		}
	}

	pub fn new_suffix(ns: NamespaceId, db: DatabaseId) -> Self {
		Self {
			__: b'/',
			_a: b'*',
			ns,
			_b: b'*',
			db,
			_c: b'#',
			_xx: 0xff,
		}
	}
}

impl KVKey for DatabaseChangeFeedRange {
	type ValueType = Vec<u8>;
}

#[derive(Clone, Debug, Eq, PartialEq, PartialOrd, Serialize, Deserialize)]
pub struct DatabaseChangeFeedTsRange {
	__: u8,
	_a: u8,
	pub ns: NamespaceId,
	_b: u8,
	pub db: DatabaseId,
	_c: u8,
	pub ts: VersionStamp,
}

impl DatabaseChangeFeedTsRange {
	pub fn new(ns: NamespaceId, db: DatabaseId, vs: VersionStamp) -> Self {
		Self {
			__: b'/',
			_a: b'*',
			ns,
			_b: b'*',
			db,
			_c: b'#',
			ts: vs,
		}
	}
}

impl KVKey for DatabaseChangeFeedTsRange {
	type ValueType = TableMutations;
}

/// Returns the prefix for the whole database change feeds since the
/// specified versionstamp.
pub fn prefix_ts(ns: NamespaceId, db: DatabaseId, vs: VersionStamp) -> DatabaseChangeFeedTsRange {
	DatabaseChangeFeedTsRange::new(ns, db, vs)
}

/// Returns the prefix for the whole database change feeds
#[expect(unused)]
pub fn prefix(ns: NamespaceId, db: DatabaseId) -> DatabaseChangeFeedRange {
	DatabaseChangeFeedRange::new_prefix(ns, db)
}

/// Returns the suffix for the whole database change feeds
pub fn suffix(ns: NamespaceId, db: DatabaseId) -> DatabaseChangeFeedRange {
	DatabaseChangeFeedRange::new_suffix(ns, db)
}

impl Categorise for Cf<'_> {
	fn categorise(&self) -> Category {
		Category::ChangeFeed
	}
}

impl<'a> Cf<'a> {
	pub fn new(ns: NamespaceId, db: DatabaseId, vs: VersionStamp, tb: &'a str) -> Self {
		Cf {
			__: b'/',
			_a: b'*',
			ns,
			_b: b'*',
			db,
			_d: b'#',
			vs,
			_c: b'*',
			tb,
		}
	}
}

#[cfg(test)]
mod tests {
	use std::ascii::escape_default;

	use super::*;
	use crate::vs::*;

	#[test]
	fn cf_key() {
		let val = Cf::new(
			NamespaceId(1),
			DatabaseId(2),
			VersionStamp::try_from_u128(12345).unwrap(),
			"test",
		);
		let enc = Cf::encode_key(&val).unwrap();
		assert_eq!(enc, b"/*\x00\x00\x00\x01*\x00\x00\x00\x02#\x00\x00\x00\x00\x00\x00\x00\x00\x30\x39*test\x00");

		let val = Cf::new(
			NamespaceId(1),
			DatabaseId(2),
			VersionStamp::try_from_u128(12346).unwrap(),
			"test",
		);
		let enc = Cf::encode_key(&val).unwrap();
		assert_eq!(enc, b"/*\x00\x00\x00\x01*\x00\x00\x00\x02#\x00\x00\x00\x00\x00\x00\x00\x00\x30\x3a*test\x00");
	}

	#[test]
	fn range_key() {
		let val = DatabaseChangeFeedRange::new_prefix(NamespaceId(1), DatabaseId(2));
		let enc = DatabaseChangeFeedRange::encode_key(&val).unwrap();
		assert_eq!(enc, b"/*\x00\x00\x00\x01*\x00\x00\x00\x02#\x00");

		let val = DatabaseChangeFeedRange::new_suffix(NamespaceId(1), DatabaseId(2));
		let enc = DatabaseChangeFeedRange::encode_key(&val).unwrap();
		assert_eq!(enc, b"/*\x00\x00\x00\x01*\x00\x00\x00\x02#\xff");
	}

	#[test]
	fn ts_prefix_key() {
		let val = DatabaseChangeFeedTsRange::new(
			NamespaceId(1),
			DatabaseId(2),
			VersionStamp::try_from_u128(12345).unwrap(),
		);
		let enc = DatabaseChangeFeedTsRange::encode_key(&val).unwrap();
		assert_eq!(
			enc,
			b"/*\x00\x00\x00\x01*\x00\x00\x00\x02#\x00\x00\x00\x00\x00\x00\x00\x00\x30\x39"
		);
	}

	#[test]
	fn versionstamp_conversions() {
		let a = VersionStamp::from_u64(12345);
		let b = VersionStamp::try_into_u64(a).unwrap();
		assert_eq!(12345, b);

		let a = VersionStamp::try_from_u128(12345).unwrap();
		let b = a.into_u128();
		assert_eq!(12345, b);
	}
}<|MERGE_RESOLUTION|>--- conflicted
+++ resolved
@@ -1,23 +1,13 @@
 //! Stores change feeds
-<<<<<<< HEAD
 use crate::catalog::DatabaseId;
 use crate::catalog::NamespaceId;
-=======
-use std::str;
-
-use anyhow::Result;
-use serde::{Deserialize, Serialize};
-
->>>>>>> e517508b
 use crate::cf::TableMutations;
 use crate::key::category::{Categorise, Category};
 use crate::kvs::KVKey;
 use crate::vs::VersionStamp;
-<<<<<<< HEAD
 use anyhow::Result;
 use serde::{Deserialize, Serialize};
-=======
->>>>>>> e517508b
+use std::str;
 
 // Cf stands for change feeds
 #[derive(Clone, Debug, Eq, PartialEq, PartialOrd, Serialize, Deserialize)]
@@ -176,8 +166,6 @@
 
 #[cfg(test)]
 mod tests {
-	use std::ascii::escape_default;
-
 	use super::*;
 	use crate::vs::*;
 
