--- conflicted
+++ resolved
@@ -1,5 +1,4 @@
 //! Stores the key prefix for all keys under a table
-use crate::catalog::{DatabaseId, NamespaceId};
 use crate::key::category::Categorise;
 use crate::key::category::Category;
 use crate::kvs::KVKey;
@@ -10,24 +9,19 @@
 pub(crate) struct TableRoot<'a> {
 	__: u8,
 	_a: u8,
-	pub ns: NamespaceId,
+	pub ns: &'a str,
 	_b: u8,
-	pub db: DatabaseId,
+	pub db: &'a str,
 	_c: u8,
 	pub tb: &'a str,
 }
 
-<<<<<<< HEAD
-pub fn new<'a>(ns: NamespaceId, db: DatabaseId, tb: &'a str) -> Table<'a> {
-	Table::new(ns, db, tb)
-=======
 impl KVKey for TableRoot<'_> {
 	type ValueType = Vec<u8>;
 }
 
 pub fn new<'a>(ns: &'a str, db: &'a str, tb: &'a str) -> TableRoot<'a> {
 	TableRoot::new(ns, db, tb)
->>>>>>> 6559e1b5
 }
 
 impl Categorise for TableRoot<'_> {
@@ -36,13 +30,8 @@
 	}
 }
 
-<<<<<<< HEAD
-impl<'a> Table<'a> {
-	pub fn new(ns: NamespaceId, db: DatabaseId, tb: &'a str) -> Self {
-=======
 impl<'a> TableRoot<'a> {
 	pub fn new(ns: &'a str, db: &'a str, tb: &'a str) -> Self {
->>>>>>> 6559e1b5
 		Self {
 			__: b'/',
 			_a: b'*',
@@ -62,18 +51,6 @@
 	#[test]
 	fn key() {
 		#[rustfmt::skip]
-<<<<<<< HEAD
-		let val = Table::new(
-			NamespaceId(1),
-			DatabaseId(2),
-			"testtb",
-		);
-		let enc = Table::encode(&val).unwrap();
-		assert_eq!(enc, b"/*1\0*2\0*testtb\0");
-
-		let dec = Table::decode(&enc).unwrap();
-		assert_eq!(val, dec);
-=======
 		let val = TableRoot::new(
 			"testns",
 			"testdb",
@@ -81,6 +58,5 @@
 		);
 		let enc = TableRoot::encode_key(&val).unwrap();
 		assert_eq!(enc, b"/*testns\0*testdb\0*testtb\0");
->>>>>>> 6559e1b5
 	}
 }