--- conflicted
+++ resolved
@@ -1,17 +1,9 @@
 //! Stores a graph edge pointer
 use crate::expr::dir::Dir;
-<<<<<<< HEAD
 use crate::key::category::{Categorise, Category};
-use crate::kvs::{KeyEncode, impl_key};
+use crate::kvs::KVKey;
 use crate::val::{RecordId, RecordIdKey};
-=======
-use crate::expr::id::Id;
-use crate::expr::thing::Thing;
-use crate::key::category::Categorise;
-use crate::key::category::Category;
-use crate::kvs::KVKey;
-
->>>>>>> 3bd63f7b
+
 use anyhow::Result;
 use serde::{Deserialize, Serialize};
 
@@ -120,14 +112,8 @@
 	}
 }
 
-<<<<<<< HEAD
-#[derive(Clone, Debug, Eq, PartialEq, Serialize, Deserialize)]
-#[non_exhaustive]
-pub struct Graph<'a> {
-=======
-#[derive(Clone, Debug, Eq, PartialEq, PartialOrd, Serialize, Deserialize)]
+#[derive(Clone, Debug, Eq, PartialEq, Serialize, Deserialize)]
 pub(crate) struct Graph<'a> {
->>>>>>> 3bd63f7b
 	__: u8,
 	_a: u8,
 	pub ns: &'a str,
@@ -163,51 +149,30 @@
 	Graph::new(ns, db, tb, id.to_owned(), eg.to_owned(), fk)
 }
 
-<<<<<<< HEAD
 pub fn prefix(ns: &str, db: &str, tb: &str, id: &RecordIdKey) -> Result<Vec<u8>> {
-	let mut k = Prefix::new(ns, db, tb, id).encode()?;
-=======
-pub fn prefix(ns: &str, db: &str, tb: &str, id: &Id) -> Result<Vec<u8>> {
 	let mut k = Prefix::new(ns, db, tb, id).encode_key()?;
->>>>>>> 3bd63f7b
 	k.extend_from_slice(&[0x00]);
 	Ok(k)
 }
 
-<<<<<<< HEAD
 pub fn suffix(ns: &str, db: &str, tb: &str, id: &RecordIdKey) -> Result<Vec<u8>> {
-	let mut k = Prefix::new(ns, db, tb, id).encode()?;
-=======
-pub fn suffix(ns: &str, db: &str, tb: &str, id: &Id) -> Result<Vec<u8>> {
 	let mut k = Prefix::new(ns, db, tb, id).encode_key()?;
->>>>>>> 3bd63f7b
 	k.extend_from_slice(&[0xff]);
 	Ok(k)
 }
 
-<<<<<<< HEAD
 pub fn egprefix(ns: &str, db: &str, tb: &str, id: &RecordIdKey, eg: &Dir) -> Result<Vec<u8>> {
-	let mut k = PrefixEg::new(ns, db, tb, id, eg).encode()?;
-=======
-pub fn egprefix(ns: &str, db: &str, tb: &str, id: &Id, eg: &Dir) -> Result<Vec<u8>> {
 	let mut k = PrefixEg::new(ns, db, tb, id, eg).encode_key()?;
->>>>>>> 3bd63f7b
 	k.extend_from_slice(&[0x00]);
 	Ok(k)
 }
 
-<<<<<<< HEAD
 pub fn egsuffix(ns: &str, db: &str, tb: &str, id: &RecordIdKey, eg: &Dir) -> Result<Vec<u8>> {
-	let mut k = PrefixEg::new(ns, db, tb, id, eg).encode()?;
-=======
-pub fn egsuffix(ns: &str, db: &str, tb: &str, id: &Id, eg: &Dir) -> Result<Vec<u8>> {
 	let mut k = PrefixEg::new(ns, db, tb, id, eg).encode_key()?;
->>>>>>> 3bd63f7b
 	k.extend_from_slice(&[0xff]);
 	Ok(k)
 }
 
-<<<<<<< HEAD
 pub fn ftprefix(
 	ns: &str,
 	db: &str,
@@ -216,16 +181,11 @@
 	eg: &Dir,
 	ft: &str,
 ) -> Result<Vec<u8>> {
-	let mut k = PrefixFt::new(ns, db, tb, id, eg, ft).encode()?;
-=======
-pub fn ftprefix(ns: &str, db: &str, tb: &str, id: &Id, eg: &Dir, ft: &str) -> Result<Vec<u8>> {
 	let mut k = PrefixFt::new(ns, db, tb, id, eg, ft).encode_key()?;
->>>>>>> 3bd63f7b
 	k.extend_from_slice(&[0x00]);
 	Ok(k)
 }
 
-<<<<<<< HEAD
 pub fn ftsuffix(
 	ns: &str,
 	db: &str,
@@ -234,11 +194,7 @@
 	eg: &Dir,
 	ft: &str,
 ) -> Result<Vec<u8>> {
-	let mut k = PrefixFt::new(ns, db, tb, id, eg, ft).encode()?;
-=======
-pub fn ftsuffix(ns: &str, db: &str, tb: &str, id: &Id, eg: &Dir, ft: &str) -> Result<Vec<u8>> {
 	let mut k = PrefixFt::new(ns, db, tb, id, eg, ft).encode_key()?;
->>>>>>> 3bd63f7b
 	k.extend_from_slice(&[0xff]);
 	Ok(k)
 }
@@ -301,54 +257,24 @@
 	}
 }
 
-<<<<<<< HEAD
-// #[cfg(test)]
-// mod tests {
-// 	use super::*;
-// 	use crate::kvs::KeyDecode;
-//
-// 	#[test]
-// 	fn key() {
-// 		use crate::syn::Parse;
-//
-// 		let fk: RecordId = RecordId::parse("other:test").into();
-// 		#[rustfmt::skip]
-// 		let val = Graph::new(
-// 			"testns",
-// 			"testdb",
-// 			"testtb",
-// 			"testid".into(),
-// 			Dir::Out,
-// 			&fk,
-// 		);
-// 		let enc = Graph::encode(&val).unwrap();
-// 		assert_eq!(
-// 			enc,
-// 			b"/*testns\0*testdb\0*testtb\x00~\0\0\0\x01testid\0\0\0\0\x01other\0\0\0\0\x01test\0"
-// 		);
-//
-// 		let dec = Graph::decode(&enc).unwrap();
-// 		assert_eq!(val, dec);
-// 	}
-// }
-=======
 #[cfg(test)]
 mod tests {
 	use super::*;
 
-	use crate::sql::Thing as SqlThing;
+	use crate::syn;
+	use crate::val::Value;
 
 	#[test]
 	fn key() {
-		use crate::syn::Parse;
-
-		let fk: Thing = SqlThing::parse("other:test").into();
+		let Ok(Value::Thing(fk)) = syn::value("other:test") else {
+			panic!()
+		};
 		#[rustfmt::skip]
 		let val = Graph::new(
 			"testns",
 			"testdb",
 			"testtb",
-			"testid".into(),
+			strand!("testid").to_owned().into(),
 			Dir::Out,
 			&fk,
 		);
@@ -358,5 +284,4 @@
 			b"/*testns\0*testdb\0*testtb\x00~\0\0\0\x01testid\0\0\0\0\x01other\0\0\0\0\x01test\0"
 		);
 	}
-}
->>>>>>> 3bd63f7b
+}