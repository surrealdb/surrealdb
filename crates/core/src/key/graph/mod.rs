//! Stores a graph edge pointer
use crate::catalog::{DatabaseId, NamespaceId};
use crate::expr::dir::Dir;
use crate::key::category::{Categorise, Category};
use crate::kvs::KVKey;
use crate::val::{RecordId, RecordIdKey};

use anyhow::Result;
use serde::{Deserialize, Serialize};

#[derive(Clone, Debug, Eq, PartialEq, Serialize, Deserialize)]
struct Prefix<'a> {
	__: u8,
	_a: u8,
	pub ns: NamespaceId,
	_b: u8,
	pub db: DatabaseId,
	_c: u8,
	pub tb: &'a str,
	_d: u8,
	pub id: RecordIdKey,
}

impl KVKey for Prefix<'_> {
	type ValueType = Vec<u8>;
}

impl<'a> Prefix<'a> {
<<<<<<< HEAD
	fn new(ns: NamespaceId, db: DatabaseId, tb: &'a str, id: &Id) -> Self {
=======
	fn new(ns: &'a str, db: &'a str, tb: &'a str, id: &RecordIdKey) -> Self {
>>>>>>> e3245342
		Self {
			__: b'/',
			_a: b'*',
			ns,
			_b: b'*',
			db,
			_c: b'*',
			tb,
			_d: b'~',
			id: id.to_owned(),
		}
	}
}

#[derive(Clone, Debug, Eq, PartialEq, Serialize, Deserialize)]
struct PrefixEg<'a> {
	__: u8,
	_a: u8,
	pub ns: NamespaceId,
	_b: u8,
	pub db: DatabaseId,
	_c: u8,
	pub tb: &'a str,
	_d: u8,
	pub id: RecordIdKey,
	pub eg: Dir,
}

impl KVKey for PrefixEg<'_> {
	type ValueType = Vec<u8>;
}

impl<'a> PrefixEg<'a> {
<<<<<<< HEAD
	fn new(ns: NamespaceId, db: DatabaseId, tb: &'a str, id: &Id, eg: &Dir) -> Self {
=======
	fn new(ns: &'a str, db: &'a str, tb: &'a str, id: &RecordIdKey, eg: &Dir) -> Self {
>>>>>>> e3245342
		Self {
			__: b'/',
			_a: b'*',
			ns,
			_b: b'*',
			db,
			_c: b'*',
			tb,
			_d: b'~',
			id: id.clone(),
			eg: eg.clone(),
		}
	}
}

#[derive(Clone, Debug, Eq, PartialEq, Serialize, Deserialize)]
struct PrefixFt<'a> {
	__: u8,
	_a: u8,
	pub ns: NamespaceId,
	_b: u8,
	pub db: DatabaseId,
	_c: u8,
	pub tb: &'a str,
	_d: u8,
	pub id: RecordIdKey,
	pub eg: Dir,
	pub ft: &'a str,
}

impl KVKey for PrefixFt<'_> {
	type ValueType = Vec<u8>;
}

impl<'a> PrefixFt<'a> {
<<<<<<< HEAD
	fn new(ns: NamespaceId, db: DatabaseId, tb: &'a str, id: &Id, eg: &Dir, ft: &'a str) -> Self {
=======
	fn new(ns: &'a str, db: &'a str, tb: &'a str, id: &RecordIdKey, eg: &Dir, ft: &'a str) -> Self {
>>>>>>> e3245342
		Self {
			__: b'/',
			_a: b'*',
			ns,
			_b: b'*',
			db,
			_c: b'*',
			tb,
			_d: b'~',
			id: id.to_owned(),
			eg: eg.to_owned(),
			ft,
		}
	}
}

#[derive(Clone, Debug, Eq, PartialEq, Serialize, Deserialize)]
pub(crate) struct Graph<'a> {
	__: u8,
	_a: u8,
	pub ns: NamespaceId,
	_b: u8,
	pub db: DatabaseId,
	_c: u8,
	pub tb: &'a str,
	_d: u8,
	pub id: RecordIdKey,
	pub eg: Dir,
	pub ft: &'a str,
	pub fk: RecordIdKey,
}

impl KVKey for Graph<'_> {
	type ValueType = ();
}

impl Graph<'_> {
	pub fn decode_key(k: &[u8]) -> Result<Graph<'_>> {
		Ok(storekey::deserialize(k)?)
	}
}

pub fn new<'a>(
	ns: NamespaceId,
	db: DatabaseId,
	tb: &'a str,
	id: &RecordIdKey,
	eg: &Dir,
	fk: &'a RecordId,
) -> Graph<'a> {
	Graph::new(ns, db, tb, id.to_owned(), eg.to_owned(), fk)
}

<<<<<<< HEAD
pub fn prefix(ns: NamespaceId, db: DatabaseId, tb: &str, id: &Id) -> Result<Vec<u8>> {
=======
pub fn prefix(ns: &str, db: &str, tb: &str, id: &RecordIdKey) -> Result<Vec<u8>> {
>>>>>>> e3245342
	let mut k = Prefix::new(ns, db, tb, id).encode_key()?;
	k.extend_from_slice(&[0x00]);
	Ok(k)
}

<<<<<<< HEAD
pub fn suffix(ns: NamespaceId, db: DatabaseId, tb: &str, id: &Id) -> Result<Vec<u8>> {
=======
pub fn suffix(ns: &str, db: &str, tb: &str, id: &RecordIdKey) -> Result<Vec<u8>> {
>>>>>>> e3245342
	let mut k = Prefix::new(ns, db, tb, id).encode_key()?;
	k.extend_from_slice(&[0xff]);
	Ok(k)
}

<<<<<<< HEAD
pub fn egprefix(ns: NamespaceId, db: DatabaseId, tb: &str, id: &Id, eg: &Dir) -> Result<Vec<u8>> {
=======
pub fn egprefix(ns: &str, db: &str, tb: &str, id: &RecordIdKey, eg: &Dir) -> Result<Vec<u8>> {
>>>>>>> e3245342
	let mut k = PrefixEg::new(ns, db, tb, id, eg).encode_key()?;
	k.extend_from_slice(&[0x00]);
	Ok(k)
}

<<<<<<< HEAD
pub fn egsuffix(ns: NamespaceId, db: DatabaseId, tb: &str, id: &Id, eg: &Dir) -> Result<Vec<u8>> {
=======
pub fn egsuffix(ns: &str, db: &str, tb: &str, id: &RecordIdKey, eg: &Dir) -> Result<Vec<u8>> {
>>>>>>> e3245342
	let mut k = PrefixEg::new(ns, db, tb, id, eg).encode_key()?;
	k.extend_from_slice(&[0xff]);
	Ok(k)
}

pub fn ftprefix(
<<<<<<< HEAD
	ns: NamespaceId,
	db: DatabaseId,
	tb: &str,
	id: &Id,
=======
	ns: &str,
	db: &str,
	tb: &str,
	id: &RecordIdKey,
>>>>>>> e3245342
	eg: &Dir,
	ft: &str,
) -> Result<Vec<u8>> {
	let mut k = PrefixFt::new(ns, db, tb, id, eg, ft).encode_key()?;
	k.extend_from_slice(&[0x00]);
	Ok(k)
}

pub fn ftsuffix(
<<<<<<< HEAD
	ns: NamespaceId,
	db: DatabaseId,
	tb: &str,
	id: &Id,
=======
	ns: &str,
	db: &str,
	tb: &str,
	id: &RecordIdKey,
>>>>>>> e3245342
	eg: &Dir,
	ft: &str,
) -> Result<Vec<u8>> {
	let mut k = PrefixFt::new(ns, db, tb, id, eg, ft).encode_key()?;
	k.extend_from_slice(&[0xff]);
	Ok(k)
}

impl Categorise for Graph<'_> {
	fn categorise(&self) -> Category {
		Category::Graph
	}
}

impl<'a> Graph<'a> {
	pub fn new(
<<<<<<< HEAD
		ns: NamespaceId,
		db: DatabaseId,
=======
		ns: &'a str,
		db: &'a str,
		tb: &'a str,
		id: RecordIdKey,
		eg: Dir,
		fk: &'a RecordId,
	) -> Self {
		Self {
			__: b'/',
			_a: b'*',
			ns,
			_b: b'*',
			db,
			_c: b'*',
			tb,
			_d: b'~',
			id,
			eg,
			ft: &fk.table,
			fk: fk.key.clone(),
		}
	}

	#[allow(dead_code)]
	pub fn new_from_id(
		ns: &'a str,
		db: &'a str,
>>>>>>> e3245342
		tb: &'a str,
		id: RecordIdKey,
		eg: Dir,
<<<<<<< HEAD
		fk: &'a Thing,
=======
		ft: &'a str,
		fk: RecordIdKey,
>>>>>>> e3245342
	) -> Self {
		Self {
			__: b'/',
			_a: b'*',
			ns,
			_b: b'*',
			db,
			_c: b'*',
			tb,
			_d: b'~',
			id,
			eg,
			ft: &fk.tb,
			fk: fk.id.clone(),
		}
	}
}

#[cfg(test)]
mod tests {
	use super::*;

	use crate::syn;
	use crate::val::Value;

	#[test]
	fn key() {
		let Ok(Value::Thing(fk)) = syn::value("other:test") else {
			panic!()
		};
		#[rustfmt::skip]
		let val = Graph::new(
			NamespaceId(1),
			DatabaseId(2),
			"testtb",
			strand!("testid").to_owned().into(),
			Dir::Out,
			&fk,
		);
		let enc = Graph::encode_key(&val).unwrap();
		assert_eq!(
			enc,
			b"/*\x00\x00\x00\x01*\x00\x00\x00\x02*testtb\x00~\0\0\0\x01testid\0\0\0\0\x01other\0\0\0\0\x01test\0"
		);
	}
}<|MERGE_RESOLUTION|>--- conflicted
+++ resolved
@@ -26,11 +26,7 @@
 }
 
 impl<'a> Prefix<'a> {
-<<<<<<< HEAD
-	fn new(ns: NamespaceId, db: DatabaseId, tb: &'a str, id: &Id) -> Self {
-=======
-	fn new(ns: &'a str, db: &'a str, tb: &'a str, id: &RecordIdKey) -> Self {
->>>>>>> e3245342
+	fn new(ns: NamespaceId, db: DatabaseId, tb: &'a str, id: &RecordIdKey) -> Self {
 		Self {
 			__: b'/',
 			_a: b'*',
@@ -64,11 +60,7 @@
 }
 
 impl<'a> PrefixEg<'a> {
-<<<<<<< HEAD
-	fn new(ns: NamespaceId, db: DatabaseId, tb: &'a str, id: &Id, eg: &Dir) -> Self {
-=======
-	fn new(ns: &'a str, db: &'a str, tb: &'a str, id: &RecordIdKey, eg: &Dir) -> Self {
->>>>>>> e3245342
+	fn new(ns: NamespaceId, db: DatabaseId, tb: &'a str, id: &RecordIdKey, eg: &Dir) -> Self {
 		Self {
 			__: b'/',
 			_a: b'*',
@@ -104,11 +96,7 @@
 }
 
 impl<'a> PrefixFt<'a> {
-<<<<<<< HEAD
-	fn new(ns: NamespaceId, db: DatabaseId, tb: &'a str, id: &Id, eg: &Dir, ft: &'a str) -> Self {
-=======
-	fn new(ns: &'a str, db: &'a str, tb: &'a str, id: &RecordIdKey, eg: &Dir, ft: &'a str) -> Self {
->>>>>>> e3245342
+	fn new(ns: NamespaceId, db: DatabaseId, tb: &'a str, id: &RecordIdKey, eg: &Dir, ft: &'a str) -> Self {
 		Self {
 			__: b'/',
 			_a: b'*',
@@ -162,58 +150,35 @@
 	Graph::new(ns, db, tb, id.to_owned(), eg.to_owned(), fk)
 }
 
-<<<<<<< HEAD
-pub fn prefix(ns: NamespaceId, db: DatabaseId, tb: &str, id: &Id) -> Result<Vec<u8>> {
-=======
-pub fn prefix(ns: &str, db: &str, tb: &str, id: &RecordIdKey) -> Result<Vec<u8>> {
->>>>>>> e3245342
+pub fn prefix(ns: NamespaceId, db: DatabaseId, tb: &str, id: &RecordIdKey) -> Result<Vec<u8>> {
 	let mut k = Prefix::new(ns, db, tb, id).encode_key()?;
 	k.extend_from_slice(&[0x00]);
 	Ok(k)
 }
 
-<<<<<<< HEAD
-pub fn suffix(ns: NamespaceId, db: DatabaseId, tb: &str, id: &Id) -> Result<Vec<u8>> {
-=======
-pub fn suffix(ns: &str, db: &str, tb: &str, id: &RecordIdKey) -> Result<Vec<u8>> {
->>>>>>> e3245342
+pub fn suffix(ns: NamespaceId, db: DatabaseId, tb: &str, id: &RecordIdKey) -> Result<Vec<u8>> {
 	let mut k = Prefix::new(ns, db, tb, id).encode_key()?;
 	k.extend_from_slice(&[0xff]);
 	Ok(k)
 }
 
-<<<<<<< HEAD
-pub fn egprefix(ns: NamespaceId, db: DatabaseId, tb: &str, id: &Id, eg: &Dir) -> Result<Vec<u8>> {
-=======
-pub fn egprefix(ns: &str, db: &str, tb: &str, id: &RecordIdKey, eg: &Dir) -> Result<Vec<u8>> {
->>>>>>> e3245342
+pub fn egprefix(ns: NamespaceId, db: DatabaseId, tb: &str, id: &RecordIdKey, eg: &Dir) -> Result<Vec<u8>> {
 	let mut k = PrefixEg::new(ns, db, tb, id, eg).encode_key()?;
 	k.extend_from_slice(&[0x00]);
 	Ok(k)
 }
 
-<<<<<<< HEAD
-pub fn egsuffix(ns: NamespaceId, db: DatabaseId, tb: &str, id: &Id, eg: &Dir) -> Result<Vec<u8>> {
-=======
-pub fn egsuffix(ns: &str, db: &str, tb: &str, id: &RecordIdKey, eg: &Dir) -> Result<Vec<u8>> {
->>>>>>> e3245342
+pub fn egsuffix(ns: NamespaceId, db: DatabaseId, tb: &str, id: &RecordIdKey, eg: &Dir) -> Result<Vec<u8>> {
 	let mut k = PrefixEg::new(ns, db, tb, id, eg).encode_key()?;
 	k.extend_from_slice(&[0xff]);
 	Ok(k)
 }
 
 pub fn ftprefix(
-<<<<<<< HEAD
 	ns: NamespaceId,
 	db: DatabaseId,
 	tb: &str,
-	id: &Id,
-=======
-	ns: &str,
-	db: &str,
-	tb: &str,
 	id: &RecordIdKey,
->>>>>>> e3245342
 	eg: &Dir,
 	ft: &str,
 ) -> Result<Vec<u8>> {
@@ -223,17 +188,10 @@
 }
 
 pub fn ftsuffix(
-<<<<<<< HEAD
 	ns: NamespaceId,
 	db: DatabaseId,
 	tb: &str,
-	id: &Id,
-=======
-	ns: &str,
-	db: &str,
-	tb: &str,
 	id: &RecordIdKey,
->>>>>>> e3245342
 	eg: &Dir,
 	ft: &str,
 ) -> Result<Vec<u8>> {
@@ -250,12 +208,8 @@
 
 impl<'a> Graph<'a> {
 	pub fn new(
-<<<<<<< HEAD
 		ns: NamespaceId,
 		db: DatabaseId,
-=======
-		ns: &'a str,
-		db: &'a str,
 		tb: &'a str,
 		id: RecordIdKey,
 		eg: Dir,
@@ -274,37 +228,6 @@
 			eg,
 			ft: &fk.table,
 			fk: fk.key.clone(),
-		}
-	}
-
-	#[allow(dead_code)]
-	pub fn new_from_id(
-		ns: &'a str,
-		db: &'a str,
->>>>>>> e3245342
-		tb: &'a str,
-		id: RecordIdKey,
-		eg: Dir,
-<<<<<<< HEAD
-		fk: &'a Thing,
-=======
-		ft: &'a str,
-		fk: RecordIdKey,
->>>>>>> e3245342
-	) -> Self {
-		Self {
-			__: b'/',
-			_a: b'*',
-			ns,
-			_b: b'*',
-			db,
-			_c: b'*',
-			tb,
-			_d: b'~',
-			id,
-			eg,
-			ft: &fk.tb,
-			fk: fk.id.clone(),
 		}
 	}
 }
