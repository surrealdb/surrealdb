//! Stores a graph edge pointer
<<<<<<< HEAD
use crate::catalog::{DatabaseId, NamespaceId};
=======
use anyhow::Result;
use serde::{Deserialize, Serialize};

>>>>>>> 71fad245
use crate::expr::dir::Dir;
use crate::key::category::{Categorise, Category};
use crate::kvs::KVKey;
use crate::val::{RecordId, RecordIdKey};

#[derive(Clone, Debug, Eq, PartialEq, Serialize, Deserialize)]
struct Prefix<'a> {
	__: u8,
	_a: u8,
	pub ns: NamespaceId,
	_b: u8,
	pub db: DatabaseId,
	_c: u8,
	pub tb: &'a str,
	_d: u8,
	pub id: RecordIdKey,
}

impl KVKey for Prefix<'_> {
	type ValueType = Vec<u8>;
}

impl<'a> Prefix<'a> {
	fn new(ns: NamespaceId, db: DatabaseId, tb: &'a str, id: &RecordIdKey) -> Self {
		Self {
			__: b'/',
			_a: b'*',
			ns,
			_b: b'*',
			db,
			_c: b'*',
			tb,
			_d: b'~',
			id: id.to_owned(),
		}
	}
}

#[derive(Clone, Debug, Eq, PartialEq, Serialize, Deserialize)]
struct PrefixEg<'a> {
	__: u8,
	_a: u8,
	pub ns: NamespaceId,
	_b: u8,
	pub db: DatabaseId,
	_c: u8,
	pub tb: &'a str,
	_d: u8,
	pub id: RecordIdKey,
	pub eg: Dir,
}

impl KVKey for PrefixEg<'_> {
	type ValueType = Vec<u8>;
}

impl<'a> PrefixEg<'a> {
	fn new(ns: NamespaceId, db: DatabaseId, tb: &'a str, id: &RecordIdKey, eg: &Dir) -> Self {
		Self {
			__: b'/',
			_a: b'*',
			ns,
			_b: b'*',
			db,
			_c: b'*',
			tb,
			_d: b'~',
			id: id.clone(),
			eg: eg.clone(),
		}
	}
}

#[derive(Clone, Debug, Eq, PartialEq, Serialize, Deserialize)]
struct PrefixFt<'a> {
	__: u8,
	_a: u8,
	pub ns: NamespaceId,
	_b: u8,
	pub db: DatabaseId,
	_c: u8,
	pub tb: &'a str,
	_d: u8,
	pub id: RecordIdKey,
	pub eg: Dir,
	pub ft: &'a str,
}

impl KVKey for PrefixFt<'_> {
	type ValueType = Vec<u8>;
}

impl<'a> PrefixFt<'a> {
	fn new(
		ns: NamespaceId,
		db: DatabaseId,
		tb: &'a str,
		id: &RecordIdKey,
		eg: &Dir,
		ft: &'a str,
	) -> Self {
		Self {
			__: b'/',
			_a: b'*',
			ns,
			_b: b'*',
			db,
			_c: b'*',
			tb,
			_d: b'~',
			id: id.to_owned(),
			eg: eg.to_owned(),
			ft,
		}
	}
}

#[derive(Clone, Debug, Eq, PartialEq, Serialize, Deserialize)]
pub(crate) struct Graph<'a> {
	__: u8,
	_a: u8,
	pub ns: NamespaceId,
	_b: u8,
	pub db: DatabaseId,
	_c: u8,
	pub tb: &'a str,
	_d: u8,
	pub id: RecordIdKey,
	pub eg: Dir,
	pub ft: &'a str,
	pub fk: RecordIdKey,
}

impl KVKey for Graph<'_> {
	type ValueType = ();
}

impl Graph<'_> {
	pub fn decode_key(k: &[u8]) -> Result<Graph<'_>> {
		Ok(storekey::deserialize(k)?)
	}
}

pub fn new<'a>(
	ns: NamespaceId,
	db: DatabaseId,
	tb: &'a str,
	id: &RecordIdKey,
	eg: &Dir,
	fk: &'a RecordId,
) -> Graph<'a> {
	Graph::new(ns, db, tb, id.to_owned(), eg.to_owned(), fk)
}

pub fn prefix(ns: NamespaceId, db: DatabaseId, tb: &str, id: &RecordIdKey) -> Result<Vec<u8>> {
	let mut k = Prefix::new(ns, db, tb, id).encode_key()?;
	k.extend_from_slice(&[0x00]);
	Ok(k)
}

pub fn suffix(ns: NamespaceId, db: DatabaseId, tb: &str, id: &RecordIdKey) -> Result<Vec<u8>> {
	let mut k = Prefix::new(ns, db, tb, id).encode_key()?;
	k.extend_from_slice(&[0xff]);
	Ok(k)
}

pub fn egprefix(
	ns: NamespaceId,
	db: DatabaseId,
	tb: &str,
	id: &RecordIdKey,
	eg: &Dir,
) -> Result<Vec<u8>> {
	let mut k = PrefixEg::new(ns, db, tb, id, eg).encode_key()?;
	k.extend_from_slice(&[0x00]);
	Ok(k)
}

pub fn egsuffix(
	ns: NamespaceId,
	db: DatabaseId,
	tb: &str,
	id: &RecordIdKey,
	eg: &Dir,
) -> Result<Vec<u8>> {
	let mut k = PrefixEg::new(ns, db, tb, id, eg).encode_key()?;
	k.extend_from_slice(&[0xff]);
	Ok(k)
}

pub fn ftprefix(
	ns: NamespaceId,
	db: DatabaseId,
	tb: &str,
	id: &RecordIdKey,
	eg: &Dir,
	ft: &str,
) -> Result<Vec<u8>> {
	let mut k = PrefixFt::new(ns, db, tb, id, eg, ft).encode_key()?;
	k.extend_from_slice(&[0x00]);
	Ok(k)
}

pub fn ftsuffix(
	ns: NamespaceId,
	db: DatabaseId,
	tb: &str,
	id: &RecordIdKey,
	eg: &Dir,
	ft: &str,
) -> Result<Vec<u8>> {
	let mut k = PrefixFt::new(ns, db, tb, id, eg, ft).encode_key()?;
	k.extend_from_slice(&[0xff]);
	Ok(k)
}

impl Categorise for Graph<'_> {
	fn categorise(&self) -> Category {
		Category::Graph
	}
}

impl<'a> Graph<'a> {
	pub fn new(
		ns: NamespaceId,
		db: DatabaseId,
		tb: &'a str,
		id: RecordIdKey,
		eg: Dir,
		fk: &'a RecordId,
	) -> Self {
		Self {
			__: b'/',
			_a: b'*',
			ns,
			_b: b'*',
			db,
			_c: b'*',
			tb,
			_d: b'~',
			id,
			eg,
			ft: &fk.table,
			fk: fk.key.clone(),
		}
	}
}

#[cfg(test)]
mod tests {
	use super::*;
	use crate::syn;
	use crate::val::Value;

	#[test]
	fn key() {
		let Ok(Value::RecordId(fk)) = syn::value("other:test") else {
			panic!()
		};
		#[rustfmt::skip]
		let val = Graph::new(
			NamespaceId(1),
			DatabaseId(2),
			"testtb",
			strand!("testid").to_owned().into(),
			Dir::Out,
			&fk,
		);
		let enc = Graph::encode_key(&val).unwrap();
		assert_eq!(
			enc,
			b"/*\x00\x00\x00\x01*\x00\x00\x00\x02*testtb\x00~\0\0\0\x01testid\0\0\0\0\x01other\0\0\0\0\x01test\0"
		);
	}
}<|MERGE_RESOLUTION|>--- conflicted
+++ resolved
@@ -1,11 +1,8 @@
 //! Stores a graph edge pointer
-<<<<<<< HEAD
-use crate::catalog::{DatabaseId, NamespaceId};
-=======
 use anyhow::Result;
 use serde::{Deserialize, Serialize};
 
->>>>>>> 71fad245
+use crate::catalog::{DatabaseId, NamespaceId};
 use crate::expr::dir::Dir;
 use crate::key::category::{Categorise, Category};
 use crate::kvs::KVKey;
@@ -262,7 +259,7 @@
 
 	#[test]
 	fn key() {
-		let Ok(Value::RecordId(fk)) = syn::value("other:test") else {
+		let Ok(Value::Thing(fk)) = syn::value("other:test") else {
 			panic!()
 		};
 		#[rustfmt::skip]
