--- conflicted
+++ resolved
@@ -270,12 +270,8 @@
 		let Ok(PublicValue::RecordId(fk)) = syn::value("other:test") else {
 			panic!()
 		};
-<<<<<<< HEAD
-		let fk = fk.clone().into();
+		let fk = fk.into();
 		let tb: TableName = "testtb".into();
-=======
-		let fk = fk.into();
->>>>>>> 5205021e
 		let val = Graph::new(
 			NamespaceId(1),
 			DatabaseId(2),
