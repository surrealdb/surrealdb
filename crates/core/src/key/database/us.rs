//! Stores a DEFINE USER ON DATABASE config definition
use anyhow::Result;
use std::borrow::Cow;
use storekey::{BorrowDecode, Encode};

use crate::catalog;
use crate::catalog::{DatabaseId, NamespaceId};
use crate::key::category::{Categorise, Category};
use crate::kvs::{KVKey, impl_kv_key_storekey};

<<<<<<< HEAD
#[derive(Clone, Debug, Eq, PartialEq, PartialOrd, Encode, BorrowDecode)]
pub(crate) struct Us<'a> {
=======
#[derive(Clone, Debug, Eq, PartialEq, PartialOrd, Serialize, Deserialize)]
pub(crate) struct UserKey<'key> {
>>>>>>> b6372501
	__: u8,
	_a: u8,
	pub ns: NamespaceId,
	_b: u8,
	pub db: DatabaseId,
	_c: u8,
	_d: u8,
	_e: u8,
<<<<<<< HEAD
	pub user: Cow<'a, str>,
}

impl_kv_key_storekey!(Us<'_> => catalog::UserDefinition);
=======
	pub user: &'key str,
}

impl KVKey for UserKey<'_> {
	type ValueType = catalog::UserDefinition;
}
>>>>>>> b6372501

pub fn new(ns: NamespaceId, db: DatabaseId, user: &str) -> UserKey<'_> {
	UserKey::new(ns, db, user)
}

pub fn prefix(ns: NamespaceId, db: DatabaseId) -> Result<Vec<u8>> {
	let mut k = super::all::new(ns, db).encode_key()?;
	k.extend_from_slice(b"!us\x00");
	Ok(k)
}

pub fn suffix(ns: NamespaceId, db: DatabaseId) -> Result<Vec<u8>> {
	let mut k = super::all::new(ns, db).encode_key()?;
	k.extend_from_slice(b"!us\xff");
	Ok(k)
}

impl Categorise for UserKey<'_> {
	fn categorise(&self) -> Category {
		Category::DatabaseUser
	}
}

impl<'a> UserKey<'a> {
	pub fn new(ns: NamespaceId, db: DatabaseId, user: &'a str) -> Self {
		Self {
			__: b'/',
			_a: b'*',
			ns,
			_b: b'*',
			db,
			_c: b'!',
			_d: b'u',
			_e: b's',
			user: Cow::Borrowed(user),
		}
	}
}

#[cfg(test)]
mod tests {
	use super::*;

	#[test]
	fn key() {
		#[rustfmt::skip]
		let val = UserKey::new(
			NamespaceId(1),
			DatabaseId(2),
			"testuser",
		);
		let enc = UserKey::encode_key(&val).unwrap();
		assert_eq!(enc, b"/*\x00\x00\x00\x01*\x00\x00\x00\x02!ustestuser\0");
	}

	#[test]
	fn test_prefix() {
		let val = super::prefix(NamespaceId(1), DatabaseId(2)).unwrap();
		assert_eq!(val, b"/*\x00\x00\x00\x01*\x00\x00\x00\x02!us\0");
	}

	#[test]
	fn test_suffix() {
		let val = super::suffix(NamespaceId(1), DatabaseId(2)).unwrap();
		assert_eq!(val, b"/*\x00\x00\x00\x01*\x00\x00\x00\x02!us\xff");
	}
}<|MERGE_RESOLUTION|>--- conflicted
+++ resolved
@@ -8,13 +8,8 @@
 use crate::key::category::{Categorise, Category};
 use crate::kvs::{KVKey, impl_kv_key_storekey};
 
-<<<<<<< HEAD
 #[derive(Clone, Debug, Eq, PartialEq, PartialOrd, Encode, BorrowDecode)]
-pub(crate) struct Us<'a> {
-=======
-#[derive(Clone, Debug, Eq, PartialEq, PartialOrd, Serialize, Deserialize)]
 pub(crate) struct UserKey<'key> {
->>>>>>> b6372501
 	__: u8,
 	_a: u8,
 	pub ns: NamespaceId,
@@ -23,19 +18,10 @@
 	_c: u8,
 	_d: u8,
 	_e: u8,
-<<<<<<< HEAD
 	pub user: Cow<'a, str>,
 }
 
-impl_kv_key_storekey!(Us<'_> => catalog::UserDefinition);
-=======
-	pub user: &'key str,
-}
-
-impl KVKey for UserKey<'_> {
-	type ValueType = catalog::UserDefinition;
-}
->>>>>>> b6372501
+impl_kv_key_storekey!(UserKey<'_> => catalog::UserDefinition);
 
 pub fn new(ns: NamespaceId, db: DatabaseId, user: &str) -> UserKey<'_> {
 	UserKey::new(ns, db, user)
