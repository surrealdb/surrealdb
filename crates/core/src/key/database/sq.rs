//! Stores a DEFINE SEQUENCE config definition
<<<<<<< HEAD
use crate::catalog::{DatabaseId, NamespaceId};
=======
use crate::expr::statements::define::DefineSequenceStatement;
>>>>>>> 6559e1b5
use crate::key::category::Categorise;
use crate::key::category::Category;
use crate::kvs::KVKey;

use anyhow::Result;
use serde::{Deserialize, Serialize};

#[derive(Clone, Debug, Eq, PartialEq, PartialOrd, Serialize, Deserialize)]
pub(crate) struct Sq<'a> {
	__: u8,
	_a: u8,
	pub ns: NamespaceId,
	_b: u8,
	pub db: DatabaseId,
	_c: u8,
	_d: u8,
	_e: u8,
	pub sq: &'a str,
}
<<<<<<< HEAD
impl_key!(Sq<'a>);
pub fn prefix(ns: NamespaceId, db: DatabaseId) -> Result<Vec<u8>> {
	let mut k = super::all::new(ns, db).encode()?;
=======

impl KVKey for Sq<'_> {
	type ValueType = DefineSequenceStatement;
}

pub fn prefix(ns: &str, db: &str) -> Result<Vec<u8>> {
	let mut k = super::all::new(ns, db).encode_key()?;
>>>>>>> 6559e1b5
	k.extend_from_slice(b"*sq\x00");
	Ok(k)
}

<<<<<<< HEAD
pub fn suffix(ns: NamespaceId, db: DatabaseId) -> Result<Vec<u8>> {
	let mut k = super::all::new(ns, db).encode()?;
=======
pub fn suffix(ns: &str, db: &str) -> Result<Vec<u8>> {
	let mut k = super::all::new(ns, db).encode_key()?;
>>>>>>> 6559e1b5
	k.extend_from_slice(b"*sq\xff");
	Ok(k)
}

impl Categorise for Sq<'_> {
	fn categorise(&self) -> Category {
		Category::DatabaseSequence
	}
}

impl<'a> Sq<'a> {
	pub(crate) fn new(ns: NamespaceId, db: DatabaseId, sq: &'a str) -> Self {
		Self {
			__: b'/', // /
			_a: b'*', // *
			ns,
			_b: b'*', // *
			db,
			_c: b'*', // *
			_d: b's', // s
			_e: b'q', // q
			sq,
		}
	}
}

#[cfg(test)]
mod tests {
	use super::*;
<<<<<<< HEAD
	use crate::kvs::KeyDecode;
=======
>>>>>>> 6559e1b5

	#[test]
	fn key() {
		#[rustfmt::skip]
            let val = Sq::new(
            NamespaceId(1),
            DatabaseId(2),
            "test",
        );
<<<<<<< HEAD
		let enc = Sq::encode(&val).unwrap();
		assert_eq!(enc, b"/*1\0*2\0*sqtest\0");
		let dec = Sq::decode(&enc).unwrap();
		assert_eq!(val, dec);
=======
		let enc = Sq::encode_key(&val).unwrap();
		assert_eq!(enc, b"/*ns\0*db\0*sqtest\0");
>>>>>>> 6559e1b5
	}

	#[test]
	fn prefix() {
		let val = super::prefix(NamespaceId(1), DatabaseId(2)).unwrap();
		assert_eq!(val, b"/*1\0*2\0*sq\0");
	}

	#[test]
	fn suffix() {
		let val = super::suffix(NamespaceId(1), DatabaseId(2)).unwrap();
		assert_eq!(val, b"/*1\0*2\0*sq\xff");
	}
}<|MERGE_RESOLUTION|>--- conflicted
+++ resolved
@@ -1,9 +1,5 @@
 //! Stores a DEFINE SEQUENCE config definition
-<<<<<<< HEAD
-use crate::catalog::{DatabaseId, NamespaceId};
-=======
 use crate::expr::statements::define::DefineSequenceStatement;
->>>>>>> 6559e1b5
 use crate::key::category::Categorise;
 use crate::key::category::Category;
 use crate::kvs::KVKey;
@@ -15,19 +11,14 @@
 pub(crate) struct Sq<'a> {
 	__: u8,
 	_a: u8,
-	pub ns: NamespaceId,
+	pub ns: &'a str,
 	_b: u8,
-	pub db: DatabaseId,
+	pub db: &'a str,
 	_c: u8,
 	_d: u8,
 	_e: u8,
 	pub sq: &'a str,
 }
-<<<<<<< HEAD
-impl_key!(Sq<'a>);
-pub fn prefix(ns: NamespaceId, db: DatabaseId) -> Result<Vec<u8>> {
-	let mut k = super::all::new(ns, db).encode()?;
-=======
 
 impl KVKey for Sq<'_> {
 	type ValueType = DefineSequenceStatement;
@@ -35,18 +26,12 @@
 
 pub fn prefix(ns: &str, db: &str) -> Result<Vec<u8>> {
 	let mut k = super::all::new(ns, db).encode_key()?;
->>>>>>> 6559e1b5
 	k.extend_from_slice(b"*sq\x00");
 	Ok(k)
 }
 
-<<<<<<< HEAD
-pub fn suffix(ns: NamespaceId, db: DatabaseId) -> Result<Vec<u8>> {
-	let mut k = super::all::new(ns, db).encode()?;
-=======
 pub fn suffix(ns: &str, db: &str) -> Result<Vec<u8>> {
 	let mut k = super::all::new(ns, db).encode_key()?;
->>>>>>> 6559e1b5
 	k.extend_from_slice(b"*sq\xff");
 	Ok(k)
 }
@@ -58,7 +43,7 @@
 }
 
 impl<'a> Sq<'a> {
-	pub(crate) fn new(ns: NamespaceId, db: DatabaseId, sq: &'a str) -> Self {
+	pub(crate) fn new(ns: &'a str, db: &'a str, sq: &'a str) -> Self {
 		Self {
 			__: b'/', // /
 			_a: b'*', // *
@@ -76,39 +61,28 @@
 #[cfg(test)]
 mod tests {
 	use super::*;
-<<<<<<< HEAD
-	use crate::kvs::KeyDecode;
-=======
->>>>>>> 6559e1b5
 
 	#[test]
 	fn key() {
 		#[rustfmt::skip]
             let val = Sq::new(
-            NamespaceId(1),
-            DatabaseId(2),
+            "ns",
+            "db",
             "test",
         );
-<<<<<<< HEAD
-		let enc = Sq::encode(&val).unwrap();
-		assert_eq!(enc, b"/*1\0*2\0*sqtest\0");
-		let dec = Sq::decode(&enc).unwrap();
-		assert_eq!(val, dec);
-=======
 		let enc = Sq::encode_key(&val).unwrap();
 		assert_eq!(enc, b"/*ns\0*db\0*sqtest\0");
->>>>>>> 6559e1b5
 	}
 
 	#[test]
 	fn prefix() {
-		let val = super::prefix(NamespaceId(1), DatabaseId(2)).unwrap();
-		assert_eq!(val, b"/*1\0*2\0*sq\0");
+		let val = super::prefix("namespace", "database").unwrap();
+		assert_eq!(val, b"/*namespace\0*database\0*sq\0");
 	}
 
 	#[test]
 	fn suffix() {
-		let val = super::suffix(NamespaceId(1), DatabaseId(2)).unwrap();
-		assert_eq!(val, b"/*1\0*2\0*sq\xff");
+		let val = super::suffix("namespace", "database").unwrap();
+		assert_eq!(val, b"/*namespace\0*database\0*sq\xff");
 	}
 }