--- conflicted
+++ resolved
@@ -1,9 +1,5 @@
 //! Stores a DEFINE PARAM config definition
-<<<<<<< HEAD
-use crate::catalog::{DatabaseId, NamespaceId};
-=======
 use crate::expr::statements::define::DefineParamStatement;
->>>>>>> 6559e1b5
 use crate::key::category::Categorise;
 use crate::key::category::Category;
 use crate::kvs::KVKey;
@@ -15,9 +11,9 @@
 pub(crate) struct Pa<'a> {
 	__: u8,
 	_a: u8,
-	pub ns: NamespaceId,
+	pub ns: &'a str,
 	_b: u8,
-	pub db: DatabaseId,
+	pub db: &'a str,
 	_c: u8,
 	_d: u8,
 	_e: u8,
@@ -28,28 +24,18 @@
 	type ValueType = DefineParamStatement;
 }
 
-pub fn new<'a>(ns: NamespaceId, db: DatabaseId, pa: &'a str) -> Pa<'a> {
+pub fn new<'a>(ns: &'a str, db: &'a str, pa: &'a str) -> Pa<'a> {
 	Pa::new(ns, db, pa)
 }
 
-<<<<<<< HEAD
-pub fn prefix(ns: NamespaceId, db: DatabaseId) -> Result<Vec<u8>> {
-	let mut k = super::all::new(ns, db).encode()?;
-=======
 pub fn prefix(ns: &str, db: &str) -> Result<Vec<u8>> {
 	let mut k = super::all::new(ns, db).encode_key()?;
->>>>>>> 6559e1b5
 	k.extend_from_slice(b"!pa\x00");
 	Ok(k)
 }
 
-<<<<<<< HEAD
-pub fn suffix(ns: NamespaceId, db: DatabaseId) -> Result<Vec<u8>> {
-	let mut k = super::all::new(ns, db).encode()?;
-=======
 pub fn suffix(ns: &str, db: &str) -> Result<Vec<u8>> {
 	let mut k = super::all::new(ns, db).encode_key()?;
->>>>>>> 6559e1b5
 	k.extend_from_slice(b"!pa\xff");
 	Ok(k)
 }
@@ -61,7 +47,7 @@
 }
 
 impl<'a> Pa<'a> {
-	pub fn new(ns: NamespaceId, db: DatabaseId, pa: &'a str) -> Self {
+	pub fn new(ns: &'a str, db: &'a str, pa: &'a str) -> Self {
 		Self {
 			__: b'/',
 			_a: b'*',
@@ -79,28 +65,16 @@
 #[cfg(test)]
 mod tests {
 	use super::*;
-<<<<<<< HEAD
-	use crate::kvs::KeyDecode;
-=======
->>>>>>> 6559e1b5
 
 	#[test]
 	fn key() {
 		#[rustfmt::skip]
 		let val = Pa::new(
-			NamespaceId(1),
-			DatabaseId(2),
+			"testns",
+			"testdb",
 			"testpa",
 		);
-<<<<<<< HEAD
-		let enc = Pa::encode(&val).unwrap();
-		assert_eq!(enc, b"/*1\0*2\0!patestpa\0");
-
-		let dec = Pa::decode(&enc).unwrap();
-		assert_eq!(val, dec);
-=======
 		let enc = Pa::encode_key(&val).unwrap();
 		assert_eq!(enc, b"/*testns\0*testdb\0!patestpa\0");
->>>>>>> 6559e1b5
 	}
 }