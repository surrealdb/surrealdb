//! Sequence Batch Key (`Ib`) for Full-Text Index Document IDs
//!
//! The `Ib` key stores sequence batches for full-text index document IDs. It's
//! part of the distributed sequence mechanism that enables concurrent document
//! ID generation across multiple nodes.
//!
//! ## Key Structure
//! ```no_compile
//! /*{namespace}*{database}*{table}+{index}!ib{start}
//! ```
//!
//! ## Purpose
//! - **Batch Management**: Stores ranges of document IDs that can be allocated by different nodes
//! - **Concurrency**: Enables multiple nodes to generate unique document IDs without conflicts
//! - **Performance**: Reduces contention by pre-allocating ID ranges in batches
//!
//! ## Usage in Full-Text Search
//! The `Ib` key works together with `Id` keys to manage document
//! identification:
//! 1. Document IDs are allocated in batches using distributed sequences
//! 2. Multiple nodes can allocate from different batches simultaneously
//! 3. This enables lock-free ID generation and reduces database contention
//!
//! ## Category
//! - **Category**: `SequenceBatch`
//! - **Domain**: Full-text search document ID management
//!
//! ## Concurrency Benefits
//! - **Lock-free ID Generation**: Nodes can allocate IDs from pre-allocated batches
//! - **Reduced Contention**: Batch-based allocation minimizes database contention
//! - **Scalability**: Multiple nodes can index documents concurrently
//! - **Consistency**: Ensures unique document IDs across the entire cluster
use std::borrow::Cow;
use std::ops::Range;

use storekey::{BorrowDecode, Encode};

use crate::catalog::{DatabaseId, IndexId, NamespaceId};
use crate::key::category::{Categorise, Category};
use crate::kvs::sequences::BatchValue;
use crate::kvs::{KVKey, impl_kv_key_storekey};

#[derive(Clone, Debug, Eq, PartialEq, PartialOrd, Encode, BorrowDecode)]
pub(crate) struct Ib<'a> {
	__: u8,
	_a: u8,
	pub ns: NamespaceId,
	_b: u8,
	pub db: DatabaseId,
	_c: u8,
	pub tb: Cow<'a, str>,
	_d: u8,
<<<<<<< HEAD
	pub ix: Cow<'a, str>,
=======
	pub ix: IndexId,
>>>>>>> 7a5669ee
	_e: u8,
	_f: u8,
	_g: u8,
	pub start: i64,
}

impl_kv_key_storekey!(Ib<'_> => BatchValue);

impl Categorise for Ib<'_> {
	fn categorise(&self) -> Category {
		Category::SequenceBatch
	}
}

impl<'a> Ib<'a> {
	pub(crate) fn new(
		ns: NamespaceId,
		db: DatabaseId,
		tb: &'a str,
		ix: IndexId,
		start: i64,
	) -> Self {
		Self {
			__: b'/',
			_a: b'*',
			ns,
			_b: b'*',
			db,
			_c: b'*',
			tb: Cow::Borrowed(tb),
			_d: b'+',
			ix: Cow::Borrowed(ix),
			_e: b'!',
			_f: b'i',
			_g: b'b',
			start,
		}
	}

	pub(crate) fn new_range(
		ns: NamespaceId,
		db: DatabaseId,
		tb: &'a str,
		ix: IndexId,
	) -> anyhow::Result<Range<Vec<u8>>> {
		let beg = Self::new(ns, db, tb, ix, i64::MIN).encode_key()?;
		let end = Self::new(ns, db, tb, ix, i64::MAX).encode_key()?;
		Ok(beg..end)
	}
}

#[cfg(test)]
mod tests {
	use super::*;

	#[test]
	fn ib_range() {
		let ib_range = Ib::new_range(NamespaceId(1), DatabaseId(2), "testtb", IndexId(3)).unwrap();
		assert_eq!(
			ib_range.start,
			b"/*\x00\x00\x00\x01*\x00\x00\x00\x02*testtb\0+\0\0\0\x03!ib\0\0\0\0\0\0\0\0"
		);
		assert_eq!(
			ib_range.end,
			b"/*\x00\x00\x00\x01*\x00\x00\x00\x02*testtb\0+\0\0\0\x03!ib\xff\xff\xff\xff\xff\xff\xff\xff"
		);
	}
}<|MERGE_RESOLUTION|>--- conflicted
+++ resolved
@@ -50,11 +50,7 @@
 	_c: u8,
 	pub tb: Cow<'a, str>,
 	_d: u8,
-<<<<<<< HEAD
-	pub ix: Cow<'a, str>,
-=======
 	pub ix: IndexId,
->>>>>>> 7a5669ee
 	_e: u8,
 	_f: u8,
 	_g: u8,
@@ -86,7 +82,7 @@
 			_c: b'*',
 			tb: Cow::Borrowed(tb),
 			_d: b'+',
-			ix: Cow::Borrowed(ix),
+			ix,
 			_e: b'!',
 			_f: b'i',
 			_g: b'b',
