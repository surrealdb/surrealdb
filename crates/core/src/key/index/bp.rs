//! Stores BTree nodes for postings
<<<<<<< HEAD
use crate::catalog::{DatabaseId, NamespaceId};
=======
use crate::idx::trees::btree::BState;
>>>>>>> 6559e1b5
use crate::idx::trees::store::NodeId;
use crate::key::category::Categorise;
use crate::key::category::Category;
use crate::kvs::KVKey;

use serde::{Deserialize, Serialize};

#[derive(Clone, Debug, Eq, PartialEq, PartialOrd, Serialize, Deserialize)]
pub(crate) struct BpRoot<'a> {
	__: u8,
	_a: u8,
	pub ns: NamespaceId,
	_b: u8,
	pub db: DatabaseId,
	_c: u8,
	pub tb: &'a str,
	_d: u8,
	pub ix: &'a str,
	_e: u8,
	_f: u8,
	_g: u8,
}

impl Categorise for BpRoot<'_> {
	fn categorise(&self) -> Category {
		Category::IndexBTreeNodePostings
	}
}

impl KVKey for BpRoot<'_> {
	type ValueType = BState;
}

impl<'a> BpRoot<'a> {
	pub fn new(ns: &'a str, db: &'a str, tb: &'a str, ix: &'a str) -> Self {
		Self {
			__: b'/',
			_a: b'*',
			ns,
			_b: b'*',
			db,
			_c: b'*',
			tb,
			_d: b'+',
			ix,
			_e: b'!',
			_f: b'b',
			_g: b'p',
		}
	}
}

#[derive(Clone, Debug, Eq, PartialEq, PartialOrd, Serialize, Deserialize)]
pub(crate) struct Bp<'a> {
	__: u8,
	_a: u8,
	pub ns: &'a str,
	_b: u8,
	pub db: &'a str,
	_c: u8,
	pub tb: &'a str,
	_d: u8,
	pub ix: &'a str,
	_e: u8,
	_f: u8,
	_g: u8,
	pub node_id: NodeId,
}

impl Categorise for Bp<'_> {
	fn categorise(&self) -> Category {
		Category::IndexBTreeNodePostings
	}
}

impl KVKey for Bp<'_> {
	type ValueType = BState;
}

impl<'a> Bp<'a> {
<<<<<<< HEAD
	pub fn new(
		ns: NamespaceId,
		db: DatabaseId,
		tb: &'a str,
		ix: &'a str,
		node_id: Option<NodeId>,
	) -> Self {
=======
	pub fn new(ns: &'a str, db: &'a str, tb: &'a str, ix: &'a str, node_id: NodeId) -> Self {
>>>>>>> 6559e1b5
		Self {
			__: b'/',
			_a: b'*',
			ns,
			_b: b'*',
			db,
			_c: b'*',
			tb,
			_d: b'+',
			ix,
			_e: b'!',
			_f: b'b',
			_g: b'p',
			node_id,
		}
	}
}

#[cfg(test)]
mod tests {
	use super::*;
<<<<<<< HEAD
	use crate::kvs::{KeyDecode, KeyEncode};
=======

	#[test]
	fn root() {
		let val = BpRoot::new("testns", "testdb", "testtb", "testix");
		let enc = BpRoot::encode_key(&val).unwrap();
		assert_eq!(enc, b"/*testns\0*testdb\0*testtb\0+testix\0!bp");
	}

>>>>>>> 6559e1b5
	#[test]
	fn key() {
		#[rustfmt::skip]
		let val = Bp::new(
			NamespaceId(1),
			DatabaseId(2),
			"testtb",
			"testix",
			7
		);
<<<<<<< HEAD
		let enc = Bp::encode(&val).unwrap();
		assert_eq!(enc, b"/*1\0*2\0*testtb\0+testix\0!bp\x01\0\0\0\0\0\0\0\x07");

		let dec = Bp::decode(&enc).unwrap();
		assert_eq!(val, dec);
=======
		let enc = Bp::encode_key(&val).unwrap();
		assert_eq!(enc, b"/*testns\0*testdb\0*testtb\0+testix\0!bp\0\0\0\0\0\0\0\x07");
>>>>>>> 6559e1b5
	}
}<|MERGE_RESOLUTION|>--- conflicted
+++ resolved
@@ -1,9 +1,5 @@
 //! Stores BTree nodes for postings
-<<<<<<< HEAD
-use crate::catalog::{DatabaseId, NamespaceId};
-=======
 use crate::idx::trees::btree::BState;
->>>>>>> 6559e1b5
 use crate::idx::trees::store::NodeId;
 use crate::key::category::Categorise;
 use crate::key::category::Category;
@@ -15,9 +11,9 @@
 pub(crate) struct BpRoot<'a> {
 	__: u8,
 	_a: u8,
-	pub ns: NamespaceId,
+	pub ns: &'a str,
 	_b: u8,
-	pub db: DatabaseId,
+	pub db: &'a str,
 	_c: u8,
 	pub tb: &'a str,
 	_d: u8,
@@ -84,17 +80,7 @@
 }
 
 impl<'a> Bp<'a> {
-<<<<<<< HEAD
-	pub fn new(
-		ns: NamespaceId,
-		db: DatabaseId,
-		tb: &'a str,
-		ix: &'a str,
-		node_id: Option<NodeId>,
-	) -> Self {
-=======
 	pub fn new(ns: &'a str, db: &'a str, tb: &'a str, ix: &'a str, node_id: NodeId) -> Self {
->>>>>>> 6559e1b5
 		Self {
 			__: b'/',
 			_a: b'*',
@@ -116,9 +102,6 @@
 #[cfg(test)]
 mod tests {
 	use super::*;
-<<<<<<< HEAD
-	use crate::kvs::{KeyDecode, KeyEncode};
-=======
 
 	#[test]
 	fn root() {
@@ -127,26 +110,17 @@
 		assert_eq!(enc, b"/*testns\0*testdb\0*testtb\0+testix\0!bp");
 	}
 
->>>>>>> 6559e1b5
 	#[test]
 	fn key() {
 		#[rustfmt::skip]
 		let val = Bp::new(
-			NamespaceId(1),
-			DatabaseId(2),
+			"testns",
+			"testdb",
 			"testtb",
 			"testix",
 			7
 		);
-<<<<<<< HEAD
-		let enc = Bp::encode(&val).unwrap();
-		assert_eq!(enc, b"/*1\0*2\0*testtb\0+testix\0!bp\x01\0\0\0\0\0\0\0\x07");
-
-		let dec = Bp::decode(&enc).unwrap();
-		assert_eq!(val, dec);
-=======
 		let enc = Bp::encode_key(&val).unwrap();
 		assert_eq!(enc, b"/*testns\0*testdb\0*testtb\0+testix\0!bp\0\0\0\0\0\0\0\x07");
->>>>>>> 6559e1b5
 	}
 }