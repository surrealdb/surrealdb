//! Document ID Mapping Key (`Id`) for Full-Text Index
//!
//! The `Id` key stores the mapping between SurrealDB record IDs (`Thing`) and internal numeric
//! document IDs (`DocId`) used by the full-text search engine.
//!
//! ## Key Structure
//! ```no_compile
//! /*{namespace}*{database}*{table}+{index}!id{record_id}
//! ```
//!
//! ## Purpose
//! - **ID Translation**: Converts between user-facing record IDs and internal numeric document IDs
//! - **Bidirectional Mapping**: Works with `Bi` keys to provide reverse lookups
//! - **Index Efficiency**: Numeric document IDs are more efficient for internal search operations
//!
//! ## Usage in Full-Text Search
//! The `Id` key is essential for the full-text search pipeline:
//! 1. **Indexing Phase**: Record IDs are converted to document IDs using `Id` keys
//! 2. **Search Phase**: Results use document IDs internally for efficiency
//! 3. **Result Retrieval**: Document IDs are converted back to record IDs for user presentation
//!
//! ## Category
//! - **Category**: `IndexInvertedDocIds`
//! - **Domain**: Full-text search document ID mapping
//!
//! ## Integration with Document ID Lifecycle
//! 1. **ID Resolution**: When a document is indexed, its record ID is mapped to a numeric document ID
//! 2. **Storage**: The `Id` key stores: `record_id → doc_id`
//! 3. **Allocation**: If no mapping exists, a new document ID is allocated from the sequence (using `Ib` keys)
//! 4. **Reverse Mapping**: A complementary `Bi` key stores: `doc_id → record_id`
//!
//! ## Performance Characteristics
//! - **Space Efficient**: Numeric document IDs are smaller than full record IDs
//! - **Cache Friendly**: Sequential numeric IDs improve cache locality
//! - **Concurrent Safe**: Works with distributed sequence mechanism to prevent ID conflicts
//! - **Scalable**: Efficient lookups scale with the number of indexed documents
use crate::catalog::DatabaseId;
use crate::catalog::NamespaceId;
use crate::idx::docids::DocId;
use crate::key::category::{Categorise, Category};
use crate::kvs::KVKey;
use crate::val::RecordIdKey;
use serde::{Deserialize, Serialize};
use std::fmt::Debug;

#[derive(Debug, Clone, PartialEq, Serialize, Deserialize)]
pub(crate) struct Id<'a> {
	__: u8,
	_a: u8,
	pub ns: NamespaceId,
	_b: u8,
	pub db: DatabaseId,
	_c: u8,
	pub tb: &'a str,
	_d: u8,
	pub ix: &'a str,
	_e: u8,
	_f: u8,
	_g: u8,
	pub id: RecordIdKey,
}

impl KVKey for Id<'_> {
	type ValueType = DocId;
}

impl Categorise for Id<'_> {
	fn categorise(&self) -> Category {
		Category::IndexInvertedDocIds
	}
}

impl<'a> Id<'a> {
	#[cfg_attr(target_family = "wasm", allow(dead_code))]
<<<<<<< HEAD
	pub fn new(
		ns: NamespaceId,
		db: DatabaseId,
		tb: &'a str,
		ix: &'a str,
		id: crate::expr::Id,
	) -> Self {
=======
	pub fn new(ns: &'a str, db: &'a str, tb: &'a str, ix: &'a str, id: RecordIdKey) -> Self {
>>>>>>> e3245342
		Self {
			__: b'/',
			_a: b'*',
			ns,
			_b: b'*',
			db,
			_c: b'*',
			tb,
			_d: b'+',
			ix,
			_e: b'!',
			_f: b'i',
			_g: b'd',
			id,
		}
	}
}

#[cfg(test)]
mod tests {
	use super::*;

	#[test]
	fn key() {
		let val = Id::new(
			NamespaceId(1),
			DatabaseId(2),
			"testtb",
			"testix",
			RecordIdKey::from(strand!("id").to_owned()),
		);
		let enc = Id::encode_key(&val).unwrap();
		assert_eq!(
			enc,
			b"/*\x00\x00\x00\x01*\x00\x00\x00\x02*testtb\0+testix\0!id\0\0\0\x01id\0",
			"{}",
			String::from_utf8_lossy(&enc)
		);
	}
}<|MERGE_RESOLUTION|>--- conflicted
+++ resolved
@@ -72,17 +72,13 @@
 
 impl<'a> Id<'a> {
 	#[cfg_attr(target_family = "wasm", allow(dead_code))]
-<<<<<<< HEAD
 	pub fn new(
 		ns: NamespaceId,
 		db: DatabaseId,
 		tb: &'a str,
 		ix: &'a str,
-		id: crate::expr::Id,
+		id: RecordIdKey,
 	) -> Self {
-=======
-	pub fn new(ns: &'a str, db: &'a str, tb: &'a str, ix: &'a str, id: RecordIdKey) -> Self {
->>>>>>> e3245342
 		Self {
 			__: b'/',
 			_a: b'*',
