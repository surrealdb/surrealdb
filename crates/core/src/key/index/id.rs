--- conflicted
+++ resolved
@@ -42,19 +42,14 @@
 //! - **Concurrent Safe**: Works with distributed sequence mechanism to prevent
 //!   ID conflicts
 //! - **Scalable**: Efficient lookups scale with the number of indexed documents
-<<<<<<< HEAD
 use crate::catalog::DatabaseId;
 use crate::catalog::NamespaceId;
-=======
-use std::fmt::Debug;
-
-use serde::{Deserialize, Serialize};
-
->>>>>>> e517508b
 use crate::idx::docids::DocId;
 use crate::key::category::{Categorise, Category};
 use crate::kvs::KVKey;
 use crate::val::RecordIdKey;
+use serde::{Deserialize, Serialize};
+use std::fmt::Debug;
 
 #[derive(Debug, Clone, PartialEq, Serialize, Deserialize)]
 pub(crate) struct Id<'a> {
