--- conflicted
+++ resolved
@@ -15,18 +15,11 @@
 //! - Enabling proper ranking of search results based on term frequency and
 //!   document length
 //! - Providing document-specific statistics for the full-text search engine
-<<<<<<< HEAD
-use crate::catalog::DatabaseId;
-use crate::catalog::NamespaceId;
+use serde::{Deserialize, Serialize};
+
+use crate::catalog::{DatabaseId, NamespaceId};
 use crate::idx::docids::DocId;
 use crate::idx::ft::DocLength;
-
-=======
-use serde::{Deserialize, Serialize};
-
-use crate::idx::docids::DocId;
-use crate::idx::ft::DocLength;
->>>>>>> 71fad245
 use crate::key::category::{Categorise, Category};
 use crate::kvs::KVKey;
 
