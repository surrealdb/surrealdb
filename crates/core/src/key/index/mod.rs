--- conflicted
+++ resolved
@@ -28,14 +28,7 @@
 pub mod tt;
 pub mod vm;
 
-<<<<<<< HEAD
 use crate::key::category::{Categorise, Category};
-=======
-use crate::expr;
-use crate::expr::array::Array;
-use crate::key::category::Categorise;
-use crate::key::category::Category;
->>>>>>> 8207ed1b
 use crate::kvs::{KeyEncode, impl_key};
 use crate::val::{Array, RecordIdKey};
 use anyhow::Result;
@@ -109,7 +102,6 @@
 }
 
 #[derive(Clone, Debug, Eq, PartialEq, PartialOrd, Serialize, Deserialize)]
-#[non_exhaustive]
 pub struct Index<'a> {
 	__: u8,
 	_a: u8,
@@ -122,11 +114,7 @@
 	pub ix: &'a str,
 	_e: u8,
 	pub fd: Cow<'a, Array>,
-<<<<<<< HEAD
 	pub id: Option<Cow<'a, RecordIdKey>>,
-=======
-	pub id: Option<Cow<'a, expr::Id>>,
->>>>>>> 8207ed1b
 }
 impl_key!(Index<'a>);
 
@@ -143,11 +131,7 @@
 		tb: &'a str,
 		ix: &'a str,
 		fd: &'a Array,
-<<<<<<< HEAD
 		id: Option<&'a RecordIdKey>,
-=======
-		id: Option<&'a expr::Id>,
->>>>>>> 8207ed1b
 	) -> Self {
 		Self {
 			__: b'/',
