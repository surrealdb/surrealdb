--- conflicted
+++ resolved
@@ -31,19 +31,9 @@
 pub mod tt;
 pub mod vm;
 
-<<<<<<< HEAD
 use crate::key::category::{Categorise, Category};
-use crate::kvs::{KeyEncode, impl_key};
-use crate::val::{Array, RecordIdKey};
-=======
-use crate::expr;
-use crate::expr::Thing;
-use crate::expr::array::Array;
-use crate::key::category::Categorise;
-use crate::key::category::Category;
 use crate::kvs::KVKey;
-
->>>>>>> 3bd63f7b
+use crate::val::{Array, RecordId, RecordIdKey};
 use anyhow::Result;
 use serde::{Deserialize, Serialize};
 use std::borrow::Cow;
@@ -121,11 +111,7 @@
 }
 
 #[derive(Clone, Debug, Eq, PartialEq, PartialOrd, Serialize, Deserialize)]
-<<<<<<< HEAD
-pub struct Index<'a> {
-=======
 pub(crate) struct Index<'a> {
->>>>>>> 3bd63f7b
 	__: u8,
 	_a: u8,
 	pub ns: &'a str,
@@ -141,7 +127,7 @@
 }
 
 impl KVKey for Index<'_> {
-	type ValueType = Thing;
+	type ValueType = RecordId;
 }
 
 impl Categorise for Index<'_> {
