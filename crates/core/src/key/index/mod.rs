//! Index key encoding and prefixes for the KV store.
//!
//! This module defines the on-disk key layout for secondary indexes and helpers
//! to construct prefixes and full keys. Field values are serialized via
//! key::value::StoreKeyArray, which normalizes numeric values across Number
//! variants (Int/Float/Decimal) using a lexicographic encoding so that byte
//! order aligns with numeric order. As a consequence, numerically-equal values
//! (e.g., 0, 0.0, 0dec) map to identical key bytes and are treated as equal by
//! UNIQUE indexes and during scans.
//!
//! Helper functions like prefix_beg/prefix_end/prefix_ids_* build range bounds
//! for scanning the KV store. Keys are designed to be concatenation-friendly,
//! using zero-terminated components where appropriate to ensure parsers stop at
//! the correct boundaries when decoding.
pub mod all;
pub mod bc;
pub mod bd;
pub mod bf;
pub mod bi;
pub mod bk;
pub mod bl;
pub mod bo;
pub mod bp;
pub mod bs;
pub mod bt;
pub mod bu;
pub mod dc;
pub mod dl;
pub mod hd;
pub mod he;
pub mod hi;
pub mod hl;
pub mod hs;
pub mod hv;
#[cfg(not(target_family = "wasm"))]
pub mod ia;
pub mod ib;
pub mod id;
pub mod ii;
#[cfg(not(target_family = "wasm"))]
pub mod ip;
pub mod is;
pub mod td;
pub mod tt;
pub mod vm;

use std::borrow::Cow;

use anyhow::Result;
use serde::{Deserialize, Serialize};

use crate::catalog::{DatabaseId, NamespaceId};
use crate::key::category::{Categorise, Category};
use crate::key::value::StoreKeyArray;
use crate::kvs::KVKey;
use crate::val::{RecordId, RecordIdKey};

#[derive(Clone, Debug, PartialEq, PartialOrd, Serialize, Deserialize)]
struct Prefix<'a> {
	__: u8,
	_a: u8,
	pub ns: NamespaceId,
	_b: u8,
	pub db: DatabaseId,
	_c: u8,
	pub tb: &'a str,
	_d: u8,
	pub ix: &'a str,
	_e: u8,
}

impl KVKey for Prefix<'_> {
	type ValueType = Vec<u8>;
}

impl<'a> Prefix<'a> {
	fn new(ns: NamespaceId, db: DatabaseId, tb: &'a str, ix: &'a str) -> Self {
		Self {
			__: b'/',
			_a: b'*',
			ns,
			_b: b'*',
			db,
			_c: b'*',
			tb,
			_d: b'+',
			ix,
			_e: b'*',
		}
	}
}

#[derive(Clone, Debug, PartialEq, PartialOrd, Serialize, Deserialize)]
struct PrefixIds<'a> {
	__: u8,
	_a: u8,
	pub ns: NamespaceId,
	_b: u8,
	pub db: DatabaseId,
	_c: u8,
	pub tb: &'a str,
	_d: u8,
	pub ix: &'a str,
	_e: u8,
	/// Encoded index field values. Uses StoreKeyArray which normalizes numeric
	/// types (Int/Float/Decimal) into a lexicographically ordered byte form so
	/// equal numeric values compare equal in index keys.
	pub fd: Cow<'a, StoreKeyArray>,
}

impl KVKey for PrefixIds<'_> {
	type ValueType = Vec<u8>;
}

impl<'a> PrefixIds<'a> {
	fn new(
		ns: NamespaceId,
		db: DatabaseId,
		tb: &'a str,
		ix: &'a str,
		fd: &'a StoreKeyArray,
	) -> Self {
		Self {
			__: b'/',
			_a: b'*',
			ns,
			_b: b'*',
			db,
			_c: b'*',
			tb,
			_d: b'+',
			ix,
			_e: b'*',
			fd: Cow::Borrowed(fd),
		}
	}
}

#[derive(Clone, Debug, PartialEq, PartialOrd, Serialize, Deserialize)]
pub(crate) struct Index<'a> {
	__: u8,
	_a: u8,
	pub ns: NamespaceId,
	_b: u8,
	pub db: DatabaseId,
	_c: u8,
	pub tb: &'a str,
	_d: u8,
	pub ix: &'a str,
	_e: u8,
	/// Encoded index field values. Uses StoreKeyArray which normalizes numeric
	/// types (Int/Float/Decimal) into a lexicographically ordered byte form so
	/// equal numeric values compare equal in index keys.
	pub fd: Cow<'a, StoreKeyArray>,
	pub id: Option<Cow<'a, RecordIdKey>>,
}

impl KVKey for Index<'_> {
	type ValueType = RecordId;
}

impl Categorise for Index<'_> {
	fn categorise(&self) -> Category {
		Category::Index
	}
}

impl<'a> Index<'a> {
	pub fn new(
		ns: NamespaceId,
		db: DatabaseId,
		tb: &'a str,
		ix: &'a str,
		fd: &'a StoreKeyArray,
		id: Option<&'a RecordIdKey>,
	) -> Self {
		Self {
			__: b'/',
			_a: b'*',
			ns,
			_b: b'*',
			db,
			_c: b'*',
			tb,
			_d: b'+',
			ix,
			_e: b'*',
			fd: Cow::Borrowed(fd),
			id: id.map(Cow::Borrowed),
		}
	}

	fn prefix(ns: NamespaceId, db: DatabaseId, tb: &str, ix: &str) -> Result<Vec<u8>> {
		Prefix::new(ns, db, tb, ix).encode_key()
	}

	/// Start of the index keyspace: prefix + 0x00. Used as the lower bound
	/// when iterating all entries for a given index.
	pub fn prefix_beg(ns: NamespaceId, db: DatabaseId, tb: &str, ix: &str) -> Result<Vec<u8>> {
		let mut beg = Self::prefix(ns, db, tb, ix)?;
		beg.extend_from_slice(&[0x00]);
		Ok(beg)
	}

	/// End of the index keyspace: prefix + 0xFF. Used as the upper bound (exclusive)
	/// when iterating all entries for a given index.
	pub fn prefix_end(ns: NamespaceId, db: DatabaseId, tb: &str, ix: &str) -> Result<Vec<u8>> {
		let mut beg = Self::prefix(ns, db, tb, ix)?;
		beg.extend_from_slice(&[0xff]);
		Ok(beg)
	}

	/// Build the base prefix for an index including the encoded field values.
	/// Field values are encoded using StoreKeyArray which zero-terminates
	/// components so that composite keys can be parsed unambiguously.
	fn prefix_ids(
		ns: NamespaceId,
		db: DatabaseId,
		tb: &str,
		ix: &str,
		fd: &StoreKeyArray,
	) -> Result<Vec<u8>> {
		PrefixIds::new(ns, db, tb, ix, fd).encode_key()
	}

<<<<<<< HEAD
	/// Returns the smallest possible key for the given index field prefix (fd),
	/// used as the inclusive lower bound of a scan over all record ids matching
	/// that prefix. This is equivalent to prefix_ids(...) followed by a 0x00
	/// byte, so that range scans using [beg, end) style boundaries include the
	/// first key.
=======
	/// Start of the subspace for a specific set of field values: prefix_ids + 0x00.
	/// This is the lower bound when scanning all record ids matching those values.
>>>>>>> 408a7b9c
	pub fn prefix_ids_beg(
		ns: NamespaceId,
		db: DatabaseId,
		tb: &str,
		ix: &str,
		fd: &StoreKeyArray,
	) -> Result<Vec<u8>> {
		let mut beg = Self::prefix_ids(ns, db, tb, ix, fd)?;
		beg.extend_from_slice(&[0x00]);
		Ok(beg)
	}

<<<<<<< HEAD
	/// Returns the greatest possible key for the given index field prefix (fd),
	/// typically used as the exclusive upper bound of a scan over all record
	/// ids matching that prefix. This is equivalent to prefix_ids(...)
	/// followed by a 0xff byte so that range scans using [beg, end) do not
	/// include keys beyond the intended prefix.
=======
	/// End of the subspace for a specific set of field values: prefix_ids + 0xFF
	/// (exclusive upper bound).
>>>>>>> 408a7b9c
	pub fn prefix_ids_end(
		ns: NamespaceId,
		db: DatabaseId,
		tb: &str,
		ix: &str,
		fd: &StoreKeyArray,
	) -> Result<Vec<u8>> {
		let mut beg = Self::prefix_ids(ns, db, tb, ix, fd)?;
		beg.extend_from_slice(&[0xff]);
		Ok(beg)
	}

<<<<<<< HEAD
	/// Returns the smallest key within the composite index tuple identified by
	/// `fd`. For composite indexes, the last byte acts as a sentinel; setting
	/// it to 0x00 gives the inclusive lower bound when scanning for an exact
	/// composite match.
=======
	/// For composite indexes, adjust the last terminator to 0x00 to form the
	/// inclusive lower bound of the composite range. The last 0x00 ensures any
	/// following id component compares greater.
>>>>>>> 408a7b9c
	pub fn prefix_ids_composite_beg(
		ns: NamespaceId,
		db: DatabaseId,
		tb: &str,
		ix: &str,
		fd: &StoreKeyArray,
	) -> Result<Vec<u8>> {
		let mut beg = Self::prefix_ids(ns, db, tb, ix, fd)?;
		*beg.last_mut().unwrap() = 0x00;
		Ok(beg)
	}

<<<<<<< HEAD
	/// Returns the greatest key within the composite index tuple identified by
	/// `fd`. For composite indexes, the last byte acts as a sentinel; setting
	/// it to 0xff yields the exclusive upper bound for scans targeting the
	/// exact composite value.
=======
	/// For composite indexes, adjust the last terminator to 0xFF to form the
	/// exclusive upper bound of the composite range.
>>>>>>> 408a7b9c
	pub fn prefix_ids_composite_end(
		ns: NamespaceId,
		db: DatabaseId,
		tb: &str,
		ix: &str,
		fd: &StoreKeyArray,
	) -> Result<Vec<u8>> {
		let mut beg = Self::prefix_ids(ns, db, tb, ix, fd)?;
		*beg.last_mut().unwrap() = 0xff;
		Ok(beg)
	}
}

#[cfg(test)]
mod tests {
	use super::*;
	use crate::val::Array;

	#[test]
	fn key() {
		#[rustfmt::skip]
		let fd: Array = vec!["testfd1", "testfd2"].into();
		let fd = fd.into();
		let id = RecordIdKey::String("testid".to_owned());
		let val = Index::new(NamespaceId(1), DatabaseId(2), "testtb", "testix", &fd, Some(&id));
		let enc = Index::encode_key(&val).unwrap();
		assert_eq!(
			enc,
			b"/*\x00\x00\x00\x01*\x00\x00\x00\x02*testtb\0+testix\0*\0\0\0\x04testfd1\0\0\0\0\x04testfd2\0\x01\x01\0\0\0\x01testid\0"
		);
	}

	#[test]
	fn key_none() {
		let fd: Array = vec!["testfd1", "testfd2"].into();
		let fd = fd.into();
		let val = Index::new(NamespaceId(1), DatabaseId(2), "testtb", "testix", &fd, None);
		let enc = Index::encode_key(&val).unwrap();
		assert_eq!(
			enc,
			b"/*\x00\x00\x00\x01*\x00\x00\x00\x02*testtb\0+testix\0*\0\0\0\x04testfd1\0\0\0\0\x04testfd2\0\x01\0"
		);
	}

	#[test]
	fn check_composite() {
		let fd: Array = vec!["testfd1"].into();
		let fd = fd.into();

		let enc =
			Index::prefix_ids_composite_beg(NamespaceId(1), DatabaseId(2), "testtb", "testix", &fd)
				.unwrap();
		assert_eq!(
			enc,
			b"/*\x00\x00\x00\x01*\x00\x00\x00\x02*testtb\0+testix\0*\0\0\0\x04testfd1\0\x00"
		);

		let enc =
			Index::prefix_ids_composite_end(NamespaceId(1), DatabaseId(2), "testtb", "testix", &fd)
				.unwrap();
		assert_eq!(
			enc,
			b"/*\x00\x00\x00\x01*\x00\x00\x00\x02*testtb\0+testix\0*\0\0\0\x04testfd1\0\xff"
		);
	}
}<|MERGE_RESOLUTION|>--- conflicted
+++ resolved
@@ -223,16 +223,11 @@
 		PrefixIds::new(ns, db, tb, ix, fd).encode_key()
 	}
 
-<<<<<<< HEAD
 	/// Returns the smallest possible key for the given index field prefix (fd),
 	/// used as the inclusive lower bound of a scan over all record ids matching
 	/// that prefix. This is equivalent to prefix_ids(...) followed by a 0x00
 	/// byte, so that range scans using [beg, end) style boundaries include the
 	/// first key.
-=======
-	/// Start of the subspace for a specific set of field values: prefix_ids + 0x00.
-	/// This is the lower bound when scanning all record ids matching those values.
->>>>>>> 408a7b9c
 	pub fn prefix_ids_beg(
 		ns: NamespaceId,
 		db: DatabaseId,
@@ -245,16 +240,11 @@
 		Ok(beg)
 	}
 
-<<<<<<< HEAD
 	/// Returns the greatest possible key for the given index field prefix (fd),
 	/// typically used as the exclusive upper bound of a scan over all record
 	/// ids matching that prefix. This is equivalent to prefix_ids(...)
 	/// followed by a 0xff byte so that range scans using [beg, end) do not
 	/// include keys beyond the intended prefix.
-=======
-	/// End of the subspace for a specific set of field values: prefix_ids + 0xFF
-	/// (exclusive upper bound).
->>>>>>> 408a7b9c
 	pub fn prefix_ids_end(
 		ns: NamespaceId,
 		db: DatabaseId,
@@ -267,16 +257,10 @@
 		Ok(beg)
 	}
 
-<<<<<<< HEAD
 	/// Returns the smallest key within the composite index tuple identified by
 	/// `fd`. For composite indexes, the last byte acts as a sentinel; setting
 	/// it to 0x00 gives the inclusive lower bound when scanning for an exact
 	/// composite match.
-=======
-	/// For composite indexes, adjust the last terminator to 0x00 to form the
-	/// inclusive lower bound of the composite range. The last 0x00 ensures any
-	/// following id component compares greater.
->>>>>>> 408a7b9c
 	pub fn prefix_ids_composite_beg(
 		ns: NamespaceId,
 		db: DatabaseId,
@@ -289,15 +273,10 @@
 		Ok(beg)
 	}
 
-<<<<<<< HEAD
 	/// Returns the greatest key within the composite index tuple identified by
 	/// `fd`. For composite indexes, the last byte acts as a sentinel; setting
 	/// it to 0xff yields the exclusive upper bound for scans targeting the
 	/// exact composite value.
-=======
-	/// For composite indexes, adjust the last terminator to 0xFF to form the
-	/// exclusive upper bound of the composite range.
->>>>>>> 408a7b9c
 	pub fn prefix_ids_composite_end(
 		ns: NamespaceId,
 		db: DatabaseId,
