//! Stores doc keys for doc_ids
<<<<<<< HEAD
use crate::catalog::{DatabaseId, NamespaceId};
use crate::idx::trees::store::NodeId;
=======
use crate::expr::Thing;
use crate::idx::docids::DocId;
>>>>>>> 6559e1b5
use crate::key::category::Categorise;
use crate::key::category::Category;
use crate::kvs::KVKey;

use serde::{Deserialize, Serialize};

/// Id inverted. DocId -> Thing
#[derive(Clone, Debug, Eq, PartialEq, PartialOrd, Serialize, Deserialize)]
pub(crate) struct Bi<'a> {
	__: u8,
	_a: u8,
	pub ns: NamespaceId,
	_b: u8,
	pub db: DatabaseId,
	_c: u8,
	pub tb: &'a str,
	_d: u8,
	pub ix: &'a str,
	_e: u8,
	_f: u8,
	_g: u8,
	pub id: DocId,
}

impl KVKey for Bi<'_> {
	type ValueType = Thing;
}

impl Categorise for Bi<'_> {
	fn categorise(&self) -> Category {
		Category::IndexDocKeys
	}
}

impl<'a> Bi<'a> {
<<<<<<< HEAD
	pub fn new(ns: NamespaceId, db: DatabaseId, tb: &'a str, ix: &'a str, node_id: NodeId) -> Self {
=======
	pub fn new(ns: &'a str, db: &'a str, tb: &'a str, ix: &'a str, id: DocId) -> Self {
>>>>>>> 6559e1b5
		Bi {
			__: b'/',
			_a: b'*',
			ns,
			_b: b'*',
			db,
			_c: b'*',
			tb,
			_d: b'+',
			ix,
			_e: b'!',
			_f: b'b',
			_g: b'i',
			id,
		}
	}
}

#[cfg(test)]
mod tests {
	use super::*;
<<<<<<< HEAD
	use crate::kvs::{KeyDecode, KeyEncode};
=======
>>>>>>> 6559e1b5

	#[test]
	fn key() {
		#[rustfmt::skip]
		let val = Bi::new(
			NamespaceId(1),
			DatabaseId(2),
			"testtb",
			"testix",
			7
		);
		let enc = Bi::encode_key(&val).unwrap();
		assert_eq!(enc, b"/*testns\0*testdb\0*testtb\0+testix\0!bi\0\0\0\0\0\0\0\x07");
	}
}<|MERGE_RESOLUTION|>--- conflicted
+++ resolved
@@ -1,11 +1,6 @@
 //! Stores doc keys for doc_ids
-<<<<<<< HEAD
-use crate::catalog::{DatabaseId, NamespaceId};
-use crate::idx::trees::store::NodeId;
-=======
 use crate::expr::Thing;
 use crate::idx::docids::DocId;
->>>>>>> 6559e1b5
 use crate::key::category::Categorise;
 use crate::key::category::Category;
 use crate::kvs::KVKey;
@@ -17,9 +12,9 @@
 pub(crate) struct Bi<'a> {
 	__: u8,
 	_a: u8,
-	pub ns: NamespaceId,
+	pub ns: &'a str,
 	_b: u8,
-	pub db: DatabaseId,
+	pub db: &'a str,
 	_c: u8,
 	pub tb: &'a str,
 	_d: u8,
@@ -41,11 +36,7 @@
 }
 
 impl<'a> Bi<'a> {
-<<<<<<< HEAD
-	pub fn new(ns: NamespaceId, db: DatabaseId, tb: &'a str, ix: &'a str, node_id: NodeId) -> Self {
-=======
 	pub fn new(ns: &'a str, db: &'a str, tb: &'a str, ix: &'a str, id: DocId) -> Self {
->>>>>>> 6559e1b5
 		Bi {
 			__: b'/',
 			_a: b'*',
@@ -67,17 +58,13 @@
 #[cfg(test)]
 mod tests {
 	use super::*;
-<<<<<<< HEAD
-	use crate::kvs::{KeyDecode, KeyEncode};
-=======
->>>>>>> 6559e1b5
 
 	#[test]
 	fn key() {
 		#[rustfmt::skip]
 		let val = Bi::new(
-			NamespaceId(1),
-			DatabaseId(2),
+			"testns",
+			"testdb",
 			"testtb",
 			"testix",
 			7
