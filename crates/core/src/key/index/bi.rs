//! Stores doc keys for doc_ids
use crate::expr::Thing;
use crate::idx::docids::DocId;
<<<<<<< HEAD
use crate::key::category::{Categorise, Category};
use crate::kvs::impl_key;
=======
use crate::key::category::Categorise;
use crate::key::category::Category;
use crate::kvs::KVKey;

>>>>>>> 3bd63f7b
use serde::{Deserialize, Serialize};

/// Id inverted. DocId -> Thing
#[derive(Clone, Debug, Eq, PartialEq, PartialOrd, Serialize, Deserialize)]
pub(crate) struct Bi<'a> {
	__: u8,
	_a: u8,
	pub ns: &'a str,
	_b: u8,
	pub db: &'a str,
	_c: u8,
	pub tb: &'a str,
	_d: u8,
	pub ix: &'a str,
	_e: u8,
	_f: u8,
	_g: u8,
	pub id: DocId,
}

impl KVKey for Bi<'_> {
	type ValueType = Thing;
}

impl Categorise for Bi<'_> {
	fn categorise(&self) -> Category {
		Category::IndexDocKeys
	}
}

impl<'a> Bi<'a> {
	pub fn new(ns: &'a str, db: &'a str, tb: &'a str, ix: &'a str, id: DocId) -> Self {
		Bi {
			__: b'/',
			_a: b'*',
			ns,
			_b: b'*',
			db,
			_c: b'*',
			tb,
			_d: b'+',
			ix,
			_e: b'!',
			_f: b'b',
			_g: b'i',
			id,
		}
	}
}

#[cfg(test)]
mod tests {
	use super::*;

	#[test]
	fn key() {
		#[rustfmt::skip]
		let val = Bi::new(
			"testns",
			"testdb",
			"testtb",
			"testix",
			7
		);
		let enc = Bi::encode_key(&val).unwrap();
		assert_eq!(enc, b"/*testns\0*testdb\0*testtb\0+testix\0!bi\0\0\0\0\0\0\0\x07");
	}
}<|MERGE_RESOLUTION|>--- conflicted
+++ resolved
@@ -1,15 +1,8 @@
 //! Stores doc keys for doc_ids
-use crate::expr::Thing;
 use crate::idx::docids::DocId;
-<<<<<<< HEAD
 use crate::key::category::{Categorise, Category};
-use crate::kvs::impl_key;
-=======
-use crate::key::category::Categorise;
-use crate::key::category::Category;
 use crate::kvs::KVKey;
-
->>>>>>> 3bd63f7b
+use crate::val::RecordId;
 use serde::{Deserialize, Serialize};
 
 /// Id inverted. DocId -> Thing
@@ -31,7 +24,7 @@
 }
 
 impl KVKey for Bi<'_> {
-	type ValueType = Thing;
+	type ValueType = RecordId;
 }
 
 impl Categorise for Bi<'_> {
