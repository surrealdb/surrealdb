//! Store and chunked layers of an HNSW index
use std::borrow::Cow;
use std::fmt::Debug;

use storekey::{BorrowDecode, Encode};

<<<<<<< HEAD
use crate::catalog::{DatabaseId, NamespaceId};
use crate::kvs::impl_kv_key_storekey;
=======
use crate::catalog::{DatabaseId, IndexId, NamespaceId};
use crate::kvs::KVKey;
>>>>>>> 7a5669ee

#[derive(Debug, Clone, PartialEq, Encode, BorrowDecode)]
pub(crate) struct Hl<'a> {
	__: u8,
	_a: u8,
	pub ns: NamespaceId,
	_b: u8,
	pub db: DatabaseId,
	_c: u8,
	pub tb: Cow<'a, str>,
	_d: u8,
<<<<<<< HEAD
	pub ix: Cow<'a, str>,
=======
	pub ix: IndexId,
>>>>>>> 7a5669ee
	_e: u8,
	_f: u8,
	_g: u8,
	pub layer: u16,
	pub chunk: u32,
}

impl_kv_key_storekey!(Hl<'_> => Vec<u8>);

impl<'a> Hl<'a> {
	pub fn new(
		ns: NamespaceId,
		db: DatabaseId,
		tb: &'a str,
		ix: IndexId,
		layer: u16,
		chunk: u32,
	) -> Self {
		Self {
			__: b'/',
			_a: b'*',
			ns,
			_b: b'*',
			db,
			_c: b'*',
			tb: Cow::Borrowed(tb),
			_d: b'+',
			ix: Cow::Borrowed(ix),
			_e: b'!',
			_f: b'h',
			_g: b'l',
			layer,
			chunk,
		}
	}
}

#[cfg(test)]
mod tests {
	use super::*;
	use crate::kvs::KVKey;

	#[test]
	fn key() {
		let val = Hl::new(NamespaceId(1), DatabaseId(2), "testtb", IndexId(3), 7, 8);
		let enc = Hl::encode_key(&val).unwrap();
		assert_eq!(
			enc,
			b"/*\x00\x00\x00\x01*\x00\x00\x00\x02*testtb\0+\0\0\0\x03!hl\0\x07\0\0\0\x08",
			"{}",
			String::from_utf8_lossy(&enc)
		);
	}
}<|MERGE_RESOLUTION|>--- conflicted
+++ resolved
@@ -4,13 +4,9 @@
 
 use storekey::{BorrowDecode, Encode};
 
-<<<<<<< HEAD
 use crate::catalog::{DatabaseId, NamespaceId};
 use crate::kvs::impl_kv_key_storekey;
-=======
 use crate::catalog::{DatabaseId, IndexId, NamespaceId};
-use crate::kvs::KVKey;
->>>>>>> 7a5669ee
 
 #[derive(Debug, Clone, PartialEq, Encode, BorrowDecode)]
 pub(crate) struct Hl<'a> {
@@ -22,11 +18,7 @@
 	_c: u8,
 	pub tb: Cow<'a, str>,
 	_d: u8,
-<<<<<<< HEAD
-	pub ix: Cow<'a, str>,
-=======
 	pub ix: IndexId,
->>>>>>> 7a5669ee
 	_e: u8,
 	_f: u8,
 	_g: u8,
@@ -54,7 +46,7 @@
 			_c: b'*',
 			tb: Cow::Borrowed(tb),
 			_d: b'+',
-			ix: Cow::Borrowed(ix),
+			ix,
 			_e: b'!',
 			_f: b'h',
 			_g: b'l',
