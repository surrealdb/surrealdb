--- conflicted
+++ resolved
@@ -37,11 +37,7 @@
 	_c: u8,
 	pub tb: Cow<'a, str>,
 	_d: u8,
-<<<<<<< HEAD
-	pub ix: Cow<'a, str>,
-=======
 	pub ix: IndexId,
->>>>>>> 7a5669ee
 	_e: u8,
 	_f: u8,
 	_g: u8,
@@ -98,7 +94,7 @@
 			_c: b'*',
 			tb: Cow::Borrowed(tb),
 			_d: b'+',
-			ix: Cow::Borrowed(ix),
+			ix,
 			_e: b'!',
 			_f: b't',
 			_g: b't',
@@ -184,11 +180,7 @@
 	_c: u8,
 	pub tb: Cow<'a, str>,
 	_d: u8,
-<<<<<<< HEAD
-	pub ix: Cow<'a, str>,
-=======
 	pub ix: IndexId,
->>>>>>> 7a5669ee
 	_e: u8,
 	_f: u8,
 	_g: u8,
@@ -208,7 +200,7 @@
 			_c: b'*',
 			tb: Cow::Borrowed(tb),
 			_d: b'+',
-			ix: Cow::Borrowed(ix),
+			ix,
 			_e: b'!',
 			_f: b't',
 			_g: b't',
@@ -227,11 +219,7 @@
 	_c: u8,
 	pub tb: Cow<'a, str>,
 	_d: u8,
-<<<<<<< HEAD
-	pub ix: Cow<'a, str>,
-=======
 	pub ix: IndexId,
->>>>>>> 7a5669ee
 	_e: u8,
 	_f: u8,
 	_g: u8,
@@ -276,11 +264,7 @@
 			true,
 		);
 		let enc = Tt::encode_key(&val).unwrap();
-<<<<<<< HEAD
-		assert_eq!(enc, b"/*\x00\x00\x00\x01*\x00\x00\x00\x02*testtb\0+testix\0!ttterm\0\0\0\0\0\0\0\0\x81\0\0\0\0\0\0\0\0\0\0\0\0\0\0\0\x01\0\0\0\0\0\0\0\0\0\0\0\0\0\0\0\x02\x03");
-=======
-		assert_eq!(enc, b"/*\x00\x00\x00\x01*\x00\x00\x00\x02*testtb\0+\0\0\0\x03!ttterm\0\0\0\0\0\0\0\0\x81\0\0\0\0\0\0\0\0\0\0\0\0\0\0\0\x01\0\0\0\0\0\0\0\0\0\0\0\0\0\0\0\x02\x01");
->>>>>>> 7a5669ee
+		assert_eq!(enc, b"/*\x00\x00\x00\x01*\x00\x00\x00\x02*testtb\0+\0\0\0\x03!ttterm\0\0\0\0\0\0\0\0\x81\0\0\0\0\0\0\0\0\0\0\0\0\0\0\0\x01\0\0\0\0\0\0\0\0\0\0\0\0\0\0\0\x02\x03");
 	}
 
 	#[test]
