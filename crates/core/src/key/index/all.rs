--- conflicted
+++ resolved
@@ -1,10 +1,7 @@
 //! Stores the key prefix for all keys under an index
-<<<<<<< HEAD
-use crate::catalog::{DatabaseId, NamespaceId};
-=======
 use serde::{Deserialize, Serialize};
 
->>>>>>> 71fad245
+use crate::catalog::{DatabaseId, NamespaceId};
 use crate::key::category::{Categorise, Category};
 use crate::kvs::KVKey;
 
