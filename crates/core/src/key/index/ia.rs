//! Store appended records for concurrent index building
<<<<<<< HEAD
use crate::kvs::index::Appending;
use crate::{
	catalog::{DatabaseId, NamespaceId},
	kvs::KVKey,
};
use serde::{Deserialize, Serialize};
use std::fmt::Debug;
=======
use std::fmt::Debug;

use serde::{Deserialize, Serialize};

use crate::kvs::KVKey;
use crate::kvs::index::Appending;
>>>>>>> e517508b

#[derive(Debug, Clone, PartialEq, Serialize, Deserialize)]
pub(crate) struct Ia<'a> {
	__: u8,
	_a: u8,
	pub ns: NamespaceId,
	_b: u8,
	pub db: DatabaseId,
	_c: u8,
	pub tb: &'a str,
	_d: u8,
	pub ix: &'a str,
	_e: u8,
	_f: u8,
	_g: u8,
	pub i: u32,
}

impl KVKey for Ia<'_> {
	type ValueType = Appending;
}

impl<'a> Ia<'a> {
	pub fn new(ns: NamespaceId, db: DatabaseId, tb: &'a str, ix: &'a str, i: u32) -> Self {
		Self {
			__: b'/',
			_a: b'*',
			ns,
			_b: b'*',
			db,
			_c: b'*',
			tb,
			_d: b'+',
			ix,
			_e: b'!',
			_f: b'i',
			_g: b'a',
			i,
		}
	}
}

#[cfg(test)]
mod tests {
	use super::*;

	#[test]
	fn key() {
		let val = Ia::new(NamespaceId(1), DatabaseId(2), "testtb", "testix", 1);
		let enc = Ia::encode_key(&val).unwrap();
		assert_eq!(
			enc,
			b"/*\x00\x00\x00\x01*\x00\x00\x00\x02*testtb\0+testix\0!ia\x00\x00\x00\x01",
			"{}",
			String::from_utf8_lossy(&enc)
		);
	}
}<|MERGE_RESOLUTION|>--- conflicted
+++ resolved
@@ -1,20 +1,9 @@
 //! Store appended records for concurrent index building
-<<<<<<< HEAD
+use crate::catalog::{DatabaseId, NamespaceId};
+use crate::kvs::KVKey;
 use crate::kvs::index::Appending;
-use crate::{
-	catalog::{DatabaseId, NamespaceId},
-	kvs::KVKey,
-};
 use serde::{Deserialize, Serialize};
 use std::fmt::Debug;
-=======
-use std::fmt::Debug;
-
-use serde::{Deserialize, Serialize};
-
-use crate::kvs::KVKey;
-use crate::kvs::index::Appending;
->>>>>>> e517508b
 
 #[derive(Debug, Clone, PartialEq, Serialize, Deserialize)]
 pub(crate) struct Ia<'a> {
