//! Stores Things of an HNSW index
<<<<<<< HEAD
use crate::kvs::impl_key;
use crate::val::RecordIdKey;
=======
use crate::expr::Id;
use crate::kvs::KVKey;

>>>>>>> 3bd63f7b
use serde::{Deserialize, Serialize};

#[derive(Clone, Debug, Eq, PartialEq, PartialOrd, Serialize, Deserialize)]
pub(crate) struct Hi<'a> {
	__: u8,
	_a: u8,
	pub ns: &'a str,
	_b: u8,
	pub db: &'a str,
	_c: u8,
	pub tb: &'a str,
	_d: u8,
	pub ix: &'a str,
	_e: u8,
	_f: u8,
	_g: u8,
	pub id: RecordIdKey,
}

impl KVKey for Hi<'_> {
	type ValueType = u64;
}

impl<'a> Hi<'a> {
	pub fn new(ns: &'a str, db: &'a str, tb: &'a str, ix: &'a str, id: RecordIdKey) -> Self {
		Self {
			__: b'/',
			_a: b'*',
			ns,
			_b: b'*',
			db,
			_c: b'*',
			tb,
			_d: b'+',
			ix,
			_e: b'!',
			_f: b'h',
			_g: b'i',
			id,
		}
	}
}

#[cfg(test)]
mod tests {
	use super::*;

	#[test]
	fn key() {
<<<<<<< HEAD
		use super::*;
		let val = Hi::new(
			"testns",
			"testdb",
			"testtb",
			"testix",
			RecordIdKey::String("testid".to_string()),
		);
		let enc = Hi::encode(&val).unwrap();
=======
		let val = Hi::new("testns", "testdb", "testtb", "testix", Id::String("testid".to_string()));
		let enc = Hi::encode_key(&val).unwrap();
>>>>>>> 3bd63f7b
		assert_eq!(
			enc,
			b"/*testns\0*testdb\0*testtb\0+testix\0!hi\0\0\0\x01testid\0",
			"{}",
			String::from_utf8_lossy(&enc)
		);
	}
}<|MERGE_RESOLUTION|>--- conflicted
+++ resolved
@@ -1,12 +1,6 @@
 //! Stores Things of an HNSW index
-<<<<<<< HEAD
-use crate::kvs::impl_key;
+use crate::kvs::KVKey;
 use crate::val::RecordIdKey;
-=======
-use crate::expr::Id;
-use crate::kvs::KVKey;
-
->>>>>>> 3bd63f7b
 use serde::{Deserialize, Serialize};
 
 #[derive(Clone, Debug, Eq, PartialEq, PartialOrd, Serialize, Deserialize)]
@@ -52,11 +46,9 @@
 
 #[cfg(test)]
 mod tests {
-	use super::*;
 
 	#[test]
 	fn key() {
-<<<<<<< HEAD
 		use super::*;
 		let val = Hi::new(
 			"testns",
@@ -65,11 +57,7 @@
 			"testix",
 			RecordIdKey::String("testid".to_string()),
 		);
-		let enc = Hi::encode(&val).unwrap();
-=======
-		let val = Hi::new("testns", "testdb", "testtb", "testix", Id::String("testid".to_string()));
 		let enc = Hi::encode_key(&val).unwrap();
->>>>>>> 3bd63f7b
 		assert_eq!(
 			enc,
 			b"/*testns\0*testdb\0*testtb\0+testix\0!hi\0\0\0\x01testid\0",
