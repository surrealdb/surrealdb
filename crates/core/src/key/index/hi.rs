--- conflicted
+++ resolved
@@ -2,14 +2,8 @@
 use std::borrow::Cow;
 use storekey::{BorrowDecode, Encode};
 
-<<<<<<< HEAD
-use crate::catalog::{DatabaseId, NamespaceId};
-use crate::val::{IndexFormat, RecordIdKey};
-=======
 use crate::catalog::{DatabaseId, IndexId, NamespaceId};
-use crate::kvs::KVKey;
 use crate::val::RecordIdKey;
->>>>>>> 7a5669ee
 
 #[derive(Clone, Debug, Eq, PartialEq, PartialOrd, Encode, BorrowDecode)]
 #[storekey(format = "IndexFormat")]
@@ -22,11 +16,7 @@
 	_c: u8,
 	pub tb: Cow<'a, str>,
 	_d: u8,
-<<<<<<< HEAD
-	pub ix: Cow<'a, str>,
-=======
 	pub ix: IndexId,
->>>>>>> 7a5669ee
 	_e: u8,
 	_f: u8,
 	_g: u8,
@@ -52,7 +42,7 @@
 			_c: b'*',
 			tb: Cow::Borrowed(tb),
 			_d: b'+',
-			ix: Cow::Borrowed(ix),
+			ix,
 			_e: b'!',
 			_f: b'h',
 			_g: b'i',
@@ -78,11 +68,7 @@
 		let enc = Hi::encode_key(&val).unwrap();
 		assert_eq!(
 			enc,
-<<<<<<< HEAD
-			b"/*\x00\x00\x00\x01*\x00\x00\x00\x02*testtb\0+testix\0!hi\x03testid\0",
-=======
-			b"/*\x00\x00\x00\x01*\x00\x00\x00\x02*testtb\0+\0\0\0\x03!hi\0\0\0\x01testid\0",
->>>>>>> 7a5669ee
+			b"/*\x00\x00\x00\x01*\x00\x00\x00\x02*testtb\0+\0\0\0\x03\0!hi\x03testid\0",
 			"{}",
 			String::from_utf8_lossy(&enc)
 		);
