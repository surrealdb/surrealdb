--- conflicted
+++ resolved
@@ -1,10 +1,6 @@
 //! Stores Things of an HNSW index
-<<<<<<< HEAD
 use crate::catalog::DatabaseId;
 use crate::catalog::NamespaceId;
-use crate::expr::Id;
-=======
->>>>>>> e3245342
 use crate::kvs::KVKey;
 use crate::val::RecordIdKey;
 use serde::{Deserialize, Serialize};
@@ -31,11 +27,7 @@
 }
 
 impl<'a> Hi<'a> {
-<<<<<<< HEAD
-	pub fn new(ns: NamespaceId, db: DatabaseId, tb: &'a str, ix: &'a str, id: Id) -> Self {
-=======
-	pub fn new(ns: &'a str, db: &'a str, tb: &'a str, ix: &'a str, id: RecordIdKey) -> Self {
->>>>>>> e3245342
+	pub fn new(ns: NamespaceId, db: DatabaseId, tb: &'a str, ix: &'a str, id: RecordIdKey) -> Self {
 		Self {
 			__: b'/',
 			_a: b'*',
@@ -56,25 +48,16 @@
 
 #[cfg(test)]
 mod tests {
+	use super::*;
 
 	#[test]
 	fn key() {
-<<<<<<< HEAD
 		let val = Hi::new(
 			NamespaceId(1),
 			DatabaseId(2),
 			"testtb",
 			"testix",
-			Id::String("testid".to_string()),
-=======
-		use super::*;
-		let val = Hi::new(
-			"testns",
-			"testdb",
-			"testtb",
-			"testix",
 			RecordIdKey::String("testid".to_string()),
->>>>>>> e3245342
 		);
 		let enc = Hi::encode_key(&val).unwrap();
 		assert_eq!(
