--- conflicted
+++ resolved
@@ -29,11 +29,7 @@
 }
 
 impl<'a> Ip<'a> {
-<<<<<<< HEAD
-	pub fn new(ns: NamespaceId, db: DatabaseId, tb: &'a str, ix: &'a str, id: Id) -> Self {
-=======
-	pub fn new(ns: &'a str, db: &'a str, tb: &'a str, ix: &'a str, id: RecordIdKey) -> Self {
->>>>>>> e3245342
+	pub fn new(ns: NamespaceId, db: DatabaseId, tb: &'a str, ix: &'a str, id: RecordIdKey) -> Self {
 		Self {
 			__: b'/',
 			_a: b'*',
@@ -58,18 +54,8 @@
 
 	#[test]
 	fn key() {
-<<<<<<< HEAD
 		let val =
-			Ip::new(NamespaceId(1), DatabaseId(2), "testtb", "testix", Id::from("id".to_string()));
-=======
-		let val = Ip::new(
-			"testns",
-			"testdb",
-			"testtb",
-			"testix",
-			RecordIdKey::from(strand!("id").to_owned()),
-		);
->>>>>>> e3245342
+			Ip::new(NamespaceId(1), DatabaseId(2), "testtb", "testix", RecordIdKey::String("id".to_string()));
 		let enc = Ip::encode_key(&val).unwrap();
 		assert_eq!(
 			enc,
