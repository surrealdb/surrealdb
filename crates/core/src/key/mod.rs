<<<<<<< HEAD
//! This crate defines the key structure for the key value store.
//!
//! Key struct naming conventions:
//! `XxKey` - A specific key type. eg. `/*{ns}*{db}*{tb}*{id}`
//! `XxRoot` - A root key which prefixes other keys. eg. `/*{ns}*{db}`
//! `XxRange` - Represents a start and end key. eg. `/*{ns}*{db}#\x00` or `/*{ns}*{db}#\xff`
//!
//!
//!
//! Terminology:
//! - `/`: Root identifier
//! - `*`: Path separator
//! - `!`: Configuration identifier
//!
//! - {ns}: NamespaceId
//! - {db}: DatabaseId
//! - {ns_name}: &str
//! - {db_name}: &str
//!
//! crate::key::version                  !v -> Version
//!
//! crate::key::root::all                /
//! crate::key::root::ac                 /!ac{ac}
//! crate::key::root::nd                 /!nd{nd}
//! crate::key::root::ni                 /!ni
//! crate::key::root::ns                 /!ns{ns} -> NamespaceDefinition
//! crate::key::root::us                 /!us{us}
//! crate::key::root::tl                 /!tl{tl}
//!
//! crate::key::node::all                /${nd}
//! crate::key::node::lq                 /${nd}!lq{lq}{ns}{db}
//!
//! crate::key::catalog::ns              /ns/{ns_name} -> NamespaceDefinition
//! crate::key::catalog::db              /ns/{ns_name}/db/{db_name} -> DatabaseDefinition
//! crate::key::catalog::tb              /ns/{ns_name}/db/{db_name}/tb/{tb_name} -> TableDefinition
//!
//! crate::key::root::access::all        /&{ac}
//! crate::key::root::access::gr         /&{ac}!gr{gr}
//!
//! crate::key::namespace::all           /*{ns}
//! crate::key::namespace::ac            /*{ns}!ac{ac}
//! crate::key::namespace::db            /*{ns}!db{db}
//! crate::key::namespace::di            /+{ns}!di
//! crate::key::namespace::lg            /*{ns}!lg{lg}
//! crate::key::namespace::us            /*{ns}!us{us}
//!
//! crate::key::namespace::access::all   /*{ns}&{ac}
//! crate::key::namespace::access::gr    /*{ns}&{ac}!gr{gr}
//!
//! crate::key::database::all            /*{ns}*{db}
//! crate::key::database::ac             /*{ns}*{db}!ac{ac}
//! crate::key::database::az             /*{ns}*{db}!az{az}
//! crate::key::database::bu             /*{ns}*{db}!bu{bu}
//! crate::key::database::fc             /*{ns}*{db}!fn{fc}
//! crate::key::database::ml             /*{ns}*{db}!ml{ml}{vn}
//! crate::key::database::pa             /*{ns}*{db}!pa{pa}
//! crate::key::database::sq             /*{ns}*{db}!sq{sq}
//! crate::key::database::tb             /*{ns}*{db}!tb{tb}
//! crate::key::database::ti             /+{ns}*{db}!ti
//! crate::key::database::ts             /*{ns}*{db}!ts{ts}
//! crate::key::database::us             /*{ns}*{db}!us{us}
//! crate::key::database::vs             /*{ns}*{db}!vs
//! crate::key::database::cg             /*{ns}*{db}!cg{ty}
//!
//! crate::key::database::access::all    /*{ns}*{db}&{ac}
//! crate::key::database::access::gr     /*{ns}*{db}&{ac}!gr{gr}
//!
//! crate::key::table::all               /*{ns}*{db}*{tb}
//! crate::key::table::ev                /*{ns}*{db}*{tb}!ev{ev}
//! crate::key::table::fd                /*{ns}*{db}*{tb}!fd{fd}
//! crate::key::table::ft                /*{ns}*{db}*{tb}!ft{ft}
//! crate::key::table::ix                /*{ns}*{db}*{tb}!ix{ix}
//! crate::key::table::lq                /*{ns}*{db}*{tb}!lq{lq}
//!
//! crate::key::index::all               /*{ns}*{db}*{tb}+{ix}
//! crate::key::index::bc                /*{ns}*{db}*{tb}+{ix}!bc{id}
//! crate::key::index::bd                /*{ns}*{db}*{tb}+{ix}!bd{id}
//! crate::key::index::bf                /*{ns}*{db}*{tb}+{ix}!bf{id}
//! crate::key::index::bi                /*{ns}*{db}*{tb}+{ix}!bi{id}
//! crate::key::index::bk                /*{ns}*{db}*{tb}+{ix}!bk{id}
//! crate::key::index::bl                /*{ns}*{db}*{tb}+{ix}!bl{id}
//! crate::key::index::bo                /*{ns}*{db}*{tb}+{ix}!bo{id}
//! crate::key::index::bp                /*{ns}*{db}*{tb}+{ix}!bp{id}
//! crate::key::index::bs                /*{ns}*{db}*{tb}+{ix}!bs
//! crate::key::index::bt                /*{ns}*{db}*{tb}+{ix}!bt{id}
//! crate::key::index::bu                /*{ns}*{db}*{tb}+{ix}!bu{id}
//! crate::key::index::dl                /*{ns}*{db}*{tb}+{ix}!dl{id}
//! crate::key::index::tf                /*{ns}*{db}*{tb}+{ix}!tf{term}{id}
//! crate::key::index                    /*{ns}*{db}*{tb}+{ix}*{fd}{id}
//!
//! crate::key::change::vs_key_prefix    /*{ns}*{db}#
//! crate::key::change::vs_key_suffix                *{tb}\00
//! crate::key::change::prefix           /*{ns}*{db}#
//! crate::key::change::prefix_ts        /*{ns}*{db}#{ts}
//! crate::key::change::suffix           /*{ns}*{db}#\ff
//! crate::key::change::cf               /*{ns}*{db}#{ts}*{tb}
//! crate::key::change::vs               /*{ns}*{db}#{ts}/*{ns}/*/{db}!vs*{tb}\0
//! crate::key::change::suffix_vs        /*{ns}*{db}#{ts}/*{ns}/*/{db}!vs
//!
//! crate::key::thing                    /*{ns}*{db}*{tb}*{id}
//!
//! crate::key::graph                    /*{ns}*{db}*{tb}~{id}{eg}{ft}{fk}
//! crate::key::ref                      /*{ns}*{db}*{tb}&{id}{ft}{ff}{fk}
//!
//! crate::key::sequence::st             /*{ns}*{db}*{tb}*{sq}!st{id}
//! crate::key::sequence::ba             /*{ns}*{db}*{tb}*{sq}!ba{start}
//!
pub(crate) mod catalog;
=======
//! How the keys are structured in the key value store
///
/// crate::key::version                  !v
///
/// crate::key::root::all                /
/// crate::key::root::ac                 /!ac{ac}
/// crate::key::root::nd                 /!nd{nd}
/// crate::key::root::ni                 /!ni
/// crate::key::root::ns                 /!ns{ns}
/// crate::key::root::us                 /!us{us}
/// crate::key::root::tl                 /!tl{tl}
///
/// crate::key::node::all                /${nd}
/// crate::key::node::lq                 /${nd}!lq{lq}{ns}{db}
///
/// crate::key::root::access::all        /&{ac}
/// crate::key::root::access::gr         /&{ac}!gr{gr}
///
/// crate::key::namespace::all           /*{ns}
/// crate::key::namespace::ac            /*{ns}!ac{ac}
/// crate::key::namespace::db            /*{ns}!db{db}
/// crate::key::namespace::di            /+{ns id}!di
/// crate::key::namespace::lg            /*{ns}!lg{lg}
/// crate::key::namespace::us            /*{ns}!us{us}
///
/// crate::key::namespace::access::all   /*{ns}&{ac}
/// crate::key::namespace::access::gr    /*{ns}&{ac}!gr{gr}
///
/// crate::key::database::all            /*{ns}*{db}
/// crate::key::database::ac             /*{ns}*{db}!ac{ac}
/// crate::key::database::az             /*{ns}*{db}!az{az}
/// crate::key::database::bu             /*{ns}*{db}!bu{bu}
/// crate::key::database::fc             /*{ns}*{db}!fn{fc}
/// crate::key::database::ml             /*{ns}*{db}!ml{ml}{vn}
/// crate::key::database::pa             /*{ns}*{db}!pa{pa}
/// crate::key::database::sq             /*{ns}*{db}!sq{sq}
/// crate::key::database::tb             /*{ns}*{db}!tb{tb}
/// crate::key::database::ti             /+{ns id}*{db id}!ti
/// crate::key::database::ts             /*{ns}*{db}!ts{ts}
/// crate::key::database::us             /*{ns}*{db}!us{us}
/// crate::key::database::vs             /*{ns}*{db}!vs
/// crate::key::database::cg             /*{ns}*{db}!cg{ty}
///
/// crate::key::database::access::all    /*{ns}*{db}&{ac}
/// crate::key::database::access::gr     /*{ns}*{db}&{ac}!gr{gr}
///
/// crate::key::table::all               /*{ns}*{db}*{tb}
/// crate::key::table::ev                /*{ns}*{db}*{tb}!ev{ev}
/// crate::key::table::fd                /*{ns}*{db}*{tb}!fd{fd}
/// crate::key::table::ft                /*{ns}*{db}*{tb}!ft{ft}
/// crate::key::table::ix                /*{ns}*{db}*{tb}!ix{ix}
/// crate::key::table::lq                /*{ns}*{db}*{tb}!lq{lq}
///
/// crate::key::index::all               /*{ns}*{db}*{tb}+{ix}
/// crate::key::index::bc                /*{ns}*{db}*{tb}+{ix}!bc{id}
/// crate::key::index::bd                /*{ns}*{db}*{tb}+{ix}!bd{id}
/// crate::key::index::bf                /*{ns}*{db}*{tb}+{ix}!bf{id}
/// crate::key::index::bi                /*{ns}*{db}*{tb}+{ix}!bi{id}
/// crate::key::index::bk                /*{ns}*{db}*{tb}+{ix}!bk{id}
/// crate::key::index::bl                /*{ns}*{db}*{tb}+{ix}!bl{id}
/// crate::key::index::bo                /*{ns}*{db}*{tb}+{ix}!bo{id}
/// crate::key::index::bp                /*{ns}*{db}*{tb}+{ix}!bp{id}
/// crate::key::index::bs                /*{ns}*{db}*{tb}+{ix}!bs
/// crate::key::index::bt                /*{ns}*{db}*{tb}+{ix}!bt{id}
/// crate::key::index::bu                /*{ns}*{db}*{tb}+{ix}!bu{id}
/// crate::key::index::dl                /*{ns}*{db}*{tb}+{ix}!dl{id}
/// crate::key::index::tf                /*{ns}*{db}*{tb}+{ix}!tf{term}{id}
/// crate::key::index                    /*{ns}*{db}*{tb}+{ix}*{fd}{id}
///
/// crate::key::change::vs_key_prefix    /*{ns}*{db}#
/// crate::key::change::vs_key_suffix                *{tb}\00
/// crate::key::change::prefix           /*{ns}*{db}#
/// crate::key::change::prefix_ts        /*{ns}*{db}#{ts}
/// crate::key::change::suffix           /*{ns}*{db}#\ff
/// crate::key::change::cf               /*{ns}*{db}#{ts}*{tb}
/// crate::key::change::vs               /*{ns}*{db}#{ts}/*{ns}/*/{db}!vs*{tb}\0
/// crate::key::change::suffix_vs        /*{ns}*{db}#{ts}/*{ns}/*/{db}!vs
///
/// crate::key::thing                    /*{ns}*{db}*{tb}*{id}
///
/// crate::key::graph                    /*{ns}*{db}*{tb}~{id}{eg}{ft}{fk}
/// crate::key::ref                      /*{ns}*{db}*{tb}&{id}{ft}{ff}{fk}
///
/// crate::key::sequence::st             /*{ns}*{db}*{tb}*{sq}!st{id}
/// crate::key::sequence::ba             /*{ns}*{db}*{tb}*{sq}!ba{start}
>>>>>>> 71fad245
pub(crate) mod category;
pub(crate) mod change;
pub(crate) mod database;
pub(crate) mod debug;
pub(crate) mod graph;
pub(crate) mod index;
pub(crate) mod namespace;
pub(crate) mod node;
pub(crate) mod r#ref;
pub(crate) mod root;
pub(crate) mod sequence;
pub(crate) mod table;
pub(crate) mod thing;
pub(crate) mod version;<|MERGE_RESOLUTION|>--- conflicted
+++ resolved
@@ -1,10 +1,10 @@
-<<<<<<< HEAD
 //! This crate defines the key structure for the key value store.
 //!
 //! Key struct naming conventions:
 //! `XxKey` - A specific key type. eg. `/*{ns}*{db}*{tb}*{id}`
 //! `XxRoot` - A root key which prefixes other keys. eg. `/*{ns}*{db}`
-//! `XxRange` - Represents a start and end key. eg. `/*{ns}*{db}#\x00` or `/*{ns}*{db}#\xff`
+//! `XxRange` - Represents a start and end key. eg. `/*{ns}*{db}#\x00` or
+//! `/*{ns}*{db}#\xff`
 //!
 //!
 //!
@@ -32,8 +32,9 @@
 //! crate::key::node::lq                 /${nd}!lq{lq}{ns}{db}
 //!
 //! crate::key::catalog::ns              /ns/{ns_name} -> NamespaceDefinition
-//! crate::key::catalog::db              /ns/{ns_name}/db/{db_name} -> DatabaseDefinition
-//! crate::key::catalog::tb              /ns/{ns_name}/db/{db_name}/tb/{tb_name} -> TableDefinition
+//! crate::key::catalog::db              /ns/{ns_name}/db/{db_name} ->
+//! DatabaseDefinition crate::key::catalog::tb
+//! /ns/{ns_name}/db/{db_name}/tb/{tb_name} -> TableDefinition
 //!
 //! crate::key::root::access::all        /&{ac}
 //! crate::key::root::access::gr         /&{ac}!gr{gr}
@@ -105,95 +106,7 @@
 //!
 //! crate::key::sequence::st             /*{ns}*{db}*{tb}*{sq}!st{id}
 //! crate::key::sequence::ba             /*{ns}*{db}*{tb}*{sq}!ba{start}
-//!
 pub(crate) mod catalog;
-=======
-//! How the keys are structured in the key value store
-///
-/// crate::key::version                  !v
-///
-/// crate::key::root::all                /
-/// crate::key::root::ac                 /!ac{ac}
-/// crate::key::root::nd                 /!nd{nd}
-/// crate::key::root::ni                 /!ni
-/// crate::key::root::ns                 /!ns{ns}
-/// crate::key::root::us                 /!us{us}
-/// crate::key::root::tl                 /!tl{tl}
-///
-/// crate::key::node::all                /${nd}
-/// crate::key::node::lq                 /${nd}!lq{lq}{ns}{db}
-///
-/// crate::key::root::access::all        /&{ac}
-/// crate::key::root::access::gr         /&{ac}!gr{gr}
-///
-/// crate::key::namespace::all           /*{ns}
-/// crate::key::namespace::ac            /*{ns}!ac{ac}
-/// crate::key::namespace::db            /*{ns}!db{db}
-/// crate::key::namespace::di            /+{ns id}!di
-/// crate::key::namespace::lg            /*{ns}!lg{lg}
-/// crate::key::namespace::us            /*{ns}!us{us}
-///
-/// crate::key::namespace::access::all   /*{ns}&{ac}
-/// crate::key::namespace::access::gr    /*{ns}&{ac}!gr{gr}
-///
-/// crate::key::database::all            /*{ns}*{db}
-/// crate::key::database::ac             /*{ns}*{db}!ac{ac}
-/// crate::key::database::az             /*{ns}*{db}!az{az}
-/// crate::key::database::bu             /*{ns}*{db}!bu{bu}
-/// crate::key::database::fc             /*{ns}*{db}!fn{fc}
-/// crate::key::database::ml             /*{ns}*{db}!ml{ml}{vn}
-/// crate::key::database::pa             /*{ns}*{db}!pa{pa}
-/// crate::key::database::sq             /*{ns}*{db}!sq{sq}
-/// crate::key::database::tb             /*{ns}*{db}!tb{tb}
-/// crate::key::database::ti             /+{ns id}*{db id}!ti
-/// crate::key::database::ts             /*{ns}*{db}!ts{ts}
-/// crate::key::database::us             /*{ns}*{db}!us{us}
-/// crate::key::database::vs             /*{ns}*{db}!vs
-/// crate::key::database::cg             /*{ns}*{db}!cg{ty}
-///
-/// crate::key::database::access::all    /*{ns}*{db}&{ac}
-/// crate::key::database::access::gr     /*{ns}*{db}&{ac}!gr{gr}
-///
-/// crate::key::table::all               /*{ns}*{db}*{tb}
-/// crate::key::table::ev                /*{ns}*{db}*{tb}!ev{ev}
-/// crate::key::table::fd                /*{ns}*{db}*{tb}!fd{fd}
-/// crate::key::table::ft                /*{ns}*{db}*{tb}!ft{ft}
-/// crate::key::table::ix                /*{ns}*{db}*{tb}!ix{ix}
-/// crate::key::table::lq                /*{ns}*{db}*{tb}!lq{lq}
-///
-/// crate::key::index::all               /*{ns}*{db}*{tb}+{ix}
-/// crate::key::index::bc                /*{ns}*{db}*{tb}+{ix}!bc{id}
-/// crate::key::index::bd                /*{ns}*{db}*{tb}+{ix}!bd{id}
-/// crate::key::index::bf                /*{ns}*{db}*{tb}+{ix}!bf{id}
-/// crate::key::index::bi                /*{ns}*{db}*{tb}+{ix}!bi{id}
-/// crate::key::index::bk                /*{ns}*{db}*{tb}+{ix}!bk{id}
-/// crate::key::index::bl                /*{ns}*{db}*{tb}+{ix}!bl{id}
-/// crate::key::index::bo                /*{ns}*{db}*{tb}+{ix}!bo{id}
-/// crate::key::index::bp                /*{ns}*{db}*{tb}+{ix}!bp{id}
-/// crate::key::index::bs                /*{ns}*{db}*{tb}+{ix}!bs
-/// crate::key::index::bt                /*{ns}*{db}*{tb}+{ix}!bt{id}
-/// crate::key::index::bu                /*{ns}*{db}*{tb}+{ix}!bu{id}
-/// crate::key::index::dl                /*{ns}*{db}*{tb}+{ix}!dl{id}
-/// crate::key::index::tf                /*{ns}*{db}*{tb}+{ix}!tf{term}{id}
-/// crate::key::index                    /*{ns}*{db}*{tb}+{ix}*{fd}{id}
-///
-/// crate::key::change::vs_key_prefix    /*{ns}*{db}#
-/// crate::key::change::vs_key_suffix                *{tb}\00
-/// crate::key::change::prefix           /*{ns}*{db}#
-/// crate::key::change::prefix_ts        /*{ns}*{db}#{ts}
-/// crate::key::change::suffix           /*{ns}*{db}#\ff
-/// crate::key::change::cf               /*{ns}*{db}#{ts}*{tb}
-/// crate::key::change::vs               /*{ns}*{db}#{ts}/*{ns}/*/{db}!vs*{tb}\0
-/// crate::key::change::suffix_vs        /*{ns}*{db}#{ts}/*{ns}/*/{db}!vs
-///
-/// crate::key::thing                    /*{ns}*{db}*{tb}*{id}
-///
-/// crate::key::graph                    /*{ns}*{db}*{tb}~{id}{eg}{ft}{fk}
-/// crate::key::ref                      /*{ns}*{db}*{tb}&{id}{ft}{ff}{fk}
-///
-/// crate::key::sequence::st             /*{ns}*{db}*{tb}*{sq}!st{id}
-/// crate::key::sequence::ba             /*{ns}*{db}*{tb}*{sq}!ba{start}
->>>>>>> 71fad245
 pub(crate) mod category;
 pub(crate) mod change;
 pub(crate) mod database;
