//! This crate defines the key structure for the key value store.
//!
//! Key struct naming conventions:
//! `XxKey` - A specific key type. eg. `/*{ns}*{db}*{tb}*{id}`
//! `XxRoot` - A root key which prefixes other keys. eg. `/*{ns}*{db}`
//! `XxRange` - Represents a start and end key. eg. `/*{ns}*{db}#\x00` or
//! `/*{ns}*{db}#\xff`
//!
//!
//!
//! Terminology:
//! - `/`: Root identifier
//! - `*`: Path separator
//! - `!`: Catalog identifier
//!
//! - {ns}: NamespaceId
//! - {db}: DatabaseId
//! - {ns_name}: &str
//! - {db_name}: &str
//!
//! crate::key::version                  !v -> Version
//!
//! crate::key::root::all                /
//! crate::key::root::ac                 /!ac{ac}
//! crate::key::root::nd                 /!nd{nd}
//! crate::key::root::ni                 /!ni
//! crate::key::root::ns                 /!ns{ns} -> NamespaceDefinition
//! crate::key::root::us                 /!us{us}
//! crate::key::root::tl                 /!tl{tl}
//!
//! crate::key::node::all                /${nd}
//! crate::key::node::lq                 /${nd}!lq{lq}{ns}{db}
//!
//! crate::key::root::access::all        /&{ac}
//! crate::key::root::access::gr         /&{ac}!gr{gr}
//!
//! crate::key::namespace::all           /*{ns}
//! crate::key::namespace::ac            /*{ns}!ac{ac}
//! crate::key::namespace::db            /*{ns}!db{db_name} -> DatabaseDefinition
//! crate::key::namespace::di            /+{ns}!di
//! crate::key::namespace::lg            /*{ns}!lg{lg}
//! crate::key::namespace::us            /*{ns}!us{us}
//!
//! crate::key::namespace::access::all   /*{ns}&{ac}
//! crate::key::namespace::access::gr    /*{ns}&{ac}!gr{gr}
//!
//! crate::key::database::all            /*{ns}*{db}
//! crate::key::database::ac             /*{ns}*{db}!ac{ac}
//! crate::key::database::az             /*{ns}*{db}!az{az}
//! crate::key::database::bu             /*{ns}*{db}!bu{bu}
//! crate::key::database::fc             /*{ns}*{db}!fn{fc}
//! crate::key::database::ml             /*{ns}*{db}!ml{ml}{vn}
//! crate::key::database::pa             /*{ns}*{db}!pa{pa}
//! crate::key::database::sq             /*{ns}*{db}!sq{sq}
//! crate::key::database::tb             /*{ns}*{db}!tb{tb_name} -> TableDefinition
//! crate::key::database::ti             /+{ns}*{db}!ti
//! crate::key::database::ts             /*{ns}*{db}!ts{ts}
//! crate::key::database::us             /*{ns}*{db}!us{us}
//! crate::key::database::vs             /*{ns}*{db}!vs
//! crate::key::database::cg             /*{ns}*{db}!cg{ty}
//!
//! crate::key::database::access::all    /*{ns}*{db}&{ac}
//! crate::key::database::access::gr     /*{ns}*{db}&{ac}!gr{gr}
//!
//! crate::key::table::all               /*{ns}*{db}*{tb}
//! crate::key::table::ev                /*{ns}*{db}*{tb}!ev{ev}
//! crate::key::table::fd                /*{ns}*{db}*{tb}!fd{fd}
//! crate::key::table::ft                /*{ns}*{db}*{tb}!ft{ft}
//! crate::key::table::ix                /*{ns}*{db}*{tb}!ix{ix}
//! crate::key::table::lq                /*{ns}*{db}*{tb}!lq{lq}
//!
//! crate::key::index::all               /*{ns}*{db}*{tb}+{ix}
//! crate::key::index::bc                /*{ns}*{db}*{tb}+{ix}!bc{id}
//! crate::key::index::bd                /*{ns}*{db}*{tb}+{ix}!bd{id}
//! crate::key::index::bf                /*{ns}*{db}*{tb}+{ix}!bf{id}
//! crate::key::index::bi                /*{ns}*{db}*{tb}+{ix}!bi{id}
//! crate::key::index::bk                /*{ns}*{db}*{tb}+{ix}!bk{id}
//! crate::key::index::bl                /*{ns}*{db}*{tb}+{ix}!bl{id}
//! crate::key::index::bo                /*{ns}*{db}*{tb}+{ix}!bo{id}
//! crate::key::index::bp                /*{ns}*{db}*{tb}+{ix}!bp{id}
//! crate::key::index::bs                /*{ns}*{db}*{tb}+{ix}!bs
//! crate::key::index::bt                /*{ns}*{db}*{tb}+{ix}!bt{id}
//! crate::key::index::bu                /*{ns}*{db}*{tb}+{ix}!bu{id}
//! crate::key::index::dl                /*{ns}*{db}*{tb}+{ix}!dl{id}
//! crate::key::index::tf                /*{ns}*{db}*{tb}+{ix}!tf{term}{id}
//! crate::key::index                    /*{ns}*{db}*{tb}+{ix}*{fd}{id}
//!
//! crate::key::change::vs_key_prefix    /*{ns}*{db}#
//! crate::key::change::vs_key_suffix                *{tb}\00
//! crate::key::change::prefix           /*{ns}*{db}#
//! crate::key::change::prefix_ts        /*{ns}*{db}#{ts}
//! crate::key::change::suffix           /*{ns}*{db}#\ff
//! crate::key::change::cf               /*{ns}*{db}#{ts}*{tb}
//! crate::key::change::vs               /*{ns}*{db}#{ts}/*{ns}/*/{db}!vs*{tb}\0
//! crate::key::change::suffix_vs        /*{ns}*{db}#{ts}/*{ns}/*/{db}!vs
//!
//! crate::key::record                   /*{ns}*{db}*{tb}*{id}
//!
//! crate::key::graph                    /*{ns}*{db}*{tb}~{id}{eg}{ft}{fk}
//! crate::key::ref                      /*{ns}*{db}*{tb}&{id}{ft}{fk}{ff}
//!
//! crate::key::sequence::st             /*{ns}*{db}*{tb}*{sq}!st{id}
//! crate::key::sequence::ba             /*{ns}*{db}*{tb}*{sq}!ba{start}
pub(crate) mod category;
pub(crate) mod change;
pub(crate) mod database;
pub(crate) mod debug;
pub(crate) mod graph;
pub(crate) mod index;
pub(crate) mod namespace;
pub(crate) mod node;
pub(crate) mod record;
pub(crate) mod r#ref;
pub(crate) mod root;
pub(crate) mod sequence;
pub(crate) mod table;
<<<<<<< HEAD
pub(crate) mod thing;
=======
pub(crate) mod value;
>>>>>>> b6372501
pub(crate) mod version;<|MERGE_RESOLUTION|>--- conflicted
+++ resolved
@@ -114,9 +114,4 @@
 pub(crate) mod root;
 pub(crate) mod sequence;
 pub(crate) mod table;
-<<<<<<< HEAD
-pub(crate) mod thing;
-=======
-pub(crate) mod value;
->>>>>>> b6372501
 pub(crate) mod version;