--- conflicted
+++ resolved
@@ -1080,21 +1080,7 @@
 		let fields = match fields {
 			Fields::Value(field) => {
 				// alias is unused when using a value selector.
-<<<<<<< HEAD
-				let Field::Single {
-					expr,
-					..
-				} = field.as_ref()
-				else {
-					// all is not a valid aggregate selector.
-					bail!(Error::InvalidAggregationSelector {
-						expr: field.to_sql()
-					})
-				};
-				let mut expr = expr.clone();
-=======
 				let mut expr = field.expr.clone();
->>>>>>> f8888743
 				collect.visit_mut_expr(&mut expr)?;
 				AggregateFields::Value(expr)
 			}
