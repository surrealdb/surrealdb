use std::fmt::{Display, Formatter};

use revision::{Revisioned, revisioned};
use serde::{Deserialize, Serialize};
use storekey::{BorrowDecode, Encode};

use crate::expr::statements::info::InfoStructure;
use crate::kvs::impl_kv_value_revisioned;
use crate::sql::ToSql;
use crate::sql::statements::DefineNamespaceStatement;
<<<<<<< HEAD
use crate::sql::{Expr, Literal, ToSql};
use crate::val::{Strand, Value};
=======
use crate::val::Value;
>>>>>>> 4291ab69

#[derive(
	Debug,
	Clone,
	Copy,
	PartialEq,
	Eq,
	PartialOrd,
	Ord,
	Hash,
	Serialize,
	Deserialize,
	Encode,
	BorrowDecode,
)]
#[cfg_attr(feature = "arbitrary", derive(arbitrary::Arbitrary))]
#[repr(transparent)]
pub struct NamespaceId(pub u32);

impl_kv_value_revisioned!(NamespaceId);

impl Revisioned for NamespaceId {
	fn revision() -> u16 {
		1
	}

	#[inline]
	fn serialize_revisioned<W: std::io::Write>(
		&self,
		writer: &mut W,
	) -> Result<(), revision::Error> {
		self.0.serialize_revisioned(writer)
	}

	#[inline]
	fn deserialize_revisioned<R: std::io::Read>(reader: &mut R) -> Result<Self, revision::Error> {
		Revisioned::deserialize_revisioned(reader).map(NamespaceId)
	}
}

impl Display for NamespaceId {
	fn fmt(&self, f: &mut Formatter<'_>) -> std::fmt::Result {
		write!(f, "{}", self.0)
	}
}

impl From<u32> for NamespaceId {
	fn from(value: u32) -> Self {
		NamespaceId(value)
	}
}

#[revisioned(revision = 1)]
#[derive(Clone, Debug, Eq, PartialEq, PartialOrd, Hash)]
pub struct NamespaceDefinition {
	pub namespace_id: NamespaceId,
	pub name: String,
	pub comment: Option<String>,
}
impl_kv_value_revisioned!(NamespaceDefinition);

impl NamespaceDefinition {
	fn to_sql_definition(&self) -> DefineNamespaceStatement {
		DefineNamespaceStatement {
<<<<<<< HEAD
			// SAFETY: we know the name is valid because it was validated when the namespace was
			// created.
			name: crate::sql::Expr::Idiom(crate::sql::Idiom::field(
				crate::sql::Ident::new(self.name.clone()).unwrap(),
			)),
			comment: self
				.comment
				.clone()
				.map(|v| Expr::Literal(Literal::Strand(Strand::new(v).unwrap()))),
=======
			name: self.name.clone(),
			comment: self.comment.clone(),
>>>>>>> 4291ab69
			..Default::default()
		}
	}
}

impl ToSql for NamespaceDefinition {
	fn to_sql(&self) -> String {
		self.to_sql_definition().to_string()
	}
}

impl InfoStructure for NamespaceDefinition {
	fn structure(self) -> Value {
		Value::from(map! {
			"name".to_string() => self.name.into(),
			"comment".to_string(), if let Some(v) = self.comment => v.into(),
		})
	}
}<|MERGE_RESOLUTION|>--- conflicted
+++ resolved
@@ -6,14 +6,9 @@
 
 use crate::expr::statements::info::InfoStructure;
 use crate::kvs::impl_kv_value_revisioned;
-use crate::sql::ToSql;
 use crate::sql::statements::DefineNamespaceStatement;
-<<<<<<< HEAD
 use crate::sql::{Expr, Literal, ToSql};
-use crate::val::{Strand, Value};
-=======
 use crate::val::Value;
->>>>>>> 4291ab69
 
 #[derive(
 	Debug,
@@ -78,20 +73,8 @@
 impl NamespaceDefinition {
 	fn to_sql_definition(&self) -> DefineNamespaceStatement {
 		DefineNamespaceStatement {
-<<<<<<< HEAD
-			// SAFETY: we know the name is valid because it was validated when the namespace was
-			// created.
-			name: crate::sql::Expr::Idiom(crate::sql::Idiom::field(
-				crate::sql::Ident::new(self.name.clone()).unwrap(),
-			)),
-			comment: self
-				.comment
-				.clone()
-				.map(|v| Expr::Literal(Literal::Strand(Strand::new(v).unwrap()))),
-=======
-			name: self.name.clone(),
-			comment: self.comment.clone(),
->>>>>>> 4291ab69
+			name: crate::sql::Expr::Idiom(crate::sql::Idiom::field(self.name.clone())),
+			comment: self.comment.clone().map(|v| Expr::Literal(Literal::String(v))),
 			..Default::default()
 		}
 	}
