--- conflicted
+++ resolved
@@ -23,7 +23,7 @@
 	fn structure(self) -> Value {
 		match self {
 			SubscriptionFields::Diff => "diff".to_string().into(),
-			SubscriptionFields::Select(x) => x.structure(),
+			SubscriptionFields::Select(x) => x.to_sql().into(),
 		}
 	}
 }
@@ -77,12 +77,7 @@
 		Value::from(map! {
 			"id".to_string() => crate::val::Uuid(self.id).into(),
 			"node".to_string() => crate::val::Uuid(self.node).into(),
-<<<<<<< HEAD
 			"fields".to_string() => self.fields.structure(),
-=======
-			"fields".to_string() => self.fields.to_sql().into(),
-			"diff".to_string() => self.diff.into(),
->>>>>>> 51c06a74
 			"what".to_string() => self.what.structure(),
 			"cond".to_string(), if let Some(v) = self.cond => v.structure(),
 			"fetch".to_string(), if let Some(v) = self.fetch => v.structure(),
