--- conflicted
+++ resolved
@@ -7,11 +7,7 @@
 use crate::kvs::impl_kv_value_revisioned;
 use crate::sql::ToSql;
 use crate::sql::statements::DefineTableStatement;
-<<<<<<< HEAD
-use crate::val::{Strand, Value};
-=======
 use crate::val::Value;
->>>>>>> 4291ab69
 
 #[derive(Debug, Clone, Copy, PartialEq, Eq, PartialOrd, Ord, Hash)]
 #[cfg_attr(feature = "arbitrary", derive(arbitrary::Arbitrary))]
@@ -110,27 +106,16 @@
 	fn to_sql_definition(&self) -> DefineTableStatement {
 		DefineTableStatement {
 			id: Some(self.table_id.0),
-<<<<<<< HEAD
-			// SAFETY: we know the name is valid because it was validated when the table was
-			// created.
-			name: crate::sql::Expr::Idiom(crate::sql::Idiom::field(
-				crate::sql::Ident::new(self.name.clone()).unwrap(),
-			)),
-=======
-			name: self.name.clone(),
->>>>>>> 4291ab69
+			name: crate::sql::Expr::Idiom(crate::sql::Idiom::field(self.name.clone())),
 			drop: self.drop,
 			full: self.schemafull,
 			view: self.view.clone().map(|v| v.to_sql_definition()),
 			permissions: self.permissions.clone().into(),
 			changefeed: self.changefeed.map(|v| v.into()),
-<<<<<<< HEAD
-			comment: self.comment.clone().map(|v| {
-				crate::sql::Expr::Literal(crate::sql::Literal::Strand(Strand::new(v).unwrap()))
-			}),
-=======
-			comment: self.comment.clone(),
->>>>>>> 4291ab69
+			comment: self
+				.comment
+				.clone()
+				.map(|v| crate::sql::Expr::Literal(crate::sql::Literal::String(v))),
 			table_type: self.table_type.clone().into(),
 			..Default::default()
 		}
