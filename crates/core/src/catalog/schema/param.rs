use revision::revisioned;

use crate::catalog::Permission;
use crate::expr::statements::info::InfoStructure;
use crate::kvs::impl_kv_value_revisioned;
use crate::sql::ToSql;
use crate::sql::statements::define::{DefineKind, DefineParamStatement};
use crate::val::{Strand, Value};

#[revisioned(revision = 1)]
#[derive(Clone, Debug, Default, Eq, PartialEq, Hash)]
pub struct ParamDefinition {
	pub name: String,
	pub value: Value,
	pub comment: Option<String>,
	pub permissions: Permission,
}
impl_kv_value_revisioned!(ParamDefinition);

impl ParamDefinition {
	pub fn to_sql_definition(&self) -> DefineParamStatement {
		DefineParamStatement {
			kind: DefineKind::Default,
			name: self.name.clone(),
			value: crate::sql::Expr::from_value(self.value.clone()),
<<<<<<< HEAD
			comment: self.comment.clone().map(|x| {
				crate::sql::Expr::Literal(crate::sql::Literal::Strand(Strand::new(x).unwrap()))
			}),
=======
			comment: self.comment.clone(),
>>>>>>> 4291ab69
			permissions: self.permissions.clone().into(),
		}
	}
}

impl ToSql for &ParamDefinition {
	fn to_sql(&self) -> String {
		self.to_sql_definition().to_string()
	}
}

impl InfoStructure for ParamDefinition {
	fn structure(self) -> Value {
		Value::from(map! {
			"name".to_string() => self.name.into(),
			"value".to_string() => self.value.structure(),
			"permissions".to_string() => self.permissions.structure(),
			"comment".to_string(), if let Some(v) = self.comment => v.into(),
		})
	}
}<|MERGE_RESOLUTION|>--- conflicted
+++ resolved
@@ -5,7 +5,7 @@
 use crate::kvs::impl_kv_value_revisioned;
 use crate::sql::ToSql;
 use crate::sql::statements::define::{DefineKind, DefineParamStatement};
-use crate::val::{Strand, Value};
+use crate::val::Value;
 
 #[revisioned(revision = 1)]
 #[derive(Clone, Debug, Default, Eq, PartialEq, Hash)]
@@ -23,13 +23,10 @@
 			kind: DefineKind::Default,
 			name: self.name.clone(),
 			value: crate::sql::Expr::from_value(self.value.clone()),
-<<<<<<< HEAD
-			comment: self.comment.clone().map(|x| {
-				crate::sql::Expr::Literal(crate::sql::Literal::Strand(Strand::new(x).unwrap()))
-			}),
-=======
-			comment: self.comment.clone(),
->>>>>>> 4291ab69
+			comment: self
+				.comment
+				.clone()
+				.map(|x| crate::sql::Expr::Literal(crate::sql::Literal::String(x))),
 			permissions: self.permissions.clone().into(),
 		}
 	}
