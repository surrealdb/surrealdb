use std::fmt::{self, Display};

use revision::revisioned;
use surrealdb_types::{Kind, SurrealValue};

use crate::api::path::Path;
use crate::catalog::Permission;
use crate::expr::Expr;
use crate::expr::statements::info::InfoStructure;
use crate::fmt::Fmt;
use crate::kvs::impl_kv_value_revisioned;
<<<<<<< HEAD
use crate::sql::ToSql;
use crate::types::PublicValue;
=======
use crate::sql::{Literal, ToSql};
>>>>>>> 73d65ebc
use crate::val::{Array, Object, Value};

/// The API definition.
#[revisioned(revision = 1)]
#[derive(Clone, Debug, Default, Eq, PartialEq, Hash)]
pub struct ApiDefinition {
	/// The URL path of the API.
	pub path: Path,
	/// The actions of the API.
	pub actions: Vec<ApiActionDefinition>,
	/// The fallback expression of the API.
	pub fallback: Option<Expr>,
	/// The config of the API.
	pub config: ApiConfigDefinition,
	/// An optional comment for the definition.
	pub comment: Option<String>,
}

impl_kv_value_revisioned!(ApiDefinition);

impl ApiDefinition {
	/// Finds the api definition which most closely matches the segments of the
	/// path.
	pub fn find_definition<'a>(
		definitions: &'a [ApiDefinition],
		segments: Vec<&str>,
		method: ApiMethod,
	) -> Option<(&'a ApiDefinition, Object)> {
		let mut specificity = 0;
		let mut res = None;
		for api in definitions.iter() {
			if let Some(params) = api.path.fit(segments.as_slice()) {
				if api.fallback.is_some() || api.actions.iter().any(|x| x.methods.contains(&method))
				{
					let s = api.path.specificity();
					if s > specificity {
						specificity = s;
						res = Some((api, params));
					}
				}
			}
		}

		res
	}

	fn to_sql_definition(&self) -> crate::sql::statements::DefineApiStatement {
		crate::sql::statements::DefineApiStatement {
			kind: crate::sql::statements::define::DefineKind::Default,
			path: crate::sql::Expr::Literal(crate::sql::Literal::String(self.path.to_string())),
			actions: self.actions.iter().map(|x| x.to_sql_action()).collect(),
			fallback: self.fallback.clone().map(|x| x.into()),
			config: self.config.to_sql_config(),
			comment: self.comment.clone().map(|x| crate::sql::Expr::Literal(Literal::String(x))),
		}
	}
}

impl ToSql for ApiDefinition {
	fn to_sql(&self) -> String {
		self.to_sql_definition().to_string()
	}
}

impl InfoStructure for ApiDefinition {
	fn structure(self) -> Value {
		Value::from(Object(map! {
			"path".to_string() => self.path.to_string().into(),
			"config".to_string() => self.config.structure(),
			"fallback".to_string(), if let Some(fallback) = self.fallback => fallback.structure(),
			"actions".to_string() => Value::from(self.actions.into_iter().map(InfoStructure::structure).collect::<Vec<Value>>()),
			"comment".to_string(), if let Some(comment) = self.comment => comment.into(),
		}))
	}
}

/// REST API method.
#[revisioned(revision = 1)]
#[derive(Clone, Copy, Debug, Eq, PartialEq, PartialOrd, Hash)]
#[cfg_attr(feature = "arbitrary", derive(arbitrary::Arbitrary))]
pub enum ApiMethod {
	/// REST DELETE method.
	Delete,
	/// REST GET method.
	Get,
	/// REST PATCH method.
	Patch,
	/// REST POST method.
	Post,
	/// REST PUT method.
	Put,
	/// REST TRACE method.
	Trace,
}

impl SurrealValue for ApiMethod {
	fn kind_of() -> Kind {
		Kind::String
	}

	fn is_value(value: &PublicValue) -> bool {
		matches!(value, PublicValue::String(_))
	}

	fn into_value(self) -> PublicValue {
		PublicValue::String(self.to_string())
	}

	fn from_value(value: PublicValue) -> anyhow::Result<Self> {
		match value {
			PublicValue::String(s) => match s.to_ascii_lowercase().as_str() {
				"delete" => Ok(Self::Delete),
				"get" => Ok(Self::Get),
				"patch" => Ok(Self::Patch),
				"post" => Ok(Self::Post),
				"put" => Ok(Self::Put),
				"trace" => Ok(Self::Trace),
				unexpected => Err(anyhow::anyhow!("method does not match: {unexpected}")),
			},
			_ => Err(anyhow::anyhow!("method does not match: {value:?}")),
		}
	}
}

impl Display for ApiMethod {
	fn fmt(&self, f: &mut fmt::Formatter) -> fmt::Result {
		match self {
			Self::Delete => write!(f, "delete"),
			Self::Get => write!(f, "get"),
			Self::Patch => write!(f, "patch"),
			Self::Post => write!(f, "post"),
			Self::Put => write!(f, "put"),
			Self::Trace => write!(f, "trace"),
		}
	}
}

impl InfoStructure for ApiMethod {
	fn structure(self) -> Value {
		Value::from(self.to_string())
	}
}

#[revisioned(revision = 1)]
#[derive(Clone, Debug, Eq, PartialEq, Hash)]
pub struct ApiActionDefinition {
	pub methods: Vec<ApiMethod>,
	pub action: Expr,
	pub config: ApiConfigDefinition,
}

impl_kv_value_revisioned!(ApiActionDefinition);

impl ApiActionDefinition {
	pub fn to_sql_action(&self) -> crate::sql::statements::define::ApiAction {
		crate::sql::statements::define::ApiAction {
			methods: self.methods.clone(),
			action: self.action.clone().into(),
			config: self.config.to_sql_config(),
		}
	}
}

impl InfoStructure for ApiActionDefinition {
	fn structure(self) -> Value {
		Value::from(map!(
			"methods" => Value::from(self.methods.into_iter().map(InfoStructure::structure).collect::<Vec<Value>>()),
			"action" => Value::from(self.action.to_string()),
			"config" => self.config.structure(),
		))
	}
}

/// The API config definition.
#[revisioned(revision = 1)]
#[derive(Clone, Debug, Default, Eq, PartialEq, Hash)]
pub struct ApiConfigDefinition {
	/// The middleware of the API.
	pub middleware: Vec<MiddlewareDefinition>,
	/// The permissions of the API.
	pub permissions: Permission,
}

impl ApiConfigDefinition {
	/// Convert the API config definition into a SQL config.
	pub fn to_sql_config(&self) -> crate::sql::statements::define::config::api::ApiConfig {
		crate::sql::statements::define::config::api::ApiConfig {
			middleware: self.middleware.iter().map(|mw| mw.to_sql_middleware()).collect(),
			permissions: self.permissions.clone().into(),
		}
	}
}

impl InfoStructure for ApiConfigDefinition {
	fn structure(self) -> Value {
		Value::from(map!(
			"permissions" => self.permissions.structure(),
			"middleware", if !self.middleware.is_empty() => {
				Value::Object(Object(
						self.middleware
						.into_iter()
						.map(|m| {
							let value = m.args
								.iter()
								.map(|x| Value::String(x.to_string()))
								.collect();

							(m.name.clone(), Value::Array(Array(value)))
						})
						.collect(),
				))
			}
		))
	}
}

impl Display for ApiConfigDefinition {
	fn fmt(&self, f: &mut fmt::Formatter) -> fmt::Result {
		write!(f, "API")?;

		if !self.middleware.is_empty() {
			write!(f, " MIDDLEWARE ")?;
			write!(
				f,
				"{}",
				Fmt::pretty_comma_separated(self.middleware.iter().map(|m| format!(
					"{}({})",
					m.name,
					Fmt::pretty_comma_separated(m.args.iter())
				)))
			)?
		}

		write!(f, " PERMISSIONS {}", self.permissions)?;
		Ok(())
	}
}

/// API Middleware definition.
#[revisioned(revision = 1)]
#[derive(Clone, Debug, Default, Eq, PartialEq, Hash)]
pub struct MiddlewareDefinition {
	/// The name of function to invoke.
	pub name: String,
	/// The arguments to pass to the function.
	pub args: Vec<Value>,
}

impl MiddlewareDefinition {
	fn to_sql_middleware(&self) -> crate::sql::statements::define::config::api::Middleware {
		crate::sql::statements::define::config::api::Middleware {
			name: self.name.clone(),
			args: self
				.args
				.clone()
				.into_iter()
				.map(|v| {
					let public_val: crate::types::PublicValue = v.try_into().unwrap();
					crate::sql::Expr::from_public_value(public_val)
				})
				.collect(),
		}
	}
}<|MERGE_RESOLUTION|>--- conflicted
+++ resolved
@@ -9,12 +9,8 @@
 use crate::expr::statements::info::InfoStructure;
 use crate::fmt::Fmt;
 use crate::kvs::impl_kv_value_revisioned;
-<<<<<<< HEAD
 use crate::sql::ToSql;
 use crate::types::PublicValue;
-=======
-use crate::sql::{Literal, ToSql};
->>>>>>> 73d65ebc
 use crate::val::{Array, Object, Value};
 
 /// The API definition.
@@ -68,7 +64,10 @@
 			actions: self.actions.iter().map(|x| x.to_sql_action()).collect(),
 			fallback: self.fallback.clone().map(|x| x.into()),
 			config: self.config.to_sql_config(),
-			comment: self.comment.clone().map(|x| crate::sql::Expr::Literal(Literal::String(x))),
+			comment: self
+				.comment
+				.clone()
+				.map(|x| crate::sql::Expr::Literal(crate::sql::Literal::String(x))),
 		}
 	}
 }
