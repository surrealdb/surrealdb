--- conflicted
+++ resolved
@@ -10,11 +10,7 @@
 use crate::kvs::impl_kv_value_revisioned;
 use crate::sql::ToSql;
 use crate::sql::statements::define::DefineKind;
-<<<<<<< HEAD
-use crate::val::{Array, Number, Strand, Value};
-=======
 use crate::val::{Array, Number, Value};
->>>>>>> 4291ab69
 
 #[derive(Debug, Clone, Copy, PartialEq, Eq, PartialOrd, Ord, Hash, Encode, BorrowDecode)]
 #[cfg_attr(feature = "arbitrary", derive(arbitrary::Arbitrary))]
@@ -65,25 +61,14 @@
 	pub fn to_sql_definition(&self) -> crate::sql::DefineIndexStatement {
 		crate::sql::DefineIndexStatement {
 			kind: DefineKind::Default,
-<<<<<<< HEAD
-			name: crate::sql::Expr::Idiom(crate::sql::Idiom::field(
-				crate::sql::Ident::new(self.name.clone()).unwrap(),
-			)),
-			what: crate::sql::Expr::Idiom(crate::sql::Idiom::field(
-				crate::sql::Ident::new(self.table_name.clone()).unwrap(),
-			)),
+			name: crate::sql::Expr::Idiom(crate::sql::Idiom::field(self.name.clone())),
+			what: crate::sql::Expr::Idiom(crate::sql::Idiom::field(self.table_name.clone())),
 			cols: self.cols.iter().cloned().map(|x| crate::sql::Expr::Idiom(x.into())).collect(),
 			index: self.index.to_sql_definition(),
-			comment: self.comment.clone().map(|x| {
-				crate::sql::Expr::Literal(crate::sql::Literal::Strand(Strand::new(x).unwrap()))
-			}),
-=======
-			name: self.name.clone(),
-			what: self.table_name.clone(),
-			cols: self.cols.iter().cloned().map(Into::into).collect(),
-			index: self.index.to_sql_definition(),
-			comment: self.comment.clone(),
->>>>>>> 4291ab69
+			comment: self
+				.comment
+				.clone()
+				.map(|x| crate::sql::Expr::Literal(crate::sql::Literal::String(x))),
 			concurrently: false,
 		}
 	}
