--- conflicted
+++ resolved
@@ -1,6 +1,6 @@
 use anyhow::Result;
 use revision::revisioned;
-use surrealdb_types::{SqlFormat, ToSql};
+use surrealdb_types::{SqlFormat, ToSql, write_sql};
 
 use crate::catalog::ApiConfigDefinition;
 use crate::expr::statements::info::InfoStructure;
@@ -48,18 +48,13 @@
 impl ToSql for ConfigDefinition {
 	fn fmt_sql(&self, f: &mut String, fmt: SqlFormat) {
 		match &self {
-<<<<<<< HEAD
+			ConfigDefinition::Default(v) => v.fmt_sql(f, fmt),
 			ConfigDefinition::GraphQL(v) => {
 				let sql_config: crate::sql::statements::define::config::GraphQLConfig =
 					v.clone().into();
 				sql_config.fmt_sql(f, fmt)
 			}
 			ConfigDefinition::Api(v) => v.fmt_sql(f, fmt),
-=======
-			ConfigDefinition::Default(v) => Display::fmt(v, f),
-			ConfigDefinition::GraphQL(v) => Display::fmt(v, f),
-			ConfigDefinition::Api(v) => Display::fmt(v, f),
->>>>>>> 0172ad5d
 		}
 	}
 }
@@ -153,17 +148,15 @@
 	pub database: Option<String>,
 }
 
-impl Display for DefaultConfig {
-	fn fmt(&self, f: &mut fmt::Formatter) -> fmt::Result {
-		write!(f, "DEFAULT")?;
+impl ToSql for DefaultConfig {
+	fn fmt_sql(&self, f: &mut String, fmt: SqlFormat) {
+		write_sql!(f, fmt, "DEFAULT");
 		if let Some(namespace) = &self.namespace {
-			write!(f, " NAMESPACE {}", namespace)?;
+			write_sql!(f, fmt, " NAMESPACE {namespace}");
 		}
 		if let Some(database) = &self.database {
-			write!(f, " DATABASE {}", database)?;
+			write_sql!(f, fmt, " DATABASE {database}");
 		}
-
-		Ok(())
 	}
 }
 
