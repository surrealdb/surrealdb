--- conflicted
+++ resolved
@@ -4,10 +4,7 @@
 
 use crate::catalog::ApiConfigDefinition;
 use crate::expr::statements::info::InfoStructure;
-<<<<<<< HEAD
-use crate::fmt::{EscapeKwFreeIdent, Fmt, Pretty, pretty_indent};
-=======
->>>>>>> 51c06a74
+use crate::fmt::EscapeKwFreeIdent;
 use crate::iam::ConfigKind;
 use crate::kvs::impl_kv_value_revisioned;
 use crate::val::Value;
@@ -105,50 +102,6 @@
 	Exclude(Vec<String>),
 }
 
-<<<<<<< HEAD
-impl Display for GraphQLTablesConfig {
-	fn fmt(&self, f: &mut fmt::Formatter) -> fmt::Result {
-		match self {
-			GraphQLTablesConfig::Auto => write!(f, "AUTO")?,
-			GraphQLTablesConfig::None => write!(f, "NONE")?,
-			GraphQLTablesConfig::Include(cs) => {
-				let mut f = Pretty::from(f);
-				write!(f, "INCLUDE ")?;
-				if !cs.is_empty() {
-					let indent = pretty_indent();
-					write!(
-						f,
-						"{}",
-						Fmt::pretty_comma_separated(
-							cs.iter().map(|x| EscapeKwFreeIdent(x.as_str()))
-						)
-					)?;
-					drop(indent);
-				}
-			}
-			GraphQLTablesConfig::Exclude(cs) => {
-				let mut f = Pretty::from(f);
-				write!(f, "EXCLUDE ")?;
-				if !cs.is_empty() {
-					let indent = pretty_indent();
-					write!(
-						f,
-						"{}",
-						Fmt::pretty_comma_separated(
-							cs.iter().map(|x| EscapeKwFreeIdent(x.as_str()))
-						)
-					)?;
-					drop(indent);
-				}
-			}
-		}
-
-		Ok(())
-	}
-}
-
-=======
->>>>>>> 51c06a74
 impl InfoStructure for GraphQLTablesConfig {
 	fn structure(self) -> Value {
 		match self {
@@ -200,10 +153,10 @@
 	fn fmt_sql(&self, f: &mut String, fmt: SqlFormat) {
 		write_sql!(f, fmt, "DEFAULT");
 		if let Some(namespace) = &self.namespace {
-			write_sql!(f, fmt, " NAMESPACE {namespace}");
+			write_sql!(f, fmt, " NAMESPACE {}", EscapeKwFreeIdent(namespace));
 		}
 		if let Some(database) = &self.database {
-			write_sql!(f, fmt, " DATABASE {database}");
+			write_sql!(f, fmt, " DATABASE {}", EscapeKwFreeIdent(database));
 		}
 	}
 }
