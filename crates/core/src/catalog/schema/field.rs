--- conflicted
+++ resolved
@@ -48,15 +48,8 @@
 	pub fn to_sql_definition(&self) -> DefineFieldStatement {
 		DefineFieldStatement {
 			kind: crate::sql::statements::define::DefineKind::Default,
-<<<<<<< HEAD
 			name: Expr::Idiom(self.name.clone()).into(),
-			what: crate::sql::Expr::Idiom(crate::sql::Idiom::field(unsafe {
-				crate::sql::Ident::new_unchecked(self.what.clone())
-			})),
-=======
-			name: self.name.clone().into(),
-			what: self.what.clone(),
->>>>>>> 4291ab69
+			what: crate::sql::Expr::Idiom(crate::sql::Idiom::field(self.what.clone())),
 			flex: self.flexible,
 			field_kind: self.field_kind.clone().map(|x| x.into()),
 			readonly: self.readonly,
@@ -78,13 +71,10 @@
 				update: self.update_permission.to_sql_definition(),
 				delete: crate::sql::Permission::Full,
 			},
-<<<<<<< HEAD
-			comment: self.comment.clone().map(|x| {
-				crate::sql::Expr::Literal(crate::sql::Literal::Strand(Strand::new(x).unwrap()))
-			}),
-=======
-			comment: self.comment.clone(),
->>>>>>> 4291ab69
+			comment: self
+				.comment
+				.clone()
+				.map(|x| crate::sql::Expr::Literal(crate::sql::Literal::String(x))),
 			reference: self.reference.clone().map(|x| x.into()),
 		}
 	}
