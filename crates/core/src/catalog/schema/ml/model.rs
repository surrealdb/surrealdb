use revision::revisioned;

use crate::catalog::Permission;
use crate::expr::statements::info::InfoStructure;
use crate::kvs::impl_kv_value_revisioned;
use crate::sql::ToSql;
use crate::sql::statements::define::DefineKind;
use crate::val::Value;

#[revisioned(revision = 1)]
#[derive(Clone, Debug, Default, Eq, PartialEq, Hash)]
pub struct MlModelDefinition {
	pub hash: String,
	pub name: String,
	pub version: String,
	pub comment: Option<String>,
	pub permissions: Permission,
}

impl_kv_value_revisioned!(MlModelDefinition);

impl MlModelDefinition {
	fn to_sql_definition(&self) -> crate::sql::DefineModelStatement {
		crate::sql::DefineModelStatement {
			kind: DefineKind::Default,
			hash: self.hash.clone(),
<<<<<<< HEAD
			name: crate::sql::Expr::Idiom(crate::sql::Idiom::field(
				crate::sql::Ident::new(self.name.clone()).unwrap(),
			)),
			version: self.version.clone(),
			permissions: self.permissions.clone().into(),
			comment: self.comment.clone().map(|x| {
				crate::sql::Expr::Idiom(crate::sql::Idiom::field(
					crate::sql::Ident::new(x).unwrap(),
				))
			}),
=======
			name: self.name.clone(),
			version: self.version.clone(),
			permissions: self.permissions.clone().into(),
			comment: self.comment.clone(),
>>>>>>> 4291ab69
		}
	}
}

impl InfoStructure for MlModelDefinition {
	fn structure(self) -> Value {
		Value::from(map! {
			"name".to_string() => self.name.into(),
			"version".to_string() => self.version.into(),
			"permissions".to_string() => self.permissions.structure(),
			"comment".to_string(), if let Some(v) = self.comment => v.into(),
		})
	}
}

impl ToSql for MlModelDefinition {
	fn to_sql(&self) -> String {
		self.to_sql_definition().to_string()
	}
}<|MERGE_RESOLUTION|>--- conflicted
+++ resolved
@@ -24,23 +24,13 @@
 		crate::sql::DefineModelStatement {
 			kind: DefineKind::Default,
 			hash: self.hash.clone(),
-<<<<<<< HEAD
-			name: crate::sql::Expr::Idiom(crate::sql::Idiom::field(
-				crate::sql::Ident::new(self.name.clone()).unwrap(),
-			)),
-			version: self.version.clone(),
-			permissions: self.permissions.clone().into(),
-			comment: self.comment.clone().map(|x| {
-				crate::sql::Expr::Idiom(crate::sql::Idiom::field(
-					crate::sql::Ident::new(x).unwrap(),
-				))
-			}),
-=======
 			name: self.name.clone(),
 			version: self.version.clone(),
 			permissions: self.permissions.clone().into(),
-			comment: self.comment.clone(),
->>>>>>> 4291ab69
+			comment: self
+				.comment
+				.clone()
+				.map(|x| crate::sql::Expr::Literal(crate::sql::Literal::String(x))),
 		}
 	}
 }
