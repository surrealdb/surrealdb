--- conflicted
+++ resolved
@@ -1,15 +1,9 @@
 use crate::cnf::ID_CHARS;
 use crate::err::Error;
-<<<<<<< HEAD
-use crate::sql::uuid::Uuid;
-use crate::sql::value::Value;
-use crate::sql::{Datetime, Duration, Number};
-=======
 use crate::expr::uuid::Uuid;
 use crate::expr::value::Value;
 use crate::expr::{Datetime, Duration, Number};
 use anyhow::{Result, bail, ensure};
->>>>>>> 9043346e
 use chrono::{TimeZone, Utc};
 use nanoid::nanoid;
 use rand::Rng;
@@ -186,20 +180,12 @@
 	Ok(Alphanumeric.sample_string(&mut rand::thread_rng(), len).into())
 }
 
-<<<<<<< HEAD
-pub fn duration((dur1, dur2): (Duration, Duration)) -> Result<Value, Error> {
-	// Sort from low to high
-	let (from, to) = match dur2 > dur1 {
-		true => (dur1, dur2),
-		false => (dur2, dur1),
-=======
 pub fn duration((dur1, dur2): (Duration, Duration)) -> Result<Value> {
 	// Sort from low to high
 	let (from, to) = if dur2 > dur1 {
 		(dur1, dur2)
 	} else {
 		(dur2, dur1)
->>>>>>> 9043346e
 	};
 
 	let rand = rand::thread_rng().gen_range(from.as_nanos()..=to.as_nanos());
@@ -208,21 +194,13 @@
 
 	// Max Duration is made of (u64::MAX, NANOS_PER_SEC - 1) so will never overflow
 	let Ok(secs) = u64::try_from(rand / 1_000_000_000) else {
-<<<<<<< HEAD
-		return Err(Error::Unreachable("Overflow inside rand::duration()".into()));
-=======
 		fail!("Overflow inside rand::duration()");
->>>>>>> 9043346e
 	};
 
 	Ok(Value::Duration(Duration::new(secs, nanos)))
 }
 
-<<<<<<< HEAD
-pub fn time((NoneOrRange(range),): (NoneOrRange<Value>,)) -> Result<Value, Error> {
-=======
 pub fn time((NoneOrRange(range),): (NoneOrRange<Value>,)) -> Result<Value> {
->>>>>>> 9043346e
 	// Process the arguments
 	let range = match range {
 		None => None,
@@ -251,28 +229,18 @@
 			min if (MINIMUM..=LIMIT).contains(&min) => match max {
 				max if min <= max && max <= LIMIT => (min, max),
 				max if max >= MINIMUM && max <= min => (max, min),
-<<<<<<< HEAD
-				_ => return Err(Error::InvalidArguments {
-					name: String::from("rand::time"),
-					message: format!("To generate a random time, the 2 arguments must be numbers between {MINIMUM} and {LIMIT} seconds from the UNIX epoch or a 'datetime' within the range d'-262143-01-01T00:00:00Z' and +262142-12-31T23:59:59Z'."),
-=======
 				_ => bail!(Error::InvalidArguments {
 					name: String::from("rand::time"),
 					message: format!(
 						"To generate a random time, the 2 arguments must be numbers between {MINIMUM} and {LIMIT} seconds from the UNIX epoch or a 'datetime' within the range d'-262143-01-01T00:00:00Z' and +262142-12-31T23:59:59Z'."
 					),
->>>>>>> 9043346e
 				}),
 			},
 			_ => bail!(Error::InvalidArguments {
 				name: String::from("rand::time"),
-<<<<<<< HEAD
-				message: format!("To generate a random time, the 2 arguments must be numbers between {MINIMUM} and {LIMIT} seconds from the UNIX epoch or a 'datetime' within the range d'-262143-01-01T00:00:00Z' and +262142-12-31T23:59:59Z'."),
-=======
 				message: format!(
 					"To generate a random time, the 2 arguments must be numbers between {MINIMUM} and {LIMIT} seconds from the UNIX epoch or a 'datetime' within the range d'-262143-01-01T00:00:00Z' and +262142-12-31T23:59:59Z'."
 				),
->>>>>>> 9043346e
 			}),
 		}
 	} else {
