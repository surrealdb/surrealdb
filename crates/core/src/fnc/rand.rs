--- conflicted
+++ resolved
@@ -168,7 +168,6 @@
 	Ok(Alphanumeric.sample_string(&mut rand::thread_rng(), len).into())
 }
 
-<<<<<<< HEAD
 pub fn duration((dur1, dur2): (Duration, Duration)) -> Result<Value, Error> {
 	// Sort from low to high
 	let (from, to) = match dur2 > dur1 {
@@ -188,10 +187,26 @@
 	Ok(Value::Duration(Duration::new(secs, nanos)))
 }
 
-pub fn time((range,): (Option<(Value, Value)>,)) -> Result<Value, Error> {
-=======
+pub fn duration((dur1, dur2): (Duration, Duration)) -> Result<Value, Error> {
+	// Sort from low to high
+	let (from, to) = match dur2 > dur1 {
+		true => (dur1, dur2),
+		false => (dur2, dur1),
+	};
+
+	let rand = rand::thread_rng().gen_range(from.as_nanos()..=to.as_nanos());
+
+	let nanos = (rand % 1_000_000_000) as u32;
+
+	// Max Duration is made of (u64::MAX, NANOS_PER_SEC - 1) so will never overflow
+	let Ok(secs) = u64::try_from(rand / 1_000_000_000) else {
+		return Err(Error::Unreachable("Overflow inside rand::duration()".into()));
+	};
+
+	Ok(Value::Duration(Duration::new(secs, nanos)))
+}
+
 pub fn time((NoneOrRange(range),): (NoneOrRange<Value>,)) -> Result<Value, Error> {
->>>>>>> 43e2f058
 	// Process the arguments
 	let range = match range {
 		None => None,
