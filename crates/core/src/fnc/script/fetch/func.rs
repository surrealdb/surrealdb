//! Contains the actual fetch function.

<<<<<<< HEAD
use crate::fnc::script::fetch::RequestError;
use crate::fnc::script::fetch::body::{Body, BodyData, BodyKind};
use crate::fnc::script::fetch::classes::{
	self, Request, RequestInit, Response, ResponseInit, ResponseType,
=======
use super::classes::Headers;
use crate::fnc::{
	http::resolver,
	script::{
		fetch::{
			RequestError,
			body::{Body, BodyData, BodyKind},
			classes::{self, Request, RequestInit, Response, ResponseInit, ResponseType},
		},
		modules::surrealdb::query::QueryContext,
	},
>>>>>>> 2693d0e5
};
use crate::fnc::script::modules::surrealdb::query::QueryContext;
use futures::TryStreamExt;
use js::function::Opt;
use js::{Class, Ctx, Exception, Result, Value};
use reqwest::header::{CONTENT_TYPE, HeaderValue};
use reqwest::{Body as ReqBody, redirect};
use std::sync::Arc;
use tokio::runtime::Handle;

#[js::function]
pub async fn fetch<'js>(
	ctx: Ctx<'js>,
	input: Value<'js>,
	init: Opt<RequestInit<'js>>,
) -> Result<Response<'js>> {
	// Create a request from the input.
	let js_req = Request::new(ctx.clone(), input, init)?;

	let url = js_req.url;

	// Check if the url is allowed to be fetched.
	let query_ctx = if let Some(query_ctx) = ctx.userdata::<QueryContext<'js>>() {
		query_ctx.context.clone()
	} else {
		panic!(
			"Trying to fetch a URL but no QueryContext is present. QueryContext is required for checking if the URL is allowed to be fetched."
		)
	};

	query_ctx
		.check_allowed_net(&url)
		.await
		.map_err(|e| Exception::throw_message(&ctx, &e.to_string()))?;
	let capabilities = query_ctx.get_capabilities();

	let req = reqwest::Request::new(js_req.init.method, url.clone());

	// SurrealDB Implementation keeps all javascript parts inside the context::with scope so this
	// unwrap should never panic.
	let headers = js_req.init.headers;
	let headers = headers.borrow();
	let mut headers = headers.inner.clone();

	let redirect = js_req.init.request_redirect;
	let redirect_limit = *crate::cnf::MAX_HTTP_REDIRECTS;

	// set the policy for redirecting requests.
	let policy = redirect::Policy::custom(move |attempt| {
		if let Err(e) = Handle::current().block_on(query_ctx.check_allowed_net(attempt.url())) {
			return attempt.error(e.to_string());
		}
		match redirect {
			classes::RequestRedirect::Follow => {
				// Fetch spec limits redirect to a max of 20 but we follow the configuration.
				if attempt.previous().len() >= redirect_limit {
					attempt.error("too many redirects")
				} else {
					attempt.follow()
				}
			}
			classes::RequestRedirect::Error => attempt.error("unexpected redirect"),
			classes::RequestRedirect::Manual => attempt.stop(),
		}
	});

	let client = reqwest::Client::builder()
		.redirect(policy)
		.dns_resolver(std::sync::Arc::new(resolver::FilteringResolver::from_capabilities(
			capabilities,
		)))
		.build()
		.map_err(|e| {
			Exception::throw_internal(&ctx, &format!("Could not initialize http client: {e}"))
		})?;

	// Set the body for the request.
	let mut req_builder = reqwest::RequestBuilder::from_parts(client, req);
	if let Some(body) = js_req.init.body {
		match body.data.replace(BodyData::Used) {
			BodyData::Stream(x) => {
				let body = ReqBody::wrap_stream(x.into_inner());
				req_builder = req_builder.body(body);
			}
			BodyData::Buffer(x) => {
				let body = ReqBody::from(x);
				req_builder = req_builder.body(body);
			}
			BodyData::Used => return Err(Exception::throw_type(&ctx, "Body unusable")),
		};
		match body.kind {
			BodyKind::Buffer => {}
			BodyKind::String => {
				headers
					.entry(CONTENT_TYPE)
					.or_insert_with(|| HeaderValue::from_static("text/plain;charset=UTF-8"));
			}
			BodyKind::Blob(mime) => {
				if let Ok(x) = HeaderValue::from_bytes(mime.as_bytes()) {
					// TODO: Not according to spec, figure out the specific Mime -> Content-Type
					// -> Mime conversion process.
					headers.entry(CONTENT_TYPE).or_insert_with(|| x);
				}
			}
		}
	}

	// make the request
	let response = req_builder
		.headers(headers)
		.send()
		.await
		.map_err(|e| Exception::throw_type(&ctx, &e.to_string()))?;

	// Extract the headers
	let headers = Headers::from_map(response.headers().clone());
	let headers = Class::instance(ctx, headers)?;
	let init = ResponseInit {
		headers,
		status: response.status().as_u16(),
		status_text: response.status().canonical_reason().unwrap_or("").to_owned(),
	};

	// Extract the body
	let body = Body::stream(
		BodyKind::Buffer,
		response.bytes_stream().map_err(Arc::new).map_err(RequestError::Reqwest),
	);
	let response = Response {
		body,
		init,
		url: Some(url),
		r#type: ResponseType::Default,
		was_redirected: false,
	};
	Ok(response)
}<|MERGE_RESOLUTION|>--- conflicted
+++ resolved
@@ -1,23 +1,10 @@
 //! Contains the actual fetch function.
 
-<<<<<<< HEAD
+use crate::fnc::http::resolver::FilteringResolver;
 use crate::fnc::script::fetch::RequestError;
 use crate::fnc::script::fetch::body::{Body, BodyData, BodyKind};
 use crate::fnc::script::fetch::classes::{
 	self, Request, RequestInit, Response, ResponseInit, ResponseType,
-=======
-use super::classes::Headers;
-use crate::fnc::{
-	http::resolver,
-	script::{
-		fetch::{
-			RequestError,
-			body::{Body, BodyData, BodyKind},
-			classes::{self, Request, RequestInit, Response, ResponseInit, ResponseType},
-		},
-		modules::surrealdb::query::QueryContext,
-	},
->>>>>>> 2693d0e5
 };
 use crate::fnc::script::modules::surrealdb::query::QueryContext;
 use futures::TryStreamExt;
@@ -27,6 +14,8 @@
 use reqwest::{Body as ReqBody, redirect};
 use std::sync::Arc;
 use tokio::runtime::Handle;
+
+use super::classes::Headers;
 
 #[js::function]
 pub async fn fetch<'js>(
@@ -86,9 +75,7 @@
 
 	let client = reqwest::Client::builder()
 		.redirect(policy)
-		.dns_resolver(std::sync::Arc::new(resolver::FilteringResolver::from_capabilities(
-			capabilities,
-		)))
+		.dns_resolver(std::sync::Arc::new(FilteringResolver::from_capabilities(capabilities)))
 		.build()
 		.map_err(|e| {
 			Exception::throw_internal(&ctx, &format!("Could not initialize http client: {e}"))
