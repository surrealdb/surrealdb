pub mod base64 {
	use crate::err::Error;
	use crate::sql::{Bytes, Value};
	use base64::engine::general_purpose::{
		GeneralPurpose, GeneralPurposeConfig, STANDARD, STANDARD_NO_PAD,
	};
	use base64::engine::DecodePaddingMode;
	use base64::{alphabet, Engine};

	/// Base64 configuration which supports decoding with or without padding.
	const STANDARD_GENERIC_DECODER: GeneralPurpose = GeneralPurpose::new(
		&alphabet::STANDARD,
		GeneralPurposeConfig::new()
			.with_encode_padding(false)
			.with_decode_padding_mode(DecodePaddingMode::Indifferent),
	);

	/// Encodes a `Bytes` value to a base64 string without padding.
	pub fn encode((arg,): (Bytes,)) -> Result<Value, Error> {
		Ok(Value::from(STANDARD_NO_PAD.encode(&*arg)))
	}

	/// Encodes a `Bytes` value to a base64 string with padding.
	pub fn encode_padded((arg,): (Bytes,)) -> Result<Value, Error> {
		Ok(Value::from(STANDARD.encode(&*arg)))
	}

	/// Decodes a base64 string to a `Bytes` value. It accepts both padded and
	/// non-padded base64 strings.
	pub fn decode((arg,): (String,)) -> Result<Value, Error> {
		Ok(Value::from(Bytes(STANDARD_GENERIC_DECODER.decode(arg).map_err(|_| {
			Error::InvalidArguments {
				name: "encoding::base64::decode".to_owned(),
				message: "invalid base64".to_owned(),
			}
		})?)))
	}
}

<<<<<<< HEAD
#[cfg(test)]
mod tests {
	use super::*;

	use crate::sql::{Bytes, Value};

	#[test]
	fn test_base64_encode() {
		let input = Bytes(b"hello".to_vec());
		let result = base64::encode((input,)).unwrap();
		assert_eq!(result, Value::from("aGVsbG8"));
	}

	#[test]
	fn test_base64_encode_padded() {
		let input = Bytes(b"hello".to_vec());
		let result = base64::encode_padded((input,)).unwrap();
		assert_eq!(result, Value::from("aGVsbG8="));
	}

	#[test]
	fn test_base64_decode_no_pad() {
		let input = "aGVsbG8".to_string();
		let result = base64::decode((input,)).unwrap();
		assert_eq!(result, Value::from(Bytes(b"hello".to_vec())));
	}

	#[test]
	fn test_base64_decode_with_pad() {
		let input = "aGVsbG8=".to_string();
		let result = base64::decode((input,)).unwrap();
		assert_eq!(result, Value::from(Bytes(b"hello".to_vec())));
=======
pub mod cbor {
	use crate::err::Error;
	use crate::rpc::format::cbor::Cbor;
	use crate::sql::{Bytes, Value};
	use ciborium::Value as Data;

	pub fn encode((arg,): (Value,)) -> Result<Value, Error> {
		let val: Cbor = arg.try_into().map_err(|_| Error::InvalidArguments {
			name: "encoding::cbor::encode".to_owned(),
			message: "Value could not be encoded into CBOR".to_owned(),
		})?;

		// Create a new vector for encoding output
		let mut res = Vec::new();
		// Serialize the value into CBOR binary data
		ciborium::into_writer(&val.0, &mut res).map_err(|_| Error::InvalidArguments {
			name: "encoding::cbor::encode".to_owned(),
			message: "Value could not be encoded into CBOR".to_owned(),
		})?;

		Ok(Value::Bytes(Bytes(res)))
	}

	pub fn decode((arg,): (Bytes,)) -> Result<Value, Error> {
		let cbor = ciborium::from_reader::<Data, _>(&mut arg.as_slice())
			.map_err(|_| Error::InvalidArguments {
				name: "encoding::cbor::decode".to_owned(),
				message: "invalid cbor".to_owned(),
			})
			.map(Cbor)?;

		Value::try_from(cbor).map_err(|v: &str| Error::InvalidArguments {
			name: "encoding::cbor::decode".to_owned(),
			message: v.to_owned(),
		})
>>>>>>> a8e43fc2
	}
}<|MERGE_RESOLUTION|>--- conflicted
+++ resolved
@@ -36,41 +36,6 @@
 		})?)))
 	}
 }
-
-<<<<<<< HEAD
-#[cfg(test)]
-mod tests {
-	use super::*;
-
-	use crate::sql::{Bytes, Value};
-
-	#[test]
-	fn test_base64_encode() {
-		let input = Bytes(b"hello".to_vec());
-		let result = base64::encode((input,)).unwrap();
-		assert_eq!(result, Value::from("aGVsbG8"));
-	}
-
-	#[test]
-	fn test_base64_encode_padded() {
-		let input = Bytes(b"hello".to_vec());
-		let result = base64::encode_padded((input,)).unwrap();
-		assert_eq!(result, Value::from("aGVsbG8="));
-	}
-
-	#[test]
-	fn test_base64_decode_no_pad() {
-		let input = "aGVsbG8".to_string();
-		let result = base64::decode((input,)).unwrap();
-		assert_eq!(result, Value::from(Bytes(b"hello".to_vec())));
-	}
-
-	#[test]
-	fn test_base64_decode_with_pad() {
-		let input = "aGVsbG8=".to_string();
-		let result = base64::decode((input,)).unwrap();
-		assert_eq!(result, Value::from(Bytes(b"hello".to_vec())));
-=======
 pub mod cbor {
 	use crate::err::Error;
 	use crate::rpc::format::cbor::Cbor;
@@ -106,6 +71,41 @@
 			name: "encoding::cbor::decode".to_owned(),
 			message: v.to_owned(),
 		})
->>>>>>> a8e43fc2
+	}
+}
+
+
+#[cfg(test)]
+mod tests {
+	use super::*;
+
+	use crate::sql::{Bytes, Value};
+
+	#[test]
+	fn test_base64_encode() {
+		let input = Bytes(b"hello".to_vec());
+		let result = base64::encode((input,)).unwrap();
+		assert_eq!(result, Value::from("aGVsbG8"));
+	}
+
+	#[test]
+	fn test_base64_encode_padded() {
+		let input = Bytes(b"hello".to_vec());
+		let result = base64::encode_padded((input,)).unwrap();
+		assert_eq!(result, Value::from("aGVsbG8="));
+	}
+
+	#[test]
+	fn test_base64_decode_no_pad() {
+		let input = "aGVsbG8".to_string();
+		let result = base64::decode((input,)).unwrap();
+		assert_eq!(result, Value::from(Bytes(b"hello".to_vec())));
+	}
+
+	#[test]
+	fn test_base64_decode_with_pad() {
+		let input = "aGVsbG8=".to_string();
+		let result = base64::decode((input,)).unwrap();
+		assert_eq!(result, Value::from(Bytes(b"hello".to_vec())));
 	}
 }