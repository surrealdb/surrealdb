--- conflicted
+++ resolved
@@ -108,85 +108,18 @@
 #[repr(transparent)]
 pub struct Rest<T>(pub Vec<T>);
 
-<<<<<<< HEAD
-/// Some functions take a fixed number of arguments.
-/// The len must match the number of type idents that follow.
-macro_rules! impl_tuple {
-	($len:expr) => {
-		impl FromArgs for () {
-			fn from_args(_name: &str, args: Vec<Value>) -> Result<Self, Error> {
-				if args.is_empty() {
-					Ok(())
-				} else {
-					Err(Error::InvalidArguments {
-						name: String::new(),
-						message: String::from("Expected no arguments."),
-					})
-				}
-			}
-		}
-	};
-	($len:expr, $( $T:ident ),*) => {
-		impl<$($T:FromArg),*> FromArgs for ($($T,)*) {
-			#[expect(non_snake_case)]
-			fn from_args(name: &str, args: Vec<Value>) -> Result<Self, Error> {
-				let [$($T),*]: [Value; $len] = args.try_into().map_err(|_| Error::InvalidArguments {
-					name: name.to_owned(),
-					// This match will be optimized away.
-					message: match $len {
-						0 => String::from("Expected no arguments."),
-						1 => String::from("Expected 1 argument."),
-						_ => format!("Expected {} arguments.", $len),
-					}
-				})?;
-
-				let mut i = 0;
-				Ok((
-					$({
-						i += 1;
-						$T::from_arg($T).map_err(|e| Error::InvalidArguments {
-							name: name.to_owned(),
-							message: format!("Argument {i} was the wrong type. {e}"),
-						})?
-					},)*
-				))
-			}
-=======
 impl<T: Coerce> FromArg for Rest<T> {
 	fn arity() -> Arity {
 		Arity {
 			lower: 0,
 			upper: None,
->>>>>>> 89dd1ce6
-		}
-	}
-
-<<<<<<< HEAD
-// It is possible to add larger sequences to support higher quantities of fixed arguments.
-impl_tuple!(0);
-impl_tuple!(1, A);
-impl_tuple!(2, A, B);
-impl_tuple!(3, A, B, C);
-impl_tuple!(4, A, B, C, D);
-
-// Some functions take a single, optional argument, or no arguments at all.
-impl<A: FromArg> FromArgs for (Option<A>,) {
-	fn from_args(name: &str, args: Vec<Value>) -> Result<Self, Error> {
-		let err = || Error::InvalidArguments {
-			name: name.to_owned(),
-			message: String::from("Expected 0 or 1 arguments."),
-		};
-		// Process the function arguments
-		let mut args = args.into_iter();
-		// Process the first function argument
-		let a = match args.next() {
-			Some(a) => Some(A::from_arg(a).map_err(|e| Error::InvalidArguments {
-=======
+		}
+	}
+
 	fn from_arg(name: &str, iter: &mut Args) -> Result<Self, Error> {
 		let mut res = Vec::new();
 		while let Some((idx, x)) = iter.next() {
 			let v = x.coerce_to::<T>().map_err(|e| Error::InvalidArguments {
->>>>>>> 89dd1ce6
 				name: name.to_owned(),
 				message: format!("Argument {idx} was the wrong type. {e}"),
 			})?;
