--- conflicted
+++ resolved
@@ -124,14 +124,8 @@
 	for i in 0..longest_length {
 		let lhv = lh.get(i);
 		let rhv = rh.get(i);
-<<<<<<< HEAD
-		results.push(
-			(lhv.is_some_and(|v| v.is_truthy()) && rhv.is_some_and(|v| v.is_truthy())).into(),
-		);
-=======
 		results
 			.push((lhv.is_some_and(Value::is_truthy) && rhv.is_some_and(Value::is_truthy)).into());
->>>>>>> e0cc04db
 	}
 	Ok(results.into())
 }
@@ -147,14 +141,8 @@
 	for i in 0..longest_length {
 		let lhv = lh.get(i);
 		let rhv = rh.get(i);
-<<<<<<< HEAD
-		results.push(
-			(lhv.is_some_and(|v| v.is_truthy()) || rhv.is_some_and(|v| v.is_truthy())).into(),
-		);
-=======
 		results
 			.push((lhv.is_some_and(Value::is_truthy) || rhv.is_some_and(Value::is_truthy)).into());
->>>>>>> e0cc04db
 	}
 	Ok(results.into())
 }
@@ -166,11 +154,7 @@
 		let lhv = lh.get(i);
 		let rhv = rh.get(i);
 		results
-<<<<<<< HEAD
-			.push((lhv.is_some_and(|v| v.is_truthy()) ^ rhv.is_some_and(|v| v.is_truthy())).into());
-=======
 			.push((lhv.is_some_and(Value::is_truthy) ^ rhv.is_some_and(Value::is_truthy)).into());
->>>>>>> e0cc04db
 	}
 	Ok(results.into())
 }
