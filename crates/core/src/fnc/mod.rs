//! Executes functions from SQL. If there is an SQL function it will be defined in this module.

use crate::ctx::Context;
use crate::dbs::capabilities::ExperimentalTarget;
use crate::dbs::Options;
use crate::doc::CursorDoc;
use crate::err::Error;
use crate::idx::planner::executor::QueryExecutor;
use crate::sql::value::Value;
use crate::sql::Thing;
use reblessive::tree::Stk;
pub mod api;
pub mod args;
pub mod array;
pub mod bytes;
pub mod count;
pub mod crypto;
pub mod duration;
pub mod encoding;
pub mod file;
pub mod geo;
pub mod http;
pub mod math;
pub mod not;
pub mod object;
pub mod operate;
pub mod parse;
pub mod rand;
pub mod record;
pub mod script;
pub mod search;
pub mod session;
pub mod sleep;
pub mod string;
pub mod time;
pub mod r#type;
pub mod util;
pub mod value;
pub mod vector;

/// Attempts to run any function
pub async fn run(
	stk: &mut Stk,
	ctx: &Context,
	opt: &Options,
	doc: Option<&CursorDoc>,
	name: &str,
	args: Vec<Value>,
) -> Result<Value, Error> {
	if name.eq("sleep")
		|| name.eq("api::invoke")
		|| name.eq("array::all")
		|| name.eq("array::any")
		|| name.eq("array::every")
		|| name.eq("array::filter_index")
		|| name.eq("array::filter")
		|| name.eq("array::find_index")
		|| name.eq("array::find")
		|| name.eq("array::fold")
		|| name.eq("array::includes")
		|| name.eq("array::index_of")
		|| name.eq("array::map")
		|| name.eq("array::reduce")
		|| name.eq("array::some")
		|| name.eq("file::put")
		|| name.eq("file::put_if_not_exists")
		|| name.eq("file::get")
		|| name.eq("file::head")
		|| name.eq("file::delete")
		|| name.eq("file::exists")
		|| name.eq("file::copy")
		|| name.eq("file::copy_if_not_exists")
		|| name.eq("file::rename")
		|| name.eq("file::rename_if_not_exists")
		|| name.eq("file::list")
		|| name.eq("record::exists")
		|| name.eq("record::refs")
		|| name.eq("type::field")
		|| name.eq("type::fields")
		|| name.eq("value::diff")
		|| name.eq("value::patch")
		|| name.starts_with("http")
		|| name.starts_with("search")
		|| name.starts_with("crypto::argon2")
		|| name.starts_with("crypto::bcrypt")
		|| name.starts_with("crypto::pbkdf2")
		|| name.starts_with("crypto::scrypt")
	{
		stk.run(|stk| asynchronous(stk, ctx, opt, doc, name, args)).await
	} else {
		synchronous(ctx, doc, name, args)
	}
}

/// Each function is specified by its name (a string literal) followed by its path. The path
/// may be followed by one parenthesized argument, e.g. ctx, which is passed to the function
/// before the remainder of the arguments. The path may be followed by `.await` to signify that
/// it is `async`. Finally, the path may be prefixed by a parenthesized wrapper function e.g.
/// `cpu_intensive`.
macro_rules! dispatch {
    ($ctx: ident, $name: ident, $args: expr, $message: expr,
        $($(exp($exp_target: ident))? $function_name: literal =>
            $(($wrapper: tt))* $($function_path: ident)::+ $(($ctx_arg: expr))* $(.$await:tt)*,)+
    ) => {
        {
            match $name {
                $(
                    $function_name => {
                        $(
                            if !$ctx.get_capabilities().allows_experimental(&ExperimentalTarget::$exp_target) {
                                return Err($crate::err::Error::InvalidFunction {
                                    name: String::from($name),
                                    message: format!("Experimental feature {} is not enabled", ExperimentalTarget::$exp_target),
                                });
                            }
                        )?

                        let args = args::FromArgs::from_args($name, $args)?;
                        #[allow(clippy::redundant_closure_call)]
                        $($wrapper)*(|| $($function_path)::+($($ctx_arg,)* args))()$(.$await)*
                    },
                )+
                _ => {
                    Err($crate::err::Error::InvalidFunction{
                        name: String::from($name),
                        message: $message.to_string()
                    })
                }
            }
        }
    };
}

/// Attempts to run any synchronous function.
pub fn synchronous(
	ctx: &Context,
	doc: Option<&CursorDoc>,
	name: &str,
	args: Vec<Value>,
) -> Result<Value, Error> {
	dispatch!(
		ctx,
		name,
		args,
		"no such builtin function found",
		//
		"array::add" => array::add,
		"array::append" => array::append,
		"array::at" => array::at,
		"array::boolean_and" => array::boolean_and,
		"array::boolean_not" => array::boolean_not,
		"array::boolean_or" => array::boolean_or,
		"array::boolean_xor" => array::boolean_xor,
		"array::clump" => array::clump,
		"array::combine" => array::combine,
		"array::complement" => array::complement,
		"array::concat" => array::concat,
		"array::difference" => array::difference,
		"array::distinct" => array::distinct,
		"array::fill" => array::fill,
		"array::first" => array::first,
		"array::flatten" => array::flatten,
		"array::group" => array::group,
		"array::insert" => array::insert,
		"array::intersect" => array::intersect,
		"array::is_empty" => array::is_empty,
		"array::join" => array::join,
		"array::last" => array::last,
		"array::len" => array::len,
		"array::logical_and" => array::logical_and,
		"array::logical_or" => array::logical_or,
		"array::logical_xor" => array::logical_xor,
		"array::matches" => array::matches,
		"array::max" => array::max,
		"array::min" => array::min,
		"array::pop" => array::pop,
		"array::prepend" => array::prepend,
		"array::push" => array::push,
		"array::range" => array::range,
		"array::remove" => array::remove,
		"array::repeat" => array::repeat,
		"array::reverse" => array::reverse,
		"array::shuffle" => array::shuffle,
		"array::slice" => array::slice,
		"array::sort" => array::sort,
		"array::sort_natural" => array::sort_natural,
		"array::sort_lexical" => array::sort_lexical,
		"array::sort_natural_lexical" => array::sort_natural_lexical,
		"array::swap" => array::swap,
		"array::transpose" => array::transpose,
		"array::union" => array::union,
		"array::sort::asc" => array::sort::asc,
		"array::sort::desc" => array::sort::desc,
		"array::windows" => array::windows,
		//
		"bytes::len" => bytes::len,
		//
		"count" => count::count,
		//
		"crypto::blake3" => crypto::blake3,
		"crypto::md5" => crypto::md5,
		"crypto::sha1" => crypto::sha1,
		"crypto::sha256" => crypto::sha256,
		"crypto::sha512" => crypto::sha512,
		//
		"duration::days" => duration::days,
		"duration::hours" => duration::hours,
		"duration::micros" => duration::micros,
		"duration::millis" => duration::millis,
		"duration::mins" => duration::mins,
		"duration::nanos" => duration::nanos,
		"duration::secs" => duration::secs,
		"duration::weeks" => duration::weeks,
		"duration::years" => duration::years,
		"duration::from::days" => duration::from::days,
		"duration::from::hours" => duration::from::hours,
		"duration::from::micros" => duration::from::micros,
		"duration::from::millis" => duration::from::millis,
		"duration::from::mins" => duration::from::mins,
		"duration::from::nanos" => duration::from::nanos,
		"duration::from::secs" => duration::from::secs,
		"duration::from::weeks" => duration::from::weeks,
		//
		exp(Files) "file::bucket" => file::bucket,
		exp(Files) "file::key" => file::key,
		//
		"encoding::base64::decode" => encoding::base64::decode,
		"encoding::base64::encode" => encoding::base64::encode,
<<<<<<< HEAD
		"encoding::base64::encode_padded" => encoding::base64::encode_padded,
=======
		"encoding::cbor::decode" => encoding::cbor::decode,
		"encoding::cbor::encode" => encoding::cbor::encode,
>>>>>>> a8e43fc2
		//
		"geo::area" => geo::area,
		"geo::bearing" => geo::bearing,
		"geo::centroid" => geo::centroid,
		"geo::distance" => geo::distance,
		"geo::hash::decode" => geo::hash::decode,
		"geo::hash::encode" => geo::hash::encode,
		"geo::is::valid" => geo::is::valid,
		//
		"math::abs" => math::abs,
		"math::acos" => math::acos,
		"math::acot" => math::acot,
		"math::asin" => math::asin,
		"math::atan" => math::atan,
		"math::bottom" => math::bottom,
		"math::ceil" => math::ceil,
		"math::clamp" => math::clamp,
		"math::cos" => math::cos,
		"math::cot" => math::cot,
		"math::deg2rad" => math::deg2rad,
		"math::fixed" => math::fixed,
		"math::floor" => math::floor,
		"math::interquartile" => math::interquartile,
		"math::lerp" => math::lerp,
		"math::lerpangle" => math::lerpangle,
		"math::ln" => math::ln,
		"math::log" => math::log,
		"math::log10" => math::log10,
		"math::log2" => math::log2,
		"math::max" => math::max,
		"math::mean" => math::mean,
		"math::median" => math::median,
		"math::midhinge" => math::midhinge,
		"math::min" => math::min,
		"math::mode" => math::mode,
		"math::nearestrank" => math::nearestrank,
		"math::percentile" => math::percentile,
		"math::pow" => math::pow,
		"math::product" => math::product,
		"math::rad2deg" => math::rad2deg,
		"math::round" => math::round,
		"math::sign" => math::sign,
		"math::sin" => math::sin,
		"math::spread" => math::spread,
		"math::sqrt" => math::sqrt,
		"math::stddev" => math::stddev,
		"math::sum" => math::sum,
		"math::tan" => math::tan,
		"math::top" => math::top,
		"math::trimean" => math::trimean,
		"math::variance" => math::variance,
		//
		"meta::id" => record::id,
		"meta::tb" => record::tb,
		//
		"not" => not::not,
		//
		"object::entries" => object::entries,
		"object::from_entries" => object::from_entries,
		"object::is_empty" => object::is_empty,
		"object::keys" => object::keys,
		"object::len" => object::len,
		"object::values" => object::values,
		//
		"parse::email::host" => parse::email::host,
		"parse::email::user" => parse::email::user,
		"parse::url::domain" => parse::url::domain,
		"parse::url::fragment" => parse::url::fragment,
		"parse::url::host" => parse::url::host,
		"parse::url::path" => parse::url::path,
		"parse::url::port" => parse::url::port,
		"parse::url::query" => parse::url::query,
		"parse::url::scheme" => parse::url::scheme,
		//
		"rand" => rand::rand,
		"rand::bool" => rand::bool,
		"rand::enum" => rand::r#enum,
		"rand::float" => rand::float,
		"rand::guid" => rand::guid,
		"rand::int" => rand::int,
		"rand::string" => rand::string,
		"rand::time" => rand::time,
		"rand::ulid" => rand::ulid,
		"rand::uuid::v4" => rand::uuid::v4,
		"rand::uuid::v7" => rand::uuid::v7,
		"rand::uuid" => rand::uuid,
		//
		"record::id" => record::id,
		"record::table" => record::tb,
		"record::tb" => record::tb,
		//
		"session::ac" => session::ac(ctx),
		"session::db" => session::db(ctx),
		"session::id" => session::id(ctx),
		"session::ip" => session::ip(ctx),
		"session::ns" => session::ns(ctx),
		"session::origin" => session::origin(ctx),
		"session::rd" => session::rd(ctx),
		"session::token" => session::token(ctx),
		//
		"string::concat" => string::concat,
		"string::contains" => string::contains,
		"string::ends_with" => string::ends_with,
		"string::join" => string::join,
		"string::len" => string::len,
		"string::lowercase" => string::lowercase,
		"string::matches" => string::matches,
		"string::repeat" => string::repeat,
		"string::replace" => string::replace,
		"string::reverse" => string::reverse,
		"string::slice" => string::slice,
		"string::slug" => string::slug,
		"string::split" => string::split,
		"string::starts_with" => string::starts_with,
		"string::trim" => string::trim,
		"string::uppercase" => string::uppercase,
		"string::words" => string::words,
		//
		"string::distance::damerau_levenshtein" => string::distance::damerau_levenshtein,
		"string::distance::hamming" => string::distance::hamming,
		"string::distance::levenshtein" => string::distance::levenshtein,
		"string::distance::normalized_damerau_levenshtein" => string::distance::normalized_damerau_levenshtein,
		"string::distance::normalized_levenshtein" => string::distance::normalized_levenshtein,
		"string::distance::osa_distance" => string::distance::osa_distance,
		//
		"string::html::encode" => string::html::encode,
		"string::html::sanitize" => string::html::sanitize,
		"string::is::alphanum" => string::is::alphanum,
		"string::is::alpha" => string::is::alpha,
		"string::is::ascii" => string::is::ascii,
		"string::is::datetime" => string::is::datetime,
		"string::is::domain" => string::is::domain,
		"string::is::email" => string::is::email,
		"string::is::hexadecimal" => string::is::hexadecimal,
		"string::is::ip" => string::is::ip,
		"string::is::ipv4" => string::is::ipv4,
		"string::is::ipv6" => string::is::ipv6,
		"string::is::latitude" => string::is::latitude,
		"string::is::longitude" => string::is::longitude,
		"string::is::numeric" => string::is::numeric,
		"string::is::semver" => string::is::semver,
		"string::is::url" => string::is::url,
		"string::is::ulid" => string::is::ulid,
		"string::is::uuid" => string::is::uuid,
		"string::is::record" => string::is::record,
		//
		"string::similarity::fuzzy" => string::similarity::fuzzy,
		"string::similarity::jaro" => string::similarity::jaro,
		"string::similarity::jaro_winkler" => string::similarity::jaro_winkler,
		"string::similarity::smithwaterman" => string::similarity::smithwaterman,
		"string::similarity::sorensen_dice" => string::similarity::sorensen_dice,
		//
		"string::semver::compare" => string::semver::compare,
		"string::semver::major" => string::semver::major,
		"string::semver::minor" => string::semver::minor,
		"string::semver::patch" => string::semver::patch,
		"string::semver::inc::major" => string::semver::inc::major,
		"string::semver::inc::minor" => string::semver::inc::minor,
		"string::semver::inc::patch" => string::semver::inc::patch,
		"string::semver::set::major" => string::semver::set::major,
		"string::semver::set::minor" => string::semver::set::minor,
		"string::semver::set::patch" => string::semver::set::patch,
		//
		"time::ceil" => time::ceil,
		"time::day" => time::day,
		"time::floor" => time::floor,
		"time::format" => time::format,
		"time::group" => time::group,
		"time::hour" => time::hour,
		"time::max" => time::max,
		"time::min" => time::min,
		"time::minute" => time::minute,
		"time::month" => time::month,
		"time::nano" => time::nano,
		"time::micros" => time::micros,
		"time::millis" => time::millis,
		"time::now" => time::now,
		"time::round" => time::round,
		"time::second" => time::second,
		"time::timezone" => time::timezone,
		"time::unix" => time::unix,
		"time::wday" => time::wday,
		"time::week" => time::week,
		"time::yday" => time::yday,
		"time::year" => time::year,
		"time::from::nanos" => time::from::nanos,
		"time::from::micros" => time::from::micros,
		"time::from::millis" => time::from::millis,
		"time::from::secs" => time::from::secs,
		"time::from::ulid" => time::from::ulid,
		"time::from::unix" => time::from::unix,
		"time::from::uuid" => time::from::uuid,
		"time::is::leap_year" => time::is::leap_year,
		//
		"type::array" => r#type::array,
		"type::bool" => r#type::bool,
		"type::bytes" => r#type::bytes,
		"type::datetime" => r#type::datetime,
		"type::decimal" => r#type::decimal,
		"type::duration" => r#type::duration,
		exp(Files) "type::file" => r#type::file,
		"type::float" => r#type::float,
		"type::geometry" => r#type::geometry,
		"type::int" => r#type::int,
		"type::number" => r#type::number,
		"type::point" => r#type::point,
		"type::range" => r#type::range,
		"type::record" => r#type::record,
		"type::string" => r#type::string,
		"type::string_lossy" => r#type::string_lossy,
		"type::table" => r#type::table,
		"type::thing" => r#type::thing,
		"type::uuid" => r#type::uuid,
		"type::is::array" => r#type::is::array,
		"type::is::bool" => r#type::is::bool,
		"type::is::bytes" => r#type::is::bytes,
		"type::is::collection" => r#type::is::collection,
		"type::is::datetime" => r#type::is::datetime,
		"type::is::decimal" => r#type::is::decimal,
		"type::is::duration" => r#type::is::duration,
		"type::is::float" => r#type::is::float,
		"type::is::geometry" => r#type::is::geometry,
		"type::is::int" => r#type::is::int,
		"type::is::line" => r#type::is::line,
		"type::is::none" => r#type::is::none,
		"type::is::null" => r#type::is::null,
		"type::is::multiline" => r#type::is::multiline,
		"type::is::multipoint" => r#type::is::multipoint,
		"type::is::multipolygon" => r#type::is::multipolygon,
		"type::is::number" => r#type::is::number,
		"type::is::object" => r#type::is::object,
		"type::is::point" => r#type::is::point,
		"type::is::polygon" => r#type::is::polygon,
		"type::is::range" => r#type::is::range,
		"type::is::record" => r#type::is::record,
		"type::is::string" => r#type::is::string,
		"type::is::uuid" => r#type::is::uuid,
		//
		"vector::add" => vector::add,
		"vector::angle" => vector::angle,
		"vector::cross" => vector::cross,
		"vector::dot" => vector::dot,
		"vector::divide" => vector::divide,
		"vector::magnitude" => vector::magnitude,
		"vector::multiply" => vector::multiply,
		"vector::normalize" => vector::normalize,
		"vector::project" => vector::project,
		"vector::scale" => vector::scale,
		"vector::subtract" => vector::subtract,
		"vector::distance::chebyshev" => vector::distance::chebyshev,
		"vector::distance::euclidean" => vector::distance::euclidean,
		"vector::distance::hamming" => vector::distance::hamming,
		"vector::distance::knn" => vector::distance::knn((ctx, doc)),
		"vector::distance::mahalanobis" => vector::distance::mahalanobis,
		"vector::distance::manhattan" => vector::distance::manhattan,
		"vector::distance::minkowski" => vector::distance::minkowski,
		"vector::similarity::cosine" => vector::similarity::cosine,
		"vector::similarity::jaccard" => vector::similarity::jaccard,
		"vector::similarity::pearson" => vector::similarity::pearson,
		"vector::similarity::spearman" => vector::similarity::spearman,
	)
}

/// Attempts to run any asynchronous function.
pub async fn asynchronous(
	stk: &mut Stk,
	ctx: &Context,
	opt: &Options,
	doc: Option<&CursorDoc>,
	name: &str,
	args: Vec<Value>,
) -> Result<Value, Error> {
	// Wrappers return a function as opposed to a value so that the dispatch! method can always
	// perform a function call.
	#[cfg(not(target_family = "wasm"))]
	fn cpu_intensive<R: Send + 'static>(
		function: impl FnOnce() -> R + Send + 'static,
	) -> impl FnOnce() -> std::pin::Pin<Box<dyn std::future::Future<Output = R> + Send>> {
		|| Box::pin(crate::exe::spawn(function))
	}

	#[cfg(target_family = "wasm")]
	fn cpu_intensive<R: Send + 'static>(
		function: impl FnOnce() -> R + Send + 'static,
	) -> impl FnOnce() -> std::future::Ready<R> {
		|| std::future::ready(function())
	}

	dispatch!(
		ctx,
		name,
		args,
		"no such builtin function found",
		//
		exp(DefineApi) "api::invoke" => api::invoke((stk, ctx, opt)).await,
		//
		"array::all" => array::all((stk, ctx, Some(opt), doc)).await,
		"array::any" => array::any((stk, ctx, Some(opt), doc)).await,
		"array::every" => array::all((stk, ctx, Some(opt), doc)).await,
		"array::filter" => array::filter((stk, ctx, Some(opt), doc)).await,
		"array::filter_index" => array::filter_index((stk, ctx, Some(opt), doc)).await,
		"array::find" => array::find((stk, ctx, Some(opt), doc)).await,
		"array::find_index" => array::find_index((stk, ctx, Some(opt), doc)).await,
		"array::fold" => array::fold((stk, ctx, Some(opt), doc)).await,
		"array::includes" => array::any((stk, ctx, Some(opt), doc)).await,
		"array::index_of" => array::find_index((stk, ctx, Some(opt), doc)).await,
		"array::map" => array::map((stk, ctx, Some(opt), doc)).await,
		"array::reduce" => array::reduce((stk, ctx, Some(opt), doc)).await,
		"array::some" => array::any((stk, ctx, Some(opt), doc)).await,
		//
		"crypto::argon2::compare" => (cpu_intensive) crypto::argon2::cmp.await,
		"crypto::argon2::generate" => (cpu_intensive) crypto::argon2::gen.await,
		"crypto::bcrypt::compare" => (cpu_intensive) crypto::bcrypt::cmp.await,
		"crypto::bcrypt::generate" => (cpu_intensive) crypto::bcrypt::gen.await,
		"crypto::pbkdf2::compare" => (cpu_intensive) crypto::pbkdf2::cmp.await,
		"crypto::pbkdf2::generate" => (cpu_intensive) crypto::pbkdf2::gen.await,
		"crypto::scrypt::compare" => (cpu_intensive) crypto::scrypt::cmp.await,
		"crypto::scrypt::generate" => (cpu_intensive) crypto::scrypt::gen.await,
		//
		exp(Files) "file::put" => file::put((stk, ctx, opt, doc)).await,
		exp(Files) "file::put_if_not_exists" => file::put_if_not_exists((stk, ctx, opt, doc)).await,
		exp(Files) "file::get" => file::get((stk, ctx, opt, doc)).await,
		exp(Files) "file::head" => file::head((stk, ctx, opt, doc)).await,
		exp(Files) "file::delete" => file::delete((stk, ctx, opt, doc)).await,
		exp(Files) "file::copy" => file::copy((stk, ctx, opt, doc)).await,
		exp(Files) "file::copy_if_not_exists" => file::copy_if_not_exists((stk, ctx, opt, doc)).await,
		exp(Files) "file::rename" => file::rename((stk, ctx, opt, doc)).await,
		exp(Files) "file::rename_if_not_exists" => file::rename_if_not_exists((stk, ctx, opt, doc)).await,
		exp(Files) "file::exists" => file::exists((stk, ctx, opt, doc)).await,
		exp(Files) "file::list" => file::list((stk, ctx, opt, doc)).await,
		//
		"http::head" => http::head(ctx).await,
		"http::get" => http::get(ctx).await,
		"http::put" => http::put(ctx).await,
		"http::post" =>  http::post(ctx).await,
		"http::patch" => http::patch(ctx).await,
		"http::delete" => http::delete(ctx).await,
		//
		"record::exists" => record::exists((stk, ctx, Some(opt), doc)).await,
		"record::refs" => record::refs((stk, ctx, opt, doc)).await,
		//
		"search::analyze" => search::analyze((stk, ctx, Some(opt))).await,
		"search::score" => search::score((ctx, doc)).await,
		"search::highlight" => search::highlight((ctx, doc)).await,
		"search::offsets" => search::offsets((ctx, doc)).await,
		//
		"sleep" => sleep::sleep(ctx).await,
		//
		"type::field" => r#type::field((stk, ctx, Some(opt), doc)).await,
		"type::fields" => r#type::fields((stk, ctx, Some(opt), doc)).await,
		//
		"value::diff" => value::diff((stk, ctx, Some(opt), doc)).await,
		"value::patch" => value::patch((stk, ctx, Some(opt), doc)).await,
	)
}

/// Attempts to run any synchronous function.
pub async fn idiom(
	stk: &mut Stk,
	ctx: &Context,
	opt: &Options,
	doc: Option<&CursorDoc>,
	value: Value,
	name: &str,
	args: Vec<Value>,
) -> Result<Value, Error> {
	let args = [vec![value.clone()], args].concat();
	let specific = match value {
		Value::Array(_) => {
			dispatch!(
				ctx,
				name,
				args.clone(),
				"no such method found for the array type",
				//
				"add" => array::add,
				"all" => array::all((stk, ctx, Some(opt), doc)).await,
				"any" => array::any((stk, ctx, Some(opt), doc)).await,
				"append" => array::append,
				"at" => array::at,
				"boolean_and" => array::boolean_and,
				"boolean_not" => array::boolean_not,
				"boolean_or" => array::boolean_or,
				"boolean_xor" => array::boolean_xor,
				"clump" => array::clump,
				"combine" => array::combine,
				"complement" => array::complement,
				"concat" => array::concat,
				"difference" => array::difference,
				"distinct" => array::distinct,
				"every" => array::all((stk, ctx, Some(opt), doc)).await,
				"fill" => array::fill,
				"filter" => array::filter((stk, ctx, Some(opt), doc)).await,
				"filter_index" => array::filter_index((stk, ctx, Some(opt), doc)).await,
				"find" => array::find((stk, ctx, Some(opt), doc)).await,
				"find_index" => array::find_index((stk, ctx, Some(opt), doc)).await,
				"first" => array::first,
				"fold" => array::fold((stk, ctx, Some(opt), doc)).await,
				"flatten" => array::flatten,
				"group" => array::group,
				"includes" => array::any((stk, ctx, Some(opt), doc)).await,
				"index_of" => array::find_index((stk, ctx, Some(opt), doc)).await,
				"insert" => array::insert,
				"intersect" => array::intersect,
				"is_empty" => array::is_empty,
				"join" => array::join,
				"last" => array::last,
				"len" => array::len,
				"logical_and" => array::logical_and,
				"logical_or" => array::logical_or,
				"logical_xor" => array::logical_xor,
				"matches" => array::matches,
				"map" => array::map((stk, ctx, Some(opt), doc)).await,
				"max" => array::max,
				"min" => array::min,
				"pop" => array::pop,
				"prepend" => array::prepend,
				"push" => array::push,
				"reduce" => array::reduce((stk, ctx, Some(opt), doc)).await,
				"remove" => array::remove,
				"reverse" => array::reverse,
				"shuffle" => array::shuffle,
				"slice" => array::slice,
				"some" => array::any((stk, ctx, Some(opt), doc)).await,
				"sort" => array::sort,
				"sort_natural" => array::sort_natural,
				"sort_lexical" => array::sort_lexical,
				"sort_natural_lexical" => array::sort_natural_lexical,
				"swap" => array::swap,
				"transpose" => array::transpose,
				"union" => array::union,
				"sort_asc" => array::sort::asc,
				"sort_desc" => array::sort::desc,
				"windows" => array::windows,
				//
				"vector_add" => vector::add,
				"vector_angle" => vector::angle,
				"vector_cross" => vector::cross,
				"vector_dot" => vector::dot,
				"vector_divide" => vector::divide,
				"vector_magnitude" => vector::magnitude,
				"vector_multiply" => vector::multiply,
				"vector_normalize" => vector::normalize,
				"vector_project" => vector::project,
				"vector_scale" => vector::scale,
				"vector_subtract" => vector::subtract,
				"vector_distance_chebyshev" => vector::distance::chebyshev,
				"vector_distance_euclidean" => vector::distance::euclidean,
				"vector_distance_hamming" => vector::distance::hamming,
				"vector_distance_knn" => vector::distance::knn((ctx, doc)),
				"vector_distance_mahalanobis" => vector::distance::mahalanobis,
				"vector_distance_manhattan" => vector::distance::manhattan,
				"vector_distance_minkowski" => vector::distance::minkowski,
				"vector_similarity_cosine" => vector::similarity::cosine,
				"vector_similarity_jaccard" => vector::similarity::jaccard,
				"vector_similarity_pearson" => vector::similarity::pearson,
				"vector_similarity_spearman" => vector::similarity::spearman,
			)
		}
		Value::Bytes(_) => {
			dispatch!(
				ctx,
				name,
				args.clone(),
				"no such method found for the bytes type",
				//
				"len" => bytes::len,
			)
		}
		Value::Duration(_) => {
			dispatch!(
				ctx,
				name,
				args.clone(),
				"no such method found for the duration type",
				//
				"days" => duration::days,
				"hours" => duration::hours,
				"micros" => duration::micros,
				"millis" => duration::millis,
				"mins" => duration::mins,
				"nanos" => duration::nanos,
				"secs" => duration::secs,
				"weeks" => duration::weeks,
				"years" => duration::years,
			)
		}
		Value::Geometry(_) => {
			dispatch!(
				ctx,
				name,
				args.clone(),
				"no such method found for the geometry type",
				//
				"area" => geo::area,
				"bearing" => geo::bearing,
				"centroid" => geo::centroid,
				"distance" => geo::distance,
				"hash_decode" => geo::hash::decode,
				"hash_encode" => geo::hash::encode,
				"is_valid" => geo::is::valid,
			)
		}
		Value::Thing(_) => {
			dispatch!(
				ctx,
				name,
				args.clone(),
				"no such method found for the record type",
				//
				"exists" => record::exists((stk, ctx, Some(opt), doc)).await,
				"id" => record::id,
				"table" => record::tb,
				"tb" => record::tb,
				"refs" => record::refs((stk, ctx, opt, doc)).await,
			)
		}
		Value::Object(_) => {
			dispatch!(
				ctx,
				name,
				args.clone(),
				"no such method found for the object type",
				//
				"entries" => object::entries,
				"is_empty" => object::is_empty,
				"keys" => object::keys,
				"len" => object::len,
				"values" => object::values,
			)
		}
		Value::Number(_) => {
			dispatch!(
				ctx,
				name,
				args.clone(),
				"no such method found for the number type",
				//
				"abs" => math::abs,
				"acos" => math::acos,
				"acot" => math::acot,
				"asin" => math::asin,
				"atan" => math::atan,
				"ceil" => math::ceil,
				"cos" => math::cos,
				"cot" => math::cot,
				"deg2rad" => math::deg2rad,
				"floor" => math::floor,
				"ln" => math::ln,
				"log" => math::log,
				"log10" => math::log10,
				"log2" => math::log2,
				"rad2deg" => math::rad2deg,
				"round" => math::round,
				"sign" => math::sign,
				"sin" => math::sin,
				"tan" => math::tan,
			)
		}
		Value::Strand(_) => {
			dispatch!(
				ctx,
				name,
				args.clone(),
				"no such method found for the string type",
				//
				"concat" => string::concat,
				"contains" => string::contains,
				"ends_with" => string::ends_with,
				"join" => string::join,
				"len" => string::len,
				"lowercase" => string::lowercase,
				"matches" => string::matches,
				"repeat" => string::repeat,
				"replace" => string::replace,
				"reverse" => string::reverse,
				"slice" => string::slice,
				"slug" => string::slug,
				"split" => string::split,
				"starts_with" => string::starts_with,
				"trim" => string::trim,
				"uppercase" => string::uppercase,
				"words" => string::words,
				"distance_damerau_levenshtein" => string::distance::damerau_levenshtein,
				"distance_hamming" => string::distance::hamming,
				"distance_levenshtein" => string::distance::levenshtein,
				"distance_normalized_damerau_levenshtein" => string::distance::normalized_damerau_levenshtein,
				"distance_normalized_levenshtein" => string::distance::normalized_levenshtein,
				"html_encode" => string::html::encode,
				"html_sanitize" => string::html::sanitize,
				"is_alphanum" => string::is::alphanum,
				"is_alpha" => string::is::alpha,
				"is_ascii" => string::is::ascii,
				"is_datetime" => string::is::datetime,
				"is_domain" => string::is::domain,
				"is_email" => string::is::email,
				"is_hexadecimal" => string::is::hexadecimal,
				"is_ip" => string::is::ip,
				"is_ipv4" => string::is::ipv4,
				"is_ipv6" => string::is::ipv6,
				"is_latitude" => string::is::latitude,
				"is_longitude" => string::is::longitude,
				"is_numeric" => string::is::numeric,
				"is_semver" => string::is::semver,
				"is_url" => string::is::url,
				"is_ulid" => string::is::ulid,
				"is_uuid" => string::is::uuid,
				"is_record" => string::is::record,
				"similarity_fuzzy" => string::similarity::fuzzy,
				"similarity_jaro" => string::similarity::jaro,
				"similarity_jaro_winkler" => string::similarity::jaro_winkler,
				"similarity_smithwaterman" => string::similarity::smithwaterman,
				"similarity_sorensen_dice" => string::similarity::sorensen_dice,
				"semver_compare" => string::semver::compare,
				"semver_major" => string::semver::major,
				"semver_minor" => string::semver::minor,
				"semver_patch" => string::semver::patch,
				"semver_inc_major" => string::semver::inc::major,
				"semver_inc_minor" => string::semver::inc::minor,
				"semver_inc_patch" => string::semver::inc::patch,
				"semver_set_major" => string::semver::set::major,
				"semver_set_minor" => string::semver::set::minor,
				"semver_set_patch" => string::semver::set::patch,
			)
		}
		Value::Datetime(_) => {
			dispatch!(
				ctx,
				name,
				args.clone(),
				"no such method found for the datetime type",
				//
				"ceil" => time::ceil,
				"day" => time::day,
				"floor" => time::floor,
				"format" => time::format,
				"group" => time::group,
				"hour" => time::hour,
				"is_leap_year" => time::is::leap_year,
				"micros" => time::micros,
				"millis" => time::millis,
				"minute" => time::minute,
				"month" => time::month,
				"nano" => time::nano,
				"round" => time::round,
				"second" => time::second,
				"unix" => time::unix,
				"wday" => time::wday,
				"week" => time::week,
				"yday" => time::yday,
				"year" => time::year,
			)
		}
		Value::File(_) => {
			dispatch!(
				ctx,
				name,
				args.clone(),
				"no such method found for the file type",
				//
				exp(Files) "bucket" => file::bucket,
				exp(Files) "key" => file::key,
				//
				exp(Files) "put" => file::put((stk, ctx, opt, doc)).await,
				exp(Files) "put_if_not_exists" => file::put_if_not_exists((stk, ctx, opt, doc)).await,
				exp(Files) "get" => file::get((stk, ctx, opt, doc)).await,
				exp(Files) "head" => file::head((stk, ctx, opt, doc)).await,
				exp(Files) "delete" => file::delete((stk, ctx, opt, doc)).await,
				exp(Files) "copy" => file::copy((stk, ctx, opt, doc)).await,
				exp(Files) "copy_if_not_exists" => file::copy_if_not_exists((stk, ctx, opt, doc)).await,
				exp(Files) "rename" => file::rename((stk, ctx, opt, doc)).await,
				exp(Files) "rename_if_not_exists" => file::rename_if_not_exists((stk, ctx, opt, doc)).await,
				exp(Files) "exists" => file::exists((stk, ctx, opt, doc)).await,
			)
		}
		_ => Err(Error::InvalidFunction {
			name: "".into(),
			message: "".into(),
		}),
	};

	match specific {
		Err(Error::InvalidFunction {
			..
		}) => {
			let message = format!("no such method found for the {} type", value.kindof());
			dispatch!(
				ctx,
				name,
				args,
				message,
				//
				"is_array" => r#type::is::array,
				"is_bool" => r#type::is::bool,
				"is_bytes" => r#type::is::bytes,
				"is_collection" => r#type::is::collection,
				"is_datetime" => r#type::is::datetime,
				"is_decimal" => r#type::is::decimal,
				"is_duration" => r#type::is::duration,
				"is_float" => r#type::is::float,
				"is_geometry" => r#type::is::geometry,
				"is_int" => r#type::is::int,
				"is_line" => r#type::is::line,
				"is_none" => r#type::is::none,
				"is_null" => r#type::is::null,
				"is_multiline" => r#type::is::multiline,
				"is_multipoint" => r#type::is::multipoint,
				"is_multipolygon" => r#type::is::multipolygon,
				"is_number" => r#type::is::number,
				"is_object" => r#type::is::object,
				"is_point" => r#type::is::point,
				"is_polygon" => r#type::is::polygon,
				"is_range" => r#type::is::range,
				"is_record" => r#type::is::record,
				"is_string" => r#type::is::string,
				"is_uuid" => r#type::is::uuid,
				//
				"to_array" => r#type::array,
				"to_bool" => r#type::bool,
				"to_bytes" => r#type::bytes,
				"to_datetime" => r#type::datetime,
				"to_decimal" => r#type::decimal,
				"to_duration" => r#type::duration,
				"to_float" => r#type::float,
				"to_geometry" => r#type::geometry,
				"to_int" => r#type::int,
				"to_number" => r#type::number,
				"to_point" => r#type::point,
				"to_range" => r#type::range,
				"to_record" => r#type::record,
				"to_string" => r#type::string,
				"to_string_lossy" => r#type::string_lossy,
				"to_uuid" => r#type::uuid,
				//
				"chain" => value::chain((stk, ctx, Some(opt), doc)).await,
				"diff" => value::diff((stk, ctx, Some(opt), doc)).await,
				"patch" => value::patch((stk, ctx, Some(opt), doc)).await,
				//
				"repeat" => array::repeat,
			)
		}
		v => v,
	}
}

fn get_execution_context<'a>(
	ctx: &'a Context,
	doc: Option<&'a CursorDoc>,
) -> Option<(&'a QueryExecutor, &'a CursorDoc, &'a Thing)> {
	if let Some(doc) = doc {
		if let Some(thg) = &doc.rid {
			if let Some(pla) = ctx.get_query_planner() {
				if let Some(exe) = pla.get_query_executor(&thg.tb) {
					return Some((exe, doc, thg));
				}
			}
		}
	}
	None
}

#[cfg(test)]
mod tests {
	use regex::Regex;

	use crate::dbs::Capabilities;
	use crate::{
		dbs::capabilities::ExperimentalTarget,
		sql::{statements::OutputStatement, Function, Query, Statement, Value},
	};

	#[tokio::test]
	async fn implementations_are_present() {
		// Accumulate and display all problems at once to avoid a test -> fix -> test -> fix cycle.
		let mut problems = Vec::new();

		// Read the source code of this file
		let fnc_mod = include_str!("mod.rs");

		// Patch out idiom methods
		let re = Regex::new(r"(?ms)pub async fn idiom\(.*}").unwrap();
		let fnc_no_idiom = re.replace(fnc_mod, "");

		let exp_regex = Regex::new(r"exp\(.*\) ").unwrap();

		for line in fnc_no_idiom.lines() {
			let line = line.trim();
			let line = if line.starts_with("exp") {
				&exp_regex.replace(line, "")
			} else {
				line
			};

			if !(line.contains("=>") && (line.starts_with('"') || line.ends_with(','))) {
				// This line does not define a function name.
				continue;
			}

			let (quote, _) = line.split_once("=>").unwrap();
			let name = quote.trim().trim_matches('"');

			let res = crate::syn::parse_with_capabilities(
				&format!("RETURN {}()", name),
				&Capabilities::all().with_experimental(ExperimentalTarget::DefineApi.into()),
			);

			if let Ok(Query(mut x)) = res {
				match x.0.pop() {
					Some(Statement::Output(OutputStatement {
						what: Value::Function(x),
						..
					})) => match *x {
						Function::Normal(parsed_name, _) => {
							if parsed_name != name {
								problems
									.push(format!("function `{name}` parsed as `{parsed_name}`"));
							}
						}
						_ => {
							problems.push(format!("couldn't parse {name} function"));
						}
					},
					_ => {
						problems.push(format!("couldn't parse {name} function"));
					}
				}
			} else {
				problems.push(format!("couldn't parse {name} function"));
			}

			#[cfg(all(feature = "scripting", feature = "kv-mem"))]
			{
				use crate::sql::Value;

				let name = name.replace("::", ".");
				let sql =
					format!("RETURN function() {{ return typeof surrealdb.functions.{name}; }}");
				let dbs = crate::kvs::Datastore::new("memory")
					.await
					.unwrap()
					.with_capabilities(Capabilities::all());
				let ses = crate::dbs::Session::owner().with_ns("test").with_db("test");
				let res = &mut dbs.execute(&sql, &ses, None).await.unwrap();
				let tmp = res.remove(0).result.unwrap();
				if tmp == Value::from("object") {
					// Assume this function is superseded by a module of the same name.
				} else if tmp != Value::from("function") {
					problems.push(format!("function {name} not exported to JavaScript: {tmp:?}"));
				}
			}
		}

		if !problems.is_empty() {
			eprintln!("Functions not fully implemented:");
			for problem in problems {
				eprintln!(" - {problem}");
			}
			panic!("ensure functions can be parsed in core/src/sql/function.rs and are exported to JS in core/src/fnc/script/modules/surrealdb");
		}
	}
}<|MERGE_RESOLUTION|>--- conflicted
+++ resolved
@@ -226,12 +226,9 @@
 		//
 		"encoding::base64::decode" => encoding::base64::decode,
 		"encoding::base64::encode" => encoding::base64::encode,
-<<<<<<< HEAD
 		"encoding::base64::encode_padded" => encoding::base64::encode_padded,
-=======
 		"encoding::cbor::decode" => encoding::cbor::decode,
 		"encoding::cbor::encode" => encoding::cbor::encode,
->>>>>>> a8e43fc2
 		//
 		"geo::area" => geo::area,
 		"geo::bearing" => geo::bearing,
