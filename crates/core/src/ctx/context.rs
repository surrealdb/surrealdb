use std::borrow::Cow;
use std::collections::HashMap;
use std::fmt::{self, Debug};
#[cfg(storage)]
use std::path::PathBuf;
use std::sync::Arc;
use std::sync::atomic::{AtomicBool, Ordering};
use std::time::Duration;

use anyhow::{Result, bail};
use async_channel::Sender;
use trice::Instant;
#[cfg(feature = "http")]
use url::Url;

use crate::buc::store::ObjectStore;
use crate::buc::{self, BucketConnectionKey, BucketConnections};
use crate::catalog::{DatabaseId, NamespaceId};
use crate::cnf::PROTECTED_PARAM_NAMES;
use crate::ctx::canceller::Canceller;
use crate::ctx::reason::Reason;
<<<<<<< HEAD
use crate::dbs::{Capabilities, Notification, Options, Session, Variables};
=======
#[cfg(feature = "http")]
use crate::dbs::capabilities::NetTarget;
use crate::dbs::{Capabilities, Notification, Session, Variables};
>>>>>>> 71fad245
use crate::err::Error;
use crate::idx::planner::executor::QueryExecutor;
use crate::idx::planner::{IterationStage, QueryPlanner};
use crate::idx::trees::store::IndexStores;
#[cfg(not(target_family = "wasm"))]
use crate::kvs::IndexBuilder;
use crate::kvs::Transaction;
use crate::kvs::cache::ds::DatastoreCache;
use crate::kvs::sequences::Sequences;
use crate::mem::ALLOC;
use crate::val::Value;

pub type Context = Arc<MutableContext>;

pub struct MutableContext {
	// An optional parent context.
	parent: Option<Context>,
	// An optional deadline.
	deadline: Option<Instant>,
	// An optional slow log threshold
	slow_log_threshold: Option<Duration>,
	// Whether or not this context is cancelled.
	cancelled: Arc<AtomicBool>,
	// A collection of read only values stored in this context.
	values: HashMap<Cow<'static, str>, Arc<Value>>,
	// Stores the notification channel if available
	notifications: Option<Sender<Notification>>,
	// An optional query planner
	query_planner: Option<Arc<QueryPlanner>>,
	// An optional query executor
	query_executor: Option<QueryExecutor>,
	// An optional iteration stage
	iteration_stage: Option<IterationStage>,
	// An optional datastore cache
	cache: Option<Arc<DatastoreCache>>,
	// The index store
	index_stores: IndexStores,
	// The index concurrent builders
	#[cfg(not(target_family = "wasm"))]
	index_builder: Option<IndexBuilder>,
	// The sequences
	sequences: Option<Sequences>,
	// Capabilities
	capabilities: Arc<Capabilities>,
	#[cfg(storage)]
	// The temporary directory
	temporary_directory: Option<Arc<PathBuf>>,
	// An optional transaction
	transaction: Option<Arc<Transaction>>,
	// Does not read from parent `values`.
	isolated: bool,
	// A map of bucket connections
	buckets: Option<Arc<BucketConnections>>,
}

impl Default for MutableContext {
	fn default() -> Self {
		MutableContext::background()
	}
}

impl From<Transaction> for MutableContext {
	fn from(txn: Transaction) -> Self {
		let mut ctx = MutableContext::background();
		ctx.set_transaction(Arc::new(txn));
		ctx
	}
}

impl Debug for MutableContext {
	fn fmt(&self, f: &mut fmt::Formatter) -> fmt::Result {
		f.debug_struct("Context")
			.field("parent", &self.parent)
			.field("deadline", &self.deadline)
			.field("cancelled", &self.cancelled)
			.field("values", &self.values)
			.finish()
	}
}

impl MutableContext {
	/// Creates a new empty background context.
	pub(crate) fn background() -> Self {
		Self {
			values: HashMap::default(),
			parent: None,
			deadline: None,
			slow_log_threshold: None,
			cancelled: Arc::new(AtomicBool::new(false)),
			notifications: None,
			query_planner: None,
			query_executor: None,
			iteration_stage: None,
			capabilities: Arc::new(Capabilities::default()),
			index_stores: IndexStores::default(),
			cache: None,
			#[cfg(not(target_family = "wasm"))]
			index_builder: None,
			sequences: None,
			#[cfg(storage)]
			temporary_directory: None,
			transaction: None,
			isolated: false,
			buckets: None,
		}
	}

	/// Creates a new context from a frozen parent context.
	pub(crate) fn new(parent: &Context) -> Self {
		MutableContext {
			values: HashMap::default(),
			deadline: parent.deadline,
			slow_log_threshold: parent.slow_log_threshold,
			cancelled: Arc::new(AtomicBool::new(false)),
			notifications: parent.notifications.clone(),
			query_planner: parent.query_planner.clone(),
			query_executor: parent.query_executor.clone(),
			iteration_stage: parent.iteration_stage.clone(),
			capabilities: parent.capabilities.clone(),
			index_stores: parent.index_stores.clone(),
			cache: parent.cache.clone(),
			#[cfg(not(target_family = "wasm"))]
			index_builder: parent.index_builder.clone(),
			sequences: parent.sequences.clone(),
			#[cfg(storage)]
			temporary_directory: parent.temporary_directory.clone(),
			transaction: parent.transaction.clone(),
			isolated: false,
			parent: Some(parent.clone()),
			buckets: parent.buckets.clone(),
		}
	}

	/// Create a new context from a frozen parent context.
	/// This context is isolated, and values specified on
	/// any parent contexts will not be accessible.
	pub(crate) fn new_isolated(parent: &Context) -> Self {
		Self {
			values: HashMap::default(),
			deadline: parent.deadline,
			slow_log_threshold: parent.slow_log_threshold,
			cancelled: Arc::new(AtomicBool::new(false)),
			notifications: parent.notifications.clone(),
			query_planner: parent.query_planner.clone(),
			query_executor: parent.query_executor.clone(),
			iteration_stage: parent.iteration_stage.clone(),
			capabilities: parent.capabilities.clone(),
			index_stores: parent.index_stores.clone(),
			cache: parent.cache.clone(),
			#[cfg(not(target_family = "wasm"))]
			index_builder: parent.index_builder.clone(),
			sequences: parent.sequences.clone(),
			#[cfg(storage)]
			temporary_directory: parent.temporary_directory.clone(),
			transaction: parent.transaction.clone(),
			isolated: true,
			parent: Some(parent.clone()),
			buckets: parent.buckets.clone(),
		}
	}

	/// Create a new context from a frozen parent context.
	/// This context is not linked to the parent context,
	/// and won't be cancelled if the parent is cancelled.
	#[cfg(not(target_family = "wasm"))]
	pub(crate) fn new_concurrent(from: &Context) -> Self {
		Self {
			values: HashMap::default(),
			deadline: None,
			slow_log_threshold: from.slow_log_threshold,
			cancelled: Arc::new(AtomicBool::new(false)),
			notifications: from.notifications.clone(),
			query_planner: from.query_planner.clone(),
			query_executor: from.query_executor.clone(),
			iteration_stage: from.iteration_stage.clone(),
			capabilities: from.capabilities.clone(),
			index_stores: from.index_stores.clone(),
			cache: from.cache.clone(),
			index_builder: from.index_builder.clone(),
			sequences: from.sequences.clone(),
			#[cfg(storage)]
			temporary_directory: from.temporary_directory.clone(),
			transaction: None,
			isolated: false,
			parent: None,
			buckets: from.buckets.clone(),
		}
	}

	/// Creates a new context from a configured datastore.
	#[expect(clippy::too_many_arguments)]
	pub(crate) fn from_ds(
		time_out: Option<Duration>,
		slow_log_threshold: Option<Duration>,
		capabilities: Arc<Capabilities>,
		index_stores: IndexStores,
		#[cfg(not(target_family = "wasm"))] index_builder: IndexBuilder,
		sequences: Sequences,
		cache: Arc<DatastoreCache>,
		#[cfg(storage)] temporary_directory: Option<Arc<PathBuf>>,
		buckets: Arc<BucketConnections>,
	) -> Result<MutableContext> {
		let mut ctx = Self {
			values: HashMap::default(),
			parent: None,
			deadline: None,
			slow_log_threshold,
			cancelled: Arc::new(AtomicBool::new(false)),
			notifications: None,
			query_planner: None,
			query_executor: None,
			iteration_stage: None,
			capabilities,
			index_stores,
			cache: Some(cache),
			#[cfg(not(target_family = "wasm"))]
			index_builder: Some(index_builder),
			sequences: Some(sequences),
			#[cfg(storage)]
			temporary_directory,
			transaction: None,
			isolated: false,
			buckets: Some(buckets),
		};
		if let Some(timeout) = time_out {
			ctx.add_timeout(timeout)?;
		}
		Ok(ctx)
	}

	/// Freezes this context, allowing it to be used as a parent context.
	pub(crate) fn freeze(self) -> Context {
		Arc::new(self)
	}

	/// Unfreezes this context, allowing it to be edited and configured.
	pub(crate) fn unfreeze(ctx: Context) -> Result<MutableContext> {
		let Some(x) = Arc::into_inner(ctx) else {
			fail!("Tried to unfreeze a Context with multiple references")
		};
		Ok(x)
	}

	/// Get the namespace id for the current context.
	/// If the namespace does not exist, it will be try to be created based on the `strict` option.
	pub(crate) async fn get_ns_id(&self, opt: &Options) -> Result<NamespaceId> {
		let ns = opt.ns()?;
		let ns_def = self.tx().get_or_add_ns(ns, opt.strict).await?;
		Ok(ns_def.namespace_id)
	}

	/// Get the namespace id for the current context.
	/// If the namespace does not exist, it will return an error.
	pub(crate) async fn get_ns_id_ro(&self, opt: &Options) -> Result<NamespaceId> {
		let ns = opt.ns()?;
		let Some(ns_def) = self.tx().get_ns_by_name(ns).await? else {
			return Err(Error::NsNotFound {
				name: ns.to_string(),
			}
			.into());
		};
		Ok(ns_def.namespace_id)
	}

	/// Get the namespace and database ids for the current context.
	/// If the namespace or database does not exist, it will be try to be created based on the `strict` option.
	pub(crate) async fn get_ns_db_ids(&self, opt: &Options) -> Result<(NamespaceId, DatabaseId)> {
		let (ns, db) = opt.ns_db()?;
		let db_def = self.tx().ensure_ns_db(ns, db, opt.strict).await?;
		Ok((db_def.namespace_id, db_def.database_id))
	}

	/// Get the namespace and database ids for the current context.
	/// If the namespace or database does not exist, it will return an error.
	pub(crate) async fn get_ns_db_ids_ro(
		&self,
		opt: &Options,
	) -> Result<(NamespaceId, DatabaseId)> {
		let (ns, db) = opt.ns_db()?;
		let Some(db_def) = self.tx().get_db_by_name(ns, db).await? else {
			return Err(Error::DbNotFound {
				name: db.to_string(),
			}
			.into());
		};
		Ok((db_def.namespace_id, db_def.database_id))
	}

	/// Add a value to the context. It overwrites any previously set values
	/// with the same key.
	pub(crate) fn add_value<K>(&mut self, key: K, value: Arc<Value>)
	where
		K: Into<Cow<'static, str>>,
	{
		self.values.insert(key.into(), value);
	}

	/// Add a value to the context. It overwrites any previously set values
	/// with the same key.
	pub(crate) fn add_values<T, K, V>(&mut self, iter: T)
	where
		T: IntoIterator<Item = (K, V)>,
		K: Into<Cow<'static, str>>,
		V: Into<Arc<Value>>,
	{
		self.values.extend(iter.into_iter().map(|(k, v)| (k.into(), v.into())))
	}

	/// Add cancellation to the context. The value that is returned will cancel
	/// the context and it's children once called.
	pub(crate) fn add_cancel(&mut self) -> Canceller {
		let cancelled = self.cancelled.clone();
		Canceller::new(cancelled)
	}

	/// Add a deadline to the context. If the current deadline is sooner than
	/// the provided deadline, this method does nothing.
	pub(crate) fn add_deadline(&mut self, deadline: Instant) {
		match self.deadline {
			Some(current) if current < deadline => (),
			_ => self.deadline = Some(deadline),
		}
	}

	/// Add a timeout to the context. If the current timeout is sooner than
	/// the provided timeout, this method does nothing. If the result of the
	/// addition causes an overflow, this method returns an error.
	pub(crate) fn add_timeout(&mut self, timeout: Duration) -> Result<(), Error> {
		match Instant::now().checked_add(timeout) {
			Some(deadline) => {
				self.add_deadline(deadline);
				Ok(())
			}
			None => Err(Error::InvalidTimeout(timeout.as_secs())),
		}
	}

	/// Add the LIVE query notification channel to the context, so that we
	/// can send notifications to any subscribers.
	pub(crate) fn add_notifications(&mut self, chn: Option<&Sender<Notification>>) {
		self.notifications = chn.cloned()
	}

	pub(crate) fn set_query_planner(&mut self, qp: QueryPlanner) {
		self.query_planner = Some(Arc::new(qp));
	}

	pub(crate) fn set_query_executor(&mut self, qe: QueryExecutor) {
		self.query_executor = Some(qe);
	}

	pub(crate) fn set_iteration_stage(&mut self, is: IterationStage) {
		self.iteration_stage = Some(is);
	}

	pub(crate) fn set_transaction(&mut self, txn: Arc<Transaction>) {
		self.transaction = Some(txn);
	}

	pub(crate) fn tx(&self) -> Arc<Transaction> {
		self.transaction
			.clone()
			.unwrap_or_else(|| unreachable!("The context was not associated with a transaction"))
	}

	/// Get the timeout for this operation, if any. This is useful for
	/// checking if a long job should be started or not.
	pub(crate) fn timeout(&self) -> Option<Duration> {
		self.deadline.map(|v| v.saturating_duration_since(Instant::now()))
	}

	pub(crate) fn slow_log_threshold(&self) -> Option<Duration> {
		self.slow_log_threshold
	}

	pub(crate) fn notifications(&self) -> Option<Sender<Notification>> {
		self.notifications.clone()
	}

	pub(crate) fn has_notifications(&self) -> bool {
		self.notifications.is_some()
	}

	pub(crate) fn get_query_planner(&self) -> Option<&QueryPlanner> {
		self.query_planner.as_ref().map(|qp| qp.as_ref())
	}

	pub(crate) fn get_query_executor(&self) -> Option<&QueryExecutor> {
		self.query_executor.as_ref()
	}

	pub(crate) fn get_iteration_stage(&self) -> Option<&IterationStage> {
		self.iteration_stage.as_ref()
	}

	/// Get the index_store for this context/ds
	pub(crate) fn get_index_stores(&self) -> &IndexStores {
		&self.index_stores
	}

	/// Get the index_builder for this context/ds
	#[cfg(not(target_family = "wasm"))]
	pub(crate) fn get_index_builder(&self) -> Option<&IndexBuilder> {
		self.index_builder.as_ref()
	}

	/// Return the sequences manager
	pub(crate) fn get_sequences(&self) -> Option<&Sequences> {
		self.sequences.as_ref()
	}

	pub(crate) fn try_get_sequences(&self) -> Result<&Sequences> {
		if let Some(sqs) = self.get_sequences() {
			Ok(sqs)
		} else {
			bail!(Error::Internal("Sequences are not supported in this context.".to_string(),))
		}
	}

	// Get the current datastore cache
	pub(crate) fn get_cache(&self) -> Option<Arc<DatastoreCache>> {
		self.cache.clone()
	}

	/// Check if the context is done. If it returns `None` the operation may
	/// proceed, otherwise the operation should be stopped.
	/// Note regarding `deep_check`:
	/// Checking Instant::now() takes tens to hundreds of nanoseconds
	/// Checking an AtomicBool takes a single-digit nanoseconds.
	/// We may not want to check for the deadline on every call.
	/// An iteration loop may want to check it every 10 or 100 calls.
	/// Eg.: ctx.done(count % 100 == 0)
	pub(crate) fn done(&self, deep_check: bool) -> Result<Option<Reason>> {
		match self.deadline {
			Some(deadline) if deep_check && deadline <= Instant::now() => {
				Ok(Some(Reason::Timedout))
			}
			_ if self.cancelled.load(Ordering::Relaxed) => Ok(Some(Reason::Canceled)),
			_ => {
				if deep_check && ALLOC.is_beyond_threshold() {
					bail!(Error::QueryBeyondMemoryThreshold);
				}
				match &self.parent {
					Some(ctx) => ctx.done(deep_check),
					_ => Ok(None),
				}
			}
		}
	}

	/// Check if the context is ok to continue.
	pub(crate) async fn is_ok(&self, deep_check: bool) -> Result<bool> {
		if deep_check {
			yield_now!();
		}
		Ok(self.done(deep_check)?.is_none())
	}

	/// Check if there is some reason to stop processing the current query.
	///
	/// Returns true when the query is canceled or if check_deadline is true
	/// when the query deadline is met.
	pub(crate) async fn is_done(&self, deep_check: bool) -> Result<bool> {
		if deep_check {
			yield_now!();
		}
		Ok(self.done(deep_check)?.is_some())
	}

	/// Check if the context is not ok to continue, because it timed out.
	pub(crate) async fn is_timedout(&self) -> Result<bool> {
		yield_now!();
		Ok(matches!(self.done(true)?, Some(Reason::Timedout)))
	}

	#[cfg(storage)]
	/// Return the location of the temporary directory if any
	pub(crate) fn temporary_directory(&self) -> Option<&Arc<PathBuf>> {
		self.temporary_directory.as_ref()
	}

	/// Get a value from the context. If no value is stored under the
	/// provided key, then this will return None.
	pub(crate) fn value(&self, key: &str) -> Option<&Value> {
		match self.values.get(key) {
			Some(v) => Some(v.as_ref()),
			None if PROTECTED_PARAM_NAMES.contains(&key) || !self.isolated => match &self.parent {
				Some(p) => p.value(key),
				_ => None,
			},
			None => None,
		}
	}

	/// Get a 'static view into the cancellation status.
	#[cfg(feature = "scripting")]
	pub(crate) fn cancellation(&self) -> crate::ctx::cancellation::Cancellation {
		crate::ctx::cancellation::Cancellation::new(
			self.deadline,
			std::iter::successors(Some(self), |ctx| ctx.parent.as_ref().map(|c| c.as_ref()))
				.map(|ctx| ctx.cancelled.clone())
				.collect(),
		)
	}

	/// Attach a session to the context and add any session variables to the
	/// context.
	pub(crate) fn attach_session(&mut self, session: &Session) -> Result<(), Error> {
		self.add_values(session.values());
		if !session.variables.is_empty() {
			self.attach_variables(session.variables.clone())?;
		}
		Ok(())
	}

	/// Attach variables to the context.
	pub(crate) fn attach_variables(&mut self, vars: Variables) -> Result<(), Error> {
		for (key, val) in vars {
			if PROTECTED_PARAM_NAMES.contains(&key.as_str()) {
				return Err(Error::InvalidParam {
					name: key.clone(),
				});
			}
			self.add_value(key, val.into());
		}
		Ok(())
	}

	//
	// Capabilities
	//

	/// Set the capabilities for this context
	pub(crate) fn add_capabilities(&mut self, caps: Arc<Capabilities>) {
		self.capabilities = caps;
	}

	/// Get the capabilities for this context
	pub(crate) fn get_capabilities(&self) -> Arc<Capabilities> {
		self.capabilities.clone()
	}

	/// Check if scripting is allowed
	#[cfg_attr(not(feature = "scripting"), expect(dead_code))]
	pub(crate) fn check_allowed_scripting(&self) -> Result<()> {
		if !self.capabilities.allows_scripting() {
			warn!("Capabilities denied scripting attempt");
			bail!(Error::ScriptingNotAllowed);
		}
		trace!("Capabilities allowed scripting");
		Ok(())
	}

	/// Check if a function is allowed
	pub(crate) fn check_allowed_function(&self, target: &str) -> Result<()> {
		if !self.capabilities.allows_function_name(target) {
			warn!("Capabilities denied function execution attempt, target: '{target}'");
			bail!(Error::FunctionNotAllowed(target.to_string()));
		}
		trace!("Capabilities allowed function execution, target: '{target}'");
		Ok(())
	}

	/// Checks if the provided URL's network target is allowed based on current
	/// capabilities.
	///
	/// This function performs a validation to ensure that the outgoing network
	/// connection specified by the provided `url` is permitted. It checks the
	/// resolved network targets associated with the URL and ensures that all
	/// targets adhere to the configured capabilities.
	///
	/// # Features
	/// The function is only available if the `http` feature is enabled.
	///
	/// # Parameters
	/// - `url`: A reference to a [`Url`] object representing the target
	///   endpoint to check.
	///
	/// # Returns
	/// This function returns a [`Result<()>`]:
	/// - On success, it returns `Ok(())` indicating the network target is
	///   allowed.
	/// - On failure, it returns an error wrapped in the [`Error`] type:
	///   - `NetTargetNotAllowed` if the target is not permitted.
	///   - `InvalidUrl` if the provided URL is invalid.
	///
	/// # Behavior
	/// 1. Extracts the host and port information from the URL.
	/// 2. Constructs a [`NetTarget`] object and checks if it is allowed by the
	///    current network capabilities.
	/// 3. If the network target resolves to multiple targets (e.g., DNS
	///    resolution), each target is validated individually.
	/// 4. Logs a warning and prevents the connection if the target is denied by
	///    the capabilities.
	///
	/// # Logging
	/// - Logs a warning message if the network target is denied.
	/// - Logs a trace message if the network target is permitted.
	///
	/// # Errors
	/// - `NetTargetNotAllowed`: Returned if any of the resolved targets are not
	///   allowed.
	/// - `InvalidUrl`: Returned if the URL does not have a valid host.
	#[cfg(feature = "http")]
	pub(crate) async fn check_allowed_net(&self, url: &Url) -> Result<()> {
		let match_any_deny_net = |t| {
			if self.capabilities.matches_any_deny_net(t) {
				warn!("Capabilities denied outgoing network connection attempt, target: '{t}'");
				bail!(Error::NetTargetNotAllowed(t.to_string()));
			}
			Ok(())
		};
		match url.host() {
			Some(host) => {
				let target = NetTarget::Host(host.to_owned(), url.port_or_known_default());
				// Check the domain name (if any) matches the allow list
				let host_allowed = self.capabilities.matches_any_allow_net(&target);
				if !host_allowed {
					warn!(
						"Capabilities denied outgoing network connection attempt, target: '{target}'"
					);
					bail!(Error::NetTargetNotAllowed(target.to_string()));
				}
				// Check against the deny list
				match_any_deny_net(&target)?;
				// Resolve the domain name to a vector of IP addresses
				#[cfg(not(target_family = "wasm"))]
				let targets = target.resolve().await?;
				#[cfg(target_family = "wasm")]
				let targets = target.resolve()?;
				for t in &targets {
					// For each IP address resolved, check it is allowed
					match_any_deny_net(t)?;
				}
				trace!("Capabilities allowed outgoing network connection, target: '{target}'");
				Ok(())
			}
			_ => bail!(Error::InvalidUrl(url.to_string())),
		}
	}

	pub(crate) fn get_buckets(&self) -> Option<Arc<BucketConnections>> {
		self.buckets.clone()
	}

	/// Obtain the connection for a bucket
	pub(crate) async fn get_bucket_store(
		&self,
		ns: NamespaceId,
		db: DatabaseId,
		bu: &str,
	) -> Result<Arc<dyn ObjectStore>> {
		// Do we have a buckets context?
		if let Some(buckets) = &self.buckets {
			// Attempt to obtain an existing bucket connection
			let key = BucketConnectionKey::new(ns, db, bu);
			if let Some(bucket_ref) = buckets.get(&key) {
				Ok((*bucket_ref).clone())
			} else {
				// Obtain the bucket definition
				let tx = self.tx();
				let bd = tx.expect_db_bucket(ns, db, bu).await?;

				// Connect to the bucket
				let store = if let Some(ref backend) = bd.backend {
					buc::connect(backend, false, bd.readonly).await?
				} else {
					buc::connect_global(ns, db, bu).await?
				};

				// Persist the bucket connection
				buckets.insert(key, store.clone());
				Ok(store)
			}
		} else {
			bail!(Error::BucketUnavailable(bu.into()))
		}
	}
}

#[cfg(test)]
mod tests {
	#[cfg(feature = "http")]
	use std::str::FromStr;

	#[cfg(feature = "http")]
	use url::Url;

	#[cfg(feature = "http")]
	use crate::ctx::MutableContext;
	#[cfg(feature = "http")]
	use crate::dbs::Capabilities;
	#[cfg(feature = "http")]
	use crate::dbs::capabilities::{NetTarget, Targets};

	#[cfg(feature = "http")]
	#[tokio::test]
	async fn test_context_check_allowed_net() {
		let cap = Capabilities::all().without_network_targets(Targets::Some(
			[NetTarget::from_str("127.0.0.1").unwrap()].into(),
		));
		let mut ctx = MutableContext::background();
		ctx.capabilities = cap.into();
		let ctx = ctx.freeze();
		let r = ctx.check_allowed_net(&Url::parse("http://localhost").unwrap()).await;
		assert_eq!(
			r.err().unwrap().to_string(),
			"Access to network target '127.0.0.1/32' is not allowed"
		);
	}
}<|MERGE_RESOLUTION|>--- conflicted
+++ resolved
@@ -19,13 +19,9 @@
 use crate::cnf::PROTECTED_PARAM_NAMES;
 use crate::ctx::canceller::Canceller;
 use crate::ctx::reason::Reason;
-<<<<<<< HEAD
-use crate::dbs::{Capabilities, Notification, Options, Session, Variables};
-=======
 #[cfg(feature = "http")]
 use crate::dbs::capabilities::NetTarget;
-use crate::dbs::{Capabilities, Notification, Session, Variables};
->>>>>>> 71fad245
+use crate::dbs::{Capabilities, Notification, Options, Session, Variables};
 use crate::err::Error;
 use crate::idx::planner::executor::QueryExecutor;
 use crate::idx::planner::{IterationStage, QueryPlanner};
@@ -270,7 +266,8 @@
 	}
 
 	/// Get the namespace id for the current context.
-	/// If the namespace does not exist, it will be try to be created based on the `strict` option.
+	/// If the namespace does not exist, it will be try to be created based on
+	/// the `strict` option.
 	pub(crate) async fn get_ns_id(&self, opt: &Options) -> Result<NamespaceId> {
 		let ns = opt.ns()?;
 		let ns_def = self.tx().get_or_add_ns(ns, opt.strict).await?;
@@ -291,7 +288,8 @@
 	}
 
 	/// Get the namespace and database ids for the current context.
-	/// If the namespace or database does not exist, it will be try to be created based on the `strict` option.
+	/// If the namespace or database does not exist, it will be try to be
+	/// created based on the `strict` option.
 	pub(crate) async fn get_ns_db_ids(&self, opt: &Options) -> Result<(NamespaceId, DatabaseId)> {
 		let (ns, db) = opt.ns_db()?;
 		let db_def = self.tx().ensure_ns_db(ns, db, opt.strict).await?;
