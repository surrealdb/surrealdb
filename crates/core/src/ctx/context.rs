use crate::cnf::PROTECTED_PARAM_NAMES;
use crate::ctx::canceller::Canceller;
use crate::ctx::reason::Reason;
#[cfg(feature = "http")]
use crate::dbs::capabilities::NetTarget;
use crate::dbs::{Capabilities, Notification};
use crate::err::Error;
use crate::idx::planner::executor::QueryExecutor;
use crate::idx::planner::{IterationStage, QueryPlanner};
use crate::idx::trees::store::IndexStores;
use crate::kvs::cache::ds::DatastoreCache;
#[cfg(not(target_family = "wasm"))]
use crate::kvs::IndexBuilder;
use crate::kvs::Transaction;
use crate::mem::ALLOC;
use crate::sql::value::Value;
use async_channel::Sender;
use std::borrow::Cow;
use std::collections::HashMap;
use std::fmt::{self, Debug};
#[cfg(storage)]
use std::path::PathBuf;
use std::sync::atomic::{AtomicBool, Ordering};
use std::sync::Arc;
use std::time::Duration;
use trice::Instant;
#[cfg(feature = "http")]
use url::Url;

pub type Context = Arc<MutableContext>;

#[non_exhaustive]
pub struct MutableContext {
	// An optional parent context.
	parent: Option<Context>,
	// An optional deadline.
	deadline: Option<Instant>,
	// Whether or not this context is cancelled.
	cancelled: Arc<AtomicBool>,
	// A collection of read only values stored in this context.
	values: HashMap<Cow<'static, str>, Arc<Value>>,
	// Stores the notification channel if available
	notifications: Option<Sender<Notification>>,
	// An optional query planner
	query_planner: Option<Arc<QueryPlanner>>,
	// An optional query executor
	query_executor: Option<QueryExecutor>,
	// An optional iteration stage
	iteration_stage: Option<IterationStage>,
	// An optional datastore cache
	cache: Option<Arc<DatastoreCache>>,
	// The index store
	index_stores: IndexStores,
	// The index concurrent builders
	#[cfg(not(target_family = "wasm"))]
	index_builder: Option<IndexBuilder>,
	// Capabilities
	capabilities: Arc<Capabilities>,
	#[cfg(storage)]
	// The temporary directory
	temporary_directory: Option<Arc<PathBuf>>,
	// An optional transaction
	transaction: Option<Arc<Transaction>>,
	// Does not read from parent `values`.
	isolated: bool,
}

impl Default for MutableContext {
	fn default() -> Self {
		MutableContext::background()
	}
}

impl From<Transaction> for MutableContext {
	fn from(txn: Transaction) -> Self {
		let mut ctx = MutableContext::background();
		ctx.set_transaction(Arc::new(txn));
		ctx
	}
}

impl Debug for MutableContext {
	fn fmt(&self, f: &mut fmt::Formatter) -> fmt::Result {
		f.debug_struct("Context")
			.field("parent", &self.parent)
			.field("deadline", &self.deadline)
			.field("cancelled", &self.cancelled)
			.field("values", &self.values)
			.finish()
	}
}

impl MutableContext {
	/// Creates a new empty background context.
	pub(crate) fn background() -> Self {
		Self {
			values: HashMap::default(),
			parent: None,
			deadline: None,
			cancelled: Arc::new(AtomicBool::new(false)),
			notifications: None,
			query_planner: None,
			query_executor: None,
			iteration_stage: None,
			capabilities: Arc::new(Capabilities::default()),
			index_stores: IndexStores::default(),
			cache: None,
			#[cfg(not(target_family = "wasm"))]
			index_builder: None,
			#[cfg(storage)]
			temporary_directory: None,
			transaction: None,
			isolated: false,
		}
	}

	/// Creates a new context from a frozen parent context.
	pub(crate) fn new(parent: &Context) -> Self {
		MutableContext {
			values: HashMap::default(),
			deadline: parent.deadline,
			cancelled: Arc::new(AtomicBool::new(false)),
			notifications: parent.notifications.clone(),
			query_planner: parent.query_planner.clone(),
			query_executor: parent.query_executor.clone(),
			iteration_stage: parent.iteration_stage.clone(),
			capabilities: parent.capabilities.clone(),
			index_stores: parent.index_stores.clone(),
			cache: parent.cache.clone(),
			#[cfg(not(target_family = "wasm"))]
			index_builder: parent.index_builder.clone(),
			#[cfg(storage)]
			temporary_directory: parent.temporary_directory.clone(),
			transaction: parent.transaction.clone(),
			isolated: false,
			parent: Some(parent.clone()),
		}
	}

	/// Create a new context from a frozen parent context.
	/// This context is isolated, and values specified on
	/// any parent contexts will not be accessible.
	pub(crate) fn new_isolated(parent: &Context) -> Self {
		Self {
			values: HashMap::default(),
			deadline: parent.deadline,
			cancelled: Arc::new(AtomicBool::new(false)),
			notifications: parent.notifications.clone(),
			query_planner: parent.query_planner.clone(),
			query_executor: parent.query_executor.clone(),
			iteration_stage: parent.iteration_stage.clone(),
			capabilities: parent.capabilities.clone(),
			index_stores: parent.index_stores.clone(),
			cache: parent.cache.clone(),
			#[cfg(not(target_family = "wasm"))]
			index_builder: parent.index_builder.clone(),
			#[cfg(storage)]
			temporary_directory: parent.temporary_directory.clone(),
			transaction: parent.transaction.clone(),
			isolated: true,
			parent: Some(parent.clone()),
		}
	}

	/// Create a new context from a frozen parent context.
	/// This context is not linked to the parent context,
	/// and won't be cancelled if the parent is cancelled.
	#[cfg(not(target_family = "wasm"))]
	pub(crate) fn new_concurrent(from: &Context) -> Self {
		Self {
			values: HashMap::default(),
			deadline: None,
			cancelled: Arc::new(AtomicBool::new(false)),
			notifications: from.notifications.clone(),
			query_planner: from.query_planner.clone(),
			query_executor: from.query_executor.clone(),
			iteration_stage: from.iteration_stage.clone(),
			capabilities: from.capabilities.clone(),
			index_stores: from.index_stores.clone(),
			cache: from.cache.clone(),
			index_builder: from.index_builder.clone(),
			#[cfg(storage)]
			temporary_directory: from.temporary_directory.clone(),
			transaction: None,
			isolated: false,
			parent: None,
		}
	}

	/// Creates a new context from a configured datastore.
	pub(crate) fn from_ds(
		time_out: Option<Duration>,
		capabilities: Arc<Capabilities>,
		index_stores: IndexStores,
		cache: Arc<DatastoreCache>,
		#[cfg(not(target_family = "wasm"))] index_builder: IndexBuilder,
		#[cfg(storage)] temporary_directory: Option<Arc<PathBuf>>,
	) -> Result<MutableContext, Error> {
		let mut ctx = Self {
			values: HashMap::default(),
			parent: None,
			deadline: None,
			cancelled: Arc::new(AtomicBool::new(false)),
			notifications: None,
			query_planner: None,
			query_executor: None,
			iteration_stage: None,
			capabilities,
			index_stores,
			cache: Some(cache),
			#[cfg(not(target_family = "wasm"))]
			index_builder: Some(index_builder),
			#[cfg(storage)]
			temporary_directory,
			transaction: None,
			isolated: false,
		};
		if let Some(timeout) = time_out {
			ctx.add_timeout(timeout)?;
		}
		Ok(ctx)
	}

	/// Freezes this context, allowing it to be used as a parent context.
	pub(crate) fn freeze(self) -> Context {
		Arc::new(self)
	}

	/// Unfreezes this context, allowing it to be edited and configured.
	pub(crate) fn unfreeze(ctx: Context) -> Result<MutableContext, Error> {
		Arc::into_inner(ctx)
			.ok_or_else(|| fail!("Tried to unfreeze a Context with multiple references"))
	}

	/// Add a value to the context. It overwrites any previously set values
	/// with the same key.
	pub(crate) fn add_value<K>(&mut self, key: K, value: Arc<Value>)
	where
		K: Into<Cow<'static, str>>,
	{
		self.values.insert(key.into(), value);
	}

	/// Add a value to the context. It overwrites any previously set values
	/// with the same key.
	pub(crate) fn add_values<T, K, V>(&mut self, iter: T)
	where
		T: IntoIterator<Item = (K, V)>,
		K: Into<Cow<'static, str>>,
		V: Into<Arc<Value>>,
	{
		self.values.extend(iter.into_iter().map(|(k, v)| (k.into(), v.into())))
	}

	/// Add cancellation to the context. The value that is returned will cancel
	/// the context and it's children once called.
	pub(crate) fn add_cancel(&mut self) -> Canceller {
		let cancelled = self.cancelled.clone();
		Canceller::new(cancelled)
	}

	/// Add a deadline to the context. If the current deadline is sooner than
	/// the provided deadline, this method does nothing.
	pub(crate) fn add_deadline(&mut self, deadline: Instant) {
		match self.deadline {
			Some(current) if current < deadline => (),
			_ => self.deadline = Some(deadline),
		}
	}

	/// Add a timeout to the context. If the current timeout is sooner than
	/// the provided timeout, this method does nothing. If the result of the
	/// addition causes an overflow, this method returns an error.
	pub(crate) fn add_timeout(&mut self, timeout: Duration) -> Result<(), Error> {
		match Instant::now().checked_add(timeout) {
			Some(deadline) => {
				self.add_deadline(deadline);
				Ok(())
			}
			None => Err(Error::InvalidTimeout(timeout.as_secs())),
		}
	}

	/// Add the LIVE query notification channel to the context, so that we
	/// can send notifications to any subscribers.
	pub(crate) fn add_notifications(&mut self, chn: Option<&Sender<Notification>>) {
		self.notifications = chn.cloned()
	}

	pub(crate) fn set_query_planner(&mut self, qp: QueryPlanner) {
		self.query_planner = Some(Arc::new(qp));
	}

	pub(crate) fn set_query_executor(&mut self, qe: QueryExecutor) {
		self.query_executor = Some(qe);
	}

	pub(crate) fn set_iteration_stage(&mut self, is: IterationStage) {
		self.iteration_stage = Some(is);
	}

	pub(crate) fn set_transaction(&mut self, txn: Arc<Transaction>) {
		self.transaction = Some(txn);
	}

	pub(crate) fn tx(&self) -> Arc<Transaction> {
		self.transaction
			.clone()
			.unwrap_or_else(|| unreachable!("The context was not associated with a transaction"))
	}

	/// Get the timeout for this operation, if any. This is useful for
	/// checking if a long job should be started or not.
	pub(crate) fn timeout(&self) -> Option<Duration> {
		self.deadline.map(|v| v.saturating_duration_since(Instant::now()))
	}

	pub(crate) fn notifications(&self) -> Option<Sender<Notification>> {
		self.notifications.clone()
	}

	pub(crate) fn has_notifications(&self) -> bool {
		self.notifications.is_some()
	}

	pub(crate) fn get_query_planner(&self) -> Option<&QueryPlanner> {
		self.query_planner.as_ref().map(|qp| qp.as_ref())
	}

	pub(crate) fn get_query_executor(&self) -> Option<&QueryExecutor> {
		self.query_executor.as_ref()
	}

	pub(crate) fn get_iteration_stage(&self) -> Option<&IterationStage> {
		self.iteration_stage.as_ref()
	}

	/// Get the index_store for this context/ds
	pub(crate) fn get_index_stores(&self) -> &IndexStores {
		&self.index_stores
	}

	/// Get the index_builder for this context/ds
	#[cfg(not(target_family = "wasm"))]
	pub(crate) fn get_index_builder(&self) -> Option<&IndexBuilder> {
		self.index_builder.as_ref()
	}

	// Get the current datastore cache
	pub(crate) fn get_cache(&self) -> Option<Arc<DatastoreCache>> {
		self.cache.clone()
	}

	/// Check if the context is done. If it returns `None` the operation may
	/// proceed, otherwise the operation should be stopped.
	/// Note regarding `deep_check`:
	/// Checking Instant::now() takes tens to hundreds of nanoseconds
	/// Checking an AtomicBool takes a single-digit nanoseconds.
	/// We may not want to check for the deadline on every call.
	/// An iteration loop may want to check it every 10 or 100 calls.
	/// Eg.: ctx.done(count % 100 == 0)
	pub(crate) fn done(&self, deep_check: bool) -> Result<Option<Reason>, Error> {
		match self.deadline {
			Some(deadline) if deep_check && deadline <= Instant::now() => {
				Ok(Some(Reason::Timedout))
			}
			_ if self.cancelled.load(Ordering::Relaxed) => Ok(Some(Reason::Canceled)),
			_ => {
				if deep_check && ALLOC.is_beyond_threshold() {
					return Err(Error::QueryBeyondMemoryThreshold);
				}
				match &self.parent {
					Some(ctx) => ctx.done(deep_check),
					_ => Ok(None),
				}
			}
		}
	}

	/// Check if the context is ok to continue.
	pub(crate) fn is_ok(&self, deep_check: bool) -> Result<bool, Error> {
		Ok(self.done(deep_check)?.is_none())
	}

<<<<<<< HEAD
	/// Check if the context is not ok to continue.
	pub(crate) fn is_done(&self, deep_check: bool) -> Result<bool, Error> {
		Ok(self.done(deep_check)?.is_some())
=======
	/// Check if there is some reason to stop processing the current query.
	///
	/// Returns true when the query is canceled or if check_deadline is true when the query
	/// deadline is met.
	pub(crate) fn is_done(&self, check_deadline: bool) -> bool {
		self.done(check_deadline).is_some()
>>>>>>> 8c181717
	}

	/// Check if the context is not ok to continue, because it timed out.
	pub(crate) fn is_timedout(&self) -> Result<bool, Error> {
		Ok(matches!(self.done(true)?, Some(Reason::Timedout)))
	}

	#[cfg(storage)]
	/// Return the location of the temporary directory if any
	pub(crate) fn temporary_directory(&self) -> Option<&Arc<PathBuf>> {
		self.temporary_directory.as_ref()
	}

	/// Get a value from the context. If no value is stored under the
	/// provided key, then this will return None.
	pub(crate) fn value(&self, key: &str) -> Option<&Value> {
		match self.values.get(key) {
			Some(v) => Some(v.as_ref()),
			None if PROTECTED_PARAM_NAMES.contains(&key) || !self.isolated => match &self.parent {
				Some(p) => p.value(key),
				_ => None,
			},
			None => None,
		}
	}

	/// Get a 'static view into the cancellation status.
	#[cfg(feature = "scripting")]
	pub(crate) fn cancellation(&self) -> crate::ctx::cancellation::Cancellation {
		crate::ctx::cancellation::Cancellation::new(
			self.deadline,
			std::iter::successors(Some(self), |ctx| ctx.parent.as_ref().map(|c| c.as_ref()))
				.map(|ctx| ctx.cancelled.clone())
				.collect(),
		)
	}

	//
	// Capabilities
	//

	/// Set the capabilities for this context
	pub(crate) fn add_capabilities(&mut self, caps: Arc<Capabilities>) {
		self.capabilities = caps;
	}

	/// Get the capabilities for this context
	#[allow(dead_code)]
	pub(crate) fn get_capabilities(&self) -> Arc<Capabilities> {
		self.capabilities.clone()
	}

	/// Check if scripting is allowed
	#[allow(dead_code)]
	pub(crate) fn check_allowed_scripting(&self) -> Result<(), Error> {
		if !self.capabilities.allows_scripting() {
			warn!("Capabilities denied scripting attempt");
			return Err(Error::ScriptingNotAllowed);
		}
		trace!("Capabilities allowed scripting");
		Ok(())
	}

	/// Check if a function is allowed
	pub(crate) fn check_allowed_function(&self, target: &str) -> Result<(), Error> {
		if !self.capabilities.allows_function_name(target) {
			warn!("Capabilities denied function execution attempt, target: '{target}'");
			return Err(Error::FunctionNotAllowed(target.to_string()));
		}
		trace!("Capabilities allowed function execution, target: '{target}'");
		Ok(())
	}

	/// Check if a network target is allowed
	#[cfg(feature = "http")]
	pub(crate) fn check_allowed_net(&self, url: &Url) -> Result<(), Error> {
		match url.host() {
			Some(host) => {
				let target = &NetTarget::Host(host.to_owned(), url.port_or_known_default());
				if !self.capabilities.allows_network_target(target) {
					warn!(
						"Capabilities denied outgoing network connection attempt, target: '{target}'"
					);
					return Err(Error::NetTargetNotAllowed(target.to_string()));
				}
				trace!("Capabilities allowed outgoing network connection, target: '{target}'");
				Ok(())
			}
			_ => Err(Error::InvalidUrl(url.to_string())),
		}
	}
}<|MERGE_RESOLUTION|>--- conflicted
+++ resolved
@@ -382,18 +382,12 @@
 		Ok(self.done(deep_check)?.is_none())
 	}
 
-<<<<<<< HEAD
-	/// Check if the context is not ok to continue.
-	pub(crate) fn is_done(&self, deep_check: bool) -> Result<bool, Error> {
-		Ok(self.done(deep_check)?.is_some())
-=======
 	/// Check if there is some reason to stop processing the current query.
 	///
 	/// Returns true when the query is canceled or if check_deadline is true when the query
 	/// deadline is met.
-	pub(crate) fn is_done(&self, check_deadline: bool) -> bool {
-		self.done(check_deadline).is_some()
->>>>>>> 8c181717
+	pub(crate) fn is_done(&self, deep_check: bool) -> Result<bool, Error> {
+		Ok(self.done(deep_check)?.is_some())
 	}
 
 	/// Check if the context is not ok to continue, because it timed out.
