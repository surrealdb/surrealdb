use std::sync::Arc;

use chrono::Utc;

use crate::dbs::Variables;
use crate::iam::{Auth, Level, Role};
<<<<<<< HEAD
use crate::types::PublicVariables;
use crate::val::{Strand, Value};
=======
use crate::val::Value;
>>>>>>> 1309ce09

/// Specifies the current session information when processing a query.
#[derive(Clone, Debug, Default, Eq, PartialEq)]
pub struct Session {
	/// The current session [`Auth`] information
	pub au: Arc<Auth>,
	/// Whether realtime queries are supported
	pub rt: bool,
	/// The current connection IP address
	pub ip: Option<String>,
	/// The current connection origin
	pub or: Option<String>,
	/// The current connection ID
	pub id: Option<String>,
	/// The currently selected namespace
	pub ns: Option<String>,
	/// The currently selected database
	pub db: Option<String>,
	/// The current access method
	pub ac: Option<String>,
	/// The current authentication token
	pub tk: Option<Value>,
	/// The current record authentication data
	pub rd: Option<Value>,
	/// The current expiration time of the session
	pub exp: Option<i64>,
	/// The variables set
	pub variables: PublicVariables,
}

impl Session {
	/// Set the selected namespace for the session
	pub fn with_ns(mut self, ns: &str) -> Session {
		self.ns = Some(ns.to_owned());
		self
	}

	/// Set the selected database for the session
	pub fn with_db(mut self, db: &str) -> Session {
		self.db = Some(db.to_owned());
		self
	}

	/// Set the selected access method for the session
	pub fn with_ac(mut self, ac: &str) -> Session {
		self.ac = Some(ac.to_owned());
		self
	}

	// Set the realtime functionality of the session
	pub fn with_rt(mut self, rt: bool) -> Session {
		self.rt = rt;
		self
	}

	/// Retrieves the selected namespace
	pub(crate) fn ns(&self) -> Option<Arc<str>> {
		self.ns.as_deref().map(Into::into)
	}

	/// Retrieves the selected database
	pub(crate) fn db(&self) -> Option<Arc<str>> {
		self.db.as_deref().map(Into::into)
	}

	/// Checks if live queries are allowed
	pub(crate) fn live(&self) -> bool {
		self.rt
	}

	/// Checks if the session has expired
	pub(crate) fn expired(&self) -> bool {
		match self.exp {
			Some(exp) => Utc::now().timestamp() > exp,
			// It is currently possible to have sessions without expiration.
			None => false,
		}
	}

	pub(crate) fn values(&self) -> Vec<(&'static str, Value)> {
		let access = self.ac.clone().map(|x| x.into()).unwrap_or(Value::None);
		let auth = self.rd.clone().unwrap_or(Value::None);
		let token = self.tk.clone().unwrap_or(Value::None);
		let session = Value::from(map! {
			"ac".to_string() => access.clone(),
			"exp".to_string() => self.exp.map(Value::from).unwrap_or(Value::None),
			"db".to_string() => self.db.clone().map(|x| x.into()).unwrap_or(Value::None),
			"id".to_string() => self.id.clone().map(|x| x.into()).unwrap_or(Value::None),
			"ip".to_string() => self.ip.clone().map(|x| x.into()).unwrap_or(Value::None),
			"ns".to_string() => self.ns.clone().map(|x| x.into()).unwrap_or(Value::None),
			"or".to_string() => self.or.clone().map(|x| x.into()).unwrap_or(Value::None),
			"rd".to_string() => auth.clone(),
			"tk".to_string() => token.clone(),
		});

		vec![("access", access), ("auth", auth), ("token", token), ("session", session)]
	}

	/// Create a system session for a given level and role
	pub fn for_level(level: Level, role: Role) -> Session {
		// Create a new session
		let mut sess = Session::default();
		// Set the session details
		match level {
			Level::Root => {
				sess.au = Arc::new(Auth::for_root(role));
			}
			Level::Namespace(ns) => {
				sess.au = Arc::new(Auth::for_ns(role, &ns));
				sess.ns = Some(ns);
			}
			Level::Database(ns, db) => {
				sess.au = Arc::new(Auth::for_db(role, &ns, &db));
				sess.ns = Some(ns);
				sess.db = Some(db);
			}
			_ => {}
		}
		sess
	}

	/// Create a record user session for a given NS and DB
	pub fn for_record(ns: &str, db: &str, ac: &str, rid: Value) -> Session {
		Session {
			ac: Some(ac.to_owned()),
			au: Arc::new(Auth::for_record(rid.to_string(), ns, db, ac)),
			rt: false,
			ip: None,
			or: None,
			id: None,
			ns: Some(ns.to_owned()),
			db: Some(db.to_owned()),
			tk: None,
			rd: Some(rid),
			exp: None,
			variables: Default::default(),
		}
	}

	/// Create a system session for the root level with Owner role
	pub fn owner() -> Session {
		Session::for_level(Level::Root, Role::Owner)
	}

	/// Create a system session for the root level with Editor role
	pub fn editor() -> Session {
		Session::for_level(Level::Root, Role::Editor)
	}

	/// Create a system session for the root level with Viewer role
	pub fn viewer() -> Session {
		Session::for_level(Level::Root, Role::Viewer)
	}
}<|MERGE_RESOLUTION|>--- conflicted
+++ resolved
@@ -4,12 +4,8 @@
 
 use crate::dbs::Variables;
 use crate::iam::{Auth, Level, Role};
-<<<<<<< HEAD
 use crate::types::PublicVariables;
-use crate::val::{Strand, Value};
-=======
 use crate::val::Value;
->>>>>>> 1309ce09
 
 /// Specifies the current session information when processing a query.
 #[derive(Clone, Debug, Default, Eq, PartialEq)]
