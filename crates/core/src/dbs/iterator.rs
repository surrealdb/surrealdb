<<<<<<< HEAD
use crate::catalog::{DatabaseDefinition, DatabaseId, NamespaceId};
=======
use std::mem;
use std::sync::Arc;

use anyhow::{Result, bail, ensure};
use reblessive::tree::Stk;

>>>>>>> 71fad245
use crate::ctx::{Canceller, Context, MutableContext};
use crate::dbs::distinct::SyncDistinct;
use crate::dbs::plan::{Explanation, Plan};
use crate::dbs::result::Results;
use crate::dbs::{Options, Statement};
use crate::doc::{CursorDoc, Document, IgnoreError};
use crate::err::Error;
use crate::expr::graph::ComputedGraphSubject;
use crate::expr::{
	self, ControlFlow, Dir, Expr, Fields, FlowResultExt, Graph, Ident, Literal, Mock, Part,
};
use crate::idx::planner::iterators::{IteratorRecord, IteratorRef};
use crate::idx::planner::{
	GrantedPermission, IterationStage, QueryPlanner, RecordStrategy, ScanDirection,
	StatementContext,
};
use crate::val::{Object, RecordId, RecordIdKey, RecordIdKeyRange, Value};

const TARGET: &str = "surrealdb::core::dbs";

#[derive(Clone, Debug)]
pub(crate) enum Iterable {
	/// Any [Value] which does not exist in storage. This
	/// could be the result of a query, an arbitrary
	/// SurrealQL value, object, or array of values.
	Value(Value),
	/// An iterable which does not actually fetch the record
	/// data from storage. This is used in CREATE statements
	/// where we attempt to write data without first checking
	/// if the record exists, throwing an error on failure.
	Defer(RecordId),
	/// An iterable whose Record ID needs to be generated
	/// before processing. This is used in CREATE statements
	/// when generating a new id, or generating an id based
	/// on the id field which is specified within the data.
	Yield(Ident),
	/// An iterable which needs to fetch the data of a
	/// specific record before processing the document.
	Thing(RecordId),
	/// An iterable which needs to fetch the related edges
	/// of a record before processing each document.
	Edges {
		dir: Dir,
		from: RecordId,
		what: Vec<ComputedGraphSubject>,
	},
	/// An iterable which needs to iterate over the records
	/// in a table before processing each document.
	Table(Ident, RecordStrategy, ScanDirection),
	/// An iterable which fetches a specific range of records
	/// from storage, used in range and time-series scenarios.
	Range(String, RecordIdKeyRange, RecordStrategy, ScanDirection),
	/// An iterable which fetches a record from storage, and
	/// which has the specific value to update the record with.
	/// This is used in INSERT statements, where each value
	/// passed in to the iterable is unique for each record.
	Mergeable(RecordId, Value),
	/// An iterable which fetches a record from storage, and
	/// which has the specific value to update the record with.
	/// This is used in RELATE statements. The optional value
	/// is used in INSERT RELATION statements, where each value
	/// passed in to the iterable is unique for each record.
	///
	/// The first field is the rid from which we create, the second is the rid
	/// which is the relation itself and the third is the target of the
	/// relation
	Relatable(RecordId, RecordId, RecordId, Option<Value>),
	/// An iterable which iterates over an index range for a
	/// table, which then fetches the corresponding records
	/// which are matched within the index.
	/// When the 3rd argument is true, we iterate over keys only.
	Index(Ident, IteratorRef, RecordStrategy),
}

#[derive(Debug)]
pub(crate) enum Operable {
	Value(Arc<Value>),
	Insert(Arc<Value>, Arc<Value>),
	Relate(RecordId, Arc<Value>, RecordId, Option<Arc<Value>>),
	Count(usize),
}

#[derive(Debug)]
pub(crate) enum Workable {
	Normal,
	Insert(Arc<Value>),
	Relate(RecordId, RecordId, Option<Arc<Value>>),
}

#[derive(Debug)]
pub(crate) struct Processed {
	/// Whether this document only fetched keys or just count
	pub(crate) rs: RecordStrategy,
	/// Whether this document needs to have an ID generated
	pub(crate) generate: Option<Ident>,
	/// The record id for this document that should be processed
	pub(crate) rid: Option<Arc<RecordId>>,
	/// The record data for this document that should be processed
	pub(crate) val: Operable,
	/// The record iterator for this document, used in index scans
	pub(crate) ir: Option<Arc<IteratorRecord>>,
}

#[derive(Default)]
pub(crate) struct Iterator {
	/// Iterator status
	run: Canceller,
	/// Iterator limit value
	limit: Option<u32>,
	/// Iterator start value
	start: Option<u32>,
	/// Counter of remaining documents that can be skipped processing
	start_skip: Option<usize>,
	/// Iterator runtime error
	error: Option<anyhow::Error>,
	/// Iterator output results
	results: Results,
	/// Iterator input values
	entries: Vec<Iterable>,
	/// Should we always return a record?
	guaranteed: Option<Iterable>,
	/// Set if the iterator can be cancelled once it reaches start/limit
	cancel_on_limit: Option<u32>,
}

impl Clone for Iterator {
	fn clone(&self) -> Self {
		Self {
			run: self.run.clone(),
			limit: self.limit,
			start: self.start,
			start_skip: self.start_skip.map(|_| self.start.unwrap_or(0) as usize),
			error: None,
			results: Results::default(),
			entries: self.entries.clone(),
			guaranteed: None,
			cancel_on_limit: None,
		}
	}
}

impl Iterator {
	/// Creates a new iterator
	pub(crate) fn new() -> Self {
		Self::default()
	}

	/// Ingests an iterable for processing
	pub(crate) fn ingest(&mut self, val: Iterable) {
		self.entries.push(val)
	}

	/// Prepares a value for processing
	#[allow(clippy::too_many_arguments)]
	pub(crate) async fn prepare(
		&mut self,
		db: &DatabaseDefinition,
		stk: &mut Stk,
		ctx: &Context,
		opt: &Options,
		doc: Option<&CursorDoc>,
		planner: &mut QueryPlanner,
		stm_ctx: &StatementContext<'_>,
		val: &Expr,
	) -> Result<()> {
		// Match the values
		match val {
			Expr::Mock(v) => self.prepare_mock(stm_ctx, v).await?,
			Expr::Table(v) => self.prepare_table(db, stk, planner, stm_ctx, v.clone()).await?,
			Expr::Idiom(x) => {
				// TODO: This needs to be structured better.
				// match against what previously would be an edge.
				if x.len() != 2 {
					return self
						.prepare_computed(db, stk, ctx, opt, doc, planner, stm_ctx, val)
						.await;
				}

				let Part::Start(Expr::Literal(Literal::RecordId(ref from))) = x[0] else {
					return self
						.prepare_computed(db, stk, ctx, opt, doc, planner, stm_ctx, val)
						.await;
				};

				let Part::Graph(ref graph) = x[1] else {
					return self
						.prepare_computed(db, stk, ctx, opt, doc, planner, stm_ctx, val)
						.await;
				};

				if graph.alias.is_none()
					&& graph.cond.is_none()
					&& graph.group.is_none()
					&& graph.limit.is_none()
					&& graph.order.is_none()
					&& graph.split.is_none()
					&& graph.start.is_none()
					&& graph.expr.is_none()
				{
					// TODO: Do we support `RETURN a:b` here? What do we do when it is not of the
					// right type?
					let from = match from.compute(stk, ctx, opt, doc).await {
						Ok(x) => x,
						Err(ControlFlow::Err(e)) => return Err(e),
						Err(_) => bail!(Error::InvalidControlFlow),
						//
					};
					let mut what = Vec::new();
					for s in graph.what.iter() {
						what.push(s.compute(stk, ctx, opt, doc).await?);
					}
					// idiom matches the Edges pattern.
					self.prepare_edges(stm_ctx.stm, from, graph.dir.clone(), what)?;
				}
			}
			Expr::Literal(Literal::Array(array)) => {
				self.prepare_array(db, stk, ctx, opt, doc, planner, stm_ctx, array).await?
			}
			x => self.prepare_computed(db, stk, ctx, opt, doc, planner, stm_ctx, x).await?,
		};
		// All ingested ok
		Ok(())
	}

	/// Prepares a value for processing
	pub(crate) async fn prepare_table(
		&mut self,
		db: &DatabaseDefinition,
		stk: &mut Stk,
		planner: &mut QueryPlanner,
		ctx: &StatementContext<'_>,
		table: Ident,
	) -> Result<()> {
		// We add the iterable only if we have a permission
		let p = planner.check_table_permission(ctx, &table).await?;
		if matches!(p, GrantedPermission::None) {
			return Ok(());
		}
		// Add the record to the iterator
		if ctx.stm.is_deferable() {
			self.ingest(Iterable::Yield(table))
		} else {
			if ctx.stm.is_guaranteed() {
				self.guaranteed = Some(Iterable::Yield(table.clone()));
			}
			planner.add_iterables(db, stk, ctx, table, p, self).await?;
		}
		// All ingested ok
		Ok(())
	}

	/// Prepares a value for processing
	pub(crate) async fn prepare_thing(
		&mut self,
		planner: &mut QueryPlanner,
		ctx: &StatementContext<'_>,
		v: RecordId,
	) -> Result<()> {
		if v.key.is_range() {
			return self.prepare_range(planner, ctx, v).await;
		}
		// We add the iterable only if we have a permission
		if matches!(planner.check_table_permission(ctx, &v.table).await?, GrantedPermission::None) {
			return Ok(());
		}
		// Add the record to the iterator
		match ctx.stm.is_deferable() {
			true => self.ingest(Iterable::Defer(v)),
			false => self.ingest(Iterable::Thing(v)),
		}
		// All ingested ok
		Ok(())
	}

	/// Prepares a value for processing
	pub(crate) async fn prepare_mock(
		&mut self,
		ctx: &StatementContext<'_>,
		v: &Mock,
	) -> Result<()> {
		ensure!(!ctx.stm.is_only() || self.is_limit_one_or_zero(), Error::SingleOnlyOutput);
		// Add the records to the iterator
		for (count, v) in v.clone().into_iter().enumerate() {
			if ctx.stm.is_deferable() {
				self.ingest(Iterable::Defer(v))
			} else {
				self.ingest(Iterable::Thing(v))
			}
			// Check if the context is finished
			if ctx.ctx.is_done(count % 100 == 0).await? {
				break;
			}
		}
		// All ingested ok
		Ok(())
	}

	/// Prepares a value for processing
	pub(crate) fn prepare_edges(
		&mut self,
		stm: &Statement<'_>,
		from: RecordId,
		dir: Dir,
		what: Vec<ComputedGraphSubject>,
	) -> Result<()> {
		ensure!(!stm.is_only() || self.is_limit_one_or_zero(), Error::SingleOnlyOutput);
		// Check if this is a create statement
		if stm.is_create() {
			// recreate the expression for the error.
			let value = expr::Idiom(vec![
				expr::Part::Start(Expr::Literal(Literal::RecordId(from.into_literal()))),
				expr::Part::Graph(Graph {
					dir,
					what: what.into_iter().map(|x| x.into_literal()).collect(),
					..Default::default()
				}),
			])
			.to_string();
			bail!(Error::InvalidStatementTarget {
				value,
			})
		}
		// Add the record to the iterator
		self.ingest(Iterable::Edges {
			from,
			dir,
			what,
		});
		// All ingested ok
		Ok(())
	}

	/// Prepares a value for processing
	pub(crate) async fn prepare_range(
		&mut self,
		planner: &mut QueryPlanner,
		ctx: &StatementContext<'_>,
		v: RecordId,
	) -> Result<()> {
		// We add the iterable only if we have a permission
		let p = planner.check_table_permission(ctx, &v.table).await?;
		if matches!(p, GrantedPermission::None) {
			return Ok(());
		}
		// Check if this is a create statement
		ensure!(
			!ctx.stm.is_create(),
			Error::InvalidStatementTarget {
				value: v.to_string(),
			}
		);
		// Evaluate if we can only scan keys (rather than keys AND values), or count
		let rs = ctx.check_record_strategy(false, p)?;
		let sc = ctx.check_scan_direction();
		// Add the record to the iterator
		if let (tb, RecordIdKey::Range(v)) = (v.table, v.key) {
			self.ingest(Iterable::Range(tb, *v, rs, sc));
		}
		// All ingested ok
		Ok(())
	}

	/// Prepares a value for processing
	pub(crate) fn prepare_object(&mut self, stm: &Statement<'_>, v: Object) -> Result<()> {
		// Add the record to the iterator
		match v.rid() {
			// This object has an 'id' field
			Some(v) => {
				if stm.is_deferable() {
					self.ingest(Iterable::Defer(v))
				} else {
					self.ingest(Iterable::Thing(v))
				}
			}
			// This object has no 'id' field
			None => {
				bail!(Error::InvalidStatementTarget {
					value: v.to_string(),
				});
			}
		}
		// All ingested ok
		Ok(())
	}

	#[allow(clippy::too_many_arguments)]
	async fn prepare_computed(
		&mut self,
		db: &DatabaseDefinition,
		stk: &mut Stk,
		ctx: &Context,
		opt: &Options,
		doc: Option<&CursorDoc>,
		planner: &mut QueryPlanner,
		stm_ctx: &StatementContext<'_>,
		expr: &Expr,
	) -> Result<()> {
		let v = stk.run(|stk| expr.compute(stk, ctx, opt, doc)).await.catch_return()?;
		match v {
			Value::Object(o) if !stm_ctx.stm.is_select() => {
				self.prepare_object(stm_ctx.stm, o)?;
			}
<<<<<<< HEAD
			Value::Table(v) => self.prepare_table(db, stk, planner, stm_ctx, v.into()).await?,
			Value::Thing(v) => self.prepare_thing(planner, stm_ctx, v).await?,
=======
			Value::Table(v) => self.prepare_table(stk, planner, stm_ctx, v.into()).await?,
			Value::RecordId(v) => self.prepare_thing(planner, stm_ctx, v).await?,
>>>>>>> 71fad245
			Value::Array(a) => a.into_iter().for_each(|x| self.ingest(Iterable::Value(x))),
			v if stm_ctx.stm.is_select() => self.ingest(Iterable::Value(v)),
			v => {
				bail!(Error::InvalidStatementTarget {
					value: v.to_string(),
				})
			}
		}
		Ok(())
	}

	/// Prepares a value for processing
	#[allow(clippy::too_many_arguments)]
	pub(crate) async fn prepare_array(
		&mut self,
		db: &DatabaseDefinition,
		stk: &mut Stk,
		ctx: &Context,
		opt: &Options,
		doc: Option<&CursorDoc>,
		planner: &mut QueryPlanner,
		stm_ctx: &StatementContext<'_>,
		v: &[Expr],
	) -> Result<()> {
		ensure!(!stm_ctx.stm.is_only() || self.is_limit_one_or_zero(), Error::SingleOnlyOutput);
		// Add the records to the iterator
		for v in v {
			match v {
				Expr::Mock(v) => self.prepare_mock(stm_ctx, v).await?,
				Expr::Table(v) => self.prepare_table(db, stk, planner, stm_ctx, v.clone()).await?,
				Expr::Idiom(x) => {
					// match against what previously would be an edge.
					if x.len() != 2 {
						return self
							.prepare_computed(db, stk, ctx, opt, doc, planner, stm_ctx, v)
							.await;
					}

					let Part::Start(Expr::Literal(Literal::RecordId(ref from))) = x[0] else {
						return self
							.prepare_computed(db, stk, ctx, opt, doc, planner, stm_ctx, v)
							.await;
					};

					let Part::Graph(ref graph) = x[0] else {
						return self
							.prepare_computed(db, stk, ctx, opt, doc, planner, stm_ctx, v)
							.await;
					};

					if graph.alias.is_none()
						&& graph.cond.is_none()
						&& graph.group.is_none()
						&& graph.limit.is_none()
						&& graph.order.is_none()
						&& graph.split.is_none()
						&& graph.start.is_none()
						&& graph.expr.is_none()
					{
						// TODO: Do we support `RETURN a:b` here? What do we do when it is not of
						// the right type?
						let from = match from.compute(stk, ctx, opt, doc).await {
							Ok(x) => x,
							Err(ControlFlow::Err(e)) => return Err(e),
							Err(_) => bail!(Error::InvalidControlFlow),
							//
						};
						let mut what = Vec::new();
						for s in graph.what.iter() {
							what.push(s.compute(stk, ctx, opt, doc).await?);
						}
						// idiom matches the Edges pattern.
						return self.prepare_edges(stm_ctx.stm, from, graph.dir.clone(), what);
					}

					self.prepare_computed(db, stk, ctx, opt, doc, planner, stm_ctx, v).await?
				}
				v => self.prepare_computed(db, stk, ctx, opt, doc, planner, stm_ctx, v).await?,
			}
		}
		// All ingested ok
		Ok(())
	}

	/// Process the records and output
	#[expect(clippy::too_many_arguments)]
	pub async fn output(
		&mut self,
		stk: &mut Stk,
		ns: NamespaceId,
		db: DatabaseId,
		ctx: &Context,
		opt: &Options,
		stm: &Statement<'_>,
		rs: RecordStrategy,
	) -> Result<Value> {
		// Log the statement
		trace!(target: TARGET, statement = %stm, "Iterating statement");
		// Enable context override
		let mut cancel_ctx = MutableContext::new(ctx);
		self.run = cancel_ctx.add_cancel();
		let mut cancel_ctx = cancel_ctx.freeze();
		// Process the query LIMIT clause
		self.setup_limit(stk, &cancel_ctx, opt, stm).await?;
		// Process the query START clause
		self.setup_start(stk, &cancel_ctx, opt, stm).await?;
		// Prepare the results with possible optimisations on groups
		self.results = self.results.prepare(
			#[cfg(storage)]
			ctx,
			stm,
			self.start,
			self.limit,
		)?;

		// Extract the expected behaviour depending on the presence of EXPLAIN with or
		// without FULL
		let mut plan = Plan::new(ctx, stm, &self.entries, &self.results);
		// Check if we actually need to process and iterate over the results
		if plan.do_iterate {
			if let Some(e) = &mut plan.explanation {
				e.add_record_strategy(rs);
			}
			// Process prepared values
			let is_specific_permission = if let Some(qp) = ctx.get_query_planner() {
				let is_specific_permission = qp.is_any_specific_permission();
				while let Some(s) = qp.next_iteration_stage().await {
					let is_last = matches!(s, IterationStage::Iterate(_));
					let mut c = MutableContext::unfreeze(cancel_ctx)?;
					c.set_iteration_stage(s);
					cancel_ctx = c.freeze();
					if !is_last {
						self.clone()
							.iterate(
								stk,
								ns,
								db,
								&cancel_ctx,
								opt,
								stm,
								is_specific_permission,
								None,
							)
							.await?;
					};
				}
				is_specific_permission
			} else {
				false
			};
			// Process all documents
			self.iterate(
				stk,
				ns,
				db,
				&cancel_ctx,
				opt,
				stm,
				is_specific_permission,
				plan.explanation.as_mut(),
			)
			.await?;
			// Return any document errors
			if let Some(e) = self.error.take() {
				return Err(e);
			}
			// If no results, then create a record
			if self.results.is_empty() {
				// Check if a guaranteed record response is expected
				if let Some(guaranteed) = self.guaranteed.take() {
					// Ingest the pre-defined guaranteed record yield
					self.ingest(guaranteed);
					// Process the pre-defined guaranteed document
					self.iterate(stk, ns, db, &cancel_ctx, opt, stm, is_specific_permission, None)
						.await?;
				}
			}
			// Process any SPLIT AT clause
			self.output_split(stk, ctx, opt, stm, rs).await?;
			// Process any GROUP BY clause
			self.output_group(stk, ctx, opt, stm).await?;
			// Process any ORDER BY clause
			if let Some(orders) = stm.order() {
				#[cfg(not(target_family = "wasm"))]
				self.results.sort(orders).await?;
				#[cfg(target_family = "wasm")]
				self.results.sort(orders);
			}
			// Process any START & LIMIT clause
			self.results.start_limit(self.start_skip, self.start, self.limit).await?;
			// Process any FETCH clause
			if let Some(e) = &mut plan.explanation {
				e.add_fetch(self.results.len());
			} else {
				self.output_fetch(stk, ctx, opt, stm).await?;
			}
		}

		// Extract the output from the result
		let mut results = self.results.take().await?;

		// Output the explanation if any
		if let Some(e) = plan.explanation {
			results.clear();
			for v in e.output() {
				results.push(v)
			}
		}

		// Output the results
		Ok(results.into())
	}

	#[inline]
	pub(crate) async fn setup_limit(
		&mut self,
		stk: &mut Stk,
		ctx: &Context,
		opt: &Options,
		stm: &Statement<'_>,
	) -> Result<()> {
		if self.limit.is_none() {
			if let Some(v) = stm.limit() {
				self.limit = Some(v.process(stk, ctx, opt, None).await?);
			}
		}
		Ok(())
	}

	#[inline]
	pub(crate) fn is_limit_one_or_zero(&self) -> bool {
		self.limit.map(|v| v <= 1).unwrap_or(false)
	}

	#[inline]
	async fn setup_start(
		&mut self,
		stk: &mut Stk,
		ctx: &Context,
		opt: &Options,
		stm: &Statement<'_>,
	) -> Result<()> {
		if let Some(v) = stm.start() {
			self.start = Some(v.process(stk, ctx, opt, None).await?);
		}
		Ok(())
	}

	/// Determines whether START/LIMIT clauses can be optimized at the storage
	/// level.
	///
	/// This method enables a critical performance optimization where START and
	/// LIMIT clauses can be applied directly at the storage/iterator level
	/// (using `start_skip` and `cancel_on_limit`) rather than after all query
	/// processing is complete.
	///
	/// ## The Optimization
	///
	/// When this method returns `true`, the query engine can:
	/// - Skip records at the storage level before any processing (`start_skip`)
	/// - Cancel iteration early when the limit is reached (`cancel_on_limit`)
	///
	/// This provides significant performance benefits for queries with large
	/// result sets, as it avoids unnecessary processing of records that would
	/// be filtered out anyway.
	///
	/// ## Safety Conditions
	///
	/// The optimization is only safe when the order of records at the storage
	/// level matches the order of records in the final result set. This method
	/// returns `false` when any of the following conditions would change the
	/// record order or filtering:
	///
	/// ### GROUP BY clauses
	/// Grouping operations fundamentally change the result structure and record
	/// count, making storage-level limiting meaningless.
	///
	/// ### Multiple iterators
	/// When multiple iterators are involved (e.g., JOINs, UNIONs), records from
	/// different sources need to be merged, so individual iterator limits
	/// would be incorrect.
	///
	/// ### WHERE clauses
	/// Filtering operations change which records appear in the final result
	/// set. START should skip records from the filtered set, not from the raw
	/// storage.
	///
	/// Example problem:
	/// ```sql
	/// -- Given: t:1(f=true), t:2(f=true), t:3(f=false), t:4(f=false)
	/// SELECT * FROM t WHERE !f START 1;
	/// -- Correct: Skip first filtered record → [t:4]
	/// -- Wrong with optimization: Skip t:1 at storage, then filter → [t:3, t:4]
	/// ```
	///
	/// ### ORDER BY clauses (conditional)
	/// When there's an ORDER BY clause, the optimization is only safe if:
	/// - There's exactly one iterator
	/// - The iterator is backed by a sorted index
	/// - The index sort order matches the ORDER BY clause
	///
	/// ## Performance Impact
	///
	/// - **When enabled**: Significant performance improvement for large result
	///   sets
	/// - **When disabled**: Slight performance cost as all records must be
	///   processed before START/LIMIT is applied
	///
	/// ## Returns
	///
	/// - `true`: Safe to apply START/LIMIT optimization at storage level
	/// - `false`: Must apply START/LIMIT after all query processing is complete
	fn check_set_start_limit(&self, ctx: &Context, stm: &Statement<'_>) -> bool {
		// GROUP BY operations change the result structure and count, making
		// storage-level limiting meaningless
		if stm.group().is_some() {
			return false;
		}

		// Multiple iterators require merging records from different sources,
		// so individual iterator limits would be incorrect
		if self.entries.len() != 1 {
			return false;
		}

		// Check for WHERE clause
		if let Some(cond) = stm.cond() {
			// WHERE clauses filter records, so START should skip from the filtered set,
			// not from the raw storage. However, if there's exactly one index iterator
			// and the index is handling both the WHERE condition and ORDER BY clause,
			// then the optimization is safe because the index iterator is already
			// doing the appropriate filtering and ordering.
			if let Some(Iterable::Index(t, irf, _)) = self.entries.first() {
				if let Some(qp) = ctx.get_query_planner() {
					if let Some(exe) = qp.get_query_executor(t) {
						if exe.is_iterator_expression(*irf, &cond.0) {
							return true;
						}
					}
				}
			}
			return false;
		}

		// Without ORDER BY, the natural storage order is acceptable for START/LIMIT
		if stm.order().is_none() {
			return true;
		}

		// With ORDER BY, optimization is only safe if the iterator is backed by
		// a sorted index that matches the ORDER BY clause exactly
		if let Some(Iterable::Index(_, irf, _)) = self.entries.first() {
			if let Some(qp) = ctx.get_query_planner() {
				if qp.is_order(irf) {
					return true;
				}
			}
		}
		false
	}

	fn compute_start_limit(
		&mut self,
		ctx: &Context,
		stm: &Statement<'_>,
		is_specific_permission: bool,
	) {
		if self.check_set_start_limit(ctx, stm) {
			if let Some(l) = self.limit {
				self.cancel_on_limit = Some(l);
			}
			// Check if we can skip processing the document below "start".
			if !is_specific_permission {
				let s = self.start.unwrap_or(0) as usize;
				if s > 0 {
					self.start_skip = Some(s);
				}
			}
		}
	}

	/// Return the number of record that should be skipped
	pub(super) fn skippable(&self) -> usize {
		self.start_skip.unwrap_or(0)
	}

	/// Confirm the number of records that have been skipped
	pub(super) fn skipped(&mut self, skipped: usize) {
		if let Some(s) = &mut self.start_skip {
			*s -= skipped;
		}
	}

	async fn output_split(
		&mut self,
		stk: &mut Stk,
		ctx: &Context,
		opt: &Options,
		stm: &Statement<'_>,
		rs: RecordStrategy,
	) -> Result<()> {
		if let Some(splits) = stm.split() {
			// Loop over each split clause
			for split in splits.iter() {
				// Get the query result
				let res = self.results.take().await?;
				// Loop over each value
				for obj in &res {
					// Get the value at the path
					let val = obj.pick(split);
					// Set the value at the path
					match val {
						Value::Array(v) => {
							for val in v {
								// Make a copy of object
								let mut obj = obj.clone();
								// Set the value at the path
								obj.set(stk, ctx, opt, split, val).await?;
								// Add the object to the results
								self.results.push(stk, ctx, opt, stm, rs, obj).await?;
							}
						}
						_ => {
							// Make a copy of object
							let mut obj = obj.clone();
							// Set the value at the path
							obj.set(stk, ctx, opt, split, val).await?;
							// Add the object to the results
							self.results.push(stk, ctx, opt, stm, rs, obj).await?;
						}
					}
				}
			}
		}
		Ok(())
	}

	async fn output_group(
		&mut self,
		stk: &mut Stk,
		ctx: &Context,
		opt: &Options,
		stm: &Statement<'_>,
	) -> Result<()> {
		// Process any GROUP clause
		if let Results::Groups(g) = &mut self.results {
			self.results = Results::Memory(g.output(stk, ctx, opt, stm).await?);
		}
		// Everything ok
		Ok(())
	}

	async fn output_fetch(
		&mut self,
		stk: &mut Stk,
		ctx: &Context,
		opt: &Options,
		stm: &Statement<'_>,
	) -> Result<()> {
		if let Some(fetchs) = stm.fetch() {
			let mut idioms = Vec::with_capacity(fetchs.0.len());
			for fetch in fetchs.iter() {
				fetch.compute(stk, ctx, opt, &mut idioms).await?;
			}
			for i in &idioms {
				let mut values = self.results.take().await?;
				// Loop over each result value
				for obj in &mut values {
					// Fetch the value at the path
					stk.run(|stk| obj.fetch(stk, ctx, opt, i)).await?;
				}
				self.results = values.into();
			}
		}
		Ok(())
	}

	#[expect(clippy::too_many_arguments)]
	async fn iterate(
		&mut self,
		stk: &mut Stk,
		ns: NamespaceId,
		db: DatabaseId,
		ctx: &Context,
		opt: &Options,
		stm: &Statement<'_>,
		is_specific_permission: bool,
		exp: Option<&mut Explanation>,
	) -> Result<()> {
		// Compute iteration limits
		self.compute_start_limit(ctx, stm, is_specific_permission);
		if let Some(e) = exp {
			if self.start_skip.is_some() || self.cancel_on_limit.is_some() {
				e.add_start_limit(self.start_skip, self.cancel_on_limit);
			}
		}
		// Prevent deep recursion
		let opt = opt.dive(4)?;
		// If any iterator requires distinct, we need to create a global distinct
		// instance
		let mut distinct = SyncDistinct::new(ctx);
		// Process all prepared values
		for (count, v) in mem::take(&mut self.entries).into_iter().enumerate() {
			v.iterate(stk, ctx, &opt, stm, ns, db, self, distinct.as_mut()).await?;
			// MOCK can create a large collection of iterators,
			// we need to make space for possible cancellations
			if ctx.is_done(count % 100 == 0).await? {
				break;
			}
		}
		// Everything processed ok
		Ok(())
	}

	/// Process a new record Thing and Value
	pub async fn process(
		&mut self,
		stk: &mut Stk,
		ctx: &Context,
		opt: &Options,
		stm: &Statement<'_>,
		pro: Processed,
	) -> Result<()> {
		let rs = pro.rs;
		// Extract the value
		let res = Self::extract_value(stk, ctx, opt, stm, pro).await;
		// Process the result
		self.result(stk, ctx, opt, stm, rs, res).await;
		// Everything ok
		Ok(())
	}

	async fn extract_value(
		stk: &mut Stk,
		ctx: &Context,
		opt: &Options,
		stm: &Statement<'_>,
		pro: Processed,
	) -> Result<Value, IgnoreError> {
		// Check if this is a count all
		let count_all = stm.expr().is_some_and(Fields::is_count_all_only);
		if count_all {
			if let Operable::Count(count) = pro.val {
				return Ok(count.into());
			}
			if matches!(pro.rs, RecordStrategy::KeysOnly) {
				return Ok(map! { "count".to_string() => Value::from(1) }.into());
			}
		}
		// Otherwise, we process the document
		stk.run(|stk| Document::process(stk, ctx, opt, stm, pro)).await
	}

	/// Accept a processed record result
	async fn result(
		&mut self,
		stk: &mut Stk,
		ctx: &Context,
		opt: &Options,
		stm: &Statement<'_>,
		rs: RecordStrategy,
		res: Result<Value, IgnoreError>,
	) {
		// yield
		yield_now!();
		// Process the result
		match res {
			Err(IgnoreError::Ignore) => {
				return;
			}
			Err(IgnoreError::Error(e)) => {
				self.error = Some(e);
				self.run.cancel();
				return;
			}
			Ok(v) => {
				if let Err(e) = self.results.push(stk, ctx, opt, stm, rs, v).await {
					self.error = Some(e);
					self.run.cancel();
					return;
				}
			}
		}
		// Check if we have enough results
		if let Some(l) = self.cancel_on_limit {
			if self.results.len() == l as usize {
				self.run.cancel()
			}
		}
	}
}<|MERGE_RESOLUTION|>--- conflicted
+++ resolved
@@ -1,13 +1,10 @@
-<<<<<<< HEAD
-use crate::catalog::{DatabaseDefinition, DatabaseId, NamespaceId};
-=======
 use std::mem;
 use std::sync::Arc;
 
 use anyhow::{Result, bail, ensure};
 use reblessive::tree::Stk;
 
->>>>>>> 71fad245
+use crate::catalog::{DatabaseDefinition, DatabaseId, NamespaceId};
 use crate::ctx::{Canceller, Context, MutableContext};
 use crate::dbs::distinct::SyncDistinct;
 use crate::dbs::plan::{Explanation, Plan};
@@ -410,13 +407,8 @@
 			Value::Object(o) if !stm_ctx.stm.is_select() => {
 				self.prepare_object(stm_ctx.stm, o)?;
 			}
-<<<<<<< HEAD
 			Value::Table(v) => self.prepare_table(db, stk, planner, stm_ctx, v.into()).await?,
 			Value::Thing(v) => self.prepare_thing(planner, stm_ctx, v).await?,
-=======
-			Value::Table(v) => self.prepare_table(stk, planner, stm_ctx, v.into()).await?,
-			Value::RecordId(v) => self.prepare_thing(planner, stm_ctx, v).await?,
->>>>>>> 71fad245
 			Value::Array(a) => a.into_iter().for_each(|x| self.ingest(Iterable::Value(x))),
 			v if stm_ctx.stm.is_select() => self.ingest(Iterable::Value(v)),
 			v => {
