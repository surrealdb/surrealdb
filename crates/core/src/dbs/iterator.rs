--- conflicted
+++ resolved
@@ -1,12 +1,5 @@
-<<<<<<< HEAD
 use crate::catalog::{DatabaseDefinition, DatabaseId, NamespaceId};
-use crate::ctx::Context;
-use crate::ctx::{Canceller, MutableContext};
-use crate::dbs::Options;
-use crate::dbs::Statement;
-=======
 use crate::ctx::{Canceller, Context, MutableContext};
->>>>>>> e3245342
 use crate::dbs::distinct::SyncDistinct;
 use crate::dbs::plan::{Explanation, Plan};
 use crate::dbs::result::Results;
@@ -79,13 +72,8 @@
 	/// An iterable which iterates over an index range for a
 	/// table, which then fetches the corresponding records
 	/// which are matched within the index.
-<<<<<<< HEAD
-	/// When the 3rd argument is `KeysOnly`, we iterate over keys only.
-	Index(Table, IteratorRef, RecordStrategy),
-=======
 	/// When the 3rd argument is true, we iterate over keys only.
 	Index(Ident, IteratorRef, RecordStrategy),
->>>>>>> e3245342
 }
 
 #[derive(Debug)]
@@ -181,34 +169,21 @@
 	) -> Result<()> {
 		// Match the values
 		match val {
-<<<<<<< HEAD
-			Value::Mock(v) => self.prepare_mock(ctx, v).await?,
-			Value::Table(v) => self.prepare_table(db, stk, planner, ctx, v).await?,
-			Value::Edges(v) => self.prepare_edges(ctx.stm, *v)?,
-			Value::Object(v) if !ctx.stm.is_select() => self.prepare_object(ctx.stm, v)?,
-			Value::Array(v) => self.prepare_array(db, stk, planner, ctx, v).await?,
-			Value::Thing(v) => self.prepare_thing(planner, ctx, v).await?,
-			v if ctx.stm.is_select() => self.ingest(Iterable::Value(v)),
-			v => {
-				bail!(Error::InvalidStatementTarget {
-					value: v.to_string(),
-				})
-=======
 			Expr::Mock(v) => self.prepare_mock(stm_ctx, v).await?,
-			Expr::Table(v) => self.prepare_table(stk, planner, stm_ctx, v.clone()).await?,
+			Expr::Table(v) => self.prepare_table(db, stk, planner, stm_ctx, v.clone()).await?,
 			Expr::Idiom(x) => {
 				// TODO: This needs to be structured better.
 				// match against what previously would be an edge.
 				if x.len() != 2 {
-					return self.prepare_computed(stk, ctx, opt, doc, planner, stm_ctx, val).await;
+					return self.prepare_computed(db, stk, ctx, opt, doc, planner, stm_ctx, val).await;
 				}
 
 				let Part::Start(Expr::Literal(Literal::RecordId(ref from))) = x[0] else {
-					return self.prepare_computed(stk, ctx, opt, doc, planner, stm_ctx, val).await;
+					return self.prepare_computed(db, stk, ctx, opt, doc, planner, stm_ctx, val).await;
 				};
 
 				let Part::Graph(ref graph) = x[1] else {
-					return self.prepare_computed(stk, ctx, opt, doc, planner, stm_ctx, val).await;
+					return self.prepare_computed(db, stk, ctx, opt, doc, planner, stm_ctx, val).await;
 				};
 
 				if graph.alias.is_none()
@@ -235,12 +210,11 @@
 					// idiom matches the Edges pattern.
 					self.prepare_edges(stm_ctx.stm, from, graph.dir.clone(), what)?;
 				}
->>>>>>> e3245342
 			}
 			Expr::Literal(Literal::Array(array)) => {
-				self.prepare_array(stk, ctx, opt, doc, planner, stm_ctx, array).await?
-			}
-			x => self.prepare_computed(stk, ctx, opt, doc, planner, stm_ctx, x).await?,
+				self.prepare_array(db, stk, ctx, opt, doc, planner, stm_ctx, array).await?
+			}
+			x => self.prepare_computed(db, stk, ctx, opt, doc, planner, stm_ctx, x).await?,
 		};
 		// All ingested ok
 		Ok(())
@@ -261,25 +235,13 @@
 			return Ok(());
 		}
 		// Add the record to the iterator
-<<<<<<< HEAD
-		match ctx.stm.is_deferable() {
-			true => self.ingest(Iterable::Yield(v)),
-			false => match ctx.stm.is_guaranteed() {
-				false => planner.add_iterables(db, stk, ctx, v, p, self).await?,
-				true => {
-					self.guaranteed = Some(Iterable::Yield(v.clone()));
-					planner.add_iterables(db, stk, ctx, v, p, self).await?;
-				}
-			},
-=======
 		if ctx.stm.is_deferable() {
 			self.ingest(Iterable::Yield(table))
 		} else {
 			if ctx.stm.is_guaranteed() {
 				self.guaranteed = Some(Iterable::Yield(table.clone()));
 			}
-			planner.add_iterables(stk, ctx, table, p, self).await?;
->>>>>>> e3245342
+			planner.add_iterables(db, stk, ctx, table, p, self).await?;
 		}
 		// All ingested ok
 		Ok(())
@@ -422,6 +384,7 @@
 	#[allow(clippy::too_many_arguments)]
 	async fn prepare_computed(
 		&mut self,
+		db: &DatabaseDefinition,
 		stk: &mut Stk,
 		ctx: &Context,
 		opt: &Options,
@@ -435,7 +398,7 @@
 			Value::Object(o) if !stm_ctx.stm.is_select() => {
 				self.prepare_object(stm_ctx.stm, o)?;
 			}
-			Value::Table(v) => self.prepare_table(stk, planner, stm_ctx, v.into()).await?,
+			Value::Table(v) => self.prepare_table(db, stk, planner, stm_ctx, v.into()).await?,
 			Value::Thing(v) => self.prepare_thing(planner, stm_ctx, v).await?,
 			Value::Array(a) => a.into_iter().for_each(|x| self.ingest(Iterable::Value(x))),
 			v if stm_ctx.stm.is_select() => self.ingest(Iterable::Value(v)),
@@ -465,37 +428,25 @@
 		// Add the records to the iterator
 		for v in v {
 			match v {
-<<<<<<< HEAD
-				Value::Mock(v) => self.prepare_mock(ctx, v).await?,
-				Value::Table(v) => self.prepare_table(db, stk, planner, ctx, v).await?,
-				Value::Edges(v) => self.prepare_edges(ctx.stm, *v)?,
-				Value::Object(v) if !ctx.stm.is_select() => self.prepare_object(ctx.stm, v)?,
-				Value::Thing(v) => self.prepare_thing(planner, ctx, v).await?,
-				_ if ctx.stm.is_select() => self.ingest(Iterable::Value(v)),
-				_ => {
-					bail!(Error::InvalidStatementTarget {
-						value: v.to_string(),
-					})
-=======
 				Expr::Mock(v) => self.prepare_mock(stm_ctx, v).await?,
-				Expr::Table(v) => self.prepare_table(stk, planner, stm_ctx, v.clone()).await?,
+				Expr::Table(v) => self.prepare_table(db, stk, planner, stm_ctx, v.clone()).await?,
 				Expr::Idiom(x) => {
 					// match against what previously would be an edge.
 					if x.len() != 2 {
 						return self
-							.prepare_computed(stk, ctx, opt, doc, planner, stm_ctx, v)
+							.prepare_computed(db, stk, ctx, opt, doc, planner, stm_ctx, v)
 							.await;
 					}
 
 					let Part::Start(Expr::Literal(Literal::RecordId(ref from))) = x[0] else {
 						return self
-							.prepare_computed(stk, ctx, opt, doc, planner, stm_ctx, v)
+							.prepare_computed(db, stk, ctx, opt, doc, planner, stm_ctx, v)
 							.await;
 					};
 
 					let Part::Graph(ref graph) = x[0] else {
 						return self
-							.prepare_computed(stk, ctx, opt, doc, planner, stm_ctx, v)
+							.prepare_computed(db, stk, ctx, opt, doc, planner, stm_ctx, v)
 							.await;
 					};
 
@@ -524,10 +475,9 @@
 						return self.prepare_edges(stm_ctx.stm, from, graph.dir.clone(), what);
 					}
 
-					self.prepare_computed(stk, ctx, opt, doc, planner, stm_ctx, v).await?
->>>>>>> e3245342
-				}
-				v => self.prepare_computed(stk, ctx, opt, doc, planner, stm_ctx, v).await?,
+					self.prepare_computed(db, stk, ctx, opt, doc, planner, stm_ctx, v).await?
+				}
+				v => self.prepare_computed(db, stk, ctx, opt, doc, planner, stm_ctx, v).await?,
 			}
 		}
 		// All ingested ok
