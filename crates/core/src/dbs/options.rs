use std::fmt::Debug;
use std::pin::Pin;
use std::sync::Arc;

use anyhow::{Result, bail};
use uuid::Uuid;

use crate::catalog;
use crate::catalog::SubscriptionDefinition;
use crate::cnf::MAX_COMPUTATION_DEPTH;
use crate::cnf::dynamic::DynamicConfiguration;
use crate::err::Error;
use crate::expr::Base;
use crate::iam::{Action, Auth, ResourceKind};
use crate::types::PublicNotification;

/// An Options is passed around when processing a set of query
/// statements.
///
/// An Options contains specific information for how
/// to process each particular statement, including the record
/// version to retrieve, whether computed values should be processed, and
/// whether field/event/table queries should be processed (useful
/// when importing data, where these queries might fail).
#[derive(Clone, Debug)]
pub struct Options {
	/// The current Node ID of the datastore instance
	id: Uuid,
	/// The currently selected Namespace
	pub(crate) ns: Option<Arc<str>>,
	/// The currently selected Database
	pub(crate) db: Option<Arc<str>>,
	/// Approximately how large is the current call stack?
	dive: u32,
	/// Connection authentication data
	pub(crate) auth: Arc<Auth>,
	/// Is authentication enabled on this datastore?
	pub(crate) auth_enabled: bool,
	/// Whether live queries can be used?
	pub(crate) live: bool,
	/// Should we force tables/events to re-run?
	pub(crate) force: Force,
	/// Should we run permissions checks?
	pub(crate) perms: bool,
	/// Should we process field queries?
	pub(crate) import: bool,
	/// The data version as nanosecond timestamp
	pub(crate) version: Option<u64>,
	/// Optional message broker for live notifications
	pub(crate) broker: Option<Arc<dyn MessageBroker>>,
	/// Configuration parameters that can be dynamically changed
	dynamic_configuration: DynamicConfiguration,
}

#[derive(Clone, Debug)]
pub enum Force {
	All,
	None,
	Table(Arc<[catalog::TableDefinition]>),
}

/// Trait for a pluggable message broker used to forward live query events across nodes.
/// Default implementation can be a no-op. Implementations should be cheap to clone behind Arc.
pub trait MessageBroker: Send + Sync + Debug {
	fn can_be_sent(&self, opt: &Options, subscription: &SubscriptionDefinition) -> Result<bool>;

	/// Forward a live query event for the given subscription to its owning node.
	/// The concrete implementation decides how to encode and route this request.
	fn send(
		&self,
		notification: PublicNotification,
	) -> Pin<Box<dyn Future<Output = ()> + Send + '_>>;
}

impl Options {
<<<<<<< HEAD
	pub(crate) fn new(dynamic_configuration: DynamicConfiguration) -> Self {
		Self {
			id: None,
=======
	/// Create a new Options object
	pub fn new(id: Uuid) -> Options {
		Options {
			id,
>>>>>>> 526f84c9
			ns: None,
			db: None,
			dive: *MAX_COMPUTATION_DEPTH,
			live: false,
			perms: true,
			force: Force::None,
			import: false,
			auth_enabled: true,
			broker: None,
			auth: Arc::new(Auth::default()),
			version: None,
			dynamic_configuration,
		}
	}

	/// Specify which Namespace should be used for
	/// code which uses this `Options` object.
	pub fn set_ns(&mut self, ns: Option<Arc<str>>) {
		self.ns = ns
	}

	/// Specify which Database should be used for
	/// code which uses this `Options` object.
	pub fn set_db(&mut self, db: Option<Arc<str>>) {
		self.db = db
	}

	// --------------------------------------------------

	/// Set the maximum depth a computation can reach.
	pub fn with_max_computation_depth(mut self, depth: u32) -> Self {
		self.dive = depth;
		self
	}

	/// Specify which Namespace should be used for code which
	/// uses this `Options`, with support for chaining.
	pub fn with_ns(mut self, ns: Option<Arc<str>>) -> Self {
		self.ns = ns;
		self
	}

	/// Specify which Database should be used for code which
	/// uses this `Options`, with support for chaining.
	pub fn with_db(mut self, db: Option<Arc<str>>) -> Self {
		self.db = db;
		self
	}

	/// Specify the authentication options for subsequent
	/// code which uses this `Options`, with chaining.
	pub fn with_auth(mut self, auth: Arc<Auth>) -> Self {
		self.auth = auth;
		self
	}

	/// Specify whether live queries are supported for
	/// code which uses this `Options`, with chaining.
	pub fn with_live(mut self, live: bool) -> Self {
		self.live = live;
		self
	}

	/// Specify whether permissions should be run for
	/// code which uses this `Options`, with chaining.
	pub fn with_perms(mut self, perms: bool) -> Self {
		self.perms = perms;
		self
	}

	/// Specify wether tables/events should re-run
	pub fn with_force(mut self, force: Force) -> Self {
		self.force = force;
		self
	}

	/// Specify if we are currently importing data
	pub fn with_import(mut self, import: bool) -> Self {
		self.set_import(import);
		self
	}

	/// Specify if we are currently importing data
	pub fn set_import(&mut self, import: bool) {
		self.import = import;
	}

	/// Create a new Options object with auth enabled
	pub fn with_auth_enabled(mut self, auth_enabled: bool) -> Self {
		self.auth_enabled = auth_enabled;
		self
	}

	// Set the version
	pub fn with_version(mut self, version: Option<u64>) -> Self {
		self.version = version;
		self
	}

	// --------------------------------------------------

	/// Create a new Options object for a subquery
	pub fn new_with_auth(&self, auth: Arc<Auth>) -> Self {
		Self {
			broker: self.broker.clone(),
			auth,
			ns: self.ns.clone(),
			db: self.db.clone(),
			force: self.force.clone(),
			perms: self.perms,
			dynamic_configuration: self.dynamic_configuration.clone(),
			..*self
		}
	}

	/// Create a new Options object for a subquery
	pub fn new_with_perms(&self, perms: bool) -> Self {
		Self {
			broker: self.broker.clone(),
			auth: self.auth.clone(),
			ns: self.ns.clone(),
			db: self.db.clone(),
			force: self.force.clone(),
			dynamic_configuration: self.dynamic_configuration.clone(),
			perms,
			..*self
		}
	}

	/// Create a new Options object for a subquery
	pub fn new_with_force(&self, force: Force) -> Self {
		Self {
			broker: self.broker.clone(),
			auth: self.auth.clone(),
			ns: self.ns.clone(),
			db: self.db.clone(),
			force,
			dynamic_configuration: self.dynamic_configuration.clone(),
			..*self
		}
	}

	/// Create a new Options object for a subquery
	pub fn new_with_import(&self, import: bool) -> Self {
		Self {
			broker: self.broker.clone(),
			auth: self.auth.clone(),
			ns: self.ns.clone(),
			db: self.db.clone(),
			force: self.force.clone(),
			import,
			dynamic_configuration: self.dynamic_configuration.clone(),
			..*self
		}
	}

	/// Create a new Options object for a subquery
	pub fn new_with_broker(&self, sender: Arc<dyn MessageBroker>) -> Self {
		Self {
			auth: self.auth.clone(),
			ns: self.ns.clone(),
			db: self.db.clone(),
			force: self.force.clone(),
			broker: Some(sender),
			dynamic_configuration: self.dynamic_configuration.clone(),
			..*self
		}
	}

	// Get currently selected base
	pub(crate) fn selected_base(&self) -> Result<Base, Error> {
		match (self.ns.as_ref(), self.db.as_ref()) {
			(None, None) => Ok(Base::Root),
			(Some(_), None) => Ok(Base::Ns),
			(Some(_), Some(_)) => Ok(Base::Db),
			(None, Some(_)) => Err(Error::NsEmpty),
		}
	}

	/// Create a new Options object for a function/subquery/computed/etc.
	///
	/// The parameter is the approximate cost of the operation (more concretely, the size of the
	/// stack frame it uses relative to a simple function call). When in doubt, use a value of 1.
	pub(crate) fn dive(&self, cost: u8) -> Result<Self, Error> {
		if self.dive < cost as u32 {
			return Err(Error::ComputationDepthExceeded);
		}
		Ok(Self {
			broker: self.broker.clone(),
			auth: self.auth.clone(),
			ns: self.ns.clone(),
			db: self.db.clone(),
			force: self.force.clone(),
			dive: self.dive - cost as u32,
			dynamic_configuration: self.dynamic_configuration.clone(),
			..*self
		})
	}

	// --------------------------------------------------

	/// Get current Node ID
	#[inline]
	pub fn id(&self) -> Uuid {
		self.id
	}

	/// Get currently selected NS
	#[inline(always)]
	pub fn ns(&self) -> Result<&str> {
		self.ns.as_deref().ok_or_else(|| Error::NsEmpty).map_err(anyhow::Error::new)
	}

	/// Get currently selected DB
	#[inline(always)]
	pub fn db(&self) -> Result<&str> {
		self.db.as_deref().ok_or_else(|| Error::DbEmpty).map_err(anyhow::Error::new)
	}

	/// Get currently selected NS and DB
	#[inline(always)]
	pub fn ns_db(&self) -> Result<(&str, &str)> {
		Ok((self.ns()?, self.db()?))
	}

	/// Check whether this request supports realtime queries
	#[inline(always)]
	pub fn realtime(&self) -> Result<()> {
		if !self.live {
			bail!(Error::RealtimeDisabled);
		}
		Ok(())
	}

	// Validate Options for Namespace
	#[inline(always)]
	pub fn valid_for_ns(&self) -> Result<()> {
		if self.ns.is_none() {
			bail!(Error::NsEmpty);
		}
		Ok(())
	}

	// Validate Options for Database
	#[inline(always)]
	pub fn valid_for_db(&self) -> Result<()> {
		if self.ns.is_none() {
			bail!(Error::NsEmpty);
		}
		if self.db.is_none() {
			bail!(Error::DbEmpty);
		}
		Ok(())
	}

	/// Check if the current auth is allowed to perform an action on a given resource
	pub fn is_allowed(&self, action: Action, res: ResourceKind, base: &Base) -> Result<()> {
		// Validate the target resource and base
		let res = match base {
			Base::Root => res.on_root(),
			Base::Ns => res.on_ns(self.ns()?),
			Base::Db => {
				let (ns, db) = self.ns_db()?;
				res.on_db(ns, db)
			}
		};

		// If auth is disabled, allow all actions for anonymous users
		if !self.auth_enabled && self.auth.is_anon() {
			return Ok(());
		}

		self.auth.is_allowed(action, &res)
	}

	/// Checks the current server configuration, and
	/// user authentication information to determine
	/// whether we need to process table permissions
	/// on each document.
	///
	/// This method is repeatedly called during the
	/// document processing operations, and so the
	/// performance of this function is important.
	/// We decided to bypass the system cedar auth
	/// system as a temporary solution until the
	/// new authorization system is optimised.
	pub fn check_perms(&self, action: Action) -> Result<bool> {
		// Check if permissions are enabled for this sub-process
		if !self.perms {
			return Ok(false);
		}
		// Check if server auth is disabled
		if !self.auth_enabled && self.auth.is_anon() {
			return Ok(false);
		}
		// Check the action to determine if we need to check permissions
		match action {
			// This is a request to edit a resource
			Action::Edit => {
				// Check if the actor is allowed to edit
				let allowed = self.auth.has_editor_role();
				// Today all users have at least View
				// permissions, so if the target database
				// belongs to the user's level, we don't
				// need to check any table permissions.
				let (ns, db) = self.ns_db()?;
				let db_in_actor_level = self.auth.is_root()
					|| self.auth.is_ns_check(ns)
					|| self.auth.is_db_check(ns, db);
				// If either of the above checks are false
				// then we need to check table permissions
				Ok(!allowed || !db_in_actor_level)
			}
			// This is a request to view a resource
			Action::View => {
				// Check if the actor is allowed to view
				let allowed = self.auth.has_viewer_role();
				// Today, Owner and Editor roles have
				// Edit permissions, so if the target
				// database belongs to the user's level
				// we don't need to check table permissions.
				let (ns, db) = self.ns_db()?;
				let db_in_actor_level = self.auth.is_root()
					|| self.auth.is_ns_check(ns)
					|| self.auth.is_db_check(ns, db);
				// If either of the above checks are false
				// then we need to check table permissions
				Ok(!allowed || !db_in_actor_level)
			}
		}
	}

	/// Returns the handle to runtime‑adjustable configuration toggles.
	///
	/// Currently this includes the global query timeout, which can be modified
	/// via `ALTER SYSTEM QUERY_TIMEOUT ...`.
	pub(crate) fn dynamic_configuration(&self) -> &DynamicConfiguration {
		&self.dynamic_configuration
	}
}

#[cfg(test)]
mod tests {

	use super::*;
	use crate::iam::Role;

	#[test]
	fn is_allowed() {
		// With auth disabled
		{
<<<<<<< HEAD
			let opts = Options::new(DynamicConfiguration::default()).with_auth_enabled(false);
=======
			let opts = Options::new(Uuid::new_v4()).with_auth_enabled(false);
>>>>>>> 526f84c9

			// When no NS is provided and it targets the NS base, it should return an error
			opts.is_allowed(Action::View, ResourceKind::Any, &Base::Ns).unwrap_err();
			// When no DB is provided and it targets the DB base, it should return an error
			opts.is_allowed(Action::View, ResourceKind::Any, &Base::Db).unwrap_err();
			opts.clone()
				.with_db(Some("db".into()))
				.is_allowed(Action::View, ResourceKind::Any, &Base::Db)
				.unwrap_err();

			// When a root resource is targeted, it succeeds
			opts.is_allowed(Action::View, ResourceKind::Any, &Base::Root).unwrap();
			// When a NS resource is targeted and NS was provided, it succeeds
			opts.clone()
				.with_ns(Some("ns".into()))
				.is_allowed(Action::View, ResourceKind::Any, &Base::Ns)
				.unwrap();
			// When a DB resource is targeted and NS and DB was provided, it succeeds
			opts.clone()
				.with_ns(Some("ns".into()))
				.with_db(Some("db".into()))
				.is_allowed(Action::View, ResourceKind::Any, &Base::Db)
				.unwrap();
		}

		// With auth enabled
		{
<<<<<<< HEAD
			let opts = Options::new(DynamicConfiguration::default())
=======
			let opts = Options::new(Uuid::new_v4())
>>>>>>> 526f84c9
				.with_auth_enabled(true)
				.with_auth(Auth::for_root(Role::Owner).into());

			// When no NS is provided and it targets the NS base, it should return an error
			opts.is_allowed(Action::View, ResourceKind::Any, &Base::Ns).unwrap_err();
			// When no DB is provided and it targets the DB base, it should return an error
			opts.is_allowed(Action::View, ResourceKind::Any, &Base::Db).unwrap_err();
			opts.clone()
				.with_db(Some("db".into()))
				.is_allowed(Action::View, ResourceKind::Any, &Base::Db)
				.unwrap_err();

			// When a root resource is targeted, it succeeds
			opts.is_allowed(Action::View, ResourceKind::Any, &Base::Root).unwrap();
			// When a NS resource is targeted and NS was provided, it succeeds
			opts.clone()
				.with_ns(Some("ns".into()))
				.is_allowed(Action::View, ResourceKind::Any, &Base::Ns)
				.unwrap();
			// When a DB resource is targeted and NS and DB was provided, it succeeds
			opts.clone()
				.with_ns(Some("ns".into()))
				.with_db(Some("db".into()))
				.is_allowed(Action::View, ResourceKind::Any, &Base::Db)
				.unwrap();
		}
	}
}<|MERGE_RESOLUTION|>--- conflicted
+++ resolved
@@ -73,16 +73,9 @@
 }
 
 impl Options {
-<<<<<<< HEAD
-	pub(crate) fn new(dynamic_configuration: DynamicConfiguration) -> Self {
-		Self {
-			id: None,
-=======
-	/// Create a new Options object
-	pub fn new(id: Uuid) -> Options {
-		Options {
+	pub(crate) fn new(id: Uuid, dynamic_configuration: DynamicConfiguration) -> Self {
+		Self {
 			id,
->>>>>>> 526f84c9
 			ns: None,
 			db: None,
 			dive: *MAX_COMPUTATION_DEPTH,
@@ -434,11 +427,7 @@
 	fn is_allowed() {
 		// With auth disabled
 		{
-<<<<<<< HEAD
-			let opts = Options::new(DynamicConfiguration::default()).with_auth_enabled(false);
-=======
-			let opts = Options::new(Uuid::new_v4()).with_auth_enabled(false);
->>>>>>> 526f84c9
+			let opts = Options::new(Uuid::new_v4(), DynamicConfiguration::default()).with_auth_enabled(false);
 
 			// When no NS is provided and it targets the NS base, it should return an error
 			opts.is_allowed(Action::View, ResourceKind::Any, &Base::Ns).unwrap_err();
@@ -466,11 +455,7 @@
 
 		// With auth enabled
 		{
-<<<<<<< HEAD
-			let opts = Options::new(DynamicConfiguration::default())
-=======
-			let opts = Options::new(Uuid::new_v4())
->>>>>>> 526f84c9
+			let opts = Options::new(Uuid::new_v4(), DynamicConfiguration::default())
 				.with_auth_enabled(true)
 				.with_auth(Auth::for_root(Role::Owner).into());
 
