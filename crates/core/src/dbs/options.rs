--- conflicted
+++ resolved
@@ -1,19 +1,14 @@
-<<<<<<< HEAD
 use crate::catalog::TableDefinition;
-=======
-use std::sync::Arc;
-
-use anyhow::{Result, bail};
-use async_channel::Sender;
-use uuid::Uuid;
-
->>>>>>> e517508b
 use crate::cnf::MAX_COMPUTATION_DEPTH;
 use crate::dbs::Notification;
 use crate::err::Error;
 use crate::expr::Base;
 use crate::expr::statements::define::DefineIndexStatement;
 use crate::iam::{Action, Auth, ResourceKind};
+use anyhow::{Result, bail};
+use async_channel::Sender;
+use std::sync::Arc;
+use uuid::Uuid;
 
 /// An Options is passed around when processing a set of query
 /// statements.
@@ -363,16 +358,6 @@
 				let (ns, db) = self.ns_db()?;
 				res.on_db(ns, db)
 			}
-<<<<<<< HEAD
-=======
-			// TODO(gguillemas): This variant is kept in 2.0.0 for backward compatibility. Drop in
-			// 3.0.0.
-			Base::Sc(_) => {
-				// We should not get here, the scope base is only used in parsing for backward
-				// compatibility.
-				bail!(Error::InvalidAuth);
-			}
->>>>>>> e517508b
 		};
 
 		// If auth is disabled, allow all actions for anonymous users
