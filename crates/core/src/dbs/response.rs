use crate::err::Error;
use crate::sql::Statement;
use crate::sql::Value as CoreValue;
use revision::revisioned;
use revision::Revisioned;
use serde::ser::SerializeStruct;
use serde::Deserialize;
use serde::Serialize;
use std::time::Duration;

pub(crate) const TOKEN: &str = "$surrealdb::private::sql::Response";

#[revisioned(revision = 1)]
#[derive(Debug, Copy, Clone, Default, Serialize, Deserialize)]
#[serde(rename_all = "lowercase")]
#[non_exhaustive]
pub enum QueryType {
	// Any kind of query
	#[default]
	Other,
	// Indicates that the response live query id must be tracked
	Live,
	// Indicates that the live query should be removed from tracking
	Kill,
}

<<<<<<< HEAD
impl From<&Statement> for QueryType {
	fn from(stmt: &Statement) -> Self {
		match stmt {
			Statement::Live(_) => QueryType::Live,
			Statement::Kill(_) => QueryType::Kill,
			_ => QueryType::Other,
		}
=======
impl QueryType {
	fn is_other(&self) -> bool {
		matches!(self, Self::Other)
>>>>>>> 50df71c5
	}
}

/// The return value when running a query set on the database.
#[derive(Debug)]
#[non_exhaustive]
pub struct Response {
	pub time: Duration,
	pub result: Result<CoreValue, Error>,
	// Record the query type in case processing the response is necessary (such as tracking live queries).
	pub query_type: QueryType,
}

impl Response {
	/// Return the transaction duration as a string
	pub fn speed(&self) -> String {
		format!("{:?}", self.time)
	}

	/// Retrieve the response as a normal result
	pub fn output(self) -> Result<CoreValue, Error> {
		self.result
	}
}

#[revisioned(revision = 1)]
#[derive(Debug, Serialize, Deserialize)]
#[serde(rename_all = "UPPERCASE")]
#[non_exhaustive]
pub enum Status {
	Ok,
	Err,
}

impl Serialize for Response {
	fn serialize<S>(&self, serializer: S) -> Result<S::Ok, S::Error>
	where
		S: serde::Serializer,
	{
		let includes_type = !self.query_type.is_other();
		let mut val = serializer.serialize_struct(
			TOKEN,
			if includes_type {
				3
			} else {
				4
			},
		)?;

		val.serialize_field("time", self.speed().as_str())?;
		if includes_type {
			val.serialize_field("type", &self.query_type)?;
		}

		match &self.result {
			Ok(v) => {
				val.serialize_field("status", &Status::Ok)?;
				val.serialize_field("result", v)?;
			}
			Err(e) => {
				val.serialize_field("status", &Status::Err)?;
				val.serialize_field("result", &CoreValue::from(e.to_string()))?;
			}
		}
		val.end()
	}
}

#[revisioned(revision = 1)]
#[derive(Debug, Serialize, Deserialize)]
#[non_exhaustive]
pub struct QueryMethodResponse {
	pub time: String,
	pub status: Status,
	pub result: CoreValue,
}

impl From<&Response> for QueryMethodResponse {
	fn from(res: &Response) -> Self {
		let time = res.speed();
		let (status, result) = match &res.result {
			Ok(value) => (Status::Ok, value.clone()),
			Err(error) => (Status::Err, CoreValue::from(error.to_string())),
		};
		Self {
			status,
			result,
			time,
		}
	}
}

impl Revisioned for Response {
	#[inline]
	fn serialize_revisioned<W: std::io::Write>(
		&self,
		writer: &mut W,
	) -> std::result::Result<(), revision::Error> {
		QueryMethodResponse::from(self).serialize_revisioned(writer)
	}

	#[inline]
	fn deserialize_revisioned<R: std::io::Read>(
		_reader: &mut R,
	) -> std::result::Result<Self, revision::Error> {
		unreachable!("deserialising `Response` directly is not supported")
	}

	fn revision() -> u16 {
		1
	}
}<|MERGE_RESOLUTION|>--- conflicted
+++ resolved
@@ -24,7 +24,12 @@
 	Kill,
 }
 
-<<<<<<< HEAD
+impl QueryType {
+	fn is_other(&self) -> bool {
+		matches!(self, Self::Other)
+	}
+}
+
 impl From<&Statement> for QueryType {
 	fn from(stmt: &Statement) -> Self {
 		match stmt {
@@ -32,11 +37,6 @@
 			Statement::Kill(_) => QueryType::Kill,
 			_ => QueryType::Other,
 		}
-=======
-impl QueryType {
-	fn is_other(&self) -> bool {
-		matches!(self, Self::Other)
->>>>>>> 50df71c5
 	}
 }
 
