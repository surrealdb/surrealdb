use std::fmt;
use std::str::FromStr;
use std::time::{Duration, Instant};

use anyhow::Result;
<<<<<<< HEAD
use revision::revisioned;
=======
use revision::{DeserializeRevisioned, Revisioned, SerializeRevisioned, revisioned};
use serde::ser::SerializeStruct;
>>>>>>> f4893ac5
use serde::{Deserialize, Serialize};
use surrealdb_types::{Kind, SurrealValue, Value, kind, object};

use crate::expr::TopLevelExpr;
use crate::rpc::DbResultError;

#[revisioned(revision = 1)]
#[derive(Debug, Copy, Clone, Default, Serialize, Deserialize, SurrealValue)]
#[surreal(untagged, lowercase)]
#[serde(rename_all = "lowercase")]
pub enum QueryType {
	// Any kind of query
	#[default]
	#[surreal(value = none)]
	Other,
	// Indicates that the response live query id must be tracked
	Live,
	// Indicates that the live query should be removed from tracking
	Kill,
}

impl fmt::Display for QueryType {
	fn fmt(&self, f: &mut fmt::Formatter<'_>) -> fmt::Result {
		match self {
			QueryType::Other => "other".fmt(f),
			QueryType::Live => "live".fmt(f),
			QueryType::Kill => "kill".fmt(f),
		}
	}
}

impl QueryType {
	/// Returns the query type for the given toplevel expression.
	pub(crate) fn for_toplevel_expr(expr: &TopLevelExpr) -> Self {
		match expr {
			TopLevelExpr::Live(_) => QueryType::Live,
			TopLevelExpr::Kill(_) => QueryType::Kill,
			_ => QueryType::Other,
		}
	}
}

/// The return value when running a query set on the database.
#[revisioned(revision = 1)]
#[derive(Debug, Clone)]
pub struct QueryResult {
	pub time: Duration,
	pub result: Result<Value, DbResultError>,
	// Record the query type in case processing the response is necessary (such as tracking live
	// queries).
	pub query_type: QueryType,
}

impl QueryResult {
	/// Retrieve the response as a normal result
	pub fn output(self) -> Result<Value> {
		self.result.map_err(|err| anyhow::anyhow!(err.to_string()))
	}
}

impl SurrealValue for QueryResult {
	fn kind_of() -> Kind {
		kind!(
			{
				status: "OK",
				time: string,
				result: any,
				query_type: (QueryType::kind_of()),
			} | {
				status: "ERR",
				time: string,
				result: string,
				query_type: (QueryType::kind_of()),
			}
		)
	}

	fn is_value(value: &Value) -> bool {
		value.is_object_and(|map| {
			map.get("status").is_some_and(Status::is_value)
				&& map.get("time").is_some_and(Value::is_string)
				&& map.get("result").is_some()
				&& map.get("query_type").is_some_and(QueryType::is_value)
		})
	}

	fn into_value(self) -> Value {
		Value::Object(object! {
			status: Status::from(&self.result).into_value(),
			time: format!("{:?}", self.time).into_value(),
			result: match self.result {
				Ok(v) => v.into_value(),
				Err(e) => Value::from_string(e.to_string()),
			},
			query_type: self.query_type.into_value(),
		})
	}

	fn from_value(value: Value) -> anyhow::Result<Self> {
		// Assert required fields
		let Value::Object(mut map) = value else {
			anyhow::bail!("Expected object for QueryResult");
		};
		let Some(status) = map.remove("status") else {
			anyhow::bail!("Expected status for QueryResult");
		};
		let Some(time) = map.remove("time") else {
			anyhow::bail!("Expected time for QueryResult");
		};
		let Some(result) = map.remove("result") else {
			anyhow::bail!("Expected result for QueryResult");
		};

		// Grab status, query type and time
		let status = Status::from_value(status)?;
		let query_type =
			map.remove("query_type").map(QueryType::from_value).transpose()?.unwrap_or_default();

		let time = surrealdb_types::Duration::from_str(&time.into_string()?)
			.map_err(|_| anyhow::anyhow!("Invalid time for QueryResult"))
			.map(std::time::Duration::from)
			.unwrap_or_default();

		// Grab result based on status

		let result = match status {
			Status::Ok => Ok(Value::from_value(result)?),
			Status::Err => Err(DbResultError::from_value(result)?),
		};

		Ok(QueryResult {
			time,
			result,
			query_type,
		})
	}
}

pub struct QueryResultBuilder {
	start_time: Instant,
	result: Result<Value, DbResultError>,
	query_type: QueryType,
}

impl QueryResultBuilder {
	pub fn started_now() -> Self {
		Self {
			start_time: Instant::now(),
			result: Ok(Value::None),
			query_type: QueryType::Other,
		}
	}

	pub fn instant_none() -> QueryResult {
		QueryResult {
			time: Duration::ZERO,
			result: Ok(Value::None),
			query_type: QueryType::Other,
		}
	}

	pub fn with_result(mut self, result: Result<Value, DbResultError>) -> Self {
		self.result = result;
		self
	}

	pub fn with_query_type(mut self, query_type: QueryType) -> Self {
		self.query_type = query_type;
		self
	}

	pub fn finish(self) -> QueryResult {
		QueryResult {
			time: self.start_time.elapsed(),
			result: self.result,
			query_type: self.query_type,
		}
	}

	pub fn finish_with_result(self, result: Result<Value, DbResultError>) -> QueryResult {
		QueryResult {
			time: self.start_time.elapsed(),
			result,
			query_type: self.query_type,
		}
	}
}

#[revisioned(revision = 1)]
#[derive(Debug, Serialize, Deserialize, SurrealValue)]
#[serde(rename_all = "UPPERCASE")]
#[surreal(untagged, uppercase)]
pub enum Status {
	Ok,
	Err,
}

impl Status {
	pub fn is_ok(&self) -> bool {
		matches!(self, Status::Ok)
	}

	pub fn is_err(&self) -> bool {
		matches!(self, Status::Err)
	}
}

<<<<<<< HEAD
impl<'a, T, E> From<&'a Result<T, E>> for Status {
	fn from(result: &'a Result<T, E>) -> Self {
		match result {
			Ok(_) => Status::Ok,
			Err(_) => Status::Err,
		}
	}
}

impl Serialize for QueryResult {
	fn serialize<S>(&self, serializer: S) -> Result<S::Ok, S::Error>
	where
		S: serde::Serializer,
	{
		self.clone().into_value().serialize(serializer)
	}
}

impl<'de> Deserialize<'de> for QueryResult {
	fn deserialize<D>(deserializer: D) -> Result<Self, D::Error>
	where
		D: serde::Deserializer<'de>,
	{
		// Deserialize as a Value first, then convert
		let value = Value::deserialize(deserializer)?;
		QueryResult::from_value(value).map_err(serde::de::Error::custom)
	}
=======
impl Revisioned for Response {
	fn revision() -> u16 {
		1
	}
}

impl SerializeRevisioned for Response {
	#[inline]
	fn serialize_revisioned<W: std::io::Write>(
		&self,
		writer: &mut W,
	) -> Result<(), revision::Error> {
		SerializeRevisioned::serialize_revisioned(&QueryMethodResponse::from(self), writer)
	}
}

impl DeserializeRevisioned for Response {
	#[inline]
	fn deserialize_revisioned<R: std::io::Read>(_reader: &mut R) -> Result<Self, revision::Error> {
		unreachable!("deserialising `Response` directly is not supported")
	}
>>>>>>> f4893ac5
}<|MERGE_RESOLUTION|>--- conflicted
+++ resolved
@@ -3,12 +3,7 @@
 use std::time::{Duration, Instant};
 
 use anyhow::Result;
-<<<<<<< HEAD
-use revision::revisioned;
-=======
 use revision::{DeserializeRevisioned, Revisioned, SerializeRevisioned, revisioned};
-use serde::ser::SerializeStruct;
->>>>>>> f4893ac5
 use serde::{Deserialize, Serialize};
 use surrealdb_types::{Kind, SurrealValue, Value, kind, object};
 
@@ -216,7 +211,6 @@
 	}
 }
 
-<<<<<<< HEAD
 impl<'a, T, E> From<&'a Result<T, E>> for Status {
 	fn from(result: &'a Result<T, E>) -> Self {
 		match result {
@@ -244,27 +238,4 @@
 		let value = Value::deserialize(deserializer)?;
 		QueryResult::from_value(value).map_err(serde::de::Error::custom)
 	}
-=======
-impl Revisioned for Response {
-	fn revision() -> u16 {
-		1
-	}
-}
-
-impl SerializeRevisioned for Response {
-	#[inline]
-	fn serialize_revisioned<W: std::io::Write>(
-		&self,
-		writer: &mut W,
-	) -> Result<(), revision::Error> {
-		SerializeRevisioned::serialize_revisioned(&QueryMethodResponse::from(self), writer)
-	}
-}
-
-impl DeserializeRevisioned for Response {
-	#[inline]
-	fn deserialize_revisioned<R: std::io::Read>(_reader: &mut R) -> Result<Self, revision::Error> {
-		unreachable!("deserialising `Response` directly is not supported")
-	}
->>>>>>> f4893ac5
 }