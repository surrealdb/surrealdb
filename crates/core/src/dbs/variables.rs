use std::collections::BTreeMap;

use serde::{Deserialize, Serialize};

<<<<<<< HEAD
use crate::sql::expression::convert_public_value_to_internal;
use crate::types::PublicVariables;
=======
use crate::cnf::PROTECTED_PARAM_NAMES;
use crate::ctx::Context;
use crate::expr::Expr;
use crate::expr::expression::VisitExpression;
>>>>>>> 2c0a0b07
use crate::val::{Object, Value};

#[derive(Clone, Debug, Default, Eq, PartialEq, Serialize, Deserialize, Hash)]
#[repr(transparent)]
pub(crate) struct Variables(pub(crate) BTreeMap<String, Value>);

impl Variables {
	/// Create a new empty variables map.
	#[allow(dead_code)]
	pub fn new() -> Self {
		Self(BTreeMap::new())
	}

	/// Insert a new variable into the map.
	#[allow(dead_code)]
	pub fn insert(&mut self, key: String, value: Value) {
		self.0.insert(key, value);
	}
<<<<<<< HEAD
=======

	/// Remove a variable from the map.
	#[inline]
	pub fn remove(&mut self, key: &str) {
		self.0.remove(key);
	}

	#[inline]
	pub fn append(&mut self, other: &mut Variables) {
		self.0.append(&mut other.0);
	}

	/// Extend the variables map with another variables map.
	#[inline]
	pub fn extend(&mut self, other: Variables) {
		self.0.extend(other.0);
	}

	/// Check if the variables map is empty.
	#[inline]
	pub fn is_empty(&self) -> bool {
		self.0.is_empty()
	}

	/// Get the number of variables in the map.
	#[inline]
	pub fn len(&self) -> usize {
		self.0.len()
	}

	/// Get an iterator over the variables in the map.
	#[inline]
	pub fn iter(&'_ self) -> std::collections::btree_map::Iter<'_, String, Value> {
		self.0.iter()
	}

	/// Merge another variables map into the current one.
	#[inline]
	pub fn merge(&mut self, other: impl Into<Variables>) {
		self.0.extend(other.into().0);
	}

	/// Merge another variables map into a new variables map.
	#[inline]
	pub fn merged(&self, other: impl Into<Variables>) -> Variables {
		let mut vars = self.clone();
		vars.merge(other.into());
		vars
	}

	pub(crate) fn from_expr<T: VisitExpression>(expr: &T, ctx: &Context) -> Self {
		let mut vars = BTreeMap::new();
		let mut visitor = |x: &Expr| {
			if let Expr::Param(param) = x {
				if !PROTECTED_PARAM_NAMES.contains(&param.as_str()) {
					if let Some(v) = ctx.value(param.as_str()) {
						vars.insert(param.clone().into_string(), v.clone());
					}
				}
			}
		};

		expr.visit(&mut visitor);
		Self(vars)
	}
>>>>>>> 2c0a0b07
}

impl IntoIterator for Variables {
	type Item = (String, Value);
	type IntoIter = std::collections::btree_map::IntoIter<String, Value>;

	#[inline]
	fn into_iter(self) -> Self::IntoIter {
		self.0.into_iter()
	}
}

impl FromIterator<(String, Value)> for Variables {
	fn from_iter<T: IntoIterator<Item = (String, Value)>>(iter: T) -> Self {
		Self(iter.into_iter().collect())
	}
}

impl From<Object> for Variables {
	fn from(obj: Object) -> Self {
		Self(obj.0)
	}
}

impl From<BTreeMap<String, Value>> for Variables {
	fn from(map: BTreeMap<String, Value>) -> Self {
		Self(map)
	}
}

impl From<PublicVariables> for Variables {
	fn from(vars: PublicVariables) -> Self {
		let mut map = BTreeMap::new();
		for (key, val) in vars {
			let internal_val = convert_public_value_to_internal(val);
			map.insert(key, internal_val);
		}
		Self(map)
	}
}<|MERGE_RESOLUTION|>--- conflicted
+++ resolved
@@ -2,15 +2,12 @@
 
 use serde::{Deserialize, Serialize};
 
-<<<<<<< HEAD
-use crate::sql::expression::convert_public_value_to_internal;
-use crate::types::PublicVariables;
-=======
 use crate::cnf::PROTECTED_PARAM_NAMES;
 use crate::ctx::Context;
 use crate::expr::Expr;
 use crate::expr::expression::VisitExpression;
->>>>>>> 2c0a0b07
+use crate::sql::expression::convert_public_value_to_internal;
+use crate::types::PublicVariables;
 use crate::val::{Object, Value};
 
 #[derive(Clone, Debug, Default, Eq, PartialEq, Serialize, Deserialize, Hash)]
@@ -29,58 +26,13 @@
 	pub fn insert(&mut self, key: String, value: Value) {
 		self.0.insert(key, value);
 	}
-<<<<<<< HEAD
-=======
 
-	/// Remove a variable from the map.
-	#[inline]
-	pub fn remove(&mut self, key: &str) {
-		self.0.remove(key);
-	}
-
-	#[inline]
-	pub fn append(&mut self, other: &mut Variables) {
-		self.0.append(&mut other.0);
-	}
-
-	/// Extend the variables map with another variables map.
-	#[inline]
+	/// Extend the variables map with the contents of another variables map.
 	pub fn extend(&mut self, other: Variables) {
 		self.0.extend(other.0);
 	}
 
-	/// Check if the variables map is empty.
-	#[inline]
-	pub fn is_empty(&self) -> bool {
-		self.0.is_empty()
-	}
-
-	/// Get the number of variables in the map.
-	#[inline]
-	pub fn len(&self) -> usize {
-		self.0.len()
-	}
-
-	/// Get an iterator over the variables in the map.
-	#[inline]
-	pub fn iter(&'_ self) -> std::collections::btree_map::Iter<'_, String, Value> {
-		self.0.iter()
-	}
-
-	/// Merge another variables map into the current one.
-	#[inline]
-	pub fn merge(&mut self, other: impl Into<Variables>) {
-		self.0.extend(other.into().0);
-	}
-
-	/// Merge another variables map into a new variables map.
-	#[inline]
-	pub fn merged(&self, other: impl Into<Variables>) -> Variables {
-		let mut vars = self.clone();
-		vars.merge(other.into());
-		vars
-	}
-
+	/// Create a new variables map from an expression and a context.
 	pub(crate) fn from_expr<T: VisitExpression>(expr: &T, ctx: &Context) -> Self {
 		let mut vars = BTreeMap::new();
 		let mut visitor = |x: &Expr| {
@@ -96,7 +48,6 @@
 		expr.visit(&mut visitor);
 		Self(vars)
 	}
->>>>>>> 2c0a0b07
 }
 
 impl IntoIterator for Variables {
