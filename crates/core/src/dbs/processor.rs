--- conflicted
+++ resolved
@@ -9,12 +9,8 @@
 use crate::idx::planner::iterators::{IndexItemRecord, IteratorRef, ThingIterator};
 use crate::idx::planner::{IterationStage, RecordStrategy, ScanDirection};
 use crate::key::{graph, thing};
-<<<<<<< HEAD
-use crate::kvs::{Key, KeyDecode, KeyEncode, Transaction, Val};
+use crate::kvs::{KVKey, Key, Transaction, Val};
 use crate::val::{RecordId, RecordIdKeyRange, Value};
-=======
-use crate::kvs::{KVKey, Key, Transaction, Val};
->>>>>>> 3bd63f7b
 use anyhow::{Result, bail};
 use futures::StreamExt;
 use reblessive::tree::Stk;
@@ -175,16 +171,11 @@
 	}
 
 	async fn process_table_key(key: Key) -> Result<Processed> {
-<<<<<<< HEAD
-		let key = thing::Thing::decode(&key)?;
+		let key = thing::Thing::decode_key(&key)?;
 		let rid = RecordId {
 			table: key.tb.to_owned(),
 			key: key.id,
 		};
-=======
-		let key = thing::Thing::decode_key(&key)?;
-		let rid = Thing::from((key.tb, key.id));
->>>>>>> 3bd63f7b
 		// Process the record
 		let pro = Processed {
 			rs: RecordStrategy::KeysOnly,
