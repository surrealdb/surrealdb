use std::borrow::Cow;
use std::ops::{Bound, Range};
use std::sync::Arc;
use std::vec;

use anyhow::{Result, bail};
use futures::StreamExt;
use reblessive::tree::Stk;

use crate::catalog::providers::TableProvider;
use crate::catalog::{DatabaseId, NamespaceId, Record};
use crate::cnf::NORMAL_FETCH_SIZE;
use crate::ctx::{Context, FrozenContext};
use crate::dbs::distinct::SyncDistinct;
use crate::dbs::{Iterable, Iterator, Operable, Options, Processed, Statement};
use crate::err::Error;
use crate::expr::dir::Dir;
use crate::expr::lookup::{ComputedLookupSubject, LookupKind};
use crate::expr::statements::relate::RelateThrough;
use crate::idx::planner::iterators::{IndexItemRecord, IteratorRef, ThingIterator};
use crate::idx::planner::{IterationStage, RecordStrategy, ScanDirection};
use crate::key::{graph, record, r#ref};
use crate::kvs::{KVKey, KVValue, Key, Transaction, Val};
use crate::val::{RecordId, RecordIdKey, RecordIdKeyRange, Value};

impl Iterable {
	pub(super) async fn iterate(
		self,
		stk: &mut Stk,
		ctx: &FrozenContext,
		opt: &Options,
		stm: &Statement<'_>,
		ite: &mut Iterator,
		dis: Option<&mut SyncDistinct>,
	) -> Result<()> {
		if self.iteration_stage_check(ctx) {
			let txn = ctx.tx();
			let mut coll = ConcurrentCollector {
				stk,
				ctx,
				opt,
				txn: &txn,
				stm,
				ite,
			};
			if let Some(dis) = dis {
				let mut coll = ConcurrentDistinctCollector {
					coll,
					dis,
				};
				coll.collect_iterable(ctx, opt, self).await?;
			} else {
				coll.collect_iterable(ctx, opt, self).await?;
			}
		}
		Ok(())
	}

	fn iteration_stage_check(&self, ctx: &FrozenContext) -> bool {
		match self {
			Iterable::Table(tb, _, _) | Iterable::Index(tb, _, _) => {
				if let Some(IterationStage::BuildKnn) = ctx.get_iteration_stage()
					&& let Some(qp) = ctx.get_query_planner()
					&& let Some(exe) = qp.get_query_executor(tb)
				{
					return exe.has_bruteforce_knn();
				}
			}
			_ => {}
		}
		true
	}
}

pub(super) enum Collected {
	Lookup(LookupKind, Key),
	RangeKey(Key),
	TableKey(Key),
	Relatable {
		f: RecordId,
		v: RelateThrough,
		w: RecordId,
		o: Option<Value>,
	},
	RecordId(RecordId),
	Yield(String),
	Value(Value),
	Defer(RecordId),
	Mergeable(String, Option<RecordIdKey>, Value),
	KeyVal(Key, Val),
	Count(usize),
	IndexItem(IndexItemRecord),
	IndexItemKey(IndexItemRecord),
}

impl Collected {
	/// Processes a collected item and transforms it into a format ready for
	/// query execution.
	///
	/// This is the main entry point for the data processing pipeline. It
	/// handles different types of collected data from various sources
	/// (indexes, table scans, graph traversals, etc.) and applies the
	/// appropriate processing strategy based on the item type and execution
	/// context.
	///
	/// The `rid_only` parameter optimizes performance by skipping value
	/// fetching when only record IDs are needed (e.g., for COUNT operations or
	/// when values will be filtered out later).
	///
	/// Each variant uses a specific processing strategy optimized for its data
	/// source and use case.
	#[instrument(level = "trace", name = "Collected::process", skip_all)]
	pub(super) async fn process(
		self,
		ctx: &FrozenContext,
		opt: &Options,
		txn: &Transaction,
		rid_only: bool,
	) -> Result<Processed> {
		match self {
			// Graph edge traversal results - requires special graph parsing and record lookup
			Self::Lookup(kind, key) => {
				Self::process_lookup(ctx, opt, txn, kind, key, rid_only).await
			}
			// Range scan results - lightweight processing for range queries
			Self::RangeKey(key) => Self::process_range_key(key).await,
			// Table scan results - basic key-only processing for full table scans
			Self::TableKey(key) => Self::process_table_key(key).await,
			// Graph relationship records - handles complex from/via/to relationship processing
			Self::Relatable {
				f,
				v,
				w,
				o,
			} => Self::process_relatable(ctx, opt, txn, f, v, w, o, rid_only).await,
			// Direct record ID references - standard record processing
			Self::RecordId(record_id) => {
				Self::process_record(ctx, opt, txn, record_id, rid_only).await
			}
			// Table identifiers - used for table-level operations
			Self::Yield(table) => Self::process_yield(table).await,
			// Pre-computed values - no additional processing needed
			Self::Value(value) => Ok(Self::process_value(value)),
			// Deferred record processing - handles lazy evaluation scenarios
			Self::Defer(key) => Self::process_defer(key).await,
			// Records with merge operations - applies data merging logic
			Self::Mergeable(tb, id, o) => Self::process_mergeable(tb, id, o).await,
			// Raw key-value pairs from storage layer
			Self::KeyVal(key, val) => Ok(Self::process_key_val(key, val)?),
			// Count aggregation results - no record processing needed
			Self::Count(c) => Ok(Self::process_count(c)),
			// Index scan results with values - includes pre-fetched data
			Self::IndexItem(i) => Self::process_index_item(ctx, opt, txn, i, rid_only).await,
			// Index scan results key-only - lightweight index processing
			Self::IndexItemKey(i) => Ok(Self::process_index_item_key(i)),
		}
	}

	#[instrument(level = "trace", skip_all)]
	async fn process_lookup(
		ctx: &FrozenContext,
		opt: &Options,
		txn: &Transaction,
		kind: LookupKind,
		key: Key,
		rid_only: bool,
	) -> Result<Processed> {
		// Parse the data from the store
		let (ft, fk) = match kind {
			LookupKind::Graph(_) => {
				let gra = graph::Graph::decode_key(&key)?;
				(gra.ft, gra.fk)
			}
			LookupKind::Reference => {
				let refe = r#ref::Ref::decode_key(&key)?;
				(refe.ft, refe.fk)
			}
		};
		// Fetch the data from the store
		let record = if rid_only {
			Arc::new(Default::default())
		} else {
			let (ns, db) = ctx.expect_ns_db_ids(opt).await?;
			txn.get_record(ns, db, ft.as_ref(), &fk, None).await?
		};
		let rid = RecordId {
			table: ft.into_owned(),
			key: fk.into_owned(),
		};
		// Parse the data from the store
		let val = Operable::Value(record);
		// Process the record
		Ok(Processed {
			rs: RecordStrategy::KeysAndValues,
			generate: None,
			rid: Some(rid.into()),
			ir: None,
			val,
		})
	}

	#[instrument(level = "trace", skip_all)]
	async fn process_range_key(key: Key) -> Result<Processed> {
		let key = record::RecordKey::decode_key(&key)?;
		let val = Record::new(Value::Null.into());
		let rid = RecordId {
			table: key.tb.into_owned(),
			key: key.id,
		};
		// Create a new operable value
		let val = Operable::Value(val.into());
		// Process the record
		let pro = Processed {
			rs: RecordStrategy::KeysOnly,
			generate: None,
			rid: Some(rid.into()),
			ir: None,
			val,
		};
		Ok(pro)
	}

	#[instrument(level = "trace", skip_all)]
	async fn process_table_key(key: Key) -> Result<Processed> {
		let key = record::RecordKey::decode_key(&key)?;
		let rid = RecordId {
			table: key.tb.into_owned(),
			key: key.id,
		};
		// Process the record
		let pro = Processed {
			rs: RecordStrategy::KeysOnly,
			generate: None,
			rid: Some(rid.into()),
			ir: None,
			val: Operable::Value(Record::new(Value::Null.into()).into_read_only()),
		};
		Ok(pro)
	}

	#[expect(clippy::too_many_arguments)]
	#[instrument(level = "trace", skip_all)]
	async fn process_relatable(
		ctx: &FrozenContext,
		opt: &Options,
		txn: &Transaction,
		f: RecordId,
		v: RelateThrough,
		w: RecordId,
		o: Option<Value>,
		rid_only: bool,
	) -> Result<Processed> {
		let pro = match (rid_only, v) {
			(true, RelateThrough::Table(v)) => Processed {
				rs: RecordStrategy::KeysOnly,
				generate: Some(v),
				rid: None,
				ir: None,
				val: Operable::Value(Default::default()),
			},
			(false, RelateThrough::Table(v)) => Processed {
				rs: RecordStrategy::KeysAndValues,
				generate: Some(v),
				rid: None,
				ir: None,
				val: Operable::Relate(f, Default::default(), w, None),
			},
			(true, RelateThrough::RecordId(v)) => Processed {
				rs: RecordStrategy::KeysOnly,
				generate: None,
				rid: Some(v.into()),
				ir: None,
				val: Operable::Value(Default::default()),
			},
			(false, RelateThrough::RecordId(v)) => {
				let (ns, db) = ctx.get_ns_db_ids(opt).await?;
				let val = txn.get_record(ns, db, &v.table, &v.key, None).await?;
				let val = Operable::Relate(f, val, w, o.map(|v| v.into()));

				Processed {
					rs: RecordStrategy::KeysAndValues,
					generate: None,
					rid: Some(v.into()),
					ir: None,
					val,
				}
			}
		};

		Ok(pro)
	}

<<<<<<< HEAD
	#[instrument(level = "trace", skip_all)]
		async fn process_record(
		ctx: &Context,
=======
	async fn process_record(
		ctx: &FrozenContext,
>>>>>>> 0a9c1340
		opt: &Options,
		txn: &Transaction,
		record_id: RecordId,
		rid_only: bool,
	) -> Result<Processed> {
		// if it is skippable we only need the record id
		let val = if rid_only {
			Record::new(Value::Null.into()).into_read_only()
		} else {
			let (ns, db) = ctx.get_ns_db_ids(opt).await?;
			txn.get_record(ns, db, &record_id.table, &record_id.key, opt.version).await?
		};
		// Parse the data from the store
		let val = Operable::Value(val);
		// Process the document record
		let pro = Processed {
			rs: RecordStrategy::KeysAndValues,
			generate: None,
			rid: Some(record_id.into()),
			ir: None,
			val,
		};
		// Everything ok
		Ok(pro)
	}

	#[instrument(level = "trace", skip_all)]
	async fn process_yield(v: String) -> Result<Processed> {
		// Pass the value through
		let pro = Processed {
			rs: RecordStrategy::KeysAndValues,
			generate: Some(v),
			rid: None,
			ir: None,
			val: Operable::Value(Default::default()),
		};
		Ok(pro)
	}

	#[instrument(level = "trace", skip_all)]
	fn process_value(v: Value) -> Processed {
		// Try to extract the id field if present and parse as Thing
		let rid = match &v {
			Value::RecordId(thing) => Some(Arc::new(thing.clone())),
			_ => None,
		};
		Processed {
			rs: RecordStrategy::KeysAndValues,
			generate: None,
			rid,
			ir: None,
			val: Operable::Value(Record::new(v.into()).into_read_only()),
		}
	}

	#[instrument(level = "trace", skip_all)]
	async fn process_defer(v: RecordId) -> Result<Processed> {
		// Process the document record
		let pro = Processed {
			rs: RecordStrategy::KeysAndValues,
			generate: None,
			rid: Some(v.into()),
			ir: None,
			val: Operable::Value(Default::default()),
		};
		Ok(pro)
	}

	#[instrument(level = "trace", skip_all)]
	async fn process_mergeable(tb: String, id: Option<RecordIdKey>, o: Value) -> Result<Processed> {
		// Process the document record
		let pro = if let Some(id) = id {
			Processed {
				rs: RecordStrategy::KeysAndValues,
				generate: None,
				rid: Some(RecordId::new(tb, id).into()),
				ir: None,
				val: Operable::Insert(Default::default(), o.into()),
			}
		} else {
			Processed {
				rs: RecordStrategy::KeysOnly,
				generate: Some(tb),
				rid: None,
				ir: None,
				val: Operable::Insert(Default::default(), o.into()),
			}
		};
		// Everything ok
		Ok(pro)
	}

	#[instrument(level = "trace", skip_all)]
	fn process_key_val(key: Key, val: Val) -> Result<Processed> {
		let key = record::RecordKey::decode_key(&key)?;
		let mut val = Record::kv_decode_value(val)?;
		let rid = RecordId {
			table: key.tb.into_owned(),
			key: key.id,
		};
		// Inject the id field into the document
		val.data.to_mut().def(&rid);
		// Create a new operable value
		let val = Operable::Value(val.into());
		// Process the record
		Ok(Processed {
			rs: RecordStrategy::KeysAndValues,
			generate: None,
			rid: Some(rid.into()),
			ir: None,
			val,
		})
	}

	#[instrument(level = "trace", skip_all)]
	fn process_count(count: usize) -> Processed {
		Processed {
			rs: RecordStrategy::Count,
			generate: None,
			rid: None,
			ir: None,
			val: Operable::Count(count),
		}
	}

	#[instrument(level = "trace", skip_all)]
	fn process_index_item_key(i: IndexItemRecord) -> Processed {
		let (t, v, ir) = i.consume();
		Processed {
			rs: RecordStrategy::KeysOnly,
			generate: None,
			rid: Some(t),
			ir: Some(Arc::new(ir)),
			val: Operable::Value(
				v.unwrap_or_else(|| Record::new(Value::Null.into()).into_read_only()),
			),
		}
	}

	#[instrument(level = "trace", skip_all)]
	async fn process_index_item(
		ctx: &FrozenContext,
		opt: &Options,
		txn: &Transaction,
		i: IndexItemRecord,
		rid_only: bool,
	) -> Result<Processed> {
		let (t, v, ir) = i.consume();
		let v = if let Some(v) = v {
			// The value may already be fetched by the KNN iterator to evaluate the
			// condition
			v
		} else if rid_only {
			// if it is skippable we only need the record id
			Record::new(Value::Null.into()).into_read_only()
		} else {
			let (ns, db) = ctx.expect_ns_db_ids(opt).await?;
			txn.get_record(ns, db, &t.table, &t.key, None).await?
		};
		let pro = Processed {
			rs: RecordStrategy::KeysAndValues,
			generate: None,
			rid: Some(t),
			ir: Some(ir.into()),
			val: Operable::Value(v),
		};
		Ok(pro)
	}
}

pub(super) struct ConcurrentCollector<'a> {
	stk: &'a mut Stk,
	ctx: &'a FrozenContext,
	opt: &'a Options,
	txn: &'a Transaction,
	stm: &'a Statement<'a>,
	ite: &'a mut Iterator,
}
impl Collector for ConcurrentCollector<'_> {
	#[instrument(skip_all)]
	async fn collect(&mut self, collected: Collected) -> Result<()> {
		// if it is skippable don't need to process the document
		if self.ite.skippable() == 0 {
			let pro = collected.process(self.ctx, self.opt, self.txn, false).await?;
			self.ite.process(self.stk, self.ctx, self.opt, self.stm, pro).await?;
		} else {
			self.ite.skipped(1);
		}
		Ok(())
	}

	fn iterator(&mut self) -> &mut Iterator {
		self.ite
	}
}

pub(super) struct ConcurrentDistinctCollector<'a> {
	coll: ConcurrentCollector<'a>,
	dis: &'a mut SyncDistinct,
}

impl Collector for ConcurrentDistinctCollector<'_> {
	#[instrument(skip_all)]
	async fn collect(&mut self, collected: Collected) -> Result<()> {
		let skippable = self.coll.ite.skippable() > 0;
		// If it is skippable, we just need to collect the record id (if any)
		// to ensure that distinct can be checked.
		let pro = collected.process(self.coll.ctx, self.coll.opt, self.coll.txn, skippable).await?;
		if !self.dis.check_already_processed(&pro) {
			if !skippable {
				self.coll
					.ite
					.process(self.coll.stk, self.coll.ctx, self.coll.opt, self.coll.stm, pro)
					.await?;
			} else {
				self.coll.ite.skipped(1);
			}
		}
		Ok(())
	}

	fn iterator(&mut self) -> &mut Iterator {
		self.coll.ite
	}
}

pub(super) trait Collector {
	async fn collect(&mut self, collected: Collected) -> Result<()>;

	fn max_fetch_size(&mut self) -> u32 {
		if let Some(l) = self.iterator().start_limit() {
			*l
		} else {
			*NORMAL_FETCH_SIZE
		}
	}

	fn iterator(&mut self) -> &mut Iterator;

	fn check_query_planner_context<'b>(
		ctx: &'b FrozenContext,
		table: &'b str,
	) -> Cow<'b, FrozenContext> {
		if let Some(qp) = ctx.get_query_planner()
			&& let Some(exe) = qp.get_query_executor(table)
		{
			// Optimize executor lookup:
			// - Attach the table-specific QueryExecutor to the Context once, so subsequent
			//   per-record processing doesn’t need to search the QueryPlanner’s internal map on
			//   every document.
			// - This keeps the hot path allocation-free and avoids repeated hash lookups inside
			//   tight iteration loops.
			let mut ctx = Context::new(ctx);
			ctx.set_query_executor(exe.clone());
			return Cow::Owned(ctx.freeze());
		}
		Cow::Borrowed(ctx)
	}

	#[instrument(level = "trace", skip_all)]
	async fn collect_iterable(
		&mut self,
		ctx: &FrozenContext,
		opt: &Options,
		iterable: Iterable,
	) -> Result<()> {
		if !ctx.is_done(None).await? {
			match iterable {
				Iterable::Value(v) => {
					if !v.is_nullish() {
						return self.collect(Collected::Value(v)).await;
					}
				}
				Iterable::Yield(v) => self.collect(Collected::Yield(v)).await?,
				Iterable::Thing(v) => self.collect(Collected::RecordId(v)).await?,
				Iterable::Defer(v) => self.collect(Collected::Defer(v)).await?,
				Iterable::Lookup {
					from,
					kind,
					what,
				} => self.collect_lookup(ctx, opt, from, kind, what).await?,
				// For Table and Range iterables, the RecordStrategy determines whether we
				// collect only keys, keys+values, or just a count without materializing records.
				Iterable::Range(tb, v, rs, sc) => match rs {
					RecordStrategy::Count => self.collect_range_count(ctx, opt, &tb, v).await?,
					RecordStrategy::KeysOnly => {
						self.collect_range_keys(ctx, opt, &tb, v, sc).await?
					}
					RecordStrategy::KeysAndValues => {
						self.collect_range(ctx, opt, &tb, v, sc).await?
					}
				},
				Iterable::Table(v, rs, sc) => {
					let ctx = Self::check_query_planner_context(ctx, &v);
					match rs {
						RecordStrategy::Count => self.collect_table_count(&ctx, opt, &v).await?,
						RecordStrategy::KeysOnly => {
							self.collect_table_keys(&ctx, opt, &v, sc).await?
						}
						RecordStrategy::KeysAndValues => {
							self.collect_table(&ctx, opt, &v, sc).await?
						}
					}
				}
				Iterable::Index(v, irf, rs) => {
					if let Some(qp) = ctx.get_query_planner()
						&& let Some(exe) = qp.get_query_executor(v.as_str())
					{
						// Attach the table-specific QueryExecutor to the Context to avoid
						// per-record lookups in the QueryPlanner during index scans.
						// This significantly reduces overhead inside tight iterator loops.
						let mut ctx = Context::new(ctx);
						ctx.set_query_executor(exe.clone());
						let ctx = ctx.freeze();
						return self.collect_index_items(&ctx, opt, irf, rs).await;
					}
					self.collect_index_items(ctx, opt, irf, rs).await?
				}
				Iterable::Mergeable(tb, id, o) => {
					self.collect(Collected::Mergeable(tb, id, o)).await?
				}
				Iterable::Relatable(f, v, w, o) => {
					self.collect(Collected::Relatable {
						f,
						v,
						w,
						o,
					})
					.await?
				}
			}
		}
		Ok(())
	}

	#[instrument(level = "trace", skip_all)]
	async fn start_skip(
		&mut self,
		ctx: &FrozenContext,
		opt: &Options,
		mut rng: Range<Key>,
		sc: ScanDirection,
	) -> Result<Option<Range<Key>>> {
		// Fast-forward a key range by skipping the first N keys when a START clause is
		// active.
		//
		// This method avoids fully materializing or processing records prior to the
		// requested offset by streaming only keys from the underlying KV store. It
		// updates the iterator's internal skipped counter and returns a narrowed
		// range to resume scanning from.
		let ite = self.iterator();
		let skippable = ite.skippable();
		if skippable == 0 {
			// There is nothing to skip, we return the original range.
			return Ok(Some(rng));
		}
		// Get the transaction
		let txn = ctx.tx();
		// We only need to iterate over keys.
		let mut stream = txn.stream_keys(rng.clone(), opt.version, Some(skippable), sc);
		let mut skipped = 0;
		let mut last_key = vec![];
		while let Some(res) = stream.next().await {
			if ctx.is_done(Some(skipped)).await? {
				break;
			}
			last_key = res?;
			skipped += 1;
		}
		// If we don't have a last key, we're done
		if last_key.is_empty() {
			return Ok(None);
		}
		// Update the iterator about the number of skipped keys
		ite.skipped(skipped);
		// We set the range for the next iteration
		match sc {
			ScanDirection::Forward => {
				last_key.push(0xFF);
				rng.start = last_key;
			}
			ScanDirection::Backward => {
				rng.end = last_key;
			}
		}
		Ok(Some(rng))
	}

	#[instrument(level = "trace", skip_all)]
	async fn collect_table(
		&mut self,
		ctx: &FrozenContext,
		opt: &Options,
		v: &str,
		sc: ScanDirection,
	) -> Result<()> {
		let db = ctx.get_db(opt).await?;

		// Get the transaction
		let txn = ctx.tx();
		if db.strict {
			txn.expect_tb(db.namespace_id, db.database_id, v).await?;
		}

		// Prepare the start and end keys
		let beg = record::prefix(db.namespace_id, db.database_id, v)?;
		let end = record::suffix(db.namespace_id, db.database_id, v)?;
		// Optionally skip keys
		let rng = if let Some(r) = self.start_skip(ctx, opt, beg..end, sc).await? {
			r
		} else {
			return Ok(());
		};
		// Create a new iterable range
		let mut stream = txn.stream_keys_vals(rng, opt.version, None, sc);

		// Loop until no more entries
		let mut count = 0;
		while let Some(res) = stream.next().await {
			// Check if the context is finished
			if ctx.is_done(Some(count)).await? {
				break;
			}
			// Parse the data from the store
			let (k, v) = res?;
			self.collect(Collected::KeyVal(k, v)).await?;
			count += 1;
		}
		// Everything ok
		Ok(())
	}

	#[instrument(level = "trace", skip_all)]
	async fn collect_table_keys(
		&mut self,
		ctx: &FrozenContext,
		opt: &Options,
		v: &str,
		sc: ScanDirection,
	) -> Result<()> {
		let db = ctx.get_db(opt).await?;

		// Get the transaction
		let txn = ctx.tx();
		// Check that the table exists
		if db.strict {
			txn.expect_tb(db.namespace_id, db.database_id, v).await?;
		}

		// Prepare the start and end keys
		let beg = record::prefix(db.namespace_id, db.database_id, v)?;
		let end = record::suffix(db.namespace_id, db.database_id, v)?;
		// Optionally skip keys
		let rng = if let Some(rng) = self.start_skip(ctx, opt, beg..end, sc).await? {
			// Returns the next range of keys
			rng
		} else {
			// There is nothing left to iterate
			return Ok(());
		};
		// Create a new iterable range
		let mut stream = txn.stream_keys(rng, opt.version, None, sc);
		// Loop until no more entries
		let mut count = 0;
		while let Some(res) = stream.next().await {
			// Check if the context is finished
			if ctx.is_done(Some(count)).await? {
				break;
			}
			// Parse the data from the store
			let k = res?;
			// Collect the key
			self.collect(Collected::TableKey(k)).await?;
			count += 1;
		}
		// Everything ok
		Ok(())
	}

<<<<<<< HEAD
	#[instrument(level = "trace", skip_all)]
	async fn collect_table_count(&mut self, ctx: &Context, opt: &Options, v: &str) -> Result<()> {
=======
	async fn collect_table_count(
		&mut self,
		ctx: &FrozenContext,
		opt: &Options,
		v: &str,
	) -> Result<()> {
>>>>>>> 0a9c1340
		let db = ctx.get_db(opt).await?;

		// Get the transaction
		let txn = ctx.tx();
		// Check that the table exists
		if db.strict {
			txn.expect_tb(db.namespace_id, db.database_id, v).await?;
		}

		let beg = record::prefix(db.namespace_id, db.database_id, v)?;
		let end = record::suffix(db.namespace_id, db.database_id, v)?;
		// Create a new iterable range
		let count = txn.count(beg..end).await?;
		// Collect the count
		self.collect(Collected::Count(count)).await?;
		// Everything ok
		Ok(())
	}

	#[instrument(level = "trace", skip_all)]
	async fn range_prepare(
		ns: NamespaceId,
		db: DatabaseId,
		tb: &str,
		r: RecordIdKeyRange,
	) -> Result<(Vec<u8>, Vec<u8>)> {
		let beg = match &r.start {
			Bound::Unbounded => record::prefix(ns, db, tb)?,
			Bound::Included(v) => record::new(ns, db, tb, v).encode_key()?,
			Bound::Excluded(v) => {
				let mut key = record::new(ns, db, tb, v).encode_key()?;
				key.push(0x00);
				key
			}
		};
		// Prepare the range end key
		let end = match &r.end {
			Bound::Unbounded => record::suffix(ns, db, tb)?,
			Bound::Excluded(v) => record::new(ns, db, tb, v).encode_key()?,
			Bound::Included(v) => {
				let mut key = record::new(ns, db, tb, v).encode_key()?;
				key.push(0x00);
				key
			}
		};
		Ok((beg, end))
	}

	#[instrument(level = "trace", skip_all)]
	async fn collect_range(
		&mut self,
		ctx: &FrozenContext,
		opt: &Options,
		tb: &str,
		r: RecordIdKeyRange,
		sc: ScanDirection,
	) -> Result<()> {
		let (ns, db) = ctx.expect_ns_db_ids(opt).await?;

		// Get the transaction
		let txn = ctx.tx();
		// Prepare
		let (beg, end) = Self::range_prepare(ns, db, tb, r).await?;
		// Optionally skip keys
		let rng = if let Some(rng) = self.start_skip(ctx, opt, beg..end, sc).await? {
			// Returns the next range of keys
			rng
		} else {
			// There is nothing left to iterate
			return Ok(());
		};
		// Create a new iterable range
		let mut stream = txn.stream_keys_vals(rng, None, None, sc);
		// Loop until no more entries
		let mut count = 0;
		while let Some(res) = stream.next().await {
			// Check if the context is finished
			if ctx.is_done(Some(count)).await? {
				break;
			}
			// Parse the data from the store
			let (k, v) = res?;
			// Collect
			self.collect(Collected::KeyVal(k, v)).await?;
			count += 1;
		}
		// Everything ok
		Ok(())
	}

	#[instrument(level = "trace", skip_all)]
	async fn collect_range_keys(
		&mut self,
		ctx: &FrozenContext,
		opt: &Options,
		tb: &str,
		r: RecordIdKeyRange,
		sc: ScanDirection,
	) -> Result<()> {
		let (ns, db) = ctx.get_ns_db_ids(opt).await?;

		// Get the transaction
		let txn = ctx.tx();
		// Prepare
		let (beg, end) = Self::range_prepare(ns, db, tb, r).await?;
		// Optionally skip keys
		let rng = if let Some(rng) = self.start_skip(ctx, opt, beg..end, sc).await? {
			// Returns the next range of keys
			rng
		} else {
			// There is nothing left to iterate
			return Ok(());
		};
		// Create a new iterable range
		let mut stream = txn.stream_keys(rng, opt.version, None, sc);
		// Loop until no more entries
		let mut count = 0;
		while let Some(res) = stream.next().await {
			// Check if the context is finished
			if ctx.is_done(Some(count)).await? {
				break;
			}
			// Parse the data from the store
			let k = res?;
			self.collect(Collected::RangeKey(k)).await?;
			count += 1;
		}
		// Everything ok
		Ok(())
	}

	#[instrument(level = "trace", skip_all)]
	async fn collect_range_count(
		&mut self,
		ctx: &FrozenContext,
		opt: &Options,
		tb: &str,
		r: RecordIdKeyRange,
	) -> Result<()> {
		let (ns, db) = ctx.get_ns_db_ids(opt).await?;

		// Get the transaction
		let txn = ctx.tx();
		// Prepare
		let (beg, end) = Self::range_prepare(ns, db, tb, r).await?;
		// Create a new iterable range
		let count = txn.count(beg..end).await?;
		// Collect the count
		self.collect(Collected::Count(count)).await?;
		// Everything ok
		Ok(())
	}

	#[instrument(level = "trace", skip_all)]
	async fn collect_lookup(
		&mut self,
		ctx: &FrozenContext,
		opt: &Options,
		from: RecordId,
		kind: LookupKind,
		what: Vec<ComputedLookupSubject>,
	) -> Result<()> {
		let (ns, db) = ctx.get_ns_db_ids(opt).await?;

		// Pull out options
		let tb = &from.table;
		let id = &from.key;
		// Fetch start and end key pairs
		let keys = match (what.is_empty(), &kind) {
			(true, LookupKind::Reference) => {
				vec![(r#ref::prefix(ns, db, tb, id)?, r#ref::suffix(ns, db, tb, id)?)]
			}
			(true, LookupKind::Graph(dir)) => match dir {
				// /ns/db/tb/id
				Dir::Both => {
					vec![(graph::prefix(ns, db, tb, id)?, graph::suffix(ns, db, tb, id)?)]
				}
				// /ns/db/tb/id/IN
				Dir::In => vec![(
					graph::egprefix(ns, db, tb, id, dir)?,
					graph::egsuffix(ns, db, tb, id, dir)?,
				)],
				// /ns/db/tb/id/OUT
				Dir::Out => vec![(
					graph::egprefix(ns, db, tb, id, dir)?,
					graph::egsuffix(ns, db, tb, id, dir)?,
				)],
			},
			(false, LookupKind::Graph(Dir::Both)) => what
				.iter()
				.flat_map(|v| {
					[
						v.presuf(ns, db, tb, id, &LookupKind::Graph(Dir::In)),
						v.presuf(ns, db, tb, id, &LookupKind::Graph(Dir::Out)),
					]
				})
				.collect::<Result<Vec<_>>>()?,
			(false, kind) => {
				what.iter().map(|v| v.presuf(ns, db, tb, id, kind)).collect::<Result<Vec<_>>>()?
			}
		};
		// Get the transaction
		let txn = ctx.tx();
		// Check that the table exists
		// Loop over the chosen edge types
		for (beg, end) in keys.into_iter() {
			// Create a new iterable range
			let mut stream =
				txn.stream_keys_vals(beg..end, opt.version, None, ScanDirection::Forward);
			// Loop until no more entries
			let mut count = 0;
			while let Some(res) = stream.next().await {
				// Check if the context is finished
				if ctx.is_done(Some(count)).await? {
					break;
				}
				// Parse the key from the result
				let key = res?.0;
				// Collector the key
				self.collect(Collected::Lookup(kind.clone(), key)).await?;
				count += 1;
			}
		}
		// Everything ok
		Ok(())
	}

	#[instrument(level = "trace", skip_all)]
	async fn collect_index_items(
		&mut self,
		ctx: &FrozenContext,
		opt: &Options,
		irf: IteratorRef,
		rs: RecordStrategy,
	) -> Result<()> {
		let (ns, db) = ctx.get_ns_db_ids(opt).await?;

		if let Some(exe) = ctx.get_query_executor() {
			if let Some(iterator) = exe.new_iterator(ns, db, irf).await? {
				let txn = ctx.tx();
				match rs {
					RecordStrategy::Count => {
						self.collect_index_item_count(ctx, &txn, iterator).await?
					}
					RecordStrategy::KeysOnly => {
						self.collect_index_item_key(ctx, &txn, iterator).await?
					}
					RecordStrategy::KeysAndValues => {
						self.collect_index_item_key_value(ctx, &txn, iterator).await?
					}
				}
				// Everything ok
				return Ok(());
			} else {
				bail!(Error::QueryNotExecuted {
					message: "No iterator has been found.".to_string(),
				});
			}
		}
		bail!(Error::QueryNotExecuted {
			message: "No QueryExecutor has been found.".to_string(),
		})
	}

	#[instrument(level = "trace", skip_all)]
	async fn collect_index_item_key(
		&mut self,
		ctx: &FrozenContext,
		txn: &Transaction,
		mut iterator: ThingIterator,
	) -> Result<()> {
		let fetch_size = self.max_fetch_size();
		while !ctx.is_done(None).await? {
			let records: Vec<IndexItemRecord> = iterator.next_batch(ctx, txn, fetch_size).await?;
			if records.is_empty() {
				break;
			}
			for (count, record) in records.into_iter().enumerate() {
				if ctx.is_done(Some(count)).await? {
					break;
				}
				self.collect(Collected::IndexItemKey(record)).await?;
			}
		}
		Ok(())
	}

	#[instrument(level = "trace", skip_all)]
	async fn collect_index_item_key_value(
		&mut self,
		ctx: &FrozenContext,
		txn: &Transaction,
		mut iterator: ThingIterator,
	) -> Result<()> {
		let fetch_size = self.max_fetch_size();
		while !ctx.is_done(None).await? {
			let records: Vec<IndexItemRecord> = iterator.next_batch(ctx, txn, fetch_size).await?;
			if records.is_empty() {
				break;
			}
			for (count, record) in records.into_iter().enumerate() {
				if ctx.is_done(Some(count)).await? {
					break;
				}
				self.collect(Collected::IndexItem(record)).await?;
			}
		}
		Ok(())
	}

	#[instrument(level = "trace", skip_all)]
	async fn collect_index_item_count(
		&mut self,
		ctx: &FrozenContext,
		txn: &Transaction,
		mut iterator: ThingIterator,
	) -> Result<()> {
		let mut total_count = 0;
		let fetch_size = self.max_fetch_size();
		while !ctx.is_done(None).await? {
			let count = iterator.next_count(ctx, txn, fetch_size).await?;
			if count == 0 {
				break;
			}
			total_count += count;
		}
		self.collect(Collected::Count(total_count)).await
	}
}<|MERGE_RESOLUTION|>--- conflicted
+++ resolved
@@ -290,14 +290,9 @@
 		Ok(pro)
 	}
 
-<<<<<<< HEAD
-	#[instrument(level = "trace", skip_all)]
-		async fn process_record(
-		ctx: &Context,
-=======
+	#[instrument(level = "trace", skip_all)]
 	async fn process_record(
 		ctx: &FrozenContext,
->>>>>>> 0a9c1340
 		opt: &Options,
 		txn: &Transaction,
 		record_id: RecordId,
@@ -777,17 +772,13 @@
 		Ok(())
 	}
 
-<<<<<<< HEAD
-	#[instrument(level = "trace", skip_all)]
-	async fn collect_table_count(&mut self, ctx: &Context, opt: &Options, v: &str) -> Result<()> {
-=======
+	#[instrument(level = "trace", skip_all)]
 	async fn collect_table_count(
 		&mut self,
 		ctx: &FrozenContext,
 		opt: &Options,
 		v: &str,
 	) -> Result<()> {
->>>>>>> 0a9c1340
 		let db = ctx.get_db(opt).await?;
 
 		// Get the transaction
