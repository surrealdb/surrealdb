use std::borrow::Cow;
use std::ops::{Bound, Range};
use std::sync::Arc;
use std::vec;

use anyhow::{Result, bail};
use futures::StreamExt;
use reblessive::tree::Stk;

use crate::catalog::providers::TableProvider;
use crate::catalog::{DatabaseId, NamespaceId};
use crate::cnf::NORMAL_FETCH_SIZE;
use crate::ctx::{Context, MutableContext};
use crate::dbs::distinct::SyncDistinct;
use crate::dbs::{Iterable, Iterator, Operable, Options, Processed, Statement};
use crate::err::Error;
use crate::expr::dir::Dir;
use crate::expr::lookup::{ComputedLookupSubject, LookupKind};
use crate::idx::planner::iterators::{IndexItemRecord, IteratorRef, ThingIterator};
use crate::idx::planner::{IterationStage, RecordStrategy, ScanDirection};
use crate::key::{graph, record, r#ref};
use crate::kvs::{KVKey, KVValue, Key, Transaction, Val};
use crate::syn;
use crate::types::PublicRecordId;
use crate::val::record::Record;
use crate::val::{RecordId, RecordIdKeyRange, Value};

impl Iterable {
	pub(super) async fn iterate(
		self,
		stk: &mut Stk,
		ctx: &Context,
		opt: &Options,
		stm: &Statement<'_>,
		ite: &mut Iterator,
		dis: Option<&mut SyncDistinct>,
	) -> Result<()> {
		if self.iteration_stage_check(ctx) {
			let txn = ctx.tx();
			let mut coll = ConcurrentCollector {
				stk,
				ctx,
				opt,
				txn: &txn,
				stm,
				ite,
			};
			if let Some(dis) = dis {
				let mut coll = ConcurrentDistinctCollector {
					coll,
					dis,
				};
				coll.collect_iterable(ctx, opt, self).await?;
			} else {
				coll.collect_iterable(ctx, opt, self).await?;
			}
		}
		Ok(())
	}

	fn iteration_stage_check(&self, ctx: &Context) -> bool {
		match self {
			Iterable::Table(tb, _, _) | Iterable::Index(tb, _, _) => {
				if let Some(IterationStage::BuildKnn) = ctx.get_iteration_stage() {
					if let Some(qp) = ctx.get_query_planner() {
						if let Some(exe) = qp.get_query_executor(tb) {
							return exe.has_bruteforce_knn();
						}
					}
				}
			}
			_ => {}
		}
		true
	}
}

pub(super) enum Collected {
	Lookup(LookupKind, Key),
	RangeKey(Key),
	TableKey(Key),
	Relatable {
		f: RecordId,
		v: RecordId,
		w: RecordId,
		o: Option<Value>,
	},
	RecordId(RecordId),
	Yield(String),
	Value(Value),
	Defer(RecordId),
	Mergeable(RecordId, Value),
	KeyVal(Key, Val),
	Count(usize),
	IndexItem(IndexItemRecord),
	IndexItemKey(IndexItemRecord),
}

impl Collected {
	/// Processes a collected item and transforms it into a format ready for
	/// query execution.
	///
	/// This is the main entry point for the data processing pipeline. It
	/// handles different types of collected data from various sources
	/// (indexes, table scans, graph traversals, etc.) and applies the
	/// appropriate processing strategy based on the item type and execution
	/// context.
	///
	/// The `rid_only` parameter optimizes performance by skipping value
	/// fetching when only record IDs are needed (e.g., for COUNT operations or
	/// when values will be filtered out later).
	///
	/// Each variant uses a specific processing strategy optimized for its data
	/// source and use case.
	pub(super) async fn process(
		self,
		ctx: &Context,
		opt: &Options,
		txn: &Transaction,
		rid_only: bool,
	) -> Result<Processed> {
		match self {
			// Graph edge traversal results - requires special graph parsing and record lookup
			Self::Lookup(kind, key) => {
				Self::process_lookup(ctx, opt, txn, kind, key, rid_only).await
			}
			// Range scan results - lightweight processing for range queries
			Self::RangeKey(key) => Self::process_range_key(key).await,
			// Table scan results - basic key-only processing for full table scans
			Self::TableKey(key) => Self::process_table_key(key).await,
			// Graph relationship records - handles complex from/via/to relationship processing
			Self::Relatable {
				f,
				v,
				w,
				o,
			} => Self::process_relatable(ctx, opt, txn, f, v, w, o, rid_only).await,
			// Direct record ID references - standard record processing
			Self::RecordId(record_id) => {
				Self::process_record(ctx, opt, txn, record_id, rid_only).await
			}
			// Table identifiers - used for table-level operations
			Self::Yield(table) => Self::process_yield(table).await,
			// Pre-computed values - no additional processing needed
			Self::Value(value) => Ok(Self::process_value(value)),
			// Deferred record processing - handles lazy evaluation scenarios
			Self::Defer(key) => Self::process_defer(key).await,
			// Records with merge operations - applies data merging logic
			Self::Mergeable(v, o) => Self::process_mergeable(v, o).await,
			// Raw key-value pairs from storage layer
			Self::KeyVal(key, val) => Ok(Self::process_key_val(key, val)?),
			// Count aggregation results - no record processing needed
			Self::Count(c) => Ok(Self::process_count(c)),
			// Index scan results with values - includes pre-fetched data
			Self::IndexItem(i) => Self::process_index_item(ctx, opt, txn, i, rid_only).await,
			// Index scan results key-only - lightweight index processing
			Self::IndexItemKey(i) => Ok(Self::process_index_item_key(i)),
		}
	}

	async fn process_lookup(
		ctx: &Context,
		opt: &Options,
		txn: &Transaction,
		kind: LookupKind,
		key: Key,
		rid_only: bool,
	) -> Result<Processed> {
		// Parse the data from the store
		let (ft, fk) = match kind {
			LookupKind::Graph(_) => {
				let gra = graph::Graph::decode_key(&key)?;
				(gra.ft, gra.fk)
			}
			LookupKind::Reference => {
				let refe = r#ref::Ref::decode_key(&key)?;
				(refe.ft, refe.fk)
			}
		};
		// Fetch the data from the store
		let record = if rid_only {
			Arc::new(Default::default())
		} else {
			let (ns, db) = ctx.expect_ns_db_ids(opt).await?;
			txn.get_record(ns, db, ft.as_ref(), &fk, None).await?
		};
		let rid = RecordId {
			table: ft.into_owned(),
			key: fk.into_owned(),
		};
		// Parse the data from the store
		let val = Operable::Value(record);
		// Process the record
		Ok(Processed {
			rs: RecordStrategy::KeysAndValues,
			generate: None,
			rid: Some(rid.into()),
			ir: None,
			val,
		})
	}

	async fn process_range_key(key: Key) -> Result<Processed> {
		let key = record::RecordKey::decode_key(&key)?;
		let val = Record::new(Value::Null.into());
		let rid = RecordId {
			table: key.tb.into_owned(),
			key: key.id,
		};
		// Create a new operable value
		let val = Operable::Value(val.into());
		// Process the record
		let pro = Processed {
			rs: RecordStrategy::KeysOnly,
			generate: None,
			rid: Some(rid.into()),
			ir: None,
			val,
		};
		Ok(pro)
	}

	async fn process_table_key(key: Key) -> Result<Processed> {
		let key = record::RecordKey::decode_key(&key)?;
		let rid = RecordId {
			table: key.tb.into_owned(),
			key: key.id,
		};
		// Process the record
		let pro = Processed {
			rs: RecordStrategy::KeysOnly,
			generate: None,
			rid: Some(rid.into()),
			ir: None,
			val: Operable::Value(Record::new(Value::Null.into()).into_read_only()),
		};
		Ok(pro)
	}

	#[expect(clippy::too_many_arguments)]
	async fn process_relatable(
		ctx: &Context,
		opt: &Options,
		txn: &Transaction,
		f: RecordId,
		v: RecordId,
		w: RecordId,
		o: Option<Value>,
		rid_only: bool,
	) -> Result<Processed> {
		// if it is skippable we only need the record id
		let val = if rid_only {
			Operable::Value(Record::new(Value::Null.into()).into_read_only())
		} else {
			let (ns, db) = ctx.get_ns_db_ids(opt).await?;
			let val = txn.get_record(ns, db, &v.table, &v.key, None).await?;
			Operable::Relate(f, val, w, o.map(|v| v.into()))
		};
		// Process the document record
		let pro = Processed {
			rs: RecordStrategy::KeysAndValues,
			generate: None,
			rid: Some(v.into()),
			ir: None,
			val,
		};
		Ok(pro)
	}

	async fn process_record(
		ctx: &Context,
		opt: &Options,
		txn: &Transaction,
		record_id: RecordId,
		rid_only: bool,
	) -> Result<Processed> {
		// if it is skippable we only need the record id
		let val = if rid_only {
			Record::new(Value::Null.into()).into_read_only()
		} else {
			let (ns, db) = ctx.get_ns_db_ids(opt).await?;
			txn.get_record(ns, db, &record_id.table, &record_id.key, opt.version).await?
		};
		// Parse the data from the store
		let val = Operable::Value(val);
		// Process the document record
		let pro = Processed {
			rs: RecordStrategy::KeysAndValues,
			generate: None,
			rid: Some(record_id.into()),
			ir: None,
			val,
		};
		// Everything ok
		Ok(pro)
	}

	async fn process_yield(v: String) -> Result<Processed> {
		// Pass the value through
		let pro = Processed {
			rs: RecordStrategy::KeysAndValues,
			generate: Some(v),
			rid: None,
			ir: None,
			val: Operable::Value(Default::default()),
		};
		Ok(pro)
	}

	fn process_value(v: Value) -> Processed {
		// Try to extract the id field if present and parse as Thing
		let rid = match &v {
			Value::Object(obj) => match obj.get("id") {
<<<<<<< HEAD
				Some(Value::Strand(strand)) => {
					syn::record_id(strand.as_str()).ok().map(|v| Arc::new(RecordId::from(v)))
				}
				Some(Value::RecordId(record_id)) => Some(Arc::new(record_id.clone())),
=======
				Some(Value::String(strand)) => syn::record_id(strand.as_str()).ok().map(Arc::new),
				Some(Value::RecordId(thing)) => Some(Arc::new(thing.clone())),
>>>>>>> 1309ce09
				_ => None,
			},
			Value::RecordId(thing) => Some(Arc::new(thing.clone())),
			_ => None,
		};
		Processed {
			rs: RecordStrategy::KeysAndValues,
			generate: None,
			rid,
			ir: None,
			val: Operable::Value(Record::new(v.into()).into_read_only()),
		}
	}

	async fn process_defer(v: RecordId) -> Result<Processed> {
		// Process the document record
		let pro = Processed {
			rs: RecordStrategy::KeysAndValues,
			generate: None,
			rid: Some(v.into()),
			ir: None,
			val: Operable::Value(Default::default()),
		};
		Ok(pro)
	}

	async fn process_mergeable(v: RecordId, o: Value) -> Result<Processed> {
		// Process the document record
		let pro = Processed {
			rs: RecordStrategy::KeysAndValues,
			generate: None,
			rid: Some(v.into()),
			ir: None,
			val: Operable::Insert(Default::default(), o.into()),
		};
		// Everything ok
		Ok(pro)
	}

	fn process_key_val(key: Key, val: Val) -> Result<Processed> {
		let key = record::RecordKey::decode_key(&key)?;
		let mut val = Record::kv_decode_value(val)?;
		let rid = RecordId {
			table: key.tb.into_owned(),
			key: key.id,
		};
		// Inject the id field into the document
		val.data.to_mut().def(&rid);
		// Create a new operable value
		let val = Operable::Value(val.into());
		// Process the record
		Ok(Processed {
			rs: RecordStrategy::KeysAndValues,
			generate: None,
			rid: Some(rid.into()),
			ir: None,
			val,
		})
	}

	fn process_count(count: usize) -> Processed {
		Processed {
			rs: RecordStrategy::Count,
			generate: None,
			rid: None,
			ir: None,
			val: Operable::Count(count),
		}
	}

	fn process_index_item_key(i: IndexItemRecord) -> Processed {
		let (t, v, ir) = i.consume();
		Processed {
			rs: RecordStrategy::KeysOnly,
			generate: None,
			rid: Some(t),
			ir: Some(Arc::new(ir)),
			val: Operable::Value(
				v.unwrap_or_else(|| Record::new(Value::Null.into()).into_read_only()),
			),
		}
	}

	async fn process_index_item(
		ctx: &Context,
		opt: &Options,
		txn: &Transaction,
		i: IndexItemRecord,
		rid_only: bool,
	) -> Result<Processed> {
		let (t, v, ir) = i.consume();
		let v = if let Some(v) = v {
			// The value may already be fetched by the KNN iterator to evaluate the
			// condition
			v
		} else if rid_only {
			// if it is skippable we only need the record id
			Record::new(Value::Null.into()).into_read_only()
		} else {
			let (ns, db) = ctx.expect_ns_db_ids(opt).await?;
			txn.get_record(ns, db, &t.table, &t.key, None).await?
		};
		let pro = Processed {
			rs: RecordStrategy::KeysAndValues,
			generate: None,
			rid: Some(t),
			ir: Some(ir.into()),
			val: Operable::Value(v),
		};
		Ok(pro)
	}
}

pub(super) struct ConcurrentCollector<'a> {
	stk: &'a mut Stk,
	ctx: &'a Context,
	opt: &'a Options,
	txn: &'a Transaction,
	stm: &'a Statement<'a>,
	ite: &'a mut Iterator,
}
impl Collector for ConcurrentCollector<'_> {
	async fn collect(&mut self, collected: Collected) -> Result<()> {
		// if it is skippable don't need to process the document
		if self.ite.skippable() == 0 {
			let pro = collected.process(self.ctx, self.opt, self.txn, false).await?;
			self.ite.process(self.stk, self.ctx, self.opt, self.stm, pro).await?;
		} else {
			self.ite.skipped(1);
		}
		Ok(())
	}

	fn iterator(&mut self) -> &mut Iterator {
		self.ite
	}
}

pub(super) struct ConcurrentDistinctCollector<'a> {
	coll: ConcurrentCollector<'a>,
	dis: &'a mut SyncDistinct,
}

impl Collector for ConcurrentDistinctCollector<'_> {
	async fn collect(&mut self, collected: Collected) -> Result<()> {
		let skippable = self.coll.ite.skippable() > 0;
		// If it is skippable, we just need to collect the record id (if any)
		// to ensure that distinct can be checked.
		let pro = collected.process(self.coll.ctx, self.coll.opt, self.coll.txn, skippable).await?;
		if !self.dis.check_already_processed(&pro) {
			if !skippable {
				self.coll
					.ite
					.process(self.coll.stk, self.coll.ctx, self.coll.opt, self.coll.stm, pro)
					.await?;
			} else {
				self.coll.ite.skipped(1);
			}
		}
		Ok(())
	}

	fn iterator(&mut self) -> &mut Iterator {
		self.coll.ite
	}
}

pub(super) trait Collector {
	async fn collect(&mut self, collected: Collected) -> Result<()>;

	fn max_fetch_size(&mut self) -> u32 {
		if let Some(l) = self.iterator().start_limit() {
			*l
		} else {
			*NORMAL_FETCH_SIZE
		}
	}

	fn iterator(&mut self) -> &mut Iterator;

	fn check_query_planner_context<'b>(ctx: &'b Context, table: &'b str) -> Cow<'b, Context> {
		if let Some(qp) = ctx.get_query_planner() {
			if let Some(exe) = qp.get_query_executor(table) {
				// Optimize executor lookup:
				// - Attach the table-specific QueryExecutor to the Context once, so subsequent
				//   per-record processing doesn’t need to search the QueryPlanner’s internal map on
				//   every document.
				// - This keeps the hot path allocation-free and avoids repeated hash lookups inside
				//   tight iteration loops.
				let mut ctx = MutableContext::new(ctx);
				ctx.set_query_executor(exe.clone());
				return Cow::Owned(ctx.freeze());
			}
		}
		Cow::Borrowed(ctx)
	}

	async fn collect_iterable(
		&mut self,
		ctx: &Context,
		opt: &Options,
		iterable: Iterable,
	) -> Result<()> {
		if ctx.is_ok(true).await? {
			match iterable {
				Iterable::Value(v) => {
					if !v.is_nullish() {
						return self.collect(Collected::Value(v)).await;
					}
				}
				Iterable::Yield(v) => self.collect(Collected::Yield(v)).await?,
				Iterable::Thing(v) => self.collect(Collected::RecordId(v)).await?,
				Iterable::Defer(v) => self.collect(Collected::Defer(v)).await?,
				Iterable::Lookup {
					from,
					kind,
					what,
				} => self.collect_lookup(ctx, opt, from, kind, what).await?,
				// For Table and Range iterables, the RecordStrategy determines whether we
				// collect only keys, keys+values, or just a count without materializing records.
				Iterable::Range(tb, v, rs, sc) => match rs {
					RecordStrategy::Count => self.collect_range_count(ctx, opt, &tb, v).await?,
					RecordStrategy::KeysOnly => {
						self.collect_range_keys(ctx, opt, &tb, v, sc).await?
					}
					RecordStrategy::KeysAndValues => {
						self.collect_range(ctx, opt, &tb, v, sc).await?
					}
				},
				Iterable::Table(v, rs, sc) => {
					let ctx = Self::check_query_planner_context(ctx, &v);
					match rs {
						RecordStrategy::Count => self.collect_table_count(&ctx, opt, &v).await?,
						RecordStrategy::KeysOnly => {
							self.collect_table_keys(&ctx, opt, &v, sc).await?
						}
						RecordStrategy::KeysAndValues => {
							self.collect_table(&ctx, opt, &v, sc).await?
						}
					}
				}
				Iterable::Index(v, irf, rs) => {
					if let Some(qp) = ctx.get_query_planner() {
						if let Some(exe) = qp.get_query_executor(v.as_str()) {
							// Attach the table-specific QueryExecutor to the Context to avoid
							// per-record lookups in the QueryPlanner during index scans.
							// This significantly reduces overhead inside tight iterator loops.
							let mut ctx = MutableContext::new(ctx);
							ctx.set_query_executor(exe.clone());
							let ctx = ctx.freeze();
							return self.collect_index_items(&ctx, opt, irf, rs).await;
						}
					}
					self.collect_index_items(ctx, opt, irf, rs).await?
				}
				Iterable::Mergeable(v, o) => self.collect(Collected::Mergeable(v, o)).await?,
				Iterable::Relatable(f, v, w, o) => {
					self.collect(Collected::Relatable {
						f,
						v,
						w,
						o,
					})
					.await?
				}
			}
		}
		Ok(())
	}

	async fn start_skip(
		&mut self,
		ctx: &Context,
		txn: &Transaction,
		mut rng: Range<Key>,
		sc: ScanDirection,
	) -> Result<Option<Range<Key>>> {
		// Fast-forward a key range by skipping the first N keys when a START clause is
		// active.
		//
		// This method avoids fully materializing or processing records prior to the
		// requested offset by streaming only keys from the underlying KV store. It
		// updates the iterator’s internal skipped counter and returns a narrowed
		// range to resume scanning from.
		let ite = self.iterator();
		let skippable = ite.skippable();
		if skippable == 0 {
			// There is nothing to skip, we return the original range.
			return Ok(Some(rng));
		}
		// We only need to iterate over keys.
		let mut stream = txn.stream_keys(rng.clone(), Some(skippable), sc);
		let mut skipped = 0;
		let mut last_key = vec![];
		while let Some(res) = stream.next().await {
			if ctx.is_done(skipped % 100 == 0).await? {
				break;
			}
			last_key = res?;
			skipped += 1;
		}
		// If we don't have a last key, we're done
		if last_key.is_empty() {
			return Ok(None);
		}
		// Update the iterator about the number of skipped keys
		ite.skipped(skipped);
		// We set the range for the next iteration
		match sc {
			ScanDirection::Forward => {
				last_key.push(0xFF);
				rng.start = last_key;
			}
			#[cfg(any(feature = "kv-rocksdb", feature = "kv-tikv"))]
			ScanDirection::Backward => {
				rng.end = last_key;
			}
		}
		Ok(Some(rng))
	}

	async fn collect_table(
		&mut self,
		ctx: &Context,
		opt: &Options,
		v: &str,
		sc: ScanDirection,
	) -> Result<()> {
		let (ns, db) = ctx.get_ns_db_ids(opt).await?;

		// Get the transaction
		let txn = ctx.tx();
		// Check that the table exists
		txn.check_tb(ns, db, v, opt.strict).await?;

		// Prepare the start and end keys
		let beg = record::prefix(ns, db, v)?;
		let end = record::suffix(ns, db, v)?;
		// Optionally skip keys
		let rng = if let Some(r) = self.start_skip(ctx, &txn, beg..end, sc).await? {
			r
		} else {
			return Ok(());
		};
		// Create a new iterable range
		let mut stream = txn.stream(rng, opt.version, None, sc);

		// Loop until no more entries
		let mut count = 0;
		while let Some(res) = stream.next().await {
			// Check if the context is finished
			if ctx.is_done(count % 100 == 0).await? {
				break;
			}
			// Parse the data from the store
			let (k, v) = res?;
			self.collect(Collected::KeyVal(k, v)).await?;
			count += 1;
		}
		// Everything ok
		Ok(())
	}

	async fn collect_table_keys(
		&mut self,
		ctx: &Context,
		opt: &Options,
		v: &str,
		sc: ScanDirection,
	) -> Result<()> {
		let (ns, db) = ctx.expect_ns_db_ids(opt).await?;

		// Get the transaction
		let txn = ctx.tx();
		// Check that the table exists
		txn.check_tb(ns, db, v, opt.strict).await?;

		// Prepare the start and end keys
		let beg = record::prefix(ns, db, v)?;
		let end = record::suffix(ns, db, v)?;
		// Optionally skip keys
		let rng = if let Some(rng) = self.start_skip(ctx, &txn, beg..end, sc).await? {
			// Returns the next range of keys
			rng
		} else {
			// There is nothing left to iterate
			return Ok(());
		};
		// Create a new iterable range
		let mut stream = txn.stream_keys(rng, None, sc);
		// Loop until no more entries
		let mut count = 0;
		while let Some(res) = stream.next().await {
			// Check if the context is finished
			if ctx.is_done(count % 100 == 0).await? {
				break;
			}
			// Parse the data from the store
			let k = res?;
			// Collect the key
			self.collect(Collected::TableKey(k)).await?;
			count += 1;
		}
		// Everything ok
		Ok(())
	}

	async fn collect_table_count(&mut self, ctx: &Context, opt: &Options, v: &str) -> Result<()> {
		let (ns, db) = ctx.expect_ns_db_ids(opt).await?;

		// Get the transaction
		let txn = ctx.tx();
		// Check that the table exists
		txn.check_tb(ns, db, v, opt.strict).await?;

		let beg = record::prefix(ns, db, v)?;
		let end = record::suffix(ns, db, v)?;
		// Create a new iterable range
		let count = txn.count(beg..end).await?;
		// Collect the count
		self.collect(Collected::Count(count)).await?;
		// Everything ok
		Ok(())
	}

	async fn range_prepare(
		ns: NamespaceId,
		db: DatabaseId,
		tb: &str,
		r: RecordIdKeyRange,
	) -> Result<(Vec<u8>, Vec<u8>)> {
		let beg = match &r.start {
			Bound::Unbounded => record::prefix(ns, db, tb)?,
			Bound::Included(v) => record::new(ns, db, tb, v).encode_key()?,
			Bound::Excluded(v) => {
				let mut key = record::new(ns, db, tb, v).encode_key()?;
				key.push(0x00);
				key
			}
		};
		// Prepare the range end key
		let end = match &r.end {
			Bound::Unbounded => record::suffix(ns, db, tb)?,
			Bound::Excluded(v) => record::new(ns, db, tb, v).encode_key()?,
			Bound::Included(v) => {
				let mut key = record::new(ns, db, tb, v).encode_key()?;
				key.push(0x00);
				key
			}
		};
		Ok((beg, end))
	}

	async fn collect_range(
		&mut self,
		ctx: &Context,
		opt: &Options,
		tb: &str,
		r: RecordIdKeyRange,
		sc: ScanDirection,
	) -> Result<()> {
		let (ns, db) = ctx.expect_ns_db_ids(opt).await?;

		// Get the transaction
		let txn = ctx.tx();
		// Prepare
		let (beg, end) = Self::range_prepare(ns, db, tb, r).await?;
		// Optionally skip keys
		let rng = if let Some(rng) = self.start_skip(ctx, &txn, beg..end, sc).await? {
			// Returns the next range of keys
			rng
		} else {
			// There is nothing left to iterate
			return Ok(());
		};
		// Create a new iterable range
		let mut stream = txn.stream(rng, None, None, sc);
		// Loop until no more entries
		let mut count = 0;
		while let Some(res) = stream.next().await {
			// Check if the context is finished
			if ctx.is_done(count % 100 == 0).await? {
				break;
			}
			// Parse the data from the store
			let (k, v) = res?;
			// Collect
			self.collect(Collected::KeyVal(k, v)).await?;
			count += 1;
		}
		// Everything ok
		Ok(())
	}

	async fn collect_range_keys(
		&mut self,
		ctx: &Context,
		opt: &Options,
		tb: &str,
		r: RecordIdKeyRange,
		sc: ScanDirection,
	) -> Result<()> {
		let (ns, db) = ctx.get_ns_db_ids(opt).await?;

		// Get the transaction
		let txn = ctx.tx();
		// Prepare
		let (beg, end) = Self::range_prepare(ns, db, tb, r).await?;
		// Optionally skip keys
		let rng = if let Some(rng) = self.start_skip(ctx, &txn, beg..end, sc).await? {
			// Returns the next range of keys
			rng
		} else {
			// There is nothing left to iterate
			return Ok(());
		};
		// Create a new iterable range
		let mut stream = txn.stream_keys(rng, None, sc);
		// Loop until no more entries
		let mut count = 0;
		while let Some(res) = stream.next().await {
			// Check if the context is finished
			if ctx.is_done(count % 100 == 0).await? {
				break;
			}
			// Parse the data from the store
			let k = res?;
			self.collect(Collected::RangeKey(k)).await?;
			count += 1;
		}
		// Everything ok
		Ok(())
	}

	async fn collect_range_count(
		&mut self,
		ctx: &Context,
		opt: &Options,
		tb: &str,
		r: RecordIdKeyRange,
	) -> Result<()> {
		let (ns, db) = ctx.get_ns_db_ids(opt).await?;

		// Get the transaction
		let txn = ctx.tx();
		// Prepare
		let (beg, end) = Self::range_prepare(ns, db, tb, r).await?;
		// Create a new iterable range
		let count = txn.count(beg..end).await?;
		// Collect the count
		self.collect(Collected::Count(count)).await?;
		// Everything ok
		Ok(())
	}

	async fn collect_lookup(
		&mut self,
		ctx: &Context,
		opt: &Options,
		from: RecordId,
		kind: LookupKind,
		what: Vec<ComputedLookupSubject>,
	) -> Result<()> {
		let (ns, db) = ctx.get_ns_db_ids(opt).await?;

		// Pull out options
		let tb = &from.table;
		let id = &from.key;
		// Fetch start and end key pairs
		let keys = match (what.is_empty(), &kind) {
			(true, LookupKind::Reference) => {
				vec![(r#ref::prefix(ns, db, tb, id)?, r#ref::suffix(ns, db, tb, id)?)]
			}
			(true, LookupKind::Graph(dir)) => match dir {
				// /ns/db/tb/id
				Dir::Both => {
					vec![(graph::prefix(ns, db, tb, id)?, graph::suffix(ns, db, tb, id)?)]
				}
				// /ns/db/tb/id/IN
				Dir::In => vec![(
					graph::egprefix(ns, db, tb, id, dir)?,
					graph::egsuffix(ns, db, tb, id, dir)?,
				)],
				// /ns/db/tb/id/OUT
				Dir::Out => vec![(
					graph::egprefix(ns, db, tb, id, dir)?,
					graph::egsuffix(ns, db, tb, id, dir)?,
				)],
			},
			(false, LookupKind::Graph(Dir::Both)) => what
				.iter()
				.flat_map(|v| {
					[
						v.presuf(ns, db, tb, id, &LookupKind::Graph(Dir::In)),
						v.presuf(ns, db, tb, id, &LookupKind::Graph(Dir::Out)),
					]
				})
				.collect::<Result<Vec<_>>>()?,
			(false, kind) => {
				what.iter().map(|v| v.presuf(ns, db, tb, id, kind)).collect::<Result<Vec<_>>>()?
			}
		};
		// Get the transaction
		let txn = ctx.tx();
		// Check that the table exists
		// Loop over the chosen edge types
		for (beg, end) in keys.into_iter() {
			// Create a new iterable range
			let mut stream = txn.stream(beg..end, None, None, ScanDirection::Forward);
			// Loop until no more entries
			let mut count = 0;
			while let Some(res) = stream.next().await {
				// Check if the context is finished
				if ctx.is_done(count % 100 == 0).await? {
					break;
				}
				// Parse the key from the result
				let key = res?.0;
				// Collector the key
				self.collect(Collected::Lookup(kind.clone(), key)).await?;
				count += 1;
			}
		}
		// Everything ok
		Ok(())
	}

	async fn collect_index_items(
		&mut self,
		ctx: &Context,
		opt: &Options,
		irf: IteratorRef,
		rs: RecordStrategy,
	) -> Result<()> {
		let (ns, db) = ctx.get_ns_db_ids(opt).await?;

		if let Some(exe) = ctx.get_query_executor() {
			if let Some(iterator) = exe.new_iterator(ns, db, irf).await? {
				let txn = ctx.tx();
				match rs {
					RecordStrategy::Count => {
						self.collect_index_item_count(ctx, &txn, iterator).await?
					}
					RecordStrategy::KeysOnly => {
						self.collect_index_item_key(ctx, &txn, iterator).await?
					}
					RecordStrategy::KeysAndValues => {
						self.collect_index_item_key_value(ctx, &txn, iterator).await?
					}
				}
				// Everything ok
				return Ok(());
			} else {
				bail!(Error::QueryNotExecutedDetail {
					message: "No iterator has been found.".to_string(),
				});
			}
		}
		bail!(Error::QueryNotExecutedDetail {
			message: "No QueryExecutor has been found.".to_string(),
		})
	}

	async fn collect_index_item_key(
		&mut self,
		ctx: &Context,
		txn: &Transaction,
		mut iterator: ThingIterator,
	) -> Result<()> {
		let fetch_size = self.max_fetch_size();
		while !ctx.is_done(true).await? {
			let records: Vec<IndexItemRecord> = iterator.next_batch(ctx, txn, fetch_size).await?;
			if records.is_empty() {
				break;
			}
			for (c, r) in records.into_iter().enumerate() {
				if ctx.is_done(c % 100 == 0).await? {
					break;
				}
				self.collect(Collected::IndexItemKey(r)).await?;
			}
		}
		Ok(())
	}

	async fn collect_index_item_key_value(
		&mut self,
		ctx: &Context,
		txn: &Transaction,
		mut iterator: ThingIterator,
	) -> Result<()> {
		let fetch_size = self.max_fetch_size();
		while !ctx.is_done(true).await? {
			let records: Vec<IndexItemRecord> = iterator.next_batch(ctx, txn, fetch_size).await?;
			if records.is_empty() {
				break;
			}
			for (c, r) in records.into_iter().enumerate() {
				if ctx.is_done(c % 100 == 0).await? {
					break;
				}
				self.collect(Collected::IndexItem(r)).await?;
			}
		}
		Ok(())
	}

	async fn collect_index_item_count(
		&mut self,
		ctx: &Context,
		txn: &Transaction,
		mut iterator: ThingIterator,
	) -> Result<()> {
		let mut total_count = 0;
		let fetch_size = self.max_fetch_size();
		while !ctx.is_done(true).await? {
			let count = iterator.next_count(ctx, txn, fetch_size).await?;
			if count == 0 {
				break;
			}
			total_count += count;
		}
		self.collect(Collected::Count(total_count)).await
	}
}<|MERGE_RESOLUTION|>--- conflicted
+++ resolved
@@ -311,15 +311,10 @@
 		// Try to extract the id field if present and parse as Thing
 		let rid = match &v {
 			Value::Object(obj) => match obj.get("id") {
-<<<<<<< HEAD
-				Some(Value::Strand(strand)) => {
-					syn::record_id(strand.as_str()).ok().map(|v| Arc::new(RecordId::from(v)))
+				Some(Value::String(strand)) => {
+					syn::record_id(strand.as_str()).ok().map(|rid| Arc::new(rid.into()))
 				}
 				Some(Value::RecordId(record_id)) => Some(Arc::new(record_id.clone())),
-=======
-				Some(Value::String(strand)) => syn::record_id(strand.as_str()).ok().map(Arc::new),
-				Some(Value::RecordId(thing)) => Some(Arc::new(thing.clone())),
->>>>>>> 1309ce09
 				_ => None,
 			},
 			Value::RecordId(thing) => Some(Arc::new(thing.clone())),
