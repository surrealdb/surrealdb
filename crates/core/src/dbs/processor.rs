use crate::cnf::NORMAL_FETCH_SIZE;
use crate::ctx::{Context, MutableContext};
use crate::dbs::distinct::SyncDistinct;
use crate::dbs::{Iterable, Iterator, Operable, Options, Processed, Statement};
use crate::err::Error;
use crate::idx::planner::iterators::{IndexItemRecord, IteratorRef, ThingIterator};
use crate::idx::planner::{IterationStage, RecordStrategy, ScanDirection};
use crate::key::{graph, thing};
use crate::kvs::{Key, KeyDecode, KeyEncode, Transaction, Val};
use crate::sql::dir::Dir;
use crate::sql::id::range::IdRange;
use crate::sql::{Edges, Table, Thing, Value};
use futures::StreamExt;
use reblessive::tree::Stk;
use std::borrow::Cow;
use std::ops::{Bound, Range};
use std::sync::Arc;
use std::vec;

impl Iterable {
	pub(super) async fn iterate(
		self,
		stk: &mut Stk,
		ctx: &Context,
		opt: &Options,
		stm: &Statement<'_>,
		ite: &mut Iterator,
		dis: Option<&mut SyncDistinct>,
	) -> Result<(), Error> {
		if self.iteration_stage_check(ctx) {
			let txn = ctx.tx();
			let mut coll = ConcurrentCollector {
				stk,
				ctx,
				opt,
				txn: &txn,
				stm,
				ite,
			};
			if let Some(dis) = dis {
				let mut coll = ConcurrentDistinctCollector {
					coll,
					dis,
				};
				coll.collect_iterable(ctx, opt, self).await?;
			} else {
				coll.collect_iterable(ctx, opt, self).await?;
			}
		}
		Ok(())
	}

	fn iteration_stage_check(&self, ctx: &Context) -> bool {
		match self {
			Iterable::Table(tb, _, _) | Iterable::Index(tb, _, _) => {
				if let Some(IterationStage::BuildKnn) = ctx.get_iteration_stage() {
					if let Some(qp) = ctx.get_query_planner() {
						if let Some(exe) = qp.get_query_executor(tb) {
							return exe.has_bruteforce_knn();
						}
					}
				}
			}
			_ => {}
		}
		true
	}
}

pub(super) enum Collected {
	Edge(Key),
	RangeKey(Key),
	TableKey(Key),
	Relatable {
		f: Thing,
		v: Thing,
		w: Thing,
		o: Option<Value>,
	},
	Thing(Thing),
	Yield(Table),
	Value(Value),
	Defer(Thing),
	Mergeable(Thing, Value),
	KeyVal(Key, Val),
	Count(usize),
	IndexItem(IndexItemRecord),
	IndexItemKey(IndexItemRecord),
}

impl Collected {
	pub(super) async fn process(
		self,
		opt: &Options,
		txn: &Transaction,
		rid_only: bool,
	) -> Result<Processed, Error> {
		match self {
			Self::Edge(key) => Self::process_edge(opt, txn, key, rid_only).await,
			Self::RangeKey(key) => Self::process_range_key(key).await,
			Self::TableKey(key) => Self::process_table_key(key).await,
			Self::Relatable {
				f,
				v,
				w,
				o,
			} => Self::process_relatable(opt, txn, f, v, w, o, rid_only).await,
			Self::Thing(thing) => Self::process_thing(opt, txn, thing, rid_only).await,
			Self::Yield(table) => Self::process_yield(opt, txn, table, rid_only).await,
			Self::Value(value) => Ok(Self::process_value(value)),
			Self::Defer(key) => Self::process_defer(opt, txn, key, rid_only).await,
			Self::Mergeable(v, o) => Self::process_mergeable(opt, txn, v, o, rid_only).await,
			Self::KeyVal(key, val) => Ok(Self::process_key_val(key, val)?),
			Self::Count(c) => Ok(Self::process_count(c)),
			Self::IndexItem(i) => Self::process_index_item(opt, txn, i, rid_only).await,
			Self::IndexItemKey(i) => Ok(Self::process_index_item_key(i)),
		}
	}

	async fn process_edge(
		opt: &Options,
		txn: &Transaction,
		key: Key,
		rid_only: bool,
	) -> Result<Processed, Error> {
		// Parse the data from the store
		let gra: graph::Graph = graph::Graph::decode(&key)?;
		// Fetch the data from the store
		let val = if rid_only {
			Arc::new(Value::Null)
		} else {
			let (ns, db) = opt.ns_db()?;
			txn.get_record(ns, db, gra.ft, &gra.fk, None).await?
		};
		let rid = Thing::from((gra.ft, gra.fk));
		// Parse the data from the store
		let val = Operable::Value(val);
		// Process the record
		Ok(Processed {
			rs: RecordStrategy::KeysAndValues,
			generate: None,
			rid: Some(rid.into()),
			ir: None,
			val,
		})
	}

	async fn process_range_key(key: Key) -> Result<Processed, Error> {
		let key = thing::Thing::decode(&key)?;
		let val = Value::Null;
		let rid = Thing::from((key.tb, key.id));
		// Create a new operable value
		let val = Operable::Value(val.into());
		// Process the record
		let pro = Processed {
			rs: RecordStrategy::KeysOnly,
			generate: None,
			rid: Some(rid.into()),
			ir: None,
			val,
		};
		Ok(pro)
	}

	async fn process_table_key(key: Key) -> Result<Processed, Error> {
		let key = thing::Thing::decode(&key)?;
		let rid = Thing::from((key.tb, key.id));
		// Process the record
		let pro = Processed {
			rs: RecordStrategy::KeysOnly,
			generate: None,
			rid: Some(rid.into()),
			ir: None,
			val: Operable::Value(Value::Null.into()),
		};
		Ok(pro)
	}

	async fn process_relatable(
		opt: &Options,
		txn: &Transaction,
		f: Thing,
		v: Thing,
		w: Thing,
		o: Option<Value>,
		rid_only: bool,
	) -> Result<Processed, Error> {
		// if it is skippable we only need the record id
		let val = if rid_only {
			Operable::Value(Arc::new(Value::Null))
		} else {
			// Check that the table exists
			let (ns, db) = opt.ns_db()?;
			txn.check_ns_db_tb(ns, db, &v.tb, opt.strict).await?;
			// Fetch the data from the store
			let val = txn.get_record(ns, db, &v.tb, &v.id, None).await?;
			// Create a new operable value
			Operable::Relate(f, val, w, o.map(|v| v.into()))
		};
		// Process the document record
		let pro = Processed {
			rs: RecordStrategy::KeysAndValues,
			generate: None,
			rid: Some(v.into()),
			ir: None,
			val,
		};
		Ok(pro)
	}

	async fn process_thing(
		opt: &Options,
		txn: &Transaction,
		v: Thing,
		rid_only: bool,
	) -> Result<Processed, Error> {
		// if it is skippable we only need the record id
		let val = if rid_only {
			Arc::new(Value::Null)
		} else {
			// Check that the table exists
			let (ns, db) = opt.ns_db()?;
			txn.check_ns_db_tb(ns, db, &v.tb, opt.strict).await?;
			// Fetch the data from the store
			txn.get_record(ns, db, &v.tb, &v.id, opt.version).await?
		};
		// Parse the data from the store
		let val = Operable::Value(val);
		// Process the document record
		let pro = Processed {
			rs: RecordStrategy::KeysAndValues,
			generate: None,
			rid: Some(v.into()),
			ir: None,
			val,
		};
		// Everything ok
		Ok(pro)
	}

	async fn process_yield(
		opt: &Options,
		txn: &Transaction,
		v: Table,
		rid_only: bool,
	) -> Result<Processed, Error> {
		// if it is skippable we only need the record id
		if !rid_only {
			// Check that the table exists
			let (ns, db) = opt.ns_db()?;
			txn.check_ns_db_tb(ns, db, &v, opt.strict).await?;
		}
		// Pass the value through
		let pro = Processed {
			rs: RecordStrategy::KeysAndValues,
			generate: Some(v),
			rid: None,
			ir: None,
			val: Operable::Value(Value::None.into()),
		};
		Ok(pro)
	}

	fn process_value(v: Value) -> Processed {
		// Pass the value through
		Processed {
			rs: RecordStrategy::KeysAndValues,
			generate: None,
			rid: None,
			ir: None,
			val: Operable::Value(v.into()),
		}
	}

	async fn process_defer(
		opt: &Options,
		txn: &Transaction,
		v: Thing,
		rid_only: bool,
	) -> Result<Processed, Error> {
		// if it is skippable we only need the record id
		if !rid_only {
			// Check that the table exists
			let (ns, db) = opt.ns_db()?;
			txn.check_ns_db_tb(ns, db, &v.tb, opt.strict).await?;
		}
		// Process the document record
		let pro = Processed {
			rs: RecordStrategy::KeysAndValues,
			generate: None,
			rid: Some(v.into()),
			ir: None,
			val: Operable::Value(Value::None.into()),
		};
		Ok(pro)
	}

	async fn process_mergeable(
		opt: &Options,
		txn: &Transaction,
		v: Thing,
		o: Value,
		rid_only: bool,
	) -> Result<Processed, Error> {
		// if it is skippable we only need the record id
		if !rid_only {
			// Check that the table exists
			let (ns, db) = opt.ns_db()?;
			txn.check_ns_db_tb(ns, db, &v.tb, opt.strict).await?;
		}
		// Process the document record
		let pro = Processed {
			rs: RecordStrategy::KeysAndValues,
			generate: None,
			rid: Some(v.into()),
			ir: None,
			val: Operable::Insert(Value::None.into(), o.into()),
		};
		// Everything ok
		Ok(pro)
	}

	fn process_key_val(key: Key, val: Val) -> Result<Processed, Error> {
		let key = thing::Thing::decode(&key)?;
		let mut val: Value = revision::from_slice(&val)?;
		let rid = Thing::from((key.tb, key.id));
		// Inject the id field into the document
		val.def(&rid);
		// Create a new operable value
		let val = Operable::Value(val.into());
		// Process the record
		Ok(Processed {
			rs: RecordStrategy::KeysAndValues,
			generate: None,
			rid: Some(rid.into()),
			ir: None,
			val,
		})
	}

	fn process_count(count: usize) -> Processed {
		Processed {
			rs: RecordStrategy::Count,
			generate: None,
			rid: None,
			ir: None,
			val: Operable::Count(count),
		}
	}

	fn process_index_item_key(i: IndexItemRecord) -> Processed {
		let (t, v, ir) = i.consume();
		Processed {
			rs: RecordStrategy::KeysOnly,
			generate: None,
			rid: Some(t),
			ir: Some(Arc::new(ir)),
			val: Operable::Value(v.unwrap_or_else(|| Value::Null.into())),
		}
	}

	async fn process_index_item(
		opt: &Options,
		txn: &Transaction,
		i: IndexItemRecord,
		rid_only: bool,
	) -> Result<Processed, Error> {
		let (t, v, ir) = i.consume();
		let v = if let Some(v) = v {
			// The value may already be fetched by the KNN iterator to evaluate the condition
			v
		} else if rid_only {
			// if it is skippable we only need the record id
			Value::Null.into()
		} else {
			Iterable::fetch_thing(txn, opt, &t).await?
		};
		let pro = Processed {
			rs: RecordStrategy::KeysAndValues,
			generate: None,
			rid: Some(t),
			ir: Some(ir.into()),
			val: Operable::Value(v),
		};
		Ok(pro)
	}
}

pub(super) struct ConcurrentCollector<'a> {
	stk: &'a mut Stk,
	ctx: &'a Context,
	opt: &'a Options,
	txn: &'a Transaction,
	stm: &'a Statement<'a>,
	ite: &'a mut Iterator,
}
impl Collector for ConcurrentCollector<'_> {
	async fn collect(&mut self, collected: Collected) -> Result<(), Error> {
		// if it is skippable don't need to process the document
		if self.ite.skippable() == 0 {
			let pro = collected.process(self.opt, self.txn, false).await?;
			self.ite.process(self.stk, self.ctx, self.opt, self.stm, pro).await?;
		} else {
			self.ite.skipped(1);
		}
		Ok(())
	}

	fn iterator(&mut self) -> &mut Iterator {
		self.ite
	}
}

pub(super) struct ConcurrentDistinctCollector<'a> {
	coll: ConcurrentCollector<'a>,
	dis: &'a mut SyncDistinct,
}

impl Collector for ConcurrentDistinctCollector<'_> {
	async fn collect(&mut self, collected: Collected) -> Result<(), Error> {
		let skippable = self.coll.ite.skippable() > 0;
		// If it is skippable, we just need to collect the record id (if any)
		// to ensure that distinct can be checked.
		let pro = collected.process(self.coll.opt, self.coll.txn, skippable).await?;
		if !self.dis.check_already_processed(&pro) {
			if !skippable {
				self.coll
					.ite
					.process(self.coll.stk, self.coll.ctx, self.coll.opt, self.coll.stm, pro)
					.await?;
			} else {
				self.coll.ite.skipped(1);
			}
		}
		Ok(())
	}

	fn iterator(&mut self) -> &mut Iterator {
		self.coll.ite
	}
}

pub(super) trait Collector {
	async fn collect(&mut self, collected: Collected) -> Result<(), Error>;

	fn iterator(&mut self) -> &mut Iterator;

	fn check_query_planner_context<'b>(ctx: &'b Context, table: &'b Table) -> Cow<'b, Context> {
		if let Some(qp) = ctx.get_query_planner() {
			if let Some(exe) = qp.get_query_executor(&table.0) {
				// We set the query executor matching the current table in the Context
				// Avoiding search in the hashmap of the query planner for each doc
				let mut ctx = MutableContext::new(ctx);
				ctx.set_query_executor(exe.clone());
				return Cow::Owned(ctx.freeze());
			}
		}
		Cow::Borrowed(ctx)
	}

	async fn collect_iterable(
		&mut self,
		ctx: &Context,
		opt: &Options,
		iterable: Iterable,
	) -> Result<(), Error> {
		if ctx.is_ok(true).await? {
			match iterable {
				Iterable::Value(v) => {
					if v.is_some() {
						return self.collect(Collected::Value(v)).await;
					}
				}
				Iterable::Yield(v) => self.collect(Collected::Yield(v)).await?,
				Iterable::Thing(v) => self.collect(Collected::Thing(v)).await?,
				Iterable::Defer(v) => self.collect(Collected::Defer(v)).await?,
				Iterable::Edges(e) => self.collect_edges(ctx, opt, e).await?,
				Iterable::Range(tb, v, rs, sc) => match rs {
					RecordStrategy::Count => self.collect_range_count(ctx, opt, &tb, v).await?,
					RecordStrategy::KeysOnly => {
						self.collect_range_keys(ctx, opt, &tb, v, sc).await?
					}
					RecordStrategy::KeysAndValues => {
						self.collect_range(ctx, opt, &tb, v, sc).await?
					}
				},
				Iterable::Table(v, rs, sc) => {
					let ctx = Self::check_query_planner_context(ctx, &v);
					match rs {
						RecordStrategy::Count => self.collect_table_count(&ctx, opt, &v).await?,
						RecordStrategy::KeysOnly => {
							self.collect_table_keys(&ctx, opt, &v, sc).await?
						}
						RecordStrategy::KeysAndValues => {
							self.collect_table(&ctx, opt, &v, sc).await?
						}
					}
				}
				Iterable::Index(v, irf, rs) => {
					if let Some(qp) = ctx.get_query_planner() {
						if let Some(exe) = qp.get_query_executor(&v.0) {
							// We set the query executor matching the current table in the Context
							// Avoiding search in the hashmap of the query planner for each doc
							let mut ctx = MutableContext::new(ctx);
							ctx.set_query_executor(exe.clone());
							let ctx = ctx.freeze();
							return self.collect_index_items(&ctx, opt, &v, irf, rs).await;
						}
					}
					self.collect_index_items(ctx, opt, &v, irf, rs).await?
				}
				Iterable::Mergeable(v, o) => self.collect(Collected::Mergeable(v, o)).await?,
				Iterable::Relatable(f, v, w, o) => {
					self.collect(Collected::Relatable {
						f,
						v,
						w,
						o,
					})
					.await?
				}
			}
		}
		Ok(())
	}

	async fn start_skip(
		&mut self,
		ctx: &Context,
		txn: &Transaction,
		mut rng: Range<Key>,
		sc: ScanDirection,
	) -> Result<Option<Range<Key>>, Error> {
		let ite = self.iterator();
		let skippable = ite.skippable();
		if skippable == 0 {
			// There is nothing to skip, we return the original range.
			return Ok(Some(rng));
		}
		// We only need to iterate over keys.
		let mut stream = txn.stream_keys(rng.clone(), Some(skippable), sc);
		let mut skipped = 0;
		let mut last_key = vec![];
		while let Some(res) = stream.next().await {
			if ctx.is_done(skipped % 100 == 0).await? {
				break;
			}
			last_key = res?;
			skipped += 1;
		}
		// If we don't have a last key, we're done
		if last_key.is_empty() {
			return Ok(None);
		}
		// Update the iterator about the number of skipped keys
		ite.skipped(skipped);
		// We set the range for the next iteration
		match sc {
			ScanDirection::Forward => {
				last_key.push(0xFF);
				rng.start = last_key;
			}
			#[cfg(any(feature = "kv-rocksdb", feature = "kv-tikv"))]
			ScanDirection::Backward => {
				rng.end = last_key;
			}
		}
		Ok(Some(rng))
	}

	async fn collect_table(
		&mut self,
		ctx: &Context,
		opt: &Options,
		v: &Table,
		sc: ScanDirection,
	) -> Result<(), Error> {
		// Get the transaction
		let txn = ctx.tx();
		// Check that the table exists
		let (ns, db) = opt.ns_db()?;
		txn.check_ns_db_tb(ns, db, v, opt.strict).await?;
		// Prepare the start and end keys
		let beg = thing::prefix(ns, db, v)?;
		let end = thing::suffix(ns, db, v)?;
		// Optionally skip keys
		let rng = if let Some(r) = self.start_skip(ctx, &txn, beg..end, sc).await? {
			r
		} else {
			return Ok(());
		};
		// Create a new iterable range
		let mut stream = txn.stream(rng, opt.version, None, sc);

		// Loop until no more entries
		let mut count = 0;
		while let Some(res) = stream.next().await {
			// Check if the context is finished
			if ctx.is_done(count % 100 == 0).await? {
				break;
			}
			// Parse the data from the store
			let (k, v) = res?;
			self.collect(Collected::KeyVal(k, v)).await?;
			count += 1;
		}
		// Everything ok
		Ok(())
	}

	async fn collect_table_keys(
		&mut self,
		ctx: &Context,
		opt: &Options,
		v: &Table,
		sc: ScanDirection,
	) -> Result<(), Error> {
		// Get the transaction
		let txn = ctx.tx();
		// Check that the table exists
		let (ns, db) = opt.ns_db()?;
		txn.check_ns_db_tb(ns, db, v, opt.strict).await?;
		// Prepare the start and end keys
		let beg = thing::prefix(ns, db, v)?;
		let end = thing::suffix(ns, db, v)?;
		// Optionally skip keys
		let rng = if let Some(rng) = self.start_skip(ctx, &txn, beg..end, sc).await? {
			// Returns the next range of keys
			rng
		} else {
			// There is nothing left to iterate
			return Ok(());
		};
		// Create a new iterable range
		let mut stream = txn.stream_keys(rng, None, sc);
		// Loop until no more entries
		let mut count = 0;
		while let Some(res) = stream.next().await {
			// Check if the context is finished
			if ctx.is_done(count % 100 == 0).await? {
				break;
			}
			// Parse the data from the store
			let k = res?;
			// Collect the key
			self.collect(Collected::TableKey(k)).await?;
			count += 1;
		}
		// Everything ok
		Ok(())
	}

	async fn collect_table_count(
		&mut self,
		ctx: &Context,
		opt: &Options,
		v: &Table,
	) -> Result<(), Error> {
		// Get the transaction
		let txn = ctx.tx();
		// Check that the table exists
		let (ns, db) = opt.ns_db()?;
		txn.check_ns_db_tb(ns, db, v, opt.strict).await?;
		// Prepare the start and end keys
		let beg = thing::prefix(ns, db, v)?;
		let end = thing::suffix(ns, db, v)?;
		// Create a new iterable range
		let count = txn.count(beg..end).await?;
		// Collect the count
		self.collect(Collected::Count(count)).await?;
		// Everything ok
		Ok(())
	}

	async fn range_prepare(
		txn: &Transaction,
		opt: &Options,
		tb: &str,
		r: IdRange,
	) -> Result<(Vec<u8>, Vec<u8>), Error> {
		// Check that the table exists
		let (ns, db) = opt.ns_db()?;
		txn.check_ns_db_tb(ns, db, tb, opt.strict).await?;
		// Prepare the range start key
		let beg = match &r.beg {
			Bound::Unbounded => thing::prefix(ns, db, tb)?,
			Bound::Included(v) => thing::new(ns, db, tb, v).encode()?,
			Bound::Excluded(v) => {
				let mut key = thing::new(ns, db, tb, v).encode()?;
				key.push(0x00);
				key
			}
		};
		// Prepare the range end key
		let end = match &r.end {
			Bound::Unbounded => thing::suffix(ns, db, tb)?,
			Bound::Excluded(v) => thing::new(ns, db, tb, v).encode()?,
			Bound::Included(v) => {
				let mut key = thing::new(ns, db, tb, v).encode()?;
				key.push(0x00);
				key
			}
		};
		Ok((beg, end))
	}

	async fn collect_range(
		&mut self,
		ctx: &Context,
		opt: &Options,
		tb: &str,
		r: IdRange,
		sc: ScanDirection,
	) -> Result<(), Error> {
		// Get the transaction
		let txn = ctx.tx();
		// Prepare
		let (beg, end) = Self::range_prepare(&txn, opt, tb, r).await?;
		// Optionally skip keys
		let rng = if let Some(rng) = self.start_skip(ctx, &txn, beg..end, sc).await? {
			// Returns the next range of keys
			rng
		} else {
			// There is nothing left to iterate
			return Ok(());
		};
		// Create a new iterable range
		let mut stream = txn.stream(rng, None, None, sc);
		// Loop until no more entries
		let mut count = 0;
		while let Some(res) = stream.next().await {
			// Check if the context is finished
			if ctx.is_done(count % 100 == 0).await? {
				break;
			}
			// Parse the data from the store
			let (k, v) = res?;
			// Collect
			self.collect(Collected::KeyVal(k, v)).await?;
			count += 1;
		}
		// Everything ok
		Ok(())
	}

	async fn collect_range_keys(
		&mut self,
		ctx: &Context,
		opt: &Options,
		tb: &str,
		r: IdRange,
		sc: ScanDirection,
	) -> Result<(), Error> {
		// Get the transaction
		let txn = ctx.tx();
		// Prepare
		let (beg, end) = Self::range_prepare(&txn, opt, tb, r).await?;
		// Optionally skip keys
		let rng = if let Some(rng) = self.start_skip(ctx, &txn, beg..end, sc).await? {
			// Returns the next range of keys
			rng
		} else {
			// There is nothing left to iterate
			return Ok(());
		};
		// Create a new iterable range
		let mut stream = txn.stream_keys(rng, None, sc);
		// Loop until no more entries
		let mut count = 0;
		while let Some(res) = stream.next().await {
			// Check if the context is finished
			if ctx.is_done(count % 100 == 0).await? {
				break;
			}
			// Parse the data from the store
			let k = res?;
			self.collect(Collected::RangeKey(k)).await?;
			count += 1;
		}
		// Everything ok
		Ok(())
	}

	async fn collect_range_count(
		&mut self,
		ctx: &Context,
		opt: &Options,
		tb: &str,
		r: IdRange,
	) -> Result<(), Error> {
		// Get the transaction
		let txn = ctx.tx();
		// Prepare
		let (beg, end) = Self::range_prepare(&txn, opt, tb, r).await?;
		// Create a new iterable range
		let count = txn.count(beg..end).await?;
		// Collect the count
		self.collect(Collected::Count(count)).await?;
		// Everything ok
		Ok(())
	}

	async fn collect_edges(&mut self, ctx: &Context, opt: &Options, e: Edges) -> Result<(), Error> {
		// Pull out options
		let (ns, db) = opt.ns_db()?;
		let tb = &e.from.tb;
		let id = &e.from.id;
		// Fetch start and end key pairs
		let keys = match e.what.len() {
			0 => match e.dir {
				// /ns/db/tb/id
				Dir::Both => {
					vec![(graph::prefix(ns, db, tb, id), graph::suffix(ns, db, tb, id))]
				}
				// /ns/db/tb/id/IN
				Dir::In => vec![(
					graph::egprefix(ns, db, tb, id, &e.dir),
					graph::egsuffix(ns, db, tb, id, &e.dir),
				)],
				// /ns/db/tb/id/OUT
				Dir::Out => vec![(
					graph::egprefix(ns, db, tb, id, &e.dir),
					graph::egsuffix(ns, db, tb, id, &e.dir),
				)],
			},
			_ => match e.dir {
				// /ns/db/tb/id/IN/TB
<<<<<<< HEAD
				Dir::In => {
					e.what.iter().map(|v| v.presuf(ns, db, tb, id, &e.dir)).collect::<Vec<_>>()
				}
				// /ns/db/tb/id/OUT/TB
				Dir::Out => {
					e.what.iter().map(|v| v.presuf(ns, db, tb, id, &e.dir)).collect::<Vec<_>>()
				}
=======
				Dir::In => e
					.what
					.iter()
					.map(|v| v.0.clone())
					.map(|v| {
						(
							graph::ftprefix(ns, db, tb, id, &e.dir, &v),
							graph::ftsuffix(ns, db, tb, id, &e.dir, &v),
						)
					})
					.collect::<Vec<_>>(),
				// /ns/db/tb/id/OUT/TB
				Dir::Out => e
					.what
					.iter()
					.map(|v| v.0.clone())
					.map(|v| {
						(
							graph::ftprefix(ns, db, tb, id, &e.dir, &v),
							graph::ftsuffix(ns, db, tb, id, &e.dir, &v),
						)
					})
					.collect::<Vec<_>>(),
>>>>>>> 43e2f058
				// /ns/db/tb/id/IN/TB, /ns/db/tb/id/OUT/TB
				Dir::Both => e
					.what
					.iter()
<<<<<<< HEAD
=======
					.map(|v| v.0.clone())
>>>>>>> 43e2f058
					.flat_map(|v| {
						[v.presuf(ns, db, tb, id, &Dir::In), v.presuf(ns, db, tb, id, &Dir::Out)]
					})
					.collect::<Vec<_>>(),
			},
		};
		// Get the transaction
		let txn = ctx.tx();
		// Check that the table exists
		txn.check_ns_db_tb(ns, db, tb, opt.strict).await?;
		// Loop over the chosen edge types
		for (beg, end) in keys.into_iter() {
			// Create a new iterable range
			let mut stream = txn.stream(beg?..end?, None, None, ScanDirection::Forward);
			// Loop until no more entries
			let mut count = 0;
			while let Some(res) = stream.next().await {
				// Check if the context is finished
				if ctx.is_done(count % 100 == 0).await? {
					break;
				}
				// Parse the key from the result
				let key = res?.0;
				// Collector the key
				self.collect(Collected::Edge(key)).await?;
				count += 1;
			}
		}
		// Everything ok
		Ok(())
	}

	async fn collect_index_items(
		&mut self,
		ctx: &Context,
		opt: &Options,
		table: &Table,
		irf: IteratorRef,
		rs: RecordStrategy,
	) -> Result<(), Error> {
		// Check that the table exists
		let (ns, db) = opt.ns_db()?;
		ctx.tx().check_ns_db_tb(ns, db, &table.0, opt.strict).await?;
		if let Some(exe) = ctx.get_query_executor() {
			if let Some(iterator) = exe.new_iterator(opt, irf).await? {
				let txn = ctx.tx();
				match rs {
					RecordStrategy::Count => {
						self.collect_index_item_count(ctx, &txn, iterator).await?
					}
					RecordStrategy::KeysOnly => {
						self.collect_index_item_key(ctx, &txn, iterator).await?
					}
					RecordStrategy::KeysAndValues => {
						self.collect_index_item_key_value(ctx, &txn, iterator).await?
					}
				}
				// Everything ok
				return Ok(());
			} else {
				return Err(Error::QueryNotExecutedDetail {
					message: "No iterator has been found.".to_string(),
				});
			}
		}
		Err(Error::QueryNotExecutedDetail {
			message: "No QueryExecutor has been found.".to_string(),
		})
	}

	async fn collect_index_item_key(
		&mut self,
		ctx: &Context,
		txn: &Transaction,
		mut iterator: ThingIterator,
	) -> Result<(), Error> {
		while !ctx.is_done(true).await? {
			let records: Vec<IndexItemRecord> =
				iterator.next_batch(ctx, txn, *NORMAL_FETCH_SIZE).await?;
			if records.is_empty() {
				break;
			}
			for (c, r) in records.into_iter().enumerate() {
				if ctx.is_done(c % 100 == 0).await? {
					break;
				}
				self.collect(Collected::IndexItemKey(r)).await?;
			}
		}
		Ok(())
	}

	async fn collect_index_item_key_value(
		&mut self,
		ctx: &Context,
		txn: &Transaction,
		mut iterator: ThingIterator,
	) -> Result<(), Error> {
		while !ctx.is_done(true).await? {
			let records: Vec<IndexItemRecord> =
				iterator.next_batch(ctx, txn, *NORMAL_FETCH_SIZE).await?;
			if records.is_empty() {
				break;
			}
			for (c, r) in records.into_iter().enumerate() {
				if ctx.is_done(c % 100 == 0).await? {
					break;
				}
				self.collect(Collected::IndexItem(r)).await?;
			}
		}
		Ok(())
	}

	async fn collect_index_item_count(
		&mut self,
		ctx: &Context,
		txn: &Transaction,
		mut iterator: ThingIterator,
	) -> Result<(), Error> {
		let mut total_count = 0;
		while !ctx.is_done(true).await? {
			let count = iterator.next_count(ctx, txn, *NORMAL_FETCH_SIZE).await?;
			if count == 0 {
				break;
			}
			total_count += count;
		}
		self.collect(Collected::Count(total_count)).await
	}
}

impl Iterable {
	/// Returns the value from the store, or Value::None it the value does not exist.
	pub(crate) async fn fetch_thing(
		txn: &Transaction,
		opt: &Options,
		thg: &Thing,
	) -> Result<Arc<Value>, Error> {
		// Fetch and parse the data from the store
		let (ns, db) = opt.ns_db()?;
		let val = txn.get_record(ns, db, &thg.tb, &thg.id, None).await?;
		// Return the result
		Ok(val)
	}
}<|MERGE_RESOLUTION|>--- conflicted
+++ resolved
@@ -825,7 +825,6 @@
 			},
 			_ => match e.dir {
 				// /ns/db/tb/id/IN/TB
-<<<<<<< HEAD
 				Dir::In => {
 					e.what.iter().map(|v| v.presuf(ns, db, tb, id, &e.dir)).collect::<Vec<_>>()
 				}
@@ -833,39 +832,10 @@
 				Dir::Out => {
 					e.what.iter().map(|v| v.presuf(ns, db, tb, id, &e.dir)).collect::<Vec<_>>()
 				}
-=======
-				Dir::In => e
-					.what
-					.iter()
-					.map(|v| v.0.clone())
-					.map(|v| {
-						(
-							graph::ftprefix(ns, db, tb, id, &e.dir, &v),
-							graph::ftsuffix(ns, db, tb, id, &e.dir, &v),
-						)
-					})
-					.collect::<Vec<_>>(),
-				// /ns/db/tb/id/OUT/TB
-				Dir::Out => e
-					.what
-					.iter()
-					.map(|v| v.0.clone())
-					.map(|v| {
-						(
-							graph::ftprefix(ns, db, tb, id, &e.dir, &v),
-							graph::ftsuffix(ns, db, tb, id, &e.dir, &v),
-						)
-					})
-					.collect::<Vec<_>>(),
->>>>>>> 43e2f058
 				// /ns/db/tb/id/IN/TB, /ns/db/tb/id/OUT/TB
 				Dir::Both => e
 					.what
 					.iter()
-<<<<<<< HEAD
-=======
-					.map(|v| v.0.clone())
->>>>>>> 43e2f058
 					.flat_map(|v| {
 						[v.presuf(ns, db, tb, id, &Dir::In), v.presuf(ns, db, tb, id, &Dir::Out)]
 					})
