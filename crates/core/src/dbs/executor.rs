use crate::ctx::Context;
use crate::ctx::reason::DoneReason;
use crate::dbs::Force;
use crate::dbs::Options;
use crate::dbs::QueryResult;
use crate::dbs::QueryStats;
use crate::err;
use crate::err::Error;
use crate::expr::Base;
use crate::expr::ControlFlow;
use crate::expr::FlowResult;
use crate::expr::paths::DB;
use crate::expr::paths::NS;
use crate::expr::statement::LogicalPlan;
use crate::expr::value::Value;
use crate::iam::Action;
use crate::iam::ResourceKind;
use crate::kvs::Datastore;
use crate::kvs::TransactionType;
use crate::kvs::{LockType, Transaction};
use crate::sql::planner::SqlToLogical;
use crate::sql::query::Query;
use crate::sql::statement::Statement;
use crate::sql::statements::{OptionStatement, UseStatement};
use anyhow::{Result, anyhow, bail};
use chrono::Utc;
use futures::{Stream, StreamExt};
use reblessive::TreeStack;
use std::pin::{Pin, pin};
use std::sync::Arc;
use std::time::Duration;
#[cfg(not(target_family = "wasm"))]
use tokio::spawn;
use tracing::instrument;
use trice::Instant;
#[cfg(target_family = "wasm")]
use wasm_bindgen_futures::spawn_local as spawn;

const TARGET: &str = "surrealdb::core::dbs";

pub struct Executor {
	stack: TreeStack,
	results: Vec<QueryResult>,
	opt: Options,
	ctx: Context,
}

impl Executor {
	pub fn new(ctx: Context, opt: Options) -> Self {
		Executor {
			stack: TreeStack::new(),
			results: Vec::new(),
			opt,
			ctx,
		}
	}

	fn execute_use_statement(&mut self, stmt: UseStatement) -> Result<()> {
		let ctx_ref = Arc::get_mut(&mut self.ctx).ok_or_else(|| {
			err::Error::unreachable(format_args!(
				"Tried to unfreeze a Context with multiple references"
			))
		})?;

		if let Some(ns) = stmt.ns {
			let mut session = ctx_ref.value("session").unwrap_or(&Value::None).clone();
			self.opt.set_ns(Some(ns.as_str().into()));
			session.put(NS.as_ref(), ns.into());
			ctx_ref.add_value("session", session.into());
		}
		if let Some(db) = stmt.db {
			let mut session = ctx_ref.value("session").unwrap_or(&Value::None).clone();
			self.opt.set_db(Some(db.as_str().into()));
			session.put(DB.as_ref(), db.into());
			ctx_ref.add_value("session", session.into());
		}
		Ok(())
	}

	fn execute_option_statement(&mut self, stmt: OptionStatement) -> Result<()> {
		// Allowed to run?
		self.opt.is_allowed(Action::Edit, ResourceKind::Option, &Base::Db)?;
		// Convert to uppercase
		let mut name = stmt.name.0;
		name.make_ascii_uppercase();
		// Process the option
		match name.as_str() {
			"IMPORT" => {
				self.opt.set_import(stmt.what);
			}
			"FORCE" => {
				let force = if stmt.what {
					Force::All
				} else {
					Force::None
				};
				self.opt.force = force;
			}
			"FUTURES" => {
				if stmt.what {
					self.opt.set_futures(true);
				} else {
					self.opt.set_futures_never();
				}
			}
			_ => {}
		};
		Ok(())
	}

	/// Executes a statement which needs a transaction with the supplied transaction.
	#[instrument(level = "debug", name = "executor", target = "surrealdb::core::dbs", skip_all)]
	async fn execute_plan_in_transaction(
		&mut self,
		txn: Arc<Transaction>,
		plan: LogicalPlan,
	) -> FlowResult<Value> {
		let res = match plan {
			LogicalPlan::Set(stm) => {
				// Avoid moving in and out of the context via Arc::get_mut
				Arc::get_mut(&mut self.ctx)
					.ok_or_else(|| {
						err::Error::unreachable(
							"Tried to unfreeze a Context with multiple references",
						)
					})
					.map_err(anyhow::Error::new)?
					.set_transaction(txn);
				// Run the statement
				match self
					.stack
					.enter(|stk| stm.compute(stk, &self.ctx, &self.opt, None))
					.finish()
					.await
				{
					Ok(val) => {
						// Set the parameter
						Arc::get_mut(&mut self.ctx)
							.ok_or_else(|| {
								err::Error::unreachable(
									"Tried to unfreeze a Context with multiple references",
								)
							})
							.map_err(anyhow::Error::new)?
							.add_value(stm.name, val.into());
						// Finalise transaction, returning nothing unless it couldn't commit
						Ok(Value::None)
					}
					Err(err) => Err(err),
				}
			}
			// Process all other normal statements
			plan => {
				// The transaction began successfully
				Arc::get_mut(&mut self.ctx)
					.ok_or_else(|| {
						err::Error::unreachable(
							"Tried to unfreeze a Context with multiple references",
						)
					})
					.map_err(anyhow::Error::new)?
					.set_transaction(txn);
				// Process the statement
				self.stack.enter(|stk| plan.compute(stk, &self.ctx, &self.opt, None)).finish().await
			}
		};

		// Catch cancellation during running.
		match self.ctx.done(true)? {
			None => {}
			Some(DoneReason::Timedout) => {
				return Err(ControlFlow::from(anyhow::anyhow!(Error::QueryTimedout)));
			}
			Some(DoneReason::Canceled) => {
				return Err(ControlFlow::from(anyhow::anyhow!(Error::QueryCancelled)));
			}
		}

		res
	}

	/// Execute a query not wrapped in a transaction block.
	async fn execute_bare_statement(&mut self, kvs: &Datastore, stmt: Statement) -> Result<Value> {
		// Don't even try to run if the query should already be finished.
		match self.ctx.done(true)? {
			None => {}
			Some(DoneReason::Timedout) => {
				bail!(Error::QueryTimedout);
			}
			Some(DoneReason::Canceled) => {
				bail!(Error::QueryCancelled);
			}
		}

		match stmt {
			// These statements don't need a transaction.
			Statement::Use(stmt) => self.execute_use_statement(stmt).map(|_| Value::None),
			stmt => {
				let planner = SqlToLogical::new();
				let plan = planner.statement_to_logical(stmt)?;

				self.execute_plan_impl(kvs, plan).await
			}
		}
	}

	async fn execute_plan_impl(&mut self, kvs: &Datastore, plan: LogicalPlan) -> Result<Value> {
		let writeable = plan.writeable();
		let txn = Arc::new(kvs.transaction(writeable.into(), LockType::Optimistic).await?);
		let receiver = self.ctx.has_notifications().then(|| {
			let (send, recv) = async_channel::unbounded();
			self.opt.sender = Some(send);
			recv
		});

		match self.execute_plan_in_transaction(txn.clone(), plan).await {
			Ok(value) | Err(ControlFlow::Return(value)) => {
				let mut lock = txn.lock().await;

				// non-writable transactions might return an error on commit.
				// So cancel them instead. This is fine since a non-writable transaction
				// has nothing to commit anyway.
				if !writeable {
					let _ = lock.cancel().await;
					return Ok(value);
				}

				if let Err(e) = lock.complete_changes(false).await {
					let _ = lock.cancel().await;

					bail!(Error::QueryNotExecutedDetail {
						message: e.to_string(),
					});
				}

				if let Err(e) = lock.commit().await {
					bail!(Error::QueryNotExecutedDetail {
						message: e.to_string(),
					});
				}

				// flush notifications.
				if let Some(recv) = receiver {
					self.opt.sender = None;
					if let Some(sink) = self.ctx.notifications() {
						spawn(async move {
							while let Ok(x) = recv.recv().await {
								if sink.send(x).await.is_err() {
									break;
								}
							}
						});
					}
				}

				Ok(value)
			}
			Err(ControlFlow::Continue) | Err(ControlFlow::Break) => {
				bail!(Error::InvalidControlFlow)
			}
			Err(ControlFlow::Err(e)) => {
				let _ = txn.cancel().await;
				Err(e)
			}
		}
	}

	/// Execute the begin statement and all statements after which are within a transaction block.
	async fn execute_begin_statement<S>(
		&mut self,
		kvs: &Datastore,
		mut stream: Pin<&mut S>,
	) -> Result<()>
	where
		S: Stream<Item = Result<Statement>>,
	{
		let Ok(txn) = kvs.transaction(TransactionType::Write, LockType::Optimistic).await else {
			// couldn't create a transaction.
			// Fast forward until we hit CANCEL or COMMIT
			while let Some(stmt) = stream.next().await {
				yield_now!();
				let stmt = stmt?;
				if let Statement::Cancel(_) | Statement::Commit(_) = stmt {
					return Ok(());
				}

				self.results.push(QueryResult {
					stats: QueryStats::default(),
					result: Err(anyhow!(Error::QueryNotExecuted)),
				});
			}

			// Ran out of statements but still didn't hit a COMMIT or CANCEL
			// Just break as we can't do anything else since the query is already
			// effectively canceled.
			return Ok(());
		};

		// Create a sender for this transaction only if the context allows for notifications.
		let receiver = self.ctx.has_notifications().then(|| {
			let (send, recv) = async_channel::unbounded();
			self.opt.sender = Some(send);
			recv
		});

		let txn = Arc::new(txn);
		let start_results = self.results.len();
		let mut skip_remaining = false;

		// loop over the statements until we hit a cancel or a commit statement.
		while let Some(stmt) = stream.next().await {
			yield_now!();
			let stmt = match stmt {
				Ok(x) => x,
				Err(e) => {
					// make sure the transaction is properly canceled.
					let _ = txn.cancel().await;
					return Err(e);
				}
			};

			// check for timeout and cancellation.
			if let Some(done) = self.ctx.done(true)? {
				// A cancellation happened. Cancel the transaction, fast-forward the remaining
				// results and then return.
				let _ = txn.cancel().await;

				for res in &mut self.results[start_results..] {
					res.result = Err(anyhow!(Error::QueryCancelled));
				}

				while let Some(stmt) = stream.next().await {
					yield_now!();
					let stmt = stmt?;
					if let Statement::Cancel(_) | Statement::Commit(_) = stmt {
						return Ok(());
					}

					self.results.push(QueryResult {
						stats: QueryStats::default(),
						result: Err(match done {
							DoneReason::Timedout => anyhow!(Error::QueryTimedout),
							DoneReason::Canceled => anyhow!(Error::QueryCancelled),
						}),
					});
				}

				// Missing CANCEL/COMMIT statement, statement already canceled so nothing todo.
				return Ok(());
			}

			if skip_remaining && !matches!(stmt, Statement::Cancel(_) | Statement::Commit(_)) {
				continue;
			}

			trace!(target: TARGET, statement = %stmt, "Executing statement");

			let started_at = Utc::now();
			let value = match stmt {
				Statement::Begin(_) => {
					let _ = txn.cancel().await;
					// tried to begin a transaction within a transaction.

					for res in &mut self.results[start_results..] {
						res.result = Err(anyhow!(Error::QueryNotExecuted));
					}

					self.results.push(QueryResult {
						stats: QueryStats::default(),
						result: Err(anyhow!(Error::QueryNotExecutedDetail {
							message:
								"Tried to start a transaction while another transaction was open"
									.to_string(),
						})),
					});

					self.opt.sender = None;

					while let Some(stmt) = stream.next().await {
						yield_now!();
						let stmt = stmt?;
						if let Statement::Cancel(_) | Statement::Commit(_) = stmt {
							return Ok(());
						}

						self.results.push(QueryResult {
							stats: QueryStats::default(),
							result: Err(anyhow!(Error::QueryNotExecuted)),
						});
					}

					// Missing CANCEL/COMMIT statement, statement already canceled so nothing todo.
					return Ok(());
				}
				Statement::Cancel(_) => {
					let _ = txn.cancel().await;

					// update the results indicating cancelation.
					for res in &mut self.results[start_results..] {
						res.result = Err(anyhow!(Error::QueryCancelled));
					}

					self.opt.sender = None;

					return Ok(());
				}
				Statement::Commit(_) => {
					let mut lock = txn.lock().await;

					// complete_changes and then commit.
					// If either error undo results.
					let e = if let Err(e) = lock.complete_changes(false).await {
						let _ = lock.cancel().await;
						e
					} else if let Err(e) = lock.commit().await {
						e
					} else {
						// Successfully commited. everything is fine.

						// flush notifications.
						if let Some(recv) = receiver {
							self.opt.sender = None;
							if let Some(sink) = self.ctx.notifications() {
								spawn(async move {
									while let Ok(x) = recv.recv().await {
										if sink.send(x).await.is_err() {
											break;
										}
									}
								});
							}
						}

						return Ok(());
					};

					// failed to commit
					for res in &mut self.results[start_results..] {
						res.result = Err(anyhow!(Error::QueryNotExecutedDetail {
							message: e.to_string(),
						}));
					}

					self.opt.sender = None;

					return Ok(());
				}
				Statement::Option(stmt) => match self.execute_option_statement(stmt) {
					Ok(_) => {
						// skip adding the value as executing an option statement doesn't produce
						// results
						continue;
					}
					Err(e) => Err(e),
				},
				Statement::Use(stmt) => self.execute_use_statement(stmt).map(|_| Value::None),
				stmt => {
					skip_remaining = matches!(stmt, Statement::Output(_));

					let planner = SqlToLogical::new();
					let plan = planner.statement_to_logical(stmt)?;

					let r = match self.execute_plan_in_transaction(txn.clone(), plan).await {
						Ok(x) => Ok(x),
						Err(ControlFlow::Return(value)) => {
							skip_remaining = true;
							Ok(value)
						}
						Err(ControlFlow::Break) | Err(ControlFlow::Continue) => {
							Err(anyhow!(Error::InvalidControlFlow))
						}
						Err(ControlFlow::Err(e)) => {
							for res in &mut self.results[start_results..] {
								res.result = Err(anyhow!(Error::QueryNotExecuted));
							}

							// statement return an error. Consume all the other statement until we hit a cancel or commit.
							self.results.push(QueryResult {
								stats: QueryStats::from_start_time(started_at),
								result: Err(e),
							});

							let _ = txn.cancel().await;

							self.opt.sender = None;

							while let Some(stmt) = stream.next().await {
								yield_now!();
								let stmt = stmt?;
								if let Statement::Cancel(_) | Statement::Commit(_) = stmt {
									return Ok(());
								}

								self.results.push(QueryResult {
									stats: QueryStats::default(),
									result: Err(anyhow!(Error::QueryNotExecuted)),
								});
							}

							// ran out of statements before the transaction ended.
							// Just break as we have nothing else we can do.
							return Ok(());
						}
					};

					if skip_remaining {
						// If we skip the next values due to return then we need to clear the other
						// results.
						self.results.truncate(start_results)
					}

					r
				}
			};

			self.results.push(QueryResult {
				stats: QueryStats::from_start_time(started_at),
				result: value,
			});
		}

		// we ran out of query but we still have an open transaction.
		// Be conservative and treat this essentially as a CANCEL statement.
		let _ = txn.cancel().await;

		for res in &mut self.results[start_results..] {
			res.result = Err(anyhow!(Error::QueryNotExecutedDetail {
				message: "Missing COMMIT statement".to_string(),
			}));
		}

		self.opt.sender = None;

		Ok(())
	}

	#[instrument(level = "debug", name = "executor", target = "surrealdb::core::dbs", skip_all)]
	pub async fn execute(
		kvs: &Datastore,
		ctx: Context,
		opt: Options,
		qry: Query,
	) -> Result<Vec<QueryResult>> {
		let stream = futures::stream::iter(qry.into_iter().map(Ok));
		Self::execute_stream(kvs, ctx, opt, false, stream).await
	}

	pub async fn execute_plan(
		kvs: &Datastore,
		ctx: Context,
		opt: Options,
		plan: LogicalPlan,
	) -> Result<Vec<QueryResult>> {
		let mut this = Executor::new(ctx, opt);

		let started_at = Utc::now();
		let result = this.execute_plan_impl(kvs, plan).await;

		Ok(vec![QueryResult {
			stats: QueryStats::from_start_time(started_at.into()),
			result,
		}])
	}

	#[instrument(level = "debug", name = "executor", target = "surrealdb::core::dbs", skip_all)]
	pub async fn execute_stream<S>(
		kvs: &Datastore,
		ctx: Context,
		opt: Options,
		skip_success_results: bool,
		stream: S,
	) -> Result<Vec<QueryResult>>
	where
		S: Stream<Item = Result<Statement>>,
	{
		let mut this = Executor::new(ctx, opt);
		let mut stream = pin!(stream);

		while let Some(stmt) = stream.next().await {
			yield_now!();
			let stmt = match stmt {
				Ok(x) => x,
				Err(e) => {
					this.results.push(QueryResult {
						stats: QueryStats::default(),
						result: Err(e),
					});

					return Ok(this.results);
				}
			};

			match stmt {
				Statement::Option(stmt) => this.execute_option_statement(stmt)?,
				// handle option here because it doesn't produce a result.
				Statement::Begin(_) => {
					if let Err(e) = this.execute_begin_statement(kvs, stream.as_mut()).await {
						this.results.push(QueryResult {
							stats: QueryStats::default(),
							result: Err(e),
						});

						return Ok(this.results);
					}
				}
				stmt => {
					let started_at = Utc::now();
					let result = this.execute_bare_statement(kvs, stmt).await;
<<<<<<< HEAD
					this.results.push(QueryResult {
						stats: QueryStats::from_start_time(started_at),
						result,
					});
=======
					if !skip_success_results || result.is_err() {
						this.results.push(Response {
							time: now.elapsed(),
							result,
							query_type,
						});
					}
>>>>>>> 95a90b27
				}
			}
		}
		Ok(this.results)
	}
}

#[cfg(test)]
mod tests {
	use crate::{
<<<<<<< HEAD
		dbs::{Session, Variables},
		iam::Role,
=======
		dbs::Session,
		iam::{Level, Role},
>>>>>>> 95a90b27
		kvs::Datastore,
	};

	#[tokio::test]
	async fn check_execute_option_permissions() {
		let tests = vec![
			// Root level
			(
				Session::for_level(Level::Root, Role::Owner).with_ns("NS").with_db("DB"),
				true,
				"owner at root level should be able to set options",
			),
			(
				Session::for_level(Level::Root, Role::Editor).with_ns("NS").with_db("DB"),
				true,
				"editor at root level should be able to set options",
			),
			(
				Session::for_level(Level::Root, Role::Viewer).with_ns("NS").with_db("DB"),
				false,
				"viewer at root level should not be able to set options",
			),
			// Namespace level
			(
				Session::for_level(Level::Namespace("NS".to_string()), Role::Owner)
					.with_ns("NS")
					.with_db("DB"),
				true,
				"owner at namespace level should be able to set options on its namespace",
			),
			(
				Session::for_level(Level::Namespace("NS".to_string()), Role::Owner)
					.with_ns("OTHER_NS")
					.with_db("DB"),
				false,
				"owner at namespace level should not be able to set options on another namespace",
			),
			(
				Session::for_level(Level::Namespace("NS".to_string()), Role::Editor)
					.with_ns("NS")
					.with_db("DB"),
				true,
				"editor at namespace level should be able to set options on its namespace",
			),
			(
				Session::for_level(Level::Namespace("NS".to_string()), Role::Editor)
					.with_ns("OTHER_NS")
					.with_db("DB"),
				false,
				"editor at namespace level should not be able to set options on another namespace",
			),
			(
				Session::for_level(Level::Namespace("NS".to_string()), Role::Viewer)
					.with_ns("NS")
					.with_db("DB"),
				false,
				"viewer at namespace level should not be able to set options on its namespace",
			),
			// Database level
			(
				Session::for_level(
					Level::Database("NS".to_string(), "DB".to_string()),
					Role::Owner,
				)
				.with_ns("NS")
				.with_db("DB"),
				true,
				"owner at database level should be able to set options on its database",
			),
			(
				Session::for_level(
					Level::Database("NS".to_string(), "DB".to_string()),
					Role::Owner,
				)
				.with_ns("NS")
				.with_db("OTHER_DB"),
				false,
				"owner at database level should not be able to set options on another database",
			),
			(
				Session::for_level(
					Level::Database("NS".to_string(), "DB".to_string()),
					Role::Owner,
				)
				.with_ns("OTHER_NS")
				.with_db("DB"),
				false,
				"owner at database level should not be able to set options on another namespace even if the database name matches",
			),
			(
				Session::for_level(
					Level::Database("NS".to_string(), "DB".to_string()),
					Role::Editor,
				)
				.with_ns("NS")
				.with_db("DB"),
				true,
				"editor at database level should be able to set options on its database",
			),
			(
				Session::for_level(
					Level::Database("NS".to_string(), "DB".to_string()),
					Role::Editor,
				)
				.with_ns("NS")
				.with_db("OTHER_DB"),
				false,
				"editor at database level should not be able to set options on another database",
			),
			(
				Session::for_level(
					Level::Database("NS".to_string(), "DB".to_string()),
					Role::Editor,
				)
				.with_ns("OTHER_NS")
				.with_db("DB"),
				false,
				"editor at database level should not be able to set options on another namespace even if the database name matches",
			),
			(
				Session::for_level(
					Level::Database("NS".to_string(), "DB".to_string()),
					Role::Viewer,
				)
				.with_ns("NS")
				.with_db("DB"),
				false,
				"viewer at database level should not be able to set options on its database",
			),
		];
		let statement = "OPTION IMPORT = false";

		for test in tests.iter() {
			let (session, should_succeed, msg) = test;

			{
				let ds = Datastore::new("memory").await.unwrap().with_auth_enabled(true);

				let res = ds.execute(statement, session, Variables::default()).await;

				if *should_succeed {
					assert!(res.is_ok(), "{}: {:?}", msg, res);
				} else {
					let err = res.unwrap_err().to_string();
					assert!(
						err.contains("Not enough permissions to perform this action"),
						"{}: {}",
						msg,
						err
					)
				}
			}
		}

		// Anonymous with auth enabled
		{
			let ds = Datastore::new("memory").await.unwrap().with_auth_enabled(true);

			let res = ds
				.execute(
					statement,
					&Session::default().with_ns("NS").with_db("DB"),
					Variables::default(),
				)
				.await;

			let err = res.unwrap_err().to_string();
			assert!(
				err.contains("Not enough permissions to perform this action"),
				"anonymous user should not be able to set options: {}",
				err
			)
		}

		// Anonymous with auth disabled
		{
			let ds = Datastore::new("memory").await.unwrap().with_auth_enabled(false);

			let res = ds
				.execute(
					statement,
					&Session::default().with_ns("NS").with_db("DB"),
					Variables::default(),
				)
				.await;

			assert!(
				res.is_ok(),
				"anonymous user should be able to set options when auth is disabled: {:?}",
				res
			)
		}
	}

	#[tokio::test]
	async fn check_execute_timeout() {
		// With small timeout
		{
			let ds = Datastore::new("memory").await.unwrap();
			let stmt = "UPDATE test TIMEOUT 2s";
			let res = ds
				.execute(
					stmt,
					&Session::default().with_ns("NS").with_db("DB"),
					Variables::default(),
				)
				.await;
			assert!(res.is_ok(), "Failed to execute statement with small timeout: {:?}", res);
		}
		// With large timeout
		{
			let ds = Datastore::new("memory").await.unwrap();
			let stmt = "UPDATE test TIMEOUT 31540000s"; // 1 year
			let res = ds
				.execute(
					stmt,
					&Session::default().with_ns("NS").with_db("DB"),
					Variables::default(),
				)
				.await;
			assert!(res.is_ok(), "Failed to execute statement with large timeout: {:?}", res);
		}
		// With very large timeout
		{
			let ds = Datastore::new("memory").await.unwrap();
			let stmt = "UPDATE test TIMEOUT 9460800000000000000s"; // 300 billion years
			let res = ds
				.execute(
					stmt,
					&Session::default().with_ns("NS").with_db("DB"),
					Variables::default(),
				)
				.await;
			assert!(res.is_ok(), "Failed to execute statement with very large timeout: {:?}", res);
			let err = res.unwrap()[0].result.as_ref().unwrap_err().to_string();
			assert!(
				err.contains("Invalid timeout"),
				"Expected to find invalid timeout error: {:?}",
				err
			);
		}
	}
}<|MERGE_RESOLUTION|>--- conflicted
+++ resolved
@@ -1,5 +1,6 @@
 use crate::ctx::Context;
 use crate::ctx::reason::DoneReason;
+use crate::dbs::Failure;
 use crate::dbs::Force;
 use crate::dbs::Options;
 use crate::dbs::QueryResult;
@@ -286,7 +287,10 @@
 
 				self.results.push(QueryResult {
 					stats: QueryStats::default(),
-					result: Err(anyhow!(Error::QueryNotExecuted)),
+					result: Err(Failure {
+						code: 500,
+						message: "Failed to create a transaction".into(),
+					}),
 				});
 			}
 
@@ -326,7 +330,7 @@
 				let _ = txn.cancel().await;
 
 				for res in &mut self.results[start_results..] {
-					res.result = Err(anyhow!(Error::QueryCancelled));
+					res.result = Err(Failure::query_cancelled());
 				}
 
 				while let Some(stmt) = stream.next().await {
@@ -339,8 +343,8 @@
 					self.results.push(QueryResult {
 						stats: QueryStats::default(),
 						result: Err(match done {
-							DoneReason::Timedout => anyhow!(Error::QueryTimedout),
-							DoneReason::Canceled => anyhow!(Error::QueryCancelled),
+							DoneReason::Timedout => Failure::query_timeout(),
+							DoneReason::Canceled => Failure::query_cancelled(),
 						}),
 					});
 				}
@@ -356,22 +360,22 @@
 			trace!(target: TARGET, statement = %stmt, "Executing statement");
 
 			let started_at = Utc::now();
-			let value = match stmt {
+			let value: Result<Value, Failure> = match stmt {
 				Statement::Begin(_) => {
 					let _ = txn.cancel().await;
+
 					// tried to begin a transaction within a transaction.
-
 					for res in &mut self.results[start_results..] {
-						res.result = Err(anyhow!(Error::QueryNotExecuted));
+						res.result = Err(Failure::query_not_executed(
+							"Query never executed, transaction already open when BEGIN was called",
+						));
 					}
 
 					self.results.push(QueryResult {
 						stats: QueryStats::default(),
-						result: Err(anyhow!(Error::QueryNotExecutedDetail {
-							message:
-								"Tried to start a transaction while another transaction was open"
-									.to_string(),
-						})),
+						result: Err(Failure::query_not_executed(
+							"Tried to start a transaction while another transaction was open",
+						)),
 					});
 
 					self.opt.sender = None;
@@ -385,7 +389,9 @@
 
 						self.results.push(QueryResult {
 							stats: QueryStats::default(),
-							result: Err(anyhow!(Error::QueryNotExecuted)),
+							result: Err(Failure::query_not_executed(
+								"Query never executed, transaction already open when BEGIN was called",
+							)),
 						});
 					}
 
@@ -397,7 +403,7 @@
 
 					// update the results indicating cancelation.
 					for res in &mut self.results[start_results..] {
-						res.result = Err(anyhow!(Error::QueryCancelled));
+						res.result = Err(Failure::query_cancelled());
 					}
 
 					self.opt.sender = None;
@@ -436,9 +442,7 @@
 
 					// failed to commit
 					for res in &mut self.results[start_results..] {
-						res.result = Err(anyhow!(Error::QueryNotExecutedDetail {
-							message: e.to_string(),
-						}));
+						res.result = Err(Failure::query_not_executed(e.to_string()));
 					}
 
 					self.opt.sender = None;
@@ -451,57 +455,63 @@
 						// results
 						continue;
 					}
-					Err(e) => Err(e),
+					Err(e) => Err(Failure::execution_failed(e.to_string())),
 				},
-				Statement::Use(stmt) => self.execute_use_statement(stmt).map(|_| Value::None),
+				Statement::Use(stmt) => self
+					.execute_use_statement(stmt)
+					.map(|_| Value::None)
+					.map_err(|err| Failure::execution_failed(err.to_string())),
 				stmt => {
 					skip_remaining = matches!(stmt, Statement::Output(_));
 
 					let planner = SqlToLogical::new();
 					let plan = planner.statement_to_logical(stmt)?;
 
-					let r = match self.execute_plan_in_transaction(txn.clone(), plan).await {
-						Ok(x) => Ok(x),
-						Err(ControlFlow::Return(value)) => {
-							skip_remaining = true;
-							Ok(value)
-						}
-						Err(ControlFlow::Break) | Err(ControlFlow::Continue) => {
-							Err(anyhow!(Error::InvalidControlFlow))
-						}
-						Err(ControlFlow::Err(e)) => {
-							for res in &mut self.results[start_results..] {
-								res.result = Err(anyhow!(Error::QueryNotExecuted));
+					let r: Result<Value, Failure> =
+						match self.execute_plan_in_transaction(txn.clone(), plan).await {
+							Ok(x) => Ok(x),
+							Err(ControlFlow::Return(value)) => {
+								skip_remaining = true;
+								Ok(value)
 							}
-
-							// statement return an error. Consume all the other statement until we hit a cancel or commit.
-							self.results.push(QueryResult {
-								stats: QueryStats::from_start_time(started_at),
-								result: Err(e),
-							});
-
-							let _ = txn.cancel().await;
-
-							self.opt.sender = None;
-
-							while let Some(stmt) = stream.next().await {
-								yield_now!();
-								let stmt = stmt?;
-								if let Statement::Cancel(_) | Statement::Commit(_) = stmt {
-									return Ok(());
+							Err(ControlFlow::Break) | Err(ControlFlow::Continue) => {
+								Err(Failure::invalid_control_flow())
+							}
+							Err(ControlFlow::Err(e)) => {
+								for res in &mut self.results[start_results..] {
+									res.result = Err(Failure::query_not_executed(e.to_string()));
 								}
 
+								// statement return an error. Consume all the other statement until we hit a cancel or commit.
 								self.results.push(QueryResult {
-									stats: QueryStats::default(),
-									result: Err(anyhow!(Error::QueryNotExecuted)),
+									stats: QueryStats::from_start_time(started_at),
+									result: Err(Failure::query_not_executed(e.to_string())),
 								});
+
+								let _ = txn.cancel().await;
+
+								self.opt.sender = None;
+
+								while let Some(stmt) = stream.next().await {
+									yield_now!();
+									let stmt = stmt?;
+									if let Statement::Cancel(_) | Statement::Commit(_) = stmt {
+										return Ok(());
+									}
+
+									self.results.push(QueryResult {
+										stats: QueryStats::default(),
+										result: Err(Failure::query_not_executed(
+											"Query never executed, statement returned an error",
+										)),
+									});
+								}
+
+								// ran out of statements before the transaction ended.
+								// Just break as we have nothing else we can do.
+								return Ok(());
 							}
-
-							// ran out of statements before the transaction ended.
-							// Just break as we have nothing else we can do.
-							return Ok(());
-						}
-					};
+						};
 
 					if skip_remaining {
 						// If we skip the next values due to return then we need to clear the other
@@ -524,9 +534,7 @@
 		let _ = txn.cancel().await;
 
 		for res in &mut self.results[start_results..] {
-			res.result = Err(anyhow!(Error::QueryNotExecutedDetail {
-				message: "Missing COMMIT statement".to_string(),
-			}));
+			res.result = Err(Failure::query_not_executed("Missing COMMIT statement".to_string()));
 		}
 
 		self.opt.sender = None;
@@ -554,7 +562,10 @@
 		let mut this = Executor::new(ctx, opt);
 
 		let started_at = Utc::now();
-		let result = this.execute_plan_impl(kvs, plan).await;
+		let result = this
+			.execute_plan_impl(kvs, plan)
+			.await
+			.map_err(|err| Failure::execution_failed(err.to_string()));
 
 		Ok(vec![QueryResult {
 			stats: QueryStats::from_start_time(started_at.into()),
@@ -583,7 +594,7 @@
 				Err(e) => {
 					this.results.push(QueryResult {
 						stats: QueryStats::default(),
-						result: Err(e),
+						result: Err(Failure::execution_failed(e.to_string())),
 					});
 
 					return Ok(this.results);
@@ -594,7 +605,11 @@
 				Statement::Option(stmt) => this.execute_option_statement(stmt)?,
 				// handle option here because it doesn't produce a result.
 				Statement::Begin(_) => {
-					if let Err(e) = this.execute_begin_statement(kvs, stream.as_mut()).await {
+					if let Err(e) = this
+						.execute_begin_statement(kvs, stream.as_mut())
+						.await
+						.map_err(|err| Failure::execution_failed(err.to_string()))
+					{
 						this.results.push(QueryResult {
 							stats: QueryStats::default(),
 							result: Err(e),
@@ -605,21 +620,14 @@
 				}
 				stmt => {
 					let started_at = Utc::now();
-					let result = this.execute_bare_statement(kvs, stmt).await;
-<<<<<<< HEAD
+					let result = this
+						.execute_bare_statement(kvs, stmt)
+						.await
+						.map_err(|err| Failure::execution_failed(err.to_string()));
 					this.results.push(QueryResult {
 						stats: QueryStats::from_start_time(started_at),
 						result,
 					});
-=======
-					if !skip_success_results || result.is_err() {
-						this.results.push(Response {
-							time: now.elapsed(),
-							result,
-							query_type,
-						});
-					}
->>>>>>> 95a90b27
 				}
 			}
 		}
@@ -630,13 +638,8 @@
 #[cfg(test)]
 mod tests {
 	use crate::{
-<<<<<<< HEAD
 		dbs::{Session, Variables},
-		iam::Role,
-=======
-		dbs::Session,
 		iam::{Level, Role},
->>>>>>> 95a90b27
 		kvs::Datastore,
 	};
 
