use std::pin::{Pin, pin};
use std::sync::Arc;
use std::time::Duration;

use anyhow::{Result, anyhow, bail};
use futures::{Stream, StreamExt};
use reblessive::TreeStack;
use surrealdb_types::ToSql;
#[cfg(not(target_family = "wasm"))]
use tokio::spawn;
use tracing::instrument;
use trice::Instant;
#[cfg(target_family = "wasm")]
use wasm_bindgen_futures::spawn_local as spawn;

use crate::catalog::providers::{CatalogProvider, NamespaceProvider, RootProvider};
use crate::ctx::Context;
use crate::ctx::reason::Reason;
use crate::dbs::response::QueryResult;
use crate::dbs::{Force, Options, QueryType};
use crate::doc::DefaultBroker;
use crate::err::Error;
use crate::expr::parameterize::expr_to_ident;
use crate::expr::paths::{DB, NS};
use crate::expr::plan::LogicalPlan;
use crate::expr::statements::{OptionStatement, UseStatement};
use crate::expr::{Base, ControlFlow, Expr, FlowResult, TopLevelExpr};
use crate::iam::{Action, ResourceKind};
use crate::kvs::slowlog::SlowLogVisit;
use crate::kvs::{Datastore, LockType, Transaction, TransactionType};
use crate::rpc::DbResultError;
use crate::types::PublicNotification;
use crate::val::{Value, convert_value_to_public_value};
use crate::{err, expr, sql};

const TARGET: &str = "surrealdb::core::dbs";

pub struct Executor {
	stack: TreeStack,
	results: Vec<QueryResult>,
	opt: Options,
	ctx: Context,
}

impl Executor {
	fn prepare_broker(&mut self) -> Option<async_channel::Receiver<PublicNotification>> {
		if !self.ctx.has_notifications() {
			return None;
		}
		// If a broker is already provided by a higher layer, don't override it here.
		if self.opt.broker.is_some() {
			return None;
		}
		let (send, recv) = async_channel::unbounded();
		self.opt.broker = Some(DefaultBroker::new(send));
		Some(recv)
	}
}

impl Executor {
	pub fn new(ctx: Context, opt: Options) -> Self {
		Executor {
			stack: TreeStack::new(),
			results: Vec::new(),
			opt,
			ctx,
		}
	}

	fn execute_option_statement(&mut self, stmt: OptionStatement) -> Result<()> {
		// Allowed to run?
		self.opt.is_allowed(Action::Edit, ResourceKind::Option, &Base::Db)?;

		if stmt.name.eq_ignore_ascii_case("IMPORT") {
			self.opt.set_import(stmt.what);
		} else if stmt.name.eq_ignore_ascii_case("FORCE") {
			let force = if stmt.what {
				Force::All
			} else {
				Force::None
			};
			self.opt.force = force;
		}

		Ok(())
	}

	/// If slow logging is configured in the current context, evaluate whether the
	/// statement exceeded the slow threshold and emit a log entry if so.
	///
	/// Generic over `S` to accept both concrete statements and wrappers that
	/// implement `Display` and `VisitExpression`.
	fn check_slow_log<S: SlowLogVisit + ToSql>(&self, start: &Instant, stm: &S) {
		if let Some(slow_log) = self.ctx.slow_log() {
			slow_log.check_log(&self.ctx, start, stm);
		}
	}

	/// Executes a statement which needs a transaction with the supplied
	/// transaction.
	#[instrument(level = "debug", name = "executor", target = "surrealdb::core::dbs", skip_all)]
	async fn execute_plan_in_transaction(
		&mut self,
		txn: Arc<Transaction>,
		start: &Instant,
		plan: TopLevelExpr,
	) -> FlowResult<Value> {
		/// Helper method to get mutable access to the context
		macro_rules! ctx_mut {
			() => {
				Arc::get_mut(&mut self.ctx)
					.ok_or_else(|| {
						Error::unreachable("Tried to unfreeze a Context with multiple references")
					})
					.map_err(anyhow::Error::new)?
			};
		}
		let res = match plan {
			TopLevelExpr::Use(stmt) => {
				let opt_ref = self.opt.clone();

				let (use_ns, use_db) = match (stmt.ns, stmt.db) {
					(None, None) => {
						if let Some(x) = txn.get_defaults_config().await? {
							(x.namespace.clone(), x.database.clone())
						} else {
							(None, None)
						}
					}
					(ns, db) => {
						let ns = if let Some(ns) = ns {
							Some(
								self.stack
									.enter(|stk| {
										expr_to_ident(
											stk,
											&self.ctx,
											&opt_ref,
											None,
											&ns,
											"namespace",
										)
									})
									.finish()
									.await?,
							)
						} else {
							None
						};

						let db = if let Some(db) = db {
							Some(
								self.stack
									.enter(|stk| {
										expr_to_ident(
											stk, &self.ctx, &opt_ref, None, &db, "database",
										)
									})
									.finish()
									.await?,
							)
						} else {
							None
						};

						(ns, db)
					}
				};

				let ctx = ctx_mut!();

<<<<<<< HEAD
				// Apply new namespace
				if let Some(ns) = use_ns {
					txn.get_or_add_ns(Some(ctx), &ns).await?;

					let mut session = ctx.value("session").unwrap_or(&Value::None).clone();
					self.opt.set_ns(Some(ns.as_str().into()));
					session.put(NS.as_ref(), ns.into());
					ctx.add_value("session", session.into());
				}

				// Apply new database
				if let Some(db) = use_db {
					let Some(ns) = &self.opt.ns else {
						return Err(ControlFlow::Err(anyhow::anyhow!(
							"Cannot use database without namespace"
						)));
					};
=======
				match stmt {
					UseStatement::Ns(ns) => {
						txn.get_or_add_ns(Some(ctx), &ns).await?;

						let mut session = ctx.value("session").unwrap_or(&Value::None).clone();
						self.opt.set_ns(Some(ns.as_str().into()));
						session.put(NS.as_ref(), ns.into());
						ctx.add_value("session", session.into());
					}
					UseStatement::Db(db) => {
						let Some(ns) = &self.opt.ns else {
							return Err(ControlFlow::Err(anyhow::anyhow!(
								"Cannot use database without namespace"
							)));
						};
>>>>>>> d5e2dcbc

						txn.ensure_ns_db(Some(ctx), ns, &db).await?;

						let mut session = ctx.value("session").unwrap_or(&Value::None).clone();
						self.opt.set_db(Some(db.as_str().into()));
						session.put(DB.as_ref(), db.into());
						ctx.add_value("session", session.into());
					}
					UseStatement::NsDb(ns, db) => {
						txn.ensure_ns_db(Some(ctx), &ns, &db).await?;

						let mut session = ctx.value("session").unwrap_or(&Value::None).clone();
						self.opt.set_ns(Some(ns.as_str().into()));
						self.opt.set_db(Some(db.as_str().into()));
						session.put(NS.as_ref(), ns.into());
						session.put(DB.as_ref(), db.into());
						ctx.add_value("session", session.into());
					}
				}

<<<<<<< HEAD
				// Return the current namespace and database
				Ok(Value::from(map! {
					"namespace".to_string() => self.opt.ns.clone().map(|x| Value::String(x.to_string())).unwrap_or(Value::None),
					"database".to_string() => self.opt.db.clone().map(|x| Value::String(x.to_string())).unwrap_or(Value::None),
				}))
=======
				Ok(Value::None)
>>>>>>> d5e2dcbc
			}
			TopLevelExpr::Option(_) => {
				return Err(ControlFlow::Err(anyhow::Error::new(Error::unreachable(
					"TopLevelExpr::Option should have been handled by a calling function",
				))));
			}

			TopLevelExpr::Expr(Expr::Let(stm)) => {
				// Avoid moving in and out of the context via Arc::get_mut
				ctx_mut!().set_transaction(txn);

				// Run the statement
				let res = self
					.stack
					.enter(|stk| stm.what.compute(stk, &self.ctx, &self.opt, None))
					.finish()
					.await;

				let res = res?;
				let result = match &stm.kind {
					Some(kind) => res
						.coerce_to_kind(kind)
						.map_err(|e| Error::SetCoerce {
							name: stm.name.clone(),
							error: Box::new(e),
						})
						.map_err(anyhow::Error::new)?,
					None => res,
				};

				if stm.is_protected_set() {
					return Err(ControlFlow::from(anyhow::Error::new(Error::InvalidParam {
						name: stm.name.clone(),
					})));
				}
				// Set the parameter
				ctx_mut!().add_value(stm.name.clone(), result.into());

				// Check if we dump the slow log
				self.check_slow_log(start, stm.as_ref());
				// Finalise transaction, returning nothing unless it couldn't commit
				Ok(Value::None)
			}
			TopLevelExpr::Begin => {
				return Err(ControlFlow::Err(anyhow::Error::new(Error::InvalidStatement(
					"Cannot BEGIN a transaction within a transaction".to_string(),
				))));
			}
			TopLevelExpr::Commit => {
				return Err(ControlFlow::Err(anyhow::Error::new(Error::InvalidStatement(
					"Cannot COMMIT without starting a transaction".to_string(),
				))));
			}
			TopLevelExpr::Cancel => {
				return Err(ControlFlow::Err(anyhow::Error::new(Error::InvalidStatement(
					"Cannot CANCEL without starting a transaction".to_string(),
				))));
			}
			TopLevelExpr::Kill(s) => {
				Arc::get_mut(&mut self.ctx)
					.ok_or_else(|| {
						err::Error::unreachable(
							"Tried to unfreeze a Context with multiple references",
						)
					})
					.map_err(anyhow::Error::new)?
					.set_transaction(txn);
				self.stack
					.enter(|stk| s.compute(stk, &self.ctx, &self.opt, None))
					.finish()
					.await
					.map_err(ControlFlow::Err)
			}
			TopLevelExpr::Live(s) => {
				ctx_mut!().set_transaction(txn);
				self.stack
					.enter(|stk| s.compute(stk, &self.ctx, &self.opt, None))
					.finish()
					.await
					.map_err(ControlFlow::Err)
			}
			TopLevelExpr::Show(s) => {
				ctx_mut!().set_transaction(txn);
				s.compute(&self.ctx, &self.opt, None).await.map_err(ControlFlow::Err)
			}
			TopLevelExpr::Access(s) => {
				ctx_mut!().set_transaction(txn);
				self.stack.enter(|stk| s.compute(stk, &self.ctx, &self.opt, None)).finish().await
			}
			// Process all other normal statements
			TopLevelExpr::Expr(e) => {
				// The transaction began successfully
				ctx_mut!().set_transaction(txn);
				// Process the statement
				let res = self
					.stack
					.enter(|stk| e.compute(stk, &self.ctx, &self.opt, None))
					.finish()
					.await;
				self.check_slow_log(start, &e);
				res
			}
		};

		// Catch cancellation during running.
		match self.ctx.done(true)? {
			None => res,
			Some(Reason::Timedout) => Err(ControlFlow::from(anyhow::anyhow!(Error::QueryTimedout))),
			Some(Reason::Canceled) => {
				Err(ControlFlow::from(anyhow::anyhow!(Error::QueryCancelled)))
			}
		}
	}

	/// Execute a query not wrapped in a transaction block.
	async fn execute_bare_statement(
		&mut self,
		kvs: &Datastore,
		start: &Instant,
		stmt: TopLevelExpr,
	) -> Result<Value> {
		// Don't even try to run if the query should already be finished.
		match self.ctx.done(true)? {
			None => {}
			Some(Reason::Timedout) => {
				bail!(Error::QueryTimedout);
			}
			Some(Reason::Canceled) => {
				bail!(Error::QueryCancelled);
			}
		}

		self.execute_plan_impl(kvs, start, stmt).await
	}

	async fn execute_plan_impl(
		&mut self,
		kvs: &Datastore,
		start: &Instant,
		plan: TopLevelExpr,
	) -> Result<Value> {
		let transaction_type = if plan.read_only() {
			TransactionType::Read
		} else {
			TransactionType::Write
		};
		let txn = Arc::new(kvs.transaction(transaction_type, LockType::Optimistic).await?);
		let receiver = self.prepare_broker();

		match self.execute_plan_in_transaction(txn.clone(), start, plan).await {
			Ok(value) | Err(ControlFlow::Return(value)) => {
				// non-writable transactions might return an error on commit.
				// So cancel them instead. This is fine since a non-writable transaction
				// has nothing to commit anyway.
				if let TransactionType::Read = transaction_type {
					let _ = txn.cancel().await;
					return Ok(value);
				}

				if let Err(e) = txn.commit().await {
					bail!(Error::QueryNotExecuted {
						message: e.to_string(),
					});
				}

				// flush notifications.
				if let Some(recv) = receiver {
					self.opt.broker = None;
					if let Some(sink) = self.ctx.notifications() {
						spawn(async move {
							while let Ok(x) = recv.recv().await {
								if sink.send(x).await.is_err() {
									break;
								}
							}
						});
					}
				}

				Ok(value)
			}
			Err(ControlFlow::Continue) | Err(ControlFlow::Break) => {
				bail!(Error::InvalidControlFlow)
			}
			Err(ControlFlow::Err(e)) => {
				let _ = txn.cancel().await;
				Err(e)
			}
		}
	}

	/// Execute the begin statement and all statements after which are within a
	/// transaction block.
	async fn execute_begin_statement<S>(
		&mut self,
		kvs: &Datastore,
		mut stream: Pin<&mut S>,
	) -> Result<()>
	where
		S: Stream<Item = Result<TopLevelExpr>>,
	{
		let Ok(txn) = kvs.transaction(TransactionType::Write, LockType::Optimistic).await else {
			// couldn't create a transaction.
			// Fast forward until we hit CANCEL or COMMIT
			while let Some(stmt) = stream.next().await {
				yield_now!();
				let stmt = stmt?;
				if let TopLevelExpr::Cancel | TopLevelExpr::Commit = stmt {
					return Ok(());
				}

				self.results.push(QueryResult {
					time: Duration::ZERO,
					result: Err(DbResultError::QueryNotExecuted(
						"Tried to start a transaction while another transaction was open"
							.to_string(),
					)),
					query_type: QueryType::Other,
				});
			}

			// Ran out of statements but still didn't hit a COMMIT or CANCEL
			// Just break as we can't do anything else since the query is already
			// effectively canceled.
			return Ok(());
		};

		// Create a sender for this transaction only if the context allows for
		// notifications.
		let receiver = self.prepare_broker();

		let txn = Arc::new(txn);
		let start_results = self.results.len();
		let mut skip_remaining = false;

		// loop over the statements until we hit a cancel or a commit statement.
		while let Some(stmt) = stream.next().await {
			yield_now!();
			let stmt = match stmt {
				Ok(x) => x,
				Err(e) => {
					// make sure the transaction is properly canceled.
					let _ = txn.cancel().await;
					return Err(e);
				}
			};

			// check for timeout and cancellation.
			if let Some(done) = self.ctx.done(true)? {
				// A cancellation happened. Cancel the transaction, fast-forward the remaining
				// results and then return.
				let _ = txn.cancel().await;

				for res in &mut self.results[start_results..] {
					res.query_type = QueryType::Other;
					res.result = Err(DbResultError::QueryCancelled);
				}

				while let Some(stmt) = stream.next().await {
					yield_now!();
					let stmt = stmt?;
					if let TopLevelExpr::Cancel | TopLevelExpr::Commit = stmt {
						return Ok(());
					}

					self.results.push(QueryResult {
						time: Duration::ZERO,
						result: Err(match done {
							Reason::Timedout => DbResultError::QueryTimedout,
							Reason::Canceled => DbResultError::QueryCancelled,
						}),
						query_type: QueryType::Other,
					});
				}

				// Missing CANCEL/COMMIT statement, statement already canceled so nothing todo.
				return Ok(());
			}

			if skip_remaining && !matches!(stmt, TopLevelExpr::Cancel | TopLevelExpr::Commit) {
				continue;
			}

			trace!(target: TARGET, statement = %stmt, "Executing statement");

			let query_type = match stmt {
				TopLevelExpr::Live(_) => QueryType::Live,
				TopLevelExpr::Kill(_) => QueryType::Kill,
				_ => QueryType::Other,
			};

			let before = Instant::now();
			let result = match stmt {
				TopLevelExpr::Begin => {
					let _ = txn.cancel().await;
					// tried to begin a transaction within a transaction.

					for res in &mut self.results[start_results..] {
						res.query_type = QueryType::Other;
						res.result = Err(DbResultError::QueryNotExecuted(format!(
							"The query was not executed due to a failed transaction: {}",
							stmt
						)));
					}

					self.results.push(QueryResult {
						time: Duration::ZERO,
						result: Err(DbResultError::InternalError(
							"Tried to start a transaction while another transaction was open"
								.to_string(),
						)),
						query_type: QueryType::Other,
					});

					self.opt.broker = None;

					while let Some(stmt) = stream.next().await {
						yield_now!();
						let stmt = stmt?;
						if let TopLevelExpr::Cancel | TopLevelExpr::Commit = stmt {
							return Ok(());
						}

						self.results.push(QueryResult {
							time: Duration::ZERO,
							result: Err(DbResultError::QueryNotExecuted(format!(
								"The query was not executed due to a failed transaction: {}",
								stmt
							))),
							query_type: QueryType::Other,
						});
					}

					// Missing CANCEL/COMMIT statement, statement already canceled so nothing todo.
					return Ok(());
				}
				TopLevelExpr::Cancel => {
					let _ = txn.cancel().await;

					// update the results indicating cancelation.
					for res in &mut self.results[start_results..] {
						res.query_type = QueryType::Other;
						res.result = Err(DbResultError::QueryCancelled);
					}

					self.opt.broker = None;

					// CANCEL returns NONE
					self.results.push(QueryResult {
						time: before.elapsed(),
						result: Ok(convert_value_to_public_value(Value::None)?),
						query_type: QueryType::Other,
					});

					return Ok(());
				}
				TopLevelExpr::Commit => {
					// Commit the transaction.
					// If error undo results.
					let e = if let Err(e) = txn.commit().await {
						e
					} else {
						// Successfully commited. everything is fine.

						// flush notifications.
						if let Some(recv) = receiver {
							self.opt.broker = None;
							if let Some(sink) = self.ctx.notifications() {
								spawn(async move {
									while let Ok(x) = recv.recv().await {
										if sink.send(x).await.is_err() {
											break;
										}
									}
								});
							}
						}

						// COMMIT returns NONE
						self.results.push(QueryResult {
							time: before.elapsed(),
							result: Ok(convert_value_to_public_value(Value::None)?),
							query_type: QueryType::Other,
						});

						return Ok(());
					};

					// failed to commit
					for res in &mut self.results[start_results..] {
						res.query_type = QueryType::Other;
						res.result =
							Err(DbResultError::InternalError(format!("Query not executed: {}", e)));
					}

					self.opt.broker = None;

					return Ok(());
				}
				TopLevelExpr::Option(stmt) => match self.execute_option_statement(stmt) {
					Ok(_) => {
						// OPTION returns NONE
						self.results.push(QueryResult {
							time: before.elapsed(),
							result: Ok(convert_value_to_public_value(Value::None)?),
							query_type: QueryType::Other,
						});
						continue;
					}
					Err(e) => Err(DbResultError::InternalError(e.to_string())),
				},
				stmt => {
					// reintroduce planner later.
					let plan = stmt;

					let r =
						match self.execute_plan_in_transaction(txn.clone(), &before, plan).await {
							Ok(x) => Ok(x),
							Err(ControlFlow::Return(value)) => {
								skip_remaining = true;
								Ok(value)
							}
							Err(ControlFlow::Break) | Err(ControlFlow::Continue) => {
								Err(anyhow!(Error::InvalidControlFlow))
							}
							Err(ControlFlow::Err(e)) => {
								for res in &mut self.results[start_results..] {
									res.query_type = QueryType::Other;
									res.result = Err(DbResultError::QueryNotExecuted(
										"The query was not executed due to a failed transaction"
											.to_string(),
									));
								}

								// statement return an error. Consume all the other statement until
								// we hit a cancel or commit.
								self.results.push(QueryResult {
									time: before.elapsed(),
									result: Err(DbResultError::InternalError(e.to_string())),
									query_type,
								});

								let _ = txn.cancel().await;

								self.opt.broker = None;

								while let Some(stmt) = stream.next().await {
									yield_now!();
									let stmt = stmt?;
									if let TopLevelExpr::Cancel | TopLevelExpr::Commit = stmt {
										return Ok(());
									}

									self.results.push(QueryResult {
										time: Duration::ZERO,
										result: Err(DbResultError::QueryNotExecuted(
												"The query was not executed due to a cancelled transaction".to_string(),
										)),
										query_type: QueryType::Other,
									});
								}

								// ran out of statements before the transaction ended.
								// Just break as we have nothing else we can do.
								return Ok(());
							}
						};

					match r {
						Ok(value) => Ok(convert_value_to_public_value(value)?),
						Err(err) => Err(DbResultError::InternalError(err.to_string())),
					}
				}
			};

			self.results.push(QueryResult {
				time: before.elapsed(),
				result,
				query_type,
			});
		}

		// we ran out of query but we still have an open transaction.
		// Be conservative and treat this essentially as a CANCEL statement.
		let _ = txn.cancel().await;

		for res in &mut self.results[start_results..] {
			res.query_type = QueryType::Other;
			res.result = Err(DbResultError::InternalError("Missing COMMIT statement".to_string()));
		}

		self.opt.broker = None;

		Ok(())
	}

	#[instrument(level = "debug", name = "executor", target = "surrealdb::core::dbs", skip_all)]
	pub(crate) async fn execute_plan(
		kvs: &Datastore,
		ctx: Context,
		opt: Options,
		qry: LogicalPlan,
	) -> Result<Vec<QueryResult>> {
		let stream = futures::stream::iter(qry.expressions.into_iter().map(Ok));
		Self::execute_expr_stream(kvs, ctx, opt, false, stream).await
	}

	/// Execute a logical plan with an existing transaction
	#[instrument(level = "debug", name = "executor", target = "surrealdb::core::dbs", skip_all)]
	pub(crate) async fn execute_plan_with_transaction(
		ctx: Context,
		opt: Options,
		qry: LogicalPlan,
	) -> Result<Vec<QueryResult>> {
		// The transaction is already set in the context
		// Execute each expression with the transaction
		let tx = ctx.tx();
		let mut executor = Executor::new(ctx, opt);
		let mut results = Vec::new();

		for expr in qry.expressions {
			let start = Instant::now();
			let result = executor.execute_plan_in_transaction(tx.clone(), &start, expr).await;

			let time = start.elapsed();
			let query_result = match result {
				Ok(value) | Err(ControlFlow::Return(value)) => QueryResult {
					time,
					result: crate::val::convert_value_to_public_value(value)
						.map_err(|e| crate::rpc::DbResultError::InternalError(e.to_string())),
					query_type: QueryType::Other,
				},
				Err(ControlFlow::Err(e)) => QueryResult {
					time,
					result: Err(DbResultError::InternalError(e.to_string())),
					query_type: QueryType::Other,
				},
				Err(ControlFlow::Continue) | Err(ControlFlow::Break) => QueryResult {
					time,
					result: Err(DbResultError::InternalError("Invalid control flow".to_string())),
					query_type: QueryType::Other,
				},
			};
			results.push(query_result);
		}

		Ok(results)
	}

	#[instrument(level = "debug", name = "executor", target = "surrealdb::core::dbs", skip_all)]
	pub(crate) async fn execute_stream<S>(
		kvs: &Datastore,
		ctx: Context,
		opt: Options,
		skip_success_results: bool,
		stream: S,
	) -> Result<Vec<QueryResult>>
	where
		S: Stream<Item = Result<sql::TopLevelExpr>>,
	{
		Self::execute_expr_stream(
			kvs,
			ctx,
			opt,
			skip_success_results,
			stream.map(|x| x.map(expr::TopLevelExpr::from)),
		)
		.await
	}

	#[instrument(level = "debug", name = "executor", target = "surrealdb::core::dbs", skip_all)]
	pub(crate) async fn execute_expr_stream<S>(
		kvs: &Datastore,
		ctx: Context,
		opt: Options,
		skip_success_results: bool,
		stream: S,
	) -> Result<Vec<QueryResult>>
	where
		S: Stream<Item = Result<TopLevelExpr>>,
	{
		let mut this = Executor::new(ctx, opt);
		let mut stream = pin!(stream);

		while let Some(stmt) = stream.next().await {
			let stmt = match stmt {
				Ok(x) => x,
				Err(e) => {
					this.results.push(QueryResult {
						time: Duration::ZERO,
						result: Err(DbResultError::InternalError(e.to_string())),
						query_type: QueryType::Other,
					});

					return Ok(this.results);
				}
			};

			match stmt {
				TopLevelExpr::Option(stmt) => {
					this.execute_option_statement(stmt)?;
					// OPTION returns NONE
					this.results.push(QueryResult {
						time: Duration::ZERO,
						result: Ok(convert_value_to_public_value(Value::None)?),
						query_type: QueryType::Other,
					});
				}
				TopLevelExpr::Begin => {
					// BEGIN returns NONE
					this.results.push(QueryResult {
						time: Duration::ZERO,
						result: Ok(convert_value_to_public_value(Value::None)?),
						query_type: QueryType::Other,
					});

					if let Err(e) = this.execute_begin_statement(kvs, stream.as_mut()).await {
						this.results.push(QueryResult {
							time: Duration::ZERO,
							result: Err(DbResultError::InternalError(e.to_string())),
							query_type: QueryType::Other,
						});

						return Ok(this.results);
					}
				}
				stmt => {
					let query_type: QueryType = QueryType::for_toplevel_expr(&stmt);

					let now = Instant::now();
					let result = this.execute_bare_statement(kvs, &now, stmt).await;
					let result = match result {
						Ok(value) => Ok(convert_value_to_public_value(value)?),
						Err(err) => Err(DbResultError::InternalError(err.to_string())),
					};
					if !skip_success_results || result.is_err() {
						this.results.push(QueryResult {
							time: now.elapsed(),
							result,
							query_type,
						});
					}
				}
			}
			yield_now!();
		}
		Ok(this.results)
	}
}

#[cfg(test)]
mod tests {
	use crate::dbs::Session;
	use crate::iam::{Level, Role};
	use crate::kvs::Datastore;

	#[tokio::test]
	async fn check_execute_option_permissions() {
		let tests = vec![
			// Root level
			(
				Session::for_level(Level::Root, Role::Owner).with_ns("NS").with_db("DB"),
				true,
				"owner at root level should be able to set options",
			),
			(
				Session::for_level(Level::Root, Role::Editor).with_ns("NS").with_db("DB"),
				true,
				"editor at root level should be able to set options",
			),
			(
				Session::for_level(Level::Root, Role::Viewer).with_ns("NS").with_db("DB"),
				false,
				"viewer at root level should not be able to set options",
			),
			// Namespace level
			(
				Session::for_level(Level::Namespace("NS".to_string()), Role::Owner)
					.with_ns("NS")
					.with_db("DB"),
				true,
				"owner at namespace level should be able to set options on its namespace",
			),
			(
				Session::for_level(Level::Namespace("NS".to_string()), Role::Owner)
					.with_ns("OTHER_NS")
					.with_db("DB"),
				false,
				"owner at namespace level should not be able to set options on another namespace",
			),
			(
				Session::for_level(Level::Namespace("NS".to_string()), Role::Editor)
					.with_ns("NS")
					.with_db("DB"),
				true,
				"editor at namespace level should be able to set options on its namespace",
			),
			(
				Session::for_level(Level::Namespace("NS".to_string()), Role::Editor)
					.with_ns("OTHER_NS")
					.with_db("DB"),
				false,
				"editor at namespace level should not be able to set options on another namespace",
			),
			(
				Session::for_level(Level::Namespace("NS".to_string()), Role::Viewer)
					.with_ns("NS")
					.with_db("DB"),
				false,
				"viewer at namespace level should not be able to set options on its namespace",
			),
			// Database level
			(
				Session::for_level(
					Level::Database("NS".to_string(), "DB".to_string()),
					Role::Owner,
				)
				.with_ns("NS")
				.with_db("DB"),
				true,
				"owner at database level should be able to set options on its database",
			),
			(
				Session::for_level(
					Level::Database("NS".to_string(), "DB".to_string()),
					Role::Owner,
				)
				.with_ns("NS")
				.with_db("OTHER_DB"),
				false,
				"owner at database level should not be able to set options on another database",
			),
			(
				Session::for_level(
					Level::Database("NS".to_string(), "DB".to_string()),
					Role::Owner,
				)
				.with_ns("OTHER_NS")
				.with_db("DB"),
				false,
				"owner at database level should not be able to set options on another namespace even if the database name matches",
			),
			(
				Session::for_level(
					Level::Database("NS".to_string(), "DB".to_string()),
					Role::Editor,
				)
				.with_ns("NS")
				.with_db("DB"),
				true,
				"editor at database level should be able to set options on its database",
			),
			(
				Session::for_level(
					Level::Database("NS".to_string(), "DB".to_string()),
					Role::Editor,
				)
				.with_ns("NS")
				.with_db("OTHER_DB"),
				false,
				"editor at database level should not be able to set options on another database",
			),
			(
				Session::for_level(
					Level::Database("NS".to_string(), "DB".to_string()),
					Role::Editor,
				)
				.with_ns("OTHER_NS")
				.with_db("DB"),
				false,
				"editor at database level should not be able to set options on another namespace even if the database name matches",
			),
			(
				Session::for_level(
					Level::Database("NS".to_string(), "DB".to_string()),
					Role::Viewer,
				)
				.with_ns("NS")
				.with_db("DB"),
				false,
				"viewer at database level should not be able to set options on its database",
			),
		];
		let statement = "OPTION IMPORT = false";

		for test in tests.iter() {
			let (session, should_succeed, msg) = test;

			{
				let ds = Datastore::new("memory").await.unwrap().with_auth_enabled(true);

				let res = ds.execute(statement, session, None).await;

				if *should_succeed {
					assert!(res.is_ok(), "{}: {:?}", msg, res);
				} else {
					let err = res.unwrap_err().to_string();
					assert!(
						err.contains("Not enough permissions to perform this action"),
						"{}: {}",
						msg,
						err
					)
				}
			}
		}

		// Anonymous with auth enabled
		{
			let ds = Datastore::new("memory").await.unwrap().with_auth_enabled(true);

			let res =
				ds.execute(statement, &Session::default().with_ns("NS").with_db("DB"), None).await;

			let err = res.unwrap_err().to_string();
			assert!(
				err.contains("Not enough permissions to perform this action"),
				"anonymous user should not be able to set options: {}",
				err
			)
		}

		// Anonymous with auth disabled
		{
			let ds = Datastore::new("memory").await.unwrap().with_auth_enabled(false);

			let res =
				ds.execute(statement, &Session::default().with_ns("NS").with_db("DB"), None).await;

			assert!(
				res.is_ok(),
				"anonymous user should be able to set options when auth is disabled: {:?}",
				res
			)
		}
	}

	#[tokio::test]
	async fn check_execute_timeout() {
		// With small timeout
		{
			let ds = Datastore::new("memory").await.unwrap();
			let stmt = "UPDATE test TIMEOUT 2s";
			let res = ds.execute(stmt, &Session::default().with_ns("NS").with_db("DB"), None).await;
			assert!(res.is_ok(), "Failed to execute statement with small timeout: {:?}", res);
		}
		// With large timeout
		{
			let ds = Datastore::new("memory").await.unwrap();
			let stmt = "UPDATE test TIMEOUT 31540000s"; // 1 year
			let res = ds.execute(stmt, &Session::default().with_ns("NS").with_db("DB"), None).await;
			assert!(res.is_ok(), "Failed to execute statement with large timeout: {:?}", res);
		}
		// With very large timeout
		{
			let ds = Datastore::new("memory").await.unwrap();
			let stmt = "UPDATE test TIMEOUT 9460800000000000000s"; // 300 billion years
			let res = ds.execute(stmt, &Session::default().with_ns("NS").with_db("DB"), None).await;
			assert!(res.is_ok(), "Failed to execute statement with very large timeout: {:?}", res);
			let err = res.unwrap()[0].result.as_ref().unwrap_err().to_string();
			assert!(
				err.contains("Invalid timeout"),
				"Expected to find invalid timeout error: {:?}",
				err
			);
		}
	}
}<|MERGE_RESOLUTION|>--- conflicted
+++ resolved
@@ -119,57 +119,83 @@
 			TopLevelExpr::Use(stmt) => {
 				let opt_ref = self.opt.clone();
 
-				let (use_ns, use_db) = match (stmt.ns, stmt.db) {
-					(None, None) => {
+				let (use_ns, use_db) = match stmt {
+					UseStatement::Defaults => {
 						if let Some(x) = txn.get_defaults_config().await? {
 							(x.namespace.clone(), x.database.clone())
 						} else {
 							(None, None)
 						}
 					}
-					(ns, db) => {
-						let ns = if let Some(ns) = ns {
-							Some(
-								self.stack
-									.enter(|stk| {
-										expr_to_ident(
-											stk,
-											&self.ctx,
-											&opt_ref,
-											None,
-											&ns,
-											"namespace",
-										)
-									})
-									.finish()
-									.await?,
-							)
-						} else {
-							None
-						};
-
-						let db = if let Some(db) = db {
-							Some(
-								self.stack
-									.enter(|stk| {
-										expr_to_ident(
-											stk, &self.ctx, &opt_ref, None, &db, "database",
-										)
-									})
-									.finish()
-									.await?,
-							)
-						} else {
-							None
-						};
-
-						(ns, db)
+					UseStatement::Ns(ns) => {
+						let ns = self.stack
+							.enter(|stk| {
+								expr_to_ident(
+									stk,
+									&self.ctx,
+									&opt_ref,
+									None,
+									&ns,
+									"namespace",
+								)
+							})
+							.finish()
+							.await?;
+
+						(Some(ns), None)
+					}
+					UseStatement::Db(db) => {
+						let db = self.stack
+							.enter(|stk| {
+								expr_to_ident(
+									stk,
+									&self.ctx,
+									&opt_ref,
+									None,
+									&db,
+									"database",
+								)
+							})
+							.finish()
+							.await?;
+
+						(None, Some(db))
+					}
+					UseStatement::NsDb(ns, db) => {
+						let ns = self.stack
+							.enter(|stk| {
+								expr_to_ident(
+									stk,
+									&self.ctx,
+									&opt_ref,
+									None,
+									&ns,
+									"namespace",
+								)
+							})
+							.finish()
+							.await?;
+
+						let db = self.stack
+							.enter(|stk| {
+								expr_to_ident(
+									stk,
+									&self.ctx,
+									&opt_ref,
+									None,
+									&db,
+									"database",
+								)
+							})
+							.finish()
+							.await?;
+
+						(Some(ns), Some(db))
 					}
 				};
 
 				let ctx = ctx_mut!();
 
-<<<<<<< HEAD
 				// Apply new namespace
 				if let Some(ns) = use_ns {
 					txn.get_or_add_ns(Some(ctx), &ns).await?;
@@ -187,52 +213,20 @@
 							"Cannot use database without namespace"
 						)));
 					};
-=======
-				match stmt {
-					UseStatement::Ns(ns) => {
-						txn.get_or_add_ns(Some(ctx), &ns).await?;
-
-						let mut session = ctx.value("session").unwrap_or(&Value::None).clone();
-						self.opt.set_ns(Some(ns.as_str().into()));
-						session.put(NS.as_ref(), ns.into());
-						ctx.add_value("session", session.into());
-					}
-					UseStatement::Db(db) => {
-						let Some(ns) = &self.opt.ns else {
-							return Err(ControlFlow::Err(anyhow::anyhow!(
-								"Cannot use database without namespace"
-							)));
-						};
->>>>>>> d5e2dcbc
-
-						txn.ensure_ns_db(Some(ctx), ns, &db).await?;
-
-						let mut session = ctx.value("session").unwrap_or(&Value::None).clone();
-						self.opt.set_db(Some(db.as_str().into()));
-						session.put(DB.as_ref(), db.into());
-						ctx.add_value("session", session.into());
-					}
-					UseStatement::NsDb(ns, db) => {
-						txn.ensure_ns_db(Some(ctx), &ns, &db).await?;
-
-						let mut session = ctx.value("session").unwrap_or(&Value::None).clone();
-						self.opt.set_ns(Some(ns.as_str().into()));
-						self.opt.set_db(Some(db.as_str().into()));
-						session.put(NS.as_ref(), ns.into());
-						session.put(DB.as_ref(), db.into());
-						ctx.add_value("session", session.into());
-					}
-				}
-
-<<<<<<< HEAD
+
+					txn.ensure_ns_db(Some(ctx), ns, &db).await?;
+
+					let mut session = ctx.value("session").unwrap_or(&Value::None).clone();
+					self.opt.set_db(Some(db.as_str().into()));
+					session.put(DB.as_ref(), db.into());
+					ctx.add_value("session", session.into());
+				}
+
 				// Return the current namespace and database
 				Ok(Value::from(map! {
 					"namespace".to_string() => self.opt.ns.clone().map(|x| Value::String(x.to_string())).unwrap_or(Value::None),
 					"database".to_string() => self.opt.db.clone().map(|x| Value::String(x.to_string())).unwrap_or(Value::None),
 				}))
-=======
-				Ok(Value::None)
->>>>>>> d5e2dcbc
 			}
 			TopLevelExpr::Option(_) => {
 				return Err(ControlFlow::Err(anyhow::Error::new(Error::unreachable(
