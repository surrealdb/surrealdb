--- conflicted
+++ resolved
@@ -3,12 +3,6 @@
 use crate::catalog::{DatabaseId, NamespaceId, TableDefinition};
 use crate::cf::{TableMutation, TableMutations};
 use crate::doc::CursorValue;
-<<<<<<< HEAD
-use crate::expr::Idiom;
-use crate::expr::thing::Thing;
-=======
-use crate::expr::statements::DefineTableStatement;
->>>>>>> e3245342
 use crate::kvs::{KVKey, Key};
 use crate::val::RecordId;
 use anyhow::Result;
@@ -79,8 +73,8 @@
 	) {
 		if current.as_ref().is_nullish() {
 			self.buf.push(
-				ns.to_string(),
-				db.to_string(),
+				ns,
+				db,
 				tb.to_string(),
 				match store_difference {
 					true => TableMutation::DelWithOriginal(id, previous.into_owned()),
@@ -110,19 +104,6 @@
 					false => TableMutation::Set(id, current.into_owned()),
 				},
 			);
-<<<<<<< HEAD
-		} else {
-			self.buf.push(
-				ns,
-				db,
-				tb.to_string(),
-				match store_difference {
-					true => TableMutation::DelWithOriginal(id, previous.into_owned()),
-					false => TableMutation::Del(id),
-				},
-			);
-=======
->>>>>>> e3245342
 		}
 	}
 
@@ -171,11 +152,6 @@
 	use crate::cf::{ChangeSet, DatabaseMutation, TableMutation, TableMutations};
 	use crate::expr::changefeed::ChangeFeed;
 	use crate::expr::statements::show::ShowSince;
-<<<<<<< HEAD
-	use crate::expr::thing::Thing;
-	use crate::expr::value::Value;
-	use crate::kvs::{Datastore, LockType::*, Transaction, TransactionType::*};
-=======
 	use crate::expr::statements::{
 		DefineDatabaseStatement, DefineNamespaceStatement, DefineTableStatement,
 	};
@@ -183,7 +159,6 @@
 	use crate::kvs::TransactionType::*;
 	use crate::kvs::{Datastore, Transaction};
 	use crate::val::{Datetime, RecordId, RecordIdKey, Value};
->>>>>>> e3245342
 	use crate::vs::VersionStamp;
 
 	const DONT_STORE_PREVIOUS: bool = false;
@@ -481,17 +456,10 @@
 		r
 	}
 
-<<<<<<< HEAD
-	async fn record_change_feed_entry(tx: Transaction, tb: &TableDefinition, id: String) -> Thing {
-		let thing = Thing {
-			tb: tb.name.clone(),
-			id: Id::from(id),
-=======
-	async fn record_change_feed_entry(tx: Transaction, key: String) -> RecordId {
-		let thing = RecordId {
-			table: TB.to_owned(),
-			key: RecordIdKey::String(key),
->>>>>>> e3245342
+	async fn record_change_feed_entry(tx: Transaction, tb: &TableDefinition, id: String) -> RecordId {
+		let record_id = RecordId {
+			table: tb.name.clone(),
+			key: RecordIdKey::String(id),
 		};
 		let value_a: Value = "a".into();
 		let previous = Value::None.into();
@@ -499,18 +467,17 @@
 			tb.namespace_id,
 			tb.database_id,
 			&tb.name,
-			&thing,
+			&record_id,
 			previous,
 			value_a.into(),
 			DONT_STORE_PREVIOUS,
 		);
 		tx.lock().await.complete_changes(true).await.unwrap();
 		tx.commit().await.unwrap();
-		thing
+		record_id
 	}
 
 	async fn init(store_diff: bool) -> Datastore {
-<<<<<<< HEAD
 		let namespace_id = NamespaceId(1);
 		let database_id = DatabaseId(2);
 		let table_id = TableId(3);
@@ -523,28 +490,14 @@
 			namespace_id,
 			database_id,
 			name: NS.to_string(),
-=======
-		let dns = DefineNamespaceStatement {
-			name: crate::expr::Ident::new(NS.to_string()).unwrap(),
-			..Default::default()
-		};
-		let ddb = DefineDatabaseStatement {
-			name: crate::expr::Ident::new(DB.to_string()).unwrap(),
->>>>>>> e3245342
 			changefeed: Some(ChangeFeed {
 				expiry: Duration::from_secs(10),
 				store_diff,
 			}),
 			comment: None,
 		};
-<<<<<<< HEAD
 		let dtb = TableDefinition::new(namespace_id, database_id, table_id, TB.to_string())
 			.with_changefeed(ChangeFeed {
-=======
-		let dtb = DefineTableStatement {
-			name: crate::expr::Ident::new(TB.to_owned()).unwrap(),
-			changefeed: Some(ChangeFeed {
->>>>>>> e3245342
 				expiry: Duration::from_secs(10 * 60),
 				store_diff,
 			});
