--- conflicted
+++ resolved
@@ -1,21 +1,11 @@
-<<<<<<< HEAD
-use crate::catalog::{DatabaseId, NamespaceId};
-=======
-use std::str;
-
 use anyhow::Result;
 
->>>>>>> 71fad245
+use crate::catalog::{DatabaseId, NamespaceId};
 use crate::key::change;
 use crate::key::debug::Sprintable;
-use crate::kvs::KVKey;
-use crate::kvs::Transaction;
 use crate::kvs::tasklease::LeaseHandler;
+use crate::kvs::{KVKey, Transaction};
 use crate::vs::VersionStamp;
-<<<<<<< HEAD
-use anyhow::Result;
-=======
->>>>>>> 71fad245
 
 // gc_all_at deletes all change feed entries that become stale at the given
 // timestamp.
