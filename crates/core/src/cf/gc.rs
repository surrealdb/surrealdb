--- conflicted
+++ resolved
@@ -1,21 +1,11 @@
-<<<<<<< HEAD
 use crate::catalog::{DatabaseId, NamespaceId};
-=======
-use std::str;
-
-use anyhow::Result;
-
->>>>>>> e517508b
 use crate::key::change;
 use crate::key::debug::Sprintable;
 use crate::kvs::KVKey;
 use crate::kvs::Transaction;
 use crate::kvs::tasklease::LeaseHandler;
 use crate::vs::VersionStamp;
-<<<<<<< HEAD
 use anyhow::Result;
-=======
->>>>>>> e517508b
 
 // gc_all_at deletes all change feed entries that become stale at the given
 // timestamp.
