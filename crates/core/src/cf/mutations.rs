--- conflicted
+++ resolved
@@ -33,11 +33,7 @@
 	fn from(v: TableDefinition) -> Self {
 		let mut h = HashMap::<&str, Value>::new();
 		h.insert("id", Value::Number(Number::Int(v.table_id.0 as i64)));
-<<<<<<< HEAD
-		h.insert("name", Value::String(v.name.clone().into_string()));
-=======
-		h.insert("name", Value::String(v.name));
->>>>>>> 5205021e
+		h.insert("name", Value::String(v.name.into_string()));
 		Value::Object(Object::from(h))
 	}
 }
