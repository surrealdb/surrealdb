--- conflicted
+++ resolved
@@ -1,13 +1,10 @@
-<<<<<<< HEAD
-use crate::catalog::TableDefinition;
-=======
 use std::collections::{BTreeMap, HashMap};
 use std::fmt::{self, Display, Formatter};
 
 use revision::revisioned;
 use serde::{Deserialize, Serialize};
 
->>>>>>> 71fad245
+use crate::catalog::TableDefinition;
 use crate::expr::Operation;
 use crate::expr::statements::info::InfoStructure;
 use crate::kvs::impl_kv_value_revisioned;
@@ -23,20 +20,12 @@
 	// we do include it in the first field for convenience.
 	Set(RecordId, Value),
 	Del(RecordId),
-<<<<<<< HEAD
 	Def(TableDefinition),
-	/// Includes the ID, current value (after change), changes that can be applied to get the original
-	/// value
-	/// Example, ("mytb:tobie", {{"note": "surreal"}}, [{"op": "add", "path": "/note", "value": "surreal"}], false)
-	/// Means that we have already applied the add "/note" operation to achieve the recorded result
-=======
-	Def(DefineTableStatement),
 	/// Includes the ID, current value (after change), changes that can be
 	/// applied to get the original value
 	/// Example, ("mytb:tobie", {{"note": "surreal"}}, [{"op": "add", "path":
 	/// "/note", "value": "surreal"}], false) Means that we have already
 	/// applied the add "/note" operation to achieve the recorded result
->>>>>>> 71fad245
 	SetWithDiff(RecordId, Value, Vec<Operation>),
 	/// Delete a record where the ID is stored, and the now-deleted value
 	DelWithOriginal(RecordId, Value),
@@ -114,7 +103,7 @@
 				h.insert(
 					"delete".to_string(),
 					Value::Object(Object::from(map! {
-						"id".to_string() => Value::RecordId(t)
+						"id".to_string() => Value::Thing(t)
 					})),
 				);
 				h
@@ -127,11 +116,7 @@
 				h.insert(
 					"delete".to_string(),
 					Value::Object(Object::from(map! {
-<<<<<<< HEAD
 						"id".to_string() => Value::Thing(id),
-=======
-					"id".to_string() => Value::RecordId(id),
->>>>>>> 71fad245
 					})),
 				);
 				h
@@ -221,14 +206,10 @@
 
 #[cfg(test)]
 mod tests {
-<<<<<<< HEAD
+	use std::collections::HashMap;
+
+	use super::*;
 	use crate::catalog::{DatabaseId, NamespaceId, TableId};
-=======
-	use std::collections::HashMap;
->>>>>>> 71fad245
-
-	use super::*;
-	use crate::expr::Ident;
 
 	#[test]
 	fn serialization() {
