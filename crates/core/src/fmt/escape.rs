use std::str::Chars;

use surrealdb_types::{SqlFormat, ToSql, write_sql};

// TODO: Remove duplicated code between sql and expr

#[derive(Clone)]
pub struct Escape<'a> {
	chars: Chars<'a>,
	pending_buffer: [char; 4],
	pending_len: u8,
	escape_char: char,
}

impl<'a> Escape<'a> {
	fn escape_str(s: &'a str, escape_char: char) -> Self {
		Escape {
			chars: s.chars(),
			pending_buffer: ['\0'; 4],
			pending_len: 0u8,
			escape_char,
		}
	}
}

impl Iterator for Escape<'_> {
	type Item = char;

	fn next(&mut self) -> Option<char> {
		if self.pending_len > 0 {
			self.pending_len -= 1;
			return Some(self.pending_buffer[self.pending_len as usize]);
		}
		let next = self.chars.next()?;
		if next == self.escape_char || next == '\\' {
			self.pending_buffer[0] = next;
			self.pending_len = 1;
			return Some('\\');
		}
		// Always escape backspace
		if next == '\u{8}' {
			self.pending_buffer[3] = 'u';
			self.pending_buffer[2] = '{';
			self.pending_buffer[1] = '8';
			self.pending_buffer[0] = '}';
			self.pending_len = 4;
			return Some('\\');
		}
		Some(next)
	}
}

impl ToSql for Escape<'_> {
	fn fmt_sql(&self, f: &mut String, _fmt: SqlFormat) {
		for x in self.clone() {
			f.push(x);
		}
	}
}

pub struct QuoteStr<'a>(pub &'a str);
impl ToSql for QuoteStr<'_> {
	fn fmt_sql(&self, f: &mut String, fmt: SqlFormat) {
		let s = self.0;
		let quote = if s.contains('\'') {
			'\"'
		} else {
			'\''
		};

		write_sql!(f, fmt, "{}{}{}", quote, Escape::escape_str(s, quote), quote)
	}
}

/// Escapes identifiers which might be used in the same place as a keyword.
pub struct EscapeIdent<T>(pub T);
impl<T: AsRef<str>> ToSql for EscapeIdent<T> {
	fn fmt_sql(&self, f: &mut String, fmt: SqlFormat) {
		let s = self.0.as_ref();
		if crate::syn::could_be_reserved_keyword(s) {
			write_sql!(f, fmt, "`{}`", Escape::escape_str(s, '`'));
		} else {
			EscapeKwFreeIdent(s).fmt_sql(f, fmt);
		}
	}
}

pub struct EscapeKwIdent<'a>(pub &'a str, pub &'a [&'static str]);
impl ToSql for EscapeKwIdent<'_> {
	fn fmt_sql(&self, f: &mut String, fmt: SqlFormat) {
		if self.1.iter().any(|x| x.eq_ignore_ascii_case(self.0)) {
			write_sql!(f, fmt, "`{}`", Escape::escape_str(self.0, '`'));
		} else {
			EscapeKwFreeIdent(self.0).fmt_sql(f, fmt);
		}
	}
}

/// Escapes identifiers which can never be used in the same place as a keyword.
///
/// Examples of this is a Param as '$' is in front of the identifier so it
/// cannot be an
pub struct EscapeKwFreeIdent<'a>(pub &'a str);
impl ToSql for EscapeKwFreeIdent<'_> {
	fn fmt_sql(&self, f: &mut String, fmt: SqlFormat) {
		let s = self.0;
		// Not a keyword, any non 'normal' characters or does it start with a digit?
		if s.is_empty()
			|| s.starts_with(|x: char| x.is_ascii_digit())
			|| s.contains(|x: char| !x.is_ascii_alphanumeric() && x != '_')
			|| s == "NaN"
			|| s == "Infinity"
		{
			write_sql!(f, fmt, "`{}`", Escape::escape_str(s, '`'));
		} else {
			f.push_str(s);
		}
	}
}

pub struct EscapeKey<'a>(pub &'a str);
impl ToSql for EscapeKey<'_> {
	fn fmt_sql(&self, f: &mut String, fmt: SqlFormat) {
		let s = self.0;
		// Any non 'normal' characters or does the key start with a digit?
		if s.is_empty()
			|| s.starts_with(|x: char| x.is_ascii_digit())
			|| s.contains(|x: char| !x.is_ascii_alphanumeric() && x != '_')
		{
			write_sql!(f, fmt, "\"{}\"", Escape::escape_str(s, '\"'));
		} else {
			f.push_str(s);
		}
	}
}

pub struct EscapeRidKey<'a>(pub &'a str);
impl ToSql for EscapeRidKey<'_> {
	fn fmt_sql(&self, f: &mut String, fmt: SqlFormat) {
		let s = self.0;
		// Any non 'normal' characters or are all character digits?
		if s.is_empty()
			|| s.contains(|x: char| !x.is_ascii_alphanumeric() && x != '_')
			|| !s.contains(|x: char| !x.is_ascii_digit() && x != '_')
		{
<<<<<<< HEAD
			if *crate::cnf::ACCESSIBLE_OUTPUT {
				write_sql!(f, fmt, "`{}`", Escape::escape_str(s, '`'));
			} else {
				write_sql!(f, fmt, "⟨{}⟩", Escape::escape_str(s, '⟩'));
			}
		} else {
			f.push_str(s)
=======
			return write_sql!(f, fmt, "`{}`", Escape::escape_str(s, '`'));
>>>>>>> c8fbd260
		}
	}
}<|MERGE_RESOLUTION|>--- conflicted
+++ resolved
@@ -143,17 +143,9 @@
 			|| s.contains(|x: char| !x.is_ascii_alphanumeric() && x != '_')
 			|| !s.contains(|x: char| !x.is_ascii_digit() && x != '_')
 		{
-<<<<<<< HEAD
-			if *crate::cnf::ACCESSIBLE_OUTPUT {
-				write_sql!(f, fmt, "`{}`", Escape::escape_str(s, '`'));
-			} else {
-				write_sql!(f, fmt, "⟨{}⟩", Escape::escape_str(s, '⟩'));
-			}
+			write_sql!(f, fmt, "`{}`", Escape::escape_str(s, '`'));
 		} else {
 			f.push_str(s)
-=======
-			return write_sql!(f, fmt, "`{}`", Escape::escape_str(s, '`'));
->>>>>>> c8fbd260
 		}
 	}
 }