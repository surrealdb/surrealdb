//! SurrealQL formatting utilities.

#[cfg(test)]
mod test;

mod escape;
use std::cell::Cell;
<<<<<<< HEAD
use std::fmt::{Display, Formatter, Write};
use std::sync::atomic::{AtomicBool, AtomicU32, Ordering};

pub use escape::{EscapeIdent, EscapeKey, EscapeKwFreeIdent, EscapeRid, QuoteStr};
use surrealdb_types::{SqlFormat, ToSql};
=======
use std::fmt::{self, Display, Formatter, Write};

pub use escape::{EscapeIdent, EscapeKey, EscapeKwFreeIdent, EscapeKwIdent, EscapeRid, QuoteStr};

use crate::{expr, sql};
>>>>>>> f8888743

/// Implements fmt::Display by calling formatter on contents.
pub(crate) struct Fmt<T, F> {
	contents: Cell<Option<T>>,
	formatter: F,
}

impl<T, F: Fn(T, &mut String, SqlFormat)> Fmt<T, F> {
	pub(crate) fn new(t: T, formatter: F) -> Self {
		Self {
			contents: Cell::new(Some(t)),
			formatter,
		}
	}
}

impl<T, F: Fn(T, &mut String, SqlFormat)> ToSql for Fmt<T, F> {
	/// fmt is single-use only.
	fn fmt_sql(&self, f: &mut String, fmt: SqlFormat) {
		let contents = self.contents.replace(None).expect("only call Fmt::fmt once");
		(self.formatter)(contents, f, fmt)
	}
}

impl<I: IntoIterator<Item = T>, T: ToSql> Fmt<I, fn(I, &mut String, SqlFormat)> {
	/// Formats values with a comma and a space separating them.
	pub(crate) fn comma_separated(into_iter: I) -> Self {
		Self::new(into_iter, fmt_comma_separated)
	}

	/// Formats values with a verbar and a space separating them.
	pub(crate) fn verbar_separated(into_iter: I) -> Self {
		Self::new(into_iter, fmt_verbar_separated)
	}

	/// Formats values with a comma and a space separating them or, if pretty
	/// printing is in effect, a comma, a newline, and indentation.
	pub(crate) fn pretty_comma_separated(into_iter: I) -> Self {
		Self::new(into_iter, fmt_pretty_comma_separated)
	}

	/// Formats values with a new line separating them.
	pub(crate) fn one_line_separated(into_iter: I) -> Self {
		Self::new(into_iter, fmt_one_line_separated)
	}

	/// Formats values with a new line separating them.
	pub(crate) fn two_line_separated(into_iter: I) -> Self {
		Self::new(into_iter, fmt_two_line_separated)
	}
}

fn fmt_comma_separated<T: ToSql, I: IntoIterator<Item = T>>(
	into_iter: I,
	f: &mut String,
	fmt: SqlFormat,
) {
	for (i, v) in into_iter.into_iter().enumerate() {
		if i > 0 {
			f.push_str(", ");
		}
		ToSql::fmt_sql(&v, f, fmt);
	}
}

fn fmt_verbar_separated<T: ToSql, I: IntoIterator<Item = T>>(
	into_iter: I,
	f: &mut String,
	fmt: SqlFormat,
) {
	for (i, v) in into_iter.into_iter().enumerate() {
		if i > 0 {
			f.push_str(" | ");
		}
		ToSql::fmt_sql(&v, f, fmt);
	}
}

fn fmt_pretty_comma_separated<T: ToSql, I: IntoIterator<Item = T>>(
	into_iter: I,
	f: &mut String,
	fmt: SqlFormat,
) {
	for (i, v) in into_iter.into_iter().enumerate() {
		if i > 0 {
			if is_pretty() {
				f.push(',');
				pretty_sequence_item();
			} else {
				f.push_str(", ");
			}
		}
		ToSql::fmt_sql(&v, f, fmt);
	}
}

fn fmt_one_line_separated<T: ToSql, I: IntoIterator<Item = T>>(
	into_iter: I,
	f: &mut String,
	fmt: SqlFormat,
) {
	for (i, v) in into_iter.into_iter().enumerate() {
		if i > 0 {
			if is_pretty() {
				pretty_sequence_item();
			} else {
				f.push('\n');
			}
		}
		ToSql::fmt_sql(&v, f, fmt);
	}
}

fn fmt_two_line_separated<T: ToSql, I: IntoIterator<Item = T>>(
	into_iter: I,
	f: &mut String,
	fmt: SqlFormat,
) {
	for (i, v) in into_iter.into_iter().enumerate() {
		if i > 0 {
			if is_pretty() {
				f.push('\n');
				pretty_sequence_item();
			} else {
				f.push('\n');
				f.push('\n');
			}
		}
		ToSql::fmt_sql(&v, f, fmt);
	}
}

/// Creates a formatting function that joins iterators with an arbitrary
/// separator.
pub fn fmt_separated_by<T: ToSql, I: IntoIterator<Item = T>>(
	separator: impl Display,
) -> impl Fn(I, &mut String, SqlFormat) {
	move |into_iter: I, f: &mut String, fmt: SqlFormat| {
		use std::fmt::Write;
		for (i, v) in into_iter.into_iter().enumerate() {
			if i > 0 {
				write!(f, "{}", separator).expect("Write cannot fail when writing to a String");
			}
			ToSql::fmt_sql(&v, f, fmt);
		}
	}
}

thread_local! {
	/// Whether pretty-printing.
	static PRETTY: Cell<bool> = const { Cell::new(false)};
	/// The current level of indentation, in units of tabs.
	static INDENT: Cell<u32> = const{ Cell::new(0)};
	/// Whether the next formatting action should be preceded by a newline and indentation.
	static NEW_LINE: Cell<bool> = const{ Cell::new(false)};
}

/// An adapter that, if enabled, adds pretty print formatting.
pub(crate) struct Pretty<W: std::fmt::Write> {
	inner: W,
	/// This is the active pretty printer, responsible for injecting formatting.
	active: bool,
}

impl<W: std::fmt::Write> Pretty<W> {
	#[expect(unused)]
	pub fn new(inner: W) -> Self {
		Self::conditional(inner, true)
	}

	pub fn conditional(inner: W, enable: bool) -> Self {
		let pretty_started_here = enable
			&& PRETTY.with(|pretty| {
				if pretty.get() {
					false
				} else {
					pretty.set(true);
					true
				}
			});
		if pretty_started_here {
			// Clean slate.
			NEW_LINE.with(|new_line| new_line.set(false));
			INDENT.with(|indent| indent.set(0));
		}
		Self {
			inner,
			// Don't want multiple active pretty printers, although they wouldn't necessarily
			// misbehave.
			active: pretty_started_here,
		}
	}
}

impl<'a, 'b> From<&'a mut Formatter<'b>> for Pretty<&'a mut Formatter<'b>> {
	fn from(f: &'a mut Formatter<'b>) -> Self {
		Self::conditional(f, f.alternate())
	}
}

impl<W: std::fmt::Write> Drop for Pretty<W> {
	fn drop(&mut self) {
		if self.active {
			PRETTY.with(|pretty| {
				debug_assert!(pretty.get(), "pretty status changed unexpectedly");
				pretty.set(false);
			});
		}
	}
}

pub struct CoverStmtsSql<'a>(pub &'a sql::Expr);

impl Display for CoverStmtsSql<'_> {
	fn fmt(&self, f: &mut Formatter<'_>) -> fmt::Result {
		match self.0 {
			sql::Expr::Literal(_)
			| sql::Expr::Param(_)
			| sql::Expr::Idiom(_)
			| sql::Expr::Table(_)
			| sql::Expr::Mock(_)
			| sql::Expr::Block(_)
			| sql::Expr::Constant(_)
			| sql::Expr::Prefix {
				..
			}
			| sql::Expr::Postfix {
				..
			}
			| sql::Expr::Binary {
				..
			}
			| sql::Expr::FunctionCall(_)
			| sql::Expr::Closure(_)
			| sql::Expr::Break
			| sql::Expr::Continue
			| sql::Expr::Throw(_) => self.0.fmt(f),
			sql::Expr::Return(_)
			| sql::Expr::IfElse(_)
			| sql::Expr::Select(_)
			| sql::Expr::Create(_)
			| sql::Expr::Update(_)
			| sql::Expr::Upsert(_)
			| sql::Expr::Delete(_)
			| sql::Expr::Relate(_)
			| sql::Expr::Insert(_)
			| sql::Expr::Define(_)
			| sql::Expr::Remove(_)
			| sql::Expr::Rebuild(_)
			| sql::Expr::Alter(_)
			| sql::Expr::Info(_)
			| sql::Expr::Foreach(_)
			| sql::Expr::Let(_)
			| sql::Expr::Sleep(_) => {
				f.write_str("(")?;
				self.0.fmt(f)?;
				f.write_str(")")
			}
		}
	}
}

pub struct CoverStmtsExpr<'a>(pub &'a expr::Expr);

impl Display for CoverStmtsExpr<'_> {
	fn fmt(&self, f: &mut Formatter<'_>) -> fmt::Result {
		match self.0 {
			expr::Expr::Literal(_)
			| expr::Expr::Param(_)
			| expr::Expr::Idiom(_)
			| expr::Expr::Table(_)
			| expr::Expr::Mock(_)
			| expr::Expr::Block(_)
			| expr::Expr::Constant(_)
			| expr::Expr::Prefix {
				..
			}
			| expr::Expr::Postfix {
				..
			}
			| expr::Expr::Binary {
				..
			}
			| expr::Expr::FunctionCall(_)
			| expr::Expr::Closure(_)
			| expr::Expr::Break
			| expr::Expr::Continue
			| expr::Expr::Throw(_) => self.0.fmt(f),
			expr::Expr::Return(_)
			| expr::Expr::IfElse(_)
			| expr::Expr::Select(_)
			| expr::Expr::Create(_)
			| expr::Expr::Update(_)
			| expr::Expr::Upsert(_)
			| expr::Expr::Delete(_)
			| expr::Expr::Relate(_)
			| expr::Expr::Insert(_)
			| expr::Expr::Define(_)
			| expr::Expr::Remove(_)
			| expr::Expr::Rebuild(_)
			| expr::Expr::Alter(_)
			| expr::Expr::Info(_)
			| expr::Expr::Foreach(_)
			| expr::Expr::Let(_)
			| expr::Expr::Sleep(_) => {
				f.write_str("(")?;
				self.0.fmt(f)?;
				f.write_str(")")
			}
		}
	}
}

/// Returns whether pretty printing is in effect.
pub(crate) fn is_pretty() -> bool {
	PRETTY.with(|pretty| pretty.get())
}

/// If pretty printing is in effect, increments the indentation level (until the
/// return value is dropped).
#[must_use = "hold for the span of the indent, then drop"]
pub(crate) fn pretty_indent() -> PrettyGuard {
	PrettyGuard::new(1)
}

/// Marks the end of an item in the sequence, after which indentation will
/// follow if pretty printing is in effect.
pub(crate) fn pretty_sequence_item() {
	// List items need a new line, but no additional indentation.
	NEW_LINE.with(|new_line| new_line.set(true));
}

/// When dropped, applies the opposite increment to the current indentation
/// level.
pub(crate) struct PrettyGuard {
	increment: i8,
}

impl PrettyGuard {
	fn new(increment: i8) -> Self {
		Self::raw(increment);
		PrettyGuard {
			increment,
		}
	}

	fn raw(increment: i8) {
		INDENT.with(|indent| {
			// Equivalent to `indent += increment` if signed numbers could be added to
			// unsigned numbers in stable, atomic Rust.
			if increment >= 0 {
				indent.set(indent.get() + increment as u32);
			} else {
				indent.set(indent.get() - increment.unsigned_abs() as u32);
			}
		});
		NEW_LINE.with(|new_line| new_line.set(true));
	}
}

impl Drop for PrettyGuard {
	fn drop(&mut self) {
		Self::raw(-self.increment)
	}
}

impl<W: std::fmt::Write> std::fmt::Write for Pretty<W> {
	fn write_str(&mut self, s: &str) -> std::fmt::Result {
		if self.active && NEW_LINE.with(|new_line| new_line.replace(false)) {
			// Newline.
			self.inner.write_char('\n')?;
			for _ in 0..INDENT.with(|indent| indent.get()) {
				// One level of indentation.
				self.inner.write_char('\t')?;
			}
		}
		// What we were asked to write.
		self.inner.write_str(s)
	}
}

pub struct Float(pub f64);

impl Display for Float {
	fn fmt(&self, f: &mut Formatter<'_>) -> fmt::Result {
		if !self.0.is_finite() {
			if self.0.is_nan() {
				f.write_str("NaN")?;
			} else if self.0.is_sign_positive() {
				f.write_str("Infinity")?;
			} else {
				f.write_str("-Infinity")?;
			}
		} else {
			self.0.fmt(f)?;
			f.write_str("f")?;
		}
		Ok(())
	}
}

#[cfg(test)]
mod tests {
	use surrealdb_types::ToSql;

	use crate::syn::{expr, parse};

	#[test]
	fn pretty_query() {
		let query = parse("SELECT * FROM {foo: [1, 2, 3]};").unwrap();
		assert_eq!(query.to_sql(), "SELECT * FROM { foo: [1, 2, 3] };");
		assert_eq!(
			query.to_sql_pretty(),
			"SELECT * FROM {\n\tfoo: [\n\t\t1,\n\t\t2,\n\t\t3\n\t]\n};"
		);
	}

	#[test]
	fn pretty_define_query() {
		let query = parse("DEFINE TABLE test SCHEMAFULL PERMISSIONS FOR create, update, delete NONE FOR select WHERE public = true;").unwrap();
		assert_eq!(
			query.to_sql(),
			"DEFINE TABLE test TYPE NORMAL SCHEMAFULL PERMISSIONS FOR select WHERE public = true, FOR create, update, delete NONE;"
		);
		assert_eq!(
			query.to_sql_pretty(),
			"DEFINE TABLE test TYPE NORMAL SCHEMAFULL\n\tPERMISSIONS\n\t\tFOR select\n\t\t\tWHERE public = true\n\t\tFOR create, update, delete NONE\n;"
		);
	}

	#[test]
	fn pretty_value() {
		let value = expr("{foo: [1, 2, 3]}").unwrap();
		assert_eq!(value.to_sql(), "{ foo: [1, 2, 3] }");
		assert_eq!(value.to_sql_pretty(), "{\n\tfoo: [\n\t\t1,\n\t\t2,\n\t\t3\n\t]\n}");
	}

	#[test]
	fn pretty_array() {
		let array = expr("[1, 2, 3]").unwrap();
		assert_eq!(array.to_sql(), "[1, 2, 3]");
		assert_eq!(array.to_sql_pretty(), "[\n\t1,\n\t2,\n\t3\n]");
	}
}<|MERGE_RESOLUTION|>--- conflicted
+++ resolved
@@ -5,21 +5,14 @@
 
 mod escape;
 use std::cell::Cell;
-<<<<<<< HEAD
-use std::fmt::{Display, Formatter, Write};
-use std::sync::atomic::{AtomicBool, AtomicU32, Ordering};
-
-pub use escape::{EscapeIdent, EscapeKey, EscapeKwFreeIdent, EscapeRid, QuoteStr};
+use std::fmt::{self, Display, Formatter, Write};
+
+pub use escape::{EscapeIdent, EscapeKey, EscapeKwFreeIdent, EscapeKwIdent, EscapeRid, QuoteStr};
 use surrealdb_types::{SqlFormat, ToSql};
-=======
-use std::fmt::{self, Display, Formatter, Write};
-
-pub use escape::{EscapeIdent, EscapeKey, EscapeKwFreeIdent, EscapeKwIdent, EscapeRid, QuoteStr};
 
 use crate::{expr, sql};
->>>>>>> f8888743
-
-/// Implements fmt::Display by calling formatter on contents.
+
+/// Implements ToSql by calling formatter on contents.
 pub(crate) struct Fmt<T, F> {
 	contents: Cell<Option<T>>,
 	formatter: F,
@@ -79,7 +72,7 @@
 		if i > 0 {
 			f.push_str(", ");
 		}
-		ToSql::fmt_sql(&v, f, fmt);
+		v.fmt_sql(f, fmt);
 	}
 }
 
@@ -92,7 +85,7 @@
 		if i > 0 {
 			f.push_str(" | ");
 		}
-		ToSql::fmt_sql(&v, f, fmt);
+		v.fmt_sql(f, fmt);
 	}
 }
 
@@ -103,14 +96,14 @@
 ) {
 	for (i, v) in into_iter.into_iter().enumerate() {
 		if i > 0 {
-			if is_pretty() {
-				f.push(',');
-				pretty_sequence_item();
+			if fmt.is_pretty() {
+				f.push_str(",\n");
+				// pretty_sequence_item();
 			} else {
 				f.push_str(", ");
 			}
 		}
-		ToSql::fmt_sql(&v, f, fmt);
+		v.fmt_sql(f, fmt);
 	}
 }
 
@@ -121,32 +114,33 @@
 ) {
 	for (i, v) in into_iter.into_iter().enumerate() {
 		if i > 0 {
-			if is_pretty() {
-				pretty_sequence_item();
+			if fmt.is_pretty() {
+				// pretty_sequence_item();
+				f.push_str("\n");
 			} else {
+				f.push_str("\n");
+			}
+		}
+		v.fmt_sql(f, fmt);
+	}
+}
+
+fn fmt_two_line_separated<T: ToSql, I: IntoIterator<Item = T>>(
+	into_iter: I,
+	f: &mut String,
+	fmt: SqlFormat,
+) {
+	for (i, v) in into_iter.into_iter().enumerate() {
+		if i > 0 {
+			if fmt.is_pretty() {
+				f.push_str("\n");
+				// pretty_sequence_item();
+			} else {
+				f.push_str("\n\n");
 				f.push('\n');
 			}
 		}
-		ToSql::fmt_sql(&v, f, fmt);
-	}
-}
-
-fn fmt_two_line_separated<T: ToSql, I: IntoIterator<Item = T>>(
-	into_iter: I,
-	f: &mut String,
-	fmt: SqlFormat,
-) {
-	for (i, v) in into_iter.into_iter().enumerate() {
-		if i > 0 {
-			if is_pretty() {
-				f.push('\n');
-				pretty_sequence_item();
-			} else {
-				f.push('\n');
-				f.push('\n');
-			}
-		}
-		ToSql::fmt_sql(&v, f, fmt);
+		v.fmt_sql(f, fmt);
 	}
 }
 
@@ -156,83 +150,20 @@
 	separator: impl Display,
 ) -> impl Fn(I, &mut String, SqlFormat) {
 	move |into_iter: I, f: &mut String, fmt: SqlFormat| {
-		use std::fmt::Write;
+		let separator = separator.to_string();
 		for (i, v) in into_iter.into_iter().enumerate() {
 			if i > 0 {
-				write!(f, "{}", separator).expect("Write cannot fail when writing to a String");
-			}
-			ToSql::fmt_sql(&v, f, fmt);
-		}
-	}
-}
-
-thread_local! {
-	/// Whether pretty-printing.
-	static PRETTY: Cell<bool> = const { Cell::new(false)};
-	/// The current level of indentation, in units of tabs.
-	static INDENT: Cell<u32> = const{ Cell::new(0)};
-	/// Whether the next formatting action should be preceded by a newline and indentation.
-	static NEW_LINE: Cell<bool> = const{ Cell::new(false)};
-}
-
-/// An adapter that, if enabled, adds pretty print formatting.
-pub(crate) struct Pretty<W: std::fmt::Write> {
-	inner: W,
-	/// This is the active pretty printer, responsible for injecting formatting.
-	active: bool,
-}
-
-impl<W: std::fmt::Write> Pretty<W> {
-	#[expect(unused)]
-	pub fn new(inner: W) -> Self {
-		Self::conditional(inner, true)
-	}
-
-	pub fn conditional(inner: W, enable: bool) -> Self {
-		let pretty_started_here = enable
-			&& PRETTY.with(|pretty| {
-				if pretty.get() {
-					false
-				} else {
-					pretty.set(true);
-					true
-				}
-			});
-		if pretty_started_here {
-			// Clean slate.
-			NEW_LINE.with(|new_line| new_line.set(false));
-			INDENT.with(|indent| indent.set(0));
-		}
-		Self {
-			inner,
-			// Don't want multiple active pretty printers, although they wouldn't necessarily
-			// misbehave.
-			active: pretty_started_here,
-		}
-	}
-}
-
-impl<'a, 'b> From<&'a mut Formatter<'b>> for Pretty<&'a mut Formatter<'b>> {
-	fn from(f: &'a mut Formatter<'b>) -> Self {
-		Self::conditional(f, f.alternate())
-	}
-}
-
-impl<W: std::fmt::Write> Drop for Pretty<W> {
-	fn drop(&mut self) {
-		if self.active {
-			PRETTY.with(|pretty| {
-				debug_assert!(pretty.get(), "pretty status changed unexpectedly");
-				pretty.set(false);
-			});
+				f.push_str(&separator);
+			}
+			v.fmt_sql(f, fmt);
 		}
 	}
 }
 
 pub struct CoverStmtsSql<'a>(pub &'a sql::Expr);
 
-impl Display for CoverStmtsSql<'_> {
-	fn fmt(&self, f: &mut Formatter<'_>) -> fmt::Result {
+impl ToSql for CoverStmtsSql<'_> {
+	fn fmt_sql(&self, f: &mut String, fmt: SqlFormat) {
 		match self.0 {
 			sql::Expr::Literal(_)
 			| sql::Expr::Param(_)
@@ -254,7 +185,7 @@
 			| sql::Expr::Closure(_)
 			| sql::Expr::Break
 			| sql::Expr::Continue
-			| sql::Expr::Throw(_) => self.0.fmt(f),
+			| sql::Expr::Throw(_) => self.0.fmt_sql(f, fmt),
 			sql::Expr::Return(_)
 			| sql::Expr::IfElse(_)
 			| sql::Expr::Select(_)
@@ -272,9 +203,9 @@
 			| sql::Expr::Foreach(_)
 			| sql::Expr::Let(_)
 			| sql::Expr::Sleep(_) => {
-				f.write_str("(")?;
-				self.0.fmt(f)?;
-				f.write_str(")")
+				f.push_str("(");
+				self.0.fmt_sql(f, fmt);
+				f.push_str(")")
 			}
 		}
 	}
@@ -282,8 +213,8 @@
 
 pub struct CoverStmtsExpr<'a>(pub &'a expr::Expr);
 
-impl Display for CoverStmtsExpr<'_> {
-	fn fmt(&self, f: &mut Formatter<'_>) -> fmt::Result {
+impl ToSql for CoverStmtsExpr<'_> {
+	fn fmt_sql(&self, f: &mut String, fmt: SqlFormat) {
 		match self.0 {
 			expr::Expr::Literal(_)
 			| expr::Expr::Param(_)
@@ -305,7 +236,7 @@
 			| expr::Expr::Closure(_)
 			| expr::Expr::Break
 			| expr::Expr::Continue
-			| expr::Expr::Throw(_) => self.0.fmt(f),
+			| expr::Expr::Throw(_) => self.0.fmt_sql(f, fmt),
 			expr::Expr::Return(_)
 			| expr::Expr::IfElse(_)
 			| expr::Expr::Select(_)
@@ -323,99 +254,30 @@
 			| expr::Expr::Foreach(_)
 			| expr::Expr::Let(_)
 			| expr::Expr::Sleep(_) => {
-				f.write_str("(")?;
-				self.0.fmt(f)?;
-				f.write_str(")")
-			}
-		}
-	}
-}
-
-/// Returns whether pretty printing is in effect.
-pub(crate) fn is_pretty() -> bool {
-	PRETTY.with(|pretty| pretty.get())
-}
-
-/// If pretty printing is in effect, increments the indentation level (until the
-/// return value is dropped).
-#[must_use = "hold for the span of the indent, then drop"]
-pub(crate) fn pretty_indent() -> PrettyGuard {
-	PrettyGuard::new(1)
-}
-
-/// Marks the end of an item in the sequence, after which indentation will
-/// follow if pretty printing is in effect.
-pub(crate) fn pretty_sequence_item() {
-	// List items need a new line, but no additional indentation.
-	NEW_LINE.with(|new_line| new_line.set(true));
-}
-
-/// When dropped, applies the opposite increment to the current indentation
-/// level.
-pub(crate) struct PrettyGuard {
-	increment: i8,
-}
-
-impl PrettyGuard {
-	fn new(increment: i8) -> Self {
-		Self::raw(increment);
-		PrettyGuard {
-			increment,
-		}
-	}
-
-	fn raw(increment: i8) {
-		INDENT.with(|indent| {
-			// Equivalent to `indent += increment` if signed numbers could be added to
-			// unsigned numbers in stable, atomic Rust.
-			if increment >= 0 {
-				indent.set(indent.get() + increment as u32);
-			} else {
-				indent.set(indent.get() - increment.unsigned_abs() as u32);
-			}
-		});
-		NEW_LINE.with(|new_line| new_line.set(true));
-	}
-}
-
-impl Drop for PrettyGuard {
-	fn drop(&mut self) {
-		Self::raw(-self.increment)
-	}
-}
-
-impl<W: std::fmt::Write> std::fmt::Write for Pretty<W> {
-	fn write_str(&mut self, s: &str) -> std::fmt::Result {
-		if self.active && NEW_LINE.with(|new_line| new_line.replace(false)) {
-			// Newline.
-			self.inner.write_char('\n')?;
-			for _ in 0..INDENT.with(|indent| indent.get()) {
-				// One level of indentation.
-				self.inner.write_char('\t')?;
-			}
-		}
-		// What we were asked to write.
-		self.inner.write_str(s)
+				f.push_str("(");
+				self.0.fmt_sql(f, fmt);
+				f.push_str(")")
+			}
+		}
 	}
 }
 
 pub struct Float(pub f64);
 
-impl Display for Float {
-	fn fmt(&self, f: &mut Formatter<'_>) -> fmt::Result {
+impl ToSql for Float {
+	fn fmt_sql(&self, f: &mut String, fmt: SqlFormat) {
 		if !self.0.is_finite() {
 			if self.0.is_nan() {
-				f.write_str("NaN")?;
+				f.push_str("NaN");
 			} else if self.0.is_sign_positive() {
-				f.write_str("Infinity")?;
+				f.push_str("Infinity");
 			} else {
-				f.write_str("-Infinity")?;
+				f.push_str("-Infinity");
 			}
 		} else {
-			self.0.fmt(f)?;
-			f.write_str("f")?;
-		}
-		Ok(())
+			self.0.fmt_sql(f, fmt);
+			f.push_str("f");
+		}
 	}
 }
 
