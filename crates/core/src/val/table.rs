use std::fmt;
use std::ops::Deref;

use revision::revisioned;
use serde::{Deserialize, Serialize};
use storekey::{BorrowDecode, Encode};

use crate::expr::escape::EscapeIdent;
<<<<<<< HEAD
=======
use crate::val::{IndexFormat, Strand};
>>>>>>> 13493874

/// A value type referencing a specific table.
#[revisioned(revision = 1)]
#[derive(
	Clone,
	Debug,
	Default,
	Eq,
	PartialEq,
	Ord,
	PartialOrd,
	Serialize,
	Deserialize,
	Hash,
	Encode,
	BorrowDecode,
)]
#[serde(rename = "$surrealdb::private::sql::Table")]
#[cfg_attr(feature = "arbitrary", derive(arbitrary::Arbitrary))]
#[storekey(format = "()")]
#[storekey(format = "IndexFormat")]
pub struct Table(String);

impl Table {
	/// Create a new strand, returns None if the string contains a null byte.
	pub fn new(s: String) -> Table {
		Table(s)
	}

	pub fn into_string(self) -> String {
		self.0
	}

	pub fn as_str(&self) -> &str {
		&self.0
	}
}

impl Deref for Table {
	type Target = str;
	fn deref(&self) -> &Self::Target {
		&self.0
	}
}

impl From<Ident> for Table {
	fn from(value: Ident) -> Self {
		Table(value.into_string())
	}
}

impl fmt::Display for Table {
	fn fmt(&self, f: &mut fmt::Formatter<'_>) -> fmt::Result {
		EscapeIdent(&self.0).fmt(f)
	}
}<|MERGE_RESOLUTION|>--- conflicted
+++ resolved
@@ -6,10 +6,7 @@
 use storekey::{BorrowDecode, Encode};
 
 use crate::expr::escape::EscapeIdent;
-<<<<<<< HEAD
-=======
-use crate::val::{IndexFormat, Strand};
->>>>>>> 13493874
+use crate::val::IndexFormat;
 
 /// A value type referencing a specific table.
 #[revisioned(revision = 1)]
