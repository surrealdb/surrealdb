use std::cmp::Ordering;
use std::fmt;

use anyhow::{Result, bail};
use reblessive::tree::Stk;
use revision::revisioned;
use storekey::{BorrowDecode, Encode};

use crate::ctx::{Context, MutableContext};
use crate::dbs::Options;
use crate::doc::CursorDoc;
use crate::err::Error;
use crate::expr::{Expr, FlowResultExt, Kind, Param};
use crate::val::Value;

#[revisioned(revision = 1)]
#[derive(Clone, Debug, Eq, PartialEq, Hash)]
pub struct Closure {
	pub args: Vec<(Param, Kind)>,
	pub returns: Option<Kind>,
	pub body: Expr,
}

impl PartialOrd for Closure {
	fn partial_cmp(&self, other: &Self) -> Option<std::cmp::Ordering> {
		Some(self.cmp(other))
	}
}
impl Ord for Closure {
	fn cmp(&self, _: &Self) -> Ordering {
		Ordering::Equal
	}
}

impl Closure {
	pub fn read_only(&self) -> bool {
		self.body.read_only()
	}

	pub(crate) async fn compute(
		&self,
		stk: &mut Stk,
		ctx: &Context,
		opt: &Options,
		doc: Option<&CursorDoc>,
		args: Vec<Value>,
	) -> Result<Value> {
		let mut ctx = MutableContext::new_isolated(ctx);
<<<<<<< HEAD
		for (i, (name, kind)) in self.args.iter().enumerate() {
			match (kind, args.get(i)) {
				(kind, None) if kind.can_be_none() => continue,
				(_, None) => {
					bail!(Error::InvalidArguments {
						name: "ANONYMOUS".to_string(),
						message: format!("Expected a value for ${name}"),
					})
				}
				(kind, Some(val)) => {
					if let Ok(val) = val.clone().coerce_to_kind(kind) {
						ctx.add_value(name.clone().into_string(), val.into());
					} else {
						bail!(Error::InvalidArguments {
							name: "ANONYMOUS".to_string(),
							message: format!(
								"Expected a value of type '{kind}' for argument {name}"
							),
						});
					}
				}
=======

		// check for missing arguments.
		if self.args.len() > args.len() {
			if let Some(x) = self.args[args.len()..].iter().find(|x| !x.1.can_be_none()) {
				bail!(Error::InvalidArguments {
					name: "ANONYMOUS".to_string(),
					message: format!("Expected a value for ${}", x.0),
				})
			}
		}

		for ((name, kind), val) in self.args.iter().zip(args.into_iter()) {
			if let Ok(val) = val.coerce_to_kind(kind) {
				ctx.add_value(name.to_string(), val.into());
			} else {
				bail!(Error::InvalidArguments {
					name: "ANONYMOUS".to_string(),
					message: format!("Expected a value of type '{kind}' for argument ${name}"),
				});
>>>>>>> 4d6be2a0
			}
		}

		let ctx = ctx.freeze();
		let result = stk.run(|stk| self.body.compute(stk, &ctx, opt, doc)).await.catch_return()?;
		if let Some(returns) = &self.returns {
			result
				.coerce_to_kind(returns)
				.map_err(|e| Error::ReturnCoerce {
					name: "ANONYMOUS".to_string(),
					error: Box::new(e),
				})
				.map_err(anyhow::Error::new)
		} else {
			Ok(result)
		}
	}
}

impl fmt::Display for Closure {
	fn fmt(&self, f: &mut fmt::Formatter) -> fmt::Result {
		f.write_str("|")?;
		for (i, (name, kind)) in self.args.iter().enumerate() {
			if i > 0 {
				f.write_str(", ")?;
			}
			write!(f, "{name}: ")?;
			match kind {
				k @ Kind::Either(_) => write!(f, "<{k}>")?,
				k => write!(f, "{k}")?,
			}
		}
		f.write_str("|")?;
		if let Some(returns) = &self.returns {
			write!(f, " -> {returns}")?;
		}
		write!(f, " {}", self.body)
	}
}

impl<F> Encode<F> for Closure {
	fn encode<W: std::io::Write>(
		&self,
		_: &mut storekey::Writer<W>,
	) -> Result<(), storekey::EncodeError> {
		Err(storekey::EncodeError::message("Closure cannot be encoded"))
	}
}

impl<'de, F> BorrowDecode<'de, F> for Closure {
	fn borrow_decode(_: &mut storekey::BorrowReader<'de>) -> Result<Self, storekey::DecodeError> {
		Err(storekey::DecodeError::message("Closure cannot be decoded"))
	}
}<|MERGE_RESOLUTION|>--- conflicted
+++ resolved
@@ -46,29 +46,6 @@
 		args: Vec<Value>,
 	) -> Result<Value> {
 		let mut ctx = MutableContext::new_isolated(ctx);
-<<<<<<< HEAD
-		for (i, (name, kind)) in self.args.iter().enumerate() {
-			match (kind, args.get(i)) {
-				(kind, None) if kind.can_be_none() => continue,
-				(_, None) => {
-					bail!(Error::InvalidArguments {
-						name: "ANONYMOUS".to_string(),
-						message: format!("Expected a value for ${name}"),
-					})
-				}
-				(kind, Some(val)) => {
-					if let Ok(val) = val.clone().coerce_to_kind(kind) {
-						ctx.add_value(name.clone().into_string(), val.into());
-					} else {
-						bail!(Error::InvalidArguments {
-							name: "ANONYMOUS".to_string(),
-							message: format!(
-								"Expected a value of type '{kind}' for argument {name}"
-							),
-						});
-					}
-				}
-=======
 
 		// check for missing arguments.
 		if self.args.len() > args.len() {
@@ -82,13 +59,12 @@
 
 		for ((name, kind), val) in self.args.iter().zip(args.into_iter()) {
 			if let Ok(val) = val.coerce_to_kind(kind) {
-				ctx.add_value(name.to_string(), val.into());
+				ctx.add_value(name.clone().into_string(), val.into());
 			} else {
 				bail!(Error::InvalidArguments {
 					name: "ANONYMOUS".to_string(),
 					message: format!("Expected a value of type '{kind}' for argument ${name}"),
 				});
->>>>>>> 4d6be2a0
 			}
 		}
 
