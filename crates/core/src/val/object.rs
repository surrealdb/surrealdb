--- conflicted
+++ resolved
@@ -32,11 +32,8 @@
 	BorrowDecode,
 )]
 #[serde(rename = "$surrealdb::private::Object")]
-<<<<<<< HEAD
-=======
 #[storekey(format = "()")]
 #[storekey(format = "IndexFormat")]
->>>>>>> 13493874
 pub struct Object(pub BTreeMap<String, Value>);
 
 impl From<BTreeMap<&str, Value>> for Object {
