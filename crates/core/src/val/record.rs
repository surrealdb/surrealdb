//! Record module for SurrealDB
//!
//! This module provides the `Record` type which represents a database record with metadata.
//! Records can contain both data and metadata about the record type (e.g., whether it's an edge).
//! The data can be stored in either mutable or read-only form for performance optimization.

use std::cmp::Ordering;
use std::hash::{Hash, Hasher};
use std::mem;
use std::sync::Arc;

use revision::error::Error;
use revision::{Revisioned, revisioned};
use serde::de::Deserializer;
use serde::{Deserialize, Serialize, Serializer};

use crate::kvs::impl_kv_value_revisioned;
use crate::val::Value;

/// Represents a record stored in the database
///
/// A `Record` contains both the actual data and optional metadata about the record.
/// The metadata can include information such as the record type (e.g., Edge for graph edges).
/// The data can be stored in either mutable or read-only form to optimize performance
/// based on usage patterns.
///
/// # Examples
///
<<<<<<< HEAD
/// ```rust,no_run
/// use surrealdb::val::{Record, Data, Value};
=======
/// ```no_compile
/// use surrealdb_core::val::{record::{Record, Data}, Value, Object};
>>>>>>> 15589c5d
///
/// // Create a new record with mutable data
/// let data = Data::Mutable(Value::Object(Object::default()));
/// let record = Record::new(data);
///
/// // Check if it's an edge record
/// assert!(!record.is_edge());
/// ```
#[revisioned(revision = 1)]
#[derive(Clone, Debug, Default, PartialEq, PartialOrd, Serialize, Deserialize, Hash)]
pub struct Record {
	/// Optional metadata about the record (e.g., record type)
	pub(crate) metadata: Option<Metadata>,
	/// The actual data stored in the record
	pub(crate) data: Data,
}

// Enable revisioned serialization for the Record type
impl_kv_value_revisioned!(Record);

impl Record {
	/// Creates a new record with the given data and no metadata
	///
	/// # Arguments
	///
	/// * `data` - The data to store in the record
	///
	/// # Returns
	///
	/// A new `Record` instance with the specified data and no metadata
	pub(crate) fn new(data: Data) -> Self {
		Self {
			metadata: None,
			data,
		}
	}

	/// Checks if this record represents an edge in a graph
	///
	/// This method checks the metadata to determine if the record type
	/// is set to `RecordType::Edge`.
	///
	/// # Returns
	///
	/// `true` if the record is an edge, `false` otherwise
	pub const fn is_edge(&self) -> bool {
		matches!(
			&self.metadata,
			Some(Metadata {
				record_type: Some(RecordType::Edge),
				..
			})
		)
	}

	/// Converts the record's data to read-only format and returns an Arc reference
	///
	/// If the data is currently mutable, it will be wrapped in an `Arc` to make it
	/// read-only. This is useful for performance optimization when the data won't
	/// be modified further.
	///
	/// # Returns
	///
	/// An Arc reference to the record with read-only data
	pub(crate) fn into_read_only(mut self) -> Arc<Self> {
		if let Data::Mutable(value) = &mut self.data {
			let value = mem::take(value);
			let arc = Arc::new(value);
			self.data = Data::ReadOnly(arc);
		}
		Arc::new(self)
	}

	/// Sets the record type in the metadata
	///
	/// This method updates or creates the metadata to include the specified record type.
	/// If metadata already exists, it will be updated. If no metadata exists, new metadata
	/// will be created with the specified record type.
	///
	/// # Arguments
	///
	/// * `rtype` - The record type to set
	pub(crate) fn set_record_type(&mut self, rtype: RecordType) {
		match &mut self.metadata {
			Some(metadata) => {
				metadata.record_type = Some(rtype);
			}
			metadata => {
				*metadata = Some(Metadata {
					record_type: Some(rtype),
				});
			}
		}
	}
}

/// Represents the data stored in a record
///
/// The data can be stored in two formats:
/// - `Mutable`: Direct ownership of the value, allowing modifications
/// - `ReadOnly`: Shared ownership via `Arc`, optimized for read-only access
///
/// This design allows for performance optimization based on usage patterns.
/// Mutable data is used when the value needs to be modified, while read-only
/// data is used when the value will only be read, allowing for better sharing
/// and reduced memory usage.
#[derive(Clone, Debug)]
pub(crate) enum Data {
	/// Mutable data that can be directly modified
	// TODO (DB-655): Switch to `Object`.
	Mutable(Value),
	/// Read-only data wrapped in an Arc for shared access
	ReadOnly(Arc<Value>),
}

impl Data {
	/// Returns a reference to the underlying value
	///
	/// This method provides uniform access to the value regardless of whether
	/// it's stored as mutable or read-only data.
	///
	/// # Returns
	///
	/// A reference to the stored value
	pub(crate) fn as_ref(&self) -> &Value {
		match self {
			Data::Mutable(value) => value,
			Data::ReadOnly(arc) => arc,
		}
	}

	/// Returns a mutable reference to the underlying value
	///
	/// If the data is currently read-only, it will be converted to mutable
	/// by cloning the Arc's contents. This ensures that modifications don't
	/// affect other references to the same data.
	///
	/// # Returns
	///
	/// A mutable reference to the stored value
	pub(crate) fn to_mut(&mut self) -> &mut Value {
		match self {
			Data::Mutable(value) => value,
			Data::ReadOnly(arc) => Arc::make_mut(arc),
		}
	}

	/// Converts the data to read-only format and returns an Arc reference
	///
	/// If the data is already read-only, it returns a clone of the existing Arc.
	/// If the data is mutable, it converts it to read-only by wrapping it in an Arc.
	///
	/// # Returns
	///
	/// An Arc reference to the read-only data
	pub(crate) fn read_only(&mut self) -> Arc<Value> {
		match self {
			Data::ReadOnly(arc) => arc.clone(),
			Data::Mutable(value) => {
				let value = mem::take(value);
				let arc = Arc::new(value);
				*self = Data::ReadOnly(arc.clone());
				arc
			}
		}
	}
}

impl Default for Data {
	/// Creates a default Data instance with a default Value
	fn default() -> Self {
		Self::Mutable(Value::default())
	}
}

impl Revisioned for Data {
	/// Serializes the data using the revisioned format
	///
	/// This delegates to the underlying Value's serialization.
	#[inline]
	fn serialize_revisioned<W: std::io::Write>(&self, writer: &mut W) -> Result<(), Error> {
		self.as_ref().serialize_revisioned(writer)
	}

	/// Deserializes the data from the revisioned format
	///
	/// This deserializes a Value and wraps it in a Mutable Data variant.
	#[inline]
	fn deserialize_revisioned<R: std::io::Read>(reader: &mut R) -> Result<Self, Error> {
		Value::deserialize_revisioned(reader).map(Self::Mutable)
	}

	/// Returns the revision number for this type
	fn revision() -> u16 {
		1
	}
}

impl PartialEq for Data {
	/// Compares two Data instances for equality
	///
	/// This compares the underlying values, regardless of whether they're
	/// stored as mutable or read-only.
	fn eq(&self, other: &Self) -> bool {
		self.as_ref() == other.as_ref()
	}
}

impl PartialOrd for Data {
	/// Compares two Data instances for ordering
	///
	/// This compares the underlying values, regardless of whether they're
	/// stored as mutable or read-only.
	fn partial_cmp(&self, other: &Self) -> Option<Ordering> {
		self.as_ref().partial_cmp(other.as_ref())
	}
}

impl Hash for Data {
	/// Computes the hash of the Data instance
	///
	/// This hashes the underlying value, regardless of whether it's
	/// stored as mutable or read-only.
	fn hash<H: Hasher>(&self, state: &mut H) {
		self.as_ref().hash(state);
	}
}

impl Serialize for Data {
	/// Serializes the Data instance
	///
	/// This delegates to the underlying Value's serialization.
	fn serialize<S>(&self, serializer: S) -> Result<S::Ok, S::Error>
	where
		S: Serializer,
	{
		self.as_ref().serialize(serializer)
	}
}

impl<'de> Deserialize<'de> for Data {
	/// Deserializes a Data instance
	///
	/// This deserializes a Value and wraps it in a Mutable Data variant.
	fn deserialize<D>(deserializer: D) -> Result<Self, D::Error>
	where
		D: Deserializer<'de>,
	{
		Value::deserialize(deserializer).map(Self::Mutable)
	}
}

impl From<Value> for Data {
	fn from(value: Value) -> Self {
		Self::Mutable(value)
	}
}

impl From<Arc<Value>> for Data {
	fn from(value: Arc<Value>) -> Self {
		Self::ReadOnly(value)
	}
}

/// Metadata associated with a record
///
/// This struct contains optional metadata about a record, such as its type.
/// The metadata is revisioned to ensure compatibility across different versions
/// of the database.
#[revisioned(revision = 1)]
#[derive(Clone, Copy, Debug, Eq, PartialEq, PartialOrd, Serialize, Deserialize, Hash)]
pub(crate) struct Metadata {
	/// The type of the record (e.g., Edge for graph edges)
	record_type: Option<RecordType>,
}

/// Types of records that can be stored in the database
///
/// This enum defines the different types of records that can be stored.
/// Currently, only Edge is supported, but this can be extended to support
/// other record types in the future.
#[revisioned(revision = 1)]
#[derive(Clone, Copy, Debug, Eq, PartialEq, PartialOrd, Serialize, Deserialize, Hash)]
pub(crate) enum RecordType {
	/// Represents an edge in a graph
	Edge,
}<|MERGE_RESOLUTION|>--- conflicted
+++ resolved
@@ -26,13 +26,8 @@
 ///
 /// # Examples
 ///
-<<<<<<< HEAD
-/// ```rust,no_run
-/// use surrealdb::val::{Record, Data, Value};
-=======
 /// ```no_compile
 /// use surrealdb_core::val::{record::{Record, Data}, Value, Object};
->>>>>>> 15589c5d
 ///
 /// // Create a new record with mutable data
 /// let data = Data::Mutable(Value::Object(Object::default()));
