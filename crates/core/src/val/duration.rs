--- conflicted
+++ resolved
@@ -11,11 +11,7 @@
 use crate::err::Error;
 use crate::expr::statements::info::InfoStructure;
 use crate::syn;
-<<<<<<< HEAD
-use crate::val::{Datetime, TryAdd, TrySub, Value};
-=======
-use crate::val::{Datetime, IndexFormat, Strand, TryAdd, TrySub, Value};
->>>>>>> 13493874
+use crate::val::{Datetime, IndexFormat, TryAdd, TrySub, Value};
 
 pub(crate) static SECONDS_PER_YEAR: u64 = 365 * SECONDS_PER_DAY;
 pub(crate) static SECONDS_PER_WEEK: u64 = 7 * SECONDS_PER_DAY;
