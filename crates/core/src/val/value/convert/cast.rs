--- conflicted
+++ resolved
@@ -641,26 +641,16 @@
 impl Cast for RecordId {
 	fn can_cast(v: &Value) -> bool {
 		match v {
-<<<<<<< HEAD
 			Value::Thing(_) => true,
 			Value::Strand(x) => syn::record_id(x).is_ok(),
-=======
-			Value::RecordId(_) => true,
-			Value::Strand(x) => syn::thing(x).is_ok(),
->>>>>>> 71fad245
-			_ => false,
-		}
-	}
-
-	fn cast(v: Value) -> Result<Self, CastError> {
-		match v {
-<<<<<<< HEAD
+			_ => false,
+		}
+	}
+
+	fn cast(v: Value) -> Result<Self, CastError> {
+		match v {
 			Value::Thing(x) => Ok(x),
 			Value::Strand(x) => match syn::record_id(&x) {
-=======
-			Value::RecordId(x) => Ok(x),
-			Value::Strand(x) => match syn::thing(&x) {
->>>>>>> 71fad245
 				Ok(x) => Ok(x),
 				Err(_) => Err(CastError::InvalidKind {
 					from: Value::Strand(x),
@@ -793,7 +783,7 @@
 
 	fn can_cast_to_record(&self, val: &[Ident]) -> bool {
 		match self {
-			Value::RecordId(t) => t.is_record_type(val),
+			Value::Thing(t) => t.is_record_type(val),
 			_ => false,
 		}
 	}
@@ -898,13 +888,8 @@
 	/// Try to convert this value to a Record of a certain type
 	fn cast_to_record(self, val: &[Ident]) -> Result<RecordId, CastError> {
 		match self {
-<<<<<<< HEAD
 			Value::Thing(v) if v.is_record_type(val) => Ok(v),
 			Value::Strand(v) => match syn::record_id(v.as_str()) {
-=======
-			Value::RecordId(v) if v.is_record_type(val) => Ok(v),
-			Value::Strand(v) => match syn::thing(v.as_str()) {
->>>>>>> 71fad245
 				Ok(x) if x.is_record_type(val) => Ok(x),
 				_ => {
 					let mut kind = "record<".to_string();
