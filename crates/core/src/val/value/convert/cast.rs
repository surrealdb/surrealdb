--- conflicted
+++ resolved
@@ -12,11 +12,7 @@
 use crate::val::array::Uniq;
 use crate::val::{
 	Array, Bytes, Closure, Datetime, DecimalExt, Duration, File, Geometry, Null, Number, Object,
-<<<<<<< HEAD
-	Range, RecordId, Regex, Uuid, Value,
-=======
-	Range, RecordId, Regex, SqlNone, Strand, Uuid, Value,
->>>>>>> 13493874
+	Range, RecordId, Regex, SqlNone, Uuid, Value,
 };
 
 #[derive(Clone, Debug)]
@@ -370,11 +366,8 @@
 			Value::Strand(x) => Ok(x),
 			Value::Uuid(x) => Ok(x.to_raw().into()),
 			Value::Datetime(x) => Ok(x.into_raw_string().into()),
-			Value::Number(Number::Decimal(x)) => {
-				Ok(unsafe { Strand::new_unchecked(x.to_string()) })
-			}
-			// TODO: Handle null bytes
-			x => Ok(unsafe { Strand::new_unchecked(x.to_string()) }),
+			Value::Number(Number::Decimal(x)) => Ok(x.to_string()),
+			x => Ok(x.to_string()),
 		}
 	}
 }
