use std::sync::LazyLock;

/// The characters which are supported in server record IDs.
pub const ID_CHARS: [char; 36] = [
	'0', '1', '2', '3', '4', '5', '6', '7', '8', '9', 'a', 'b', 'c', 'd', 'e', 'f', 'g', 'h', 'i',
	'j', 'k', 'l', 'm', 'n', 'o', 'p', 'q', 'r', 's', 't', 'u', 'v', 'w', 'x', 'y', 'z',
];

/// The publicly visible name of the server
pub const SERVER_NAME: &str = "SurrealDB";

/// Specifies the names of parameters which can not be specified in a query.
pub const PROTECTED_PARAM_NAMES: &[&str] = &["access", "auth", "token", "session"];

/// Specifies how many concurrent jobs can be buffered in the worker channel.
#[cfg(not(target_arch = "wasm32"))]
pub static MAX_CONCURRENT_TASKS: LazyLock<usize> =
	lazy_env_parse!("SURREAL_MAX_CONCURRENT_TASKS", usize, 64);

/// Specifies how deep computation recursive call will go before en error is returned.
pub static MAX_COMPUTATION_DEPTH: LazyLock<u32> =
	lazy_env_parse!("SURREAL_MAX_COMPUTATION_DEPTH", u32, 120);

/// Specifies how deep the parser will parse nested objects and arrays in a query.
pub static MAX_OBJECT_PARSING_DEPTH: LazyLock<u32> =
	lazy_env_parse!("SURREAL_MAX_OBJECT_PARSING_DEPTH", u32, 100);

/// Specifies how deep the parser will parse recursive queries (queries within queries).
pub static MAX_QUERY_PARSING_DEPTH: LazyLock<u32> =
	lazy_env_parse!("SURREAL_MAX_QUERY_PARSING_DEPTH", u32, 20);

/// Specifies the number of computed regexes which can be cached in the engine.
pub static REGEX_CACHE_SIZE: LazyLock<usize> =
	lazy_env_parse!("SURREAL_REGEX_CACHE_SIZE", usize, 1_000);

/// Specifies the number of items which can be cached within a single transaction.
pub static TRANSACTION_CACHE_SIZE: LazyLock<usize> =
	lazy_env_parse!("SURREAL_TRANSACTION_CACHE_SIZE", usize, 10_000);

/// Specifies the number of definitions which can be cached across transactions.
pub static DATASTORE_CACHE_SIZE: LazyLock<usize> =
	lazy_env_parse!("SURREAL_DATASTORE_CACHE_SIZE", usize, 1_000);

/// The maximum number of keys that should be scanned at once in general queries.
pub static NORMAL_FETCH_SIZE: LazyLock<u32> =
	lazy_env_parse!("SURREAL_NORMAL_FETCH_SIZE", u32, 500);

/// The maximum number of keys that should be scanned at once for export queries.
pub static EXPORT_BATCH_SIZE: LazyLock<u32> =
	lazy_env_parse!("SURREAL_EXPORT_BATCH_SIZE", u32, 1000);

<<<<<<< HEAD
/// The maximum number of keys that should be fetched when streaming range scans in a Scanner.
pub static MAX_STREAM_BATCH_SIZE: LazyLock<u32> =
	lazy_env_parse!("SURREAL_MAX_STREAM_BATCH_SIZE", u32, 1000);

/// The maximum size of the priority queue triggering usage of the priority queue for the result collector.
pub static MAX_ORDER_LIMIT_PRIORITY_QUEUE_SIZE: LazyLock<u32> =
	lazy_env_parse!("SURREAL_MAX_ORDER_LIMIT_PRIORITY_QUEUE_SIZE", u32, 1000);

=======
>>>>>>> 40657042
/// The maximum number of keys that should be scanned at once per concurrent indexing batch.
pub static INDEXING_BATCH_SIZE: LazyLock<u32> =
	lazy_env_parse!("SURREAL_INDEXING_BATCH_SIZE", u32, 250);

/// The maximum stack size of the JavaScript function runtime (defaults to 256 KiB)
pub static SCRIPTING_MAX_STACK_SIZE: LazyLock<usize> =
	lazy_env_parse!("SURREAL_SCRIPTING_MAX_STACK_SIZE", usize, 256 * 1024);

/// The maximum memory limit of the JavaScript function runtime (defaults to 2 MiB).
pub static SCRIPTING_MAX_MEMORY_LIMIT: LazyLock<usize> =
	lazy_env_parse!("SURREAL_SCRIPTING_MAX_MEMORY_LIMIT", usize, 2 << 20);

/// Forward all signup/signin/authenticate query errors to a client performing authentication. Do not use in production.
pub static INSECURE_FORWARD_ACCESS_ERRORS: LazyLock<bool> =
	lazy_env_parse!("SURREAL_INSECURE_FORWARD_ACCESS_ERRORS", bool, false);

#[cfg(storage)]
/// Specifies the buffer limit for external sorting.
pub static EXTERNAL_SORTING_BUFFER_LIMIT: LazyLock<usize> =
	lazy_env_parse!("SURREAL_EXTERNAL_SORTING_BUFFER_LIMIT", usize, 50_000);

/// Specifies whether GraphQL querying and schema definition is enabled.
pub static GRAPHQL_ENABLE: LazyLock<bool> =
	lazy_env_parse!("SURREAL_EXPERIMENTAL_GRAPHQL", bool, false);

/// Enable experimental bearer access and stateful access grant management.
///
/// Still under active development. Using this experimental feature may introduce risks related
/// to breaking changes and security issues.
#[cfg(not(test))]
pub static EXPERIMENTAL_BEARER_ACCESS: LazyLock<bool> =
	lazy_env_parse!("SURREAL_EXPERIMENTAL_BEARER_ACCESS", bool, false);

/// Run tests with bearer access enabled as it introduces new functionality that needs to be tested.
#[cfg(test)]
pub static EXPERIMENTAL_BEARER_ACCESS: LazyLock<bool> = LazyLock::new(|| true);

/// Used to limit allocation for builtin functions
pub static GENERATION_ALLOCATION_LIMIT: LazyLock<usize> = LazyLock::new(|| {
	let n = std::env::var("SURREAL_GENERATION_ALLOCATION_LIMIT")
		.map(|s| s.parse::<u32>().unwrap_or(20))
		.unwrap_or(20);
	2usize.pow(n)
});

/// Used to limit allocation for builtin functions
pub static IDIOM_RECURSION_LIMIT: LazyLock<usize> = LazyLock::new(|| {
	std::env::var("SURREAL_IDIOM_RECURSION_LIMIT")
		.map(|s| s.parse::<usize>().unwrap_or(256))
		.unwrap_or(256)
});

pub static MEMORY_THRESHOLD: LazyLock<usize> = std::sync::LazyLock::new(|| {
	std::env::var("SURREAL_MEMORY_THRESHOLD")
		.map(|input| {
			// Trim the input of any spaces
			let input = input.trim();
			// Check if this contains a suffix
			let split = input.find(|c: char| !c.is_ascii_digit());
			// Split the value into number and suffix
			let parts = match split {
				Some(index) => input.split_at(index),
				None => (input, ""),
			};
			// Parse the number as a positive number
			let number = parts.0.parse::<usize>().unwrap_or_default();
			// Parse the supplied suffix as a multiplier
			let suffix = match parts.1.trim().to_lowercase().as_str() {
				"" | "b" => 1,
				"k" | "kb" | "kib" => 1024,
				"m" | "mb" | "mib" => 1024 * 1024,
				"g" | "gb" | "gib" => 1024 * 1024 * 1024,
				_ => 1,
			};
			// Multiply the input by the suffix
			let bytes = number.checked_mul(suffix).unwrap_or_default();
			// Log the parsed memory threshold
			debug!("Memory threshold guide: {input} ({bytes} bytes)");
			// Return the total byte threshold
			bytes
		})
		.unwrap_or(0)
});<|MERGE_RESOLUTION|>--- conflicted
+++ resolved
@@ -49,17 +49,10 @@
 pub static EXPORT_BATCH_SIZE: LazyLock<u32> =
 	lazy_env_parse!("SURREAL_EXPORT_BATCH_SIZE", u32, 1000);
 
-<<<<<<< HEAD
-/// The maximum number of keys that should be fetched when streaming range scans in a Scanner.
-pub static MAX_STREAM_BATCH_SIZE: LazyLock<u32> =
-	lazy_env_parse!("SURREAL_MAX_STREAM_BATCH_SIZE", u32, 1000);
-
 /// The maximum size of the priority queue triggering usage of the priority queue for the result collector.
 pub static MAX_ORDER_LIMIT_PRIORITY_QUEUE_SIZE: LazyLock<u32> =
 	lazy_env_parse!("SURREAL_MAX_ORDER_LIMIT_PRIORITY_QUEUE_SIZE", u32, 1000);
 
-=======
->>>>>>> 40657042
 /// The maximum number of keys that should be scanned at once per concurrent indexing batch.
 pub static INDEXING_BATCH_SIZE: LazyLock<u32> =
 	lazy_env_parse!("SURREAL_INDEXING_BATCH_SIZE", u32, 250);
