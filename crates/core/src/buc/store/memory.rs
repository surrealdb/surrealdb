use std::future::Future;
use std::pin::Pin;

use bytes::Bytes;
use dashmap::DashMap;
use url::Url;

<<<<<<< HEAD
#[derive(Clone, Debug)]
=======
use super::{ListOptions, ObjectKey, ObjectMeta, ObjectStore};
use crate::val::Datetime;

#[derive(Clone, Debug, Default)]
>>>>>>> e517508b
pub struct Entry {
	bytes: Bytes,
	updated: Datetime,
}

impl From<Bytes> for Entry {
	fn from(bytes: Bytes) -> Self {
		Self {
			bytes,
			updated: Datetime::now(),
		}
	}
}

#[derive(Clone, Debug, Default)]
pub struct MemoryStore {
	store: DashMap<ObjectKey, Entry>,
}

impl MemoryStore {
	pub fn new() -> Self {
		MemoryStore::default()
	}

	pub fn parse_url(url: &str) -> bool {
		if url == "memory" {
			return true;
		}

		let Ok(url) = Url::parse(url) else {
			return false;
		};

		url.scheme() == "memory"
	}
}

impl ObjectStore for MemoryStore {
	fn put<'a>(
		&'a self,
		key: &'a ObjectKey,
		data: Bytes,
	) -> Pin<Box<dyn Future<Output = Result<(), String>> + Send + 'a>> {
		Box::pin(async move {
			self.store.insert(key.clone(), data.into());
			Ok(())
		})
	}

	fn put_if_not_exists<'a>(
		&'a self,
		key: &'a ObjectKey,
		data: Bytes,
	) -> Pin<Box<dyn Future<Output = Result<(), String>> + Send + 'a>> {
		Box::pin(async move {
			self.store.entry(key.clone()).or_insert_with(|| data.into());

			Ok(())
		})
	}

	fn get<'a>(
		&'a self,
		key: &'a ObjectKey,
	) -> Pin<Box<dyn Future<Output = Result<Option<Bytes>, String>> + Send + 'a>> {
		Box::pin(async move {
			let data = self.store.get(key).map(|v| v.bytes.clone());
			Ok(data)
		})
	}

	fn head<'a>(
		&'a self,
		key: &'a ObjectKey,
	) -> Pin<Box<dyn Future<Output = Result<Option<ObjectMeta>, String>> + Send + 'a>> {
		Box::pin(async move {
			let data = self.store.get(key).map(|v| ObjectMeta {
				size: v.bytes.len() as u64,
				updated: v.updated.clone(),
				key: key.to_owned(),
			});

			Ok(data)
		})
	}

	fn delete<'a>(
		&'a self,
		key: &'a ObjectKey,
	) -> Pin<Box<dyn Future<Output = Result<(), String>> + Send + 'a>> {
		Box::pin(async move {
			self.store.remove(key);
			Ok(())
		})
	}

	fn exists<'a>(
		&'a self,
		key: &'a ObjectKey,
	) -> Pin<Box<dyn Future<Output = Result<bool, String>> + Send + 'a>> {
		Box::pin(async move {
			let exists = self.store.contains_key(key);
			Ok(exists)
		})
	}

	fn copy<'a>(
		&'a self,
		key: &'a ObjectKey,
		target: &'a ObjectKey,
	) -> Pin<Box<dyn Future<Output = Result<(), String>> + Send + 'a>> {
		Box::pin(async move {
			// This is intentionally somewhat verbosely written to ensure the lock is being
			// properly handled.
			let entry = {
				let Some(entry) = self.store.get(key) else {
					return Ok(());
				};
				entry.clone()
			};

			self.store.insert(target.clone(), entry);

			Ok(())
		})
	}

	fn copy_if_not_exists<'a>(
		&'a self,
		key: &'a ObjectKey,
		target: &'a ObjectKey,
	) -> Pin<Box<dyn Future<Output = Result<(), String>> + Send + 'a>> {
		Box::pin(async move {
			if !self.store.contains_key(target) {
				// This is intentionally somewhat verbosely written to ensure the lock is being
				// properly handled.
				let entry = {
					let Some(entry) = self.store.get(key) else {
						return Ok(());
					};
					entry.clone()
				};

				self.store.insert(target.clone(), entry);
			}

			Ok(())
		})
	}

	fn rename<'a>(
		&'a self,
		key: &'a ObjectKey,
		target: &'a ObjectKey,
	) -> Pin<Box<dyn Future<Output = Result<(), String>> + Send + 'a>> {
		Box::pin(async move {
			if let Some((_, data)) = self.store.remove(key) {
				self.store.insert(target.clone(), data);
			}

			Ok(())
		})
	}

	fn rename_if_not_exists<'a>(
		&'a self,
		key: &'a ObjectKey,
		target: &'a ObjectKey,
	) -> Pin<Box<dyn Future<Output = Result<(), String>> + Send + 'a>> {
		Box::pin(async move {
			if !self.store.contains_key(target) {
				if let Some((_, data)) = self.store.remove(key) {
					self.store.insert(target.clone(), data);
				}
			}

			Ok(())
		})
	}

	fn list<'a>(
		&'a self,
		opts: &'a ListOptions,
	) -> Pin<Box<dyn Future<Output = Result<Vec<ObjectMeta>, String>> + Send + 'a>> {
		Box::pin(async move {
			let mut objects = Vec::new();

			// If prefix is provided, filter keys that start with the prefix
			// Otherwise, include all keys
			let prefix_str = opts.prefix.as_ref().map(|p| p.as_str()).unwrap_or("");

			// Get the start key as string if provided
			let start_str = opts.start.as_ref().map(|s| s.as_str());

			// Collect and sort keys first to ensure consistent ordering
			let mut all_keys: Vec<_> = self
				.store
				.iter()
				.filter(|x| {
					let key = x.key();
					// Filter by prefix
					let key_matches_prefix = key.as_str().starts_with(prefix_str);

					// Filter by start key if provided
					let key_after_start = if let Some(start_s) = start_str {
						key.as_str() > start_s
					} else {
						true
					};

					key_matches_prefix && key_after_start
				})
				.collect();

			// Sort keys lexicographically for consistent ordering
			all_keys.sort_by(|a, b| a.key().as_str().cmp(b.key().as_str()));

			// Apply limit if specified
			let limited_keys = if let Some(limit_val) = opts.limit {
				all_keys.into_iter().take(limit_val).collect::<Vec<_>>()
			} else {
				all_keys
			};

			// Convert to ObjectMeta
			for x in limited_keys {
				let entry = x.value();
				objects.push(ObjectMeta {
					key: x.key().clone(),
					size: entry.bytes.len() as u64,
					updated: entry.updated.clone(),
				});
			}

			Ok(objects)
		})
	}
}<|MERGE_RESOLUTION|>--- conflicted
+++ resolved
@@ -1,18 +1,13 @@
 use std::future::Future;
 use std::pin::Pin;
 
+use super::{ListOptions, ObjectKey, ObjectMeta, ObjectStore};
+use crate::val::Datetime;
 use bytes::Bytes;
 use dashmap::DashMap;
 use url::Url;
 
-<<<<<<< HEAD
 #[derive(Clone, Debug)]
-=======
-use super::{ListOptions, ObjectKey, ObjectMeta, ObjectStore};
-use crate::val::Datetime;
-
-#[derive(Clone, Debug, Default)]
->>>>>>> e517508b
 pub struct Entry {
 	bytes: Bytes,
 	updated: Datetime,
