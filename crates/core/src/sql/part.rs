--- conflicted
+++ resolved
@@ -1,16 +1,5 @@
-<<<<<<< HEAD
-use crate::{
-	cnf::IDIOM_RECURSION_LIMIT,
-	err::Error,
-	sql::{Graph, Ident, Idiom, Number, SqlValue, ToSql, fmt::Fmt, strand::no_nul_bytes},
-};
-use anyhow::Result;
-use revision::revisioned;
-use serde::{Deserialize, Serialize};
-=======
 use crate::sql::fmt::Fmt;
-use crate::sql::{Expr, Graph, Ident, Idiom};
->>>>>>> e3245342
+use crate::sql::{Expr, Graph, Ident, Idiom, ToSql};
 use std::fmt;
 use std::fmt::Write;
 
