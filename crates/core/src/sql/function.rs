use crate::ctx::{Context, MutableContext};
use crate::dbs::Options;
use crate::doc::CursorDoc;
use crate::err::Error;
use crate::fnc;
use crate::iam::Action;
use crate::sql::fmt::Fmt;
use crate::sql::idiom::Idiom;
use crate::sql::script::Script;
use crate::sql::value::Value;
use crate::sql::Permission;
use futures::future::try_join_all;
use reblessive::tree::Stk;
use revision::revisioned;
use serde::{Deserialize, Serialize};
use std::cmp::Ordering;
use std::fmt;

use super::{ControlFlow, FlowResult, FlowResultExt as _, Kind};

pub(crate) const TOKEN: &str = "$surrealdb::private::sql::Function";

#[revisioned(revision = 2)]
#[derive(Clone, Debug, Eq, PartialEq, Serialize, Deserialize, Hash)]
#[serde(rename = "$surrealdb::private::sql::Function")]
#[cfg_attr(feature = "arbitrary", derive(arbitrary::Arbitrary))]
#[non_exhaustive]
pub enum Function {
	Normal(String, Vec<Value>),
	Custom(String, Vec<Value>),
	Script(Script, Vec<Value>),
	#[revision(
		end = 2,
		convert_fn = "convert_anonymous_arg_computation",
		fields_name = "OldAnonymousFields"
	)]
	Anonymous(Value, Vec<Value>),
	#[revision(start = 2)]
	Anonymous(Value, Vec<Value>, bool),
	// Add new variants here
}

impl Function {
	fn convert_anonymous_arg_computation(
		old: OldAnonymousFields,
		_revision: u16,
	) -> Result<Self, revision::Error> {
		Ok(Function::Anonymous(old.0, old.1, false))
	}
}

pub(crate) enum OptimisedAggregate {
	None,
	Count,
	CountFunction,
	MathMax,
	MathMin,
	MathSum,
	MathMean,
	TimeMax,
	TimeMin,
}

impl PartialOrd for Function {
	#[inline]
	fn partial_cmp(&self, _: &Self) -> Option<Ordering> {
		None
	}
}

impl Function {
	/// Get function name if applicable
	pub fn name(&self) -> Option<&str> {
		match self {
			Self::Normal(n, _) => Some(n.as_str()),
			Self::Custom(n, _) => Some(n.as_str()),
			_ => None,
		}
	}
	/// Get function arguments if applicable
	pub fn args(&self) -> &[Value] {
		match self {
			Self::Normal(_, a) => a,
			Self::Custom(_, a) => a,
			_ => &[],
		}
	}
	/// Convert function call to a field name
	pub fn to_idiom(&self) -> Idiom {
		match self {
			Self::Anonymous(_, _, _) => "function".to_string().into(),
			Self::Script(_, _) => "function".to_string().into(),
			Self::Normal(f, _) => f.to_owned().into(),
			Self::Custom(f, _) => format!("fn::{f}").into(),
		}
	}
	/// Checks if this function invocation is writable
	pub fn writeable(&self) -> bool {
		match self {
			Self::Custom(_, _) => true,
			Self::Script(_, _) => true,
			Self::Normal(f, _) if f == "api::invoke" => true,
			_ => self.args().iter().any(Value::writeable),
		}
	}
	/// Convert this function to an aggregate
	pub fn aggregate(&self, val: Value) -> Result<Self, Error> {
		match self {
			Self::Normal(n, a) => {
				let mut a = a.to_owned();
				match a.len() {
					0 => a.insert(0, val),
					_ => {
						a.remove(0);
						a.insert(0, val);
					}
				}
				Ok(Self::Normal(n.to_owned(), a))
			}
			_ => Err(fail!("Encountered a non-aggregate function: {self:?}")),
		}
	}
	/// Check if this function is a custom function
	pub fn is_custom(&self) -> bool {
		matches!(self, Self::Custom(_, _))
	}

	/// Check if this function is a scripting function
	pub fn is_script(&self) -> bool {
		matches!(self, Self::Script(_, _))
	}

	/// Check if all arguments are static values
	pub fn is_static(&self) -> bool {
		match self {
			Self::Normal(_, a) => a.iter().all(Value::is_static),
			_ => false,
		}
	}

	/// Check if this function is a closure function
	pub fn is_inline(&self) -> bool {
		matches!(self, Self::Anonymous(_, _, _))
	}

	/// Check if this function is a rolling function
	pub fn is_rolling(&self) -> bool {
		match self {
			Self::Normal(f, _) if f == "count" => true,
			Self::Normal(f, _) if f == "math::max" => true,
			Self::Normal(f, _) if f == "math::mean" => true,
			Self::Normal(f, _) if f == "math::min" => true,
			Self::Normal(f, _) if f == "math::sum" => true,
			Self::Normal(f, _) if f == "time::max" => true,
			Self::Normal(f, _) if f == "time::min" => true,
			_ => false,
		}
	}
	/// Check if this function is a grouping function
	pub fn is_aggregate(&self) -> bool {
		match self {
			Self::Normal(f, _) if f == "array::distinct" => true,
			Self::Normal(f, _) if f == "array::first" => true,
			Self::Normal(f, _) if f == "array::flatten" => true,
			Self::Normal(f, _) if f == "array::group" => true,
			Self::Normal(f, _) if f == "array::last" => true,
			Self::Normal(f, _) if f == "count" => true,
			Self::Normal(f, _) if f == "math::bottom" => true,
			Self::Normal(f, _) if f == "math::interquartile" => true,
			Self::Normal(f, _) if f == "math::max" => true,
			Self::Normal(f, _) if f == "math::mean" => true,
			Self::Normal(f, _) if f == "math::median" => true,
			Self::Normal(f, _) if f == "math::midhinge" => true,
			Self::Normal(f, _) if f == "math::min" => true,
			Self::Normal(f, _) if f == "math::mode" => true,
			Self::Normal(f, _) if f == "math::nearestrank" => true,
			Self::Normal(f, _) if f == "math::percentile" => true,
			Self::Normal(f, _) if f == "math::sample" => true,
			Self::Normal(f, _) if f == "math::spread" => true,
			Self::Normal(f, _) if f == "math::stddev" => true,
			Self::Normal(f, _) if f == "math::sum" => true,
			Self::Normal(f, _) if f == "math::top" => true,
			Self::Normal(f, _) if f == "math::trimean" => true,
			Self::Normal(f, _) if f == "math::variance" => true,
			Self::Normal(f, _) if f == "time::max" => true,
			Self::Normal(f, _) if f == "time::min" => true,
			_ => false,
		}
	}
	pub(crate) fn get_optimised_aggregate(&self) -> OptimisedAggregate {
		match self {
			Self::Normal(f, v) if f == "count" => {
				if v.is_empty() {
					OptimisedAggregate::Count
				} else {
					OptimisedAggregate::CountFunction
				}
			}
			Self::Normal(f, _) if f == "math::max" => OptimisedAggregate::MathMax,
			Self::Normal(f, _) if f == "math::mean" => OptimisedAggregate::MathMean,
			Self::Normal(f, _) if f == "math::min" => OptimisedAggregate::MathMin,
			Self::Normal(f, _) if f == "math::sum" => OptimisedAggregate::MathSum,
			Self::Normal(f, _) if f == "time::max" => OptimisedAggregate::TimeMax,
			Self::Normal(f, _) if f == "time::min" => OptimisedAggregate::TimeMin,
			_ => OptimisedAggregate::None,
		}
	}

	pub(crate) fn is_count_all(&self) -> bool {
		matches!(self, Self::Normal(f, p) if f == "count" && p.is_empty() )
	}
}

impl Function {
	/// Process this type returning a computed simple Value
	///
	/// Was marked recursive
	pub(crate) async fn compute(
		&self,
		stk: &mut Stk,
		ctx: &Context,
		opt: &Options,
		doc: Option<&CursorDoc>,
	) -> FlowResult<Value> {
		// Ensure futures are run
		let opt = &opt.new_with_futures(true);
		// Process the function type
		match self {
			Self::Normal(s, x) => {
				// Check this function is allowed
				ctx.check_allowed_function(s)?;
				// Compute the function arguments
				let a = stk
					.scope(|scope| {
						try_join_all(
							x.iter().map(|v| scope.run(|stk| v.compute(stk, ctx, opt, doc))),
						)
					})
					.await?;
				// Run the normal function
				Ok(fnc::run(stk, ctx, opt, doc, s, a).await?)
			}
			Self::Anonymous(v, x, args_computed) => {
				let val = match v {
					c @ Value::Closure(_) => c.clone(),
					Value::Param(p) => ctx.value(p).cloned().unwrap_or(Value::None),
					Value::Block(_) | Value::Subquery(_) | Value::Idiom(_) | Value::Function(_) => {
						stk.run(|stk| v.compute(stk, ctx, opt, doc)).await?
					}
					_ => Value::None,
				};

				match val {
					Value::Closure(closure) => {
						// Compute the function arguments
						let a =
							match args_computed {
								true => x.clone(),
								false => {
									stk.scope(|scope| {
										try_join_all(x.iter().map(|v| {
											scope.run(|stk| v.compute(stk, ctx, opt, doc))
										}))
									})
									.await?
								}
							};

						Ok(stk.run(|stk| closure.compute(stk, ctx, opt, doc, a)).await?)
					}
					v => Err(ControlFlow::from(Error::InvalidFunction {
						name: "ANONYMOUS".to_string(),
						message: format!("'{}' is not a function", v.kindof()),
					})),
				}
			}
			Self::Custom(s, x) => {
				// Get the full name of this function
				let name = format!("fn::{s}");
				// Check this function is allowed
				ctx.check_allowed_function(name.as_str())?;
				// Get the function definition
				let (ns, db) = opt.ns_db()?;
				let val = ctx.tx().get_db_function(ns, db, s).await?;
				// Check permissions
				if opt.check_perms(Action::View)? {
					match &val.permissions {
						Permission::Full => (),
						Permission::None => {
							return Err(ControlFlow::from(Error::FunctionPermissions {
								name: s.to_owned(),
							}))
						}
						Permission::Specific(e) => {
							// Disable permissions
							let opt = &opt.new_with_perms(false);
							// Process the PERMISSION clause
							if !stk.run(|stk| e.compute(stk, ctx, opt, doc)).await?.is_truthy() {
								return Err(ControlFlow::from(Error::FunctionPermissions {
									name: s.to_owned(),
								}));
							}
						}
					}
				}
				// Get the number of function arguments
				let max_args_len = val.args.len();
				// Track the number of required arguments
				let mut min_args_len = 0;
				// Check for any final optional arguments
				val.args.iter().rev().for_each(|(_, kind)| match kind {
					Kind::Option(_) if min_args_len == 0 => {}
					Kind::Any if min_args_len == 0 => {}
					_ => min_args_len += 1,
				});
				// Check the necessary arguments are passed
				if x.len() < min_args_len || max_args_len < x.len() {
					return Err(ControlFlow::from(Error::InvalidArguments {
						name: format!("fn::{}", val.name),
						message: match (min_args_len, max_args_len) {
							(1, 1) => String::from("The function expects 1 argument."),
							(r, t) if r == t => format!("The function expects {r} arguments."),
							(r, t) => format!("The function expects {r} to {t} arguments."),
						},
					}));
				}
				// Compute the function arguments
				let a = stk
					.scope(|scope| {
						try_join_all(
							x.iter().map(|v| scope.run(|stk| v.compute(stk, ctx, opt, doc))),
						)
					})
					.await?;
				// Duplicate context
				let mut ctx = MutableContext::new_isolated(ctx);
				// Process the function arguments
				for (val, (name, kind)) in a.into_iter().zip(&val.args) {
					ctx.add_value(name.to_raw(), val.coerce_to_kind(kind)?.into());
				}
				let ctx = ctx.freeze();
				// Run the custom function
				let result =
					stk.run(|stk| val.block.compute(stk, &ctx, opt, doc)).await.catch_return()?;

				if let Some(ref returns) = val.returns {
<<<<<<< HEAD
					result.coerce_to_kind(returns).map_err(|e| Error::ReturnCoerce {
						name: val.name.to_string(),
						error: Box::new(e),
					})
=======
					result
						.coerce_to(returns)
						.map_err(|e| e.function_check_from_coerce(val.name.to_string()))
						.map_err(ControlFlow::from)
>>>>>>> 81bef68c
				} else {
					Ok(result)
				}
			}
			#[allow(unused_variables)]
			Self::Script(s, x) => {
				#[cfg(feature = "scripting")]
				{
					// Check if scripting is allowed
					ctx.check_allowed_scripting()?;
					// Compute the function arguments
					let a = stk
						.scope(|scope| {
							try_join_all(
								x.iter().map(|v| scope.run(|stk| v.compute(stk, ctx, opt, doc))),
							)
						})
						.await?;
					// Run the script function
					Ok(fnc::script::run(ctx, opt, doc, s, a).await?)
				}
				#[cfg(not(feature = "scripting"))]
				{
					Err(ControlFlow::Err(Box::new(Error::InvalidScript {
						message: String::from("Embedded functions are not enabled."),
					})))
				}
			}
		}
	}
}

impl fmt::Display for Function {
	fn fmt(&self, f: &mut fmt::Formatter) -> fmt::Result {
		match self {
			Self::Normal(s, e) => write!(f, "{s}({})", Fmt::comma_separated(e)),
			Self::Custom(s, e) => write!(f, "fn::{s}({})", Fmt::comma_separated(e)),
			Self::Script(s, e) => write!(f, "function({}) {{{s}}}", Fmt::comma_separated(e)),
			Self::Anonymous(p, e, _) => write!(f, "{p}({})", Fmt::comma_separated(e)),
		}
	}
}<|MERGE_RESOLUTION|>--- conflicted
+++ resolved
@@ -336,7 +336,10 @@
 				let mut ctx = MutableContext::new_isolated(ctx);
 				// Process the function arguments
 				for (val, (name, kind)) in a.into_iter().zip(&val.args) {
-					ctx.add_value(name.to_raw(), val.coerce_to_kind(kind)?.into());
+					ctx.add_value(
+						name.to_raw(),
+						val.coerce_to_kind(kind).map_err(Error::from)?.into(),
+					);
 				}
 				let ctx = ctx.freeze();
 				// Run the custom function
@@ -344,17 +347,13 @@
 					stk.run(|stk| val.block.compute(stk, &ctx, opt, doc)).await.catch_return()?;
 
 				if let Some(ref returns) = val.returns {
-<<<<<<< HEAD
-					result.coerce_to_kind(returns).map_err(|e| Error::ReturnCoerce {
-						name: val.name.to_string(),
-						error: Box::new(e),
-					})
-=======
 					result
-						.coerce_to(returns)
-						.map_err(|e| e.function_check_from_coerce(val.name.to_string()))
+						.coerce_to_kind(returns)
+						.map_err(|e| Error::ReturnCoerce {
+							name: val.name.to_string(),
+							error: Box::new(e),
+						})
 						.map_err(ControlFlow::from)
->>>>>>> 81bef68c
 				} else {
 					Ok(result)
 				}
