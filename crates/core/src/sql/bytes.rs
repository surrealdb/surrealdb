use hex;
use revision::revisioned;
use serde::de::{self, SeqAccess, Visitor};
use serde::{Deserialize, Serialize};
use std::fmt::{self, Display, Formatter};
use std::ops::Deref;

#[derive(Clone, Debug, Default, Eq, PartialEq, PartialOrd, Hash)]
#[cfg_attr(feature = "arbitrary", derive(arbitrary::Arbitrary))]
pub struct Bytes(pub(crate) Vec<u8>);

impl From<Bytes> for crate::val::Bytes {
	fn from(v: Bytes) -> Self {
		crate::val::Bytes(v.0)
	}
}

impl From<crate::val::Bytes> for Bytes {
	fn from(v: crate::val::Bytes) -> Self {
		Bytes(v.0)
	}
}

impl Display for Bytes {
	fn fmt(&self, f: &mut Formatter<'_>) -> fmt::Result {
		write!(f, "b\"{}\"", hex::encode_upper(&self.0))
	}
<<<<<<< HEAD
=======
}

impl Serialize for Bytes {
	fn serialize<S>(&self, serializer: S) -> Result<S::Ok, S::Error>
	where
		S: serde::Serializer,
	{
		serializer.serialize_bytes(&self.0)
	}
}

impl<'de> Deserialize<'de> for Bytes {
	fn deserialize<D>(deserializer: D) -> Result<Self, D::Error>
	where
		D: serde::Deserializer<'de>,
	{
		struct RawBytesVisitor;

		impl<'de> Visitor<'de> for RawBytesVisitor {
			type Value = Bytes;

			fn expecting(&self, formatter: &mut fmt::Formatter) -> fmt::Result {
				formatter.write_str("bytes or sequence of bytes")
			}

			fn visit_byte_buf<E>(self, v: Vec<u8>) -> Result<Self::Value, E>
			where
				E: de::Error,
			{
				Ok(Bytes(v))
			}

			fn visit_bytes<E>(self, v: &[u8]) -> Result<Self::Value, E>
			where
				E: de::Error,
			{
				Ok(Bytes(v.to_owned()))
			}

			fn visit_seq<A>(self, mut seq: A) -> Result<Self::Value, A::Error>
			where
				A: SeqAccess<'de>,
			{
				let capacity = seq.size_hint().unwrap_or_default();
				let mut vec = Vec::with_capacity(capacity);
				while let Some(byte) = seq.next_element()? {
					vec.push(byte);
				}
				Ok(Bytes(vec))
			}
		}

		deserializer.deserialize_byte_buf(RawBytesVisitor)
	}
}

#[cfg(test)]
mod tests {
	use crate::sql::{Bytes, SqlValue};

	#[test]
	fn serialize() {
		let val = SqlValue::Bytes(Bytes(vec![1, 2, 3, 5]));
		let serialized: Vec<u8> = revision::to_vec(&val).unwrap();
		println!("{serialized:?}");
		let deserialized: SqlValue = revision::from_slice(&serialized).unwrap();
		assert_eq!(val, deserialized);
	}

	#[test]
	fn json_roundtrip() {
		let val = Bytes::from(vec![1, 2, 3, 5]);
		let json = serde_json::to_string(&val).unwrap();
		let deserialized = serde_json::from_str(&json).unwrap();
		assert_eq!(val, deserialized);
	}
>>>>>>> eaff383c
}<|MERGE_RESOLUTION|>--- conflicted
+++ resolved
@@ -25,8 +25,6 @@
 	fn fmt(&self, f: &mut Formatter<'_>) -> fmt::Result {
 		write!(f, "b\"{}\"", hex::encode_upper(&self.0))
 	}
-<<<<<<< HEAD
-=======
 }
 
 impl Serialize for Bytes {
@@ -103,5 +101,4 @@
 		let deserialized = serde_json::from_str(&json).unwrap();
 		assert_eq!(val, deserialized);
 	}
->>>>>>> eaff383c
 }