--- conflicted
+++ resolved
@@ -1,9 +1,5 @@
 use super::escape::EscapeKey;
-<<<<<<< HEAD
-use super::{Duration, Idiom, Number, Part, Strand, Ident};
-=======
 use super::{Duration, Ident, Idiom, Number, Part, Strand};
->>>>>>> 84a73649
 use crate::sql::statements::info::InfoStructure;
 use crate::sql::{
 	fmt::{is_pretty, pretty_indent, Fmt, Pretty},
@@ -45,12 +41,9 @@
 	Range,
 	Literal(Literal),
 	References(Option<Table>, Option<Idiom>),
-<<<<<<< HEAD
+	File(Vec<Ident>),
 	#[revision(start = 2)]
 	UserDefined(Ident),
-=======
-	File(Vec<Ident>),
->>>>>>> 84a73649
 }
 
 impl Default for Kind {
@@ -186,11 +179,8 @@
 				| Kind::Range
 				| Kind::Literal(_)
 				| Kind::References(_, _)
-<<<<<<< HEAD
-				| Kind::UserDefined(_) => return None,
-=======
 				| Kind::File(_) => return None,
->>>>>>> 84a73649
+				Kind::UserDefined(_) => return None,
 				Kind::Option(x) => {
 					this = x;
 				}
@@ -314,9 +304,6 @@
 				(Some(t), Some(i)) => write!(f, "references<{}, {}>", t, i),
 				(None, _) => f.write_str("references"),
 			},
-<<<<<<< HEAD
-			Kind::UserDefined(u) => write!(f, "user_defined<{}>", u),
-=======
 			Kind::File(k) => {
 				if k.is_empty() {
 					write!(f, "file")
@@ -324,7 +311,7 @@
 					write!(f, "file<{}>", Fmt::verbar_separated(k))
 				}
 			}
->>>>>>> 84a73649
+			Kind::UserDefined(u) => write!(f, "user_defined<{}>", u),
 		}
 	}
 }
