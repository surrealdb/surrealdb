<<<<<<< HEAD
use super::escape::escape_key;
use super::{
	Array, Bytes, Closure, Datetime, Duration, Geometry, Idiom, Number, Object, Part, Range,
	Strand, Thing, Uuid,
};
=======
use super::escape::EscapeKey;
use super::{Duration, Idiom, Number, Part, Strand};
>>>>>>> fe8af096
use crate::sql::statements::info::InfoStructure;
use crate::sql::{
	fmt::{is_pretty, pretty_indent, Fmt, Pretty},
	Table, Value,
};
use geo::{LineString, MultiLineString, MultiPoint, MultiPolygon, Point, Polygon};
use revision::revisioned;
use rust_decimal::Decimal;
use serde::{Deserialize, Serialize};
use std::collections::BTreeMap;
use std::fmt::{self, Display, Formatter, Write};

#[revisioned(revision = 1)]
#[derive(Clone, Debug, Eq, PartialEq, PartialOrd, Serialize, Deserialize, Hash)]
#[cfg_attr(feature = "arbitrary", derive(arbitrary::Arbitrary))]
#[non_exhaustive]
pub enum Kind {
	Any,
	Null,
	Bool,
	Bytes,
	Datetime,
	Decimal,
	Duration,
	Float,
	Int,
	Number,
	Object,
	Point,
	String,
	Uuid,
	Record(Vec<Table>),
	Geometry(Vec<String>),
	Option(Box<Kind>),
	Either(Vec<Kind>),
	Set(Box<Kind>, Option<u64>),
	Array(Box<Kind>, Option<u64>),
	Function(Option<Vec<Kind>>, Option<Box<Kind>>),
	Range,
	Literal(Literal),
	References(Option<Table>, Option<Idiom>),
}

impl Default for Kind {
	fn default() -> Self {
		Self::Any
	}
}

impl Kind {
	/// Returns the kind of a type.
	pub(crate) fn of<T: HasKind>() -> Kind {
		T::kind()
	}

	/// Returns true if this type is an `any`
	pub(crate) fn is_any(&self) -> bool {
		matches!(self, Kind::Any)
	}

	/// Returns true if this type is a record
	pub(crate) fn is_record(&self) -> bool {
		matches!(self, Kind::Record(_))
	}

	/// Returns true if this type is optional
	pub(crate) fn can_be_none(&self) -> bool {
		matches!(self, Kind::Option(_) | Kind::Any)
	}

	/// Returns the kind in case of a literal, otherwise returns the kind itself
	fn to_non_literal_kind(&self) -> Self {
		match self {
			Kind::Literal(l) => l.to_kind(),
			k => k.to_owned(),
		}
	}

	/// Returns true if this type is a literal, or contains a literal
	pub(crate) fn contains_literal(&self) -> bool {
		if matches!(self, Kind::Literal(_)) {
			return true;
		}

		if let Kind::Option(x) = self {
			return x.contains_literal();
		}

		if let Kind::Either(x) = self {
			return x.iter().any(|x| x.contains_literal());
		}

		false
	}

	/// Returns Some if this type can be converted into a discriminated object, None otherwise
	pub(crate) fn to_discriminated(&self) -> Option<Kind> {
		match self {
			Kind::Either(nested) => {
				if let Some(nested) = nested
					.iter()
					.map(|k| match k {
						Kind::Literal(Literal::Object(o)) => Some(o),
						_ => None,
					})
					.collect::<Option<Vec<&BTreeMap<String, Kind>>>>()
				{
					if let Some(first) = nested.first() {
						let mut key: Option<String> = None;

						'key: for (k, v) in first.iter() {
							let mut kinds: Vec<Kind> = vec![v.to_owned()];
							for item in nested[1..].iter() {
								if let Some(kind) = item.get(k) {
									match kind {
										Kind::Literal(l)
											if kinds.contains(&l.to_kind())
												|| kinds.contains(&Kind::Literal(l.to_owned())) =>
										{
											continue 'key;
										}
										kind if kinds
											.iter()
											.any(|k| *kind == k.to_non_literal_kind()) =>
										{
											continue 'key;
										}
										kind => {
											kinds.push(kind.to_owned());
										}
									}
								} else {
									continue 'key;
								}
							}

							key = Some(k.clone());
							break;
						}

						if let Some(key) = key {
							return Some(Kind::Literal(Literal::DiscriminatedObject(
								key.clone(),
								nested.into_iter().map(|o| o.to_owned()).collect(),
							)));
						}
					}
				}

				None
			}
			_ => None,
		}
	}

	// Return the kind of the contained value.
	//
	// For example: for `array<number>` or `set<number>` this returns `number`.
	// For `array<number> | set<float>` this returns `number | float`.
	pub(crate) fn inner_kind(&self) -> Option<Kind> {
		let mut this = self;
		loop {
			match &this {
				Kind::Any
				| Kind::Null
				| Kind::Bool
				| Kind::Bytes
				| Kind::Datetime
				| Kind::Decimal
				| Kind::Duration
				| Kind::Float
				| Kind::Int
				| Kind::Number
				| Kind::Object
				| Kind::Point
				| Kind::String
				| Kind::Uuid
				| Kind::Record(_)
				| Kind::Geometry(_)
				| Kind::Function(_, _)
				| Kind::Range
				| Kind::Literal(_)
				| Kind::References(_, _) => return None,
				Kind::Option(x) => {
					this = x;
				}
				Kind::Array(x, _) | Kind::Set(x, _) => return Some(x.as_ref().clone()),
				Kind::Either(x) => {
					// a either shouldn't be able to contain a either itself so recursing here
					// should be fine.
					let kinds: Vec<Kind> = x.iter().filter_map(Self::inner_kind).collect();
					if kinds.is_empty() {
						return None;
					}
					return Some(Kind::Either(kinds));
				}
			}
		}
	}

	pub(crate) fn non_optional(&self) -> &Kind {
		match self {
			Kind::Option(k) => k.as_ref().non_optional(),
			_ => self,
		}
	}

	pub(crate) fn allows_nested_kind(&self, path: &[Part], kind: &Kind) -> bool {
		// ANY type won't cause a mismatch
		if self.is_any() || kind.is_any() {
			return true;
		}

		if !path.is_empty() {
			match self {
				Kind::Object => return matches!(path.first(), Some(Part::Field(_) | Part::All)),
				Kind::Either(kinds) => {
					return kinds.iter().all(|k| k.allows_nested_kind(path, kind))
				}
				Kind::Array(inner, len) | Kind::Set(inner, len) => {
					return match path.first() {
						Some(Part::All) => inner.allows_nested_kind(&path[1..], kind),
						Some(Part::Index(i)) => {
							if let Some(len) = len {
								if i.as_usize() >= *len as usize {
									return false;
								}
							}

							inner.allows_nested_kind(&path[1..], kind)
						}
						_ => false,
					}
				}
				_ => (),
			}
		}

		match self {
			Kind::Literal(lit) => lit.allows_nested_kind(path, kind),
			Kind::Option(inner) => inner.allows_nested_kind(path, kind),
			_ if path.is_empty() => self == kind,
			_ => false,
		}
	}
}

/// Trait for retrieving the `kind` equivalent of a rust type.
///
/// Returns the most general kind for a type.
/// For example Number could be either number or float or int or decimal but the most general is
/// number.
///
/// This trait is only implemented for types which can only be retrieve from
pub trait HasKind {
	fn kind() -> Kind;
}

impl<T: HasKind> HasKind for Option<T> {
	fn kind() -> Kind {
		let kind = T::kind();
		if matches!(kind, Kind::Option(_)) {
			kind
		} else {
			Kind::Option(Box::new(kind))
		}
	}
}

impl<T: HasKind> HasKind for Vec<T> {
	fn kind() -> Kind {
		let kind = T::kind();
		Kind::Array(Box::new(kind), None)
	}
}

impl HasKind for Array {
	fn kind() -> Kind {
		Kind::Array(Box::new(Kind::Any), None)
	}
}

impl<T: HasKind, const SIZE: usize> HasKind for [T; SIZE] {
	fn kind() -> Kind {
		let kind = T::kind();
		Kind::Array(Box::new(kind), Some(SIZE as u64))
	}
}

impl HasKind for Thing {
	fn kind() -> Kind {
		Kind::Record(Vec::new())
	}
}

impl HasKind for Geometry {
	fn kind() -> Kind {
		Kind::Geometry(Vec::new())
	}
}

impl HasKind for Closure {
	fn kind() -> Kind {
		// The inner values of function are currently completely unused.
		Kind::Function(None, None)
	}
}

macro_rules! impl_basic_has_kind{
	($($name:ident => $kind:ident),*$(,)?) => {
		$(
			impl HasKind for $name{
				fn kind() -> Kind{
					Kind::$kind
				}
			}
		)*
	}
}

impl_basic_has_kind! {
	bool => Bool,

	// Only numbers which fully convert to an int
	i64 => Int,
	i32 => Int,
	i16 => Int,
	i8 => Int,
	u32 => Int,
	u16 => Int,
	u8 => Int,
	f64 => Float,

	Decimal => Decimal,

	String => String,
	Strand => String,
	Bytes => Bytes,
	Number => Number,
	Datetime => Datetime,
	Duration => Duration,
	Uuid => Uuid,
	Object => Object,
	Range => Range,
}

macro_rules! impl_geometry_has_kind{
	($($name:ty => $kind:literal),*$(,)?) => {
		$(
			impl HasKind for $name{
				fn kind() -> Kind{
					Kind::Geometry(vec![$kind.to_string()])
				}
			}
		)*
	}
}
impl_geometry_has_kind! {
	Point<f64> => "point",
	LineString<f64> => "line",
	MultiPoint<f64> => "multipoint",
	Polygon<f64> => "polygon",
	MultiLineString<f64> => "multiline",
	MultiPolygon<f64> => "multipolygon",
}

impl From<&Kind> for Box<Kind> {
	#[inline]
	fn from(v: &Kind) -> Self {
		Box::new(v.clone())
	}
}

impl Display for Kind {
	fn fmt(&self, f: &mut Formatter) -> fmt::Result {
		match self {
			Kind::Any => f.write_str("any"),
			Kind::Null => f.write_str("null"),
			Kind::Bool => f.write_str("bool"),
			Kind::Bytes => f.write_str("bytes"),
			Kind::Datetime => f.write_str("datetime"),
			Kind::Decimal => f.write_str("decimal"),
			Kind::Duration => f.write_str("duration"),
			Kind::Float => f.write_str("float"),
			Kind::Int => f.write_str("int"),
			Kind::Number => f.write_str("number"),
			Kind::Object => f.write_str("object"),
			Kind::Point => f.write_str("point"),
			Kind::String => f.write_str("string"),
			Kind::Uuid => f.write_str("uuid"),
			Kind::Function(_, _) => f.write_str("function"),
			Kind::Option(k) => write!(f, "option<{}>", k),
			Kind::Record(k) => match k {
				k if k.is_empty() => write!(f, "record"),
				k => write!(f, "record<{}>", Fmt::verbar_separated(k)),
			},
			Kind::Geometry(k) => match k {
				k if k.is_empty() => write!(f, "geometry"),
				k => write!(f, "geometry<{}>", Fmt::verbar_separated(k)),
			},
			Kind::Set(k, l) => match (k, l) {
				(k, None) if k.is_any() => write!(f, "set"),
				(k, None) => write!(f, "set<{k}>"),
				(k, Some(l)) => write!(f, "set<{k}, {l}>"),
			},
			Kind::Array(k, l) => match (k, l) {
				(k, None) if k.is_any() => write!(f, "array"),
				(k, None) => write!(f, "array<{k}>"),
				(k, Some(l)) => write!(f, "array<{k}, {l}>"),
			},
			Kind::Either(k) => write!(f, "{}", Fmt::verbar_separated(k)),
			Kind::Range => f.write_str("range"),
			Kind::Literal(l) => write!(f, "{}", l),
			Kind::References(t, i) => match (t, i) {
				(Some(t), None) => write!(f, "references<{}>", t),
				(Some(t), Some(i)) => write!(f, "references<{}, {}>", t, i),
				(None, _) => f.write_str("references"),
			},
		}
	}
}

impl InfoStructure for Kind {
	fn structure(self) -> Value {
		self.to_string().into()
	}
}

#[revisioned(revision = 1)]
#[derive(Clone, Debug, Eq, PartialEq, PartialOrd, Serialize, Deserialize, Hash)]
#[cfg_attr(feature = "arbitrary", derive(arbitrary::Arbitrary))]
#[non_exhaustive]
pub enum Literal {
	String(Strand),
	Number(Number),
	Duration(Duration),
	Array(Vec<Kind>),
	Object(BTreeMap<String, Kind>),
	DiscriminatedObject(String, Vec<BTreeMap<String, Kind>>),
	Bool(bool),
}

impl Literal {
	pub fn to_kind(&self) -> Kind {
		match self {
			Self::String(_) => Kind::String,
			Self::Number(_) => Kind::Number,
			Self::Duration(_) => Kind::Duration,
			Self::Array(a) => {
				if let Some(inner) = a.first() {
					if a.iter().all(|x| x == inner) {
						return Kind::Array(Box::new(inner.to_owned()), Some(a.len() as u64));
					}
				}

				Kind::Array(Box::new(Kind::Any), None)
			}
			Self::Object(_) => Kind::Object,
			Self::DiscriminatedObject(_, _) => Kind::Object,
			Self::Bool(_) => Kind::Bool,
		}
	}

	pub fn validate_value(&self, value: &Value) -> bool {
		match self {
			Self::String(v) => match value {
				Value::Strand(s) => s == v,
				_ => false,
			},
			Self::Number(v) => match value {
				Value::Number(n) => n == v,
				_ => false,
			},
			Self::Duration(v) => match value {
				Value::Duration(n) => n == v,
				_ => false,
			},
			Self::Bool(v) => match value {
				Value::Bool(b) => b == v,
				_ => false,
			},
			Self::Array(a) => match value {
				Value::Array(x) => {
					if a.len() != x.len() {
						return false;
					}

					for (i, inner) in a.iter().enumerate() {
						if let Some(value) = x.get(i) {
							if value.to_owned().coerce_to_kind(inner).is_err() {
								return false;
							}
						} else {
							return false;
						}
					}

					true
				}
				_ => false,
			},
			Self::Object(o) => match value {
				Value::Object(x) => {
					if o.len() < x.len() {
						return false;
					}

					for (k, v) in o.iter() {
						if let Some(value) = x.get(k) {
							if value.to_owned().coerce_to_kind(v).is_err() {
								return false;
							}
						} else if !v.can_be_none() {
							return false;
						}
					}

					true
				}
				_ => false,
			},
			Self::DiscriminatedObject(key, discriminants) => match value {
				Value::Object(x) => {
					let value = x.get(key).unwrap_or(&Value::None);
					if let Some(o) = discriminants
						.iter()
						.find(|o| value.to_owned().coerce_to_kind(o.get(key).unwrap()).is_ok())
					{
						if o.len() < x.len() {
							return false;
						}

						for (k, v) in o.iter() {
							if let Some(value) = x.get(k) {
								if value.to_owned().coerce_to_kind(v).is_err() {
									return false;
								}
							} else if !v.can_be_none() {
								return false;
							}
						}

						true
					} else {
						false
					}
				}
				_ => false,
			},
		}
	}

	pub(crate) fn allows_nested_kind(&self, path: &[Part], kind: &Kind) -> bool {
		// ANY type won't cause a mismatch
		if kind.is_any() {
			return true;
		}

		// We reached the end of the path
		// Check if the literal is equal to the kind
		if path.is_empty() {
			return match kind {
				Kind::Literal(lit) => self == lit,
				_ => &self.to_kind() == kind,
			};
		}

		match self {
			Literal::Array(x) => match path.first() {
				Some(Part::All) => x.iter().all(|y| y.allows_nested_kind(&path[1..], kind)),
				Some(Part::Index(i)) => {
					if let Some(y) = x.get(i.as_usize()) {
						y.allows_nested_kind(&path[1..], kind)
					} else {
						false
					}
				}
				_ => false,
			},
			Literal::Object(x) => match path.first() {
				Some(Part::All) => x.iter().all(|(_, y)| y.allows_nested_kind(&path[1..], kind)),
				Some(Part::Field(k)) => {
					if let Some(y) = x.get(&k.0) {
						y.allows_nested_kind(&path[1..], kind)
					} else {
						false
					}
				}
				_ => false,
			},
			Literal::DiscriminatedObject(_, discriminants) => match path.first() {
				Some(Part::All) => discriminants
					.iter()
					.all(|o| o.iter().all(|(_, y)| y.allows_nested_kind(&path[1..], kind))),
				Some(Part::Field(k)) => discriminants.iter().all(|o| {
					if let Some(y) = o.get(&k.0) {
						y.allows_nested_kind(&path[1..], kind)
					} else {
						false
					}
				}),
				_ => false,
			},
			_ => false,
		}
	}
}

impl Display for Literal {
	fn fmt(&self, f: &mut Formatter) -> fmt::Result {
		match self {
			Literal::String(s) => write!(f, "{}", s),
			Literal::Number(n) => write!(f, "{}", n),
			Literal::Duration(d) => write!(f, "{}", d),
			Literal::Bool(b) => write!(f, "{}", b),
			Literal::Array(a) => {
				let mut f = Pretty::from(f);
				f.write_char('[')?;
				if !a.is_empty() {
					let indent = pretty_indent();
					write!(f, "{}", Fmt::pretty_comma_separated(a.as_slice()))?;
					drop(indent);
				}
				f.write_char(']')
			}
			Literal::Object(o) => {
				let mut f = Pretty::from(f);
				if is_pretty() {
					f.write_char('{')?;
				} else {
					f.write_str("{ ")?;
				}
				if !o.is_empty() {
					let indent = pretty_indent();
					write!(
						f,
						"{}",
						Fmt::pretty_comma_separated(o.iter().map(|args| Fmt::new(
							args,
							|(k, v), f| write!(f, "{}: {}", EscapeKey(k), v)
						)),)
					)?;
					drop(indent);
				}
				if is_pretty() {
					f.write_char('}')
				} else {
					f.write_str(" }")
				}
			}
			Literal::DiscriminatedObject(_, discriminants) => {
				let mut f = Pretty::from(f);

				for (i, o) in discriminants.iter().enumerate() {
					if i > 0 {
						f.write_str(" | ")?;
					}

					if is_pretty() {
						f.write_char('{')?;
					} else {
						f.write_str("{ ")?;
					}
					if !o.is_empty() {
						let indent = pretty_indent();
						write!(
							f,
							"{}",
							Fmt::pretty_comma_separated(o.iter().map(|args| Fmt::new(
								args,
								|(k, v), f| write!(f, "{}: {}", EscapeKey(k), v)
							)),)
						)?;
						drop(indent);
					}
					if is_pretty() {
						f.write_char('}')?;
					} else {
						f.write_str(" }")?;
					}
				}

				Ok(())
			}
		}
	}
}<|MERGE_RESOLUTION|>--- conflicted
+++ resolved
@@ -1,13 +1,8 @@
-<<<<<<< HEAD
 use super::escape::escape_key;
 use super::{
 	Array, Bytes, Closure, Datetime, Duration, Geometry, Idiom, Number, Object, Part, Range,
 	Strand, Thing, Uuid,
 };
-=======
-use super::escape::EscapeKey;
-use super::{Duration, Idiom, Number, Part, Strand};
->>>>>>> fe8af096
 use crate::sql::statements::info::InfoStructure;
 use crate::sql::{
 	fmt::{is_pretty, pretty_indent, Fmt, Pretty},
