--- conflicted
+++ resolved
@@ -1,12 +1,8 @@
 use super::escape::EscapeKey;
-<<<<<<< HEAD
 use super::{
-	Array, Bytes, Closure, Datetime, Duration, Geometry, Idiom, Number, Object, Part, Range,
-	Strand, Thing, Uuid,
+	Array, Bytes, Closure, Datetime, Duration, File, Geometry, Ident, Idiom, Number, Object, Part,
+	Range, Regex, Strand, Thing, Uuid,
 };
-=======
-use super::{Duration, Ident, Idiom, Number, Part, Strand};
->>>>>>> 9d6245cc
 use crate::sql::statements::info::InfoStructure;
 use crate::sql::{
 	fmt::{is_pretty, pretty_indent, Fmt, Pretty},
@@ -50,6 +46,8 @@
 	Range,
 	Literal(Literal),
 	References(Option<Table>, Option<Idiom>),
+	/// If the kind was specified without a bucket the vec will be empty.
+	/// So `<file>` is just `Kind::File(Vec::new())`
 	File(Vec<Ident>),
 }
 
@@ -320,6 +318,18 @@
 	}
 }
 
+impl HasKind for Regex {
+	fn kind() -> Kind {
+		Kind::Regex
+	}
+}
+
+impl HasKind for File {
+	fn kind() -> Kind {
+		Kind::File(Vec::new())
+	}
+}
+
 macro_rules! impl_basic_has_kind{
 	($($name:ident => $kind:ident),*$(,)?) => {
 		$(
