--- conflicted
+++ resolved
@@ -106,15 +106,9 @@
 	}
 }
 
-<<<<<<< HEAD
-impl Display for Selector {
-	fn fmt(&self, f: &mut Formatter) -> fmt::Result {
-		Display::fmt(&CoverStmts(&self.expr), f)?;
-=======
 impl ToSql for Selector {
 	fn fmt_sql(&self, f: &mut String, fmt: SqlFormat) {
-		write_sql!(f, fmt, "{}", CoverStmtsSql(&self.expr));
->>>>>>> 51c06a74
+		write_sql!(f, fmt, "{}", CoverStmts(&self.expr));
 		if let Some(alias) = &self.alias {
 			f.push_str(" AS ");
 			alias.fmt_sql(f, fmt);
