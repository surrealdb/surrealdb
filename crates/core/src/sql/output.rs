--- conflicted
+++ resolved
@@ -1,4 +1,4 @@
-use surrealdb_types::{SqlFormat, ToSql};
+use surrealdb_types::{SqlFormat, ToSql, write_sql};
 
 use crate::sql::field::{Fields, Selector};
 use crate::sql::{Expr, Field, Literal};
@@ -34,46 +34,22 @@
 								expr: Expr::Literal(Literal::None),
 								alias,
 							})) => {
-								f.write_str("(NONE)")?;
+								f.push_str("(NONE)");
 								if let Some(alias) = alias {
-									write!(f, " AS {alias}")?;
+									write_sql!(f, fmt, " AS {alias}");
 								}
 							}
 							Some(x) => {
-								x.fmt(f)?;
+								x.fmt_sql(f, fmt);
 							}
 							None => {}
 						}
 
 						for x in iter {
-							write!(f, ", {x}")?
+							write_sql!(f, fmt, ", {x}")
 						}
-
-						Ok(())
 					}
-<<<<<<< HEAD
-					x => x.fmt(f),
-=======
-					Fields::Select(fields) => fields
-						.first()
-						.map(|x| {
-							matches!(
-								x,
-								Field::Single(Selector {
-									expr: Expr::Literal(Literal::None),
-									..
-								})
-							)
-						})
-						.unwrap_or(false),
-				};
-				if starts_with_none {
-					f.push('(');
-					v.fmt_sql(f, fmt);
-					f.push(')');
-				} else {
-					v.fmt_sql(f, fmt);
->>>>>>> 51c06a74
+					x => x.fmt_sql(f, fmt),
 				}
 			}
 		}
