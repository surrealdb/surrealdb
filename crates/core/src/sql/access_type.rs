--- conflicted
+++ resolved
@@ -8,13 +8,7 @@
 
 use super::Expr;
 use crate::err::Error;
-<<<<<<< HEAD
 use crate::sql::{Algorithm, Literal};
-use crate::val::Strand;
-=======
-use crate::fmt::QuoteStr;
-use crate::sql::Algorithm;
->>>>>>> 4291ab69
 
 pub(crate) fn random_key() -> String {
 	rand::thread_rng().sample_iter(&Alphanumeric).take(128).map(char::from).collect::<String>()
@@ -134,11 +128,11 @@
 		Self {
 			verify: JwtAccessVerify::Key(JwtAccessVerifyKey {
 				alg,
-				key: Expr::Literal(Literal::Strand(Strand::new(key.clone()).unwrap())),
+				key: Expr::Literal(Literal::String(key.clone())),
 			}),
 			issue: Some(JwtAccessIssue {
 				alg,
-				key: Expr::Literal(Literal::Strand(Strand::new(key).unwrap())),
+				key: Expr::Literal(Literal::String(key)),
 			}),
 		}
 	}
@@ -193,7 +187,7 @@
 			// Defaults to HS512
 			alg: Algorithm::Hs512,
 			// Avoid defaulting to empty key
-			key: Expr::Literal(Literal::Strand(Strand::new(random_key()).unwrap())),
+			key: Expr::Literal(Literal::String(random_key())),
 		}
 	}
 }
