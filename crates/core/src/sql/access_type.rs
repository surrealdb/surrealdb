--- conflicted
+++ resolved
@@ -61,17 +61,10 @@
 			AccessType::Record(ac) => {
 				write_sql!(f, sql_fmt, "RECORD");
 				if let Some(ref v) = ac.signup {
-<<<<<<< HEAD
-					write!(f, " SIGNUP {}", CoverStmts(v))?
+					write_sql!(f, sql_fmt, " SIGNUP {}", CoverStmts(v));
 				}
 				if let Some(ref v) = ac.signin {
-					write!(f, " SIGNIN {}", CoverStmts(v))?
-=======
-					write_sql!(f, sql_fmt, " SIGNUP {v}")
-				}
-				if let Some(ref v) = ac.signin {
-					write_sql!(f, sql_fmt, " SIGNIN {v}")
->>>>>>> 51c06a74
+					write_sql!(f, sql_fmt, " SIGNIN {}", CoverStmts(v));
 				}
 				if ac.bearer.is_some() {
 					write_sql!(f, sql_fmt, " WITH REFRESH")
