--- conflicted
+++ resolved
@@ -1,15 +1,11 @@
-use std::fmt::Write as _;
+use std::fmt::{self, Write as _};
 
 //use async_graphql::dynamic::Object;
 use geo::{LineString, MultiLineString, MultiPoint, MultiPolygon, Point, Polygon};
 use rust_decimal::Decimal;
 use surrealdb_types::{SqlFormat, ToSql, write_sql};
 
-<<<<<<< HEAD
-use crate::fmt::{EscapeKey, QuoteStr};
-=======
-use crate::fmt::{EscapeKey, Float, Fmt, Pretty, QuoteStr, is_pretty, pretty_indent};
->>>>>>> f8888743
+use crate::fmt::{EscapeKey, Float, Fmt, QuoteStr};
 use crate::sql::{Expr, RecordIdLit};
 use crate::types::{
 	PublicBytes, PublicDatetime, PublicDuration, PublicFile, PublicGeometry, PublicRegex,
@@ -72,136 +68,82 @@
 impl Eq for Literal {}
 
 impl ToSql for Literal {
-	fn fmt_sql(&self, f: &mut String, sql_fmt: SqlFormat) {
+	fn fmt_sql(&self, f: &mut String, fmt: SqlFormat) {
 		match self {
-<<<<<<< HEAD
 			Literal::None => f.push_str("NONE"),
 			Literal::Null => f.push_str("NULL"),
 			Literal::UnboundedRange => f.push_str(".."),
-			Literal::Bool(x) => f.push_str(if *x {
-				"true"
-			} else {
-				"false"
-			}),
-			Literal::Float(float) => {
-				if float.is_finite() {
-					write_sql!(f, sql_fmt, "{float}f")
-				} else {
-					write_sql!(f, sql_fmt, "{float}")
-				}
-			}
-			Literal::Integer(x) => write_sql!(f, sql_fmt, "{x}"),
-			Literal::Decimal(d) => write_sql!(f, sql_fmt, "{d}"),
-			Literal::String(strand) => write_sql!(f, sql_fmt, "{}", QuoteStr(strand)),
-			Literal::Bytes(bytes) => write_sql!(f, sql_fmt, "{}", bytes.to_sql()),
-			Literal::Regex(regex) => write_sql!(f, sql_fmt, "{}", regex.to_sql()),
-			Literal::RecordId(record_id_lit) => record_id_lit.fmt_sql(f, sql_fmt),
-=======
-			Literal::None => write!(f, "NONE"),
-			Literal::Null => write!(f, "NULL"),
-			Literal::UnboundedRange => write!(f, ".."),
 			Literal::Bool(x) => {
 				if *x {
-					write!(f, "true")
+					f.push_str("true");
 				} else {
-					write!(f, "false")
-				}
-			}
-			Literal::Float(float) => write!(f, "{}", Float(*float)),
-			Literal::Integer(x) => write!(f, "{x}"),
-			Literal::Decimal(d) => write!(f, "{d}dec"),
-			Literal::String(strand) => write!(f, "{}", QuoteStr(strand)),
-			Literal::Bytes(bytes) => write!(f, "{bytes}"),
-			Literal::Regex(regex) => write!(f, "{regex}"),
-			Literal::RecordId(record_id_lit) => write!(f, "{record_id_lit}"),
->>>>>>> f8888743
+					f.push_str("false");
+				}
+			}
+			Literal::Float(float) => write_sql!(f, fmt, "{}", Float(*float)),
+			Literal::Integer(x) => f.push_str(&x.to_string()),
+			Literal::Decimal(d) => {
+				f.push_str(&d.to_string());
+				f.push_str("dec");
+			}
+			Literal::String(strand) => write_sql!(f, fmt, "{}", QuoteStr(strand)),
+			Literal::Bytes(bytes) => bytes.fmt_sql(f, fmt),
+			Literal::Regex(regex) => regex.fmt_sql(f, fmt),
+			Literal::RecordId(record_id_lit) => record_id_lit.fmt_sql(f, fmt),
 			Literal::Array(exprs) => {
 				f.push('[');
 				if !exprs.is_empty() {
-					let inner_fmt = sql_fmt.increment();
-					if sql_fmt.is_pretty() {
-						f.push('\n');
-						inner_fmt.write_indent(f);
-					}
-					for (i, expr) in exprs.iter().enumerate() {
-						if i > 0 {
-							inner_fmt.write_separator(f);
-						}
-						expr.fmt_sql(f, inner_fmt);
-					}
-					if sql_fmt.is_pretty() {
-						f.push('\n');
-						sql_fmt.write_indent(f);
-					}
+					let fmt = fmt.increment();
+					write_sql!(f, fmt, "{}", Fmt::pretty_comma_separated(exprs.as_slice()));
 				}
 				f.push(']');
 			}
 			Literal::Set(exprs) => {
 				f.push('{');
 				if !exprs.is_empty() {
-					let inner_fmt = sql_fmt.increment();
-					if sql_fmt.is_pretty() {
-						f.push('\n');
-						inner_fmt.write_indent(f);
-					}
-					for (i, expr) in exprs.iter().enumerate() {
-						if i > 0 {
-							inner_fmt.write_separator(f);
-						}
-						expr.fmt_sql(f, inner_fmt);
-					}
-					if sql_fmt.is_pretty() {
-						f.push('\n');
-						sql_fmt.write_indent(f);
-					}
+					let fmt = fmt.increment();
+					write_sql!(f, fmt, "{}", Fmt::pretty_comma_separated(exprs.as_slice()));
 				}
 				f.push('}');
 			}
 			Literal::Object(items) => {
-				if sql_fmt.is_pretty() {
+				if fmt.is_pretty() {
 					f.push('{');
 				} else {
 					f.push_str("{ ");
 				}
 				if !items.is_empty() {
-					let inner_fmt = sql_fmt.increment();
-					if sql_fmt.is_pretty() {
-						f.push('\n');
-						inner_fmt.write_indent(f);
-					}
-					for (i, entry) in items.iter().enumerate() {
-						if i > 0 {
-							inner_fmt.write_separator(f);
-						}
-						write_sql!(f, sql_fmt, "{}: ", EscapeKey(&entry.key));
-						entry.value.fmt_sql(f, inner_fmt);
-					}
-					if sql_fmt.is_pretty() {
-						f.push('\n');
-						sql_fmt.write_indent(f);
-					}
-				}
-				if sql_fmt.is_pretty() {
+					let fmt = fmt.increment();
+					write_sql!(
+						f,
+						fmt,
+						"{}",
+						Fmt::pretty_comma_separated(items.iter().map(|args| Fmt::new(
+							args,
+							|entry, f, fmt| write_sql!(
+								f,
+								fmt,
+								"{}: {}",
+								EscapeKey(&entry.key),
+								entry.value
+							)
+						)),)
+					);
+				}
+				if fmt.is_pretty() {
 					f.push('}');
 				} else {
 					f.push_str(" }");
 				}
 			}
-<<<<<<< HEAD
-			Literal::Duration(duration) => write_sql!(f, sql_fmt, "{}", duration),
+			Literal::Duration(duration) => duration.fmt_sql(f, fmt),
 			Literal::Datetime(datetime) => {
-				write_sql!(f, sql_fmt, "d{}", QuoteStr(&datetime.to_string()))
-			}
-			Literal::Uuid(uuid) => write_sql!(f, sql_fmt, "{}", uuid),
-			Literal::Geometry(geometry) => write_sql!(f, sql_fmt, "{}", geometry),
-			Literal::File(file) => write_sql!(f, sql_fmt, "{}", file),
-=======
-			Literal::Duration(duration) => write!(f, "{}", duration.to_sql()),
-			Literal::Datetime(datetime) => write!(f, "d{}", &QuoteStr(&datetime.to_string())),
-			Literal::Uuid(uuid) => write!(f, "{}", uuid.to_sql()),
-			Literal::Geometry(geometry) => write!(f, "{geometry}"),
-			Literal::File(file) => write!(f, "{}", file.to_sql()),
->>>>>>> f8888743
+				f.push('d');
+				write_sql!(f, fmt, "{}", QuoteStr(&datetime.to_string()));
+			}
+			Literal::Uuid(uuid) => uuid.fmt_sql(f, fmt),
+			Literal::Geometry(geometry) => geometry.fmt_sql(f, fmt),
+			Literal::File(file) => file.fmt_sql(f, fmt),
 		}
 	}
 }
@@ -456,7 +398,7 @@
 }
 
 impl ToSql for ObjectEntry {
-	fn fmt_sql(&self, f: &mut String, sql_fmt: SqlFormat) {
-		write_sql!(f, sql_fmt, "{}: {}", EscapeKey(&self.key), self.value)
+	fn fmt_sql(&self, f: &mut String, fmt: SqlFormat) {
+		write_sql!(f, fmt, "{}: {}", EscapeKey(&self.key), self.value);
 	}
 }