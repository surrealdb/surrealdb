--- conflicted
+++ resolved
@@ -3,11 +3,7 @@
 use rust_decimal::Decimal;
 use surrealdb_types::{SqlFormat, ToSql, write_sql};
 
-<<<<<<< HEAD
-use crate::fmt::{CoverStmts, EscapeKey, Float, Fmt, Pretty, QuoteStr, is_pretty, pretty_indent};
-=======
-use crate::fmt::{EscapeKey, Float, QuoteStr};
->>>>>>> 51c06a74
+use crate::fmt::{CoverStmts, EscapeKey, Float, QuoteStr};
 use crate::sql::{Expr, RecordIdLit};
 use crate::types::{
 	PublicBytes, PublicDatetime, PublicDuration, PublicFile, PublicGeometry, PublicRegex,
@@ -95,11 +91,6 @@
 			Literal::Array(exprs) => {
 				f.push('[');
 				if !exprs.is_empty() {
-<<<<<<< HEAD
-					let indent = pretty_indent();
-					write!(f, "{}", Fmt::pretty_comma_separated(exprs.iter().map(CoverStmts)))?;
-					drop(indent);
-=======
 					let fmt = fmt.increment();
 					if fmt.is_pretty() {
 						f.push('\n');
@@ -109,7 +100,7 @@
 						if i > 0 {
 							fmt.write_separator(f);
 						}
-						expr.fmt_sql(f, fmt);
+						CoverStmts(expr).fmt_sql(f, fmt);
 					}
 					if fmt.is_pretty() {
 						f.push('\n');
@@ -122,23 +113,12 @@
 							}
 						}
 					}
->>>>>>> 51c06a74
 				}
 				f.push(']');
 			}
 			Literal::Set(exprs) => {
 				f.push('{');
 				if !exprs.is_empty() {
-<<<<<<< HEAD
-					let indent = pretty_indent();
-					write!(f, "{}", Fmt::pretty_comma_separated(exprs.iter().map(CoverStmts)))?;
-					drop(indent);
-					if exprs.len() == 1 {
-						f.write_char(',')?;
-					}
-				} else {
-					f.write_char(',')?;
-=======
 					let fmt = fmt.increment();
 					if fmt.is_pretty() {
 						f.push('\n');
@@ -148,7 +128,7 @@
 						if i > 0 {
 							fmt.write_separator(f);
 						}
-						expr.fmt_sql(f, fmt);
+						CoverStmts(expr).fmt_sql(f, fmt);
 					}
 					if fmt.is_pretty() {
 						f.push('\n');
@@ -161,7 +141,6 @@
 							}
 						}
 					}
->>>>>>> 51c06a74
 				}
 				f.push('}');
 			}
@@ -172,23 +151,6 @@
 					f.push_str("{ ");
 				}
 				if !items.is_empty() {
-<<<<<<< HEAD
-					let indent = pretty_indent();
-					write!(
-						f,
-						"{}",
-						Fmt::pretty_comma_separated(items.iter().map(|args| Fmt::new(
-							args,
-							|entry, f| write!(
-								f,
-								"{}: {}",
-								EscapeKey(&entry.key),
-								CoverStmts(&entry.value)
-							)
-						)),)
-					)?;
-					drop(indent);
-=======
 					let fmt = fmt.increment();
 					if fmt.is_pretty() {
 						f.push('\n');
@@ -198,7 +160,13 @@
 						if i > 0 {
 							fmt.write_separator(f);
 						}
-						write_sql!(f, fmt, "{}: {}", EscapeKey(&entry.key), entry.value);
+						write_sql!(
+							f,
+							fmt,
+							"{}: {}",
+							EscapeKey(&entry.key),
+							CoverStmts(&entry.value)
+						);
 					}
 					if fmt.is_pretty() {
 						f.push('\n');
@@ -211,7 +179,6 @@
 							}
 						}
 					}
->>>>>>> 51c06a74
 				}
 				if fmt.is_pretty() {
 					f.push('}');
