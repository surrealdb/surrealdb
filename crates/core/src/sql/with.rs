--- conflicted
+++ resolved
@@ -1,3 +1,5 @@
+use std::fmt::{Display, Formatter, Result};
+
 use surrealdb_types::{SqlFormat, ToSql, write_sql};
 
 use crate::fmt::{EscapeKwFreeIdent, Fmt};
@@ -13,22 +15,18 @@
 }
 
 impl ToSql for With {
-	fn fmt_sql(&self, f: &mut String, sql_fmt: SqlFormat) {
-		write_sql!(f, sql_fmt, "WITH");
+	fn fmt_sql(&self, f: &mut String, fmt: SqlFormat) {
+		f.push_str("WITH");
 		match self {
-			With::NoIndex => write_sql!(f, sql_fmt, " NOINDEX"),
+			With::NoIndex => f.push_str(" NOINDEX"),
 			With::Index(i) => {
-<<<<<<< HEAD
+				f.push_str(" INDEX ");
 				write_sql!(
 					f,
-					sql_fmt,
-					" INDEX {}",
-					Fmt::comma_separated(i.iter().map(EscapeIdent))
+					fmt,
+					"{}",
+					Fmt::comma_separated(i.iter().map(|x| EscapeKwFreeIdent(x)))
 				);
-=======
-				f.write_str(" INDEX ")?;
-				Fmt::comma_separated(i.iter().map(|x| EscapeKwFreeIdent(x))).fmt(f)
->>>>>>> f8888743
 			}
 		}
 	}
