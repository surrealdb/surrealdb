--- conflicted
+++ resolved
@@ -1,23 +1,12 @@
-use crate::dbs::Options;
-use crate::doc::CursorDoc;
-use crate::err::Error;
+use crate::sql::dir::Dir;
 use crate::sql::table::Tables;
 use crate::sql::thing::Thing;
-<<<<<<< HEAD
-use crate::{ctx::Context, sql::dir::Dir};
-use reblessive::tree::Stk;
-=======
 use anyhow::Result;
->>>>>>> 9043346e
 use revision::revisioned;
 use serde::{Deserialize, Serialize};
 use std::fmt;
 
 use super::graph::GraphSubjects;
-<<<<<<< HEAD
-use super::Value;
-=======
->>>>>>> 9043346e
 
 pub(crate) const TOKEN: &str = "$surrealdb::private::sql::Edges";
 
@@ -48,23 +37,6 @@
 		self.what = old.into();
 		Ok(())
 	}
-<<<<<<< HEAD
-
-	pub(crate) async fn compute(
-		&self,
-		stk: &mut Stk,
-		ctx: &Context,
-		opt: &Options,
-		doc: Option<&CursorDoc>,
-	) -> Result<Value, Error> {
-		Ok(Value::Edges(Box::new(Self {
-			dir: self.dir.clone(),
-			from: self.from.clone(),
-			what: self.what.clone().compute(stk, ctx, opt, doc).await?,
-		})))
-	}
-=======
->>>>>>> 9043346e
 }
 
 impl fmt::Display for Edges {
