use surrealdb_types::{SqlFormat, ToSql, write_sql};

<<<<<<< HEAD
use crate::fmt::{CoverStmts, is_pretty, pretty_indent, pretty_sequence_item};
=======
>>>>>>> 51c06a74
use crate::sql::Expr;

#[derive(Clone, Debug, Default, PartialEq, Eq)]
#[cfg_attr(feature = "arbitrary", derive(arbitrary::Arbitrary))]
pub(crate) struct Permissions {
	pub select: Permission,
	pub create: Permission,
	pub update: Permission,
	pub delete: Permission,
}

impl Permissions {
	pub fn none() -> Self {
		Permissions {
			select: Permission::None,
			create: Permission::None,
			update: Permission::None,
			delete: Permission::None,
		}
	}

	pub fn full() -> Self {
		Permissions {
			select: Permission::Full,
			create: Permission::Full,
			update: Permission::Full,
			delete: Permission::Full,
		}
	}

	pub fn is_none(&self) -> bool {
		matches!(self.select, Permission::None)
			&& matches!(self.create, Permission::None)
			&& matches!(self.update, Permission::None)
			&& matches!(self.delete, Permission::None)
	}

	pub fn is_full(&self) -> bool {
		matches!(self.select, Permission::Full)
			&& matches!(self.create, Permission::Full)
			&& matches!(self.update, Permission::Full)
			&& matches!(self.delete, Permission::Full)
	}
}

#[derive(Clone, Copy, Eq, PartialEq, Debug)]
pub enum PermissionKind {
	Select,
	Create,
	Update,
	Delete,
}

impl PermissionKind {
	fn as_str(&self) -> &str {
		match self {
			PermissionKind::Select => "select",
			PermissionKind::Create => "create",
			PermissionKind::Update => "update",
			PermissionKind::Delete => "delete",
		}
	}
}

impl surrealdb_types::ToSql for Permissions {
	fn fmt_sql(&self, f: &mut String, fmt: surrealdb_types::SqlFormat) {
		f.push_str("PERMISSIONS");
		if self.is_none() {
			f.push_str(" NONE");
			return;
		}
		if self.is_full() {
			f.push_str(" FULL");
			return;
		}
		let mut lines = Vec::<(Vec<PermissionKind>, &Permission)>::new();
		for (c, permission) in [
			PermissionKind::Select,
			PermissionKind::Create,
			PermissionKind::Update,
			PermissionKind::Delete,
		]
		.into_iter()
		.zip([&self.select, &self.create, &self.update, &self.delete])
		{
			// Skip delete permission if it's Full (default), since catalog fields don't track it
			if matches!(c, PermissionKind::Delete) && matches!(permission, Permission::Full) {
				continue;
			}

			if let Some((existing, _)) = lines.iter_mut().find(|(_, p)| *p == permission) {
				existing.push(c);
			} else {
				lines.push((vec![c], permission));
			}
		}
		if fmt.is_pretty() {
			f.push('\n');
			let inner_fmt = fmt.increment();
			inner_fmt.write_indent(f);
		} else {
			f.push(' ');
		}
		for (i, (kinds, permission)) in lines.into_iter().enumerate() {
			if i > 0 {
				if fmt.is_pretty() {
					f.push(',');
					f.push('\n');
					let inner_fmt = fmt.increment();
					inner_fmt.write_indent(f);
				} else {
					f.push_str(", ");
				}
			}
			f.push_str("FOR ");
			for (i, kind) in kinds.into_iter().enumerate() {
				if i > 0 {
					f.push_str(", ");
				}
				f.push_str(kind.as_str());
			}
			match permission {
				Permission::Specific(v) if fmt.is_pretty() => {
					f.push_str(" WHERE ");
					v.fmt_sql(f, fmt);
				}
				Permission::None => f.push_str(" NONE"),
				Permission::Full => f.push_str(" FULL"),
				Permission::Specific(v) => {
					f.push_str(" WHERE ");
					v.fmt_sql(f, fmt);
				}
			}
		}
	}
}

impl From<Permissions> for crate::catalog::Permissions {
	fn from(v: Permissions) -> Self {
		Self {
			select: v.select.into(),
			create: v.create.into(),
			update: v.update.into(),
			delete: v.delete.into(),
		}
	}
}

impl From<crate::catalog::Permissions> for Permissions {
	fn from(v: crate::catalog::Permissions) -> Self {
		Self {
			select: v.select.into(),
			create: v.create.into(),
			update: v.update.into(),
			delete: v.delete.into(),
		}
	}
}

#[derive(Clone, Debug, Default, PartialEq, Eq)]
#[cfg_attr(feature = "arbitrary", derive(arbitrary::Arbitrary))]
pub(crate) enum Permission {
	None,
	#[default]
	Full,
	Specific(Expr),
}

impl ToSql for Permission {
	fn fmt_sql(&self, f: &mut String, sql_fmt: SqlFormat) {
		match self {
<<<<<<< HEAD
			Self::None => f.write_str("NONE"),
			Self::Full => f.write_str("FULL"),
			Self::Specific(v) => write!(f, "WHERE {}", CoverStmts(v)),
=======
			Self::None => write_sql!(f, sql_fmt, "NONE"),
			Self::Full => write_sql!(f, sql_fmt, "FULL"),
			Self::Specific(v) => write_sql!(f, sql_fmt, "WHERE {v}"),
>>>>>>> 51c06a74
		}
	}
}

impl From<Permission> for crate::catalog::Permission {
	fn from(v: Permission) -> Self {
		match v {
			Permission::None => Self::None,
			Permission::Full => Self::Full,
			Permission::Specific(v) => Self::Specific(v.into()),
		}
	}
}

impl From<crate::catalog::Permission> for Permission {
	fn from(v: crate::catalog::Permission) -> Self {
		match v {
			crate::catalog::Permission::None => Self::None,
			crate::catalog::Permission::Full => Self::Full,
			crate::catalog::Permission::Specific(v) => Self::Specific(v.into()),
		}
	}
}<|MERGE_RESOLUTION|>--- conflicted
+++ resolved
@@ -1,9 +1,6 @@
 use surrealdb_types::{SqlFormat, ToSql, write_sql};
 
-<<<<<<< HEAD
-use crate::fmt::{CoverStmts, is_pretty, pretty_indent, pretty_sequence_item};
-=======
->>>>>>> 51c06a74
+use crate::fmt::CoverStmts;
 use crate::sql::Expr;
 
 #[derive(Clone, Debug, Default, PartialEq, Eq)]
@@ -175,15 +172,9 @@
 impl ToSql for Permission {
 	fn fmt_sql(&self, f: &mut String, sql_fmt: SqlFormat) {
 		match self {
-<<<<<<< HEAD
-			Self::None => f.write_str("NONE"),
-			Self::Full => f.write_str("FULL"),
-			Self::Specific(v) => write!(f, "WHERE {}", CoverStmts(v)),
-=======
-			Self::None => write_sql!(f, sql_fmt, "NONE"),
-			Self::Full => write_sql!(f, sql_fmt, "FULL"),
-			Self::Specific(v) => write_sql!(f, sql_fmt, "WHERE {v}"),
->>>>>>> 51c06a74
+			Self::None => f.push_str("NONE"),
+			Self::Full => f.push_str("FULL"),
+			Self::Specific(v) => write_sql!(f, sql_fmt, "WHERE {}", CoverStmts(v)),
 		}
 	}
 }
