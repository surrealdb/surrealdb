--- conflicted
+++ resolved
@@ -33,28 +33,13 @@
 	fn fmt_sql(&self, f: &mut String, fmt: SqlFormat) {
 		write_sql!(f, fmt, "SELECT {}", self.expr);
 		if !self.omit.is_empty() {
-<<<<<<< HEAD
-			write!(f, " OMIT {}", Fmt::comma_separated(self.omit.iter().map(CoverStmts)))?
-		}
-		write!(f, " FROM")?;
-=======
-			write_sql!(
-				f,
-				fmt,
-				" OMIT {}",
-				Fmt::comma_separated(self.omit.iter().map(CoverStmtsSql))
-			);
+			write_sql!(f, fmt, " OMIT {}", Fmt::comma_separated(self.omit.iter().map(CoverStmts)));
 		}
 		write_sql!(f, fmt, " FROM");
->>>>>>> 51c06a74
 		if self.only {
 			write_sql!(f, fmt, " ONLY");
 		}
-<<<<<<< HEAD
-		write!(f, " {}", Fmt::comma_separated(self.what.iter().map(CoverStmts)))?;
-=======
-		write_sql!(f, fmt, " {}", Fmt::comma_separated(self.what.iter().map(CoverStmtsSql)));
->>>>>>> 51c06a74
+		write_sql!(f, fmt, " {}", Fmt::comma_separated(self.what.iter().map(CoverStmts)));
 		if let Some(ref v) = self.with {
 			write_sql!(f, fmt, " {v}");
 		}
@@ -79,19 +64,11 @@
 		if let Some(ref v) = self.fetch {
 			write_sql!(f, fmt, " {v}");
 		}
-<<<<<<< HEAD
 		if !matches!(self.version, Expr::Literal(Literal::None)) {
-			write!(f, " VERSION {}", CoverStmts(&self.version))?;
+			write_sql!(f, fmt, " VERSION {}", CoverStmts(&self.version));
 		}
 		if !matches!(self.timeout, Expr::Literal(Literal::None)) {
-			write!(f, " TIMEOUT {}", CoverStmts(&self.timeout))?;
-=======
-		if let Some(ref v) = self.version {
-			write_sql!(f, fmt, " VERSION {v}");
-		}
-		if let Some(ref v) = self.timeout {
-			write_sql!(f, fmt, " {v}");
->>>>>>> 51c06a74
+			write_sql!(f, fmt, " TIMEOUT {}", CoverStmts(&self.timeout));
 		}
 		if self.parallel {
 			write_sql!(f, fmt, " PARALLEL");
