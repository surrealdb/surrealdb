--- conflicted
+++ resolved
@@ -47,132 +47,4 @@
 			fetch: v.fetch.map(Into::into),
 		}
 	}
-<<<<<<< HEAD
-}
-
-// #[cfg(test)]
-// mod tests {
-// 	use crate::dbs::{Action, Capabilities, Notification, Session};
-// 	use crate::kvs::Datastore;
-// 	use crate::kvs::LockType::Optimistic;
-// 	use crate::kvs::TransactionType::Write;
-// 	use crate::sql::Thing;
-// 	use crate::syn::Parse;
-// 	use anyhow::Result;
-//
-// 	pub async fn new_ds() -> Result<Datastore> {
-// 		Ok(Datastore::new("memory")
-// 			.await?
-// 			.with_capabilities(Capabilities::all())
-// 			.with_notifications())
-// 	}
-//
-// 	#[tokio::test]
-// 	async fn test_table_definition_is_created_for_live_query() {
-// 		let dbs = new_ds().await.unwrap().with_notifications();
-// 		let (ns, db, tb) = ("test", "test", "person");
-// 		let ses = Session::owner().with_ns(ns).with_db(db).with_rt(true);
-//
-// 		// Create a new transaction and verify that there are no tables defined.
-// 		let tx = dbs.transaction(Write, Optimistic).await.unwrap();
-// 		let table_occurrences = &*(tx.all_tb(ns, db, None).await.unwrap());
-// 		assert!(table_occurrences.is_empty());
-// 		tx.cancel().await.unwrap();
-//
-// 		// Initiate a live query statement
-// 		let lq_stmt = format!("LIVE SELECT * FROM {}", tb);
-// 		let live_query_response = &mut dbs.execute(&lq_stmt, &ses, None).await.unwrap();
-//
-// 		let live_id = live_query_response.remove(0).result.unwrap();
-// 		let live_id = match live_id {
-// 			Value::Uuid(id) => id,
-// 			_ => panic!("expected uuid"),
-// 		};
-//
-// 		// Verify that the table definition has been created.
-// 		let tx = dbs.transaction(Write, Optimistic).await.unwrap();
-// 		let table_occurrences = &*(tx.all_tb(ns, db, None).await.unwrap());
-// 		assert_eq!(table_occurrences.len(), 1);
-// 		assert_eq!(table_occurrences[0].name.0, tb);
-// 		tx.cancel().await.unwrap();
-//
-// 		// Initiate a Create record
-// 		let create_statement = format!("CREATE {tb}:test_true SET condition = true");
-// 		let create_response = &mut dbs.execute(&create_statement, &ses, None).await.unwrap();
-// 		assert_eq!(create_response.len(), 1);
-// 		let expected_record: Value = SqlValue::parse(&format!(
-// 			"[{{
-// 				id: {tb}:test_true,
-// 				condition: true,
-// 			}}]"
-// 		))
-// 		.into();
-//
-// 		let tmp = create_response.remove(0).result.unwrap();
-// 		assert_eq!(tmp, expected_record);
-//
-// 		// Create a new transaction to verify that the same table was used.
-// 		let tx = dbs.transaction(Write, Optimistic).await.unwrap();
-// 		let table_occurrences = &*(tx.all_tb(ns, db, None).await.unwrap());
-// 		assert_eq!(table_occurrences.len(), 1);
-// 		assert_eq!(table_occurrences[0].name.0, tb);
-// 		tx.cancel().await.unwrap();
-//
-// 		// Validate notification
-// 		let notifications = dbs.notifications().expect("expected notifications");
-// 		let notification = notifications.recv().await.unwrap();
-// 		assert_eq!(
-// 			notification,
-// 			Notification::new(
-// 				live_id,
-// 				Action::Create,
-// 				SqlValue::Thing(Thing::from((tb, "test_true"))).into(),
-// 				SqlValue::parse(&format!(
-// 					"{{
-// 						id: {tb}:test_true,
-// 						condition: true,
-// 					}}"
-// 				))
-// 				.into(),
-// 			)
-// 		);
-// 	}
-//
-// 	#[tokio::test]
-// 	async fn test_table_exists_for_live_query() {
-// 		let dbs = new_ds().await.unwrap().with_notifications();
-// 		let (ns, db, tb) = ("test", "test", "person");
-// 		let ses = Session::owner().with_ns(ns).with_db(db).with_rt(true);
-//
-// 		// Create a new transaction and verify that there are no tables defined.
-// 		let tx = dbs.transaction(Write, Optimistic).await.unwrap();
-// 		let table_occurrences = &*(tx.all_tb(ns, db, None).await.unwrap());
-// 		assert!(table_occurrences.is_empty());
-// 		tx.cancel().await.unwrap();
-//
-// 		// Initiate a Create record
-// 		let create_statement = format!("CREATE {}:test_true SET condition = true", tb);
-// 		dbs.execute(&create_statement, &ses, None).await.unwrap();
-//
-// 		// Create a new transaction and confirm that a new table is created.
-// 		let tx = dbs.transaction(Write, Optimistic).await.unwrap();
-// 		let table_occurrences = &*(tx.all_tb(ns, db, None).await.unwrap());
-// 		assert_eq!(table_occurrences.len(), 1);
-// 		assert_eq!(table_occurrences[0].name.0, tb);
-// 		tx.cancel().await.unwrap();
-//
-// 		// Initiate a live query statement
-// 		let lq_stmt = format!("LIVE SELECT * FROM {}", tb);
-// 		dbs.execute(&lq_stmt, &ses, None).await.unwrap();
-//
-// 		// Verify that the old table definition was used.
-// 		let tx = dbs.transaction(Write, Optimistic).await.unwrap();
-// 		let table_occurrences = &*(tx.all_tb(ns, db, None).await.unwrap());
-// 		assert_eq!(table_occurrences.len(), 1);
-// 		assert_eq!(table_occurrences[0].name.0, tb);
-// 		tx.cancel().await.unwrap();
-// 	}
-// }
-=======
-}
->>>>>>> 3bd63f7b
+}