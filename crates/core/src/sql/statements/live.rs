--- conflicted
+++ resolved
@@ -41,27 +41,14 @@
 	pub fetch: Option<Fetchs>,
 }
 
-<<<<<<< HEAD
-impl fmt::Display for LiveStatement {
-	fn fmt(&self, f: &mut fmt::Formatter) -> fmt::Result {
-		write!(f, "LIVE SELECT")?;
-		match &self.fields {
-			LiveFields::Diff => write!(f, " DIFF")?,
-			LiveFields::Select(x) => write!(f, " {}", x)?,
-		}
-		write!(f, " FROM {}", CoverStmts(&self.what))?;
-=======
 impl ToSql for LiveStatement {
 	fn fmt_sql(&self, f: &mut String, fmt: SqlFormat) {
-		write_sql!(f, fmt, "LIVE SELECT");
-		if self.diff {
-			write_sql!(f, fmt, " DIFF");
+		f.push_str("LIVE SELECT");
+		match &self.fields {
+			LiveFields::Diff => write_sql!(f, fmt, " DIFF"),
+			LiveFields::Select(x) => write_sql!(f, fmt, " {}", x),
 		}
-		if !self.fields.is_empty() {
-			write_sql!(f, fmt, " {}", self.fields);
-		}
-		write_sql!(f, fmt, " FROM {}", CoverStmtsSql(&self.what));
->>>>>>> 51c06a74
+		write_sql!(f, fmt, " FROM {}", CoverStmts(&self.what));
 		if let Some(ref v) = self.cond {
 			write_sql!(f, fmt, " {v}");
 		}
