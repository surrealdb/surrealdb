use surrealdb_types::{SqlFormat, ToSql, write_sql};

use crate::fmt::{EscapeKwFreeIdent, EscapeKwIdent};

#[derive(Clone, Debug, Eq, PartialEq, Hash)]
#[cfg_attr(feature = "arbitrary", derive(arbitrary::Arbitrary))]
pub enum RebuildStatement {
	Index(RebuildIndexStatement),
}

impl ToSql for RebuildStatement {
	fn fmt_sql(&self, f: &mut String, sql_fmt: SqlFormat) {
		match self {
			Self::Index(v) => v.fmt_sql(f, sql_fmt),
		}
	}
}

impl From<RebuildStatement> for crate::expr::statements::rebuild::RebuildStatement {
	fn from(v: RebuildStatement) -> Self {
		match v {
			RebuildStatement::Index(v) => Self::Index(v.into()),
		}
	}
}

impl From<crate::expr::statements::rebuild::RebuildStatement> for RebuildStatement {
	fn from(v: crate::expr::statements::rebuild::RebuildStatement) -> Self {
		match v {
			crate::expr::statements::rebuild::RebuildStatement::Index(v) => Self::Index(v.into()),
		}
	}
}

#[derive(Clone, Debug, Default, Eq, PartialEq, PartialOrd, Hash)]
#[cfg_attr(feature = "arbitrary", derive(arbitrary::Arbitrary))]
pub struct RebuildIndexStatement {
	pub name: String,
	pub what: String,
	pub if_exists: bool,
	pub concurrently: bool,
}

impl ToSql for RebuildIndexStatement {
	fn fmt_sql(&self, f: &mut String, sql_fmt: SqlFormat) {
		f.push_str("REBUILD INDEX");
		if self.if_exists {
			f.push_str(" IF EXISTS");
		}
<<<<<<< HEAD
		write_sql!(f, sql_fmt, " {} ON {}", EscapeIdent(&self.name), EscapeIdent(&self.what));
=======
		write!(f, " {} ON {}", EscapeKwIdent(&self.name, &["IF"]), EscapeKwFreeIdent(&self.what))?;
>>>>>>> f8888743
		if self.concurrently {
			f.push_str(" CONCURRENTLY");
		}
	}
}

impl From<RebuildIndexStatement> for crate::expr::statements::rebuild::RebuildIndexStatement {
	fn from(v: RebuildIndexStatement) -> Self {
		Self {
			name: v.name,
			what: v.what,
			if_exists: v.if_exists,
			concurrently: v.concurrently,
		}
	}
}

impl From<crate::expr::statements::rebuild::RebuildIndexStatement> for RebuildIndexStatement {
	fn from(v: crate::expr::statements::rebuild::RebuildIndexStatement) -> Self {
		Self {
			name: v.name,
			what: v.what,
			if_exists: v.if_exists,
			concurrently: v.concurrently,
		}
	}
}<|MERGE_RESOLUTION|>--- conflicted
+++ resolved
@@ -1,3 +1,6 @@
+use std::fmt;
+use std::fmt::{Display, Formatter};
+
 use surrealdb_types::{SqlFormat, ToSql, write_sql};
 
 use crate::fmt::{EscapeKwFreeIdent, EscapeKwIdent};
@@ -9,9 +12,9 @@
 }
 
 impl ToSql for RebuildStatement {
-	fn fmt_sql(&self, f: &mut String, sql_fmt: SqlFormat) {
+	fn fmt_sql(&self, f: &mut String, fmt: SqlFormat) {
 		match self {
-			Self::Index(v) => v.fmt_sql(f, sql_fmt),
+			Self::Index(v) => v.fmt_sql(f, fmt),
 		}
 	}
 }
@@ -42,18 +45,20 @@
 }
 
 impl ToSql for RebuildIndexStatement {
-	fn fmt_sql(&self, f: &mut String, sql_fmt: SqlFormat) {
-		f.push_str("REBUILD INDEX");
+	fn fmt_sql(&self, f: &mut String, fmt: SqlFormat) {
+		write_sql!(f, fmt, "REBUILD INDEX");
 		if self.if_exists {
-			f.push_str(" IF EXISTS");
+			write_sql!(f, fmt, " IF EXISTS");
 		}
-<<<<<<< HEAD
-		write_sql!(f, sql_fmt, " {} ON {}", EscapeIdent(&self.name), EscapeIdent(&self.what));
-=======
-		write!(f, " {} ON {}", EscapeKwIdent(&self.name, &["IF"]), EscapeKwFreeIdent(&self.what))?;
->>>>>>> f8888743
+		write_sql!(
+			f,
+			fmt,
+			" {} ON {}",
+			EscapeKwIdent(&self.name, &["IF"]),
+			EscapeKwFreeIdent(&self.what)
+		);
 		if self.concurrently {
-			f.push_str(" CONCURRENTLY");
+			write_sql!(f, fmt, " CONCURRENTLY");
 		}
 	}
 }
