use surrealdb_types::{SqlFormat, ToSql, write_sql};

use crate::fmt::CoverStmts;
use crate::sql::{Block, Expr, Param};

#[derive(Clone, Debug, Eq, PartialEq)]
#[cfg_attr(feature = "arbitrary", derive(arbitrary::Arbitrary))]
pub struct ForeachStatement {
	pub param: Param,
	pub range: Expr,
	pub block: Block,
}

<<<<<<< HEAD
impl Display for ForeachStatement {
	fn fmt(&self, f: &mut fmt::Formatter) -> fmt::Result {
		write!(f, "FOR {} IN {} {}", self.param, CoverStmts(&self.range), self.block)
=======
impl ToSql for ForeachStatement {
	fn fmt_sql(&self, f: &mut String, sql_fmt: SqlFormat) {
		write_sql!(f, sql_fmt, "FOR {} IN {} {}", self.param, self.range, self.block);
>>>>>>> 51c06a74
	}
}

impl From<ForeachStatement> for crate::expr::statements::ForeachStatement {
	fn from(v: ForeachStatement) -> Self {
		Self {
			param: v.param.into(),
			range: v.range.into(),
			block: v.block.into(),
		}
	}
}

impl From<crate::expr::statements::ForeachStatement> for ForeachStatement {
	fn from(v: crate::expr::statements::ForeachStatement) -> Self {
		Self {
			param: v.param.into(),
			range: v.range.into(),
			block: v.block.into(),
		}
	}
}<|MERGE_RESOLUTION|>--- conflicted
+++ resolved
@@ -11,15 +11,9 @@
 	pub block: Block,
 }
 
-<<<<<<< HEAD
-impl Display for ForeachStatement {
-	fn fmt(&self, f: &mut fmt::Formatter) -> fmt::Result {
-		write!(f, "FOR {} IN {} {}", self.param, CoverStmts(&self.range), self.block)
-=======
 impl ToSql for ForeachStatement {
 	fn fmt_sql(&self, f: &mut String, sql_fmt: SqlFormat) {
-		write_sql!(f, sql_fmt, "FOR {} IN {} {}", self.param, self.range, self.block);
->>>>>>> 51c06a74
+		write_sql!(f, sql_fmt, "FOR {} IN {} {}", self.param, CoverStmts(&self.range), self.block)
 	}
 }
 
