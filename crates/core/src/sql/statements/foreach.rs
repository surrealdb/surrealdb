--- conflicted
+++ resolved
@@ -70,13 +70,8 @@
 
 		// Loop over the values
 		for v in iter {
-<<<<<<< HEAD
 			if ctx.is_timedout()? {
-				return Err(Error::QueryTimedout);
-=======
-			if ctx.is_timedout() {
 				return Err(ControlFlow::from(Error::QueryTimedout));
->>>>>>> d8149ddc
 			}
 			// Duplicate context
 			let ctx = MutableContext::new(ctx).freeze();
