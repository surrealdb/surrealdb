use crate::sql::{Block, Param, SqlValue};

use revision::revisioned;
use serde::{Deserialize, Serialize};
use std::fmt::{self, Display};

#[revisioned(revision = 1)]
#[derive(Clone, Debug, Default, Eq, PartialEq, PartialOrd, Serialize, Deserialize, Hash)]
#[cfg_attr(feature = "arbitrary", derive(arbitrary::Arbitrary))]
#[non_exhaustive]
pub struct ForeachStatement {
	pub param: Param,
	pub range: SqlValue,
	pub block: Block,
}

impl Display for ForeachStatement {
	fn fmt(&self, f: &mut fmt::Formatter) -> fmt::Result {
		write!(f, "FOR {} IN {} {}", self.param, self.range, self.block)
	}
}

<<<<<<< HEAD
impl ForeachStatement {
	/// Check if we require a writeable transaction
	pub(crate) fn writeable(&self) -> bool {
		self.range.writeable() || self.block.writeable()
	}
	/// Process this type returning a computed simple Value
	///
	/// Was marked recursive
	pub(crate) async fn compute(
		&self,
		stk: &mut Stk,
		ctx: &Context,
		opt: &Options,
		doc: Option<&CursorDoc>,
	) -> FlowResult<Value> {
		// Check the loop data
		let data = self.range.compute(stk, ctx, opt, doc).await?;
		let iter = match data {
			Value::Array(arr) => ForeachIter::Array(arr.into_iter()),
			Value::Range(r) => {
				let r = r.coerce_to_typed::<i64>().map_err(Error::from)?;
				ForeachIter::Range(r.map(Value::from))
			}
			Value::Future(fut) => {
				let result = fut.compute(stk, ctx, opt, doc).await?;

				// We only accept arrays as output of a future in a foreach statement.
				match result {
					Value::Array(arr) => ForeachIter::Array(arr.into_iter()),
					v => {
						return Err(ControlFlow::from(Error::InvalidStatementTarget {
							value: v.to_string(),
						}));
					}
				}
			}

			v => {
				return Err(ControlFlow::from(Error::InvalidStatementTarget {
					value: v.to_string(),
				}))
			}
		};

		// Loop over the values
		for v in iter {
			if ctx.is_timedout().await? {
				return Err(ControlFlow::from(Error::QueryTimedout));
			}
			// Duplicate context
			let ctx = MutableContext::new(ctx).freeze();
			// Set the current parameter
			let key = self.param.0.to_raw();
			let val = stk.run(|stk| v.compute(stk, &ctx, opt, doc)).await?;
			let mut ctx = MutableContext::unfreeze(ctx)?;
			ctx.add_value(key, val.into());
			let mut ctx = ctx.freeze();
			// Loop over the code block statements
			for v in self.block.iter() {
				// Compute each block entry
				let res = match v {
					Entry::Set(v) => {
						let val = stk.run(|stk| v.compute(stk, &ctx, opt, doc)).await?;
						let mut c = MutableContext::unfreeze(ctx)?;
						c.add_value(v.name.clone(), val.into());
						ctx = c.freeze();
						Ok(Value::None)
					}
					Entry::Value(v) => stk.run(|stk| v.compute(stk, &ctx, opt, doc)).await,
					Entry::Break(v) => v.compute(&ctx, opt, doc).await,
					Entry::Continue(v) => v.compute(&ctx, opt, doc).await,
					Entry::Foreach(v) => stk.run(|stk| v.compute(stk, &ctx, opt, doc)).await,
					Entry::Ifelse(v) => stk.run(|stk| v.compute(stk, &ctx, opt, doc)).await,
					Entry::Select(v) => Ok(stk.run(|stk| v.compute(stk, &ctx, opt, doc)).await?),
					Entry::Create(v) => Ok(stk.run(|stk| v.compute(stk, &ctx, opt, doc)).await?),
					Entry::Upsert(v) => Ok(stk.run(|stk| v.compute(stk, &ctx, opt, doc)).await?),
					Entry::Update(v) => Ok(stk.run(|stk| v.compute(stk, &ctx, opt, doc)).await?),
					Entry::Delete(v) => Ok(stk.run(|stk| v.compute(stk, &ctx, opt, doc)).await?),
					Entry::Relate(v) => Ok(stk.run(|stk| v.compute(stk, &ctx, opt, doc)).await?),
					Entry::Insert(v) => Ok(stk.run(|stk| v.compute(stk, &ctx, opt, doc)).await?),
					Entry::Define(v) => Ok(v.compute(stk, &ctx, opt, doc).await?),
					Entry::Alter(v) => Ok(v.compute(stk, &ctx, opt, doc).await?),
					Entry::Rebuild(v) => Ok(v.compute(stk, &ctx, opt, doc).await?),
					Entry::Remove(v) => Ok(v.compute(&ctx, opt, doc).await?),
					Entry::Info(v) => Ok(v.compute(stk, &ctx, opt, doc).await?),
					Entry::Output(v) => {
						return stk.run(|stk| v.compute(stk, &ctx, opt, doc)).await;
					}
					Entry::Throw(v) => return stk.run(|stk| v.compute(stk, &ctx, opt, doc)).await,
				};
				// Catch any special errors
				match res {
					Err(ControlFlow::Continue) => break,
					Err(ControlFlow::Break) => return Ok(Value::None),
					Err(err) => return Err(err),
					_ => (),
				};
			}
			// Cooperatively yield if the task has been running for too long.
			yield_now!();
=======
impl From<ForeachStatement> for crate::expr::statements::ForeachStatement {
	fn from(v: ForeachStatement) -> Self {
		Self {
			param: v.param.into(),
			range: v.range.into(),
			block: v.block.into(),
>>>>>>> 9043346e
		}
	}
}

impl From<crate::expr::statements::ForeachStatement> for ForeachStatement {
	fn from(v: crate::expr::statements::ForeachStatement) -> Self {
		Self {
			param: v.param.into(),
			range: v.range.into(),
			block: v.block.into(),
		}
	}
}<|MERGE_RESOLUTION|>--- conflicted
+++ resolved
@@ -20,115 +20,12 @@
 	}
 }
 
-<<<<<<< HEAD
-impl ForeachStatement {
-	/// Check if we require a writeable transaction
-	pub(crate) fn writeable(&self) -> bool {
-		self.range.writeable() || self.block.writeable()
-	}
-	/// Process this type returning a computed simple Value
-	///
-	/// Was marked recursive
-	pub(crate) async fn compute(
-		&self,
-		stk: &mut Stk,
-		ctx: &Context,
-		opt: &Options,
-		doc: Option<&CursorDoc>,
-	) -> FlowResult<Value> {
-		// Check the loop data
-		let data = self.range.compute(stk, ctx, opt, doc).await?;
-		let iter = match data {
-			Value::Array(arr) => ForeachIter::Array(arr.into_iter()),
-			Value::Range(r) => {
-				let r = r.coerce_to_typed::<i64>().map_err(Error::from)?;
-				ForeachIter::Range(r.map(Value::from))
-			}
-			Value::Future(fut) => {
-				let result = fut.compute(stk, ctx, opt, doc).await?;
-
-				// We only accept arrays as output of a future in a foreach statement.
-				match result {
-					Value::Array(arr) => ForeachIter::Array(arr.into_iter()),
-					v => {
-						return Err(ControlFlow::from(Error::InvalidStatementTarget {
-							value: v.to_string(),
-						}));
-					}
-				}
-			}
-
-			v => {
-				return Err(ControlFlow::from(Error::InvalidStatementTarget {
-					value: v.to_string(),
-				}))
-			}
-		};
-
-		// Loop over the values
-		for v in iter {
-			if ctx.is_timedout().await? {
-				return Err(ControlFlow::from(Error::QueryTimedout));
-			}
-			// Duplicate context
-			let ctx = MutableContext::new(ctx).freeze();
-			// Set the current parameter
-			let key = self.param.0.to_raw();
-			let val = stk.run(|stk| v.compute(stk, &ctx, opt, doc)).await?;
-			let mut ctx = MutableContext::unfreeze(ctx)?;
-			ctx.add_value(key, val.into());
-			let mut ctx = ctx.freeze();
-			// Loop over the code block statements
-			for v in self.block.iter() {
-				// Compute each block entry
-				let res = match v {
-					Entry::Set(v) => {
-						let val = stk.run(|stk| v.compute(stk, &ctx, opt, doc)).await?;
-						let mut c = MutableContext::unfreeze(ctx)?;
-						c.add_value(v.name.clone(), val.into());
-						ctx = c.freeze();
-						Ok(Value::None)
-					}
-					Entry::Value(v) => stk.run(|stk| v.compute(stk, &ctx, opt, doc)).await,
-					Entry::Break(v) => v.compute(&ctx, opt, doc).await,
-					Entry::Continue(v) => v.compute(&ctx, opt, doc).await,
-					Entry::Foreach(v) => stk.run(|stk| v.compute(stk, &ctx, opt, doc)).await,
-					Entry::Ifelse(v) => stk.run(|stk| v.compute(stk, &ctx, opt, doc)).await,
-					Entry::Select(v) => Ok(stk.run(|stk| v.compute(stk, &ctx, opt, doc)).await?),
-					Entry::Create(v) => Ok(stk.run(|stk| v.compute(stk, &ctx, opt, doc)).await?),
-					Entry::Upsert(v) => Ok(stk.run(|stk| v.compute(stk, &ctx, opt, doc)).await?),
-					Entry::Update(v) => Ok(stk.run(|stk| v.compute(stk, &ctx, opt, doc)).await?),
-					Entry::Delete(v) => Ok(stk.run(|stk| v.compute(stk, &ctx, opt, doc)).await?),
-					Entry::Relate(v) => Ok(stk.run(|stk| v.compute(stk, &ctx, opt, doc)).await?),
-					Entry::Insert(v) => Ok(stk.run(|stk| v.compute(stk, &ctx, opt, doc)).await?),
-					Entry::Define(v) => Ok(v.compute(stk, &ctx, opt, doc).await?),
-					Entry::Alter(v) => Ok(v.compute(stk, &ctx, opt, doc).await?),
-					Entry::Rebuild(v) => Ok(v.compute(stk, &ctx, opt, doc).await?),
-					Entry::Remove(v) => Ok(v.compute(&ctx, opt, doc).await?),
-					Entry::Info(v) => Ok(v.compute(stk, &ctx, opt, doc).await?),
-					Entry::Output(v) => {
-						return stk.run(|stk| v.compute(stk, &ctx, opt, doc)).await;
-					}
-					Entry::Throw(v) => return stk.run(|stk| v.compute(stk, &ctx, opt, doc)).await,
-				};
-				// Catch any special errors
-				match res {
-					Err(ControlFlow::Continue) => break,
-					Err(ControlFlow::Break) => return Ok(Value::None),
-					Err(err) => return Err(err),
-					_ => (),
-				};
-			}
-			// Cooperatively yield if the task has been running for too long.
-			yield_now!();
-=======
 impl From<ForeachStatement> for crate::expr::statements::ForeachStatement {
 	fn from(v: ForeachStatement) -> Self {
 		Self {
 			param: v.param.into(),
 			range: v.range.into(),
 			block: v.block.into(),
->>>>>>> 9043346e
 		}
 	}
 }
