use crate::ctx::Context;
use crate::dbs::Options;
use crate::doc::CursorDoc;
use crate::err::Error;
use crate::iam::{Action, ResourceKind};
use crate::sql::access_type::BearerAccessSubject;
use crate::sql::{
	AccessType, Array, Base, Cond, Datetime, Duration, Ident, Object, Strand, Thing, Uuid, Value,
};
use md5::Digest;
use rand::Rng;
use reblessive::tree::Stk;
use revision::revisioned;
use serde::{Deserialize, Serialize};
use sha2::Sha256;
use std::fmt;
use std::fmt::{Display, Formatter};

// Keys and their identifiers are generated randomly from a 62-character pool.
pub static GRANT_BEARER_CHARACTER_POOL: &[u8] =
	b"0123456789abcdefghijklmnopqrstuvwxyzABCDEFGHIJKLMNOPQRSTUVWXYZ";
// The key identifier should not have collisions to prevent confusion.
// However, collisions should be handled gracefully when issuing grants.
// The first character of the key identifier will not be a digit to prevent parsing issues.
// With 12 characters from the pool, one alphabetic, the key identifier part has ~68 bits of entropy.
pub static GRANT_BEARER_ID_LENGTH: usize = 12;
// With 24 characters from the pool, the key part has ~140 bits of entropy.
pub static GRANT_BEARER_KEY_LENGTH: usize = 24;

#[revisioned(revision = 1)]
#[derive(Clone, Debug, Eq, PartialEq, PartialOrd, Serialize, Deserialize, Hash)]
#[cfg_attr(feature = "arbitrary", derive(arbitrary::Arbitrary))]
#[non_exhaustive]
pub enum AccessStatement {
	Grant(AccessStatementGrant),   // Create access grant.
	Show(AccessStatementShow),     // Show access grants.
	Revoke(AccessStatementRevoke), // Revoke access grant.
	Purge(AccessStatementPurge),   // Purge access grants.
}

#[revisioned(revision = 1)]
#[derive(Clone, Debug, Eq, PartialEq, PartialOrd, Serialize, Deserialize, Hash)]
#[cfg_attr(feature = "arbitrary", derive(arbitrary::Arbitrary))]
#[non_exhaustive]
pub struct AccessStatementGrant {
	pub ac: Ident,
	pub base: Option<Base>,
	pub subject: Subject,
}

#[revisioned(revision = 1)]
#[derive(Clone, Debug, Default, Eq, PartialEq, PartialOrd, Serialize, Deserialize, Hash)]
#[cfg_attr(feature = "arbitrary", derive(arbitrary::Arbitrary))]
#[non_exhaustive]
pub struct AccessStatementShow {
	pub ac: Ident,
	pub base: Option<Base>,
	pub gr: Option<Ident>,
	pub cond: Option<Cond>,
}

#[revisioned(revision = 1)]
#[derive(Clone, Debug, Default, Eq, PartialEq, PartialOrd, Serialize, Deserialize, Hash)]
#[cfg_attr(feature = "arbitrary", derive(arbitrary::Arbitrary))]
#[non_exhaustive]
pub struct AccessStatementRevoke {
	pub ac: Ident,
	pub base: Option<Base>,
	pub gr: Option<Ident>,
	pub cond: Option<Cond>,
}

#[revisioned(revision = 1)]
#[derive(Clone, Debug, Default, Eq, PartialEq, PartialOrd, Serialize, Deserialize, Hash)]
#[cfg_attr(feature = "arbitrary", derive(arbitrary::Arbitrary))]
#[non_exhaustive]
pub struct AccessStatementPurge {
	pub ac: Ident,
	pub base: Option<Base>,
	pub expired: bool,
	pub revoked: bool,
	pub grace: Duration,
}

#[revisioned(revision = 1)]
#[derive(Clone, Debug, Eq, PartialEq, PartialOrd, Serialize, Deserialize, Hash)]
#[cfg_attr(feature = "arbitrary", derive(arbitrary::Arbitrary))]
#[non_exhaustive]
pub struct AccessGrant {
	pub id: Ident,                    // Unique grant identifier.
	pub ac: Ident,                    // Access method used to create the grant.
	pub creation: Datetime,           // Grant creation time.
	pub expiration: Option<Datetime>, // Grant expiration time, if any.
	pub revocation: Option<Datetime>, // Grant revocation time, if any.
	pub subject: Subject,             // Subject of the grant.
	pub grant: Grant,                 // Grant data.
}

impl AccessGrant {
	/// Returns a version of the statement where potential secrets are redacted.
	/// This function should be used when displaying the statement to datastore users.
	/// This function should NOT be used when displaying the statement for export purposes.
	pub fn redacted(&self) -> AccessGrant {
		let mut ags = self.clone();
		ags.grant = match ags.grant {
			Grant::Jwt(mut gr) => {
				// Token should not even be stored. We clear it just as a precaution.
				gr.token = None;
				Grant::Jwt(gr)
			}
			Grant::Record(mut gr) => {
				// Token should not even be stored. We clear it just as a precaution.
				gr.token = None;
				Grant::Record(gr)
			}
			Grant::Bearer(mut gr) => {
				// Key is stored, but should not usually be displayed.
				gr.key = "[REDACTED]".into();
				Grant::Bearer(gr)
			}
		};
		ags
	}

	// Returns if the access grant is expired.
	pub fn is_expired(&self) -> bool {
		match &self.expiration {
			Some(exp) => exp < &Datetime::default(),
			None => false,
		}
	}

	// Returns if the access grant is revoked.
	pub fn is_revoked(&self) -> bool {
		self.revocation.is_some()
	}

	// Returns if the access grant is active.
	pub fn is_active(&self) -> bool {
		!(self.is_expired() || self.is_revoked())
	}
}

impl From<AccessGrant> for Object {
	fn from(grant: AccessGrant) -> Self {
		let mut res = Object::default();
		res.insert("id".to_owned(), Value::from(grant.id.to_raw()));
		res.insert("ac".to_owned(), Value::from(grant.ac.to_raw()));
		res.insert("type".to_owned(), Value::from(grant.grant.variant()));
		res.insert("creation".to_owned(), Value::from(grant.creation));
		res.insert("expiration".to_owned(), Value::from(grant.expiration));
		res.insert("revocation".to_owned(), Value::from(grant.revocation));
		let mut sub = Object::default();
		match grant.subject {
			Subject::Record(id) => sub.insert("record".to_owned(), Value::from(id)),
			Subject::User(name) => sub.insert("user".to_owned(), Value::from(name.to_raw())),
		};
		res.insert("subject".to_owned(), Value::from(sub));

		let mut gr = Object::default();
		match grant.grant {
			Grant::Jwt(jg) => {
				gr.insert("jti".to_owned(), Value::from(jg.jti));
				if let Some(token) = jg.token {
					gr.insert("token".to_owned(), Value::from(token));
				}
			}
			Grant::Record(rg) => {
				gr.insert("rid".to_owned(), Value::from(rg.rid));
				gr.insert("jti".to_owned(), Value::from(rg.jti));
				if let Some(token) = rg.token {
					gr.insert("token".to_owned(), Value::from(token));
				}
			}
			Grant::Bearer(bg) => {
				gr.insert("id".to_owned(), Value::from(bg.id.to_raw()));
				gr.insert("key".to_owned(), Value::from(bg.key));
			}
		};
		res.insert("grant".to_owned(), Value::from(gr));

		res
	}
}

#[revisioned(revision = 1)]
#[derive(Clone, Debug, Eq, PartialEq, PartialOrd, Serialize, Deserialize, Hash)]
#[cfg_attr(feature = "arbitrary", derive(arbitrary::Arbitrary))]
#[non_exhaustive]
pub enum Subject {
	Record(Thing),
	User(Ident),
}

impl Subject {
	// Returns the main identifier of a subject as a string.
	pub fn id(&self) -> String {
		match self {
			Subject::Record(id) => id.to_raw(),
			Subject::User(name) => name.to_raw(),
		}
	}
}

#[revisioned(revision = 1)]
#[derive(Clone, Debug, Eq, PartialEq, PartialOrd, Serialize, Deserialize, Hash)]
#[cfg_attr(feature = "arbitrary", derive(arbitrary::Arbitrary))]
#[non_exhaustive]
pub enum Grant {
	Jwt(GrantJwt),
	Record(GrantRecord),
	Bearer(GrantBearer),
}

impl Grant {
	// Returns the type of the grant as a string.
	pub fn variant(&self) -> &str {
		match self {
			Grant::Jwt(_) => "jwt",
			Grant::Record(_) => "record",
			Grant::Bearer(_) => "bearer",
		}
	}
}

#[revisioned(revision = 1)]
#[derive(Clone, Debug, Eq, PartialEq, PartialOrd, Serialize, Deserialize, Hash)]
#[cfg_attr(feature = "arbitrary", derive(arbitrary::Arbitrary))]
#[non_exhaustive]
pub struct GrantJwt {
	pub jti: Uuid,             // JWT ID
	pub token: Option<Strand>, // JWT. Will not be stored after being returned.
}

#[revisioned(revision = 1)]
#[derive(Clone, Debug, Eq, PartialEq, PartialOrd, Serialize, Deserialize, Hash)]
#[cfg_attr(feature = "arbitrary", derive(arbitrary::Arbitrary))]
#[non_exhaustive]
pub struct GrantRecord {
	pub rid: Uuid,             // Record ID
	pub jti: Uuid,             // JWT ID
	pub token: Option<Strand>, // JWT. Will not be stored after being returned.
}

#[revisioned(revision = 1)]
#[derive(Clone, Debug, Eq, PartialEq, PartialOrd, Serialize, Deserialize, Hash)]
#[cfg_attr(feature = "arbitrary", derive(arbitrary::Arbitrary))]
#[non_exhaustive]
pub struct GrantBearer {
	pub id: Ident, // Key ID
	// Key. Will not be stored and be returned as redacted.
	// Immediately after generation, it will contain the plaintext key.
	// Will be hashed before storage so that the plaintext key is not stored.
	pub key: Strand,
}

impl GrantBearer {
	#[allow(clippy::new_without_default)]
	pub fn new(prefix: &str) -> Self {
		let id = format!(
			"{}{}",
			// The pool for the first character of the key identifier excludes digits.
			random_string(1, &GRANT_BEARER_CHARACTER_POOL[10..]),
			random_string(GRANT_BEARER_ID_LENGTH - 1, GRANT_BEARER_CHARACTER_POOL)
		);
		let secret = random_string(GRANT_BEARER_KEY_LENGTH, GRANT_BEARER_CHARACTER_POOL);
		Self {
			id: id.clone().into(),
			key: format!("{prefix}-{id}-{secret}").into(),
		}
	}

	pub fn hashed(self) -> Self {
		// The hash of the bearer key is stored to mitigate the impact of a read-only compromise.
		// We use SHA-256 as the key needs to be verified performantly for every operation.
		// Unlike with passwords, brute force and rainbow tables are infeasable due to the key length.
		// When hashing the bearer keys, the prefix and key identifier are kept as salt.
		let mut hasher = Sha256::new();
		hasher.update(self.key.as_string());
		let hash = hasher.finalize();
		let hash_hex = format!("{hash:x}").into();

		Self {
			key: hash_hex,
			..self
		}
	}
}

fn random_string(length: usize, pool: &[u8]) -> String {
	let mut rng = rand::thread_rng();
	let string: String = (0..length)
		.map(|_| {
			let i = rng.gen_range(0..pool.len());
			pool[i] as char
		})
		.collect();
	string
}

pub async fn create_grant(
	stmt: &AccessStatementGrant,
	ctx: &Context,
	opt: &Options,
) -> Result<AccessGrant, Error> {
	let base = match &stmt.base {
		Some(base) => base.clone(),
		None => opt.selected_base()?,
	};
	// Allowed to run?
	opt.is_allowed(Action::Edit, ResourceKind::Access, &base)?;
	// Get the transaction.
	let txn = ctx.tx();
	// Clear the cache.
	txn.clear();
	// Read the access definition.
	let ac = match base {
		Base::Root => txn.get_root_access(&stmt.ac).await?,
		Base::Ns => txn.get_ns_access(opt.ns()?, &stmt.ac).await?,
		Base::Db => {
			let (ns, db) = opt.ns_db()?;
			txn.get_db_access(ns, db, &stmt.ac).await?
		}
		_ => {
			return Err(Error::Unimplemented(
				"Managing access methods outside of root, namespace and database levels"
					.to_string(),
			))
		}
	};
	// Verify the access type.
	match &ac.kind {
		AccessType::Jwt(_) => Err(Error::FeatureNotYetImplemented {
			feature: format!("Grants for JWT on {base}"),
		}),
		AccessType::Record(at) => {
			match &stmt.subject {
				Subject::User(_) => {
					return Err(Error::AccessGrantInvalidSubject);
				}
				Subject::Record(_) => {
					// If the grant is being created for a record, a database must be selected.
					if !matches!(base, Base::Db) {
						return Err(Error::DbEmpty);
					}
				}
			};
			// The record access type must allow issuing bearer grants.
			let atb = match &at.bearer {
				Some(bearer) => bearer,
				None => return Err(Error::AccessMethodMismatch),
			};
			// Create a new bearer key.
			let grant = GrantBearer::new(atb.kind.prefix());
			let gr = AccessGrant {
				ac: ac.name.clone(),
				// Unique grant identifier.
				// In the case of bearer grants, the key identifier.
				id: grant.id.clone(),
				// Current time.
				creation: Datetime::default(),
				// Current time plus grant duration. Only if set.
				expiration: ac.duration.grant.map(|d| d + Datetime::default()),
				// The grant is initially not revoked.
				revocation: None,
				// Subject associated with the grant.
				subject: stmt.subject.to_owned(),
				// The contents of the grant.
				grant: Grant::Bearer(grant.clone()),
			};

			// Create the grant.
			// On the very unlikely event of a collision, "put" will return an error.
			let res = match base {
				Base::Db => {
					// Create a hashed version of the grant for storage.
					let mut gr_store = gr.clone();
					gr_store.grant = Grant::Bearer(grant.hashed());
<<<<<<< HEAD
					let (ns, db) = opt.ns_db()?;
					let key = crate::key::database::access::gr::new(ns, db, &gr.ac, &gr.id);
					txn.get_or_add_ns(ns, opt.strict).await?;
					txn.get_or_add_db(ns, db, opt.strict).await?;
					txn.put(key, &gr_store, None).await
=======
					let key =
						crate::key::database::access::gr::new(opt.ns()?, opt.db()?, &gr.ac, &gr.id);
					txn.get_or_add_ns(opt.ns()?, opt.strict).await?;
					txn.get_or_add_db(opt.ns()?, opt.db()?, opt.strict).await?;
					txn.put(key, revision::to_vec(&gr_store)?, None).await
>>>>>>> 2bc281b8
				}
				_ => return Err(Error::AccessLevelMismatch),
			};

			// Check if a collision was found in order to log a specific error on the server.
			// For an access method with a billion grants, this chance is of only one in 295 billion.
			if let Err(Error::TxKeyAlreadyExists) = res {
				error!("A collision was found when attempting to create a new grant. Purging inactive grants is advised")
			}
			res?;

			info!(
				"Access method '{}' was used to create grant '{}' of type '{}' for '{}' by '{}'",
				gr.ac,
				gr.id,
				gr.grant.variant(),
				gr.subject.id(),
				opt.auth.id()
			);

			// Return the original version of the grant.
			// This is the only time the the plaintext key is returned.
			Ok(gr)
		}
		AccessType::Bearer(at) => {
			match &stmt.subject {
				Subject::User(user) => {
					// Grant subject must match access method subject.
					if !matches!(&at.subject, BearerAccessSubject::User) {
						return Err(Error::AccessGrantInvalidSubject);
					}
					// If the grant is being created for a user, the user must exist.
					match base {
						Base::Root => txn.get_root_user(user).await?,
						Base::Ns => txn.get_ns_user(opt.ns()?, user).await?,
						Base::Db => {
							let (ns, db) = opt.ns_db()?;
							txn.get_db_user(ns, db, user).await?
						},
						_ => return Err(Error::Unimplemented(
							"Managing access methods outside of root, namespace and database levels".to_string(),
						)),
					};
				}
				Subject::Record(_) => {
					// If the grant is being created for a record, a database must be selected.
					if !matches!(base, Base::Db) {
						return Err(Error::DbEmpty);
					}
					// Grant subject must match access method subject.
					if !matches!(&at.subject, BearerAccessSubject::Record) {
						return Err(Error::AccessGrantInvalidSubject);
					}
					// A grant can be created for a record that does not exist yet.
				}
			};
			// Create a new bearer key.
			let grant = GrantBearer::new(at.kind.prefix());
			let gr = AccessGrant {
				ac: ac.name.clone(),
				// Unique grant identifier.
				// In the case of bearer grants, the key identifier.
				id: grant.id.clone(),
				// Current time.
				creation: Datetime::default(),
				// Current time plus grant duration. Only if set.
				expiration: ac.duration.grant.map(|d| d + Datetime::default()),
				// The grant is initially not revoked.
				revocation: None,
				// Subject associated with the grant.
				subject: stmt.subject.to_owned(),
				// The contents of the grant.
				grant: Grant::Bearer(grant.clone()),
			};

			// Create the grant.
			// On the very unlikely event of a collision, "put" will return an error.
			// Create a hashed version of the grant for storage.
			let mut gr_store = gr.clone();
			gr_store.grant = Grant::Bearer(grant.hashed());
<<<<<<< HEAD
			let res =
				match base {
					Base::Root => {
						let key = crate::key::root::access::gr::new(&gr.ac, &gr.id);
						txn.put(key, &gr_store, None).await
					}
					Base::Ns => {
						let key = crate::key::namespace::access::gr::new(opt.ns()?, &gr.ac, &gr.id);
						txn.get_or_add_ns(opt.ns()?, opt.strict).await?;
						txn.put(key, &gr_store, None).await
					}
					Base::Db => {
						let (ns, db) = opt.ns_db()?;
						let key = crate::key::database::access::gr::new(ns, db, &gr.ac, &gr.id);
						txn.get_or_add_ns(ns, opt.strict).await?;
						txn.get_or_add_db(ns, db, opt.strict).await?;
						txn.put(key, &gr_store, None).await
					}
					_ => return Err(Error::Unimplemented(
=======
			let res = match base {
				Base::Root => {
					let key = crate::key::root::access::gr::new(&gr.ac, &gr.id);
					txn.put(key, revision::to_vec(&gr_store)?, None).await
				}
				Base::Ns => {
					let key = crate::key::namespace::access::gr::new(opt.ns()?, &gr.ac, &gr.id);
					txn.get_or_add_ns(opt.ns()?, opt.strict).await?;
					txn.put(key, revision::to_vec(&gr_store)?, None).await
				}
				Base::Db => {
					let key =
						crate::key::database::access::gr::new(opt.ns()?, opt.db()?, &gr.ac, &gr.id);
					txn.get_or_add_ns(opt.ns()?, opt.strict).await?;
					txn.get_or_add_db(opt.ns()?, opt.db()?, opt.strict).await?;
					txn.put(key, revision::to_vec(&gr_store)?, None).await
				}
				_ => {
					return Err(Error::Unimplemented(
>>>>>>> 2bc281b8
						"Managing access methods outside of root, namespace and database levels"
							.to_string(),
					)),
				};

			// Check if a collision was found in order to log a specific error on the server.
			// For an access method with a billion grants, this chance is of only one in 295 billion.
			if let Err(Error::TxKeyAlreadyExists) = res {
				error!("A collision was found when attempting to create a new grant. Purging inactive grants is advised")
			}
			res?;

			info!(
				"Access method '{}' was used to create grant '{}' of type '{}' for '{}' by '{}'",
				gr.ac,
				gr.id,
				gr.grant.variant(),
				gr.subject.id(),
				opt.auth.id()
			);

			// Return the original version of the grant.
			// This is the only time the the plaintext key is returned.
			Ok(gr)
		}
	}
}

async fn compute_grant(
	stmt: &AccessStatementGrant,
	ctx: &Context,
	opt: &Options,
	_doc: Option<&CursorDoc>,
) -> Result<Value, Error> {
	let grant = create_grant(stmt, ctx, opt).await?;
	Ok(Value::Object(grant.into()))
}

async fn compute_show(
	stmt: &AccessStatementShow,
	stk: &mut Stk,
	ctx: &Context,
	opt: &Options,
	_doc: Option<&CursorDoc>,
) -> Result<Value, Error> {
	let base = match &stmt.base {
		Some(base) => base.clone(),
		None => opt.selected_base()?,
	};
	// Allowed to run?
	opt.is_allowed(Action::View, ResourceKind::Access, &base)?;
	// Get the transaction.
	let txn = ctx.tx();
	// Clear the cache.
	txn.clear();
	// Check if the access method exists.
	match base {
		Base::Root => txn.get_root_access(&stmt.ac).await?,
		Base::Ns => txn.get_ns_access(opt.ns()?, &stmt.ac).await?,
		Base::Db => {
			let (ns, db) = opt.ns_db()?;
			txn.get_db_access(ns, db, &stmt.ac).await?
		}
		_ => {
			return Err(Error::Unimplemented(
				"Managing access methods outside of root, namespace and database levels"
					.to_string(),
			))
		}
	};

	// Get the grants to show.
	match &stmt.gr {
		Some(gr) => {
			let grant =
				match base {
					Base::Root => (*txn.get_root_access_grant(&stmt.ac, gr).await?).clone(),
					Base::Ns => (*txn.get_ns_access_grant(opt.ns()?, &stmt.ac, gr).await?).clone(),
					Base::Db => {
						let (ns, db) = opt.ns_db()?;
						(*txn.get_db_access_grant(ns, db, &stmt.ac, gr).await?).clone()
					}
					_ => return Err(Error::Unimplemented(
						"Managing access methods outside of root, namespace and database levels"
							.to_string(),
					)),
				};

			Ok(Value::Object(grant.redacted().into()))
		}
		None => {
			// Get all grants.
			let grs =
				match base {
					Base::Root => txn.all_root_access_grants(&stmt.ac).await?,
					Base::Ns => txn.all_ns_access_grants(opt.ns()?, &stmt.ac).await?,
					Base::Db => {
						let (ns, db) = opt.ns_db()?;
						txn.all_db_access_grants(ns, db, &stmt.ac).await?
					}
					_ => return Err(Error::Unimplemented(
						"Managing access methods outside of root, namespace and database levels"
							.to_string(),
					)),
				};

			let mut show = Vec::new();
			for gr in grs.iter() {
				// If provided, check if grant matches conditions.
				if let Some(cond) = &stmt.cond {
					// Redact grant before evaluating conditions.
					let redacted_gr = Value::Object(gr.redacted().to_owned().into());
					if !cond
						.compute(
							stk,
							ctx,
							opt,
							Some(&CursorDoc {
								rid: None,
								ir: None,
								doc: redacted_gr.into(),
							}),
						)
						.await?
						.is_truthy()
					{
						// Skip grant if it does not match the provided conditions.
						continue;
					}
				}

				// Store revoked version of the redacted grant.
				show.push(Value::Object(gr.redacted().to_owned().into()));
			}

			Ok(Value::Array(show.into()))
		}
	}
}

pub async fn revoke_grant(
	stmt: &AccessStatementRevoke,
	stk: &mut Stk,
	ctx: &Context,
	opt: &Options,
) -> Result<Value, Error> {
	let base = match &stmt.base {
		Some(base) => base.clone(),
		None => opt.selected_base()?,
	};
	// Allowed to run?
	opt.is_allowed(Action::Edit, ResourceKind::Access, &base)?;
	// Get the transaction
	let txn = ctx.tx();
	// Clear the cache
	txn.clear();
	// Check if the access method exists.
	match base {
		Base::Root => txn.get_root_access(&stmt.ac).await?,
		Base::Ns => txn.get_ns_access(opt.ns()?, &stmt.ac).await?,
		Base::Db => {
			let (ns, db) = opt.ns_db()?;
			txn.get_db_access(ns, db, &stmt.ac).await?
		}
		_ => {
			return Err(Error::Unimplemented(
				"Managing access methods outside of root, namespace and database levels"
					.to_string(),
			))
		}
	};

	// Get the grants to revoke.
	let mut revoked = Vec::new();
	match &stmt.gr {
		Some(gr) => {
			let mut revoke =
				match base {
					Base::Root => (*txn.get_root_access_grant(&stmt.ac, gr).await?).clone(),
					Base::Ns => (*txn.get_ns_access_grant(opt.ns()?, &stmt.ac, gr).await?).clone(),
					Base::Db => {
						let (ns, db) = opt.ns_db()?;
						(*txn.get_db_access_grant(ns, db, &stmt.ac, gr).await?).clone()
					}
					_ => return Err(Error::Unimplemented(
						"Managing access methods outside of root, namespace and database levels"
							.to_string(),
					)),
				};
			if revoke.revocation.is_some() {
				return Err(Error::AccessGrantRevoked);
			}
			revoke.revocation = Some(Datetime::default());

			// Revoke the grant.
			match base {
				Base::Root => {
					let key = crate::key::root::access::gr::new(&stmt.ac, gr);
					txn.set(key, revision::to_vec(&revoke)?, None).await?;
				}
				Base::Ns => {
					let key = crate::key::namespace::access::gr::new(opt.ns()?, &stmt.ac, gr);
					txn.get_or_add_ns(opt.ns()?, opt.strict).await?;
					txn.set(key, revision::to_vec(&revoke)?, None).await?;
				}
				Base::Db => {
<<<<<<< HEAD
					let (ns, db) = opt.ns_db()?;
					let key = crate::key::database::access::gr::new(ns, db, &stmt.ac, gr);
					txn.get_or_add_ns(ns, opt.strict).await?;
					txn.get_or_add_db(ns, db, opt.strict).await?;
					txn.set(key, &revoke, None).await?;
=======
					let key =
						crate::key::database::access::gr::new(opt.ns()?, opt.db()?, &stmt.ac, gr);
					txn.get_or_add_ns(opt.ns()?, opt.strict).await?;
					txn.get_or_add_db(opt.ns()?, opt.db()?, opt.strict).await?;
					txn.set(key, revision::to_vec(&revoke)?, None).await?;
>>>>>>> 2bc281b8
				}
				_ => {
					return Err(Error::Unimplemented(
						"Managing access methods outside of root, namespace and database levels"
							.to_string(),
					))
				}
			};

			info!(
				"Access method '{}' was used to revoke grant '{}' of type '{}' for '{}' by '{}'",
				revoke.ac,
				revoke.id,
				revoke.grant.variant(),
				revoke.subject.id(),
				opt.auth.id()
			);

			revoked.push(Value::Object(revoke.redacted().into()));
		}
		None => {
			// Get all grants.
			let grs =
				match base {
					Base::Root => txn.all_root_access_grants(&stmt.ac).await?,
					Base::Ns => txn.all_ns_access_grants(opt.ns()?, &stmt.ac).await?,
					Base::Db => {
						let (ns, db) = opt.ns_db()?;
						txn.all_db_access_grants(ns, db, &stmt.ac).await?
					}
					_ => return Err(Error::Unimplemented(
						"Managing access methods outside of root, namespace and database levels"
							.to_string(),
					)),
				};

			for gr in grs.iter() {
				// If the grant is already revoked, it cannot be revoked again.
				if gr.revocation.is_some() {
					continue;
				}

				// If provided, check if grant matches conditions.
				if let Some(cond) = &stmt.cond {
					// Redact grant before evaluating conditions.
					let redacted_gr = Value::Object(gr.redacted().to_owned().into());
					if !cond
						.compute(
							stk,
							ctx,
							opt,
							Some(&CursorDoc {
								rid: None,
								ir: None,
								doc: redacted_gr.into(),
							}),
						)
						.await?
						.is_truthy()
					{
						// Skip grant if it does not match the provided conditions.
						continue;
					}
				}

				let mut gr = gr.clone();
				gr.revocation = Some(Datetime::default());

				// Revoke the grant.
				match base {
					Base::Root => {
						let key = crate::key::root::access::gr::new(&stmt.ac, &gr.id);
						txn.set(key, revision::to_vec(&gr)?, None).await?;
					}
					Base::Ns => {
						let key =
							crate::key::namespace::access::gr::new(opt.ns()?, &stmt.ac, &gr.id);
						txn.get_or_add_ns(opt.ns()?, opt.strict).await?;
						txn.set(key, revision::to_vec(&gr)?, None).await?;
					}
					Base::Db => {
<<<<<<< HEAD
						let (ns, db) = opt.ns_db()?;
						let key = crate::key::database::access::gr::new(ns, db, &stmt.ac, &gr.id);
						txn.get_or_add_ns(ns, opt.strict).await?;
						txn.get_or_add_db(ns, db, opt.strict).await?;
						txn.set(key, &gr, None).await?;
=======
						let key = crate::key::database::access::gr::new(
							opt.ns()?,
							opt.db()?,
							&stmt.ac,
							&gr.id,
						);
						txn.get_or_add_ns(opt.ns()?, opt.strict).await?;
						txn.get_or_add_db(opt.ns()?, opt.db()?, opt.strict).await?;
						txn.set(key, revision::to_vec(&gr)?, None).await?;
>>>>>>> 2bc281b8
					}
					_ => return Err(Error::Unimplemented(
						"Managing access methods outside of root, namespace and database levels"
							.to_string(),
					)),
				};

				info!(
					"Access method '{}' was used to revoke grant '{}' of type '{}' for '{}' by '{}'",
					gr.ac,
					gr.id,
					gr.grant.variant(),
					gr.subject.id(),
					opt.auth.id()
				);

				// Store revoked version of the redacted grant.
				revoked.push(Value::Object(gr.redacted().into()));
			}
		}
	}

	// Return revoked grants.
	Ok(Value::Array(revoked.into()))
}

async fn compute_revoke(
	stmt: &AccessStatementRevoke,
	stk: &mut Stk,
	ctx: &Context,
	opt: &Options,
	_doc: Option<&CursorDoc>,
) -> Result<Value, Error> {
	let revoked = revoke_grant(stmt, stk, ctx, opt).await?;
	Ok(Value::Array(revoked.into()))
}

async fn compute_purge(
	stmt: &AccessStatementPurge,
	ctx: &Context,
	opt: &Options,
	_doc: Option<&CursorDoc>,
) -> Result<Value, Error> {
	let base = match &stmt.base {
		Some(base) => base.clone(),
		None => opt.selected_base()?,
	};
	// Allowed to run?
	opt.is_allowed(Action::Edit, ResourceKind::Access, &base)?;
	// Get the transaction.
	let txn = ctx.tx();
	// Clear the cache.
	txn.clear();
	// Check if the access method exists.
	match base {
		Base::Root => txn.get_root_access(&stmt.ac).await?,
		Base::Ns => txn.get_ns_access(opt.ns()?, &stmt.ac).await?,
		Base::Db => {
			let (ns, db) = opt.ns_db()?;
			txn.get_db_access(ns, db, &stmt.ac).await?
		}
		_ => {
			return Err(Error::Unimplemented(
				"Managing access methods outside of root, namespace and database levels"
					.to_string(),
			))
		}
	};
	// Get all grants to purge.
	let mut purged = Array::default();
	let grs = match base {
		Base::Root => txn.all_root_access_grants(&stmt.ac).await?,
		Base::Ns => txn.all_ns_access_grants(opt.ns()?, &stmt.ac).await?,
		Base::Db => {
			let (ns, db) = opt.ns_db()?;
			txn.all_db_access_grants(ns, db, &stmt.ac).await?
		}
		_ => {
			return Err(Error::Unimplemented(
				"Managing access methods outside of root, namespace and database levels"
					.to_string(),
			))
		}
	};
	for gr in grs.iter() {
		// Determine if the grant should purged based on expiration or revocation.
		let now = Datetime::default();
		// We can convert to unsigned integer as substraction is saturating.
		// Revocation times should never exceed the current time.
		// Grants expired or revoked at a future time will not be purged.
		// Grants expired or revoked at exactly the current second will not be purged.
		let purge_expired = stmt.expired
			&& gr.expiration.as_ref().is_some_and(|exp| {
				                 now.timestamp() >= exp.timestamp() // Prevent saturating when not expired yet.
				                     && (now.timestamp().saturating_sub(exp.timestamp()) as u64) > stmt.grace.secs()
				             });
		let purge_revoked = stmt.revoked
			&& gr.revocation.as_ref().is_some_and(|rev| {
				                 now.timestamp() >= rev.timestamp() // Prevent saturating when not revoked yet.
				                     && (now.timestamp().saturating_sub(rev.timestamp()) as u64) > stmt.grace.secs()
				             });
		// If it should, delete the grant and append the redacted version to the result.
		if purge_expired || purge_revoked {
			match base {
				Base::Root => txn.del(crate::key::root::access::gr::new(&stmt.ac, &gr.id)).await?,
				Base::Ns => {
					txn.del(crate::key::namespace::access::gr::new(opt.ns()?, &stmt.ac, &gr.id))
						.await?
				}
				Base::Db => {
					let (ns, db) = opt.ns_db()?;
					txn.del(crate::key::database::access::gr::new(ns, db, &stmt.ac, &gr.id)).await?
				}
				_ => {
					return Err(Error::Unimplemented(
						"Managing access methods outside of root, namespace and database levels"
							.to_string(),
					))
				}
			};

			info!(
				"Access method '{}' was used to purge grant '{}' of type '{}' for '{}' by '{}'",
				gr.ac,
				gr.id,
				gr.grant.variant(),
				gr.subject.id(),
				opt.auth.id()
			);

			purged = purged + Value::Object(gr.redacted().to_owned().into());
		}
	}

	Ok(Value::Array(purged))
}

impl AccessStatement {
	/// Process this type returning a computed simple Value
	pub(crate) async fn compute(
		&self,
		stk: &mut Stk,
		ctx: &Context,
		opt: &Options,
		_doc: Option<&CursorDoc>,
	) -> Result<Value, Error> {
		match self {
			AccessStatement::Grant(stmt) => compute_grant(stmt, ctx, opt, _doc).await,
			AccessStatement::Show(stmt) => compute_show(stmt, stk, ctx, opt, _doc).await,
			AccessStatement::Revoke(stmt) => compute_revoke(stmt, stk, ctx, opt, _doc).await,
			AccessStatement::Purge(stmt) => compute_purge(stmt, ctx, opt, _doc).await,
		}
	}
}

impl Display for AccessStatement {
	fn fmt(&self, f: &mut Formatter) -> fmt::Result {
		match self {
			Self::Grant(stmt) => {
				write!(f, "ACCESS {}", stmt.ac)?;
				if let Some(ref v) = stmt.base {
					write!(f, " ON {v}")?;
				}
				write!(f, " GRANT")?;
				match stmt.subject {
					Subject::User(_) => write!(f, " FOR USER {}", stmt.subject.id())?,
					Subject::Record(_) => write!(f, " FOR RECORD {}", stmt.subject.id())?,
				}
				Ok(())
			}
			Self::Show(stmt) => {
				write!(f, "ACCESS {}", stmt.ac)?;
				if let Some(ref v) = stmt.base {
					write!(f, " ON {v}")?;
				}
				write!(f, " SHOW")?;
				match &stmt.gr {
					Some(v) => write!(f, " GRANT {v}")?,
					None => match &stmt.cond {
						Some(v) => write!(f, " {v}")?,
						None => write!(f, " ALL")?,
					},
				};
				Ok(())
			}
			Self::Revoke(stmt) => {
				write!(f, "ACCESS {}", stmt.ac)?;
				if let Some(ref v) = stmt.base {
					write!(f, " ON {v}")?;
				}
				write!(f, " REVOKE")?;
				match &stmt.gr {
					Some(v) => write!(f, " GRANT {v}")?,
					None => match &stmt.cond {
						Some(v) => write!(f, " {v}")?,
						None => write!(f, " ALL")?,
					},
				};
				Ok(())
			}
			Self::Purge(stmt) => {
				write!(f, "ACCESS {}", stmt.ac)?;
				if let Some(ref v) = stmt.base {
					write!(f, " ON {v}")?;
				}
				write!(f, " PURGE")?;
				match (stmt.expired, stmt.revoked) {
					(true, false) => write!(f, " EXPIRED")?,
					(false, true) => write!(f, " REVOKED")?,
					(true, true) => write!(f, " EXPIRED, REVOKED")?,
					// This case should not parse.
					(false, false) => write!(f, " NONE")?,
				};
				if !stmt.grace.is_zero() {
					write!(f, " FOR {}", stmt.grace)?;
				}
				Ok(())
			}
		}
	}
}<|MERGE_RESOLUTION|>--- conflicted
+++ resolved
@@ -376,19 +376,11 @@
 					// Create a hashed version of the grant for storage.
 					let mut gr_store = gr.clone();
 					gr_store.grant = Grant::Bearer(grant.hashed());
-<<<<<<< HEAD
 					let (ns, db) = opt.ns_db()?;
 					let key = crate::key::database::access::gr::new(ns, db, &gr.ac, &gr.id);
 					txn.get_or_add_ns(ns, opt.strict).await?;
 					txn.get_or_add_db(ns, db, opt.strict).await?;
-					txn.put(key, &gr_store, None).await
-=======
-					let key =
-						crate::key::database::access::gr::new(opt.ns()?, opt.db()?, &gr.ac, &gr.id);
-					txn.get_or_add_ns(opt.ns()?, opt.strict).await?;
-					txn.get_or_add_db(opt.ns()?, opt.db()?, opt.strict).await?;
 					txn.put(key, revision::to_vec(&gr_store)?, None).await
->>>>>>> 2bc281b8
 				}
 				_ => return Err(Error::AccessLevelMismatch),
 			};
@@ -469,47 +461,25 @@
 			// Create a hashed version of the grant for storage.
 			let mut gr_store = gr.clone();
 			gr_store.grant = Grant::Bearer(grant.hashed());
-<<<<<<< HEAD
 			let res =
 				match base {
 					Base::Root => {
 						let key = crate::key::root::access::gr::new(&gr.ac, &gr.id);
-						txn.put(key, &gr_store, None).await
+					txn.put(key, revision::to_vec(&gr_store)?, None).await
 					}
 					Base::Ns => {
 						let key = crate::key::namespace::access::gr::new(opt.ns()?, &gr.ac, &gr.id);
 						txn.get_or_add_ns(opt.ns()?, opt.strict).await?;
-						txn.put(key, &gr_store, None).await
+					txn.put(key, revision::to_vec(&gr_store)?, None).await
 					}
 					Base::Db => {
 						let (ns, db) = opt.ns_db()?;
 						let key = crate::key::database::access::gr::new(ns, db, &gr.ac, &gr.id);
 						txn.get_or_add_ns(ns, opt.strict).await?;
 						txn.get_or_add_db(ns, db, opt.strict).await?;
-						txn.put(key, &gr_store, None).await
+						txn.put(key, revision::to_vec(&gr_store)?, None).await
 					}
 					_ => return Err(Error::Unimplemented(
-=======
-			let res = match base {
-				Base::Root => {
-					let key = crate::key::root::access::gr::new(&gr.ac, &gr.id);
-					txn.put(key, revision::to_vec(&gr_store)?, None).await
-				}
-				Base::Ns => {
-					let key = crate::key::namespace::access::gr::new(opt.ns()?, &gr.ac, &gr.id);
-					txn.get_or_add_ns(opt.ns()?, opt.strict).await?;
-					txn.put(key, revision::to_vec(&gr_store)?, None).await
-				}
-				Base::Db => {
-					let key =
-						crate::key::database::access::gr::new(opt.ns()?, opt.db()?, &gr.ac, &gr.id);
-					txn.get_or_add_ns(opt.ns()?, opt.strict).await?;
-					txn.get_or_add_db(opt.ns()?, opt.db()?, opt.strict).await?;
-					txn.put(key, revision::to_vec(&gr_store)?, None).await
-				}
-				_ => {
-					return Err(Error::Unimplemented(
->>>>>>> 2bc281b8
 						"Managing access methods outside of root, namespace and database levels"
 							.to_string(),
 					)),
@@ -716,19 +686,11 @@
 					txn.set(key, revision::to_vec(&revoke)?, None).await?;
 				}
 				Base::Db => {
-<<<<<<< HEAD
 					let (ns, db) = opt.ns_db()?;
 					let key = crate::key::database::access::gr::new(ns, db, &stmt.ac, gr);
 					txn.get_or_add_ns(ns, opt.strict).await?;
 					txn.get_or_add_db(ns, db, opt.strict).await?;
-					txn.set(key, &revoke, None).await?;
-=======
-					let key =
-						crate::key::database::access::gr::new(opt.ns()?, opt.db()?, &stmt.ac, gr);
-					txn.get_or_add_ns(opt.ns()?, opt.strict).await?;
-					txn.get_or_add_db(opt.ns()?, opt.db()?, opt.strict).await?;
 					txn.set(key, revision::to_vec(&revoke)?, None).await?;
->>>>>>> 2bc281b8
 				}
 				_ => {
 					return Err(Error::Unimplemented(
@@ -810,23 +772,11 @@
 						txn.set(key, revision::to_vec(&gr)?, None).await?;
 					}
 					Base::Db => {
-<<<<<<< HEAD
 						let (ns, db) = opt.ns_db()?;
 						let key = crate::key::database::access::gr::new(ns, db, &stmt.ac, &gr.id);
 						txn.get_or_add_ns(ns, opt.strict).await?;
 						txn.get_or_add_db(ns, db, opt.strict).await?;
-						txn.set(key, &gr, None).await?;
-=======
-						let key = crate::key::database::access::gr::new(
-							opt.ns()?,
-							opt.db()?,
-							&stmt.ac,
-							&gr.id,
-						);
-						txn.get_or_add_ns(opt.ns()?, opt.strict).await?;
-						txn.get_or_add_db(opt.ns()?, opt.db()?, opt.strict).await?;
 						txn.set(key, revision::to_vec(&gr)?, None).await?;
->>>>>>> 2bc281b8
 					}
 					_ => return Err(Error::Unimplemented(
 						"Managing access methods outside of root, namespace and database levels"
