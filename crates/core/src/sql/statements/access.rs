use crate::ctx::Context;
use crate::dbs::Options;
use crate::doc::CursorDoc;
use crate::err::Error;
use crate::iam::{Action, ResourceKind};
use crate::sql::access_type::BearerAccessSubject;
use crate::sql::{
	AccessType, Array, Base, Cond, Datetime, Duration, Ident, Object, Strand, Thing, Uuid, Value,
};
use derive::Store;
use md5::Digest;
use rand::Rng;
use reblessive::tree::Stk;
use revision::revisioned;
use serde::{Deserialize, Serialize};
use sha2::Sha256;
use std::fmt;
use std::fmt::{Display, Formatter};

// Keys and their identifiers are generated randomly from a 62-character pool.
pub static GRANT_BEARER_CHARACTER_POOL: &[u8] =
	b"0123456789abcdefghijklmnopqrstuvwxyzABCDEFGHIJKLMNOPQRSTUVWXYZ";
// The key identifier should not have collisions to prevent confusion.
// However, collisions should be handled gracefully when issuing grants.
// The first character of the key identifier will not be a digit to prevent parsing issues.
// With 12 characters from the pool, one alphabetic, the key identifier part has ~68 bits of entropy.
pub static GRANT_BEARER_ID_LENGTH: usize = 12;
// With 24 characters from the pool, the key part has ~140 bits of entropy.
pub static GRANT_BEARER_KEY_LENGTH: usize = 24;

#[revisioned(revision = 1)]
#[derive(Clone, Debug, Eq, PartialEq, PartialOrd, Serialize, Deserialize, Store, Hash)]
#[cfg_attr(feature = "arbitrary", derive(arbitrary::Arbitrary))]
#[non_exhaustive]
pub enum AccessStatement {
	Grant(AccessStatementGrant),   // Create access grant.
	Show(AccessStatementShow),     // Show access grants.
	Revoke(AccessStatementRevoke), // Revoke access grant.
	Purge(AccessStatementPurge),   // Purge access grants.
}

#[revisioned(revision = 1)]
#[derive(Clone, Debug, Eq, PartialEq, PartialOrd, Serialize, Deserialize, Store, Hash)]
#[cfg_attr(feature = "arbitrary", derive(arbitrary::Arbitrary))]
#[non_exhaustive]
pub struct AccessStatementGrant {
	pub ac: Ident,
	pub base: Option<Base>,
	pub subject: Subject,
}

#[revisioned(revision = 1)]
#[derive(Clone, Debug, Default, Eq, PartialEq, PartialOrd, Serialize, Deserialize, Store, Hash)]
#[cfg_attr(feature = "arbitrary", derive(arbitrary::Arbitrary))]
#[non_exhaustive]
pub struct AccessStatementShow {
	pub ac: Ident,
	pub base: Option<Base>,
	pub gr: Option<Ident>,
	pub cond: Option<Cond>,
}

#[revisioned(revision = 1)]
#[derive(Clone, Debug, Default, Eq, PartialEq, PartialOrd, Serialize, Deserialize, Store, Hash)]
#[cfg_attr(feature = "arbitrary", derive(arbitrary::Arbitrary))]
#[non_exhaustive]
pub struct AccessStatementRevoke {
	pub ac: Ident,
	pub base: Option<Base>,
	pub gr: Option<Ident>,
	pub cond: Option<Cond>,
}

#[revisioned(revision = 1)]
#[derive(Clone, Debug, Default, Eq, PartialEq, PartialOrd, Serialize, Deserialize, Store, Hash)]
#[cfg_attr(feature = "arbitrary", derive(arbitrary::Arbitrary))]
#[non_exhaustive]
pub struct AccessStatementPurge {
	pub ac: Ident,
	pub base: Option<Base>,
	pub expired: bool,
	pub revoked: bool,
	pub grace: Duration,
}

#[revisioned(revision = 1)]
#[derive(Clone, Debug, Eq, PartialEq, PartialOrd, Serialize, Deserialize, Store, Hash)]
#[cfg_attr(feature = "arbitrary", derive(arbitrary::Arbitrary))]
#[non_exhaustive]
pub struct AccessGrant {
	pub id: Ident,                    // Unique grant identifier.
	pub ac: Ident,                    // Access method used to create the grant.
	pub creation: Datetime,           // Grant creation time.
	pub expiration: Option<Datetime>, // Grant expiration time, if any.
	pub revocation: Option<Datetime>, // Grant revocation time, if any.
	pub subject: Subject,             // Subject of the grant.
	pub grant: Grant,                 // Grant data.
}

impl AccessGrant {
	/// Returns a version of the statement where potential secrets are redacted.
	/// This function should be used when displaying the statement to datastore users.
	/// This function should NOT be used when displaying the statement for export purposes.
	pub fn redacted(&self) -> AccessGrant {
		let mut ags = self.clone();
		ags.grant = match ags.grant {
			Grant::Jwt(mut gr) => {
				// Token should not even be stored. We clear it just as a precaution.
				gr.token = None;
				Grant::Jwt(gr)
			}
			Grant::Record(mut gr) => {
				// Token should not even be stored. We clear it just as a precaution.
				gr.token = None;
				Grant::Record(gr)
			}
			Grant::Bearer(mut gr) => {
				// Key is stored, but should not usually be displayed.
				gr.key = "[REDACTED]".into();
				Grant::Bearer(gr)
			}
		};
		ags
	}

	// Returns if the access grant is expired.
	pub fn is_expired(&self) -> bool {
		match &self.expiration {
			Some(exp) => exp < &Datetime::default(),
			None => false,
		}
	}

	// Returns if the access grant is revoked.
	pub fn is_revoked(&self) -> bool {
		self.revocation.is_some()
	}

	// Returns if the access grant is active.
	pub fn is_active(&self) -> bool {
		!(self.is_expired() || self.is_revoked())
	}
}

impl From<AccessGrant> for Object {
	fn from(grant: AccessGrant) -> Self {
		let mut res = Object::default();
		res.insert("id".to_owned(), Value::from(grant.id.to_raw()));
		res.insert("ac".to_owned(), Value::from(grant.ac.to_raw()));
		res.insert("type".to_owned(), Value::from(grant.grant.variant()));
		res.insert("creation".to_owned(), Value::from(grant.creation));
		res.insert("expiration".to_owned(), Value::from(grant.expiration));
		res.insert("revocation".to_owned(), Value::from(grant.revocation));
		let mut sub = Object::default();
		match grant.subject {
			Subject::Record(id) => sub.insert("record".to_owned(), Value::from(id)),
			Subject::User(name) => sub.insert("user".to_owned(), Value::from(name.to_raw())),
		};
		res.insert("subject".to_owned(), Value::from(sub));

		let mut gr = Object::default();
		match grant.grant {
			Grant::Jwt(jg) => {
				gr.insert("jti".to_owned(), Value::from(jg.jti));
				if let Some(token) = jg.token {
					gr.insert("token".to_owned(), Value::from(token));
				}
			}
			Grant::Record(rg) => {
				gr.insert("rid".to_owned(), Value::from(rg.rid));
				gr.insert("jti".to_owned(), Value::from(rg.jti));
				if let Some(token) = rg.token {
					gr.insert("token".to_owned(), Value::from(token));
				}
			}
			Grant::Bearer(bg) => {
				gr.insert("id".to_owned(), Value::from(bg.id.to_raw()));
				gr.insert("key".to_owned(), Value::from(bg.key));
			}
		};
		res.insert("grant".to_owned(), Value::from(gr));

		res
	}
}

#[revisioned(revision = 1)]
#[derive(Clone, Debug, Eq, PartialEq, PartialOrd, Serialize, Deserialize, Store, Hash)]
#[cfg_attr(feature = "arbitrary", derive(arbitrary::Arbitrary))]
#[non_exhaustive]
pub enum Subject {
	Record(Thing),
	User(Ident),
}

impl Subject {
	// Returns the main identifier of a subject as a string.
	pub fn id(&self) -> String {
		match self {
			Subject::Record(id) => id.to_raw(),
			Subject::User(name) => name.to_raw(),
		}
	}
}

#[revisioned(revision = 1)]
#[derive(Clone, Debug, Eq, PartialEq, PartialOrd, Serialize, Deserialize, Store, Hash)]
#[cfg_attr(feature = "arbitrary", derive(arbitrary::Arbitrary))]
#[non_exhaustive]
pub enum Grant {
	Jwt(GrantJwt),
	Record(GrantRecord),
	Bearer(GrantBearer),
}

impl Grant {
	// Returns the type of the grant as a string.
	pub fn variant(&self) -> &str {
		match self {
			Grant::Jwt(_) => "jwt",
			Grant::Record(_) => "record",
			Grant::Bearer(_) => "bearer",
		}
	}
}

#[revisioned(revision = 1)]
#[derive(Clone, Debug, Eq, PartialEq, PartialOrd, Serialize, Deserialize, Store, Hash)]
#[cfg_attr(feature = "arbitrary", derive(arbitrary::Arbitrary))]
#[non_exhaustive]
pub struct GrantJwt {
	pub jti: Uuid,             // JWT ID
	pub token: Option<Strand>, // JWT. Will not be stored after being returned.
}

#[revisioned(revision = 1)]
#[derive(Clone, Debug, Eq, PartialEq, PartialOrd, Serialize, Deserialize, Store, Hash)]
#[cfg_attr(feature = "arbitrary", derive(arbitrary::Arbitrary))]
#[non_exhaustive]
pub struct GrantRecord {
	pub rid: Uuid,             // Record ID
	pub jti: Uuid,             // JWT ID
	pub token: Option<Strand>, // JWT. Will not be stored after being returned.
}

#[revisioned(revision = 1)]
#[derive(Clone, Debug, Eq, PartialEq, PartialOrd, Serialize, Deserialize, Store, Hash)]
#[cfg_attr(feature = "arbitrary", derive(arbitrary::Arbitrary))]
#[non_exhaustive]
pub struct GrantBearer {
	pub id: Ident, // Key ID
	// Key. Will not be stored and be returned as redacted.
	// Immediately after generation, it will contain the plaintext key.
	// Will be hashed before storage so that the plaintext key is not stored.
	pub key: Strand,
}

impl GrantBearer {
	#[allow(clippy::new_without_default)]
	pub fn new(prefix: &str) -> Self {
		let id = format!(
			"{}{}",
			// The pool for the first character of the key identifier excludes digits.
			random_string(1, &GRANT_BEARER_CHARACTER_POOL[10..]),
			random_string(GRANT_BEARER_ID_LENGTH - 1, GRANT_BEARER_CHARACTER_POOL)
		);
		let secret = random_string(GRANT_BEARER_KEY_LENGTH, GRANT_BEARER_CHARACTER_POOL);
		Self {
			id: id.clone().into(),
			key: format!("{prefix}-{id}-{secret}").into(),
		}
	}

	pub fn hashed(self) -> Self {
		// The hash of the bearer key is stored to mitigate the impact of a read-only compromise.
		// We use SHA-256 as the key needs to be verified performantly for every operation.
		// Unlike with passwords, brute force and rainbow tables are infeasable due to the key length.
		// When hashing the bearer keys, the prefix and key identifier are kept as salt.
		let mut hasher = Sha256::new();
		hasher.update(self.key.as_string());
		let hash = hasher.finalize();
		let hash_hex = format!("{hash:x}").into();

		Self {
			key: hash_hex,
			..self
		}
	}
}

fn random_string(length: usize, pool: &[u8]) -> String {
	let mut rng = rand::thread_rng();
	let string: String = (0..length)
		.map(|_| {
			let i = rng.gen_range(0..pool.len());
			pool[i] as char
		})
		.collect();
	string
}

pub async fn create_grant(
	stmt: &AccessStatementGrant,
	ctx: &Context,
	opt: &Options,
) -> Result<AccessGrant, Error> {
	let base = match &stmt.base {
		Some(base) => base.clone(),
		None => opt.selected_base()?,
	};
	// Allowed to run?
	opt.is_allowed(Action::Edit, ResourceKind::Access, &base)?;
	// Get the transaction.
	let txn = ctx.tx();
	// Clear the cache.
	txn.clear();
	// Read the access definition.
	let ac = match base {
		Base::Root => txn.get_root_access(&stmt.ac).await?,
		Base::Ns => txn.get_ns_access(opt.ns()?, &stmt.ac).await?,
		Base::Db => txn.get_db_access(opt.ns()?, opt.db()?, &stmt.ac).await?,
		_ => {
			return Err(Error::Unimplemented(
				"Managing access methods outside of root, namespace and database levels"
					.to_string(),
			))
		}
	};
	// Verify the access type.
	match &ac.kind {
		AccessType::Jwt(_) => Err(Error::FeatureNotYetImplemented {
			feature: format!("Grants for JWT on {base}"),
		}),
		AccessType::Record(at) => {
			match &stmt.subject {
				Subject::User(_) => {
					return Err(Error::AccessGrantInvalidSubject);
				}
				Subject::Record(_) => {
					// If the grant is being created for a record, a database must be selected.
					if !matches!(base, Base::Db) {
						return Err(Error::DbEmpty);
					}
				}
			};
			// The record access type must allow issuing bearer grants.
			let atb = match &at.bearer {
				Some(bearer) => bearer,
				None => return Err(Error::AccessMethodMismatch),
			};
			// Create a new bearer key.
			let grant = GrantBearer::new(atb.kind.prefix());
			let gr = AccessGrant {
				ac: ac.name.clone(),
				// Unique grant identifier.
				// In the case of bearer grants, the key identifier.
				id: grant.id.clone(),
				// Current time.
				creation: Datetime::default(),
				// Current time plus grant duration. Only if set.
				expiration: ac.duration.grant.map(|d| d + Datetime::default()),
				// The grant is initially not revoked.
				revocation: None,
				// Subject associated with the grant.
				subject: stmt.subject.to_owned(),
				// The contents of the grant.
				grant: Grant::Bearer(grant.clone()),
			};

			// Create the grant.
			// On the very unlikely event of a collision, "put" will return an error.
			let res = match base {
				Base::Db => {
					// Create a hashed version of the grant for storage.
					let mut gr_store = gr.clone();
					gr_store.grant = Grant::Bearer(grant.hashed());
					let key =
						crate::key::database::access::gr::new(opt.ns()?, opt.db()?, &gr.ac, &gr.id);
					txn.get_or_add_ns(opt.ns()?, opt.strict).await?;
					txn.get_or_add_db(opt.ns()?, opt.db()?, opt.strict).await?;
					txn.put(key, &gr_store, None).await
				}
				_ => return Err(Error::AccessLevelMismatch),
			};

			// Check if a collision was found in order to log a specific error on the server.
			// For an access method with a billion grants, this chance is of only one in 295 billion.
			if let Err(Error::TxKeyAlreadyExists) = res {
				error!("A collision was found when attempting to create a new grant. Purging inactive grants is advised")
			}
			res?;

			info!(
				"Access method '{}' was used to create grant '{}' of type '{}' for '{}' by '{}'",
				gr.ac,
				gr.id,
				gr.grant.variant(),
				gr.subject.id(),
				opt.auth.id()
			);

			// Return the original version of the grant.
			// This is the only time the the plaintext key is returned.
			Ok(gr)
		}
		AccessType::Bearer(at) => {
			match &stmt.subject {
				Subject::User(user) => {
					// Grant subject must match access method subject.
					if !matches!(&at.subject, BearerAccessSubject::User) {
						return Err(Error::AccessGrantInvalidSubject);
					}
					// If the grant is being created for a user, the user must exist.
					match base {
						Base::Root => txn.get_root_user(user).await?,
						Base::Ns => txn.get_ns_user(opt.ns()?, user).await?,
						Base::Db => txn.get_db_user(opt.ns()?, opt.db()?, user).await?,
						_ => return Err(Error::Unimplemented(
							"Managing access methods outside of root, namespace and database levels".to_string(),
						)),
					};
				}
				Subject::Record(_) => {
					// If the grant is being created for a record, a database must be selected.
					if !matches!(base, Base::Db) {
						return Err(Error::DbEmpty);
					}
					// Grant subject must match access method subject.
					if !matches!(&at.subject, BearerAccessSubject::Record) {
						return Err(Error::AccessGrantInvalidSubject);
					}
					// A grant can be created for a record that does not exist yet.
				}
			};
			// Create a new bearer key.
			let grant = GrantBearer::new(at.kind.prefix());
			let gr = AccessGrant {
				ac: ac.name.clone(),
				// Unique grant identifier.
				// In the case of bearer grants, the key identifier.
				id: grant.id.clone(),
				// Current time.
				creation: Datetime::default(),
				// Current time plus grant duration. Only if set.
				expiration: ac.duration.grant.map(|d| d + Datetime::default()),
				// The grant is initially not revoked.
				revocation: None,
				// Subject associated with the grant.
				subject: stmt.subject.to_owned(),
				// The contents of the grant.
				grant: Grant::Bearer(grant.clone()),
			};

			// Create the grant.
			// On the very unlikely event of a collision, "put" will return an error.
			// Create a hashed version of the grant for storage.
			let mut gr_store = gr.clone();
			gr_store.grant = Grant::Bearer(grant.hashed());
			let res = match base {
				Base::Root => {
					let key = crate::key::root::access::gr::new(&gr.ac, &gr.id);
					txn.put(key, &gr_store, None).await
				}
				Base::Ns => {
					let key = crate::key::namespace::access::gr::new(opt.ns()?, &gr.ac, &gr.id);
					txn.get_or_add_ns(opt.ns()?, opt.strict).await?;
					txn.put(key, &gr_store, None).await
				}
				Base::Db => {
					let key =
						crate::key::database::access::gr::new(opt.ns()?, opt.db()?, &gr.ac, &gr.id);
					txn.get_or_add_ns(opt.ns()?, opt.strict).await?;
					txn.get_or_add_db(opt.ns()?, opt.db()?, opt.strict).await?;
					txn.put(key, &gr_store, None).await
				}
				_ => {
					return Err(Error::Unimplemented(
						"Managing access methods outside of root, namespace and database levels"
							.to_string(),
					))
				}
			};

			// Check if a collision was found in order to log a specific error on the server.
			// For an access method with a billion grants, this chance is of only one in 295 billion.
			if let Err(Error::TxKeyAlreadyExists) = res {
				error!("A collision was found when attempting to create a new grant. Purging inactive grants is advised")
			}
			res?;

			info!(
				"Access method '{}' was used to create grant '{}' of type '{}' for '{}' by '{}'",
				gr.ac,
				gr.id,
				gr.grant.variant(),
				gr.subject.id(),
				opt.auth.id()
			);

			// Return the original version of the grant.
			// This is the only time the the plaintext key is returned.
			Ok(gr)
		}
	}
}

async fn compute_grant(
	stmt: &AccessStatementGrant,
	ctx: &Context,
	opt: &Options,
	_doc: Option<&CursorDoc>,
) -> Result<Value, Error> {
	let grant = create_grant(stmt, ctx, opt).await?;
	Ok(Value::Object(grant.into()))
}

async fn compute_show(
	stmt: &AccessStatementShow,
	stk: &mut Stk,
	ctx: &Context,
	opt: &Options,
	_doc: Option<&CursorDoc>,
) -> Result<Value, Error> {
	let base = match &stmt.base {
		Some(base) => base.clone(),
		None => opt.selected_base()?,
	};
	// Allowed to run?
	opt.is_allowed(Action::View, ResourceKind::Access, &base)?;
	// Get the transaction.
	let txn = ctx.tx();
	// Clear the cache.
	txn.clear();
	// Check if the access method exists.
	match base {
		Base::Root => txn.get_root_access(&stmt.ac).await?,
		Base::Ns => txn.get_ns_access(opt.ns()?, &stmt.ac).await?,
		Base::Db => txn.get_db_access(opt.ns()?, opt.db()?, &stmt.ac).await?,
		_ => {
			return Err(Error::Unimplemented(
				"Managing access methods outside of root, namespace and database levels"
					.to_string(),
			))
		}
	};

	// Get the grants to show.
	match &stmt.gr {
		Some(gr) => {
			let grant = match base {
				Base::Root => (*txn.get_root_access_grant(&stmt.ac, gr).await?).clone(),
				Base::Ns => (*txn.get_ns_access_grant(opt.ns()?, &stmt.ac, gr).await?).clone(),
				Base::Db => {
					(*txn.get_db_access_grant(opt.ns()?, opt.db()?, &stmt.ac, gr).await?).clone()
				}
				_ => {
					return Err(Error::Unimplemented(
						"Managing access methods outside of root, namespace and database levels"
							.to_string(),
					))
				}
			};

			Ok(Value::Object(grant.redacted().into()))
		}
		None => {
			// Get all grants.
			let grs =
				match base {
					Base::Root => txn.all_root_access_grants(&stmt.ac).await?,
					Base::Ns => txn.all_ns_access_grants(opt.ns()?, &stmt.ac).await?,
					Base::Db => txn.all_db_access_grants(opt.ns()?, opt.db()?, &stmt.ac).await?,
					_ => return Err(Error::Unimplemented(
						"Managing access methods outside of root, namespace and database levels"
							.to_string(),
					)),
				};

			let mut show = Vec::new();
			for gr in grs.iter() {
				// If provided, check if grant matches conditions.
				if let Some(cond) = &stmt.cond {
					// Redact grant before evaluating conditions.
					let redacted_gr = Value::Object(gr.redacted().to_owned().into());
					if !cond
						.compute(
							stk,
							ctx,
							opt,
							Some(&CursorDoc {
								rid: None,
								ir: None,
								doc: redacted_gr.into(),
							}),
						)
						.await?
						.is_truthy()
					{
						// Skip grant if it does not match the provided conditions.
						continue;
					}
				}

				// Store revoked version of the redacted grant.
				show.push(Value::Object(gr.redacted().to_owned().into()));
			}

			Ok(Value::Array(show.into()))
		}
	}
}

pub async fn revoke_grant(
	stmt: &AccessStatementRevoke,
	stk: &mut Stk,
	ctx: &Context,
	opt: &Options,
) -> Result<Value, Error> {
	let base = match &stmt.base {
		Some(base) => base.clone(),
		None => opt.selected_base()?,
	};
	// Allowed to run?
	opt.is_allowed(Action::Edit, ResourceKind::Access, &base)?;
	// Get the transaction
	let txn = ctx.tx();
	// Clear the cache
	txn.clear();
	// Check if the access method exists.
	match base {
		Base::Root => txn.get_root_access(&stmt.ac).await?,
		Base::Ns => txn.get_ns_access(opt.ns()?, &stmt.ac).await?,
		Base::Db => txn.get_db_access(opt.ns()?, opt.db()?, &stmt.ac).await?,
		_ => {
			return Err(Error::Unimplemented(
				"Managing access methods outside of root, namespace and database levels"
					.to_string(),
			))
		}
	};

	// Get the grants to revoke.
	let mut revoked = Vec::new();
	match &stmt.gr {
		Some(gr) => {
			let mut revoke = match base {
				Base::Root => (*txn.get_root_access_grant(&stmt.ac, gr).await?).clone(),
				Base::Ns => (*txn.get_ns_access_grant(opt.ns()?, &stmt.ac, gr).await?).clone(),
				Base::Db => {
					(*txn.get_db_access_grant(opt.ns()?, opt.db()?, &stmt.ac, gr).await?).clone()
				}
				_ => {
					return Err(Error::Unimplemented(
						"Managing access methods outside of root, namespace and database levels"
							.to_string(),
					))
				}
			};
			if revoke.revocation.is_some() {
				return Err(Error::AccessGrantRevoked);
			}
			revoke.revocation = Some(Datetime::default());

			// Revoke the grant.
			match base {
				Base::Root => {
					let key = crate::key::root::access::gr::new(&stmt.ac, gr);
					txn.set(key, &revoke, None).await?;
				}
				Base::Ns => {
					let key = crate::key::namespace::access::gr::new(opt.ns()?, &stmt.ac, gr);
					txn.get_or_add_ns(opt.ns()?, opt.strict).await?;
					txn.set(key, &revoke, None).await?;
				}
				Base::Db => {
					let key =
						crate::key::database::access::gr::new(opt.ns()?, opt.db()?, &stmt.ac, gr);
					txn.get_or_add_ns(opt.ns()?, opt.strict).await?;
					txn.get_or_add_db(opt.ns()?, opt.db()?, opt.strict).await?;
					txn.set(key, &revoke, None).await?;
				}
				_ => {
					return Err(Error::Unimplemented(
						"Managing access methods outside of root, namespace and database levels"
							.to_string(),
					))
				}
			};

			info!(
				"Access method '{}' was used to revoke grant '{}' of type '{}' for '{}' by '{}'",
				revoke.ac,
				revoke.id,
				revoke.grant.variant(),
				revoke.subject.id(),
				opt.auth.id()
			);

			revoked.push(Value::Object(revoke.redacted().into()));
		}
		None => {
			// Get all grants.
			let grs =
				match base {
					Base::Root => txn.all_root_access_grants(&stmt.ac).await?,
					Base::Ns => txn.all_ns_access_grants(opt.ns()?, &stmt.ac).await?,
					Base::Db => txn.all_db_access_grants(opt.ns()?, opt.db()?, &stmt.ac).await?,
					_ => return Err(Error::Unimplemented(
						"Managing access methods outside of root, namespace and database levels"
							.to_string(),
					)),
				};

			for gr in grs.iter() {
				// If the grant is already revoked, it cannot be revoked again.
				if gr.revocation.is_some() {
					continue;
				}

				// If provided, check if grant matches conditions.
				if let Some(cond) = &stmt.cond {
					// Redact grant before evaluating conditions.
					let redacted_gr = Value::Object(gr.redacted().to_owned().into());
					if !cond
						.compute(
							stk,
							ctx,
							opt,
							Some(&CursorDoc {
								rid: None,
								ir: None,
								doc: redacted_gr.into(),
							}),
						)
						.await?
						.is_truthy()
					{
						// Skip grant if it does not match the provided conditions.
						continue;
					}
				}

				let mut gr = gr.clone();
				gr.revocation = Some(Datetime::default());

				// Revoke the grant.
				match base {
					Base::Root => {
						let key = crate::key::root::access::gr::new(&stmt.ac, &gr.id);
						txn.set(key, &gr, None).await?;
					}
					Base::Ns => {
						let key =
							crate::key::namespace::access::gr::new(opt.ns()?, &stmt.ac, &gr.id);
						txn.get_or_add_ns(opt.ns()?, opt.strict).await?;
						txn.set(key, &gr, None).await?;
					}
					Base::Db => {
						let key = crate::key::database::access::gr::new(
							opt.ns()?,
							opt.db()?,
							&stmt.ac,
							&gr.id,
						);
						txn.get_or_add_ns(opt.ns()?, opt.strict).await?;
						txn.get_or_add_db(opt.ns()?, opt.db()?, opt.strict).await?;
						txn.set(key, &gr, None).await?;
					}
					_ => return Err(Error::Unimplemented(
						"Managing access methods outside of root, namespace and database levels"
							.to_string(),
					)),
				};

				info!(
					"Access method '{}' was used to revoke grant '{}' of type '{}' for '{}' by '{}'",
					gr.ac,
					gr.id,
					gr.grant.variant(),
					gr.subject.id(),
					opt.auth.id()
				);

				// Store revoked version of the redacted grant.
				revoked.push(Value::Object(gr.redacted().into()));
			}
		}
	}

	// Return revoked grants.
	Ok(Value::Array(revoked.into()))
}

async fn compute_revoke(
	stmt: &AccessStatementRevoke,
	stk: &mut Stk,
	ctx: &Context,
	opt: &Options,
	_doc: Option<&CursorDoc>,
) -> Result<Value, Error> {
	let revoked = revoke_grant(stmt, stk, ctx, opt).await?;
	Ok(Value::Array(revoked.into()))
}

async fn compute_purge(
	stmt: &AccessStatementPurge,
	ctx: &Context,
	opt: &Options,
	_doc: Option<&CursorDoc>,
) -> Result<Value, Error> {
	let base = match &stmt.base {
		Some(base) => base.clone(),
		None => opt.selected_base()?,
	};
	// Allowed to run?
	opt.is_allowed(Action::Edit, ResourceKind::Access, &base)?;
	// Get the transaction.
	let txn = ctx.tx();
	// Clear the cache.
	txn.clear();
	// Check if the access method exists.
	match base {
		Base::Root => txn.get_root_access(&stmt.ac).await?,
		Base::Ns => txn.get_ns_access(opt.ns()?, &stmt.ac).await?,
		Base::Db => txn.get_db_access(opt.ns()?, opt.db()?, &stmt.ac).await?,
		_ => {
			return Err(Error::Unimplemented(
				"Managing access methods outside of root, namespace and database levels"
					.to_string(),
			))
		}
	};
	// Get all grants to purge.
	let mut purged = Array::default();
	let grs = match base {
		Base::Root => txn.all_root_access_grants(&stmt.ac).await?,
		Base::Ns => txn.all_ns_access_grants(opt.ns()?, &stmt.ac).await?,
		Base::Db => txn.all_db_access_grants(opt.ns()?, opt.db()?, &stmt.ac).await?,
		_ => {
			return Err(Error::Unimplemented(
				"Managing access methods outside of root, namespace and database levels"
					.to_string(),
			))
		}
	};
	for gr in grs.iter() {
		// Determine if the grant should purged based on expiration or revocation.
		let now = Datetime::default();
		// We can convert to unsigned integer as substraction is saturating.
		// Revocation times should never exceed the current time.
		// Grants expired or revoked at a future time will not be purged.
		// Grants expired or revoked at exactly the current second will not be purged.
		let purge_expired = stmt.expired
			&& gr.expiration.as_ref().is_some_and(|exp| {
<<<<<<< HEAD
				now.timestamp() >= exp.timestamp() // Prevent saturating when not expired yet.
					&& (now.timestamp().saturating_sub(exp.timestamp()) as u64) > stmt.grace.secs()
			});
		let purge_revoked = stmt.revoked
			&& gr.revocation.as_ref().is_some_and(|rev| {
				now.timestamp() >= rev.timestamp() // Prevent saturating when not revoked yet.
					&& (now.timestamp().saturating_sub(rev.timestamp()) as u64) > stmt.grace.secs()
			});
=======
				                 now.timestamp() >= exp.timestamp() // Prevent saturating when not expired yet.
				                     && (now.timestamp().saturating_sub(exp.timestamp()) as u64) > stmt.grace.secs()
				             });
		let purge_revoked = stmt.revoked
			&& gr.revocation.as_ref().is_some_and(|rev| {
				                 now.timestamp() >= rev.timestamp() // Prevent saturating when not revoked yet.
				                     && (now.timestamp().saturating_sub(rev.timestamp()) as u64) > stmt.grace.secs()
				             });
>>>>>>> e0cc04db
		// If it should, delete the grant and append the redacted version to the result.
		if purge_expired || purge_revoked {
			match base {
				Base::Root => txn.del(crate::key::root::access::gr::new(&stmt.ac, &gr.id)).await?,
				Base::Ns => {
					txn.del(crate::key::namespace::access::gr::new(opt.ns()?, &stmt.ac, &gr.id))
						.await?
				}
				Base::Db => {
					txn.del(crate::key::database::access::gr::new(
						opt.ns()?,
						opt.db()?,
						&stmt.ac,
						&gr.id,
					))
					.await?
				}
				_ => {
					return Err(Error::Unimplemented(
						"Managing access methods outside of root, namespace and database levels"
							.to_string(),
					))
				}
			};

			info!(
				"Access method '{}' was used to purge grant '{}' of type '{}' for '{}' by '{}'",
				gr.ac,
				gr.id,
				gr.grant.variant(),
				gr.subject.id(),
				opt.auth.id()
			);

			purged = purged + Value::Object(gr.redacted().to_owned().into());
		}
	}

	Ok(Value::Array(purged))
}

impl AccessStatement {
	/// Process this type returning a computed simple Value
	pub(crate) async fn compute(
		&self,
		stk: &mut Stk,
		ctx: &Context,
		opt: &Options,
		_doc: Option<&CursorDoc>,
	) -> Result<Value, Error> {
		match self {
			AccessStatement::Grant(stmt) => compute_grant(stmt, ctx, opt, _doc).await,
			AccessStatement::Show(stmt) => compute_show(stmt, stk, ctx, opt, _doc).await,
			AccessStatement::Revoke(stmt) => compute_revoke(stmt, stk, ctx, opt, _doc).await,
			AccessStatement::Purge(stmt) => compute_purge(stmt, ctx, opt, _doc).await,
		}
	}
}

impl Display for AccessStatement {
	fn fmt(&self, f: &mut Formatter) -> fmt::Result {
		match self {
			Self::Grant(stmt) => {
				write!(f, "ACCESS {}", stmt.ac)?;
				if let Some(ref v) = stmt.base {
					write!(f, " ON {v}")?;
				}
				write!(f, " GRANT")?;
				match stmt.subject {
					Subject::User(_) => write!(f, " FOR USER {}", stmt.subject.id())?,
					Subject::Record(_) => write!(f, " FOR RECORD {}", stmt.subject.id())?,
				}
				Ok(())
			}
			Self::Show(stmt) => {
				write!(f, "ACCESS {}", stmt.ac)?;
				if let Some(ref v) = stmt.base {
					write!(f, " ON {v}")?;
				}
				write!(f, " SHOW")?;
				match &stmt.gr {
					Some(v) => write!(f, " GRANT {v}")?,
					None => match &stmt.cond {
						Some(v) => write!(f, " {v}")?,
						None => write!(f, " ALL")?,
					},
				};
				Ok(())
			}
			Self::Revoke(stmt) => {
				write!(f, "ACCESS {}", stmt.ac)?;
				if let Some(ref v) = stmt.base {
					write!(f, " ON {v}")?;
				}
				write!(f, " REVOKE")?;
				match &stmt.gr {
					Some(v) => write!(f, " GRANT {v}")?,
					None => match &stmt.cond {
						Some(v) => write!(f, " {v}")?,
						None => write!(f, " ALL")?,
					},
				};
				Ok(())
			}
			Self::Purge(stmt) => {
				write!(f, "ACCESS {}", stmt.ac)?;
				if let Some(ref v) = stmt.base {
					write!(f, " ON {v}")?;
				}
				write!(f, " PURGE")?;
				match (stmt.expired, stmt.revoked) {
					(true, false) => write!(f, " EXPIRED")?,
					(false, true) => write!(f, " REVOKED")?,
					(true, true) => write!(f, " EXPIRED, REVOKED")?,
					// This case should not parse.
					(false, false) => write!(f, " NONE")?,
				};
				if !stmt.grace.is_zero() {
					write!(f, " FOR {}", stmt.grace)?;
				}
				Ok(())
			}
		}
	}
}<|MERGE_RESOLUTION|>--- conflicted
+++ resolved
@@ -852,16 +852,6 @@
 		// Grants expired or revoked at exactly the current second will not be purged.
 		let purge_expired = stmt.expired
 			&& gr.expiration.as_ref().is_some_and(|exp| {
-<<<<<<< HEAD
-				now.timestamp() >= exp.timestamp() // Prevent saturating when not expired yet.
-					&& (now.timestamp().saturating_sub(exp.timestamp()) as u64) > stmt.grace.secs()
-			});
-		let purge_revoked = stmt.revoked
-			&& gr.revocation.as_ref().is_some_and(|rev| {
-				now.timestamp() >= rev.timestamp() // Prevent saturating when not revoked yet.
-					&& (now.timestamp().saturating_sub(rev.timestamp()) as u64) > stmt.grace.secs()
-			});
-=======
 				                 now.timestamp() >= exp.timestamp() // Prevent saturating when not expired yet.
 				                     && (now.timestamp().saturating_sub(exp.timestamp()) as u64) > stmt.grace.secs()
 				             });
@@ -870,7 +860,6 @@
 				                 now.timestamp() >= rev.timestamp() // Prevent saturating when not revoked yet.
 				                     && (now.timestamp().saturating_sub(rev.timestamp()) as u64) > stmt.grace.secs()
 				             });
->>>>>>> e0cc04db
 		// If it should, delete the grant and append the redacted version to the result.
 		if purge_expired || purge_revoked {
 			match base {
