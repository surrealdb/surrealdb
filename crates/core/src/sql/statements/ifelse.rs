use crate::ctx::Context;
use crate::dbs::Options;
use crate::doc::CursorDoc;
use crate::err::Error;
use crate::sql::fmt::{fmt_separated_by, is_pretty, pretty_indent, Fmt, Pretty};
use crate::sql::Value;
use derive::Store;
use reblessive::tree::Stk;
use revision::revisioned;
use serde::{Deserialize, Serialize};
use std::fmt::{self, Display, Write};

#[revisioned(revision = 1)]
#[derive(Clone, Debug, Default, Eq, PartialEq, PartialOrd, Serialize, Deserialize, Store, Hash)]
#[cfg_attr(feature = "arbitrary", derive(arbitrary::Arbitrary))]
#[non_exhaustive]
pub struct IfelseStatement {
	/// The first if condition followed by a body, followed by any number of else if's
	pub exprs: Vec<(Value, Value)>,
	/// the final else body, if there is one
	pub close: Option<Value>,
}

impl IfelseStatement {
	/// Check if we require a writeable transaction
	pub(crate) fn writeable(&self) -> bool {
		for (cond, then) in self.exprs.iter() {
			if cond.writeable() || then.writeable() {
				return true;
			}
		}
<<<<<<< HEAD
		self.close.as_ref().is_some_and(|v| v.writeable())
=======
		self.close.as_ref().is_some_and(Value::writeable)
>>>>>>> e0cc04db
	}
	/// Check if we require a writeable transaction
	pub(crate) fn bracketed(&self) -> bool {
		self.exprs.iter().all(|(_, v)| matches!(v, Value::Block(_)))
			&& (self.close.as_ref().is_none()
				|| self.close.as_ref().is_some_and(|v| matches!(v, Value::Block(_))))
	}
	/// Process this type returning a computed simple Value
	pub(crate) async fn compute(
		&self,
		stk: &mut Stk,
		ctx: &Context,
		opt: &Options,
		doc: Option<&CursorDoc>,
	) -> Result<Value, Error> {
		for (ref cond, ref then) in &self.exprs {
			let v = cond.compute(stk, ctx, opt, doc).await?;
			if v.is_truthy() {
				return then.compute_unbordered(stk, ctx, opt, doc).await;
			}
		}
		match self.close {
			Some(ref v) => v.compute_unbordered(stk, ctx, opt, doc).await,
			None => Ok(Value::None),
		}
	}
}

impl Display for IfelseStatement {
	fn fmt(&self, f: &mut fmt::Formatter) -> fmt::Result {
		let mut f = Pretty::from(f);
		match self.bracketed() {
			true => {
				write!(
					f,
					"{}",
					&Fmt::new(
						self.exprs.iter().map(|args| {
							Fmt::new(args, |(cond, then), f| {
								if is_pretty() {
									write!(f, "IF {cond}")?;
									let indent = pretty_indent();
									write!(f, "{then}")?;
									drop(indent);
								} else {
									write!(f, "IF {cond} {then}")?;
								}
								Ok(())
							})
						}),
						if is_pretty() {
							fmt_separated_by("ELSE ")
						} else {
							fmt_separated_by(" ELSE ")
						},
					),
				)?;
				if let Some(ref v) = self.close {
					if is_pretty() {
						write!(f, "ELSE")?;
						let indent = pretty_indent();
						write!(f, "{v}")?;
						drop(indent);
					} else {
						write!(f, " ELSE {v}")?;
					}
				}
				Ok(())
			}
			false => {
				write!(
					f,
					"{}",
					&Fmt::new(
						self.exprs.iter().map(|args| {
							Fmt::new(args, |(cond, then), f| {
								if is_pretty() {
									write!(f, "IF {cond} THEN")?;
									let indent = pretty_indent();
									write!(f, "{then}")?;
									drop(indent);
								} else {
									write!(f, "IF {cond} THEN {then}")?;
								}
								Ok(())
							})
						}),
						if is_pretty() {
							fmt_separated_by("ELSE ")
						} else {
							fmt_separated_by(" ELSE ")
						},
					),
				)?;
				if let Some(ref v) = self.close {
					if is_pretty() {
						write!(f, "ELSE")?;
						let indent = pretty_indent();
						write!(f, "{v}")?;
						drop(indent);
					} else {
						write!(f, " ELSE {v}")?;
					}
				}
				if is_pretty() {
					f.write_str("END")?;
				} else {
					f.write_str(" END")?;
				}
				Ok(())
			}
		}
	}
}

#[cfg(test)]
mod tests {
	use crate::syn::parse;

	#[test]
	fn format_pretty() {
		let query = parse("IF 1 { 1 } ELSE IF 2 { 2 }").unwrap();
		assert_eq!(format!("{}", query), "IF 1 { 1 } ELSE IF 2 { 2 };");
		assert_eq!(format!("{:#}", query), "IF 1\n\t{ 1 }\nELSE IF 2\n\t{ 2 }\n;");
	}
}<|MERGE_RESOLUTION|>--- conflicted
+++ resolved
@@ -29,11 +29,7 @@
 				return true;
 			}
 		}
-<<<<<<< HEAD
-		self.close.as_ref().is_some_and(|v| v.writeable())
-=======
 		self.close.as_ref().is_some_and(Value::writeable)
->>>>>>> e0cc04db
 	}
 	/// Check if we require a writeable transaction
 	pub(crate) fn bracketed(&self) -> bool {
