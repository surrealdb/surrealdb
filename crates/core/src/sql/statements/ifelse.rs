use surrealdb_types::{SqlFormat, ToSql, write_sql};

<<<<<<< HEAD
use crate::fmt::{CoverStmts, Fmt, Pretty, fmt_separated_by, is_pretty, pretty_indent};
=======
use crate::fmt::{CoverStmtsSql, Fmt, fmt_separated_by};
>>>>>>> 51c06a74
use crate::sql::Expr;

#[derive(Clone, Debug, Default, Eq, PartialEq)]
#[cfg_attr(feature = "arbitrary", derive(arbitrary::Arbitrary))]
pub struct IfelseStatement {
	/// The first if condition followed by a body, followed by any number of
	/// else if's
	#[cfg_attr(feature = "arbitrary", arbitrary(with = crate::sql::arbitrary::atleast_one))]
	pub exprs: Vec<(Expr, Expr)>,
	/// the final else body, if there is one
	pub close: Option<Expr>,
}

impl IfelseStatement {
	/// Check if the statement is bracketed
	pub(crate) fn bracketed(&self) -> bool {
		self.exprs.iter().all(|(_, v)| matches!(v, Expr::Block(_)))
			&& self.close.as_ref().map(|v| matches!(v, Expr::Block(_))).unwrap_or(true)
	}
}

impl From<IfelseStatement> for crate::expr::statements::IfelseStatement {
	fn from(v: IfelseStatement) -> Self {
		crate::expr::statements::IfelseStatement {
			exprs: v.exprs.into_iter().map(|(a, b)| (From::from(a), From::from(b))).collect(),
			close: v.close.map(Into::into),
		}
	}
}

impl From<crate::expr::statements::IfelseStatement> for IfelseStatement {
	fn from(v: crate::expr::statements::IfelseStatement) -> Self {
		IfelseStatement {
			exprs: v.exprs.into_iter().map(|(a, b)| (From::from(a), From::from(b))).collect(),
			close: v.close.map(Into::into),
		}
	}
}

impl ToSql for IfelseStatement {
	fn fmt_sql(&self, f: &mut String, fmt: SqlFormat) {
		if self.bracketed() {
			// Helper to check if a block contains only simple expressions
			let is_simple_block = |expr: &Expr| -> bool {
				if let Expr::Block(block) = expr {
					block.0.iter().all(|stmt| {
						matches!(stmt, Expr::Literal(_) | Expr::Param(_) | Expr::Idiom(_))
					})
				} else {
					false
				}
			};

			// Check if this IF statement has any complex multi-statement blocks (determines overall
			// formatting style)
			let has_complex_multi = self.exprs.iter().any(
				|(_, expr)| matches!(expr, Expr::Block(block) if block.0.len() > 1 && !is_simple_block(expr)),
			) || self
				.close
				.as_ref()
				.map(
					|expr| matches!(expr, Expr::Block(block) if block.0.len() > 1 && !is_simple_block(expr)),
				)
				.unwrap_or(false);

			// Helper to format block contents specially for IF statements
			let fmt_block = |f: &mut String, fmt: SqlFormat, expr: &Expr, use_separated: bool| {
				if let Expr::Block(block) = expr {
					match block.0.len() {
						0 => f.push_str("{;}"),
						1 if !use_separated => {
							// Single statement in inline mode: always compact
							f.push_str("{ ");
							block.0[0].fmt_sql(f, SqlFormat::SingleLine);
							f.push_str(" }");
						}
						1 => {
							// Single statement in separated mode (for complex IF statements)
							f.push('{');
							f.push(' ');
							block.0[0].fmt_sql(f, SqlFormat::SingleLine);
							f.push(' ');
							f.push('}');
						}
						_ => {
							// Multi-statement blocks
							let needs_indent = is_simple_block(expr);

							if fmt.is_pretty() && !needs_indent {
								// Pretty mode with complex statements: custom formatting with
								// double indent
								f.push_str("{\n\n");
								let inner_fmt = fmt.increment();
								for (i, stmt) in block.0.iter().enumerate() {
									if i > 0 {
										f.push('\n');
										f.push('\n');
									}
									inner_fmt.write_indent(f);
									stmt.fmt_sql(f, SqlFormat::SingleLine);
									f.push(';');
								}
								f.push('\n');
								// Write indent at the block's level (outer fmt), not the content
								// level
								fmt.write_indent(f);
								f.push('\n');
								f.push('}');
							} else if fmt.is_pretty() {
								// Pretty mode with simple statements: custom simple formatting
								f.push_str("{\n\n");
								for (i, stmt) in block.0.iter().enumerate() {
									if i > 0 {
										f.push('\n');
									}
									f.push('\t');
									stmt.fmt_sql(f, SqlFormat::SingleLine);
									f.push(';');
								}
								f.push_str("\n}");
							} else {
								// Non-pretty mode
								f.push_str("{\n");
								for (i, stmt) in block.0.iter().enumerate() {
									if i > 0 {
										f.push('\n');
									}
									if needs_indent {
										f.push('\t');
									}
									stmt.fmt_sql(f, SqlFormat::SingleLine);
									f.push(';');
								}
								f.push_str("\n}");
							}
						}
					}
				} else {
					expr.fmt_sql(f, fmt);
				}
			};

			// In pretty mode: use separated format if we have complex multi-statement blocks,
			// OR if we're nested (already indented)
			let is_nested = matches!(fmt, SqlFormat::Indented(level) if level > 0);
			let use_separated = fmt.is_pretty() && (has_complex_multi || is_nested);

			write_sql!(
				f,
				fmt,
				"{}",
				&Fmt::new(
					self.exprs.iter().map(|args| {
<<<<<<< HEAD
						Fmt::new(args, |(cond, then), f| {
							if is_pretty() {
								write!(f, "IF {}", CoverStmts(cond))?;
								let indent = pretty_indent();
								write!(f, "{then}")?;
								drop(indent);
							} else {
								write!(f, "IF {} {then}", CoverStmts(cond))?;
=======
						Fmt::new(args, |(cond, then), f, fmt| {
							if use_separated {
								// Separated format: condition and block on different lines
								write_sql!(f, fmt, "IF {}", CoverStmtsSql(cond));
								f.push('\n');
								// For nested IFs, use same indent level; for top-level complex IFs,
								// increment
								if is_nested {
									fmt.write_indent(f);
									fmt_block(f, fmt, then, true);
								} else {
									let fmt = fmt.increment();
									fmt.write_indent(f);
									fmt_block(f, fmt, then, true);
								}
							} else {
								// Inline format: condition and block on same line
								write_sql!(f, fmt, "IF {} ", CoverStmtsSql(cond));
								fmt_block(f, fmt, then, false);
>>>>>>> 51c06a74
							}
						})
					}),
					if use_separated {
						fmt_separated_by("\nELSE ")
					} else {
						fmt_separated_by(" ELSE ")
					},
				),
			);
			if let Some(ref v) = self.close {
<<<<<<< HEAD
				if is_pretty() {
					write!(f, "ELSE")?;
					let indent = pretty_indent();
					write!(f, "{}", CoverStmts(v))?;
					drop(indent);
				} else {
					write!(f, " ELSE {}", CoverStmts(v))?;
=======
				if use_separated {
					// Separated format
					f.push('\n');
					write_sql!(f, fmt, "ELSE");
					f.push('\n');
					// For nested IFs, use same indent level; for top-level complex IFs, increment
					if is_nested {
						fmt.write_indent(f);
						fmt_block(f, fmt, v, true);
					} else {
						let fmt = fmt.increment();
						fmt.write_indent(f);
						fmt_block(f, fmt, v, true);
					}
				} else {
					write_sql!(f, fmt, " ELSE ");
					fmt_block(f, fmt, v, false);
>>>>>>> 51c06a74
				}
			}
		} else {
			write_sql!(
				f,
				fmt,
				"{}",
				&Fmt::new(
					self.exprs.iter().map(|args| {
<<<<<<< HEAD
						Fmt::new(args, |(cond, then), f| {
							if is_pretty() {
								write!(f, "IF {} THEN", CoverStmts(cond))?;
								let indent = pretty_indent();
								write!(f, "{then}")?;
								drop(indent);
							} else {
								write!(f, "IF {} THEN {then}", CoverStmts(cond))?;
=======
						Fmt::new(args, |(cond, then), f, fmt| {
							if fmt.is_pretty() {
								write_sql!(f, fmt, "IF {} THEN", CoverStmtsSql(cond));
								f.push('\n');
								let fmt = fmt.increment();
								fmt.write_indent(f);
								write_sql!(f, fmt, "{then}");
							} else {
								write_sql!(f, fmt, "IF {} THEN {then}", CoverStmtsSql(cond));
>>>>>>> 51c06a74
							}
						})
					}),
					if fmt.is_pretty() {
						fmt_separated_by("\nELSE ")
					} else {
						fmt_separated_by(" ELSE ")
					},
				),
			);
			if let Some(ref v) = self.close {
<<<<<<< HEAD
				if is_pretty() {
					write!(f, "ELSE")?;
					let indent = pretty_indent();
					write!(f, "{}", CoverStmts(v))?;
					drop(indent);
				} else {
					write!(f, " ELSE {}", CoverStmts(v))?;
=======
				if fmt.is_pretty() {
					f.push('\n');
					write_sql!(f, fmt, "ELSE");
					f.push('\n');
					let fmt = fmt.increment();
					fmt.write_indent(f);
					write_sql!(f, fmt, "{v}");
				} else {
					write_sql!(f, fmt, " ELSE {v}");
>>>>>>> 51c06a74
				}
			}
			if fmt.is_pretty() {
				write_sql!(f, fmt, "END");
			} else {
				write_sql!(f, fmt, " END");
			}
		}
	}
}

#[cfg(test)]
mod tests {
	use super::*;
	use crate::syn;

	#[test]
	fn format_pretty() {
		let query = syn::parse("IF 1 { 1 } ELSE IF 2 { 2 }").unwrap();
		assert_eq!(query.to_sql(), "IF 1 { 1 } ELSE IF 2 { 2 };");
		// Single-statement blocks stay inline even in pretty mode
		assert_eq!(query.to_sql_pretty(), "IF 1 { 1 } ELSE IF 2 { 2 };");
	}
}<|MERGE_RESOLUTION|>--- conflicted
+++ resolved
@@ -1,10 +1,6 @@
 use surrealdb_types::{SqlFormat, ToSql, write_sql};
 
-<<<<<<< HEAD
-use crate::fmt::{CoverStmts, Fmt, Pretty, fmt_separated_by, is_pretty, pretty_indent};
-=======
-use crate::fmt::{CoverStmtsSql, Fmt, fmt_separated_by};
->>>>>>> 51c06a74
+use crate::fmt::{CoverStmts, Fmt, fmt_separated_by};
 use crate::sql::Expr;
 
 #[derive(Clone, Debug, Default, Eq, PartialEq)]
@@ -158,20 +154,10 @@
 				"{}",
 				&Fmt::new(
 					self.exprs.iter().map(|args| {
-<<<<<<< HEAD
-						Fmt::new(args, |(cond, then), f| {
-							if is_pretty() {
-								write!(f, "IF {}", CoverStmts(cond))?;
-								let indent = pretty_indent();
-								write!(f, "{then}")?;
-								drop(indent);
-							} else {
-								write!(f, "IF {} {then}", CoverStmts(cond))?;
-=======
 						Fmt::new(args, |(cond, then), f, fmt| {
 							if use_separated {
 								// Separated format: condition and block on different lines
-								write_sql!(f, fmt, "IF {}", CoverStmtsSql(cond));
+								write_sql!(f, fmt, "IF {}", CoverStmts(cond));
 								f.push('\n');
 								// For nested IFs, use same indent level; for top-level complex IFs,
 								// increment
@@ -185,9 +171,8 @@
 								}
 							} else {
 								// Inline format: condition and block on same line
-								write_sql!(f, fmt, "IF {} ", CoverStmtsSql(cond));
+								write_sql!(f, fmt, "IF {} ", CoverStmts(cond));
 								fmt_block(f, fmt, then, false);
->>>>>>> 51c06a74
 							}
 						})
 					}),
@@ -199,15 +184,6 @@
 				),
 			);
 			if let Some(ref v) = self.close {
-<<<<<<< HEAD
-				if is_pretty() {
-					write!(f, "ELSE")?;
-					let indent = pretty_indent();
-					write!(f, "{}", CoverStmts(v))?;
-					drop(indent);
-				} else {
-					write!(f, " ELSE {}", CoverStmts(v))?;
-=======
 				if use_separated {
 					// Separated format
 					f.push('\n');
@@ -225,7 +201,6 @@
 				} else {
 					write_sql!(f, fmt, " ELSE ");
 					fmt_block(f, fmt, v, false);
->>>>>>> 51c06a74
 				}
 			}
 		} else {
@@ -235,26 +210,15 @@
 				"{}",
 				&Fmt::new(
 					self.exprs.iter().map(|args| {
-<<<<<<< HEAD
-						Fmt::new(args, |(cond, then), f| {
-							if is_pretty() {
-								write!(f, "IF {} THEN", CoverStmts(cond))?;
-								let indent = pretty_indent();
-								write!(f, "{then}")?;
-								drop(indent);
-							} else {
-								write!(f, "IF {} THEN {then}", CoverStmts(cond))?;
-=======
 						Fmt::new(args, |(cond, then), f, fmt| {
 							if fmt.is_pretty() {
-								write_sql!(f, fmt, "IF {} THEN", CoverStmtsSql(cond));
+								write_sql!(f, fmt, "IF {} THEN", CoverStmts(cond));
 								f.push('\n');
 								let fmt = fmt.increment();
 								fmt.write_indent(f);
 								write_sql!(f, fmt, "{then}");
 							} else {
-								write_sql!(f, fmt, "IF {} THEN {then}", CoverStmtsSql(cond));
->>>>>>> 51c06a74
+								write_sql!(f, fmt, "IF {} THEN {then}", CoverStmts(cond));
 							}
 						})
 					}),
@@ -266,25 +230,15 @@
 				),
 			);
 			if let Some(ref v) = self.close {
-<<<<<<< HEAD
-				if is_pretty() {
-					write!(f, "ELSE")?;
-					let indent = pretty_indent();
-					write!(f, "{}", CoverStmts(v))?;
-					drop(indent);
-				} else {
-					write!(f, " ELSE {}", CoverStmts(v))?;
-=======
 				if fmt.is_pretty() {
 					f.push('\n');
 					write_sql!(f, fmt, "ELSE");
 					f.push('\n');
 					let fmt = fmt.increment();
 					fmt.write_indent(f);
-					write_sql!(f, fmt, "{v}");
-				} else {
-					write_sql!(f, fmt, " ELSE {v}");
->>>>>>> 51c06a74
+					write_sql!(f, fmt, "{}", CoverStmts(v));
+				} else {
+					write_sql!(f, fmt, " ELSE {}", CoverStmts(v));
 				}
 			}
 			if fmt.is_pretty() {
