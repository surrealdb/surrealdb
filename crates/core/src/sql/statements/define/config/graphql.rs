<<<<<<< HEAD
use std::fmt::{self, Display, Write};

use crate::fmt::{EscapeKwFreeIdent, Fmt, Pretty, pretty_indent};
=======
use surrealdb_types::{SqlFormat, ToSql};
>>>>>>> 51c06a74

#[derive(Clone, Debug, Default, PartialEq, Eq)]
#[cfg_attr(feature = "arbitrary", derive(arbitrary::Arbitrary))]
pub struct GraphQLConfig {
	pub tables: TablesConfig,
	pub functions: FunctionsConfig,
}

impl From<GraphQLConfig> for crate::catalog::GraphQLConfig {
	fn from(v: GraphQLConfig) -> Self {
		crate::catalog::GraphQLConfig {
			tables: v.tables.into(),
			functions: v.functions.into(),
		}
	}
}

impl From<crate::catalog::GraphQLConfig> for GraphQLConfig {
	fn from(v: crate::catalog::GraphQLConfig) -> Self {
		GraphQLConfig {
			tables: v.tables.into(),
			functions: v.functions.into(),
		}
	}
}

#[derive(Clone, Debug, Default, Eq, PartialEq, PartialOrd, Hash)]
#[cfg_attr(feature = "arbitrary", derive(arbitrary::Arbitrary))]
pub enum TablesConfig {
	#[default]
	None,
	Auto,
	Include(
		#[cfg_attr(feature = "arbitrary", arbitrary(with = crate::sql::arbitrary::atleast_one))]
		Vec<TableConfig>,
	),
	Exclude(
		#[cfg_attr(feature = "arbitrary", arbitrary(with = crate::sql::arbitrary::atleast_one))]
		Vec<TableConfig>,
	),
}

impl From<TablesConfig> for crate::catalog::GraphQLTablesConfig {
	fn from(v: TablesConfig) -> Self {
		match v {
			TablesConfig::None => Self::None,
			TablesConfig::Auto => Self::Auto,
			TablesConfig::Include(cs) => Self::Include(cs.into_iter().map(|t| t.name).collect()),
			TablesConfig::Exclude(cs) => Self::Exclude(cs.into_iter().map(|t| t.name).collect()),
		}
	}
}

impl From<crate::catalog::GraphQLTablesConfig> for TablesConfig {
	fn from(v: crate::catalog::GraphQLTablesConfig) -> Self {
		match v {
			crate::catalog::GraphQLTablesConfig::None => Self::None,
			crate::catalog::GraphQLTablesConfig::Auto => Self::Auto,
			crate::catalog::GraphQLTablesConfig::Include(cs) => Self::Include(
				cs.into_iter()
					.map(|t| TableConfig {
						name: t,
					})
					.collect(),
			),
			crate::catalog::GraphQLTablesConfig::Exclude(cs) => Self::Exclude(
				cs.into_iter()
					.map(|t| TableConfig {
						name: t,
					})
					.collect(),
			),
		}
	}
}

#[derive(Clone, Debug, Eq, PartialEq, PartialOrd, Hash)]
#[cfg_attr(feature = "arbitrary", derive(arbitrary::Arbitrary))]
pub struct TableConfig {
	pub name: String,
}

#[derive(Clone, Debug, Default, Eq, PartialEq, PartialOrd, Hash)]
#[cfg_attr(feature = "arbitrary", derive(arbitrary::Arbitrary))]
pub enum FunctionsConfig {
	#[default]
	None,
	Auto,
	// These variants are not actually implemented yet
	#[cfg_attr(feature = "arbitrary", arbitrary(skip))]
	Include(Vec<String>),
	#[cfg_attr(feature = "arbitrary", arbitrary(skip))]
	Exclude(Vec<String>),
}

impl ToSql for GraphQLConfig {
	fn fmt_sql(&self, f: &mut String, fmt: SqlFormat) {
		f.push_str("GRAPHQL");
		f.push_str(" TABLES ");
		self.tables.fmt_sql(f, fmt);
		f.push_str(" FUNCTIONS ");
		self.functions.fmt_sql(f, fmt);
	}
}

impl From<FunctionsConfig> for crate::catalog::GraphQLFunctionsConfig {
	fn from(v: FunctionsConfig) -> Self {
		match v {
			FunctionsConfig::None => Self::None,
			FunctionsConfig::Auto => Self::Auto,
			FunctionsConfig::Include(cs) => Self::Include(cs),
			FunctionsConfig::Exclude(cs) => Self::Exclude(cs),
		}
	}
}

impl From<crate::catalog::GraphQLFunctionsConfig> for FunctionsConfig {
	fn from(v: crate::catalog::GraphQLFunctionsConfig) -> Self {
		match v {
			crate::catalog::GraphQLFunctionsConfig::None => Self::None,
			crate::catalog::GraphQLFunctionsConfig::Auto => Self::Auto,
			crate::catalog::GraphQLFunctionsConfig::Include(cs) => Self::Include(cs),
			crate::catalog::GraphQLFunctionsConfig::Exclude(cs) => Self::Exclude(cs),
		}
	}
}

impl ToSql for TablesConfig {
	fn fmt_sql(&self, f: &mut String, fmt: SqlFormat) {
		match self {
			TablesConfig::Auto => f.push_str("AUTO"),
			TablesConfig::None => f.push_str("NONE"),
			TablesConfig::Include(cs) => {
				f.push_str("INCLUDE ");
				for (i, table) in cs.iter().enumerate() {
					if i > 0 {
						f.push_str(", ");
					}
					table.fmt_sql(f, fmt);
				}
			}
			TablesConfig::Exclude(cs) => {
<<<<<<< HEAD
				let mut f = Pretty::from(f);
				write!(f, "EXCLUDE ")?;
				if !cs.is_empty() {
					let indent = pretty_indent();
					write!(f, "{}", Fmt::pretty_comma_separated(cs.as_slice()))?;
					drop(indent);
=======
				f.push_str("EXCLUDE ");
				for (i, table) in cs.iter().enumerate() {
					if i > 0 {
						f.push_str(", ");
					}
					table.fmt_sql(f, fmt);
>>>>>>> 51c06a74
				}
			}
		}
	}
}

<<<<<<< HEAD
impl Display for TableConfig {
	fn fmt(&self, f: &mut fmt::Formatter) -> fmt::Result {
		write!(f, "{}", EscapeKwFreeIdent(&self.name))?;
		Ok(())
=======
impl ToSql for TableConfig {
	fn fmt_sql(&self, f: &mut String, fmt: SqlFormat) {
		self.name.fmt_sql(f, fmt);
>>>>>>> 51c06a74
	}
}

impl ToSql for FunctionsConfig {
	fn fmt_sql(&self, f: &mut String, fmt: SqlFormat) {
		match self {
			FunctionsConfig::Auto => f.push_str("AUTO"),
			FunctionsConfig::None => f.push_str("NONE"),
			FunctionsConfig::Include(cs) => {
				f.push_str("INCLUDE [");
				for (i, func) in cs.iter().enumerate() {
					if i > 0 {
						f.push_str(", ");
					}
					func.fmt_sql(f, fmt);
				}
				f.push(']');
			}
			FunctionsConfig::Exclude(cs) => {
				f.push_str("EXCLUDE [");
				for (i, func) in cs.iter().enumerate() {
					if i > 0 {
						f.push_str(", ");
					}
					func.fmt_sql(f, fmt);
				}
				f.push(']');
			}
		}
	}
}<|MERGE_RESOLUTION|>--- conflicted
+++ resolved
@@ -1,10 +1,6 @@
-<<<<<<< HEAD
-use std::fmt::{self, Display, Write};
+use surrealdb_types::{SqlFormat, ToSql};
 
-use crate::fmt::{EscapeKwFreeIdent, Fmt, Pretty, pretty_indent};
-=======
-use surrealdb_types::{SqlFormat, ToSql};
->>>>>>> 51c06a74
+use crate::fmt::EscapeKwFreeIdent;
 
 #[derive(Clone, Debug, Default, PartialEq, Eq)]
 #[cfg_attr(feature = "arbitrary", derive(arbitrary::Arbitrary))]
@@ -147,37 +143,21 @@
 				}
 			}
 			TablesConfig::Exclude(cs) => {
-<<<<<<< HEAD
-				let mut f = Pretty::from(f);
-				write!(f, "EXCLUDE ")?;
-				if !cs.is_empty() {
-					let indent = pretty_indent();
-					write!(f, "{}", Fmt::pretty_comma_separated(cs.as_slice()))?;
-					drop(indent);
-=======
 				f.push_str("EXCLUDE ");
 				for (i, table) in cs.iter().enumerate() {
 					if i > 0 {
 						f.push_str(", ");
 					}
 					table.fmt_sql(f, fmt);
->>>>>>> 51c06a74
 				}
 			}
 		}
 	}
 }
 
-<<<<<<< HEAD
-impl Display for TableConfig {
-	fn fmt(&self, f: &mut fmt::Formatter) -> fmt::Result {
-		write!(f, "{}", EscapeKwFreeIdent(&self.name))?;
-		Ok(())
-=======
 impl ToSql for TableConfig {
 	fn fmt_sql(&self, f: &mut String, fmt: SqlFormat) {
-		self.name.fmt_sql(f, fmt);
->>>>>>> 51c06a74
+		EscapeKwFreeIdent(&self.name).fmt_sql(f, fmt);
 	}
 }
 
