--- conflicted
+++ resolved
@@ -1,9 +1,8 @@
+use std::fmt::{self, Display};
+
 use surrealdb_types::{SqlFormat, ToSql, write_sql};
 
-<<<<<<< HEAD
-=======
 use crate::fmt::{EscapeKwFreeIdent, Fmt};
->>>>>>> f8888743
 use crate::sql::{Expr, Permission};
 
 #[derive(Clone, Debug, Default, Eq, PartialEq)]
@@ -14,39 +13,25 @@
 }
 
 impl ToSql for ApiConfig {
-	fn fmt_sql(&self, f: &mut String, sql_fmt: SqlFormat) {
+	fn fmt_sql(&self, f: &mut String, fmt: SqlFormat) {
 		if !self.middleware.is_empty() {
-<<<<<<< HEAD
-			f.push_str(" MIDDLEWARE ");
-			let middleware_strs: Vec<String> = self
-				.middleware
-				.iter()
-				.map(|m| {
-					let args_str: Vec<String> =
-						m.args.iter().map(surrealdb_types::ToSql::to_sql).collect();
-					format!("{}({})", m.name, args_str.join(", "))
-				})
-				.collect();
-			f.push_str(&middleware_strs.join(", "));
-=======
-			write!(f, " MIDDLEWARE ")?;
+			write_sql!(f, fmt, " MIDDLEWARE ");
 
 			for (idx, m) in self.middleware.iter().enumerate() {
 				if idx != 0 {
-					f.write_str(", ")?;
+					f.push_str(", ");
 				}
 				for (idx, s) in m.name.split("::").enumerate() {
 					if idx != 0 {
-						f.write_str("::")?;
+						f.push_str("::");
 					}
-					EscapeKwFreeIdent(s).fmt(f)?;
+					EscapeKwFreeIdent(s).fmt_sql(f, fmt);
 				}
-				write!(f, "({})", Fmt::pretty_comma_separated(m.args.iter()))?;
+				write_sql!(f, fmt, "({})", Fmt::pretty_comma_separated(m.args.iter()));
 			}
->>>>>>> f8888743
 		}
 
-		write_sql!(f, sql_fmt, " PERMISSIONS {}", self.permissions);
+		write_sql!(f, fmt, " PERMISSIONS {}", self.permissions);
 	}
 }
 
