--- conflicted
+++ resolved
@@ -25,11 +25,12 @@
 					}
 					EscapeKwFreeIdent(s).fmt_sql(f, fmt);
 				}
-<<<<<<< HEAD
-				write!(f, "({})", Fmt::pretty_comma_separated(m.args.iter().map(CoverStmts)))?;
-=======
-				write_sql!(f, fmt, "({})", Fmt::pretty_comma_separated(m.args.iter()));
->>>>>>> 51c06a74
+				write_sql!(
+					f,
+					fmt,
+					"({})",
+					Fmt::pretty_comma_separated(m.args.iter().map(CoverStmts))
+				);
 			}
 		}
 
