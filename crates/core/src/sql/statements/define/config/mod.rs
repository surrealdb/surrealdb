--- conflicted
+++ resolved
@@ -8,12 +8,8 @@
 use crate::iam::{Action, ConfigKind, ResourceKind};
 use crate::sql::statements::info::InfoStructure;
 use crate::sql::{Base, Value};
-<<<<<<< HEAD
+
 use api::ApiConfig;
-use derive::Store;
-=======
-
->>>>>>> 403f3fa9
 use graphql::GraphQLConfig;
 use revision::revisioned;
 use serde::{Deserialize, Serialize};
@@ -56,12 +52,8 @@
 			ConfigInner::Api(_) => "api",
 		};
 		// Check if the definition exists
-<<<<<<< HEAD
-		if txn.get_db_config(opt.ns()?, opt.db()?, cg).await.is_ok() {
-=======
 		let (ns, db) = opt.ns_db()?;
-		if txn.get_db_config(ns, db, "graphql").await.is_ok() {
->>>>>>> 403f3fa9
+		if txn.get_db_config(ns, db, cg).await.is_ok() {
 			if self.if_not_exists {
 				return Ok(Value::None);
 			} else if !self.overwrite {
@@ -71,17 +63,10 @@
 			}
 		}
 		// Process the statement
-<<<<<<< HEAD
-		let key = crate::key::database::cg::new(opt.ns()?, opt.db()?, cg);
-		txn.get_or_add_ns(opt.ns()?, opt.strict).await?;
-		txn.get_or_add_db(opt.ns()?, opt.db()?, opt.strict).await?;
-		txn.replace(key, self.clone()).await?;
-=======
-		let key = crate::key::database::cg::new(ns, db, "graphql");
+		let key = crate::key::database::cg::new(ns, db, cg);
 		txn.get_or_add_ns(ns, opt.strict).await?;
 		txn.get_or_add_db(ns, db, opt.strict).await?;
 		txn.replace(key, revision::to_vec(self)?).await?;
->>>>>>> 403f3fa9
 		// Clear the cache
 		txn.clear();
 		// Ok all good
