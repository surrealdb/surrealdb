pub mod api;
<<<<<<< HEAD
use surrealdb_types::{SqlFormat, ToSql};
=======
pub mod defaults;
>>>>>>> 0172ad5d
pub mod graphql;

use api::ApiConfig;
<<<<<<< HEAD
pub use graphql::GraphQLConfig;
=======
use defaults::DefaultConfig;
use graphql::GraphQLConfig;
>>>>>>> 0172ad5d

use super::DefineKind;

#[derive(Clone, Debug, PartialEq, Eq)]
#[cfg_attr(feature = "arbitrary", derive(arbitrary::Arbitrary))]
pub(crate) struct DefineConfigStatement {
	pub kind: DefineKind,
	pub inner: ConfigInner,
}

impl From<DefineConfigStatement> for crate::expr::statements::define::DefineConfigStatement {
	fn from(v: DefineConfigStatement) -> Self {
		crate::expr::statements::define::DefineConfigStatement {
			kind: v.kind.into(),
			inner: v.inner.into(),
		}
	}
}

impl From<crate::expr::statements::define::DefineConfigStatement> for DefineConfigStatement {
	fn from(v: crate::expr::statements::define::DefineConfigStatement) -> Self {
		DefineConfigStatement {
			inner: v.inner.into(),
			kind: v.kind.into(),
		}
	}
}

#[derive(Clone, Debug, PartialEq, Eq)]
#[cfg_attr(feature = "arbitrary", derive(arbitrary::Arbitrary))]
pub(crate) enum ConfigInner {
	GraphQL(GraphQLConfig),
	Api(ApiConfig),
	Default(DefaultConfig),
}

impl ToSql for DefineConfigStatement {
	fn fmt_sql(&self, f: &mut String, fmt: SqlFormat) {
		f.push_str("DEFINE CONFIG");
		match self.kind {
			DefineKind::Default => {}
			DefineKind::Overwrite => f.push_str(" OVERWRITE"),
			DefineKind::IfNotExists => f.push_str(" IF NOT EXISTS"),
		}

		f.push(' ');
		self.inner.fmt_sql(f, fmt);
	}
}

impl ToSql for ConfigInner {
	fn fmt_sql(&self, f: &mut String, fmt: SqlFormat) {
		match &self {
<<<<<<< HEAD
			ConfigInner::GraphQL(v) => v.fmt_sql(f, fmt),
=======
			ConfigInner::GraphQL(v) => Display::fmt(v, f),
			ConfigInner::Default(v) => Display::fmt(v, f),
>>>>>>> 0172ad5d
			ConfigInner::Api(v) => {
				f.push_str("API");
				v.fmt_sql(f, fmt);
			}
		}
	}
}

impl From<ConfigInner> for crate::expr::statements::define::config::ConfigInner {
	fn from(v: ConfigInner) -> Self {
		match v {
			ConfigInner::GraphQL(v) => {
				crate::expr::statements::define::config::ConfigInner::GraphQL(v.into())
			}
			ConfigInner::Default(v) => {
				crate::expr::statements::define::config::ConfigInner::Default(v.into())
			}
			ConfigInner::Api(v) => {
				crate::expr::statements::define::config::ConfigInner::Api(v.into())
			}
		}
	}
}

impl From<crate::expr::statements::define::config::ConfigInner> for ConfigInner {
	fn from(v: crate::expr::statements::define::config::ConfigInner) -> Self {
		match v {
			crate::expr::statements::define::config::ConfigInner::GraphQL(v) => {
				ConfigInner::GraphQL(v.into())
			}
			crate::expr::statements::define::config::ConfigInner::Default(v) => {
				ConfigInner::Default(v.into())
			}
			crate::expr::statements::define::config::ConfigInner::Api(v) => {
				ConfigInner::Api(v.into())
			}
		}
	}
}<|MERGE_RESOLUTION|>--- conflicted
+++ resolved
@@ -1,18 +1,11 @@
 pub mod api;
-<<<<<<< HEAD
+pub mod defaults;
 use surrealdb_types::{SqlFormat, ToSql};
-=======
-pub mod defaults;
->>>>>>> 0172ad5d
 pub mod graphql;
 
 use api::ApiConfig;
-<<<<<<< HEAD
-pub use graphql::GraphQLConfig;
-=======
 use defaults::DefaultConfig;
-use graphql::GraphQLConfig;
->>>>>>> 0172ad5d
+pub(crate) use graphql::GraphQLConfig;
 
 use super::DefineKind;
 
@@ -66,16 +59,12 @@
 impl ToSql for ConfigInner {
 	fn fmt_sql(&self, f: &mut String, fmt: SqlFormat) {
 		match &self {
-<<<<<<< HEAD
 			ConfigInner::GraphQL(v) => v.fmt_sql(f, fmt),
-=======
-			ConfigInner::GraphQL(v) => Display::fmt(v, f),
-			ConfigInner::Default(v) => Display::fmt(v, f),
->>>>>>> 0172ad5d
 			ConfigInner::Api(v) => {
 				f.push_str("API");
 				v.fmt_sql(f, fmt);
 			}
+			ConfigInner::Default(v) => v.fmt_sql(f, fmt),
 		}
 	}
 }
