use surrealdb_types::{SqlFormat, ToSql, write_sql};

use super::DefineKind;
use crate::fmt::CoverStmts;
use crate::sql::{Expr, Literal, Permission};

#[derive(Clone, Debug, Eq, PartialEq)]
#[cfg_attr(feature = "arbitrary", derive(arbitrary::Arbitrary))]
pub(crate) struct DefineBucketStatement {
	pub kind: DefineKind,
	pub name: Expr,
	pub backend: Option<Expr>,
	pub permissions: Permission,
	pub readonly: bool,
	pub comment: Expr,
}

impl Default for DefineBucketStatement {
	fn default() -> Self {
		Self {
			kind: DefineKind::Default,
			name: Expr::Literal(Literal::None),
			backend: None,
			permissions: Permission::default(),
			readonly: false,
			comment: Expr::Literal(Literal::None),
		}
	}
}

impl ToSql for DefineBucketStatement {
	fn fmt_sql(&self, f: &mut String, sql_fmt: SqlFormat) {
		write_sql!(f, sql_fmt, "DEFINE BUCKET");
		match self.kind {
			DefineKind::Default => {}
			DefineKind::Overwrite => write_sql!(f, sql_fmt, " OVERWRITE"),
			DefineKind::IfNotExists => write_sql!(f, sql_fmt, " IF NOT EXISTS"),
		}
<<<<<<< HEAD
		write!(f, " {}", CoverStmts(&self.name))?;
=======
		write_sql!(f, sql_fmt, " {}", self.name);
>>>>>>> 51c06a74

		if self.readonly {
			write_sql!(f, sql_fmt, " READONLY");
		}

		if let Some(ref backend) = self.backend {
<<<<<<< HEAD
			write!(f, " BACKEND {}", CoverStmts(backend))?;
=======
			write_sql!(f, sql_fmt, " BACKEND {}", backend);
>>>>>>> 51c06a74
		}

		write_sql!(f, sql_fmt, " PERMISSIONS {}", self.permissions);

<<<<<<< HEAD
		if !matches!(self.comment, Expr::Literal(Literal::None)) {
			write!(f, " COMMENT {}", CoverStmts(&self.comment))?;
=======
		if let Some(ref comment) = self.comment {
			write_sql!(f, sql_fmt, " COMMENT {}", comment);
>>>>>>> 51c06a74
		}
	}
}

impl From<DefineBucketStatement> for crate::expr::statements::define::DefineBucketStatement {
	fn from(v: DefineBucketStatement) -> Self {
		crate::expr::statements::define::DefineBucketStatement {
			kind: v.kind.into(),
			name: v.name.into(),
			backend: v.backend.map(Into::into),
			permissions: v.permissions.into(),
			readonly: v.readonly,
			comment: v.comment.into(),
		}
	}
}

impl From<crate::expr::statements::define::DefineBucketStatement> for DefineBucketStatement {
	fn from(v: crate::expr::statements::define::DefineBucketStatement) -> Self {
		DefineBucketStatement {
			kind: v.kind.into(),
			name: v.name.into(),
			backend: v.backend.map(Into::into),
			permissions: v.permissions.into(),
			readonly: v.readonly,
			comment: v.comment.into(),
		}
	}
}<|MERGE_RESOLUTION|>--- conflicted
+++ resolved
@@ -36,33 +36,20 @@
 			DefineKind::Overwrite => write_sql!(f, sql_fmt, " OVERWRITE"),
 			DefineKind::IfNotExists => write_sql!(f, sql_fmt, " IF NOT EXISTS"),
 		}
-<<<<<<< HEAD
-		write!(f, " {}", CoverStmts(&self.name))?;
-=======
-		write_sql!(f, sql_fmt, " {}", self.name);
->>>>>>> 51c06a74
+		write_sql!(f, sql_fmt, " {}", CoverStmts(&self.name));
 
 		if self.readonly {
 			write_sql!(f, sql_fmt, " READONLY");
 		}
 
 		if let Some(ref backend) = self.backend {
-<<<<<<< HEAD
-			write!(f, " BACKEND {}", CoverStmts(backend))?;
-=======
-			write_sql!(f, sql_fmt, " BACKEND {}", backend);
->>>>>>> 51c06a74
+			write_sql!(f, sql_fmt, " BACKEND {}", CoverStmts(backend));
 		}
 
 		write_sql!(f, sql_fmt, " PERMISSIONS {}", self.permissions);
 
-<<<<<<< HEAD
 		if !matches!(self.comment, Expr::Literal(Literal::None)) {
-			write!(f, " COMMENT {}", CoverStmts(&self.comment))?;
-=======
-		if let Some(ref comment) = self.comment {
-			write_sql!(f, sql_fmt, " COMMENT {}", comment);
->>>>>>> 51c06a74
+			write_sql!(f, sql_fmt, " COMMENT {}", CoverStmts(&self.comment));
 		}
 	}
 }
