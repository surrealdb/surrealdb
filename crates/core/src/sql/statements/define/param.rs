use surrealdb_types::{SqlFormat, ToSql, write_sql};

use super::DefineKind;
<<<<<<< HEAD
use crate::fmt::{CoverStmts, EscapeKwFreeIdent, is_pretty, pretty_indent};
use crate::sql::{Expr, Literal, Permission};
=======
use crate::fmt::EscapeKwFreeIdent;
use crate::sql::{Expr, Permission};
>>>>>>> 51c06a74

#[derive(Clone, Debug, PartialEq, Eq)]
#[cfg_attr(feature = "arbitrary", derive(arbitrary::Arbitrary))]
pub(crate) struct DefineParamStatement {
	pub kind: DefineKind,
	pub name: String,
	pub value: Expr,
	pub comment: Expr,
	pub permissions: Permission,
}

impl ToSql for DefineParamStatement {
	fn fmt_sql(&self, f: &mut String, fmt: SqlFormat) {
		write_sql!(f, fmt, "DEFINE PARAM");
		match self.kind {
			DefineKind::Default => {}
			DefineKind::Overwrite => write_sql!(f, fmt, " OVERWRITE"),
			DefineKind::IfNotExists => write_sql!(f, fmt, " IF NOT EXISTS"),
		}
<<<<<<< HEAD
		write!(f, " ${} VALUE {}", EscapeKwFreeIdent(&self.name), CoverStmts(&self.value))?;
		if !matches!(self.comment, Expr::Literal(Literal::None)) {
			write!(f, " COMMENT {}", CoverStmts(&self.comment))?;
=======
		write_sql!(f, fmt, " ${} VALUE {}", EscapeKwFreeIdent(&self.name), self.value);
		if let Some(ref v) = self.comment {
			write_sql!(f, fmt, " COMMENT {}", v);
>>>>>>> 51c06a74
		}
		let fmt = fmt.increment();
		write_sql!(f, fmt, " PERMISSIONS {}", self.permissions);
	}
}

impl From<DefineParamStatement> for crate::expr::statements::DefineParamStatement {
	fn from(v: DefineParamStatement) -> Self {
		Self {
			kind: v.kind.into(),
			name: v.name,
			value: v.value.into(),
			comment: v.comment.into(),
			permissions: v.permissions.into(),
		}
	}
}

impl From<crate::expr::statements::DefineParamStatement> for DefineParamStatement {
	fn from(v: crate::expr::statements::DefineParamStatement) -> Self {
		DefineParamStatement {
			kind: v.kind.into(),
			name: v.name,
			value: v.value.into(),
			comment: v.comment.into(),
			permissions: v.permissions.into(),
		}
	}
}<|MERGE_RESOLUTION|>--- conflicted
+++ resolved
@@ -1,13 +1,8 @@
 use surrealdb_types::{SqlFormat, ToSql, write_sql};
 
 use super::DefineKind;
-<<<<<<< HEAD
-use crate::fmt::{CoverStmts, EscapeKwFreeIdent, is_pretty, pretty_indent};
+use crate::fmt::{CoverStmts, EscapeKwFreeIdent};
 use crate::sql::{Expr, Literal, Permission};
-=======
-use crate::fmt::EscapeKwFreeIdent;
-use crate::sql::{Expr, Permission};
->>>>>>> 51c06a74
 
 #[derive(Clone, Debug, PartialEq, Eq)]
 #[cfg_attr(feature = "arbitrary", derive(arbitrary::Arbitrary))]
@@ -27,15 +22,9 @@
 			DefineKind::Overwrite => write_sql!(f, fmt, " OVERWRITE"),
 			DefineKind::IfNotExists => write_sql!(f, fmt, " IF NOT EXISTS"),
 		}
-<<<<<<< HEAD
-		write!(f, " ${} VALUE {}", EscapeKwFreeIdent(&self.name), CoverStmts(&self.value))?;
+		write_sql!(f, fmt, " ${} VALUE {}", EscapeKwFreeIdent(&self.name), CoverStmts(&self.value));
 		if !matches!(self.comment, Expr::Literal(Literal::None)) {
-			write!(f, " COMMENT {}", CoverStmts(&self.comment))?;
-=======
-		write_sql!(f, fmt, " ${} VALUE {}", EscapeKwFreeIdent(&self.name), self.value);
-		if let Some(ref v) = self.comment {
-			write_sql!(f, fmt, " COMMENT {}", v);
->>>>>>> 51c06a74
+			write_sql!(f, fmt, " COMMENT {}", CoverStmts(&self.comment));
 		}
 		let fmt = fmt.increment();
 		write_sql!(f, fmt, " PERMISSIONS {}", self.permissions);
