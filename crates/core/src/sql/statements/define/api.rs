use surrealdb_types::{SqlFormat, ToSql, write_sql};

use super::DefineKind;
use super::config::api::ApiConfig;
use crate::catalog::ApiMethod;
<<<<<<< HEAD
use crate::fmt::{CoverStmts, Fmt, pretty_indent};
=======
use crate::fmt::Fmt;
>>>>>>> 51c06a74
use crate::sql::{Expr, Literal};

#[derive(Clone, Debug, Eq, PartialEq)]
#[cfg_attr(feature = "arbitrary", derive(arbitrary::Arbitrary))]
pub(crate) struct DefineApiStatement {
	pub kind: DefineKind,
	pub path: Expr,
	pub actions: Vec<ApiAction>,
	pub fallback: Option<Expr>,
	pub config: ApiConfig,
	pub comment: Expr,
}

impl Default for DefineApiStatement {
	fn default() -> Self {
		Self {
			kind: DefineKind::Default,
			path: Expr::Literal(Literal::None),
			actions: Vec::new(),
			fallback: None,
			config: ApiConfig::default(),
			comment: Expr::Literal(Literal::None),
		}
	}
}

impl ToSql for DefineApiStatement {
	fn fmt_sql(&self, f: &mut String, sql_fmt: SqlFormat) {
		write_sql!(f, sql_fmt, "DEFINE API");
		match self.kind {
			DefineKind::Default => {}
			DefineKind::Overwrite => write_sql!(f, sql_fmt, " OVERWRITE"),
			DefineKind::IfNotExists => write_sql!(f, sql_fmt, " IF NOT EXISTS"),
		}
<<<<<<< HEAD
		write!(f, " {}", CoverStmts(&self.path))?;
		let indent = pretty_indent();
=======
		write_sql!(f, sql_fmt, " {}", self.path);
		let sql_fmt = sql_fmt.increment();
>>>>>>> 51c06a74

		write_sql!(f, sql_fmt, " FOR any");
		{
			let sql_fmt = sql_fmt.increment();

			write_sql!(f, sql_fmt, "{}", self.config);

			if let Some(fallback) = &self.fallback {
<<<<<<< HEAD
				write!(f, " THEN {}", CoverStmts(fallback))?;
=======
				write_sql!(f, sql_fmt, " THEN {}", fallback);
>>>>>>> 51c06a74
			}
		}

		for action in &self.actions {
			write_sql!(f, sql_fmt, " {}", action);
		}

<<<<<<< HEAD
		if !matches!(self.comment, Expr::Literal(Literal::None)) {
			write!(f, " COMMENT {}", CoverStmts(&self.comment))?;
=======
		if let Some(ref comment) = self.comment {
			write_sql!(f, sql_fmt, " COMMENT {}", comment);
>>>>>>> 51c06a74
		}
	}
}

impl From<DefineApiStatement> for crate::expr::statements::DefineApiStatement {
	fn from(v: DefineApiStatement) -> Self {
		crate::expr::statements::DefineApiStatement {
			kind: v.kind.into(),
			path: v.path.into(),
			actions: v.actions.into_iter().map(Into::into).collect(),
			fallback: v.fallback.map(Into::into),
			config: v.config.into(),
			comment: v.comment.into(),
		}
	}
}

impl From<crate::expr::statements::DefineApiStatement> for DefineApiStatement {
	fn from(v: crate::expr::statements::DefineApiStatement) -> Self {
		DefineApiStatement {
			kind: v.kind.into(),
			path: v.path.into(),
			actions: v.actions.into_iter().map(Into::into).collect(),
			fallback: v.fallback.map(Into::into),
			config: v.config.into(),
			comment: v.comment.into(),
		}
	}
}

#[derive(Clone, Debug, Eq, PartialEq)]
#[cfg_attr(feature = "arbitrary", derive(arbitrary::Arbitrary))]
pub(crate) struct ApiAction {
	#[cfg_attr(feature = "arbitrary", arbitrary(with = crate::sql::arbitrary::atleast_one))]
	pub methods: Vec<ApiMethod>,
	pub action: Expr,
	pub config: ApiConfig,
}

impl ToSql for ApiAction {
	fn fmt_sql(&self, f: &mut String, sql_fmt: SqlFormat) {
		f.push_str("FOR ");
		f.push_str(&Fmt::comma_separated(self.methods.iter()).to_sql());
		if sql_fmt.is_pretty() {
			f.push('\n');
			let inner_fmt = sql_fmt.increment();
			inner_fmt.write_indent(f);
		}
		write_sql!(f, sql_fmt, "{} THEN {}", self.config, self.action);
	}
}

impl From<ApiAction> for crate::expr::statements::define::ApiAction {
	fn from(v: ApiAction) -> Self {
		crate::expr::statements::define::ApiAction {
			methods: v.methods,
			action: v.action.into(),
			config: v.config.into(),
		}
	}
}

impl From<crate::expr::statements::define::ApiAction> for ApiAction {
	fn from(v: crate::expr::statements::define::ApiAction) -> Self {
		ApiAction {
			methods: v.methods,
			action: v.action.into(),
			config: v.config.into(),
		}
	}
}<|MERGE_RESOLUTION|>--- conflicted
+++ resolved
@@ -3,11 +3,7 @@
 use super::DefineKind;
 use super::config::api::ApiConfig;
 use crate::catalog::ApiMethod;
-<<<<<<< HEAD
-use crate::fmt::{CoverStmts, Fmt, pretty_indent};
-=======
-use crate::fmt::Fmt;
->>>>>>> 51c06a74
+use crate::fmt::{CoverStmts, Fmt};
 use crate::sql::{Expr, Literal};
 
 #[derive(Clone, Debug, Eq, PartialEq)]
@@ -42,13 +38,8 @@
 			DefineKind::Overwrite => write_sql!(f, sql_fmt, " OVERWRITE"),
 			DefineKind::IfNotExists => write_sql!(f, sql_fmt, " IF NOT EXISTS"),
 		}
-<<<<<<< HEAD
-		write!(f, " {}", CoverStmts(&self.path))?;
-		let indent = pretty_indent();
-=======
-		write_sql!(f, sql_fmt, " {}", self.path);
+		write_sql!(f, sql_fmt, " {}", CoverStmts(&self.path));
 		let sql_fmt = sql_fmt.increment();
->>>>>>> 51c06a74
 
 		write_sql!(f, sql_fmt, " FOR any");
 		{
@@ -57,11 +48,7 @@
 			write_sql!(f, sql_fmt, "{}", self.config);
 
 			if let Some(fallback) = &self.fallback {
-<<<<<<< HEAD
-				write!(f, " THEN {}", CoverStmts(fallback))?;
-=======
-				write_sql!(f, sql_fmt, " THEN {}", fallback);
->>>>>>> 51c06a74
+				write_sql!(f, sql_fmt, " THEN {}", CoverStmts(fallback));
 			}
 		}
 
@@ -69,13 +56,8 @@
 			write_sql!(f, sql_fmt, " {}", action);
 		}
 
-<<<<<<< HEAD
 		if !matches!(self.comment, Expr::Literal(Literal::None)) {
-			write!(f, " COMMENT {}", CoverStmts(&self.comment))?;
-=======
-		if let Some(ref comment) = self.comment {
-			write_sql!(f, sql_fmt, " COMMENT {}", comment);
->>>>>>> 51c06a74
+			write_sql!(f, sql_fmt, " COMMENT {}", CoverStmts(&self.comment));
 		}
 	}
 }
