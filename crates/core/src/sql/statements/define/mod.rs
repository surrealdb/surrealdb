mod access;
mod analyzer;
mod api;
mod bucket;
pub mod config;
mod database;
mod deprecated;
mod event;
mod field;
mod function;
mod index;
mod model;
mod namespace;
mod param;
mod sequence;
mod table;
mod user;

pub use access::DefineAccessStatement;
pub use analyzer::DefineAnalyzerStatement;
pub use api::DefineApiStatement;
pub use bucket::DefineBucketStatement;
pub use config::DefineConfigStatement;
pub use database::DefineDatabaseStatement;
pub use event::DefineEventStatement;
pub use field::DefineFieldStatement;
pub use function::DefineFunctionStatement;
pub use index::DefineIndexStatement;
pub use model::DefineModelStatement;
pub use namespace::DefineNamespaceStatement;
pub use param::DefineParamStatement;
pub use sequence::DefineSequenceStatement;
pub use table::DefineTableStatement;
pub use user::DefineUserStatement;

pub use deprecated::scope::DefineScopeStatement;
pub use deprecated::token::DefineTokenStatement;

pub use api::ApiAction;

use anyhow::Result;

use revision::revisioned;
use serde::{Deserialize, Serialize};
use std::fmt::{self, Display};

#[revisioned(revision = 5)]
#[derive(Clone, Debug, Eq, PartialEq, PartialOrd, Serialize, Deserialize, Hash)]
#[cfg_attr(feature = "arbitrary", derive(arbitrary::Arbitrary))]
#[non_exhaustive]
pub enum DefineStatement {
	Namespace(DefineNamespaceStatement),
	Database(DefineDatabaseStatement),
	Function(DefineFunctionStatement),
	Analyzer(DefineAnalyzerStatement),
	#[revision(
		end = 2,
		convert_fn = "convert_token_to_access",
		fields_name = "DefineTokenStatementFields"
	)]
	Token(DefineTokenStatement),
	#[revision(
		end = 2,
		convert_fn = "convert_scope_to_access",
		fields_name = "DefineScopeStatementFields"
	)]
	Scope(DefineScopeStatement),
	Param(DefineParamStatement),
	Table(DefineTableStatement),
	Event(DefineEventStatement),
	Field(DefineFieldStatement),
	Index(DefineIndexStatement),
	User(DefineUserStatement),
	Model(DefineModelStatement),
	#[revision(start = 2)]
	Access(DefineAccessStatement),
	Config(DefineConfigStatement),
	#[revision(start = 3)]
	Api(DefineApiStatement),
	#[revision(start = 4)]
	Bucket(DefineBucketStatement),
	#[revision(start = 5)]
	Sequence(DefineSequenceStatement),
}

// Revision implementations
impl DefineStatement {
	fn convert_token_to_access(
		fields: DefineTokenStatementFields,
		_revision: u16,
	) -> Result<Self, revision::Error> {
		Ok(DefineStatement::Access(fields.0.into()))
	}

	fn convert_scope_to_access(
		fields: DefineScopeStatementFields,
		_revision: u16,
	) -> Result<Self, revision::Error> {
		Ok(DefineStatement::Access(fields.0.into()))
	}
}

<<<<<<< HEAD
impl DefineStatement {
	/// Check if we require a writeable transaction
	pub(crate) fn writeable(&self) -> bool {
		true
	}
	/// Process this type returning a computed simple Value
	pub(crate) async fn compute(
		&self,
		stk: &mut Stk,
		ctx: &Context,
		opt: &Options,
		doc: Option<&CursorDoc>,
	) -> Result<Value, Error> {
		match self {
			Self::Namespace(ref v) => v.compute(ctx, opt, doc).await,
			Self::Database(ref v) => v.compute(ctx, opt, doc).await,
			Self::Function(ref v) => v.compute(ctx, opt, doc).await,
			Self::Param(ref v) => v.compute(stk, ctx, opt, doc).await,
			Self::Table(ref v) => v.compute(stk, ctx, opt, doc).await,
			Self::Event(ref v) => v.compute(ctx, opt, doc).await,
			Self::Field(ref v) => v.compute(ctx, opt, doc).await,
			Self::Index(ref v) => v.compute(stk, ctx, opt, doc).await,
			Self::Analyzer(ref v) => v.compute(ctx, opt, doc).await,
			Self::User(ref v) => v.compute(ctx, opt, doc).await,
			Self::Model(ref v) => v.compute(ctx, opt, doc).await,
			Self::Access(ref v) => v.compute(ctx, opt, doc).await,
			Self::Config(ref v) => v.compute(ctx, opt, doc).await,
			Self::Api(ref v) => v.compute(stk, ctx, opt, doc).await,
			Self::Bucket(ref v) => v.compute(stk, ctx, opt, doc).await,
			Self::Sequence(ref v) => v.compute(ctx, opt).await,
		}
	}
}

=======
>>>>>>> 9043346e
impl Display for DefineStatement {
	fn fmt(&self, f: &mut fmt::Formatter) -> fmt::Result {
		match self {
			Self::Namespace(v) => Display::fmt(v, f),
			Self::Database(v) => Display::fmt(v, f),
			Self::Function(v) => Display::fmt(v, f),
			Self::User(v) => Display::fmt(v, f),
			Self::Param(v) => Display::fmt(v, f),
			Self::Table(v) => Display::fmt(v, f),
			Self::Event(v) => Display::fmt(v, f),
			Self::Field(v) => Display::fmt(v, f),
			Self::Index(v) => Display::fmt(v, f),
			Self::Analyzer(v) => Display::fmt(v, f),
			Self::Model(v) => Display::fmt(v, f),
			Self::Access(v) => Display::fmt(v, f),
			Self::Config(v) => Display::fmt(v, f),
			Self::Api(v) => Display::fmt(v, f),
			Self::Bucket(v) => Display::fmt(v, f),
			Self::Sequence(v) => Display::fmt(v, f),
<<<<<<< HEAD
=======
		}
	}
}

impl From<DefineStatement> for crate::expr::statements::DefineStatement {
	fn from(v: DefineStatement) -> Self {
		match v {
			DefineStatement::Namespace(v) => Self::Namespace(v.into()),
			DefineStatement::Database(v) => Self::Database(v.into()),
			DefineStatement::Function(v) => Self::Function(v.into()),
			DefineStatement::Analyzer(v) => Self::Analyzer(v.into()),
			DefineStatement::Param(v) => Self::Param(v.into()),
			DefineStatement::Table(v) => Self::Table(v.into()),
			DefineStatement::Event(v) => Self::Event(v.into()),
			DefineStatement::Field(v) => Self::Field(v.into()),
			DefineStatement::Index(v) => Self::Index(v.into()),
			DefineStatement::User(v) => Self::User(v.into()),
			DefineStatement::Model(v) => Self::Model(v.into()),
			DefineStatement::Access(v) => Self::Access(v.into()),
			DefineStatement::Config(v) => Self::Config(v.into()),
			DefineStatement::Api(v) => Self::Api(v.into()),
			DefineStatement::Bucket(v) => Self::Bucket(v.into()),
			DefineStatement::Sequence(v) => Self::Sequence(v.into()),
		}
	}
}

impl From<crate::expr::statements::DefineStatement> for DefineStatement {
	fn from(v: crate::expr::statements::DefineStatement) -> Self {
		match v {
			crate::expr::statements::DefineStatement::Namespace(v) => Self::Namespace(v.into()),
			crate::expr::statements::DefineStatement::Database(v) => Self::Database(v.into()),
			crate::expr::statements::DefineStatement::Function(v) => Self::Function(v.into()),
			crate::expr::statements::DefineStatement::Analyzer(v) => Self::Analyzer(v.into()),
			crate::expr::statements::DefineStatement::Param(v) => Self::Param(v.into()),
			crate::expr::statements::DefineStatement::Table(v) => Self::Table(v.into()),
			crate::expr::statements::DefineStatement::Event(v) => Self::Event(v.into()),
			crate::expr::statements::DefineStatement::Field(v) => Self::Field(v.into()),
			crate::expr::statements::DefineStatement::Index(v) => Self::Index(v.into()),
			crate::expr::statements::DefineStatement::User(v) => Self::User(v.into()),
			crate::expr::statements::DefineStatement::Model(v) => Self::Model(v.into()),
			crate::expr::statements::DefineStatement::Access(v) => Self::Access(v.into()),
			crate::expr::statements::DefineStatement::Config(v) => Self::Config(v.into()),
			crate::expr::statements::DefineStatement::Api(v) => Self::Api(v.into()),
			crate::expr::statements::DefineStatement::Bucket(v) => Self::Bucket(v.into()),
			crate::expr::statements::DefineStatement::Sequence(v) => Self::Sequence(v.into()),
>>>>>>> 9043346e
		}
	}
}

#[cfg(test)]
mod tests {

	use super::*;
	use crate::sql::Ident;

	#[test]
	fn check_define_serialize() {
		let stm = DefineStatement::Namespace(DefineNamespaceStatement {
			name: Ident::from("test"),
			..Default::default()
		});
		let enc: Vec<u8> = revision::to_vec(&stm).unwrap();
		assert_eq!(13, enc.len());
	}
}<|MERGE_RESOLUTION|>--- conflicted
+++ resolved
@@ -100,43 +100,6 @@
 	}
 }
 
-<<<<<<< HEAD
-impl DefineStatement {
-	/// Check if we require a writeable transaction
-	pub(crate) fn writeable(&self) -> bool {
-		true
-	}
-	/// Process this type returning a computed simple Value
-	pub(crate) async fn compute(
-		&self,
-		stk: &mut Stk,
-		ctx: &Context,
-		opt: &Options,
-		doc: Option<&CursorDoc>,
-	) -> Result<Value, Error> {
-		match self {
-			Self::Namespace(ref v) => v.compute(ctx, opt, doc).await,
-			Self::Database(ref v) => v.compute(ctx, opt, doc).await,
-			Self::Function(ref v) => v.compute(ctx, opt, doc).await,
-			Self::Param(ref v) => v.compute(stk, ctx, opt, doc).await,
-			Self::Table(ref v) => v.compute(stk, ctx, opt, doc).await,
-			Self::Event(ref v) => v.compute(ctx, opt, doc).await,
-			Self::Field(ref v) => v.compute(ctx, opt, doc).await,
-			Self::Index(ref v) => v.compute(stk, ctx, opt, doc).await,
-			Self::Analyzer(ref v) => v.compute(ctx, opt, doc).await,
-			Self::User(ref v) => v.compute(ctx, opt, doc).await,
-			Self::Model(ref v) => v.compute(ctx, opt, doc).await,
-			Self::Access(ref v) => v.compute(ctx, opt, doc).await,
-			Self::Config(ref v) => v.compute(ctx, opt, doc).await,
-			Self::Api(ref v) => v.compute(stk, ctx, opt, doc).await,
-			Self::Bucket(ref v) => v.compute(stk, ctx, opt, doc).await,
-			Self::Sequence(ref v) => v.compute(ctx, opt).await,
-		}
-	}
-}
-
-=======
->>>>>>> 9043346e
 impl Display for DefineStatement {
 	fn fmt(&self, f: &mut fmt::Formatter) -> fmt::Result {
 		match self {
@@ -156,8 +119,6 @@
 			Self::Api(v) => Display::fmt(v, f),
 			Self::Bucket(v) => Display::fmt(v, f),
 			Self::Sequence(v) => Display::fmt(v, f),
-<<<<<<< HEAD
-=======
 		}
 	}
 }
@@ -204,7 +165,6 @@
 			crate::expr::statements::DefineStatement::Api(v) => Self::Api(v.into()),
 			crate::expr::statements::DefineStatement::Bucket(v) => Self::Bucket(v.into()),
 			crate::expr::statements::DefineStatement::Sequence(v) => Self::Sequence(v.into()),
->>>>>>> 9043346e
 		}
 	}
 }
