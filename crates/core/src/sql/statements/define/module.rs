use surrealdb_types::{SqlFormat, ToSql, write_sql};

use super::DefineKind;
<<<<<<< HEAD
use crate::fmt::{CoverStmts, is_pretty, pretty_indent};
use crate::sql::{Expr, Literal, ModuleExecutable, Permission};
=======
use crate::sql::{Expr, ModuleExecutable, Permission};
>>>>>>> 51c06a74

#[derive(Clone, Debug, PartialEq, Eq)]
#[cfg_attr(feature = "arbitrary", derive(arbitrary::Arbitrary))]
pub(crate) struct DefineModuleStatement {
	pub kind: DefineKind,
	pub name: Option<String>,
	pub executable: ModuleExecutable,
	pub comment: Expr,
	pub permissions: Permission,
}

impl ToSql for DefineModuleStatement {
	fn fmt_sql(&self, f: &mut String, sql_fmt: SqlFormat) {
		f.push_str("DEFINE MODULE");
		match self.kind {
			DefineKind::Default => {}
			DefineKind::Overwrite => f.push_str(" OVERWRITE"),
			DefineKind::IfNotExists => f.push_str(" IF NOT EXISTS"),
		}
		if let Some(name) = &self.name {
			write_sql!(f, sql_fmt, " mod::{} AS", name);
		}
<<<<<<< HEAD
		write!(f, " {}", self.executable)?;
		if !matches!(self.comment, Expr::Literal(Literal::None)) {
			write!(f, " COMMENT {}", CoverStmts(&self.comment))?;
=======
		write_sql!(f, sql_fmt, " {}", self.executable);
		if let Some(ref v) = self.comment {
			write_sql!(f, sql_fmt, " COMMENT {}", v);
>>>>>>> 51c06a74
		}
		if sql_fmt.is_pretty() {
			f.push('\n');
			sql_fmt.write_indent(f);
		} else {
			f.push(' ');
		}
		write_sql!(f, sql_fmt, "PERMISSIONS {}", self.permissions);
	}
}

impl From<DefineModuleStatement> for crate::expr::statements::DefineModuleStatement {
	fn from(v: DefineModuleStatement) -> Self {
		Self {
			kind: v.kind.into(),
			name: v.name,
			executable: v.executable.into(),
			comment: v.comment.into(),
			permissions: v.permissions.into(),
		}
	}
}

impl From<crate::expr::statements::DefineModuleStatement> for DefineModuleStatement {
	fn from(v: crate::expr::statements::DefineModuleStatement) -> Self {
		Self {
			kind: v.kind.into(),
			name: v.name,
			executable: v.executable.into(),
			comment: v.comment.into(),
			permissions: v.permissions.into(),
		}
	}
}<|MERGE_RESOLUTION|>--- conflicted
+++ resolved
@@ -1,12 +1,8 @@
 use surrealdb_types::{SqlFormat, ToSql, write_sql};
 
 use super::DefineKind;
-<<<<<<< HEAD
-use crate::fmt::{CoverStmts, is_pretty, pretty_indent};
+use crate::fmt::CoverStmts;
 use crate::sql::{Expr, Literal, ModuleExecutable, Permission};
-=======
-use crate::sql::{Expr, ModuleExecutable, Permission};
->>>>>>> 51c06a74
 
 #[derive(Clone, Debug, PartialEq, Eq)]
 #[cfg_attr(feature = "arbitrary", derive(arbitrary::Arbitrary))]
@@ -29,15 +25,9 @@
 		if let Some(name) = &self.name {
 			write_sql!(f, sql_fmt, " mod::{} AS", name);
 		}
-<<<<<<< HEAD
-		write!(f, " {}", self.executable)?;
+		write_sql!(f, sql_fmt, " {}", self.executable);
 		if !matches!(self.comment, Expr::Literal(Literal::None)) {
-			write!(f, " COMMENT {}", CoverStmts(&self.comment))?;
-=======
-		write_sql!(f, sql_fmt, " {}", self.executable);
-		if let Some(ref v) = self.comment {
-			write_sql!(f, sql_fmt, " COMMENT {}", v);
->>>>>>> 51c06a74
+			write_sql!(f, sql_fmt, " COMMENT {}", CoverStmts(&self.comment));
 		}
 		if sql_fmt.is_pretty() {
 			f.push('\n');
