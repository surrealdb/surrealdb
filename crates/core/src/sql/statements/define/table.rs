use std::fmt::{self, Display, Write};

use super::DefineKind;
use crate::fmt::{EscapeIdent, QuoteStr, is_pretty, pretty_indent};
use crate::sql::changefeed::ChangeFeed;
<<<<<<< HEAD
use crate::sql::fmt::{is_pretty, pretty_indent};
use crate::sql::{Expr, Kind, Literal, Permissions, TableType, View};
=======
use crate::sql::{Kind, Permissions, TableType, View};
>>>>>>> 4291ab69

#[derive(Clone, Debug, PartialEq, Eq)]
#[cfg_attr(feature = "arbitrary", derive(arbitrary::Arbitrary))]
pub struct DefineTableStatement {
	pub kind: DefineKind,
	pub id: Option<u32>,
<<<<<<< HEAD
	pub name: Expr,
=======
	pub name: String,
>>>>>>> 4291ab69
	pub drop: bool,
	pub full: bool,
	pub view: Option<View>,
	pub permissions: Permissions,
	pub changefeed: Option<ChangeFeed>,
<<<<<<< HEAD
	pub comment: Option<Expr>,
=======
	pub comment: Option<String>,
>>>>>>> 4291ab69
	pub table_type: TableType,
}

impl Default for DefineTableStatement {
	fn default() -> Self {
		Self {
			kind: DefineKind::Default,
			id: None,
			name: Expr::Literal(Literal::None),
			drop: false,
			full: false,
			view: None,
			permissions: Permissions::none(),
			changefeed: None,
			comment: None,
			table_type: TableType::default(),
		}
	}
}

impl Display for DefineTableStatement {
	fn fmt(&self, f: &mut fmt::Formatter) -> fmt::Result {
		write!(f, "DEFINE TABLE")?;
		match self.kind {
			DefineKind::Default => {}
			DefineKind::Overwrite => write!(f, " OVERWRITE")?,
			DefineKind::IfNotExists => write!(f, " IF NOT EXISTS")?,
		}
		write!(f, " {}", EscapeIdent(&self.name))?;
		write!(f, " TYPE")?;
		match &self.table_type {
			TableType::Normal => {
				f.write_str(" NORMAL")?;
			}
			TableType::Relation(rel) => {
				f.write_str(" RELATION")?;
				if let Some(Kind::Record(kind)) = &rel.from {
					write!(f, " IN ",)?;
					for (idx, k) in kind.iter().enumerate() {
						if idx != 0 {
							write!(f, " | ")?;
						}
						write!(f, "{}", k)?;
					}
				}

				if let Some(Kind::Record(kind)) = &rel.to {
					write!(f, " OUT ",)?;
					for (idx, k) in kind.iter().enumerate() {
						if idx != 0 {
							write!(f, " | ")?;
						}
						write!(f, "{}", k)?;
					}
				}
				if rel.enforced {
					write!(f, " ENFORCED")?;
				}
			}
			TableType::Any => {
				f.write_str(" ANY")?;
			}
		}
		if self.drop {
			f.write_str(" DROP")?;
		}
		f.write_str(if self.full {
			" SCHEMAFULL"
		} else {
			" SCHEMALESS"
		})?;
		if let Some(ref comment) = self.comment {
			write!(f, " COMMENT {}", QuoteStr(comment))?
		}
		if let Some(ref v) = self.view {
			write!(f, " {v}")?
		}
		if let Some(ref v) = self.changefeed {
			write!(f, " {v}")?;
		}
		let _indent = if is_pretty() {
			Some(pretty_indent())
		} else {
			f.write_char(' ')?;
			None
		};
		write!(f, "{}", self.permissions)?;
		Ok(())
	}
}

impl From<DefineTableStatement> for crate::expr::statements::DefineTableStatement {
	fn from(v: DefineTableStatement) -> Self {
		crate::expr::statements::DefineTableStatement {
			kind: v.kind.into(),
			id: v.id,
			name: v.name,
			drop: v.drop,
			full: v.full,
			view: v.view.map(Into::into),
			permissions: v.permissions.into(),
			changefeed: v.changefeed.map(Into::into),
			comment: v.comment.map(|x| x.into()),
			table_type: v.table_type.into(),
		}
	}
}

#[allow(clippy::fallible_impl_from)]
impl From<crate::expr::statements::DefineTableStatement> for DefineTableStatement {
	fn from(v: crate::expr::statements::DefineTableStatement) -> Self {
		DefineTableStatement {
			kind: v.kind.into(),
			id: v.id,
			name: v.name,
			drop: v.drop,
			full: v.full,
			view: v.view.map(Into::into),
			permissions: v.permissions.into(),
			changefeed: v.changefeed.map(Into::into),
			comment: v.comment.map(|x| x.into()),
			table_type: v.table_type.into(),
		}
	}
}<|MERGE_RESOLUTION|>--- conflicted
+++ resolved
@@ -1,35 +1,22 @@
 use std::fmt::{self, Display, Write};
 
 use super::DefineKind;
-use crate::fmt::{EscapeIdent, QuoteStr, is_pretty, pretty_indent};
+use crate::fmt::{is_pretty, pretty_indent};
 use crate::sql::changefeed::ChangeFeed;
-<<<<<<< HEAD
-use crate::sql::fmt::{is_pretty, pretty_indent};
 use crate::sql::{Expr, Kind, Literal, Permissions, TableType, View};
-=======
-use crate::sql::{Kind, Permissions, TableType, View};
->>>>>>> 4291ab69
 
 #[derive(Clone, Debug, PartialEq, Eq)]
 #[cfg_attr(feature = "arbitrary", derive(arbitrary::Arbitrary))]
 pub struct DefineTableStatement {
 	pub kind: DefineKind,
 	pub id: Option<u32>,
-<<<<<<< HEAD
 	pub name: Expr,
-=======
-	pub name: String,
->>>>>>> 4291ab69
 	pub drop: bool,
 	pub full: bool,
 	pub view: Option<View>,
 	pub permissions: Permissions,
 	pub changefeed: Option<ChangeFeed>,
-<<<<<<< HEAD
 	pub comment: Option<Expr>,
-=======
-	pub comment: Option<String>,
->>>>>>> 4291ab69
 	pub table_type: TableType,
 }
 
@@ -58,7 +45,7 @@
 			DefineKind::Overwrite => write!(f, " OVERWRITE")?,
 			DefineKind::IfNotExists => write!(f, " IF NOT EXISTS")?,
 		}
-		write!(f, " {}", EscapeIdent(&self.name))?;
+		write!(f, " {}", self.name)?;
 		write!(f, " TYPE")?;
 		match &self.table_type {
 			TableType::Normal => {
@@ -102,7 +89,7 @@
 			" SCHEMALESS"
 		})?;
 		if let Some(ref comment) = self.comment {
-			write!(f, " COMMENT {}", QuoteStr(comment))?
+			write!(f, " COMMENT {}", comment)?
 		}
 		if let Some(ref v) = self.view {
 			write!(f, " {v}")?
@@ -126,7 +113,7 @@
 		crate::expr::statements::DefineTableStatement {
 			kind: v.kind.into(),
 			id: v.id,
-			name: v.name,
+			name: v.name.into(),
 			drop: v.drop,
 			full: v.full,
 			view: v.view.map(Into::into),
@@ -144,7 +131,7 @@
 		DefineTableStatement {
 			kind: v.kind.into(),
 			id: v.id,
-			name: v.name,
+			name: v.name.into(),
 			drop: v.drop,
 			full: v.full,
 			view: v.view.map(Into::into),
