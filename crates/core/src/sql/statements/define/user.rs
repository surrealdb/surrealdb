<<<<<<< HEAD
use crate::sql::{
	Base, Duration, Ident, Strand, ToSql, escape::QuoteStr, fmt::Fmt, user::UserDuration,
};
=======
use super::DefineKind;
use crate::sql::escape::QuoteStr;
use crate::sql::fmt::Fmt;
use crate::sql::{Base, Ident};
use crate::val::{Duration, Strand};
>>>>>>> e3245342
use argon2::{
	Argon2,
	password_hash::{PasswordHasher, SaltString},
};
use rand::Rng;
use rand::distributions::Alphanumeric;
use rand::rngs::OsRng;
use std::fmt::{self, Display};

#[derive(Clone, Debug, Default, Eq, PartialEq)]
#[cfg_attr(feature = "arbitrary", derive(arbitrary::Arbitrary))]
pub enum PassType {
	#[default]
	Unset,
	Hash(String),
	Password(String),
}

#[derive(Clone, Debug, Default, PartialEq, Eq)]
#[cfg_attr(feature = "arbitrary", derive(arbitrary::Arbitrary))]
pub struct DefineUserStatement {
	pub kind: DefineKind,
	pub name: Ident,
	pub base: Base,
	pub pass_type: PassType,
	pub roles: Vec<Ident>,
	pub token_duration: Option<Duration>,
	pub session_duration: Option<Duration>,

	pub comment: Option<Strand>,
}

impl Display for DefineUserStatement {
	fn fmt(&self, f: &mut fmt::Formatter) -> fmt::Result {
		write!(f, "DEFINE USER")?;
		match self.kind {
			DefineKind::Default => {}
			DefineKind::Overwrite => write!(f, " OVERWRITE")?,
			DefineKind::IfNotExists => write!(f, " IF NOT EXISTS")?,
		}

		write!(f, " {} ON {}", self.name, self.base,)?;

		match self.pass_type {
			PassType::Unset => write!(f, "  PASSHASH \"\" ")?,
			PassType::Hash(ref x) => write!(f, "  PASSHASH {}", QuoteStr(x))?,
			PassType::Password(ref x) => write!(f, "  PASSWORD {}", QuoteStr(x))?,
		}

		write!(
			f,
			" ROLES {}",
			Fmt::comma_separated(
				&self.roles.iter().map(|r| r.to_string().to_uppercase()).collect::<Vec<String>>()
			),
		)?;
		// Always print relevant durations so defaults can be changed in the future
		// If default values were not printed, exports would not be forward compatible
		// None values need to be printed, as they are different from the default values
		write!(f, " DURATION")?;
		write!(
			f,
			" FOR TOKEN {},",
			match self.token_duration {
				Some(dur) => format!("{}", dur),
				None => "NONE".to_string(),
			}
		)?;
		write!(
			f,
			" FOR SESSION {}",
			match self.session_duration {
				Some(dur) => format!("{}", dur),
				None => "NONE".to_string(),
			}
		)?;
		if let Some(ref v) = self.comment {
			write!(f, " COMMENT {}", v.to_sql())?
		}
		Ok(())
	}
}

#[allow(clippy::fallible_impl_from)]
impl From<DefineUserStatement> for crate::expr::statements::DefineUserStatement {
	fn from(v: DefineUserStatement) -> Self {
		let hash = match v.pass_type {
			PassType::Unset => String::new(),
			PassType::Hash(x) => x,
			// TODO: Move out of AST.
			PassType::Password(p) => Argon2::default()
				.hash_password(p.as_bytes(), &SaltString::generate(&mut OsRng))
				.unwrap()
				.to_string(),
		};

		let code = rand::thread_rng()
			.sample_iter(&Alphanumeric)
			.take(128)
			.map(char::from)
			.collect::<String>();

		Self {
			kind: v.kind.into(),
			name: v.name.into(),
			base: v.base.into(),
			hash,
			code,
			roles: v.roles.into_iter().map(Into::into).collect(),
			duration: crate::expr::user::UserDuration {
				token: v.token_duration,
				session: v.session_duration,
			},
			comment: v.comment,
		}
	}
}

impl From<crate::expr::statements::DefineUserStatement> for DefineUserStatement {
	fn from(v: crate::expr::statements::DefineUserStatement) -> Self {
		Self {
			kind: v.kind.into(),
			name: v.name.into(),
			base: v.base.into(),
			pass_type: PassType::Hash(v.hash),
			roles: v.roles.into_iter().map(Into::into).collect(),
			token_duration: v.duration.token,
			session_duration: v.duration.session,
			comment: v.comment,
		}
	}
}<|MERGE_RESOLUTION|>--- conflicted
+++ resolved
@@ -1,14 +1,10 @@
-<<<<<<< HEAD
 use crate::sql::{
-	Base, Duration, Ident, Strand, ToSql, escape::QuoteStr, fmt::Fmt, user::UserDuration,
+	Base, Ident, ToSql,
 };
-=======
 use super::DefineKind;
 use crate::sql::escape::QuoteStr;
 use crate::sql::fmt::Fmt;
-use crate::sql::{Base, Ident};
 use crate::val::{Duration, Strand};
->>>>>>> e3245342
 use argon2::{
 	Argon2,
 	password_hash::{PasswordHasher, SaltString},
