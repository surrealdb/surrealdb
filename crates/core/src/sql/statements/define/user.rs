--- conflicted
+++ resolved
@@ -8,12 +8,7 @@
 
 use super::DefineKind;
 use crate::fmt::{EscapeIdent, Fmt, QuoteStr};
-<<<<<<< HEAD
-use crate::sql::Base;
-use crate::types::PublicDuration;
-=======
 use crate::sql::{Base, Expr, Literal};
->>>>>>> 73d65ebc
 
 #[derive(Clone, Debug, Default, Eq, PartialEq)]
 #[cfg_attr(feature = "arbitrary", derive(arbitrary::Arbitrary))]
@@ -32,13 +27,8 @@
 	pub base: Base,
 	pub pass_type: PassType,
 	pub roles: Vec<String>,
-<<<<<<< HEAD
-	pub token_duration: Option<PublicDuration>,
-	pub session_duration: Option<PublicDuration>,
-=======
 	pub token_duration: Option<Expr>,
 	pub session_duration: Option<Expr>,
->>>>>>> 73d65ebc
 
 	pub comment: Option<Expr>,
 }
@@ -154,11 +144,7 @@
 			roles: v.roles,
 			token_duration: v.duration.token.map(Into::into),
 			session_duration: v.duration.session.map(Into::into),
-<<<<<<< HEAD
-			comment: v.comment,
-=======
 			comment: v.comment.map(|x| x.into()),
->>>>>>> 73d65ebc
 		}
 	}
 }