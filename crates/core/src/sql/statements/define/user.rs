--- conflicted
+++ resolved
@@ -55,11 +55,7 @@
 			DefineKind::IfNotExists => write_sql!(f, fmt, " IF NOT EXISTS"),
 		}
 
-<<<<<<< HEAD
-		write!(f, " {} ON {}", CoverStmts(&self.name), &self.base)?;
-=======
-		write_sql!(f, fmt, " {} ON {}", self.name, self.base);
->>>>>>> 51c06a74
+		write_sql!(f, fmt, " {} ON {}", CoverStmts(&self.name), &self.base);
 
 		match self.pass_type {
 			PassType::Unset => write_sql!(f, fmt, " PASSHASH \"\" "),
@@ -70,11 +66,7 @@
 		write_sql!(f, fmt, " ROLES ");
 		for (idx, r) in self.roles.iter().enumerate() {
 			if idx != 0 {
-<<<<<<< HEAD
-				f.write_str(", ")?
-=======
 				f.push_str(", ");
->>>>>>> 51c06a74
 			}
 
 			let r = r.to_uppercase();
@@ -84,31 +76,12 @@
 		// Always print relevant durations so defaults can be changed in the future
 		// If default values were not printed, exports would not be forward compatible
 		// None values need to be printed, as they are different from the default values
-<<<<<<< HEAD
-		write!(f, " DURATION")?;
-		write!(f, " FOR TOKEN ")?;
-		CoverStmts(&self.token_duration).fmt(f)?;
-		write!(f, ", FOR SESSION ")?;
-		CoverStmts(&self.session_duration).fmt(f)?;
+		f.push_str(" DURATION FOR TOKEN ");
+		CoverStmts(&self.token_duration).fmt_sql(f, fmt);
+		f.push_str(", FOR SESSION ");
+		CoverStmts(&self.session_duration).fmt_sql(f, fmt);
 		if !matches!(self.comment, Expr::Literal(Literal::None)) {
-			write!(f, " COMMENT {}", CoverStmts(&self.comment))?;
-=======
-		write_sql!(f, fmt, " DURATION");
-		write_sql!(f, fmt, " FOR TOKEN ");
-		match self.token_duration {
-			Some(Expr::Literal(Literal::None)) => write_sql!(f, fmt, "(NONE)"),
-			Some(ref dur) => dur.fmt_sql(f, fmt),
-			None => write_sql!(f, fmt, "NONE"),
-		}
-		write_sql!(f, fmt, ", FOR SESSION ");
-		match self.session_duration {
-			Some(Expr::Literal(Literal::None)) => write_sql!(f, fmt, "(NONE)"),
-			Some(ref dur) => dur.fmt_sql(f, fmt),
-			None => write_sql!(f, fmt, "NONE"),
-		}
-		if let Some(ref v) = self.comment {
-			write_sql!(f, fmt, " COMMENT {}", v);
->>>>>>> 51c06a74
+			write_sql!(f, fmt, " COMMENT {}", CoverStmts(&self.comment));
 		}
 	}
 }
