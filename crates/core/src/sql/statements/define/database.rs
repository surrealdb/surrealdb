<<<<<<< HEAD
use crate::sql::{Ident, Strand, ToSql, changefeed::ChangeFeed};
=======
use crate::sql::Ident;
use crate::sql::changefeed::ChangeFeed;
use crate::val::Strand;
>>>>>>> e3245342

use std::fmt::{self, Display};

use super::DefineKind;

#[derive(Clone, Debug, Default, PartialEq, Eq)]
#[cfg_attr(feature = "arbitrary", derive(arbitrary::Arbitrary))]
pub struct DefineDatabaseStatement {
	pub kind: DefineKind,
	pub id: Option<u32>,
	pub name: Ident,
	pub comment: Option<Strand>,
	pub changefeed: Option<ChangeFeed>,
}

impl Display for DefineDatabaseStatement {
	fn fmt(&self, f: &mut fmt::Formatter) -> fmt::Result {
		write!(f, "DEFINE DATABASE")?;
		match self.kind {
			DefineKind::Default => {}
			DefineKind::Overwrite => write!(f, " OVERWRITE")?,
			DefineKind::IfNotExists => write!(f, " IF NOT EXISTS")?,
		}
		write!(f, " {}", self.name)?;
		if let Some(ref v) = self.comment {
			write!(f, " COMMENT {}", v.to_sql())?
		}
		if let Some(ref v) = self.changefeed {
			write!(f, " {v}")?;
		}
		Ok(())
	}
}

impl crate::sql::ToSql for DefineDatabaseStatement {
	fn to_sql(&self) -> String {
		let mut out = "DEFINE DATABASE".to_string();
		if self.if_not_exists {
			out.push_str(" IF NOT EXISTS");
		}
		if self.overwrite {
			out.push_str(" OVERWRITE");
		}
		out.push_str(&format!(" {}", self.name));
		if let Some(ref v) = self.comment {
			out.push_str(&format!(" COMMENT {}", v.to_sql()));
		}
		if let Some(ref v) = self.changefeed {
			out.push_str(&format!(" {v}"));
		}
		out
	}
}

impl From<DefineDatabaseStatement> for crate::expr::statements::DefineDatabaseStatement {
	fn from(v: DefineDatabaseStatement) -> Self {
		crate::expr::statements::DefineDatabaseStatement {
			kind: v.kind.into(),
			id: v.id,
			name: v.name.into(),
			comment: v.comment,
			changefeed: v.changefeed.map(Into::into),
		}
	}
}

impl From<crate::expr::statements::DefineDatabaseStatement> for DefineDatabaseStatement {
	fn from(v: crate::expr::statements::DefineDatabaseStatement) -> Self {
		DefineDatabaseStatement {
			kind: v.kind.into(),
			id: v.id,
			name: v.name.into(),
			comment: v.comment,
			changefeed: v.changefeed.map(Into::into),
		}
	}
}<|MERGE_RESOLUTION|>--- conflicted
+++ resolved
@@ -1,10 +1,6 @@
-<<<<<<< HEAD
-use crate::sql::{Ident, Strand, ToSql, changefeed::ChangeFeed};
-=======
-use crate::sql::Ident;
+use crate::sql::{Ident, ToSql};
 use crate::sql::changefeed::ChangeFeed;
 use crate::val::Strand;
->>>>>>> e3245342
 
 use std::fmt::{self, Display};
 
@@ -42,11 +38,10 @@
 impl crate::sql::ToSql for DefineDatabaseStatement {
 	fn to_sql(&self) -> String {
 		let mut out = "DEFINE DATABASE".to_string();
-		if self.if_not_exists {
-			out.push_str(" IF NOT EXISTS");
-		}
-		if self.overwrite {
-			out.push_str(" OVERWRITE");
+		match self.kind {
+			DefineKind::Default => {}
+			DefineKind::Overwrite => out.push_str(" OVERWRITE"),
+			DefineKind::IfNotExists => out.push_str(" IF NOT EXISTS"),
 		}
 		out.push_str(&format!(" {}", self.name));
 		if let Some(ref v) = self.comment {
