--- conflicted
+++ resolved
@@ -23,32 +23,23 @@
 			DefineKind::Overwrite => write_sql!(f, sql_fmt, " OVERWRITE"),
 			DefineKind::IfNotExists => write_sql!(f, sql_fmt, " IF NOT EXISTS"),
 		}
-<<<<<<< HEAD
-		write!(f, " {} ON {}", CoverStmts(&self.name), CoverStmts(&self.what))?;
+		write_sql!(f, sql_fmt, " {} ON {}", CoverStmts(&self.name), CoverStmts(&self.what));
 		if !self.cols.is_empty() {
-			write!(f, " FIELDS {}", Fmt::comma_separated(self.cols.iter().map(CoverStmts)))?;
-=======
-		write_sql!(f, sql_fmt, " {} ON {}", self.name, self.what);
-		if !self.cols.is_empty() {
-			write_sql!(f, sql_fmt, " FIELDS {}", Fmt::comma_separated(self.cols.iter()));
->>>>>>> 51c06a74
+			write_sql!(
+				f,
+				sql_fmt,
+				" FIELDS {}",
+				Fmt::comma_separated(self.cols.iter().map(CoverStmts))
+			);
 		}
 		if Index::Idx != self.index {
 			write_sql!(f, sql_fmt, " {}", self.index);
 		}
-<<<<<<< HEAD
 		if !matches!(self.comment, Expr::Literal(Literal::None)) {
-			write!(f, " COMMENT {}", CoverStmts(&self.comment))?;
-		}
-		if self.concurrently {
-			write!(f, " CONCURRENTLY")?;
-=======
-		if let Some(ref v) = self.comment {
-			write_sql!(f, sql_fmt, " COMMENT {}", v);
+			write_sql!(f, sql_fmt, " COMMENT {}", CoverStmts(&self.comment));
 		}
 		if self.concurrently {
 			write_sql!(f, sql_fmt, " CONCURRENTLY");
->>>>>>> 51c06a74
 		}
 	}
 }
