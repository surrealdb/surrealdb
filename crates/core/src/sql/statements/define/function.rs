--- conflicted
+++ resolved
@@ -1,15 +1,8 @@
 use super::DefineKind;
 use crate::sql::fmt::{is_pretty, pretty_indent};
-<<<<<<< HEAD
 
-use crate::sql::{Block, Ident, Kind, Permission, Strand, ToSql};
-
-use revision::revisioned;
-use serde::{Deserialize, Serialize};
-=======
-use crate::sql::{Block, Ident, Kind, Permission};
+use crate::sql::{Block, Ident, Kind, Permission, ToSql};
 use crate::val::Strand;
->>>>>>> e3245342
 use std::fmt::{self, Display, Write};
 
 #[derive(Clone, Debug, PartialEq, Eq)]
