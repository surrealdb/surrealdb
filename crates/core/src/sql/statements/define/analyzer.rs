--- conflicted
+++ resolved
@@ -39,33 +39,21 @@
 		}
 		write_sql!(f, sql_fmt, " {}", self.name);
 		if let Some(ref i) = self.function {
-<<<<<<< HEAD
-			write!(f, " FUNCTION fn")?;
+			f.push_str(" FUNCTION fn");
 			for x in i.split("::") {
-				f.write_str("::")?;
-				EscapeKwFreeIdent(x).fmt(f)?;
+				f.push_str("::");
+				EscapeKwFreeIdent(x).fmt_sql(f, sql_fmt);
 			}
-=======
-			write_sql!(f, sql_fmt, " FUNCTION fn::{i}");
->>>>>>> 51c06a74
 		}
 		if let Some(v) = &self.tokenizers {
 			let tokens: Vec<String> = v.iter().map(|f| f.to_sql()).collect();
 			write_sql!(f, sql_fmt, " TOKENIZERS {}", tokens.join(","));
 		}
 		if let Some(v) = &self.filters {
-<<<<<<< HEAD
-			write!(f, " FILTERS {}", Fmt::comma_separated(v.iter()))?;
+			write_sql!(f, sql_fmt, " FILTERS {}", Fmt::comma_separated(v.iter()));
 		}
 		if !matches!(self.comment, Expr::Literal(Literal::None)) {
-			write!(f, " COMMENT {}", CoverStmts(&self.comment))?;
-=======
-			let tokens: Vec<String> = v.iter().map(|f| f.to_sql()).collect();
-			write_sql!(f, sql_fmt, " FILTERS {}", tokens.join(","));
-		}
-		if let Some(ref v) = self.comment {
-			write_sql!(f, sql_fmt, " COMMENT {}", v);
->>>>>>> 51c06a74
+			write_sql!(f, sql_fmt, " COMMENT {}", CoverStmts(&self.comment));
 		}
 	}
 }
