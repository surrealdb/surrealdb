--- conflicted
+++ resolved
@@ -29,64 +29,32 @@
 			}
 		}
 		// The specific access method definition is displayed by AccessType
-<<<<<<< HEAD
-		write!(f, " {} ON {} TYPE {}", CoverStmts(&self.name), self.base, self.access_type)?;
+		write_sql!(
+			f,
+			fmt,
+			" {} ON {} TYPE {}",
+			CoverStmts(&self.name),
+			self.base,
+			self.access_type
+		);
 		// The additional authentication clause
 		if let Some(ref v) = self.authenticate {
-			write!(f, " AUTHENTICATE {}", CoverStmts(v))?
-=======
-		write_sql!(f, fmt, " {} ON {} TYPE {}", self.name, self.base, self.access_type);
-		// The additional authentication clause
-		if let Some(ref v) = self.authenticate {
-			write_sql!(f, fmt, " AUTHENTICATE {v}");
->>>>>>> 51c06a74
+			write_sql!(f, fmt, " AUTHENTICATE {}", CoverStmts(v))
 		}
 		// Always print relevant durations so defaults can be changed in the future
 		// If default values were not printed, exports would not be forward compatible
 		// None values need to be printed, as they are different from the default values
 		write_sql!(f, fmt, " DURATION");
 		if self.access_type.can_issue_grants() {
-<<<<<<< HEAD
-			write!(f, " FOR GRANT {},", CoverStmts(&self.duration.grant))?;
+			write_sql!(f, fmt, " FOR GRANT {},", CoverStmts(&self.duration.grant));
 		}
 		if self.access_type.can_issue_tokens() {
-			write!(f, " FOR TOKEN {},", CoverStmts(&self.duration.token))?;
+			write_sql!(f, fmt, " FOR TOKEN {},", CoverStmts(&self.duration.token));
 		}
 
-		write!(f, " FOR SESSION {}", CoverStmts(&self.duration.session))?;
+		write_sql!(f, fmt, " FOR SESSION {}", CoverStmts(&self.duration.session));
 		if !matches!(self.comment, Expr::Literal(Literal::None)) {
-			write!(f, " COMMENT {}", CoverStmts(&self.comment))?;
-=======
-			write_sql!(
-				f,
-				fmt,
-				" FOR GRANT {},",
-				match self.duration.grant {
-					Some(ref dur) => dur.to_sql(),
-					None => "NONE".to_string(),
-				}
-			);
-		}
-		if self.access_type.can_issue_tokens() {
-			write_sql!(f, fmt, " FOR TOKEN ");
-
-			match self.duration.token {
-				Some(Expr::Literal(Literal::None)) => write_sql!(f, fmt, "(NONE)"),
-				Some(ref dur) => write_sql!(f, fmt, "{}", dur),
-				None => write_sql!(f, fmt, "NONE"),
-			}
-			write_sql!(f, fmt, ",");
-		}
-
-		write_sql!(f, fmt, " FOR SESSION ");
-		match self.duration.session {
-			Some(Expr::Literal(Literal::None)) => write_sql!(f, fmt, "(NONE)"),
-			Some(ref dur) => write_sql!(f, fmt, "{}", dur),
-			None => write_sql!(f, fmt, "NONE"),
-		}
-		if let Some(ref v) = self.comment {
-			write_sql!(f, fmt, " COMMENT {}", v);
->>>>>>> 51c06a74
+			write_sql!(f, fmt, " COMMENT {}", CoverStmts(&self.comment));
 		}
 	}
 }
