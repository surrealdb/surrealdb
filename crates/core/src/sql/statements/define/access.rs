use surrealdb_types::{SqlFormat, ToSql, write_sql};

use super::DefineKind;
use crate::sql::access::AccessDuration;
use crate::sql::{AccessType, Base, Expr, Literal};

#[derive(Clone, Debug, PartialEq, Eq)]
pub(crate) struct DefineAccessStatement {
	pub kind: DefineKind,
	pub name: Expr,
	pub base: Base,
	pub access_type: AccessType,
	pub authenticate: Option<Expr>,
	pub duration: AccessDuration,
	pub comment: Option<Expr>,
}

impl ToSql for DefineAccessStatement {
	fn fmt_sql(&self, f: &mut String, sql_fmt: SqlFormat) {
		write_sql!(f, sql_fmt, "DEFINE ACCESS");
		match self.kind {
			DefineKind::Default => {}
			DefineKind::Overwrite => {
				write_sql!(f, sql_fmt, " OVERWRITE");
			}
			DefineKind::IfNotExists => {
				write_sql!(f, sql_fmt, " IF NOT EXISTS");
			}
		}
		// The specific access method definition is displayed by AccessType
		write_sql!(f, sql_fmt, " {} ON {} TYPE {}", self.name, self.base, self.access_type);
		// The additional authentication clause
		if let Some(ref v) = self.authenticate {
			write_sql!(f, sql_fmt, " AUTHENTICATE {v}");
		}
		// Always print relevant durations so defaults can be changed in the future
		// If default values were not printed, exports would not be forward compatible
		// None values need to be printed, as they are different from the default values
		write_sql!(f, sql_fmt, " DURATION");
		if self.access_type.can_issue_grants() {
			f.push_str(" FOR GRANT ");
			match self.duration.grant {
				Some(ref dur) => write_sql!(f, sql_fmt, "{}", dur),
				None => f.push_str("NONE"),
			}
			f.push(',');
		}
		if self.access_type.can_issue_tokens() {
<<<<<<< HEAD
			f.push_str(" FOR TOKEN ");
			match self.duration.token {
				Some(ref dur) => write_sql!(f, sql_fmt, "{}", dur),
				None => f.push_str("NONE"),
			}
			f.push(',');
		}
		f.push_str(" FOR SESSION ");
		match self.duration.session {
			Some(ref dur) => write_sql!(f, sql_fmt, "{}", dur),
			None => f.push_str("NONE"),
=======
			f.write_str(" FOR TOKEN ")?;

			match self.duration.token {
				Some(Expr::Literal(Literal::None)) => f.write_str("(NONE)")?,
				Some(ref dur) => write!(f, "{}", dur)?,
				None => f.write_str("NONE")?,
			}
			f.write_str(",")?;
		}

		f.write_str(" FOR SESSION ")?;
		match self.duration.session {
			Some(Expr::Literal(Literal::None)) => f.write_str("(NONE)")?,
			Some(ref dur) => write!(f, "{}", dur)?,
			None => f.write_str("NONE")?,
>>>>>>> f8888743
		}
		if let Some(ref v) = self.comment {
			write_sql!(f, sql_fmt, " COMMENT {}", v);
		}
	}
}

impl From<DefineAccessStatement> for crate::expr::statements::DefineAccessStatement {
	fn from(v: DefineAccessStatement) -> Self {
		crate::expr::statements::DefineAccessStatement {
			kind: v.kind.into(),
			name: v.name.into(),
			base: v.base.into(),
			access_type: v.access_type.into(),
			authenticate: v.authenticate.map(Into::into),
			duration: v.duration.into(),
			comment: v.comment.map(Into::into),
		}
	}
}

impl From<crate::expr::statements::DefineAccessStatement> for DefineAccessStatement {
	fn from(v: crate::expr::statements::DefineAccessStatement) -> Self {
		DefineAccessStatement {
			kind: v.kind.into(),
			name: v.name.into(),
			base: v.base.into(),
			access_type: v.access_type.into(),
			authenticate: v.authenticate.map(Into::into),
			duration: v.duration.into(),
			comment: v.comment.map(Into::into),
		}
	}
}<|MERGE_RESOLUTION|>--- conflicted
+++ resolved
@@ -1,3 +1,5 @@
+use std::fmt::{self, Display};
+
 use surrealdb_types::{SqlFormat, ToSql, write_sql};
 
 use super::DefineKind;
@@ -16,68 +18,57 @@
 }
 
 impl ToSql for DefineAccessStatement {
-	fn fmt_sql(&self, f: &mut String, sql_fmt: SqlFormat) {
-		write_sql!(f, sql_fmt, "DEFINE ACCESS");
+	fn fmt_sql(&self, f: &mut String, fmt: SqlFormat) {
+		write_sql!(f, fmt, "DEFINE ACCESS");
 		match self.kind {
 			DefineKind::Default => {}
 			DefineKind::Overwrite => {
-				write_sql!(f, sql_fmt, " OVERWRITE");
+				write_sql!(f, fmt, " OVERWRITE");
 			}
 			DefineKind::IfNotExists => {
-				write_sql!(f, sql_fmt, " IF NOT EXISTS");
+				write_sql!(f, fmt, " IF NOT EXISTS");
 			}
 		}
 		// The specific access method definition is displayed by AccessType
-		write_sql!(f, sql_fmt, " {} ON {} TYPE {}", self.name, self.base, self.access_type);
+		write_sql!(f, fmt, " {} ON {} TYPE {}", self.name, self.base, self.access_type);
 		// The additional authentication clause
 		if let Some(ref v) = self.authenticate {
-			write_sql!(f, sql_fmt, " AUTHENTICATE {v}");
+			write_sql!(f, fmt, " AUTHENTICATE {v}");
 		}
 		// Always print relevant durations so defaults can be changed in the future
 		// If default values were not printed, exports would not be forward compatible
 		// None values need to be printed, as they are different from the default values
-		write_sql!(f, sql_fmt, " DURATION");
+		write_sql!(f, fmt, " DURATION");
 		if self.access_type.can_issue_grants() {
-			f.push_str(" FOR GRANT ");
-			match self.duration.grant {
-				Some(ref dur) => write_sql!(f, sql_fmt, "{}", dur),
-				None => f.push_str("NONE"),
-			}
-			f.push(',');
+			write_sql!(
+				f,
+				fmt,
+				" FOR GRANT {},",
+				match self.duration.grant {
+					Some(ref dur) => dur.to_sql(),
+					None => "NONE".to_string(),
+				}
+			);
 		}
 		if self.access_type.can_issue_tokens() {
-<<<<<<< HEAD
-			f.push_str(" FOR TOKEN ");
-			match self.duration.token {
-				Some(ref dur) => write_sql!(f, sql_fmt, "{}", dur),
-				None => f.push_str("NONE"),
-			}
-			f.push(',');
-		}
-		f.push_str(" FOR SESSION ");
-		match self.duration.session {
-			Some(ref dur) => write_sql!(f, sql_fmt, "{}", dur),
-			None => f.push_str("NONE"),
-=======
-			f.write_str(" FOR TOKEN ")?;
+			write_sql!(f, fmt, " FOR TOKEN ");
 
 			match self.duration.token {
-				Some(Expr::Literal(Literal::None)) => f.write_str("(NONE)")?,
-				Some(ref dur) => write!(f, "{}", dur)?,
-				None => f.write_str("NONE")?,
+				Some(Expr::Literal(Literal::None)) => write_sql!(f, fmt, "(NONE)"),
+				Some(ref dur) => write_sql!(f, fmt, "{}", dur),
+				None => write_sql!(f, fmt, "NONE"),
 			}
-			f.write_str(",")?;
+			write_sql!(f, fmt, ",");
 		}
 
-		f.write_str(" FOR SESSION ")?;
+		write_sql!(f, fmt, " FOR SESSION ");
 		match self.duration.session {
-			Some(Expr::Literal(Literal::None)) => f.write_str("(NONE)")?,
-			Some(ref dur) => write!(f, "{}", dur)?,
-			None => f.write_str("NONE")?,
->>>>>>> f8888743
+			Some(Expr::Literal(Literal::None)) => write_sql!(f, fmt, "(NONE)"),
+			Some(ref dur) => write_sql!(f, fmt, "{}", dur),
+			None => write_sql!(f, fmt, "NONE"),
 		}
 		if let Some(ref v) = self.comment {
-			write_sql!(f, sql_fmt, " COMMENT {}", v);
+			write_sql!(f, fmt, " COMMENT {}", v);
 		}
 	}
 }
