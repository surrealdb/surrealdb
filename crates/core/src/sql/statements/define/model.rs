use surrealdb_types::{SqlFormat, ToSql, write_sql};

use super::DefineKind;
<<<<<<< HEAD
=======
use crate::fmt::{EscapeIdent, is_pretty, pretty_indent};
>>>>>>> f8888743
use crate::sql::{Expr, Permission};

#[derive(Clone, Debug, PartialEq, Eq)]
#[cfg_attr(feature = "arbitrary", derive(arbitrary::Arbitrary))]
pub struct DefineModelStatement {
	pub kind: DefineKind,
	pub hash: String,
	pub name: String,
	pub version: String,
	pub comment: Option<Expr>,
	pub permissions: Permission,
}

impl Default for DefineModelStatement {
	fn default() -> Self {
		Self {
			kind: DefineKind::Default,
			hash: String::new(),
			name: String::new(),
			version: String::new(),
			comment: None,
			permissions: Permission::default(),
		}
	}
}

impl ToSql for DefineModelStatement {
	fn fmt_sql(&self, f: &mut String, sql_fmt: SqlFormat) {
		f.push_str("DEFINE MODEL");
		match self.kind {
			DefineKind::Default => {}
			DefineKind::Overwrite => f.push_str(" OVERWRITE"),
			DefineKind::IfNotExists => f.push_str(" IF NOT EXISTS"),
		}
<<<<<<< HEAD
		write_sql!(f, sql_fmt, " ml::{}<{}>", self.name, self.version);
=======
		write!(f, " ml::{}<{}>", EscapeIdent(&self.name), self.version)?;
>>>>>>> f8888743
		if let Some(comment) = self.comment.as_ref() {
			write_sql!(f, sql_fmt, " COMMENT {comment}");
		}
		if sql_fmt.is_pretty() {
			f.push('\n');
			sql_fmt.write_indent(f);
		} else {
			f.push(' ');
		}
		write_sql!(f, sql_fmt, "PERMISSIONS {}", self.permissions);
	}
}

impl From<DefineModelStatement> for crate::expr::statements::DefineModelStatement {
	fn from(v: DefineModelStatement) -> Self {
		Self {
			kind: v.kind.into(),
			hash: v.hash,
			name: v.name,
			version: v.version,
			comment: v.comment.map(|x| x.into()),
			permissions: v.permissions.into(),
		}
	}
}

impl From<crate::expr::statements::DefineModelStatement> for DefineModelStatement {
	fn from(v: crate::expr::statements::DefineModelStatement) -> Self {
		Self {
			kind: v.kind.into(),
			hash: v.hash,
			name: v.name,
			version: v.version,
			comment: v.comment.map(|x| x.into()),
			permissions: v.permissions.into(),
		}
	}
}<|MERGE_RESOLUTION|>--- conflicted
+++ resolved
@@ -1,10 +1,9 @@
+use std::fmt::{self, Write};
+
 use surrealdb_types::{SqlFormat, ToSql, write_sql};
 
 use super::DefineKind;
-<<<<<<< HEAD
-=======
-use crate::fmt::{EscapeIdent, is_pretty, pretty_indent};
->>>>>>> f8888743
+use crate::fmt::EscapeIdent;
 use crate::sql::{Expr, Permission};
 
 #[derive(Clone, Debug, PartialEq, Eq)]
@@ -32,28 +31,18 @@
 }
 
 impl ToSql for DefineModelStatement {
-	fn fmt_sql(&self, f: &mut String, sql_fmt: SqlFormat) {
-		f.push_str("DEFINE MODEL");
+	fn fmt_sql(&self, f: &mut String, fmt: SqlFormat) {
+		write_sql!(f, fmt, "DEFINE MODEL");
 		match self.kind {
 			DefineKind::Default => {}
-			DefineKind::Overwrite => f.push_str(" OVERWRITE"),
-			DefineKind::IfNotExists => f.push_str(" IF NOT EXISTS"),
+			DefineKind::Overwrite => write_sql!(f, fmt, " OVERWRITE"),
+			DefineKind::IfNotExists => write_sql!(f, fmt, " IF NOT EXISTS"),
 		}
-<<<<<<< HEAD
-		write_sql!(f, sql_fmt, " ml::{}<{}>", self.name, self.version);
-=======
-		write!(f, " ml::{}<{}>", EscapeIdent(&self.name), self.version)?;
->>>>>>> f8888743
+		write_sql!(f, fmt, " ml::{}<{}>", EscapeIdent(&self.name), self.version);
 		if let Some(comment) = self.comment.as_ref() {
-			write_sql!(f, sql_fmt, " COMMENT {comment}");
+			write_sql!(f, fmt, " COMMENT {}", comment);
 		}
-		if sql_fmt.is_pretty() {
-			f.push('\n');
-			sql_fmt.write_indent(f);
-		} else {
-			f.push(' ');
-		}
-		write_sql!(f, sql_fmt, "PERMISSIONS {}", self.permissions);
+		write_sql!(f, fmt, " PERMISSIONS {}", self.permissions);
 	}
 }
 
