use surrealdb_types::{SqlFormat, ToSql, write_sql};

use super::DefineKind;
<<<<<<< HEAD
use crate::fmt::{CoverStmts, EscapeIdent, is_pretty, pretty_indent};
use crate::sql::{Expr, Literal, Permission};
=======
use crate::fmt::EscapeIdent;
use crate::sql::{Expr, Permission};
>>>>>>> 51c06a74

#[derive(Clone, Debug, PartialEq, Eq)]
#[cfg_attr(feature = "arbitrary", derive(arbitrary::Arbitrary))]
pub struct DefineModelStatement {
	pub kind: DefineKind,
	pub hash: String,
	pub name: String,
	pub version: String,
	pub comment: Expr,
	pub permissions: Permission,
}

impl Default for DefineModelStatement {
	fn default() -> Self {
		Self {
			kind: DefineKind::Default,
			hash: String::new(),
			name: String::new(),
			version: String::new(),
			comment: Expr::Literal(Literal::None),
			permissions: Permission::default(),
		}
	}
}

impl ToSql for DefineModelStatement {
	fn fmt_sql(&self, f: &mut String, fmt: SqlFormat) {
		write_sql!(f, fmt, "DEFINE MODEL");
		match self.kind {
			DefineKind::Default => {}
			DefineKind::Overwrite => write_sql!(f, fmt, " OVERWRITE"),
			DefineKind::IfNotExists => write_sql!(f, fmt, " IF NOT EXISTS"),
		}
<<<<<<< HEAD
		write!(f, " ml::{}<{}>", EscapeIdent(&self.name), self.version)?;
		if !matches!(self.comment, Expr::Literal(Literal::None)) {
			write!(f, " COMMENT {}", CoverStmts(&self.comment))?;
=======
		write_sql!(f, fmt, " ml::{}<{}>", EscapeIdent(&self.name), self.version);
		if let Some(comment) = self.comment.as_ref() {
			write_sql!(f, fmt, " COMMENT {}", comment);
>>>>>>> 51c06a74
		}
		write_sql!(f, fmt, " PERMISSIONS {}", self.permissions);
	}
}

impl From<DefineModelStatement> for crate::expr::statements::DefineModelStatement {
	fn from(v: DefineModelStatement) -> Self {
		Self {
			kind: v.kind.into(),
			hash: v.hash,
			name: v.name,
			version: v.version,
			comment: v.comment.into(),
			permissions: v.permissions.into(),
		}
	}
}

impl From<crate::expr::statements::DefineModelStatement> for DefineModelStatement {
	fn from(v: crate::expr::statements::DefineModelStatement) -> Self {
		Self {
			kind: v.kind.into(),
			hash: v.hash,
			name: v.name,
			version: v.version,
			comment: v.comment.into(),
			permissions: v.permissions.into(),
		}
	}
}<|MERGE_RESOLUTION|>--- conflicted
+++ resolved
@@ -1,13 +1,8 @@
 use surrealdb_types::{SqlFormat, ToSql, write_sql};
 
 use super::DefineKind;
-<<<<<<< HEAD
-use crate::fmt::{CoverStmts, EscapeIdent, is_pretty, pretty_indent};
+use crate::fmt::{CoverStmts, EscapeIdent};
 use crate::sql::{Expr, Literal, Permission};
-=======
-use crate::fmt::EscapeIdent;
-use crate::sql::{Expr, Permission};
->>>>>>> 51c06a74
 
 #[derive(Clone, Debug, PartialEq, Eq)]
 #[cfg_attr(feature = "arbitrary", derive(arbitrary::Arbitrary))]
@@ -41,15 +36,9 @@
 			DefineKind::Overwrite => write_sql!(f, fmt, " OVERWRITE"),
 			DefineKind::IfNotExists => write_sql!(f, fmt, " IF NOT EXISTS"),
 		}
-<<<<<<< HEAD
-		write!(f, " ml::{}<{}>", EscapeIdent(&self.name), self.version)?;
+		write_sql!(f, fmt, " ml::{}<{}>", EscapeIdent(&self.name), self.version);
 		if !matches!(self.comment, Expr::Literal(Literal::None)) {
-			write!(f, " COMMENT {}", CoverStmts(&self.comment))?;
-=======
-		write_sql!(f, fmt, " ml::{}<{}>", EscapeIdent(&self.name), self.version);
-		if let Some(comment) = self.comment.as_ref() {
-			write_sql!(f, fmt, " COMMENT {}", comment);
->>>>>>> 51c06a74
+			write_sql!(f, fmt, " COMMENT {}", CoverStmts(&self.comment));
 		}
 		write_sql!(f, fmt, " PERMISSIONS {}", self.permissions);
 	}
