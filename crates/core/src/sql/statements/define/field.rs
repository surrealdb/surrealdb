--- conflicted
+++ resolved
@@ -121,68 +121,8 @@
 		}
 		// Clear the cache
 		txn.clear();
-<<<<<<< HEAD
 		// Process possible recursive defitions
 		self.process_recursive_definitions(ns, db, txn.clone()).await?;
-=======
-
-		// Find all existing field definitions
-		let fields = txn.all_tb_fields(ns, db, &self.what, None).await.ok();
-		// Process possible recursive_definitions
-		if let Some(mut cur_kind) = self.kind.as_ref().and_then(|x| x.inner_kind()) {
-			let mut name = self.name.clone();
-			loop {
-				// Check if the subtype is an `any` type
-				if let Kind::Any = cur_kind {
-					// There is no need to add a subtype
-					// field definition if the type is
-					// just specified as an `array`. This
-					// is because the following query:
-					//  DEFINE FIELD foo ON bar TYPE array;
-					// already implies that the immediate
-					// subtype is an any:
-					//  DEFINE FIELD foo[*] ON bar TYPE any;
-					// so we skip the subtype field.
-					break;
-				}
-				// Get the kind of this sub field
-				let new_kind = cur_kind.inner_kind();
-				// Add a new subtype
-				name.0.push(Part::All);
-				// Get the field name
-				let fd = name.to_string();
-				// Set the subtype `DEFINE FIELD` definition
-				let key = crate::key::table::fd::new(ns, db, &self.what, &fd);
-				let val = if let Some(existing) =
-					fields.as_ref().and_then(|x| x.iter().find(|x| x.name == name))
-				{
-					DefineFieldStatement {
-						kind: Some(cur_kind),
-						reference: self.reference.clone(),
-						if_not_exists: false,
-						overwrite: false,
-						..existing.clone()
-					}
-				} else {
-					DefineFieldStatement {
-						name: name.clone(),
-						what: self.what.clone(),
-						flex: self.flex,
-						kind: Some(cur_kind),
-						reference: self.reference.clone(),
-						..Default::default()
-					}
-				};
-				txn.set(key, revision::to_vec(&val)?, None).await?;
-				// Process to any sub field
-				if let Some(new_kind) = new_kind {
-					cur_kind = new_kind;
-				} else {
-					break;
-				}
-			}
-		}
->>>>>>> 23a83c14
 		// If this is an `in` field then check relation definitions
 		if fd.as_str() == "in" {
 			// Get the table definition that this field belongs to
@@ -398,12 +338,8 @@
 		Ok(())
 	}
 
-<<<<<<< HEAD
-	pub(crate) async fn correct_reference_type(
-=======
 	/// Get the correct reference type if needed.
-	async fn get_reference_kind(
->>>>>>> 23a83c14
+	pub(crate) async fn get_reference_kind(
 		&self,
 		ctx: &Context,
 		opt: &Options,
@@ -441,21 +377,12 @@
 		Ok(None)
 	}
 
-<<<<<<< HEAD
 	pub(crate) async fn disallow_mismatched_types(
-		&self,
-		ctx: &Context,
-		opt: &Options,
-	) -> Result<(), Error> {
-		let (ns, db) = opt.ns_db()?;
-=======
-	async fn disallow_mismatched_types(
 		&self,
 		ctx: &Context,
 		ns: &str,
 		db: &str,
 	) -> Result<(), Error> {
->>>>>>> 23a83c14
 		let fds = ctx.tx().all_tb_fields(ns, db, &self.what, None).await?;
 
 		if let Some(self_kind) = &self.kind {
