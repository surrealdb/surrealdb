--- conflicted
+++ resolved
@@ -89,24 +89,6 @@
 	}
 }
 
-<<<<<<< HEAD
-impl InfoStructure for DefineFieldStatement {
-	fn structure(self) -> Value {
-		Value::from(map! {
-			"name".to_string() => self.name.structure(),
-			"what".to_string() => self.what.structure(),
-			"flex".to_string() => self.flex.into(),
-			"kind".to_string(), if let Some(v) = self.kind => v.structure(),
-			"value".to_string(), if let Some(v) = self.value => v.structure(),
-			"assert".to_string(), if let Some(v) = self.assert => v.structure(),
-			"default_always".to_string(), if self.default.is_some() => self.default_always.into(), // Only reported if DEFAULT is also enabled for this field
-			"default".to_string(), if let Some(v) = self.default => v.structure(),
-			"reference".to_string(), if let Some(v) = self.reference => v.structure(),
-			"readonly".to_string() => self.readonly.into(),
-			"permissions".to_string() => self.permissions.structure(),
-			"comment".to_string(), if let Some(v) = self.comment => v.into(),
-		})
-=======
 impl From<DefineFieldStatement> for crate::expr::statements::DefineFieldStatement {
 	fn from(v: DefineFieldStatement) -> Self {
 		Self {
@@ -146,6 +128,5 @@
 			reference: v.reference.map(Into::into),
 			default_always: v.default_always,
 		}
->>>>>>> 16397b15
 	}
 }