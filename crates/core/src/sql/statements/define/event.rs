use std::fmt::{self, Display};

use super::DefineKind;
<<<<<<< HEAD
use crate::sql::Expr;
use crate::sql::fmt::Fmt;
=======
use crate::fmt::{EscapeIdent, Fmt, QuoteStr};
use crate::sql::Expr;
>>>>>>> 4291ab69

#[derive(Clone, Debug, PartialEq, Eq)]
#[cfg_attr(feature = "arbitrary", derive(arbitrary::Arbitrary))]
pub struct DefineEventStatement {
	pub kind: DefineKind,
<<<<<<< HEAD
	pub name: Expr,
	pub target_table: Expr,
	pub when: Expr,
	pub then: Vec<Expr>,
	pub comment: Option<Expr>,
=======
	pub name: String,
	pub target_table: String,
	pub when: Expr,
	pub then: Vec<Expr>,
	pub comment: Option<String>,
>>>>>>> 4291ab69
}

impl Display for DefineEventStatement {
	fn fmt(&self, f: &mut fmt::Formatter) -> fmt::Result {
		write!(f, "DEFINE EVENT",)?;
		match self.kind {
			DefineKind::Default => {}
			DefineKind::Overwrite => write!(f, " OVERWRITE")?,
			DefineKind::IfNotExists => write!(f, " IF NOT EXISTS")?,
		}
		write!(
			f,
			" {} ON {} WHEN {} THEN {}",
			EscapeIdent(&self.name),
			EscapeIdent(&self.target_table),
			self.when,
			Fmt::comma_separated(&self.then)
		)?;
		if let Some(ref v) = self.comment {
<<<<<<< HEAD
			write!(f, " COMMENT {}", v)?
=======
			write!(f, " COMMENT {}", QuoteStr(v))?
>>>>>>> 4291ab69
		}
		Ok(())
	}
}

impl From<DefineEventStatement> for crate::expr::statements::DefineEventStatement {
	fn from(v: DefineEventStatement) -> Self {
		crate::expr::statements::DefineEventStatement {
			kind: v.kind.into(),
			name: v.name,
			target_table: v.target_table,
			when: v.when.into(),
			then: v.then.into_iter().map(From::from).collect(),
			comment: v.comment.map(|x| x.into()),
		}
	}
}

#[allow(clippy::fallible_impl_from)]
impl From<crate::expr::statements::DefineEventStatement> for DefineEventStatement {
	fn from(v: crate::expr::statements::DefineEventStatement) -> Self {
		DefineEventStatement {
			kind: v.kind.into(),
			name: v.name,
			target_table: v.target_table,
			when: v.when.into(),
			then: v.then.into_iter().map(From::from).collect(),
			comment: v.comment.map(|x| x.into()),
		}
	}
}<|MERGE_RESOLUTION|>--- conflicted
+++ resolved
@@ -1,31 +1,18 @@
 use std::fmt::{self, Display};
 
 use super::DefineKind;
-<<<<<<< HEAD
+use crate::fmt::Fmt;
 use crate::sql::Expr;
-use crate::sql::fmt::Fmt;
-=======
-use crate::fmt::{EscapeIdent, Fmt, QuoteStr};
-use crate::sql::Expr;
->>>>>>> 4291ab69
 
 #[derive(Clone, Debug, PartialEq, Eq)]
 #[cfg_attr(feature = "arbitrary", derive(arbitrary::Arbitrary))]
 pub struct DefineEventStatement {
 	pub kind: DefineKind,
-<<<<<<< HEAD
 	pub name: Expr,
 	pub target_table: Expr,
 	pub when: Expr,
 	pub then: Vec<Expr>,
 	pub comment: Option<Expr>,
-=======
-	pub name: String,
-	pub target_table: String,
-	pub when: Expr,
-	pub then: Vec<Expr>,
-	pub comment: Option<String>,
->>>>>>> 4291ab69
 }
 
 impl Display for DefineEventStatement {
@@ -39,17 +26,13 @@
 		write!(
 			f,
 			" {} ON {} WHEN {} THEN {}",
-			EscapeIdent(&self.name),
-			EscapeIdent(&self.target_table),
+			self.name,
+			self.target_table,
 			self.when,
 			Fmt::comma_separated(&self.then)
 		)?;
 		if let Some(ref v) = self.comment {
-<<<<<<< HEAD
 			write!(f, " COMMENT {}", v)?
-=======
-			write!(f, " COMMENT {}", QuoteStr(v))?
->>>>>>> 4291ab69
 		}
 		Ok(())
 	}
@@ -59,8 +42,8 @@
 	fn from(v: DefineEventStatement) -> Self {
 		crate::expr::statements::DefineEventStatement {
 			kind: v.kind.into(),
-			name: v.name,
-			target_table: v.target_table,
+			name: v.name.into(),
+			target_table: v.target_table.into(),
 			when: v.when.into(),
 			then: v.then.into_iter().map(From::from).collect(),
 			comment: v.comment.map(|x| x.into()),
@@ -73,8 +56,8 @@
 	fn from(v: crate::expr::statements::DefineEventStatement) -> Self {
 		DefineEventStatement {
 			kind: v.kind.into(),
-			name: v.name,
-			target_table: v.target_table,
+			name: v.name.into(),
+			target_table: v.target_table.into(),
 			when: v.when.into(),
 			then: v.then.into_iter().map(From::from).collect(),
 			comment: v.comment.map(|x| x.into()),
