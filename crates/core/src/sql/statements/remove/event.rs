--- conflicted
+++ resolved
@@ -1,6 +1,7 @@
-use surrealdb_types::{SqlFormat, ToSql, write_sql};
+use std::fmt::{self, Display, Formatter};
 
-use crate::fmt::CoverStmtsSql;
+use surrealdb_types::{SqlFormat, ToSql};
+
 use crate::sql::{Expr, Literal};
 
 #[derive(Clone, Debug, Eq, PartialEq)]
@@ -22,17 +23,9 @@
 }
 
 impl ToSql for RemoveEventStatement {
-	fn fmt_sql(&self, f: &mut String, sql_fmt: SqlFormat) {
-		write_sql!(f, sql_fmt, "REMOVE EVENT");
-		if self.if_exists {
-			write_sql!(f, sql_fmt, " IF EXISTS");
-		}
-<<<<<<< HEAD
-		write_sql!(f, sql_fmt, " {} ON {}", self.name, self.what);
-=======
-		write!(f, " {} ON {}", CoverStmtsSql(&self.name), self.what)?;
-		Ok(())
->>>>>>> f8888743
+	fn fmt_sql(&self, f: &mut String, fmt: SqlFormat) {
+		let stmt: crate::sql::statements::remove::RemoveEventStatement = self.clone().into();
+		stmt.fmt_sql(f, fmt);
 	}
 }
 
