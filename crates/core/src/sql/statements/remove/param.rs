--- conflicted
+++ resolved
@@ -1,3 +1,5 @@
+use std::fmt::{self, Display, Formatter};
+
 use surrealdb_types::{SqlFormat, ToSql, write_sql};
 
 use crate::fmt::EscapeKwFreeIdent;
@@ -10,17 +12,9 @@
 }
 
 impl ToSql for RemoveParamStatement {
-	fn fmt_sql(&self, f: &mut String, sql_fmt: SqlFormat) {
-		write_sql!(f, sql_fmt, "REMOVE PARAM");
-		if self.if_exists {
-			write_sql!(f, sql_fmt, " IF EXISTS");
-		}
-<<<<<<< HEAD
-		write_sql!(f, sql_fmt, " ${}", EscapeIdent(&self.name));
-=======
-		write!(f, " ${}", EscapeKwFreeIdent(&self.name))?;
-		Ok(())
->>>>>>> f8888743
+	fn fmt_sql(&self, f: &mut String, fmt: SqlFormat) {
+		let stmt: crate::sql::statements::remove::RemoveParamStatement = self.clone().into();
+		stmt.fmt_sql(f, fmt);
 	}
 }
 
