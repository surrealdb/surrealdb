--- conflicted
+++ resolved
@@ -16,12 +16,7 @@
 		if self.if_exists {
 			write_sql!(f, sql_fmt, " IF EXISTS");
 		}
-<<<<<<< HEAD
-		write!(f, " ml::{}<{}>", EscapeIdent(&self.name), self.version)?;
-		Ok(())
-=======
-		write_sql!(f, sql_fmt, " ml::{}<{}>", &self.name, self.version);
->>>>>>> 51c06a74
+		write_sql!(f, sql_fmt, " ml::{}<{}>", EscapeIdent(&self.name), self.version);
 	}
 }
 
