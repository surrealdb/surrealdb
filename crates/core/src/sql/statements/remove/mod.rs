--- conflicted
+++ resolved
@@ -51,40 +51,6 @@
 	Model(RemoveModelStatement),
 	Bucket(RemoveBucketStatement),
 	Sequence(RemoveSequenceStatement),
-<<<<<<< HEAD
-}
-
-impl RemoveStatement {
-	/// Check if we require a writeable transaction
-	pub(crate) fn writeable(&self) -> bool {
-		true
-	}
-	/// Process this type returning a computed simple Value
-	pub(crate) async fn compute(
-		&self,
-		ctx: &Context,
-		opt: &Options,
-		_doc: Option<&CursorDoc>,
-	) -> Result<Value, Error> {
-		match self {
-			Self::Namespace(ref v) => v.compute(ctx, opt).await,
-			Self::Database(ref v) => v.compute(ctx, opt).await,
-			Self::Function(ref v) => v.compute(ctx, opt).await,
-			Self::Access(ref v) => v.compute(ctx, opt).await,
-			Self::Param(ref v) => v.compute(ctx, opt).await,
-			Self::Table(ref v) => v.compute(ctx, opt).await,
-			Self::Event(ref v) => v.compute(ctx, opt).await,
-			Self::Field(ref v) => v.compute(ctx, opt).await,
-			Self::Index(ref v) => v.compute(ctx, opt).await,
-			Self::Analyzer(ref v) => v.compute(ctx, opt).await,
-			Self::User(ref v) => v.compute(ctx, opt).await,
-			Self::Model(ref v) => v.compute(ctx, opt).await,
-			Self::Bucket(ref v) => v.compute(ctx, opt).await,
-			Self::Sequence(ref v) => v.compute(ctx, opt).await,
-		}
-	}
-=======
->>>>>>> 9043346e
 }
 
 impl Display for RemoveStatement {
@@ -104,8 +70,6 @@
 			Self::Model(v) => Display::fmt(v, f),
 			Self::Bucket(v) => Display::fmt(v, f),
 			Self::Sequence(v) => Display::fmt(v, f),
-<<<<<<< HEAD
-=======
 		}
 	}
 }
@@ -148,7 +112,6 @@
 			crate::expr::statements::RemoveStatement::Model(v) => Self::Model(v.into()),
 			crate::expr::statements::RemoveStatement::Bucket(v) => Self::Bucket(v.into()),
 			crate::expr::statements::RemoveStatement::Sequence(v) => Self::Sequence(v.into()),
->>>>>>> 9043346e
 		}
 	}
 }