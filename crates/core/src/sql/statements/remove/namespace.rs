--- conflicted
+++ resolved
@@ -27,12 +27,7 @@
 		if self.if_exists {
 			write_sql!(f, sql_fmt, " IF EXISTS");
 		}
-<<<<<<< HEAD
-		write!(f, " {}", CoverStmts(&self.name))?;
-		Ok(())
-=======
-		write_sql!(f, sql_fmt, " {}", self.name);
->>>>>>> 51c06a74
+		write_sql!(f, sql_fmt, " {}", CoverStmts(&self.name));
 	}
 }
 
