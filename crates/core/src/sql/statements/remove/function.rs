--- conflicted
+++ resolved
@@ -1,3 +1,5 @@
+use std::fmt::{self, Display};
+
 use surrealdb_types::{SqlFormat, ToSql, write_sql};
 
 use crate::fmt::EscapeKwFreeIdent;
@@ -10,17 +12,13 @@
 }
 
 impl ToSql for RemoveFunctionStatement {
-	fn fmt_sql(&self, f: &mut String, sql_fmt: SqlFormat) {
-		write_sql!(f, sql_fmt, "REMOVE FUNCTION");
+	fn fmt_sql(&self, f: &mut String, fmt: SqlFormat) {
+		// Bypass ident display since we don't want backticks arround the ident.
+		write_sql!(f, fmt, "REMOVE FUNCTION");
 		if self.if_exists {
-			write_sql!(f, sql_fmt, " IF EXISTS");
+			write_sql!(f, fmt, " IF EXISTS");
 		}
-<<<<<<< HEAD
-		write_sql!(f, sql_fmt, " fn::{}", self.name);
-=======
-		write!(f, " fn::{}", EscapeKwFreeIdent(&self.name))?;
-		Ok(())
->>>>>>> f8888743
+		write_sql!(f, fmt, " fn::{}", EscapeKwFreeIdent(&self.name));
 	}
 }
 
