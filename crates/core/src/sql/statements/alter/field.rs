use surrealdb_types::{SqlFormat, ToSql, write_sql};

use super::AlterKind;
use crate::fmt::{EscapeKwFreeIdent, QuoteStr};
use crate::sql::reference::Reference;
use crate::sql::{Expr, Idiom, Kind, Permissions};

#[derive(Clone, Debug, Default, Eq, PartialEq)]
#[cfg_attr(feature = "arbitrary", derive(arbitrary::Arbitrary))]
pub enum AlterDefault {
	#[default]
	None,
	Drop,
	Always(Expr),
	Set(Expr),
}

impl From<crate::expr::statements::alter::AlterDefault> for AlterDefault {
	fn from(value: crate::expr::statements::alter::AlterDefault) -> Self {
		match value {
			crate::expr::statements::alter::AlterDefault::None => AlterDefault::None,
			crate::expr::statements::alter::AlterDefault::Drop => AlterDefault::Drop,
			crate::expr::statements::alter::AlterDefault::Always(expr) => {
				AlterDefault::Always(expr.into())
			}
			crate::expr::statements::alter::AlterDefault::Set(expr) => {
				AlterDefault::Set(expr.into())
			}
		}
	}
}

impl From<AlterDefault> for crate::expr::statements::alter::AlterDefault {
	fn from(value: AlterDefault) -> Self {
		match value {
			AlterDefault::None => crate::expr::statements::alter::AlterDefault::None,
			AlterDefault::Drop => crate::expr::statements::alter::AlterDefault::Drop,
			AlterDefault::Always(expr) => {
				crate::expr::statements::alter::AlterDefault::Always(expr.into())
			}
			AlterDefault::Set(expr) => {
				crate::expr::statements::alter::AlterDefault::Set(expr.into())
			}
		}
	}
}

#[derive(Clone, Debug, Default, Eq, PartialEq)]
#[cfg_attr(feature = "arbitrary", derive(arbitrary::Arbitrary))]
pub struct AlterFieldStatement {
	#[cfg_attr(feature = "arbitrary", arbitrary(with = crate::sql::arbitrary::local_idiom))]
	pub name: Idiom,
	pub what: String,
	pub if_exists: bool,
	pub kind: AlterKind<Kind>,
	pub flexible: AlterKind<()>,
	pub readonly: AlterKind<()>,
	pub value: AlterKind<Expr>,
	pub assert: AlterKind<Expr>,
	pub default: AlterDefault,
	pub permissions: Option<Permissions>,
	pub comment: AlterKind<String>,
	pub reference: AlterKind<Reference>,
}

impl ToSql for AlterFieldStatement {
	fn fmt_sql(&self, f: &mut String, sql_fmt: SqlFormat) {
		f.push_str("ALTER FIELD");
		if self.if_exists {
			f.push_str(" IF EXISTS");
		}
<<<<<<< HEAD
		write_sql!(f, sql_fmt, " {} ON {}", self.name, EscapeIdent(&self.what));
=======
		write!(f, " {} ON {}", self.name, EscapeKwFreeIdent(&self.what))?;
>>>>>>> f8888743
		match self.kind {
			AlterKind::Set(ref x) => write_sql!(f, sql_fmt, " TYPE {}", x),
			AlterKind::Drop => f.push_str(" DROP TYPE"),
			AlterKind::None => {}
		}
		match self.flexible {
			AlterKind::Set(_) => f.push_str(" FLEXIBLE"),
			AlterKind::Drop => f.push_str(" DROP FLEXIBLE"),
			AlterKind::None => {}
		}
		match self.readonly {
			AlterKind::Set(_) => f.push_str(" READONLY"),
			AlterKind::Drop => f.push_str(" DROP READONLY"),
			AlterKind::None => {}
		}
		match self.value {
			AlterKind::Set(ref x) => {
				write_sql!(f, sql_fmt, "VALUE {x}");
			}
			AlterKind::Drop => f.push_str(" DROP VALUE"),
			AlterKind::None => {}
		}
		match self.assert {
			AlterKind::Set(ref x) => {
				write_sql!(f, sql_fmt, "ASSERT {x}");
			}
			AlterKind::Drop => f.push_str(" DROP ASSERT"),
			AlterKind::None => {}
		}

		match self.default {
			AlterDefault::None => {}
			AlterDefault::Drop => f.push_str("DROP DEFAULT"),
			AlterDefault::Always(ref d) => {
				write_sql!(f, sql_fmt, "DEFAULT ALWAYS {d}");
			}
			AlterDefault::Set(ref d) => {
				write_sql!(f, sql_fmt, "DEFAULT {d}");
			}
		}

		if let Some(permissions) = &self.permissions {
			write_sql!(f, sql_fmt, " {permissions}");
		}

		match self.comment {
			AlterKind::Set(ref x) => write_sql!(f, sql_fmt, " COMMENT {}", QuoteStr(x)),
			AlterKind::Drop => f.push_str(" DROP COMMENT"),
			AlterKind::None => {}
		}
		match self.reference {
			AlterKind::Set(ref x) => {
				write_sql!(f, sql_fmt, "REFERENCE {x}");
			}
			AlterKind::Drop => f.push_str(" DROP REFERENCE"),
			AlterKind::None => {}
		}
	}
}

impl From<AlterFieldStatement> for crate::expr::statements::alter::AlterFieldStatement {
	fn from(v: AlterFieldStatement) -> Self {
		crate::expr::statements::alter::AlterFieldStatement {
			name: v.name.into(),
			what: v.what,
			if_exists: v.if_exists,
			kind: v.kind.into(),
			flexible: v.flexible.into(),
			readonly: v.readonly.into(),
			value: v.value.into(),
			assert: v.assert.into(),
			default: v.default.into(),
			permissions: v.permissions.map(Into::into),
			comment: v.comment.into(),
			reference: v.reference.into(),
		}
	}
}

impl From<crate::expr::statements::alter::AlterFieldStatement> for AlterFieldStatement {
	fn from(v: crate::expr::statements::alter::AlterFieldStatement) -> Self {
		AlterFieldStatement {
			name: v.name.into(),
			what: v.what,
			if_exists: v.if_exists,
			kind: v.kind.into(),
			flexible: v.flexible.into(),
			readonly: v.readonly.into(),
			value: v.value.into(),
			assert: v.assert.into(),
			default: v.default.into(),
			permissions: v.permissions.map(Into::into),
			comment: v.comment.into(),
			reference: v.reference.into(),
		}
	}
}<|MERGE_RESOLUTION|>--- conflicted
+++ resolved
@@ -1,3 +1,5 @@
+use std::fmt::{self, Display};
+
 use surrealdb_types::{SqlFormat, ToSql, write_sql};
 
 use super::AlterKind;
@@ -64,71 +66,57 @@
 }
 
 impl ToSql for AlterFieldStatement {
-	fn fmt_sql(&self, f: &mut String, sql_fmt: SqlFormat) {
-		f.push_str("ALTER FIELD");
+	fn fmt_sql(&self, f: &mut String, fmt: SqlFormat) {
+		write_sql!(f, fmt, "ALTER FIELD");
 		if self.if_exists {
-			f.push_str(" IF EXISTS");
+			write_sql!(f, fmt, " IF EXISTS");
 		}
-<<<<<<< HEAD
-		write_sql!(f, sql_fmt, " {} ON {}", self.name, EscapeIdent(&self.what));
-=======
-		write!(f, " {} ON {}", self.name, EscapeKwFreeIdent(&self.what))?;
->>>>>>> f8888743
+		write_sql!(f, fmt, " {} ON {}", self.name, EscapeKwFreeIdent(&self.what));
 		match self.kind {
-			AlterKind::Set(ref x) => write_sql!(f, sql_fmt, " TYPE {}", x),
-			AlterKind::Drop => f.push_str(" DROP TYPE"),
+			AlterKind::Set(ref x) => write_sql!(f, fmt, " TYPE {x}"),
+			AlterKind::Drop => write_sql!(f, fmt, " DROP TYPE"),
 			AlterKind::None => {}
 		}
 		match self.flexible {
-			AlterKind::Set(_) => f.push_str(" FLEXIBLE"),
-			AlterKind::Drop => f.push_str(" DROP FLEXIBLE"),
+			AlterKind::Set(_) => write_sql!(f, fmt, " FLEXIBLE"),
+			AlterKind::Drop => write_sql!(f, fmt, " DROP FLEXIBLE"),
 			AlterKind::None => {}
 		}
 		match self.readonly {
-			AlterKind::Set(_) => f.push_str(" READONLY"),
-			AlterKind::Drop => f.push_str(" DROP READONLY"),
+			AlterKind::Set(_) => write_sql!(f, fmt, " READONLY"),
+			AlterKind::Drop => write_sql!(f, fmt, " DROP READONLY"),
 			AlterKind::None => {}
 		}
 		match self.value {
-			AlterKind::Set(ref x) => {
-				write_sql!(f, sql_fmt, "VALUE {x}");
-			}
-			AlterKind::Drop => f.push_str(" DROP VALUE"),
+			AlterKind::Set(ref x) => write_sql!(f, fmt, " VALUE {x}"),
+			AlterKind::Drop => write_sql!(f, fmt, " DROP VALUE"),
 			AlterKind::None => {}
 		}
 		match self.assert {
-			AlterKind::Set(ref x) => {
-				write_sql!(f, sql_fmt, "ASSERT {x}");
-			}
-			AlterKind::Drop => f.push_str(" DROP ASSERT"),
+			AlterKind::Set(ref x) => write_sql!(f, fmt, " ASSERT {x}"),
+			AlterKind::Drop => write_sql!(f, fmt, " DROP ASSERT"),
 			AlterKind::None => {}
 		}
 
 		match self.default {
 			AlterDefault::None => {}
-			AlterDefault::Drop => f.push_str("DROP DEFAULT"),
-			AlterDefault::Always(ref d) => {
-				write_sql!(f, sql_fmt, "DEFAULT ALWAYS {d}");
-			}
-			AlterDefault::Set(ref d) => {
-				write_sql!(f, sql_fmt, "DEFAULT {d}");
-			}
+			AlterDefault::Drop => write_sql!(f, fmt, "DROP DEFAULT"),
+			AlterDefault::Always(ref d) => write_sql!(f, fmt, "DEFAULT ALWAYS {d}"),
+			AlterDefault::Set(ref d) => write_sql!(f, fmt, "DEFAULT {d}"),
 		}
 
 		if let Some(permissions) = &self.permissions {
-			write_sql!(f, sql_fmt, " {permissions}");
+			write_sql!(f, fmt, "{permissions}");
 		}
 
 		match self.comment {
-			AlterKind::Set(ref x) => write_sql!(f, sql_fmt, " COMMENT {}", QuoteStr(x)),
-			AlterKind::Drop => f.push_str(" DROP COMMENT"),
+			AlterKind::Set(ref x) => write_sql!(f, fmt, " COMMENT {}", QuoteStr(x)),
+			AlterKind::Drop => write_sql!(f, fmt, " DROP COMMENT"),
 			AlterKind::None => {}
 		}
 		match self.reference {
-			AlterKind::Set(ref x) => {
-				write_sql!(f, sql_fmt, "REFERENCE {x}");
-			}
-			AlterKind::Drop => f.push_str(" DROP REFERENCE"),
+			AlterKind::Set(ref x) => write_sql!(f, fmt, " REFERENCE {x}"),
+			AlterKind::Drop => write_sql!(f, fmt, " DROP REFERENCE"),
 			AlterKind::None => {}
 		}
 	}
