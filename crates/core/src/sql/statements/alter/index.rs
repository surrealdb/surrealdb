--- conflicted
+++ resolved
@@ -18,11 +18,13 @@
 		if self.if_exists {
 			write_sql!(f, fmt, " IF EXISTS");
 		}
-<<<<<<< HEAD
-		write!(f, " {} ON {}", EscapeKwIdent(&self.name, &["IF"]), EscapeKwFreeIdent(&self.table))?;
-=======
-		write_sql!(f, fmt, " {} ON {}", self.name, EscapeKwIdent(&self.table, &["IF"]));
->>>>>>> 51c06a74
+		write_sql!(
+			f,
+			fmt,
+			" {} ON {}",
+			EscapeKwIdent(&self.name, &["IF"]),
+			EscapeKwFreeIdent(&self.table)
+		);
 
 		if self.prepare_remove {
 			write_sql!(f, fmt, " PREPARE REMOVE");
