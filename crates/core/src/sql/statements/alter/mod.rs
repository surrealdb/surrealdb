--- conflicted
+++ resolved
@@ -1,9 +1,6 @@
 pub mod field;
-<<<<<<< HEAD
 use surrealdb_types::{SqlFormat, ToSql};
-=======
 mod index;
->>>>>>> d5e2dcbc
 mod sequence;
 mod table;
 
@@ -59,16 +56,10 @@
 impl ToSql for AlterStatement {
 	fn fmt_sql(&self, f: &mut String, fmt: SqlFormat) {
 		match self {
-<<<<<<< HEAD
 			Self::Table(v) => v.fmt_sql(f, fmt),
+			Self::Index(v) => v.fmt_sql(f, fmt),
 			Self::Sequence(v) => v.fmt_sql(f, fmt),
 			Self::Field(v) => v.fmt_sql(f, fmt),
-=======
-			Self::Table(v) => Display::fmt(v, f),
-			Self::Index(v) => Display::fmt(v, f),
-			Self::Sequence(v) => Display::fmt(v, f),
-			Self::Field(v) => Display::fmt(v, f),
->>>>>>> d5e2dcbc
 		}
 	}
 }
