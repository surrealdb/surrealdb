--- conflicted
+++ resolved
@@ -1,14 +1,8 @@
-<<<<<<< HEAD
-mod sequence;
-mod table;
-
-=======
 mod field;
 mod sequence;
 mod table;
 
 pub use field::AlterFieldStatement;
->>>>>>> 9043346e
 pub use sequence::AlterSequenceStatement;
 pub use table::AlterTableStatement;
 
@@ -16,11 +10,7 @@
 use serde::{Deserialize, Serialize};
 use std::fmt::{self, Display};
 
-<<<<<<< HEAD
-#[revisioned(revision = 2)]
-=======
 #[revisioned(revision = 3)]
->>>>>>> 9043346e
 #[derive(Clone, Debug, Eq, PartialEq, PartialOrd, Serialize, Deserialize, Hash)]
 #[cfg_attr(feature = "arbitrary", derive(arbitrary::Arbitrary))]
 #[non_exhaustive]
@@ -28,29 +18,13 @@
 	Table(AlterTableStatement),
 	#[revision(start = 2)]
 	Sequence(AlterSequenceStatement),
-<<<<<<< HEAD
-=======
 	#[revision(start = 3)]
 	Field(AlterFieldStatement),
->>>>>>> 9043346e
 }
 
 impl Display for AlterStatement {
 	fn fmt(&self, f: &mut fmt::Formatter) -> fmt::Result {
 		match self {
-<<<<<<< HEAD
-			Self::Table(ref v) => v.compute(stk, ctx, opt, doc).await,
-			Self::Sequence(ref v) => v.compute(ctx, opt).await,
-		}
-	}
-}
-
-impl Display for AlterStatement {
-	fn fmt(&self, f: &mut fmt::Formatter) -> fmt::Result {
-		match self {
-			Self::Table(v) => Display::fmt(v, f),
-			Self::Sequence(v) => Display::fmt(v, f),
-=======
 			Self::Table(v) => Display::fmt(v, f),
 			Self::Sequence(v) => Display::fmt(v, f),
 			Self::Field(v) => Display::fmt(v, f),
@@ -74,7 +48,6 @@
 			crate::expr::statements::AlterStatement::Table(v) => Self::Table(v.into()),
 			crate::expr::statements::AlterStatement::Sequence(v) => Self::Sequence(v.into()),
 			crate::expr::statements::AlterStatement::Field(v) => Self::Field(v.into()),
->>>>>>> 9043346e
 		}
 	}
 }
@@ -115,14 +88,4 @@
 		let enc: Vec<u8> = revision::to_vec(&stm).unwrap();
 		assert_eq!(30, enc.len());
 	}
-
-	#[test]
-	fn check_alter_serialize_sequence() {
-		let stm = AlterStatement::Sequence(AlterSequenceStatement {
-			name: Ident::from("test"),
-			..Default::default()
-		});
-		let enc: Vec<u8> = revision::to_vec(&stm).unwrap();
-		assert_eq!(11, enc.len());
-	}
 }