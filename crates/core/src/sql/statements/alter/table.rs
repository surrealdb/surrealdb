use surrealdb_types::{SqlFormat, ToSql, write_sql};

use super::AlterKind;
<<<<<<< HEAD
use crate::fmt::{EscapeKwFreeIdent, QuoteStr, is_pretty, pretty_indent};
=======
use crate::fmt::EscapeKwFreeIdent;
>>>>>>> 51c06a74
use crate::sql::{ChangeFeed, Kind, Permissions, TableType};

#[derive(Clone, Debug, Default, Eq, PartialEq)]
#[cfg_attr(feature = "arbitrary", derive(arbitrary::Arbitrary))]
pub struct AlterTableStatement {
	pub name: String,
	pub if_exists: bool,
	pub schemafull: AlterKind<()>,
	pub permissions: Option<Permissions>,
	pub changefeed: AlterKind<ChangeFeed>,
	pub comment: AlterKind<String>,
	pub kind: Option<TableType>,
}

impl ToSql for AlterTableStatement {
	fn fmt_sql(&self, f: &mut String, fmt: SqlFormat) {
		write_sql!(f, fmt, "ALTER TABLE");
		if self.if_exists {
			write_sql!(f, fmt, " IF EXISTS");
		}
		write_sql!(f, fmt, " {}", EscapeKwFreeIdent(&self.name));
		if let Some(kind) = &self.kind {
			write_sql!(f, fmt, " TYPE");
			match &kind {
				TableType::Normal => {
					write_sql!(f, fmt, " NORMAL");
				}
				TableType::Relation(rel) => {
					write_sql!(f, fmt, " RELATION");
					if let Some(Kind::Record(kind)) = &rel.from {
						write_sql!(f, fmt, " IN ");
						for (idx, k) in kind.iter().enumerate() {
							if idx != 0 {
								write_sql!(f, fmt, " | ");
							}
							write_sql!(f, fmt, "{}", EscapeKwFreeIdent(k));
						}
					}
					if let Some(Kind::Record(kind)) = &rel.to {
						write_sql!(f, fmt, " OUT ");
						for (idx, k) in kind.iter().enumerate() {
							if idx != 0 {
								write_sql!(f, fmt, " | ");
							}
							write_sql!(f, fmt, "{}", EscapeKwFreeIdent(k));
						}
					}
				}
				TableType::Any => {
					write_sql!(f, fmt, " ANY");
				}
			}
		}

		match self.schemafull {
			AlterKind::Set(_) => write_sql!(f, fmt, " SCHEMAFULL"),
			AlterKind::Drop => write_sql!(f, fmt, " SCHEMALESS"),
			AlterKind::None => {}
		}

		match self.comment {
<<<<<<< HEAD
			AlterKind::Set(ref comment) => write!(f, " COMMENT {}", QuoteStr(comment))?,
			AlterKind::Drop => write!(f, " DROP COMMENT")?,
=======
			AlterKind::Set(ref comment) => write_sql!(f, fmt, " COMMENT {}", comment),
			AlterKind::Drop => write_sql!(f, fmt, " DROP COMMENT"),
>>>>>>> 51c06a74
			AlterKind::None => {}
		}

		match self.changefeed {
			AlterKind::Set(ref changefeed) => write_sql!(f, fmt, " {}", changefeed),
			AlterKind::Drop => write_sql!(f, fmt, " DROP CHANGEFEED"),
			AlterKind::None => {}
		}
		if let Some(permissions) = &self.permissions {
			write_sql!(f, fmt, " {permissions}");
		}
	}
}

impl From<AlterTableStatement> for crate::expr::statements::alter::AlterTableStatement {
	fn from(v: AlterTableStatement) -> Self {
		crate::expr::statements::alter::AlterTableStatement {
			name: v.name,
			if_exists: v.if_exists,
			schemafull: v.schemafull.into(),
			permissions: v.permissions.map(Into::into),
			changefeed: v.changefeed.into(),
			comment: v.comment.into(),
			kind: v.kind.map(Into::into),
		}
	}
}

impl From<crate::expr::statements::alter::AlterTableStatement> for AlterTableStatement {
	fn from(v: crate::expr::statements::alter::AlterTableStatement) -> Self {
		AlterTableStatement {
			name: v.name,
			if_exists: v.if_exists,
			schemafull: v.schemafull.into(),
			permissions: v.permissions.map(Into::into),
			changefeed: v.changefeed.into(),
			comment: v.comment.into(),
			kind: v.kind.map(Into::into),
		}
	}
}<|MERGE_RESOLUTION|>--- conflicted
+++ resolved
@@ -1,11 +1,7 @@
 use surrealdb_types::{SqlFormat, ToSql, write_sql};
 
 use super::AlterKind;
-<<<<<<< HEAD
-use crate::fmt::{EscapeKwFreeIdent, QuoteStr, is_pretty, pretty_indent};
-=======
-use crate::fmt::EscapeKwFreeIdent;
->>>>>>> 51c06a74
+use crate::fmt::{EscapeKwFreeIdent, EscapeKwIdent, QuoteStr};
 use crate::sql::{ChangeFeed, Kind, Permissions, TableType};
 
 #[derive(Clone, Debug, Default, Eq, PartialEq)]
@@ -26,7 +22,7 @@
 		if self.if_exists {
 			write_sql!(f, fmt, " IF EXISTS");
 		}
-		write_sql!(f, fmt, " {}", EscapeKwFreeIdent(&self.name));
+		write_sql!(f, fmt, " {}", EscapeKwIdent(&self.name, &["IF"]));
 		if let Some(kind) = &self.kind {
 			write_sql!(f, fmt, " TYPE");
 			match &kind {
@@ -67,19 +63,14 @@
 		}
 
 		match self.comment {
-<<<<<<< HEAD
-			AlterKind::Set(ref comment) => write!(f, " COMMENT {}", QuoteStr(comment))?,
-			AlterKind::Drop => write!(f, " DROP COMMENT")?,
-=======
-			AlterKind::Set(ref comment) => write_sql!(f, fmt, " COMMENT {}", comment),
-			AlterKind::Drop => write_sql!(f, fmt, " DROP COMMENT"),
->>>>>>> 51c06a74
+			AlterKind::Set(ref comment) => write_sql!(f, fmt, " COMMENT {}", QuoteStr(comment)),
+			AlterKind::Drop => f.push_str(" DROP COMMENT"),
 			AlterKind::None => {}
 		}
 
 		match self.changefeed {
 			AlterKind::Set(ref changefeed) => write_sql!(f, fmt, " {}", changefeed),
-			AlterKind::Drop => write_sql!(f, fmt, " DROP CHANGEFEED"),
+			AlterKind::Drop => f.push_str(" DROP CHANGEFEED"),
 			AlterKind::None => {}
 		}
 		if let Some(permissions) = &self.permissions {
