use surrealdb_types::{SqlFormat, ToSql, write_sql};

<<<<<<< HEAD
use crate::fmt::{CoverStmts, EscapeKwIdent, is_pretty, pretty_indent};
use crate::sql::Expr;
=======
use crate::fmt::EscapeKwIdent;
use crate::sql::Timeout;
>>>>>>> 51c06a74

#[derive(Clone, Debug, Eq, PartialEq)]
#[cfg_attr(feature = "arbitrary", derive(arbitrary::Arbitrary))]
#[derive(Default)]
pub struct AlterSequenceStatement {
	pub name: String,
	pub if_exists: bool,
	pub timeout: Option<Expr>,
}

impl ToSql for AlterSequenceStatement {
	fn fmt_sql(&self, f: &mut String, fmt: SqlFormat) {
		write_sql!(f, fmt, "ALTER SEQUENCE");
		if self.if_exists {
			write_sql!(f, fmt, " IF EXISTS");
		}
<<<<<<< HEAD
		write!(f, " {}", EscapeKwIdent(&self.name, &["IF"]))?;
		if let Some(timeout) = &self.timeout {
			write!(f, " TIMEOUT {}", CoverStmts(timeout))?;
=======
		write_sql!(f, fmt, " {}", EscapeKwIdent(&self.name, &["IF"]));
		if let Some(ref timeout) = self.timeout {
			write_sql!(f, fmt, " {timeout}");
>>>>>>> 51c06a74
		}
	}
}

impl From<AlterSequenceStatement> for crate::expr::statements::alter::AlterSequenceStatement {
	fn from(v: AlterSequenceStatement) -> Self {
		crate::expr::statements::alter::AlterSequenceStatement {
			name: v.name,
			if_exists: v.if_exists,
			timeout: v.timeout.map(From::from),
		}
	}
}
impl From<crate::expr::statements::alter::AlterSequenceStatement> for AlterSequenceStatement {
	fn from(v: crate::expr::statements::alter::AlterSequenceStatement) -> Self {
		AlterSequenceStatement {
			name: v.name,
			if_exists: v.if_exists,
			timeout: v.timeout.map(From::from),
		}
	}
}<|MERGE_RESOLUTION|>--- conflicted
+++ resolved
@@ -1,12 +1,7 @@
 use surrealdb_types::{SqlFormat, ToSql, write_sql};
 
-<<<<<<< HEAD
-use crate::fmt::{CoverStmts, EscapeKwIdent, is_pretty, pretty_indent};
+use crate::fmt::{CoverStmts, EscapeKwIdent};
 use crate::sql::Expr;
-=======
-use crate::fmt::EscapeKwIdent;
-use crate::sql::Timeout;
->>>>>>> 51c06a74
 
 #[derive(Clone, Debug, Eq, PartialEq)]
 #[cfg_attr(feature = "arbitrary", derive(arbitrary::Arbitrary))]
@@ -23,15 +18,9 @@
 		if self.if_exists {
 			write_sql!(f, fmt, " IF EXISTS");
 		}
-<<<<<<< HEAD
-		write!(f, " {}", EscapeKwIdent(&self.name, &["IF"]))?;
+		write_sql!(f, fmt, " {}", EscapeKwIdent(&self.name, &["IF"]));
 		if let Some(timeout) = &self.timeout {
-			write!(f, " TIMEOUT {}", CoverStmts(timeout))?;
-=======
-		write_sql!(f, fmt, " {}", EscapeKwIdent(&self.name, &["IF"]));
-		if let Some(ref timeout) = self.timeout {
-			write_sql!(f, fmt, " {timeout}");
->>>>>>> 51c06a74
+			write_sql!(f, fmt, " TIMEOUT {}", CoverStmts(timeout));
 		}
 	}
 }
