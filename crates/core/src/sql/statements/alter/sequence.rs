--- conflicted
+++ resolved
@@ -1,10 +1,8 @@
+use std::fmt::{self, Display, Write};
+
 use surrealdb_types::{SqlFormat, ToSql, write_sql};
 
-<<<<<<< HEAD
-use crate::fmt::EscapeIdent;
-=======
-use crate::fmt::{EscapeKwIdent, is_pretty, pretty_indent};
->>>>>>> f8888743
+use crate::fmt::EscapeKwIdent;
 use crate::sql::Timeout;
 
 #[derive(Clone, Debug, Default, Eq, PartialEq)]
@@ -16,20 +14,14 @@
 }
 
 impl ToSql for AlterSequenceStatement {
-	fn fmt_sql(&self, f: &mut String, sql_fmt: SqlFormat) {
-		f.push_str("ALTER SEQUENCE");
+	fn fmt_sql(&self, f: &mut String, fmt: SqlFormat) {
+		write_sql!(f, fmt, "ALTER SEQUENCE");
 		if self.if_exists {
-			f.push_str(" IF EXISTS");
+			write_sql!(f, fmt, " IF EXISTS");
 		}
-<<<<<<< HEAD
-		write_sql!(f, sql_fmt, " {}", EscapeIdent(&self.name));
+		write_sql!(f, fmt, " {}", EscapeKwIdent(&self.name, &["IF"]));
 		if let Some(ref timeout) = self.timeout {
-			write_sql!(f, sql_fmt, " TIMEOUT {}", timeout);
-=======
-		write!(f, " {}", EscapeKwIdent(&self.name, &["IF"]))?;
-		if let Some(ref timeout) = self.timeout {
-			write!(f, " {timeout}")?;
->>>>>>> f8888743
+			write_sql!(f, fmt, " {timeout}");
 		}
 	}
 }
