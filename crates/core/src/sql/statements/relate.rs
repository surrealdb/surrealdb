use surrealdb_types::{SqlFormat, ToSql, write_sql};

use crate::fmt::CoverStmts;
use crate::sql::{Data, Expr, Literal, Output, RecordIdKeyLit, RecordIdLit};

#[derive(Clone, Debug, PartialEq, Eq)]
#[cfg_attr(feature = "arbitrary", derive(arbitrary::Arbitrary))]
pub(crate) struct RelateStatement {
	pub only: bool,
	/// The expression through which we create a relation
	pub through: Expr,
	/// The expression the relation is from
	pub from: Expr,
	/// The expression the relation targets.
	pub to: Expr,
	pub uniq: bool,
	pub data: Option<Data>,
	pub output: Option<Output>,
	pub timeout: Expr,
	pub parallel: bool,
}

impl ToSql for RelateStatement {
	fn fmt_sql(&self, f: &mut String, fmt: SqlFormat) {
		write_sql!(f, fmt, "RELATE");
		if self.only {
			write_sql!(f, fmt, " ONLY");
		}
		write_sql!(f, fmt, " ");

		// Only array's, params, and record-id's that are not a range can be expressed without
		// surrounding parens
		if matches!(
			self.from,
			Expr::Literal(
				Literal::Array(_)
					| Literal::RecordId(RecordIdLit {
						key: RecordIdKeyLit::Number(_)
							| RecordIdKeyLit::String(_)
							| RecordIdKeyLit::Generate(_)
							| RecordIdKeyLit::Array(_)
							| RecordIdKeyLit::Object(_)
							| RecordIdKeyLit::Uuid(_),
						..
					})
			) | Expr::Param(_)
		) {
			self.from.fmt_sql(f, fmt);
		} else {
			write_sql!(f, fmt, "(");
			self.from.fmt_sql(f, fmt);
			write_sql!(f, fmt, ")");
		}
		write_sql!(f, fmt, " -> ");

		if matches!(self.through, Expr::Param(_) | Expr::Table(_)) {
			self.through.fmt_sql(f, fmt);
		} else {
			write_sql!(f, fmt, "(");
			self.through.fmt_sql(f, fmt);
			write_sql!(f, fmt, ")");
		}

		write_sql!(f, fmt, " -> ");

		// Only array's, params, and record-id's that are not a range can be expressed without
		// surrounding parens
		if matches!(
			self.to,
			Expr::Literal(
				Literal::Array(_)
					| Literal::RecordId(RecordIdLit {
						key: RecordIdKeyLit::Number(_)
							| RecordIdKeyLit::String(_)
							| RecordIdKeyLit::Generate(_)
							| RecordIdKeyLit::Array(_)
							| RecordIdKeyLit::Object(_)
							| RecordIdKeyLit::Uuid(_),
						..
					})
			) | Expr::Param(_)
		) {
			self.to.fmt_sql(f, fmt);
		} else {
			write_sql!(f, fmt, "(");
			self.to.fmt_sql(f, fmt);
			write_sql!(f, fmt, ")");
		}

		if self.uniq {
			write_sql!(f, fmt, " UNIQUE");
		}
		if let Some(ref v) = self.data {
			write_sql!(f, fmt, " {v}");
		}
		if let Some(ref v) = self.output {
			write_sql!(f, fmt, " {v}");
		}
<<<<<<< HEAD
		if !matches!(self.timeout, Expr::Literal(Literal::None)) {
			write!(f, " TIMEOUT {}", CoverStmts(&self.timeout))?;
=======
		if let Some(ref v) = self.timeout {
			write_sql!(f, fmt, " {v}");
>>>>>>> 51c06a74
		}
		if self.parallel {
			write_sql!(f, fmt, " PARALLEL");
		}
	}
}

impl From<RelateStatement> for crate::expr::statements::RelateStatement {
	fn from(v: RelateStatement) -> Self {
		crate::expr::statements::RelateStatement {
			only: v.only,
			through: v.through.into(),
			from: v.from.into(),
			to: v.to.into(),
			uniq: v.uniq,
			data: v.data.map(Into::into),
			output: v.output.map(Into::into),
			timeout: v.timeout.into(),
			parallel: v.parallel,
		}
	}
}

impl From<crate::expr::statements::RelateStatement> for RelateStatement {
	fn from(v: crate::expr::statements::RelateStatement) -> Self {
		RelateStatement {
			only: v.only,
			through: v.through.into(),
			from: v.from.into(),
			to: v.to.into(),
			uniq: v.uniq,
			data: v.data.map(Into::into),
			output: v.output.map(Into::into),
			timeout: v.timeout.into(),
			parallel: v.parallel,
		}
	}
}<|MERGE_RESOLUTION|>--- conflicted
+++ resolved
@@ -96,13 +96,8 @@
 		if let Some(ref v) = self.output {
 			write_sql!(f, fmt, " {v}");
 		}
-<<<<<<< HEAD
 		if !matches!(self.timeout, Expr::Literal(Literal::None)) {
-			write!(f, " TIMEOUT {}", CoverStmts(&self.timeout))?;
-=======
-		if let Some(ref v) = self.timeout {
-			write_sql!(f, fmt, " {v}");
->>>>>>> 51c06a74
+			write_sql!(f, fmt, " TIMEOUT {}", CoverStmts(&self.timeout));
 		}
 		if self.parallel {
 			write_sql!(f, fmt, " PARALLEL");
