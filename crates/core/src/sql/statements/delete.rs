--- conflicted
+++ resolved
@@ -1,9 +1,8 @@
+use std::fmt;
+
 use surrealdb_types::{SqlFormat, ToSql, write_sql};
 
-<<<<<<< HEAD
-=======
 use crate::fmt::{CoverStmtsSql, Fmt};
->>>>>>> f8888743
 use crate::sql::{Cond, Explain, Expr, Output, Timeout, With};
 
 #[derive(Clone, Debug, Default, Eq, PartialEq)]
@@ -21,39 +20,29 @@
 }
 
 impl ToSql for DeleteStatement {
-	fn fmt_sql(&self, f: &mut String, sql_fmt: SqlFormat) {
-		f.push_str("DELETE");
+	fn fmt_sql(&self, f: &mut String, fmt: SqlFormat) {
+		write_sql!(f, fmt, "DELETE");
 		if self.only {
-			f.push_str(" ONLY");
+			f.push_str(" ONLY")
 		}
-		f.push(' ');
-		for (i, expr) in self.what.iter().enumerate() {
-			if i > 0 {
-				f.push_str(", ");
-			}
-			expr.fmt_sql(f, sql_fmt);
-		}
-<<<<<<< HEAD
-=======
-		write!(f, " {}", Fmt::comma_separated(self.what.iter().map(CoverStmtsSql)))?;
->>>>>>> f8888743
+		write_sql!(f, fmt, " {}", Fmt::comma_separated(self.what.iter().map(CoverStmtsSql)));
 		if let Some(ref v) = self.with {
-			write_sql!(f, sql_fmt, " {}", v);
+			write_sql!(f, fmt, " {v}");
 		}
 		if let Some(ref v) = self.cond {
-			write_sql!(f, sql_fmt, " {}", v);
+			write_sql!(f, fmt, " {v}");
 		}
 		if let Some(ref v) = self.output {
-			write_sql!(f, sql_fmt, " {}", v);
+			write_sql!(f, fmt, " {v}");
 		}
 		if let Some(ref v) = self.timeout {
-			write_sql!(f, sql_fmt, " {}", v);
+			write_sql!(f, fmt, " {v}");
 		}
 		if self.parallel {
 			f.push_str(" PARALLEL");
 		}
 		if let Some(ref v) = self.explain {
-			write_sql!(f, sql_fmt, " {}", v);
+			write_sql!(f, fmt, " {v}");
 		}
 	}
 }
