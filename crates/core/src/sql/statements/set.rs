use surrealdb_types::{SqlFormat, ToSql, write_sql};

use crate::fmt::{CoverStmts, EscapeKwFreeIdent};
use crate::sql::{Expr, Kind};

#[derive(Clone, Debug, Eq, PartialEq)]
#[cfg_attr(feature = "arbitrary", derive(arbitrary::Arbitrary))]
pub struct SetStatement {
	pub name: String,
	pub what: Expr,
	pub kind: Option<Kind>,
}

impl ToSql for SetStatement {
	fn fmt_sql(&self, f: &mut String, fmt: SqlFormat) {
		write_sql!(f, fmt, "LET ${}", EscapeKwFreeIdent(&self.name));
		if let Some(ref kind) = self.kind {
			write_sql!(f, fmt, ": {}", kind);
		}
<<<<<<< HEAD
		write!(f, " = {}", CoverStmts(&self.what))?;
		Ok(())
=======
		write_sql!(f, fmt, " = {}", self.what);
>>>>>>> 51c06a74
	}
}

impl From<SetStatement> for crate::expr::statements::SetStatement {
	fn from(v: SetStatement) -> Self {
		crate::expr::statements::SetStatement {
			name: v.name,
			what: v.what.into(),
			kind: v.kind.map(Into::into),
		}
	}
}

impl From<crate::expr::statements::SetStatement> for SetStatement {
	fn from(v: crate::expr::statements::SetStatement) -> Self {
		SetStatement {
			name: v.name,
			what: v.what.into(),
			kind: v.kind.map(Into::into),
		}
	}
}

#[cfg(test)]
mod tests {
	use super::*;
	use crate::syn;

	#[test]
	fn check_type() {
		let query = syn::parse("LET $param = 5").unwrap();
		assert_eq!(query.to_sql(), "LET $param = 5;");

		let query = syn::parse("LET $param: number = 5").unwrap();
		assert_eq!(query.to_sql(), "LET $param: number = 5;");
	}
}<|MERGE_RESOLUTION|>--- conflicted
+++ resolved
@@ -17,12 +17,7 @@
 		if let Some(ref kind) = self.kind {
 			write_sql!(f, fmt, ": {}", kind);
 		}
-<<<<<<< HEAD
-		write!(f, " = {}", CoverStmts(&self.what))?;
-		Ok(())
-=======
-		write_sql!(f, fmt, " = {}", self.what);
->>>>>>> 51c06a74
+		write_sql!(f, fmt, " = {}", CoverStmts(&self.what));
 	}
 }
 
