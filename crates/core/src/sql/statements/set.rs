use surrealdb_types::{SqlFormat, ToSql, write_sql};

use crate::fmt::EscapeKwFreeIdent;
use crate::sql::{Expr, Kind};

#[derive(Clone, Debug, Eq, PartialEq)]
#[cfg_attr(feature = "arbitrary", derive(arbitrary::Arbitrary))]
pub struct SetStatement {
	pub name: String,
	pub what: Expr,
	pub kind: Option<Kind>,
}

<<<<<<< HEAD
impl ToSql for SetStatement {
	fn fmt_sql(&self, f: &mut String, sql_fmt: SqlFormat) {
		write_sql!(f, sql_fmt, "LET ${}", EscapeIdent(&self.name));
=======
impl fmt::Display for SetStatement {
	fn fmt(&self, f: &mut fmt::Formatter) -> fmt::Result {
		write!(f, "LET ${}", EscapeKwFreeIdent(&self.name))?;
>>>>>>> f8888743
		if let Some(ref kind) = self.kind {
			write_sql!(f, sql_fmt, ": {}", kind);
		}
		write_sql!(f, sql_fmt, " = {}", self.what);
	}
}

impl From<SetStatement> for crate::expr::statements::SetStatement {
	fn from(v: SetStatement) -> Self {
		crate::expr::statements::SetStatement {
			name: v.name,
			what: v.what.into(),
			kind: v.kind.map(Into::into),
		}
	}
}

impl From<crate::expr::statements::SetStatement> for SetStatement {
	fn from(v: crate::expr::statements::SetStatement) -> Self {
		SetStatement {
			name: v.name,
			what: v.what.into(),
			kind: v.kind.map(Into::into),
		}
	}
}

#[cfg(test)]
mod tests {
	use surrealdb_types::ToSql;

	use crate::syn;

	#[test]
	fn check_type() {
		let query = syn::parse("LET $param = 5").unwrap();
		assert_eq!(query.to_sql(), "LET $param = 5;");

		let query = syn::parse("LET $param: number = 5").unwrap();
		assert_eq!(query.to_sql(), "LET $param: number = 5;");
	}
}<|MERGE_RESOLUTION|>--- conflicted
+++ resolved
@@ -1,3 +1,5 @@
+use std::fmt;
+
 use surrealdb_types::{SqlFormat, ToSql, write_sql};
 
 use crate::fmt::EscapeKwFreeIdent;
@@ -11,19 +13,13 @@
 	pub kind: Option<Kind>,
 }
 
-<<<<<<< HEAD
 impl ToSql for SetStatement {
-	fn fmt_sql(&self, f: &mut String, sql_fmt: SqlFormat) {
-		write_sql!(f, sql_fmt, "LET ${}", EscapeIdent(&self.name));
-=======
-impl fmt::Display for SetStatement {
-	fn fmt(&self, f: &mut fmt::Formatter) -> fmt::Result {
-		write!(f, "LET ${}", EscapeKwFreeIdent(&self.name))?;
->>>>>>> f8888743
+	fn fmt_sql(&self, f: &mut String, fmt: SqlFormat) {
+		write_sql!(f, fmt, "LET ${}", EscapeKwFreeIdent(&self.name));
 		if let Some(ref kind) = self.kind {
-			write_sql!(f, sql_fmt, ": {}", kind);
+			write_sql!(f, fmt, ": {}", kind);
 		}
-		write_sql!(f, sql_fmt, " = {}", self.what);
+		write_sql!(f, fmt, " = {}", self.what);
 	}
 }
 
@@ -49,8 +45,7 @@
 
 #[cfg(test)]
 mod tests {
-	use surrealdb_types::ToSql;
-
+	use super::*;
 	use crate::syn;
 
 	#[test]
