use surrealdb_types::{SqlFormat, ToSql, write_sql};

use crate::fmt::CoverStmts;
use crate::sql::{Data, Expr, Literal, Output};

#[derive(Clone, Debug, PartialEq, Eq)]
pub struct InsertStatement {
	pub into: Option<Expr>,
	pub data: Data,
	/// Does the statement have the ignore clause.
	pub ignore: bool,
	pub update: Option<Data>,
	pub output: Option<Output>,
	pub timeout: Expr,
	pub parallel: bool,
	pub relation: bool,
	pub version: Expr,
}

impl Default for InsertStatement {
	fn default() -> Self {
		Self {
			into: Default::default(),
			data: Default::default(),
			ignore: Default::default(),
			update: Default::default(),
			output: Default::default(),
			timeout: Expr::Literal(Literal::None),
			parallel: Default::default(),
			relation: Default::default(),
			version: Expr::Literal(Literal::None),
		}
	}
}

impl ToSql for InsertStatement {
	fn fmt_sql(&self, f: &mut String, fmt: SqlFormat) {
		f.push_str("INSERT");
		if self.relation {
			f.push_str(" RELATION");
		}
		if self.ignore {
			f.push_str(" IGNORE");
		}
		if let Some(into) = &self.into {
<<<<<<< HEAD
			write!(f, " INTO {}", CoverStmts(into))?;
=======
			write_sql!(f, fmt, " INTO {}", CoverStmtsSql(into));
>>>>>>> 51c06a74
		}
		write_sql!(f, fmt, " {}", self.data);
		if let Some(ref v) = self.update {
			write_sql!(f, fmt, " {v}");
		}
		if let Some(ref v) = self.output {
			write_sql!(f, fmt, " {v}");
		}
<<<<<<< HEAD
		if !matches!(self.version, Expr::Literal(Literal::None)) {
			write!(f, " VERSION {}", CoverStmts(&self.version))?;
		}
		if !matches!(self.timeout, Expr::Literal(Literal::None)) {
			write!(f, " TIMEOUT {}", CoverStmts(&self.timeout))?;
=======
		if let Some(ref v) = self.version {
			write_sql!(f, fmt, " VERSION {v}");
		}
		if let Some(ref v) = self.timeout {
			write_sql!(f, fmt, " {v}");
>>>>>>> 51c06a74
		}
		if self.parallel {
			write_sql!(f, fmt, " PARALLEL");
		}
	}
}

impl From<InsertStatement> for crate::expr::statements::InsertStatement {
	fn from(v: InsertStatement) -> Self {
		crate::expr::statements::InsertStatement {
			into: v.into.map(Into::into),
			data: v.data.into(),
			ignore: v.ignore,
			update: v.update.map(Into::into),
			output: v.output.map(Into::into),
			timeout: v.timeout.into(),
			parallel: v.parallel,
			relation: v.relation,
			version: v.version.into(),
		}
	}
}

impl From<crate::expr::statements::InsertStatement> for InsertStatement {
	fn from(v: crate::expr::statements::InsertStatement) -> Self {
		InsertStatement {
			into: v.into.map(Into::into),
			data: v.data.into(),
			ignore: v.ignore,
			update: v.update.map(Into::into),
			output: v.output.map(Into::into),
			timeout: v.timeout.into(),
			parallel: v.parallel,
			relation: v.relation,
			version: v.version.into(),
		}
	}
}<|MERGE_RESOLUTION|>--- conflicted
+++ resolved
@@ -43,11 +43,7 @@
 			f.push_str(" IGNORE");
 		}
 		if let Some(into) = &self.into {
-<<<<<<< HEAD
-			write!(f, " INTO {}", CoverStmts(into))?;
-=======
-			write_sql!(f, fmt, " INTO {}", CoverStmtsSql(into));
->>>>>>> 51c06a74
+			write_sql!(f, fmt, " INTO {}", CoverStmts(into));
 		}
 		write_sql!(f, fmt, " {}", self.data);
 		if let Some(ref v) = self.update {
@@ -56,19 +52,11 @@
 		if let Some(ref v) = self.output {
 			write_sql!(f, fmt, " {v}");
 		}
-<<<<<<< HEAD
 		if !matches!(self.version, Expr::Literal(Literal::None)) {
-			write!(f, " VERSION {}", CoverStmts(&self.version))?;
+			write_sql!(f, fmt, " VERSION {}", CoverStmts(&self.version));
 		}
 		if !matches!(self.timeout, Expr::Literal(Literal::None)) {
-			write!(f, " TIMEOUT {}", CoverStmts(&self.timeout))?;
-=======
-		if let Some(ref v) = self.version {
-			write_sql!(f, fmt, " VERSION {v}");
-		}
-		if let Some(ref v) = self.timeout {
-			write_sql!(f, fmt, " {v}");
->>>>>>> 51c06a74
+			write_sql!(f, fmt, " TIMEOUT {}", CoverStmts(&self.timeout));
 		}
 		if self.parallel {
 			write_sql!(f, fmt, " PARALLEL");
