--- conflicted
+++ resolved
@@ -4,15 +4,9 @@
 use rust_decimal::Decimal;
 
 use crate::sql::{
-<<<<<<< HEAD
-	array::Uniq as _, kind::HasKind, value::Null, Array, Bytes, Closure, Datetime, DecimalExt,
-	Duration, File, Geometry, Ident, Kind, Literal, Number, Object, Range, Regex, Strand, Table,
-	Thing, Uuid, Value,
-=======
 	Array, Bytes, Closure, Datetime, DecimalExt, Duration, File, Geometry, Ident, Kind, Literal,
 	Number, Object, Range, Regex, SqlValue, Strand, Table, Thing, Uuid, array::Uniq as _,
 	kind::HasKind, value::Null,
->>>>>>> 9043346e
 };
 
 #[derive(Clone, Debug)]
@@ -271,11 +265,7 @@
 				}),
 			},
 			// Attempt to convert a string value
-<<<<<<< HEAD
-			Value::Strand(ref s) => match Decimal::from_str_normalized(s) {
-=======
 			SqlValue::Strand(ref s) => match Decimal::from_str_normalized(s) {
->>>>>>> 9043346e
 				// The string can be parsed as a Decimal
 				Ok(v) => Ok(v),
 				// This string is not a Decimal
