#![allow(clippy::derive_ord_xor_partial_ord)]

use crate::err::Error;
use crate::sql::id::range::IdRange;
use crate::sql::range::OldRange;
use crate::sql::reference::Refs;

use crate::fnc::util::string::fuzzy::Fuzzy;
use crate::sql::{
	Array, Block, Bytes, Cast, Constant, Datetime, Duration, Edges, Expression, File, Function,
	Future, Geometry, Idiom, Mock, Number, Object, Operation, Param, Part, Query, Range, Regex,
	Strand, Subquery, Table, Tables, Thing, Uuid,
	fmt::{Fmt, Pretty},
	id::{Gen, Id},
	model::Model,
};
use crate::sql::{Closure, Ident, Kind};
use anyhow::{Result, bail};
use chrono::{DateTime, Utc};

use geo::Point;
use revision::revisioned;
use rust_decimal::prelude::*;
use serde::{Deserialize, Serialize};
use serde_json::Value as Json;
use std::cmp::Ordering;
use std::collections::BTreeMap;
use std::collections::HashMap;
use std::fmt::{self, Display, Formatter, Write};
use std::ops::{Bound, Deref};

pub(crate) const TOKEN: &str = "$surrealdb::private::sql::Value";

#[revisioned(revision = 1)]
#[derive(Clone, Debug, Default, Eq, PartialEq, PartialOrd, Serialize, Deserialize, Hash)]
#[cfg_attr(feature = "arbitrary", derive(arbitrary::Arbitrary))]
#[non_exhaustive]
pub struct SqlValues(pub Vec<SqlValue>);

impl<V> From<V> for SqlValues
where
	V: Into<Vec<SqlValue>>,
{
	fn from(value: V) -> Self {
		Self(value.into())
	}
}

impl Deref for SqlValues {
	type Target = Vec<SqlValue>;
	fn deref(&self) -> &Self::Target {
		&self.0
	}
}

impl IntoIterator for SqlValues {
	type Item = SqlValue;
	type IntoIter = std::vec::IntoIter<Self::Item>;
	fn into_iter(self) -> Self::IntoIter {
		self.0.into_iter()
	}
}

impl Display for SqlValues {
	fn fmt(&self, f: &mut Formatter) -> fmt::Result {
		Display::fmt(&Fmt::comma_separated(&self.0), f)
	}
}

impl From<&Tables> for SqlValues {
	fn from(tables: &Tables) -> Self {
		Self(tables.0.iter().map(|t| SqlValue::Table(t.clone())).collect())
	}
}

impl From<SqlValues> for crate::expr::Values {
	fn from(v: SqlValues) -> Self {
		Self(v.0.into_iter().map(Into::into).collect())
	}
}

impl From<crate::expr::Values> for SqlValues {
	fn from(v: crate::expr::Values) -> Self {
		Self(v.0.into_iter().map(Into::into).collect())
	}
}

/// Marker type for value conversions from Value::None
#[derive(Clone, Copy, Eq, PartialEq, PartialOrd)]
pub struct SqlNone;

/// Marker type for value conversions from Value::Null
#[derive(Clone, Copy, Eq, PartialEq, PartialOrd)]
pub struct Null;

#[revisioned(revision = 2)]
#[derive(Clone, Debug, Default, PartialEq, PartialOrd, Serialize, Deserialize, Hash)]
#[serde(rename = "$surrealdb::private::sql::Value")]
#[cfg_attr(feature = "arbitrary", derive(arbitrary::Arbitrary))]
#[non_exhaustive]
pub enum SqlValue {
	// These value types are simple values which
	// can be used in query responses sent to
	// the client. They typically do not need to
	// be computed, unless an un-computed value
	// is present inside an Array or Object type.
	// These types can also be used within indexes
	// and sort according to their order below.
	#[default]
	None,
	Null,
	Bool(bool),
	Number(Number),
	Strand(Strand),
	Duration(Duration),
	Datetime(Datetime),
	Uuid(Uuid),
	Array(Array),
	Object(Object),
	Geometry(Geometry),
	Bytes(Bytes),
	Thing(Thing),
	// These Value types are un-computed values
	// and are not used in query responses sent
	// to the client. These types need to be
	// computed, in order to convert them into
	// one of the simple types listed above.
	// These types are first computed into a
	// simple type before being used in indexes.
	Param(Param),
	Idiom(Idiom),
	Table(Table),
	Mock(Mock),
	Regex(Regex),
	Cast(Box<Cast>),
	Block(Box<Block>),
	#[revision(end = 2, convert_fn = "convert_old_range", fields_name = "OldValueRangeFields")]
	Range(OldRange),
	#[revision(start = 2)]
	Range(Box<Range>),
	Edges(Box<Edges>),
	Future(Box<Future>),
	Constant(Constant),
	Function(Box<Function>),
	Subquery(Box<Subquery>),
	Expression(Box<Expression>),
	Query(Query),
	Model(Box<Model>),
	Closure(Box<Closure>),
	Refs(Refs),
	File(File),
	// Add new variants here
}

impl SqlValue {
	fn convert_old_range(
		fields: OldValueRangeFields,
		_revision: u16,
	) -> Result<Self, revision::Error> {
		Ok(SqlValue::Thing(Thing {
			tb: fields.0.tb,
			id: Id::Range(Box::new(IdRange {
				beg: fields.0.beg,
				end: fields.0.end,
			})),
		}))
	}

	pub(crate) fn get_field_value(&self, name: &str) -> SqlValue {
		match self {
			SqlValue::Object(v) => v.get(name).cloned().unwrap_or(SqlValue::None),
			_ => SqlValue::None,
		}
	}
}

impl Eq for SqlValue {}

impl Ord for SqlValue {
	fn cmp(&self, other: &Self) -> Ordering {
		self.partial_cmp(other).unwrap_or(Ordering::Equal)
	}
}

impl SqlValue {
	// -----------------------------------
	// Initial record value
	// -----------------------------------

	/// Create an empty Object Value
	pub fn base() -> Self {
		SqlValue::Object(Object::default())
	}

	// -----------------------------------
	// Builtin types
	// -----------------------------------

	/// Convert this Value to a Result
	pub fn ok(self) -> Result<SqlValue> {
		Ok(self)
	}

	/// Convert this Value to an Option
	pub fn some(self) -> Option<SqlValue> {
		match self {
			SqlValue::None => None,
			val => Some(val),
		}
	}

	// -----------------------------------
	// Simple value detection
	// -----------------------------------

	/// Check if this Value is NONE or NULL
	pub fn is_none_or_null(&self) -> bool {
		matches!(self, SqlValue::None | SqlValue::Null)
	}

	/// Check if this Value is NONE
	pub fn is_empty_array(&self) -> bool {
		if let SqlValue::Array(v) = self {
			v.is_empty()
		} else {
			false
		}
	}

	/// Check if this Value not NONE or NULL
	pub fn is_some(&self) -> bool {
		!self.is_none() && !self.is_null()
	}

	/// Check if this Value is TRUE or 'true'
	pub fn is_true(&self) -> bool {
		matches!(self, SqlValue::Bool(true))
	}

	/// Check if this Value is FALSE or 'false'
	pub fn is_false(&self) -> bool {
		matches!(self, SqlValue::Bool(false))
	}

	/// Check if this Value is truthy
	pub fn is_truthy(&self) -> bool {
		match self {
			SqlValue::Bool(v) => *v,
			SqlValue::Uuid(_) => true,
			SqlValue::Thing(_) => true,
			SqlValue::Geometry(_) => true,
			SqlValue::Datetime(_) => true,
			SqlValue::Array(v) => !v.is_empty(),
			SqlValue::Object(v) => !v.is_empty(),
			SqlValue::Strand(v) => !v.is_empty(),
			SqlValue::Number(v) => v.is_truthy(),
			SqlValue::Duration(v) => v.as_nanos() > 0,
			_ => false,
		}
	}

	/// Check if this Value is a single Thing
	pub fn is_thing_single(&self) -> bool {
		match self {
			SqlValue::Thing(t) => !matches!(t.id, Id::Range(_)),
			_ => false,
		}
	}

	/// Check if this Value is a single Thing
	pub fn is_thing_range(&self) -> bool {
		matches!(
			self,
			SqlValue::Thing(Thing {
				id: Id::Range(_),
				..
			})
		)
	}

	/// Check if this Value is a Thing, and belongs to a certain table
	pub fn is_record_of_table(&self, table: String) -> bool {
		match self {
			SqlValue::Thing(Thing {
				tb,
				..
			}) => *tb == table,
			_ => false,
		}
	}

	/// Check if this Value is an int Number
	pub fn is_int(&self) -> bool {
		matches!(self, SqlValue::Number(Number::Int(_)))
	}

	pub fn into_int(self) -> Option<i64> {
		if let Number::Int(x) = self.into_number()? {
			Some(x)
		} else {
			None
		}
	}

	/// Check if this Value is a float Number
	pub fn is_float(&self) -> bool {
		matches!(self, SqlValue::Number(Number::Float(_)))
	}

	pub fn into_float(self) -> Option<f64> {
		if let Number::Float(x) = self.into_number()? {
			Some(x)
		} else {
			None
		}
	}

	/// Check if this Value is a decimal Number
	pub fn is_decimal(&self) -> bool {
		matches!(self, SqlValue::Number(Number::Decimal(_)))
	}

	pub fn into_decimal(self) -> Option<Decimal> {
		if let Number::Decimal(x) = self.into_number()? {
			Some(x)
		} else {
			None
		}
	}

	/// Check if this Value is a Thing of a specific type
	pub fn is_record_type(&self, types: &[Table]) -> bool {
		match self {
			SqlValue::Thing(v) => v.is_record_type(types),
			_ => false,
		}
	}

	/// Check if this Value is a Geometry of a specific type
	pub fn is_geometry_type(&self, types: &[String]) -> bool {
		match self {
			SqlValue::Geometry(Geometry::Point(_)) => {
				types.iter().any(|t| matches!(t.as_str(), "feature" | "point"))
			}
			SqlValue::Geometry(Geometry::Line(_)) => {
				types.iter().any(|t| matches!(t.as_str(), "feature" | "line"))
			}
			SqlValue::Geometry(Geometry::Polygon(_)) => {
				types.iter().any(|t| matches!(t.as_str(), "feature" | "polygon"))
			}
			SqlValue::Geometry(Geometry::MultiPoint(_)) => {
				types.iter().any(|t| matches!(t.as_str(), "feature" | "multipoint"))
			}
			SqlValue::Geometry(Geometry::MultiLine(_)) => {
				types.iter().any(|t| matches!(t.as_str(), "feature" | "multiline"))
			}
			SqlValue::Geometry(Geometry::MultiPolygon(_)) => {
				types.iter().any(|t| matches!(t.as_str(), "feature" | "multipolygon"))
			}
			SqlValue::Geometry(Geometry::Collection(_)) => {
				types.iter().any(|t| matches!(t.as_str(), "feature" | "collection"))
			}
			_ => false,
		}
	}

	/// Returns if selecting on this value returns a single result.
	pub fn is_singular_selector(&self) -> bool {
		match self {
			SqlValue::Object(_) => true,
			t @ SqlValue::Thing(_) => t.is_thing_single(),
			_ => false,
		}
	}

	// -----------------------------------
	// Simple conversion of value
	// -----------------------------------

	/// Convert this Value into a String
	pub fn as_string(self) -> String {
		match self {
			SqlValue::Strand(v) => v.0,
			SqlValue::Uuid(v) => v.to_raw(),
			SqlValue::Datetime(v) => v.to_raw(),
			_ => self.to_string(),
		}
	}

	/// Converts this Value into an unquoted String
	pub fn as_raw_string(self) -> String {
		match self {
			SqlValue::Strand(v) => v.0,
			SqlValue::Uuid(v) => v.to_raw(),
			SqlValue::Datetime(v) => v.to_raw(),
			_ => self.to_string(),
		}
	}

	// -----------------------------------
	// Expensive conversion of value
	// -----------------------------------

	/// Converts this Value into an unquoted String
	pub fn to_raw_string(&self) -> String {
		match self {
			SqlValue::Strand(v) => v.0.clone(),
			SqlValue::Uuid(v) => v.to_raw(),
			SqlValue::Datetime(v) => v.to_raw(),
			_ => self.to_string(),
		}
	}

	/// Converts this Value into a field name
	pub fn to_idiom(&self) -> Idiom {
		match self {
			SqlValue::Idiom(v) => v.simplify(),
			SqlValue::Param(v) => v.to_raw().into(),
			SqlValue::Strand(v) => v.0.to_string().into(),
			SqlValue::Datetime(v) => v.0.to_string().into(),
			SqlValue::Future(_) => "future".to_string().into(),
			SqlValue::Function(v) => v.to_idiom(),
			_ => self.to_string().into(),
		}
	}

	/// Returns if this value can be the start of a idiom production.
	pub fn can_start_idiom(&self) -> bool {
		match self {
			SqlValue::Function(x) => !x.is_script(),
			SqlValue::Model(_)
			| SqlValue::Subquery(_)
			| SqlValue::Constant(_)
			| SqlValue::Datetime(_)
			| SqlValue::Duration(_)
			| SqlValue::Uuid(_)
			| SqlValue::Number(_)
			| SqlValue::Object(_)
			| SqlValue::Array(_)
			| SqlValue::Param(_)
			| SqlValue::Edges(_)
			| SqlValue::Thing(_)
			| SqlValue::Table(_) => true,
			_ => false,
		}
	}

	/// Try to convert this Value into a set of JSONPatch operations
	pub fn to_operations(&self) -> Result<Vec<Operation>> {
		match self {
			SqlValue::Array(v) => v
				.iter()
				.map(|v| match v {
					SqlValue::Object(v) => v.to_operation(),
					_ => Err(anyhow::Error::new(Error::InvalidPatch {
						message: String::from("Operation must be an object"),
					})),
				})
				.collect::<Result<Vec<_>>>(),
			_ => Err(anyhow::Error::new(Error::InvalidPatch {
				message: String::from("Operations must be an array"),
			})),
		}
	}

	/// Converts a `surrealdb::sq::Value` into a `serde_json::Value`
	///
	/// This converts certain types like `Thing` into their simpler formats
	/// instead of the format used internally by SurrealDB.
	pub fn into_json(self) -> Json {
		self.into()
	}

	// -----------------------------------
	// Simple conversion of values
	// -----------------------------------

	/// Treat a string as a table name
	pub fn could_be_table(self) -> SqlValue {
		match self {
			SqlValue::Strand(v) => SqlValue::Table(v.0.into()),
			_ => self,
		}
	}

	// -----------------------------------
	// Simple output of value type
	// -----------------------------------

	pub fn kind(&self) -> Option<Kind> {
		match self {
			SqlValue::None => None,
			SqlValue::Null => Some(Kind::Null),
			SqlValue::Bool(_) => Some(Kind::Bool),
			SqlValue::Number(_) => Some(Kind::Number),
			SqlValue::Strand(_) => Some(Kind::String),
			SqlValue::Duration(_) => Some(Kind::Duration),
			SqlValue::Datetime(_) => Some(Kind::Datetime),
			SqlValue::Uuid(_) => Some(Kind::Uuid),
			SqlValue::Array(arr) => Some(Kind::Array(
				Box::new(arr.first().and_then(|v| v.kind()).unwrap_or_default()),
				None,
			)),
			SqlValue::Object(_) => Some(Kind::Object),
			SqlValue::Geometry(geo) => Some(Kind::Geometry(vec![geo.as_type().to_string()])),
			SqlValue::Bytes(_) => Some(Kind::Bytes),
			SqlValue::Thing(thing) => Some(Kind::Record(vec![thing.tb.clone().into()])),
			SqlValue::Param(_) => None,
			SqlValue::Idiom(_) => None,
			SqlValue::Table(_) => None,
			SqlValue::Mock(_) => None,
			SqlValue::Regex(_) => None,
			SqlValue::Cast(_) => None,
			SqlValue::Block(_) => None,
			SqlValue::Range(_) => None,
			SqlValue::Edges(_) => None,
			SqlValue::Future(_) => None,
			SqlValue::Constant(_) => None,
			SqlValue::Function(_) => None,
			SqlValue::Subquery(_) => None,
			SqlValue::Query(_) => None,
			SqlValue::Model(_) => None,
			SqlValue::Closure(closure) => {
				let args_kinds =
					closure.args.iter().map(|(_, kind)| kind.clone()).collect::<Vec<_>>();
				let returns_kind = closure.returns.clone().map(Box::new);

				Some(Kind::Function(Some(args_kinds), returns_kind))
			}
			SqlValue::Refs(_) => None,
			SqlValue::Expression(_) => None,
			SqlValue::File(file) => Some(Kind::File(vec![Ident::from(file.bucket.as_str())])),
		}
	}

	/// Returns the surql representation of the kind of the value as a string.
	///
	/// # Warning
	/// This function is not fully implement for all variants, make sure you don't accidentally use
	/// it where it can return an invalid value.
	pub fn kindof(&self) -> &'static str {
		// TODO: Look at this function, there are a whole bunch of options for which this returns
		// "incorrect type" which might sneak into the results where it shouldn.t
		match self {
			Self::None => "none",
			Self::Null => "null",
			Self::Bool(_) => "bool",
			Self::Uuid(_) => "uuid",
			Self::Array(_) => "array",
			Self::Object(_) => "object",
			Self::Strand(_) => "string",
			Self::Duration(_) => "duration",
			Self::Datetime(_) => "datetime",
			Self::Closure(_) => "function",
			Self::Number(Number::Int(_)) => "int",
			Self::Number(Number::Float(_)) => "float",
			Self::Number(Number::Decimal(_)) => "decimal",
			Self::Geometry(Geometry::Point(_)) => "geometry<point>",
			Self::Geometry(Geometry::Line(_)) => "geometry<line>",
			Self::Geometry(Geometry::Polygon(_)) => "geometry<polygon>",
			Self::Geometry(Geometry::MultiPoint(_)) => "geometry<multipoint>",
			Self::Geometry(Geometry::MultiLine(_)) => "geometry<multiline>",
			Self::Geometry(Geometry::MultiPolygon(_)) => "geometry<multipolygon>",
			Self::Geometry(Geometry::Collection(_)) => "geometry<collection>",
			Self::Bytes(_) => "bytes",
			Self::Range(_) => "range",
			_ => "incorrect type",
		}
	}

	// -----------------------------------
	// Record ID extraction
	// -----------------------------------

	/// Fetch the record id if there is one
	pub fn record(self) -> Option<Thing> {
		match self {
			// This is an object so look for the id field
			SqlValue::Object(mut v) => match v.remove("id") {
				Some(SqlValue::Thing(v)) => Some(v),
				_ => None,
			},
			// This is an array so take the first item
			SqlValue::Array(mut v) => match v.len() {
				1 => v.remove(0).record(),
				_ => None,
			},
			// This is a record id already
			SqlValue::Thing(v) => Some(v),
			// There is no valid record id
			_ => None,
		}
	}

	// -----------------------------------
	// JSON Path conversion
	// -----------------------------------

	/// Converts this Value into a JSONPatch path
	pub(crate) fn jsonpath(&self) -> Idiom {
		self.to_raw_string()
			.as_str()
			.trim_start_matches('/')
			.split(&['.', '/'][..])
			.map(Part::from)
			.collect::<Vec<Part>>()
			.into()
	}

	// -----------------------------------
	// JSON Path conversion
	// -----------------------------------

	/// Checks whether this value is a static value
	pub(crate) fn is_static(&self) -> bool {
		match self {
			SqlValue::None => true,
			SqlValue::Null => true,
			SqlValue::Bool(_) => true,
			SqlValue::Bytes(_) => true,
			SqlValue::Uuid(_) => true,
			SqlValue::Thing(_) => true,
			SqlValue::Number(_) => true,
			SqlValue::Strand(_) => true,
			SqlValue::Duration(_) => true,
			SqlValue::Datetime(_) => true,
			SqlValue::Geometry(_) => true,
			SqlValue::Array(v) => v.is_static(),
			SqlValue::Object(v) => v.is_static(),
			SqlValue::Expression(v) => v.is_static(),
			SqlValue::Function(v) => v.is_static(),
			SqlValue::Cast(v) => v.is_static(),
			SqlValue::Constant(_) => true,
			_ => false,
		}
	}

	// -----------------------------------
	// Value operations
	// -----------------------------------

	/// Check if this Value is equal to another Value
	pub fn equal(&self, other: &SqlValue) -> bool {
		match self {
			SqlValue::None => other.is_none(),
			SqlValue::Null => other.is_null(),
			SqlValue::Bool(v) => match other {
				SqlValue::Bool(w) => v == w,
				_ => false,
			},
<<<<<<< HEAD
			Value::Uuid(v) => match other {
				Value::Uuid(w) => v == w,
=======
			SqlValue::Uuid(v) => match other {
				SqlValue::Uuid(w) => v == w,
>>>>>>> 9043346e
				_ => false,
			},
			SqlValue::Thing(v) => match other {
				SqlValue::Thing(w) => v == w,
				SqlValue::Regex(w) => w.regex().is_match(v.to_raw().as_str()),
				_ => false,
			},
			SqlValue::Strand(v) => match other {
				SqlValue::Strand(w) => v == w,
				SqlValue::Regex(w) => w.regex().is_match(v.as_str()),
				_ => false,
			},
<<<<<<< HEAD
			Value::Regex(v) => match other {
				Value::Regex(w) => v == w,
				Value::Thing(w) => v.regex().is_match(w.to_raw().as_str()),
				Value::Strand(w) => v.regex().is_match(w.as_str()),
=======
			SqlValue::Regex(v) => match other {
				SqlValue::Regex(w) => v == w,
				SqlValue::Thing(w) => v.regex().is_match(w.to_raw().as_str()),
				SqlValue::Strand(w) => v.regex().is_match(w.as_str()),
>>>>>>> 9043346e
				_ => false,
			},
			SqlValue::Array(v) => match other {
				SqlValue::Array(w) => v == w,
				_ => false,
			},
			SqlValue::Object(v) => match other {
				SqlValue::Object(w) => v == w,
				_ => false,
			},
			SqlValue::Number(v) => match other {
				SqlValue::Number(w) => v == w,
				_ => false,
			},
			SqlValue::Geometry(v) => match other {
				SqlValue::Geometry(w) => v == w,
				_ => false,
			},
			SqlValue::Duration(v) => match other {
				SqlValue::Duration(w) => v == w,
				_ => false,
			},
			SqlValue::Datetime(v) => match other {
				SqlValue::Datetime(w) => v == w,
				_ => false,
			},
			_ => self == other,
		}
	}

	/// Check if all Values in an Array are equal to another Value
	pub fn all_equal(&self, other: &SqlValue) -> bool {
		match self {
			SqlValue::Array(v) => v.iter().all(|v| v.equal(other)),
			_ => self.equal(other),
		}
	}

	/// Check if any Values in an Array are equal to another Value
	pub fn any_equal(&self, other: &SqlValue) -> bool {
		match self {
			SqlValue::Array(v) => v.iter().any(|v| v.equal(other)),
			_ => self.equal(other),
		}
	}

	/// Fuzzy check if this Value is equal to another Value
	pub fn fuzzy(&self, other: &SqlValue) -> bool {
		match self {
			SqlValue::Uuid(v) => match other {
				SqlValue::Strand(w) => v.to_raw().as_str().fuzzy_match(w.as_str()),
				_ => false,
			},
			SqlValue::Strand(v) => match other {
				SqlValue::Strand(w) => v.as_str().fuzzy_match(w.as_str()),
				_ => false,
			},
			_ => self.equal(other),
		}
	}

	/// Fuzzy check if all Values in an Array are equal to another Value
	pub fn all_fuzzy(&self, other: &SqlValue) -> bool {
		match self {
			SqlValue::Array(v) => v.iter().all(|v| v.fuzzy(other)),
			_ => self.fuzzy(other),
		}
	}

	/// Fuzzy check if any Values in an Array are equal to another Value
	pub fn any_fuzzy(&self, other: &SqlValue) -> bool {
		match self {
			SqlValue::Array(v) => v.iter().any(|v| v.fuzzy(other)),
			_ => self.fuzzy(other),
		}
	}

	/// Check if this Value contains another Value
	pub fn contains(&self, other: &SqlValue) -> bool {
		match self {
			SqlValue::Array(v) => v.iter().any(|v| v.equal(other)),
			SqlValue::Uuid(v) => match other {
				SqlValue::Strand(w) => v.to_raw().contains(w.as_str()),
				_ => false,
			},
			SqlValue::Strand(v) => match other {
				SqlValue::Strand(w) => v.contains(w.as_str()),
				_ => false,
			},
			SqlValue::Geometry(v) => match other {
				SqlValue::Geometry(w) => v.contains(w),
				_ => false,
			},
			SqlValue::Object(v) => match other {
				SqlValue::Strand(w) => v.0.contains_key(&w.0),
				_ => false,
			},
			SqlValue::Range(r) => {
				let beg = match &r.beg {
					Bound::Unbounded => true,
					Bound::Included(beg) => beg.le(other),
					Bound::Excluded(beg) => beg.lt(other),
				};

				beg && match &r.end {
					Bound::Unbounded => true,
					Bound::Included(end) => end.ge(other),
					Bound::Excluded(end) => end.gt(other),
				}
			}
			_ => false,
		}
	}

	/// Check if all Values in an Array contain another Value
	pub fn contains_all(&self, other: &SqlValue) -> bool {
		match other {
			SqlValue::Array(v) if v.iter().all(|v| v.is_strand()) && self.is_strand() => {
				// confirmed as strand so all return false is unreachable
				let SqlValue::Strand(this) = self else {
					return false;
				};
				v.iter().all(|s| {
					let SqlValue::Strand(other_string) = s else {
						return false;
					};
					this.0.contains(&other_string.0)
				})
			}
			SqlValue::Array(v) => v.iter().all(|v| match self {
				SqlValue::Array(w) => w.iter().any(|w| v.equal(w)),
				SqlValue::Geometry(_) => self.contains(v),
				_ => false,
			}),
			SqlValue::Strand(other_strand) => match self {
				SqlValue::Strand(s) => s.0.contains(&other_strand.0),
				_ => false,
			},
			_ => false,
		}
	}

	/// Check if any Values in an Array contain another Value
	pub fn contains_any(&self, other: &SqlValue) -> bool {
		match other {
			SqlValue::Array(v) if v.iter().all(|v| v.is_strand()) && self.is_strand() => {
				// confirmed as strand so all return false is unreachable
				let SqlValue::Strand(this) = self else {
					return false;
				};
				v.iter().any(|s| {
					let SqlValue::Strand(other_string) = s else {
						return false;
					};
					this.0.contains(&other_string.0)
				})
			}
			SqlValue::Array(v) => v.iter().any(|v| match self {
				SqlValue::Array(w) => w.iter().any(|w| v.equal(w)),
				SqlValue::Geometry(_) => self.contains(v),
				_ => false,
			}),
			SqlValue::Strand(other_strand) => match self {
				SqlValue::Strand(s) => s.0.contains(&other_strand.0),
				_ => false,
			},
			_ => false,
		}
	}

	/// Check if this Value intersects another Value
	pub fn intersects(&self, other: &SqlValue) -> bool {
		match self {
			SqlValue::Geometry(v) => match other {
				SqlValue::Geometry(w) => v.intersects(w),
				_ => false,
			},
			_ => false,
		}
	}

	// -----------------------------------
	// Sorting operations
	// -----------------------------------

	/// Compare this Value to another Value lexicographically
	pub fn lexical_cmp(&self, other: &SqlValue) -> Option<Ordering> {
		match (self, other) {
			(SqlValue::Strand(a), SqlValue::Strand(b)) => Some(lexicmp::lexical_cmp(a, b)),
			_ => self.partial_cmp(other),
		}
	}

	/// Compare this Value to another Value using natural numerical comparison
	pub fn natural_cmp(&self, other: &SqlValue) -> Option<Ordering> {
		match (self, other) {
			(SqlValue::Strand(a), SqlValue::Strand(b)) => Some(lexicmp::natural_cmp(a, b)),
			_ => self.partial_cmp(other),
		}
	}

	/// Compare this Value to another Value lexicographically and using natural numerical comparison
	pub fn natural_lexical_cmp(&self, other: &SqlValue) -> Option<Ordering> {
		match (self, other) {
			(SqlValue::Strand(a), SqlValue::Strand(b)) => Some(lexicmp::natural_lexical_cmp(a, b)),
			_ => self.partial_cmp(other),
		}
	}

	/// Validate that a Value is computed or contains only computed Values
	pub fn validate_computed(&self) -> Result<()> {
		use SqlValue::*;
		match self {
			None | Null | Bool(_) | Number(_) | Strand(_) | Duration(_) | Datetime(_) | Uuid(_)
			| Geometry(_) | Bytes(_) | Thing(_) => Ok(()),
			Array(a) => a.validate_computed(),
			Object(o) => o.validate_computed(),
			Range(r) => r.validate_computed(),
			_ => Err(anyhow::Error::new(Error::NonComputed)),
		}
	}
}

impl fmt::Display for SqlValue {
	fn fmt(&self, f: &mut fmt::Formatter) -> fmt::Result {
		let mut f = Pretty::from(f);
		match self {
			SqlValue::None => write!(f, "NONE"),
			SqlValue::Null => write!(f, "NULL"),
			SqlValue::Array(v) => write!(f, "{v}"),
			SqlValue::Block(v) => write!(f, "{v}"),
			SqlValue::Bool(v) => write!(f, "{v}"),
			SqlValue::Bytes(v) => write!(f, "{v}"),
			SqlValue::Cast(v) => write!(f, "{v}"),
			SqlValue::Constant(v) => write!(f, "{v}"),
			SqlValue::Datetime(v) => write!(f, "{v}"),
			SqlValue::Duration(v) => write!(f, "{v}"),
			SqlValue::Edges(v) => write!(f, "{v}"),
			SqlValue::Expression(v) => write!(f, "{v}"),
			SqlValue::Function(v) => write!(f, "{v}"),
			SqlValue::Model(v) => write!(f, "{v}"),
			SqlValue::Future(v) => write!(f, "{v}"),
			SqlValue::Geometry(v) => write!(f, "{v}"),
			SqlValue::Idiom(v) => write!(f, "{v}"),
			SqlValue::Mock(v) => write!(f, "{v}"),
			SqlValue::Number(v) => write!(f, "{v}"),
			SqlValue::Object(v) => write!(f, "{v}"),
			SqlValue::Param(v) => write!(f, "{v}"),
			SqlValue::Range(v) => write!(f, "{v}"),
			SqlValue::Regex(v) => write!(f, "{v}"),
			SqlValue::Strand(v) => write!(f, "{v}"),
			SqlValue::Query(v) => write!(f, "{v}"),
			SqlValue::Subquery(v) => write!(f, "{v}"),
			SqlValue::Table(v) => write!(f, "{v}"),
			SqlValue::Thing(v) => write!(f, "{v}"),
			SqlValue::Uuid(v) => write!(f, "{v}"),
			SqlValue::Closure(v) => write!(f, "{v}"),
			SqlValue::Refs(v) => write!(f, "{v}"),
			SqlValue::File(v) => write!(f, "{v}"),
		}
	}
<<<<<<< HEAD
	/// Process this type returning a computed simple Value.
	pub(crate) async fn compute(
		&self,
		stk: &mut Stk,
		ctx: &Context,
		opt: &Options,
		doc: Option<&CursorDoc>,
	) -> FlowResult<Value> {
		// Prevent infinite recursion due to casting, expressions, etc.
		let opt = &opt.dive(1)?;

		let res = match self {
			Value::Cast(v) => return v.compute(stk, ctx, opt, doc).await,
			Value::Thing(v) => stk.run(|stk| v.compute(stk, ctx, opt, doc)).await,
			Value::Block(v) => return stk.run(|stk| v.compute(stk, ctx, opt, doc)).await,
			Value::Range(v) => return stk.run(|stk| v.compute(stk, ctx, opt, doc)).await,
			Value::Param(v) => stk.run(|stk| v.compute(stk, ctx, opt, doc)).await,
			Value::Idiom(v) => return stk.run(|stk| v.compute(stk, ctx, opt, doc)).await,
			Value::Array(v) => return stk.run(|stk| v.compute(stk, ctx, opt, doc)).await,
			Value::Object(v) => return stk.run(|stk| v.compute(stk, ctx, opt, doc)).await,
			Value::Future(v) => stk.run(|stk| v.compute(stk, ctx, opt, doc)).await,
			Value::Constant(v) => v.compute(),
			Value::Function(v) => return v.compute(stk, ctx, opt, doc).await,
			Value::Model(v) => return v.compute(stk, ctx, opt, doc).await,
			Value::Subquery(v) => return stk.run(|stk| v.compute(stk, ctx, opt, doc)).await,
			Value::Expression(v) => return stk.run(|stk| v.compute(stk, ctx, opt, doc)).await,
			Value::Refs(v) => v.compute(ctx, opt, doc).await,
			Value::Edges(v) => v.compute(stk, ctx, opt, doc).await,
			_ => Ok(self.to_owned()),
		};

		res.map_err(ControlFlow::from)
	}
=======
>>>>>>> 9043346e
}

impl From<SqlValue> for crate::expr::Value {
	fn from(v: SqlValue) -> Self {
		match v {
			SqlValue::None => crate::expr::Value::None,
			SqlValue::Null => crate::expr::Value::Null,
			SqlValue::Bool(v) => crate::expr::Value::Bool(v),
			SqlValue::Number(v) => crate::expr::Value::Number(v.into()),
			SqlValue::Strand(v) => crate::expr::Value::Strand(v.into()),
			SqlValue::Duration(v) => crate::expr::Value::Duration(v.into()),
			SqlValue::Datetime(v) => crate::expr::Value::Datetime(v.into()),
			SqlValue::Uuid(v) => crate::expr::Value::Uuid(v.into()),
			SqlValue::Array(v) => crate::expr::Value::Array(v.into()),
			SqlValue::Object(v) => crate::expr::Value::Object(v.into()),
			SqlValue::Geometry(v) => crate::expr::Value::Geometry(v.into()),
			SqlValue::Bytes(v) => crate::expr::Value::Bytes(v.into()),
			SqlValue::Thing(v) => crate::expr::Value::Thing(v.into()),
			SqlValue::Param(v) => crate::expr::Value::Param(v.into()),
			SqlValue::Idiom(v) => crate::expr::Value::Idiom(v.into()),
			SqlValue::Table(v) => crate::expr::Value::Table(v.into()),
			SqlValue::Mock(v) => crate::expr::Value::Mock(v.into()),
			SqlValue::Regex(v) => crate::expr::Value::Regex(v.into()),
			SqlValue::Cast(v) => crate::expr::Value::Cast(Box::new((*v).into())),
			SqlValue::Block(v) => crate::expr::Value::Block(Box::new((*v).into())),
			SqlValue::Range(v) => crate::expr::Value::Range(Box::new((*v).into())),
			SqlValue::Edges(v) => crate::expr::Value::Edges(Box::new((*v).into())),
			SqlValue::Future(v) => crate::expr::Value::Future(Box::new((*v).into())),
			SqlValue::Constant(v) => crate::expr::Value::Constant(v.into()),
			SqlValue::Function(v) => crate::expr::Value::Function(Box::new((*v).into())),
			SqlValue::Model(v) => crate::expr::Value::Model(Box::new((*v).into())),
			SqlValue::Subquery(v) => crate::expr::Value::Subquery(Box::new((*v).into())),
			SqlValue::Expression(v) => crate::expr::Value::Expression(Box::new((*v).into())),
			SqlValue::Query(v) => crate::expr::Value::Query(v.into()),
			SqlValue::Closure(v) => crate::expr::Value::Closure(Box::new((*v).into())),
			SqlValue::Refs(v) => crate::expr::Value::Refs(v.into()),
			SqlValue::File(v) => crate::expr::Value::File(v.into()),
		}
	}
}

impl From<crate::expr::Value> for SqlValue {
	fn from(v: crate::expr::Value) -> Self {
		match v {
			crate::expr::Value::None => SqlValue::None,
			crate::expr::Value::Null => SqlValue::Null,
			crate::expr::Value::Bool(v) => SqlValue::Bool(v),
			crate::expr::Value::Number(v) => SqlValue::Number(v.into()),
			crate::expr::Value::Strand(v) => SqlValue::Strand(v.into()),
			crate::expr::Value::Duration(v) => SqlValue::Duration(v.into()),
			crate::expr::Value::Datetime(v) => SqlValue::Datetime(v.into()),
			crate::expr::Value::Uuid(v) => SqlValue::Uuid(v.into()),
			crate::expr::Value::Array(v) => SqlValue::Array(v.into()),
			crate::expr::Value::Object(v) => SqlValue::Object(v.into()),
			crate::expr::Value::Geometry(v) => SqlValue::Geometry(v.into()),
			crate::expr::Value::Bytes(v) => SqlValue::Bytes(v.into()),
			crate::expr::Value::Thing(v) => SqlValue::Thing(v.into()),
			crate::expr::Value::Param(v) => SqlValue::Param(v.into()),
			crate::expr::Value::Idiom(v) => SqlValue::Idiom(v.into()),
			crate::expr::Value::Table(v) => SqlValue::Table(v.into()),
			crate::expr::Value::Mock(v) => SqlValue::Mock(v.into()),
			crate::expr::Value::Regex(v) => SqlValue::Regex(v.into()),
			crate::expr::Value::Cast(v) => SqlValue::Cast(Box::new((*v).into())),
			crate::expr::Value::Block(v) => SqlValue::Block(Box::new((*v).into())),
			crate::expr::Value::Range(v) => SqlValue::Range(Box::new((*v).into())),
			crate::expr::Value::Edges(v) => SqlValue::Edges(Box::new((*v).into())),
			crate::expr::Value::Future(v) => SqlValue::Future(Box::new((*v).into())),
			crate::expr::Value::Constant(v) => SqlValue::Constant(v.into()),
			crate::expr::Value::Function(v) => SqlValue::Function(Box::new((*v).into())),
			crate::expr::Value::Model(v) => SqlValue::Model(Box::new((*v).into())),
			crate::expr::Value::Subquery(v) => SqlValue::Subquery(Box::new((*v).into())),
			crate::expr::Value::Expression(v) => SqlValue::Expression(Box::new((*v).into())),
			crate::expr::Value::Query(v) => SqlValue::Query(v.into()),
			crate::expr::Value::Closure(v) => SqlValue::Closure(Box::new((*v).into())),
			crate::expr::Value::Refs(v) => SqlValue::Refs(v.into()),
			crate::expr::Value::File(v) => SqlValue::File(v.into()),
		}
	}
}

// ------------------------------

pub(crate) trait TryAdd<Rhs = Self> {
	type Output;
	fn try_add(self, rhs: Rhs) -> Result<Self::Output>;
}

use std::ops::Add;

impl TryAdd for SqlValue {
	type Output = Self;
	fn try_add(self, other: Self) -> Result<Self> {
		Ok(match (self, other) {
			(Self::Number(v), Self::Number(w)) => Self::Number(v.try_add(w)?),
			(Self::Strand(v), Self::Strand(w)) => Self::Strand(v.try_add(w)?),
			(Self::Datetime(v), Self::Duration(w)) => Self::Datetime(w.try_add(v)?),
			(Self::Duration(v), Self::Datetime(w)) => Self::Datetime(v.try_add(w)?),
			(Self::Duration(v), Self::Duration(w)) => Self::Duration(v.try_add(w)?),
			(Self::Array(v), Self::Array(w)) => Self::Array(v.add(w)),
			(Self::Object(v), Self::Object(w)) => Self::Object(v.add(w)),
			(v, w) => bail!(Error::TryAdd(v.to_raw_string(), w.to_raw_string())),
		})
	}
}

// ------------------------------

pub(crate) trait TryNeg<Rhs = Self> {
	type Output;
	fn try_neg(self) -> Result<Self::Output>;
}

impl TryNeg for SqlValue {
	type Output = Self;
	fn try_neg(self) -> Result<Self> {
		Ok(match self {
			Self::Number(n) => Self::Number(n.try_neg()?),
			v => bail!(Error::TryNeg(v.to_string())),
		})
	}
}

// Conversion methods.

/// Macro implementing conversion methods for the variants of the value enum.
macro_rules! subtypes {
	($($name:ident$( ( $($t:tt)* ) )? => ($is:ident,$as:ident,$into:ident)),*$(,)?) => {
		pub enum Type {
			$($name),*
		}

		impl SqlValue {

			pub fn type_of(&self) -> Type {
				match &self{
					$(subtypes!{@pat $name $( ($($t)*) )?} => Type::$name),*
				}
			}

			$(
				subtypes!{@method $name $( ($($t)*) )? => $is,$as,$into}
			)*
		}

			$(
				subtypes!{@from $name $( ($($t)*) )? => $is,$as,$into}
			)*

	};

	(@pat $name:ident($t:ty)) => {
		SqlValue::$name(_)
	};

	(@pat $name:ident) => {
		SqlValue::$name
	};

	(@method $name:ident($t:ty) => $is:ident,$as:ident,$into:ident) => {
		#[doc = concat!("Check if the value is a [`",stringify!($name),"`]")]
		pub fn $is(&self) -> bool{
			matches!(self,SqlValue::$name(_))
		}

		#[doc = concat!("Return a reference to [`",stringify!($name),"`] if the value is of that type")]
		pub fn $as(&self) -> Option<&$t>{
			if let SqlValue::$name(x) = self{
				Some(x)
			}else{
				None
			}
		}

		#[doc = concat!("Turns the value into a [`",stringify!($name),"`] returning None if the value is not of that type")]
		pub fn $into(self) -> Option<$t>{
			if let SqlValue::$name(x) = self{
				Some(x)
			}else{
				None
			}
		}
	};

	(@method $name:ident => $is:ident,$as:ident,$into:ident) => {
		#[doc = concat!("Check if the value is a [`",stringify!($name),"`]")]
		pub fn $is(&self) -> bool{
			matches!(self,SqlValue::$name)
		}
	};


	(@from $name:ident(Box<$inner:ident>) => $is:ident,$as:ident,$into:ident) => {
		impl From<$inner> for SqlValue{
			fn from(v: $inner) -> Self{
				SqlValue::$name(Box::new(v))
			}
		}

		impl From<Box<$inner>> for SqlValue{
			fn from(v: Box<$inner>) -> Self{
				SqlValue::$name(v)
			}
		}
	};

	(@from $name:ident($t:ident) => $is:ident,$as:ident,$into:ident) => {
		impl From<$t> for SqlValue{
			fn from(v: $t) -> Self{
				SqlValue::$name(v)
			}
		}
	};

	(@from $name:ident => $is:ident,$as:ident,$into:ident) => {
		// skip
	};

}

subtypes! {
	None => (is_none,_unused,_unused),
	Null => (is_null,_unused,_unused),
	Bool(bool) => (is_bool,as_bool,into_bool),
	Number(Number) => (is_number,as_number,into_number),
	Strand(Strand) => (is_strand,as_strand,into_strand),
	Duration(Duration) => (is_duration,as_duration,into_duration),
	Datetime(Datetime) => (is_datetime,as_datetime,into_datetime),
	Uuid(Uuid) => (is_uuid,as_uuid,into_uuid),
	Array(Array) => (is_array,as_array,into_array),
	Object(Object) => (is_object,as_object,into_object),
	Geometry(Geometry) => (is_geometry,as_geometry,into_geometry),
	Bytes(Bytes) => (is_bytes,as_bytes,into_bytes),
	Thing(Thing) => (is_thing,as_thing,into_thing),
	Param(Param) => (is_param,as_param,into_param),
	Idiom(Idiom) => (is_idiom,as_idiom,into_idiom),
	Table(Table) => (is_table,as_table,into_table),
	Mock(Mock) => (is_mock,as_mock,into_mock),
	Regex(Regex) => (is_regex,as_regex,into_regex),
	Cast(Box<Cast>) => (is_cast,as_cast,into_cast),
	Block(Box<Block>) => (is_bock,as_block,into_block),
	Range(Box<Range>) => (is_range,as_range,into_range),
	Edges(Box<Edges>) => (is_edges,as_edges,into_edges),
	Future(Box<Future>) => (is_future,as_future,into_future),
	Constant(Constant) => (is_constant,as_constant,into_constant),
	Function(Box<Function>) => (is_function,as_function,into_function),
	Subquery(Box<Subquery>) => (is_subquery,as_subquery,into_subquery),
	Expression(Box<Expression>) => (is_expression,as_expression,into_expression),
	Query(Query) => (is_query,as_query,into_query),
	Model(Box<Model>) => (is_model,as_model,into_model),
	Closure(Box<Closure>) => (is_closure,as_closure,into_closure),
	Refs(Refs) => (is_refs,as_refs,into_refs),
	File(File) => (is_file,as_file,into_file),
}

macro_rules! impl_from_number {
	($($n:ident),*$(,)?) => {
		$(
			impl From<$n> for SqlValue{
				fn from(v: $n) -> Self{
					SqlValue::Number(Number::from(v))
				}
			}
		)*
	};
}
impl_from_number!(i8, i16, i32, i64, u8, u16, u32, isize, f32, f64, Decimal);

impl<T> From<Vec<T>> for SqlValue
where
	SqlValue: From<T>,
{
	fn from(value: Vec<T>) -> Self {
		let v = value.into_iter().map(SqlValue::from).collect();
		SqlValue::Array(Array(v))
	}
}

impl<T> From<Option<T>> for SqlValue
where
	SqlValue: From<T>,
{
	fn from(value: Option<T>) -> Self {
		if let Some(x) = value {
			SqlValue::from(x)
		} else {
			SqlValue::None
		}
	}
}

impl From<Null> for SqlValue {
	fn from(_v: Null) -> Self {
		SqlValue::Null
	}
}

// TODO: Remove these implementations
// They truncate by default and therefore should not be implement for value.
impl From<i128> for SqlValue {
	fn from(v: i128) -> Self {
		SqlValue::Number(Number::from(v))
	}
}

impl From<u64> for SqlValue {
	fn from(v: u64) -> Self {
		SqlValue::Number(Number::from(v))
	}
}

impl From<u128> for SqlValue {
	fn from(v: u128) -> Self {
		SqlValue::Number(Number::from(v))
	}
}

impl From<usize> for SqlValue {
	fn from(v: usize) -> Self {
		SqlValue::Number(Number::from(v))
	}
}

impl From<String> for SqlValue {
	fn from(v: String) -> Self {
		Self::Strand(Strand::from(v))
	}
}

impl From<&str> for SqlValue {
	fn from(v: &str) -> Self {
		Self::Strand(Strand::from(v))
	}
}

impl From<DateTime<Utc>> for SqlValue {
	fn from(v: DateTime<Utc>) -> Self {
		SqlValue::Datetime(Datetime::from(v))
	}
}

impl From<Point<f64>> for SqlValue {
	fn from(v: Point<f64>) -> Self {
		SqlValue::Geometry(Geometry::from(v))
	}
}

impl From<Operation> for SqlValue {
	fn from(v: Operation) -> Self {
		SqlValue::Object(Object::from(v))
	}
}

impl From<uuid::Uuid> for SqlValue {
	fn from(v: uuid::Uuid) -> Self {
		SqlValue::Uuid(Uuid(v))
	}
}

impl From<HashMap<&str, SqlValue>> for SqlValue {
	fn from(v: HashMap<&str, SqlValue>) -> Self {
		SqlValue::Object(Object::from(v))
	}
}

impl From<HashMap<String, SqlValue>> for SqlValue {
	fn from(v: HashMap<String, SqlValue>) -> Self {
		SqlValue::Object(Object::from(v))
	}
}

impl From<BTreeMap<String, SqlValue>> for SqlValue {
	fn from(v: BTreeMap<String, SqlValue>) -> Self {
		SqlValue::Object(Object::from(v))
	}
}

impl From<BTreeMap<&str, SqlValue>> for SqlValue {
	fn from(v: BTreeMap<&str, SqlValue>) -> Self {
		SqlValue::Object(Object::from(v))
	}
}

impl From<IdRange> for SqlValue {
	fn from(v: IdRange) -> Self {
		let beg = match v.beg {
			Bound::Included(beg) => Bound::Included(SqlValue::from(beg)),
			Bound::Excluded(beg) => Bound::Excluded(SqlValue::from(beg)),
			Bound::Unbounded => Bound::Unbounded,
		};

		let end = match v.end {
			Bound::Included(end) => Bound::Included(SqlValue::from(end)),
			Bound::Excluded(end) => Bound::Excluded(SqlValue::from(end)),
			Bound::Unbounded => Bound::Unbounded,
		};

		SqlValue::Range(Box::new(Range {
			beg,
			end,
		}))
	}
}

impl From<Id> for SqlValue {
	fn from(v: Id) -> Self {
		match v {
			Id::Number(v) => v.into(),
			Id::String(v) => v.into(),
			Id::Uuid(v) => v.into(),
			Id::Array(v) => v.into(),
			Id::Object(v) => v.into(),
			Id::Generate(v) => match v {
				Gen::Rand => Id::rand().into(),
				Gen::Ulid => Id::ulid().into(),
				Gen::Uuid => Id::uuid().into(),
			},
			Id::Range(v) => v.deref().to_owned().into(),
		}
	}
}

impl FromIterator<SqlValue> for SqlValue {
	fn from_iter<I: IntoIterator<Item = SqlValue>>(iter: I) -> Self {
		SqlValue::Array(Array(iter.into_iter().collect()))
	}
}

impl FromIterator<(String, SqlValue)> for SqlValue {
	fn from_iter<I: IntoIterator<Item = (String, SqlValue)>>(iter: I) -> Self {
		SqlValue::Object(Object(iter.into_iter().collect()))
	}
}

#[cfg(test)]
mod tests {

	use chrono::TimeZone;

	use super::*;
	use crate::syn::Parse;

	#[test]
	fn check_none() {
		assert!(SqlValue::None.is_none());
		assert!(!SqlValue::Null.is_none());
		assert!(!SqlValue::from(1).is_none());
	}

	#[test]
	fn check_null() {
		assert!(SqlValue::Null.is_null());
		assert!(!SqlValue::None.is_null());
		assert!(!SqlValue::from(1).is_null());
	}

	#[test]
	fn check_true() {
		assert!(!SqlValue::None.is_true());
		assert!(SqlValue::Bool(true).is_true());
		assert!(!SqlValue::Bool(false).is_true());
		assert!(!SqlValue::from(1).is_true());
		assert!(!SqlValue::from("something").is_true());
	}

	#[test]
	fn check_false() {
		assert!(!SqlValue::None.is_false());
		assert!(!SqlValue::Bool(true).is_false());
		assert!(SqlValue::Bool(false).is_false());
		assert!(!SqlValue::from(1).is_false());
		assert!(!SqlValue::from("something").is_false());
	}

	#[test]
	fn convert_truthy() {
		assert!(!SqlValue::None.is_truthy());
		assert!(!SqlValue::Null.is_truthy());
		assert!(SqlValue::Bool(true).is_truthy());
		assert!(!SqlValue::Bool(false).is_truthy());
		assert!(!SqlValue::from(0).is_truthy());
		assert!(SqlValue::from(1).is_truthy());
		assert!(SqlValue::from(-1).is_truthy());
		assert!(SqlValue::from(1.1).is_truthy());
		assert!(SqlValue::from(-1.1).is_truthy());
		assert!(SqlValue::from("true").is_truthy());
		assert!(SqlValue::from("false").is_truthy());
		assert!(SqlValue::from("falsey").is_truthy());
		assert!(SqlValue::from("something").is_truthy());
		assert!(SqlValue::from(Uuid::new()).is_truthy());
		assert!(SqlValue::from(Utc.with_ymd_and_hms(1948, 12, 3, 0, 0, 0).unwrap()).is_truthy());
	}

	#[test]
	fn convert_string() {
		assert_eq!(String::from("NONE"), SqlValue::None.as_string());
		assert_eq!(String::from("NULL"), SqlValue::Null.as_string());
		assert_eq!(String::from("true"), SqlValue::Bool(true).as_string());
		assert_eq!(String::from("false"), SqlValue::Bool(false).as_string());
		assert_eq!(String::from("0"), SqlValue::from(0).as_string());
		assert_eq!(String::from("1"), SqlValue::from(1).as_string());
		assert_eq!(String::from("-1"), SqlValue::from(-1).as_string());
		assert_eq!(String::from("1.1f"), SqlValue::from(1.1).as_string());
		assert_eq!(String::from("-1.1f"), SqlValue::from(-1.1).as_string());
		assert_eq!(String::from("3"), SqlValue::from("3").as_string());
		assert_eq!(String::from("true"), SqlValue::from("true").as_string());
		assert_eq!(String::from("false"), SqlValue::from("false").as_string());
		assert_eq!(String::from("something"), SqlValue::from("something").as_string());
	}

	#[test]
	fn check_size() {
		assert!(64 >= std::mem::size_of::<SqlValue>(), "size of value too big");
		assert!(104 >= std::mem::size_of::<Error>());
		assert!(104 >= std::mem::size_of::<Result<SqlValue>>());
		assert!(24 >= std::mem::size_of::<crate::sql::number::Number>());
		assert!(24 >= std::mem::size_of::<crate::sql::strand::Strand>());
		assert!(16 >= std::mem::size_of::<crate::sql::duration::Duration>());
		assert!(12 >= std::mem::size_of::<crate::sql::datetime::Datetime>());
		assert!(24 >= std::mem::size_of::<crate::sql::array::Array>());
		assert!(24 >= std::mem::size_of::<crate::sql::object::Object>());
		assert!(48 >= std::mem::size_of::<crate::sql::geometry::Geometry>());
		assert!(24 >= std::mem::size_of::<crate::sql::param::Param>());
		assert!(24 >= std::mem::size_of::<crate::sql::idiom::Idiom>());
		assert!(24 >= std::mem::size_of::<crate::sql::table::Table>());
		assert!(56 >= std::mem::size_of::<crate::sql::thing::Thing>());
		assert!(40 >= std::mem::size_of::<crate::sql::mock::Mock>());
		assert!(32 >= std::mem::size_of::<crate::sql::regex::Regex>());
	}

	#[test]
	fn check_serialize() {
		let enc: Vec<u8> = revision::to_vec(&SqlValue::None).unwrap();
		assert_eq!(2, enc.len());
		let enc: Vec<u8> = revision::to_vec(&SqlValue::Null).unwrap();
		assert_eq!(2, enc.len());
		let enc: Vec<u8> = revision::to_vec(&SqlValue::Bool(true)).unwrap();
		assert_eq!(3, enc.len());
		let enc: Vec<u8> = revision::to_vec(&SqlValue::Bool(false)).unwrap();
		assert_eq!(3, enc.len());
		let enc: Vec<u8> = revision::to_vec(&SqlValue::from("test")).unwrap();
		assert_eq!(8, enc.len());
		let enc: Vec<u8> = revision::to_vec(&SqlValue::parse("{ hello: 'world' }")).unwrap();
		assert_eq!(19, enc.len());
		let enc: Vec<u8> =
			revision::to_vec(&SqlValue::parse("{ compact: true, schema: 0 }")).unwrap();
		assert_eq!(27, enc.len());
	}

	#[test]
	fn serialize_deserialize() {
		let val = SqlValue::parse(
			"{ test: { something: [1, 'two', null, test:tobie, { trueee: false, noneee: nulll }] } }",
		);
		let res = SqlValue::parse(
			"{ test: { something: [1, 'two', null, test:tobie, { trueee: false, noneee: nulll }] } }",
		);
		let enc: Vec<u8> = revision::to_vec(&val).unwrap();
		let dec: SqlValue = revision::from_slice(&enc).unwrap();
		assert_eq!(res, dec);
	}

	#[test]
	fn test_value_from_vec_i32() {
		let vector: Vec<i32> = vec![1, 2, 3, 4, 5, 6];
		let value = SqlValue::from(vector);
		assert!(matches!(value, SqlValue::Array(Array(_))));
	}

	#[test]
	fn test_value_from_vec_f32() {
		let vector: Vec<f32> = vec![1.0, 2.0, 3.0, 4.0, 5.0, 6.0];
		let value = SqlValue::from(vector);
		assert!(matches!(value, SqlValue::Array(Array(_))));
	}
}<|MERGE_RESOLUTION|>--- conflicted
+++ resolved
@@ -648,13 +648,8 @@
 				SqlValue::Bool(w) => v == w,
 				_ => false,
 			},
-<<<<<<< HEAD
-			Value::Uuid(v) => match other {
-				Value::Uuid(w) => v == w,
-=======
 			SqlValue::Uuid(v) => match other {
 				SqlValue::Uuid(w) => v == w,
->>>>>>> 9043346e
 				_ => false,
 			},
 			SqlValue::Thing(v) => match other {
@@ -667,17 +662,10 @@
 				SqlValue::Regex(w) => w.regex().is_match(v.as_str()),
 				_ => false,
 			},
-<<<<<<< HEAD
-			Value::Regex(v) => match other {
-				Value::Regex(w) => v == w,
-				Value::Thing(w) => v.regex().is_match(w.to_raw().as_str()),
-				Value::Strand(w) => v.regex().is_match(w.as_str()),
-=======
 			SqlValue::Regex(v) => match other {
 				SqlValue::Regex(w) => v == w,
 				SqlValue::Thing(w) => v.regex().is_match(w.to_raw().as_str()),
 				SqlValue::Strand(w) => v.regex().is_match(w.as_str()),
->>>>>>> 9043346e
 				_ => false,
 			},
 			SqlValue::Array(v) => match other {
@@ -939,42 +927,6 @@
 			SqlValue::File(v) => write!(f, "{v}"),
 		}
 	}
-<<<<<<< HEAD
-	/// Process this type returning a computed simple Value.
-	pub(crate) async fn compute(
-		&self,
-		stk: &mut Stk,
-		ctx: &Context,
-		opt: &Options,
-		doc: Option<&CursorDoc>,
-	) -> FlowResult<Value> {
-		// Prevent infinite recursion due to casting, expressions, etc.
-		let opt = &opt.dive(1)?;
-
-		let res = match self {
-			Value::Cast(v) => return v.compute(stk, ctx, opt, doc).await,
-			Value::Thing(v) => stk.run(|stk| v.compute(stk, ctx, opt, doc)).await,
-			Value::Block(v) => return stk.run(|stk| v.compute(stk, ctx, opt, doc)).await,
-			Value::Range(v) => return stk.run(|stk| v.compute(stk, ctx, opt, doc)).await,
-			Value::Param(v) => stk.run(|stk| v.compute(stk, ctx, opt, doc)).await,
-			Value::Idiom(v) => return stk.run(|stk| v.compute(stk, ctx, opt, doc)).await,
-			Value::Array(v) => return stk.run(|stk| v.compute(stk, ctx, opt, doc)).await,
-			Value::Object(v) => return stk.run(|stk| v.compute(stk, ctx, opt, doc)).await,
-			Value::Future(v) => stk.run(|stk| v.compute(stk, ctx, opt, doc)).await,
-			Value::Constant(v) => v.compute(),
-			Value::Function(v) => return v.compute(stk, ctx, opt, doc).await,
-			Value::Model(v) => return v.compute(stk, ctx, opt, doc).await,
-			Value::Subquery(v) => return stk.run(|stk| v.compute(stk, ctx, opt, doc)).await,
-			Value::Expression(v) => return stk.run(|stk| v.compute(stk, ctx, opt, doc)).await,
-			Value::Refs(v) => v.compute(ctx, opt, doc).await,
-			Value::Edges(v) => v.compute(stk, ctx, opt, doc).await,
-			_ => Ok(self.to_owned()),
-		};
-
-		res.map_err(ControlFlow::from)
-	}
-=======
->>>>>>> 9043346e
 }
 
 impl From<SqlValue> for crate::expr::Value {
