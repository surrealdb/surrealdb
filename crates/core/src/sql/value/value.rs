#![allow(clippy::derive_ord_xor_partial_ord)]

use crate::ctx::Context;
use crate::dbs::Options;
use crate::doc::CursorDoc;
use crate::err::Error;
use crate::fnc::util::string::fuzzy::Fuzzy;
use crate::sql::id::range::IdRange;
use crate::sql::range::OldRange;
use crate::sql::reference::Refs;
use crate::sql::statements::info::InfoStructure;
use crate::sql::{
	fmt::{Fmt, Pretty},
	id::{Gen, Id},
	model::Model,
	Array, Block, Bytes, Cast, Constant, Datetime, Duration, Edges, Expression, File, Function,
	Future, Geometry, Idiom, Mock, Number, Object, Operation, Param, Part, Query, Range, Regex,
	Strand, Subquery, Table, Tables, Thing, Uuid,
};
use crate::sql::{Closure, ControlFlow, FlowResult};
use chrono::{DateTime, Utc};

use geo::Point;
use reblessive::tree::Stk;
use revision::revisioned;
use rust_decimal::prelude::*;
use serde::{Deserialize, Serialize};
use serde_json::Value as Json;
use std::cmp::Ordering;
use std::collections::BTreeMap;
use std::collections::HashMap;
use std::fmt::{self, Display, Formatter, Write};
use std::ops::{Bound, Deref};

pub(crate) const TOKEN: &str = "$surrealdb::private::sql::Value";

#[revisioned(revision = 1)]
#[derive(Clone, Debug, Default, Eq, PartialEq, PartialOrd, Serialize, Deserialize, Hash)]
#[cfg_attr(feature = "arbitrary", derive(arbitrary::Arbitrary))]
#[non_exhaustive]
pub struct Values(pub Vec<Value>);

impl<V> From<V> for Values
where
	V: Into<Vec<Value>>,
{
	fn from(value: V) -> Self {
		Self(value.into())
	}
}

impl Deref for Values {
	type Target = Vec<Value>;
	fn deref(&self) -> &Self::Target {
		&self.0
	}
}

impl IntoIterator for Values {
	type Item = Value;
	type IntoIter = std::vec::IntoIter<Self::Item>;
	fn into_iter(self) -> Self::IntoIter {
		self.0.into_iter()
	}
}

impl Display for Values {
	fn fmt(&self, f: &mut Formatter) -> fmt::Result {
		Display::fmt(&Fmt::comma_separated(&self.0), f)
	}
}

impl InfoStructure for Values {
	fn structure(self) -> Value {
		self.into_iter().map(Value::structure).collect::<Vec<_>>().into()
	}
}

impl From<&Tables> for Values {
	fn from(tables: &Tables) -> Self {
		Self(tables.0.iter().map(|t| Value::Table(t.clone())).collect())
	}
}

/// Marker type for value conversions from Value::None
#[derive(Clone, Copy, Eq, PartialEq, PartialOrd)]
pub struct SqlNone;

/// Marker type for value conversions from Value::Null
#[derive(Clone, Copy, Eq, PartialEq, PartialOrd)]
pub struct Null;

#[revisioned(revision = 2)]
#[derive(Clone, Debug, Default, PartialEq, PartialOrd, Serialize, Deserialize, Hash)]
#[serde(rename = "$surrealdb::private::sql::Value")]
#[cfg_attr(feature = "arbitrary", derive(arbitrary::Arbitrary))]
#[non_exhaustive]
pub enum Value {
	// These value types are simple values which
	// can be used in query responses sent to
	// the client. They typically do not need to
	// be computed, unless an un-computed value
	// is present inside an Array or Object type.
	// These types can also be used within indexes
	// and sort according to their order below.
	#[default]
	None,
	Null,
	Bool(bool),
	Number(Number),
	Strand(Strand),
	Duration(Duration),
	Datetime(Datetime),
	Uuid(Uuid),
	Array(Array),
	Object(Object),
	Geometry(Geometry),
	Bytes(Bytes),
	Thing(Thing),
	// These Value types are un-computed values
	// and are not used in query responses sent
	// to the client. These types need to be
	// computed, in order to convert them into
	// one of the simple types listed above.
	// These types are first computed into a
	// simple type before being used in indexes.
	Param(Param),
	Idiom(Idiom),
	Table(Table),
	Mock(Mock),
	Regex(Regex),
	Cast(Box<Cast>),
	Block(Box<Block>),
	#[revision(end = 2, convert_fn = "convert_old_range", fields_name = "OldValueRangeFields")]
	Range(OldRange),
	#[revision(start = 2)]
	Range(Box<Range>),
	Edges(Box<Edges>),
	Future(Box<Future>),
	Constant(Constant),
	Function(Box<Function>),
	Subquery(Box<Subquery>),
	Expression(Box<Expression>),
	Query(Query),
	Model(Box<Model>),
	Closure(Box<Closure>),
	Refs(Refs),
	File(File),
	// Add new variants here
}

impl Value {
	fn convert_old_range(
		fields: OldValueRangeFields,
		_revision: u16,
	) -> Result<Self, revision::Error> {
		Ok(Value::Thing(Thing {
			tb: fields.0.tb,
			id: Id::Range(Box::new(IdRange {
				beg: fields.0.beg,
				end: fields.0.end,
			})),
		}))
	}
}

impl Eq for Value {}

impl Ord for Value {
	fn cmp(&self, other: &Self) -> Ordering {
		self.partial_cmp(other).unwrap_or(Ordering::Equal)
	}
}

impl Value {
	// -----------------------------------
	// Initial record value
	// -----------------------------------

	/// Create an empty Object Value
	pub fn base() -> Self {
		Value::Object(Object::default())
	}

	// -----------------------------------
	// Builtin types
	// -----------------------------------

	/// Convert this Value to a Result
	pub fn ok(self) -> Result<Value, Error> {
		Ok(self)
	}

	/// Convert this Value to an Option
	pub fn some(self) -> Option<Value> {
		match self {
			Value::None => None,
			val => Some(val),
		}
	}

	// -----------------------------------
	// Simple value detection
	// -----------------------------------

	/// Check if this Value is NONE or NULL
	pub fn is_none_or_null(&self) -> bool {
		matches!(self, Value::None | Value::Null)
	}

	/// Check if this Value is NONE
	pub fn is_empty_array(&self) -> bool {
		if let Value::Array(v) = self {
			v.is_empty()
		} else {
			false
		}
	}

	/// Check if this Value not NONE or NULL
	pub fn is_some(&self) -> bool {
		!self.is_none() && !self.is_null()
	}

	/// Check if this Value is TRUE or 'true'
	pub fn is_true(&self) -> bool {
		matches!(self, Value::Bool(true))
	}

	/// Check if this Value is FALSE or 'false'
	pub fn is_false(&self) -> bool {
		matches!(self, Value::Bool(false))
	}

	/// Check if this Value is truthy
	pub fn is_truthy(&self) -> bool {
		match self {
			Value::Bool(v) => *v,
			Value::Uuid(_) => true,
			Value::Thing(_) => true,
			Value::Geometry(_) => true,
			Value::Datetime(_) => true,
			Value::Array(v) => !v.is_empty(),
			Value::Object(v) => !v.is_empty(),
			Value::Strand(v) => !v.is_empty(),
			Value::Number(v) => v.is_truthy(),
			Value::Duration(v) => v.as_nanos() > 0,
			_ => false,
		}
	}

	/// Check if this Value is a single Thing
	pub fn is_thing_single(&self) -> bool {
		match self {
			Value::Thing(t) => !matches!(t.id, Id::Range(_)),
			_ => false,
		}
	}

	/// Check if this Value is a single Thing
	pub fn is_thing_range(&self) -> bool {
		matches!(
			self,
			Value::Thing(Thing {
				id: Id::Range(_),
				..
			})
		)
	}

	/// Check if this Value is a Thing, and belongs to a certain table
	pub fn is_record_of_table(&self, table: String) -> bool {
		match self {
			Value::Thing(Thing {
				tb,
				..
			}) => *tb == table,
			_ => false,
		}
	}

	/// Check if this Value is an int Number
	pub fn is_int(&self) -> bool {
		matches!(self, Value::Number(Number::Int(_)))
	}

	pub fn into_int(self) -> Option<i64> {
		if let Number::Int(x) = self.into_number()? {
			Some(x)
		} else {
			None
		}
	}

	/// Check if this Value is a float Number
	pub fn is_float(&self) -> bool {
		matches!(self, Value::Number(Number::Float(_)))
	}

	pub fn into_float(self) -> Option<f64> {
		if let Number::Float(x) = self.into_number()? {
			Some(x)
		} else {
			None
		}
	}

	/// Check if this Value is a decimal Number
	pub fn is_decimal(&self) -> bool {
		matches!(self, Value::Number(Number::Decimal(_)))
	}

	pub fn into_decimal(self) -> Option<Decimal> {
		if let Number::Decimal(x) = self.into_number()? {
			Some(x)
		} else {
			None
		}
	}

	/// Check if this Value is a Thing of a specific type
	pub fn is_record_type(&self, types: &[Table]) -> bool {
		match self {
			Value::Thing(v) => v.is_record_type(types),
			_ => false,
		}
	}

	/// Check if this Value is a Geometry of a specific type
	pub fn is_geometry_type(&self, types: &[String]) -> bool {
		match self {
			Value::Geometry(Geometry::Point(_)) => {
				types.iter().any(|t| matches!(t.as_str(), "feature" | "point"))
			}
			Value::Geometry(Geometry::Line(_)) => {
				types.iter().any(|t| matches!(t.as_str(), "feature" | "line"))
			}
			Value::Geometry(Geometry::Polygon(_)) => {
				types.iter().any(|t| matches!(t.as_str(), "feature" | "polygon"))
			}
			Value::Geometry(Geometry::MultiPoint(_)) => {
				types.iter().any(|t| matches!(t.as_str(), "feature" | "multipoint"))
			}
			Value::Geometry(Geometry::MultiLine(_)) => {
				types.iter().any(|t| matches!(t.as_str(), "feature" | "multiline"))
			}
			Value::Geometry(Geometry::MultiPolygon(_)) => {
				types.iter().any(|t| matches!(t.as_str(), "feature" | "multipolygon"))
			}
			Value::Geometry(Geometry::Collection(_)) => {
				types.iter().any(|t| matches!(t.as_str(), "feature" | "collection"))
			}
			_ => false,
		}
	}

	/// Returns if selecting on this value returns a single result.
	pub fn is_singular_selector(&self) -> bool {
		match self {
			Value::Object(_) => true,
			t @ Value::Thing(_) => t.is_thing_single(),
			_ => false,
		}
	}

	// -----------------------------------
	// Simple conversion of value
	// -----------------------------------

	/// Convert this Value into a String
	pub fn as_string(self) -> String {
		match self {
			Value::Strand(v) => v.0,
			Value::Uuid(v) => v.to_raw(),
			Value::Datetime(v) => v.to_raw(),
			_ => self.to_string(),
		}
	}

	/// Converts this Value into an unquoted String
	pub fn as_raw_string(self) -> String {
		match self {
			Value::Strand(v) => v.0,
			Value::Uuid(v) => v.to_raw(),
			Value::Datetime(v) => v.to_raw(),
			_ => self.to_string(),
		}
	}

	// -----------------------------------
	// Expensive conversion of value
	// -----------------------------------

	/// Converts this Value into an unquoted String
	pub fn to_raw_string(&self) -> String {
		match self {
			Value::Strand(v) => v.0.to_owned(),
			Value::Uuid(v) => v.to_raw(),
			Value::Datetime(v) => v.to_raw(),
			_ => self.to_string(),
		}
	}

	/// Converts this Value into a field name
	pub fn to_idiom(&self) -> Idiom {
		match self {
			Value::Idiom(v) => v.simplify(),
			Value::Param(v) => v.to_raw().into(),
			Value::Strand(v) => v.0.to_string().into(),
			Value::Datetime(v) => v.0.to_string().into(),
			Value::Future(_) => "future".to_string().into(),
			Value::Function(v) => v.to_idiom(),
			_ => self.to_string().into(),
		}
	}

	/// Returns if this value can be the start of a idiom production.
	pub fn can_start_idiom(&self) -> bool {
		match self {
			Value::Function(x) => !x.is_script(),
			Value::Model(_)
			| Value::Subquery(_)
			| Value::Constant(_)
			| Value::Datetime(_)
			| Value::Duration(_)
			| Value::Uuid(_)
			| Value::Number(_)
			| Value::Object(_)
			| Value::Array(_)
			| Value::Param(_)
			| Value::Edges(_)
			| Value::Thing(_)
			| Value::Table(_) => true,
			_ => false,
		}
	}

	/// Try to convert this Value into a set of JSONPatch operations
	pub fn to_operations(&self) -> Result<Vec<Operation>, Error> {
		match self {
			Value::Array(v) => v
				.iter()
				.map(|v| match v {
					Value::Object(v) => v.to_operation(),
					_ => Err(Error::InvalidPatch {
						message: String::from("Operation must be an object"),
					}),
				})
				.collect::<Result<Vec<_>, Error>>(),
			_ => Err(Error::InvalidPatch {
				message: String::from("Operations must be an array"),
			}),
		}
	}

	/// Converts a `surrealdb::sq::Value` into a `serde_json::Value`
	///
	/// This converts certain types like `Thing` into their simpler formats
	/// instead of the format used internally by SurrealDB.
	pub fn into_json(self) -> Json {
		self.into()
	}

	// -----------------------------------
	// Simple conversion of values
	// -----------------------------------

	/// Treat a string as a table name
	pub fn could_be_table(self) -> Value {
		match self {
			Value::Strand(v) => Value::Table(v.0.into()),
			_ => self,
		}
	}

	// -----------------------------------
	// Simple output of value type
	// -----------------------------------

	/// Returns the surql representation of the kind of the value as a string.
	///
	/// # Warning
	/// This function is not fully implement for all variants, make sure you don't accidentally use
	/// it where it can return an invalid value.
	pub fn kindof(&self) -> &'static str {
		// TODO: Look at this function, there are a whole bunch of options for which this returns
		// "incorrect type" which might sneak into the results where it shouldn.t
		match self {
			Self::None => "none",
			Self::Null => "null",
			Self::Bool(_) => "bool",
			Self::Uuid(_) => "uuid",
			Self::Array(_) => "array",
			Self::Object(_) => "object",
			Self::Strand(_) => "string",
			Self::Duration(_) => "duration",
			Self::Datetime(_) => "datetime",
			Self::Closure(_) => "function",
			Self::Number(Number::Int(_)) => "int",
			Self::Number(Number::Float(_)) => "float",
			Self::Number(Number::Decimal(_)) => "decimal",
			Self::Geometry(Geometry::Point(_)) => "geometry<point>",
			Self::Geometry(Geometry::Line(_)) => "geometry<line>",
			Self::Geometry(Geometry::Polygon(_)) => "geometry<polygon>",
			Self::Geometry(Geometry::MultiPoint(_)) => "geometry<multipoint>",
			Self::Geometry(Geometry::MultiLine(_)) => "geometry<multiline>",
			Self::Geometry(Geometry::MultiPolygon(_)) => "geometry<multipolygon>",
			Self::Geometry(Geometry::Collection(_)) => "geometry<collection>",
			Self::Bytes(_) => "bytes",
			Self::Range(_) => "range",
			_ => "incorrect type",
		}
	}

	// -----------------------------------
	// Record ID extraction
	// -----------------------------------

	/// Fetch the record id if there is one
	pub fn record(self) -> Option<Thing> {
		match self {
			// This is an object so look for the id field
			Value::Object(mut v) => match v.remove("id") {
				Some(Value::Thing(v)) => Some(v),
				_ => None,
			},
			// This is an array so take the first item
			Value::Array(mut v) => match v.len() {
				1 => v.remove(0).record(),
				_ => None,
			},
			// This is a record id already
			Value::Thing(v) => Some(v),
			// There is no valid record id
			_ => None,
		}
	}

	// -----------------------------------
	// JSON Path conversion
	// -----------------------------------

	/// Converts this Value into a JSONPatch path
	pub(crate) fn jsonpath(&self) -> Idiom {
		self.to_raw_string()
			.as_str()
			.trim_start_matches('/')
			.split(&['.', '/'][..])
			.map(Part::from)
			.collect::<Vec<Part>>()
			.into()
	}

	// -----------------------------------
	// JSON Path conversion
	// -----------------------------------

	/// Checks whether this value is a static value
	pub(crate) fn is_static(&self) -> bool {
		match self {
			Value::None => true,
			Value::Null => true,
			Value::Bool(_) => true,
			Value::Bytes(_) => true,
			Value::Uuid(_) => true,
			Value::Thing(_) => true,
			Value::Number(_) => true,
			Value::Strand(_) => true,
			Value::Duration(_) => true,
			Value::Datetime(_) => true,
			Value::Geometry(_) => true,
			Value::Array(v) => v.is_static(),
			Value::Object(v) => v.is_static(),
			Value::Expression(v) => v.is_static(),
			Value::Function(v) => v.is_static(),
			Value::Cast(v) => v.is_static(),
			Value::Constant(_) => true,
			_ => false,
		}
	}

	// -----------------------------------
	// Value operations
	// -----------------------------------

	/// Check if this Value is equal to another Value
	pub fn equal(&self, other: &Value) -> bool {
		match self {
			Value::None => other.is_none(),
			Value::Null => other.is_null(),
			Value::Bool(v) => match other {
				Value::Bool(w) => v == w,
				_ => false,
			},
			Value::Uuid(v) => match other {
				Value::Uuid(w) => v == w,
				Value::Regex(w) => w.regex().is_match(v.to_raw().as_str()),
				_ => false,
			},
			Value::Thing(v) => match other {
				Value::Thing(w) => v == w,
				Value::Regex(w) => w.regex().is_match(v.to_raw().as_str()),
				_ => false,
			},
			Value::Strand(v) => match other {
				Value::Strand(w) => v == w,
				Value::Regex(w) => w.regex().is_match(v.as_str()),
				_ => false,
			},
			Value::Regex(v) => match other {
				Value::Regex(w) => v == w,
				Value::Uuid(w) => v.regex().is_match(w.to_raw().as_str()),
				Value::Thing(w) => v.regex().is_match(w.to_raw().as_str()),
				Value::Strand(w) => v.regex().is_match(w.as_str()),
				_ => false,
			},
			Value::Array(v) => match other {
				Value::Array(w) => v == w,
				_ => false,
			},
			Value::Object(v) => match other {
				Value::Object(w) => v == w,
				_ => false,
			},
			Value::Number(v) => match other {
				Value::Number(w) => v == w,
				_ => false,
			},
			Value::Geometry(v) => match other {
				Value::Geometry(w) => v == w,
				_ => false,
			},
			Value::Duration(v) => match other {
				Value::Duration(w) => v == w,
				_ => false,
			},
			Value::Datetime(v) => match other {
				Value::Datetime(w) => v == w,
				_ => false,
			},
			_ => self == other,
		}
	}

	/// Check if all Values in an Array are equal to another Value
	pub fn all_equal(&self, other: &Value) -> bool {
		match self {
			Value::Array(v) => v.iter().all(|v| v.equal(other)),
			_ => self.equal(other),
		}
	}

	/// Check if any Values in an Array are equal to another Value
	pub fn any_equal(&self, other: &Value) -> bool {
		match self {
			Value::Array(v) => v.iter().any(|v| v.equal(other)),
			_ => self.equal(other),
		}
	}

	/// Fuzzy check if this Value is equal to another Value
	pub fn fuzzy(&self, other: &Value) -> bool {
		match self {
			Value::Uuid(v) => match other {
				Value::Strand(w) => v.to_raw().as_str().fuzzy_match(w.as_str()),
				_ => false,
			},
			Value::Strand(v) => match other {
				Value::Strand(w) => v.as_str().fuzzy_match(w.as_str()),
				_ => false,
			},
			_ => self.equal(other),
		}
	}

	/// Fuzzy check if all Values in an Array are equal to another Value
	pub fn all_fuzzy(&self, other: &Value) -> bool {
		match self {
			Value::Array(v) => v.iter().all(|v| v.fuzzy(other)),
			_ => self.fuzzy(other),
		}
	}

	/// Fuzzy check if any Values in an Array are equal to another Value
	pub fn any_fuzzy(&self, other: &Value) -> bool {
		match self {
			Value::Array(v) => v.iter().any(|v| v.fuzzy(other)),
			_ => self.fuzzy(other),
		}
	}

	/// Check if this Value contains another Value
	pub fn contains(&self, other: &Value) -> bool {
		match self {
			Value::Array(v) => v.iter().any(|v| v.equal(other)),
			Value::Uuid(v) => match other {
				Value::Strand(w) => v.to_raw().contains(w.as_str()),
				_ => false,
			},
			Value::Strand(v) => match other {
				Value::Strand(w) => v.contains(w.as_str()),
				_ => false,
			},
			Value::Geometry(v) => match other {
				Value::Geometry(w) => v.contains(w),
				_ => false,
			},
			Value::Object(v) => match other {
				Value::Strand(w) => v.0.contains_key(&w.0),
				_ => false,
			},
			Value::Range(r) => {
				let beg = match &r.beg {
					Bound::Unbounded => true,
					Bound::Included(beg) => beg.le(other),
					Bound::Excluded(beg) => beg.lt(other),
				};

				beg && match &r.end {
					Bound::Unbounded => true,
					Bound::Included(end) => end.ge(other),
					Bound::Excluded(end) => end.gt(other),
				}
			}
			_ => false,
		}
	}

	/// Check if all Values in an Array contain another Value
	pub fn contains_all(&self, other: &Value) -> bool {
		match other {
			Value::Array(v) if v.iter().all(|v| v.is_strand()) && self.is_strand() => {
				// confirmed as strand so all return false is unreachable
				let Value::Strand(this) = self else {
					return false;
				};
				v.iter().all(|s| {
					let Value::Strand(other_string) = s else {
						return false;
					};
					this.0.contains(&other_string.0)
				})
			}
			Value::Array(v) => v.iter().all(|v| match self {
				Value::Array(w) => w.iter().any(|w| v.equal(w)),
				Value::Geometry(_) => self.contains(v),
				_ => false,
			}),
			Value::Strand(other_strand) => match self {
				Value::Strand(s) => s.0.contains(&other_strand.0),
				_ => false,
			},
			_ => false,
		}
	}

	/// Check if any Values in an Array contain another Value
	pub fn contains_any(&self, other: &Value) -> bool {
		match other {
			Value::Array(v) if v.iter().all(|v| v.is_strand()) && self.is_strand() => {
				// confirmed as strand so all return false is unreachable
				let Value::Strand(this) = self else {
					return false;
				};
				v.iter().any(|s| {
					let Value::Strand(other_string) = s else {
						return false;
					};
					this.0.contains(&other_string.0)
				})
			}
			Value::Array(v) => v.iter().any(|v| match self {
				Value::Array(w) => w.iter().any(|w| v.equal(w)),
				Value::Geometry(_) => self.contains(v),
				_ => false,
			}),
			Value::Strand(other_strand) => match self {
				Value::Strand(s) => s.0.contains(&other_strand.0),
				_ => false,
			},
			_ => false,
		}
	}

	/// Check if this Value intersects another Value
	pub fn intersects(&self, other: &Value) -> bool {
		match self {
			Value::Geometry(v) => match other {
				Value::Geometry(w) => v.intersects(w),
				_ => false,
			},
			_ => false,
		}
	}

	// -----------------------------------
	// Sorting operations
	// -----------------------------------

	/// Compare this Value to another Value lexicographically
	pub fn lexical_cmp(&self, other: &Value) -> Option<Ordering> {
		match (self, other) {
			(Value::Strand(a), Value::Strand(b)) => Some(lexicmp::lexical_cmp(a, b)),
			_ => self.partial_cmp(other),
		}
	}

	/// Compare this Value to another Value using natural numerical comparison
	pub fn natural_cmp(&self, other: &Value) -> Option<Ordering> {
		match (self, other) {
			(Value::Strand(a), Value::Strand(b)) => Some(lexicmp::natural_cmp(a, b)),
			_ => self.partial_cmp(other),
		}
	}

	/// Compare this Value to another Value lexicographically and using natural numerical comparison
	pub fn natural_lexical_cmp(&self, other: &Value) -> Option<Ordering> {
		match (self, other) {
			(Value::Strand(a), Value::Strand(b)) => Some(lexicmp::natural_lexical_cmp(a, b)),
			_ => self.partial_cmp(other),
		}
	}
<<<<<<< HEAD
}

impl fmt::Display for Value {
	fn fmt(&self, f: &mut fmt::Formatter) -> fmt::Result {
		let mut f = Pretty::from(f);
		match self {
			Value::None => write!(f, "NONE"),
			Value::Null => write!(f, "NULL"),
			Value::Array(v) => write!(f, "{v}"),
			Value::Block(v) => write!(f, "{v}"),
			Value::Bool(v) => write!(f, "{v}"),
			Value::Bytes(v) => write!(f, "{v}"),
			Value::Cast(v) => write!(f, "{v}"),
			Value::Constant(v) => write!(f, "{v}"),
			Value::Datetime(v) => write!(f, "{v}"),
			Value::Duration(v) => write!(f, "{v}"),
			Value::Edges(v) => write!(f, "{v}"),
			Value::Expression(v) => write!(f, "{v}"),
			Value::Function(v) => write!(f, "{v}"),
			Value::Model(v) => write!(f, "{v}"),
			Value::Future(v) => write!(f, "{v}"),
			Value::Geometry(v) => write!(f, "{v}"),
			Value::Idiom(v) => write!(f, "{v}"),
			Value::Mock(v) => write!(f, "{v}"),
			Value::Number(v) => write!(f, "{v}"),
			Value::Object(v) => write!(f, "{v}"),
			Value::Param(v) => write!(f, "{v}"),
			Value::Range(v) => write!(f, "{v}"),
			Value::Regex(v) => write!(f, "{v}"),
			Value::Strand(v) => write!(f, "{v}"),
			Value::Query(v) => write!(f, "{v}"),
			Value::Subquery(v) => write!(f, "{v}"),
			Value::Table(v) => write!(f, "{v}"),
			Value::Thing(v) => write!(f, "{v}"),
			Value::Uuid(v) => write!(f, "{v}"),
			Value::Closure(v) => write!(f, "{v}"),
			Value::Refs(v) => write!(f, "{v}"),
		}
	}
}

impl InfoStructure for Value {
	fn structure(self) -> Value {
		self.to_string().into()
=======

	pub fn can_be_range_bound(&self) -> bool {
		matches!(
			self,
			Value::None
				| Value::Null
				| Value::Array(_)
				| Value::Block(_)
				| Value::Bool(_)
				| Value::Datetime(_)
				| Value::Duration(_)
				| Value::Geometry(_)
				| Value::Number(_)
				| Value::Object(_)
				| Value::Param(_)
				| Value::Strand(_)
				| Value::Subquery(_)
				| Value::Table(_)
				| Value::Uuid(_)
		)
>>>>>>> 89dd1ce6
	}

	/// Validate that a Value is computed or contains only computed Values
	pub fn validate_computed(&self) -> Result<(), Error> {
		use Value::*;
		match self {
			None | Null | Bool(_) | Number(_) | Strand(_) | Duration(_) | Datetime(_) | Uuid(_)
			| Geometry(_) | Bytes(_) | Thing(_) => Ok(()),
			Array(a) => a.validate_computed(),
			Object(o) => o.validate_computed(),
			Range(r) => r.validate_computed(),
			_ => Err(Error::NonComputed),
		}
	}

	/// Check if we require a writeable transaction
	pub(crate) fn writeable(&self) -> bool {
		match self {
			Value::Cast(v) => v.writeable(),
			Value::Block(v) => v.writeable(),
			Value::Idiom(v) => v.writeable(),
			Value::Array(v) => v.iter().any(Value::writeable),
			Value::Object(v) => v.iter().any(|(_, v)| v.writeable()),
			Value::Function(v) => v.writeable(),
			Value::Model(m) => m.args.iter().any(Value::writeable),
			Value::Subquery(v) => v.writeable(),
			Value::Expression(v) => v.writeable(),
			_ => false,
		}
	}
	/// Process this type returning a computed simple Value.
	pub(crate) async fn compute(
		&self,
		stk: &mut Stk,
		ctx: &Context,
		opt: &Options,
		doc: Option<&CursorDoc>,
	) -> FlowResult<Value> {
		// Prevent infinite recursion due to casting, expressions, etc.
		let opt = &opt.dive(1)?;

		let res = match self {
			Value::Cast(v) => return v.compute(stk, ctx, opt, doc).await,
			Value::Thing(v) => stk.run(|stk| v.compute(stk, ctx, opt, doc)).await,
			Value::Block(v) => return stk.run(|stk| v.compute(stk, ctx, opt, doc)).await,
			Value::Range(v) => return stk.run(|stk| v.compute(stk, ctx, opt, doc)).await,
			Value::Param(v) => stk.run(|stk| v.compute(stk, ctx, opt, doc)).await,
			Value::Idiom(v) => return stk.run(|stk| v.compute(stk, ctx, opt, doc)).await,
			Value::Array(v) => return stk.run(|stk| v.compute(stk, ctx, opt, doc)).await,
			Value::Object(v) => return stk.run(|stk| v.compute(stk, ctx, opt, doc)).await,
			Value::Future(v) => stk.run(|stk| v.compute(stk, ctx, opt, doc)).await,
			Value::Constant(v) => v.compute(),
			Value::Function(v) => return v.compute(stk, ctx, opt, doc).await,
			Value::Model(v) => return v.compute(stk, ctx, opt, doc).await,
			Value::Subquery(v) => return stk.run(|stk| v.compute(stk, ctx, opt, doc)).await,
			Value::Expression(v) => return stk.run(|stk| v.compute(stk, ctx, opt, doc)).await,
			Value::Refs(v) => v.compute(ctx, opt, doc).await,
			_ => Ok(self.to_owned()),
		};

		res.map_err(ControlFlow::from)
	}
}

impl fmt::Display for Value {
	fn fmt(&self, f: &mut fmt::Formatter) -> fmt::Result {
		let mut f = Pretty::from(f);
		match self {
			Value::None => write!(f, "NONE"),
			Value::Null => write!(f, "NULL"),
			Value::Array(v) => write!(f, "{v}"),
			Value::Block(v) => write!(f, "{v}"),
			Value::Bool(v) => write!(f, "{v}"),
			Value::Bytes(v) => write!(f, "{v}"),
			Value::Cast(v) => write!(f, "{v}"),
			Value::Constant(v) => write!(f, "{v}"),
			Value::Datetime(v) => write!(f, "{v}"),
			Value::Duration(v) => write!(f, "{v}"),
			Value::Edges(v) => write!(f, "{v}"),
			Value::Expression(v) => write!(f, "{v}"),
			Value::Function(v) => write!(f, "{v}"),
			Value::Model(v) => write!(f, "{v}"),
			Value::Future(v) => write!(f, "{v}"),
			Value::Geometry(v) => write!(f, "{v}"),
			Value::Idiom(v) => write!(f, "{v}"),
			Value::Mock(v) => write!(f, "{v}"),
			Value::Number(v) => write!(f, "{v}"),
			Value::Object(v) => write!(f, "{v}"),
			Value::Param(v) => write!(f, "{v}"),
			Value::Range(v) => write!(f, "{v}"),
			Value::Regex(v) => write!(f, "{v}"),
			Value::Strand(v) => write!(f, "{v}"),
			Value::Query(v) => write!(f, "{v}"),
			Value::Subquery(v) => write!(f, "{v}"),
			Value::Table(v) => write!(f, "{v}"),
			Value::Thing(v) => write!(f, "{v}"),
			Value::Uuid(v) => write!(f, "{v}"),
			Value::Closure(v) => write!(f, "{v}"),
			Value::Refs(v) => write!(f, "{v}"),
			Value::File(v) => write!(f, "{v}"),
		}
	}
}

impl InfoStructure for Value {
	fn structure(self) -> Value {
		self.to_string().into()
	}
}

// ------------------------------

pub(crate) trait TryAdd<Rhs = Self> {
	type Output;
	fn try_add(self, rhs: Rhs) -> Result<Self::Output, Error>;
}

impl TryAdd for Value {
	type Output = Self;
	fn try_add(self, other: Self) -> Result<Self, Error> {
		Ok(match (self, other) {
			(Self::Number(v), Self::Number(w)) => Self::Number(v.try_add(w)?),
			(Self::Strand(v), Self::Strand(w)) => Self::Strand(v.try_add(w)?),
			(Self::Datetime(v), Self::Duration(w)) => Self::Datetime(w.try_add(v)?),
			(Self::Duration(v), Self::Datetime(w)) => Self::Datetime(v.try_add(w)?),
			(Self::Duration(v), Self::Duration(w)) => Self::Duration(v.try_add(w)?),
			(v, w) => return Err(Error::TryAdd(v.to_raw_string(), w.to_raw_string())),
		})
	}
}

// ------------------------------

pub(crate) trait TrySub<Rhs = Self> {
	type Output;
	fn try_sub(self, v: Rhs) -> Result<Self::Output, Error>;
}

impl TrySub for Value {
	type Output = Self;
	fn try_sub(self, other: Self) -> Result<Self, Error> {
		Ok(match (self, other) {
			(Self::Number(v), Self::Number(w)) => Self::Number(v.try_sub(w)?),
			(Self::Datetime(v), Self::Datetime(w)) => Self::Duration(v.try_sub(w)?),
			(Self::Datetime(v), Self::Duration(w)) => Self::Datetime(w.try_sub(v)?),
			(Self::Duration(v), Self::Datetime(w)) => Self::Datetime(v.try_sub(w)?),
			(Self::Duration(v), Self::Duration(w)) => Self::Duration(v.try_sub(w)?),
			(v, w) => return Err(Error::TrySub(v.to_raw_string(), w.to_raw_string())),
		})
	}
}

// ------------------------------

pub(crate) trait TryMul<Rhs = Self> {
	type Output;
	fn try_mul(self, v: Self) -> Result<Self::Output, Error>;
}

impl TryMul for Value {
	type Output = Self;
	fn try_mul(self, other: Self) -> Result<Self, Error> {
		Ok(match (self, other) {
			(Self::Number(v), Self::Number(w)) => Self::Number(v.try_mul(w)?),
			(v, w) => return Err(Error::TryMul(v.to_raw_string(), w.to_raw_string())),
		})
	}
}

// ------------------------------

pub(crate) trait TryDiv<Rhs = Self> {
	type Output;
	fn try_div(self, v: Self) -> Result<Self::Output, Error>;
}

impl TryDiv for Value {
	type Output = Self;
	fn try_div(self, other: Self) -> Result<Self, Error> {
		Ok(match (self, other) {
			(Self::Number(v), Self::Number(w)) => Self::Number(v.try_div(w)?),
			(v, w) => return Err(Error::TryDiv(v.to_raw_string(), w.to_raw_string())),
		})
	}
}

// ------------------------------

pub(crate) trait TryFloatDiv<Rhs = Self> {
	type Output;
	fn try_float_div(self, v: Self) -> Result<Self::Output, Error>;
}

impl TryFloatDiv for Value {
	type Output = Self;
	fn try_float_div(self, other: Self) -> Result<Self::Output, Error> {
		Ok(match (self, other) {
			(Self::Number(v), Self::Number(w)) => Self::Number(v.try_float_div(w)?),
			(v, w) => return Err(Error::TryDiv(v.to_raw_string(), w.to_raw_string())),
		})
	}
}

// ------------------------------

pub(crate) trait TryRem<Rhs = Self> {
	type Output;
	fn try_rem(self, v: Self) -> Result<Self::Output, Error>;
}

impl TryRem for Value {
	type Output = Self;
	fn try_rem(self, other: Self) -> Result<Self, Error> {
		Ok(match (self, other) {
			(Self::Number(v), Self::Number(w)) => Self::Number(v.try_rem(w)?),
			(v, w) => return Err(Error::TryRem(v.to_raw_string(), w.to_raw_string())),
		})
	}
}

// ------------------------------

pub(crate) trait TryPow<Rhs = Self> {
	type Output;
	fn try_pow(self, v: Self) -> Result<Self::Output, Error>;
}

impl TryPow for Value {
	type Output = Self;
	fn try_pow(self, other: Self) -> Result<Self, Error> {
		Ok(match (self, other) {
			(Value::Number(v), Value::Number(w)) => Self::Number(v.try_pow(w)?),
			(v, w) => return Err(Error::TryPow(v.to_raw_string(), w.to_raw_string())),
		})
	}
}

// ------------------------------

pub(crate) trait TryNeg<Rhs = Self> {
	type Output;
	fn try_neg(self) -> Result<Self::Output, Error>;
}

impl TryNeg for Value {
	type Output = Self;
	fn try_neg(self) -> Result<Self, Error> {
		Ok(match self {
			Self::Number(n) => Self::Number(n.try_neg()?),
			v => return Err(Error::TryNeg(v.to_string())),
		})
	}
}

// Conversion methods.

/// Macro implementing conversion methods for the variants of the value enum.
macro_rules! subtypes {
	($($name:ident$( ( $($t:tt)* ) )? => ($is:ident,$as:ident,$into:ident)),*$(,)?) => {
		pub enum Type{
			$($name),*
		}

		impl Value {

			pub fn type_of(&self) -> Type{
				match &self{
					$(subtypes!{@pat $name $( ($($t)*) )?} => Type::$name),*
				}
			}

			$(
				subtypes!{@method $name $( ($($t)*) )? => $is,$as,$into}
			)*
		}

			$(
				subtypes!{@from $name $( ($($t)*) )? => $is,$as,$into}
			)*

	};

	(@pat $name:ident($t:ty)) => {
		Value::$name(_)
	};

	(@pat $name:ident) => {
		Value::$name
	};

	(@method $name:ident($t:ty) => $is:ident,$as:ident,$into:ident) => {
		#[doc = concat!("Check if the value is a [`",stringify!($name),"`]")]
		pub fn $is(&self) -> bool{
			matches!(self,Value::$name(_))
		}

		#[doc = concat!("Return a reference to [`",stringify!($name),"`] if the value is of that type")]
		pub fn $as(&self) -> Option<&$t>{
			if let Value::$name(ref x) = self{
				Some(x)
			}else{
				None
			}
		}

		#[doc = concat!("Turns the value into a [`",stringify!($name),"`] returning None if the value is not of that type")]
		pub fn $into(self) -> Option<$t>{
			if let Value::$name(x) = self{
				Some(x)
			}else{
				None
			}
		}
	};

	(@method $name:ident => $is:ident,$as:ident,$into:ident) => {
		#[doc = concat!("Check if the value is a [`",stringify!($name),"`]")]
		pub fn $is(&self) -> bool{
			matches!(self,Value::$name)
		}
	};


	(@from $name:ident(Box<$inner:ident>) => $is:ident,$as:ident,$into:ident) => {
		impl From<$inner> for Value{
			fn from(v: $inner) -> Self{
				Value::$name(Box::new(v))
			}
		}

		impl From<Box<$inner>> for Value{
			fn from(v: Box<$inner>) -> Self{
				Value::$name(v)
			}
		}
	};

	(@from $name:ident($t:ident) => $is:ident,$as:ident,$into:ident) => {
		impl From<$t> for Value{
			fn from(v: $t) -> Self{
				Value::$name(v)
			}
		}
	};

	(@from $name:ident => $is:ident,$as:ident,$into:ident) => {
		// skip
	};

}

subtypes! {
	None => (is_none,_unused,_unused),
	Null => (is_null,_unused,_unused),
	Bool(bool) => (is_bool,as_bool,into_bool),
	Number(Number) => (is_number,as_number,into_number),
	Strand(Strand) => (is_strand,as_strand,into_strand),
	Duration(Duration) => (is_duration,as_duration,into_duration),
	Datetime(Datetime) => (is_datetime,as_datetime,into_datetime),
	Uuid(Uuid) => (is_uuid,as_uuid,into_uuid),
	Array(Array) => (is_array,as_array,into_array),
	Object(Object) => (is_object,as_object,into_object),
	Geometry(Geometry) => (is_geometry,as_geometry,into_geometry),
	Bytes(Bytes) => (is_bytes,as_bytes,into_bytes),
	Thing(Thing) => (is_thing,as_thing,into_thing),
	Param(Param) => (is_param,as_param,into_param),
	Idiom(Idiom) => (is_idiom,as_idiom,into_idiom),
	Table(Table) => (is_table,as_table,into_table),
	Mock(Mock) => (is_mock,as_mock,into_mock),
	Regex(Regex) => (is_regex,as_regex,into_regex),
	Cast(Box<Cast>) => (is_cast,as_cast,into_cast),
	Block(Box<Block>) => (is_bock,as_block,into_block),
	Range(Box<Range>) => (is_range,as_range,into_range),
	Edges(Box<Edges>) => (is_edges,as_edges,into_edges),
	Future(Box<Future>) => (is_future,as_future,into_future),
	Constant(Constant) => (is_constant,as_constant,into_constant),
	Function(Box<Function>) => (is_function,as_function,into_function),
	Subquery(Box<Subquery>) => (is_subquery,as_subquery,into_subquery),
	Expression(Box<Expression>) => (is_expression,as_expression,into_expression),
	Query(Query) => (is_query,as_query,into_query),
	Model(Box<Model>) => (is_model,as_model,into_model),
	Closure(Box<Closure>) => (is_closure,as_closure,into_closure),
	Refs(Refs) => (is_refs,as_refs,into_refs),
	File(File) => (is_file,as_file,into_file),
}

macro_rules! impl_from_number {
	($($n:ident),*$(,)?) => {
		$(
			impl From<$n> for Value{
				fn from(v: $n) -> Self{
					Value::Number(Number::from(v))
				}
			}
		)*
	};
}
impl_from_number!(i8, i16, i32, i64, u8, u16, u32, isize, f32, f64, Decimal);

impl<T> From<Vec<T>> for Value
where
	Value: From<T>,
{
	fn from(value: Vec<T>) -> Self {
		let v = value.into_iter().map(Value::from).collect();
		Value::Array(Array(v))
	}
}

impl<T> From<Option<T>> for Value
where
	Value: From<T>,
{
	fn from(value: Option<T>) -> Self {
		if let Some(x) = value {
			Value::from(x)
		} else {
			Value::None
		}
	}
}

impl From<Null> for Value {
	fn from(_v: Null) -> Self {
		Value::Null
	}
}

// TODO: Remove these implementations
// They truncate by default and therefore should not be implement for value.
impl From<i128> for Value {
	fn from(v: i128) -> Self {
		Value::Number(Number::from(v))
	}
}

impl From<u64> for Value {
	fn from(v: u64) -> Self {
		Value::Number(Number::from(v))
	}
}

impl From<u128> for Value {
	fn from(v: u128) -> Self {
		Value::Number(Number::from(v))
	}
}

impl From<usize> for Value {
	fn from(v: usize) -> Self {
		Value::Number(Number::from(v))
	}
}

impl From<String> for Value {
	fn from(v: String) -> Self {
		Self::Strand(Strand::from(v))
	}
}

impl From<&str> for Value {
	fn from(v: &str) -> Self {
		Self::Strand(Strand::from(v))
	}
}

impl From<DateTime<Utc>> for Value {
	fn from(v: DateTime<Utc>) -> Self {
		Value::Datetime(Datetime::from(v))
	}
}

impl From<Point<f64>> for Value {
	fn from(v: Point<f64>) -> Self {
		Value::Geometry(Geometry::from(v))
	}
}

impl From<Operation> for Value {
	fn from(v: Operation) -> Self {
		Value::Object(Object::from(v))
	}
}

impl From<uuid::Uuid> for Value {
	fn from(v: uuid::Uuid) -> Self {
		Value::Uuid(Uuid(v))
	}
}

impl From<HashMap<&str, Value>> for Value {
	fn from(v: HashMap<&str, Value>) -> Self {
		Value::Object(Object::from(v))
	}
}

impl From<HashMap<String, Value>> for Value {
	fn from(v: HashMap<String, Value>) -> Self {
		Value::Object(Object::from(v))
	}
}

impl From<BTreeMap<String, Value>> for Value {
	fn from(v: BTreeMap<String, Value>) -> Self {
		Value::Object(Object::from(v))
	}
}

impl From<BTreeMap<&str, Value>> for Value {
	fn from(v: BTreeMap<&str, Value>) -> Self {
		Value::Object(Object::from(v))
	}
}

impl From<IdRange> for Value {
	fn from(v: IdRange) -> Self {
		let beg = match v.beg {
			Bound::Included(beg) => Bound::Included(Value::from(beg)),
			Bound::Excluded(beg) => Bound::Excluded(Value::from(beg)),
			Bound::Unbounded => Bound::Unbounded,
		};

		let end = match v.end {
			Bound::Included(end) => Bound::Included(Value::from(end)),
			Bound::Excluded(end) => Bound::Excluded(Value::from(end)),
			Bound::Unbounded => Bound::Unbounded,
		};

		Value::Range(Box::new(Range {
			beg,
			end,
		}))
	}
}

impl From<Id> for Value {
	fn from(v: Id) -> Self {
		match v {
			Id::Number(v) => v.into(),
			Id::String(v) => v.into(),
			Id::Uuid(v) => v.into(),
			Id::Array(v) => v.into(),
			Id::Object(v) => v.into(),
			Id::Generate(v) => match v {
				Gen::Rand => Id::rand().into(),
				Gen::Ulid => Id::ulid().into(),
				Gen::Uuid => Id::uuid().into(),
			},
			Id::Range(v) => v.deref().to_owned().into(),
		}
	}
}

impl FromIterator<Value> for Value {
	fn from_iter<I: IntoIterator<Item = Value>>(iter: I) -> Self {
		Value::Array(Array(iter.into_iter().collect()))
	}
}

impl FromIterator<(String, Value)> for Value {
	fn from_iter<I: IntoIterator<Item = (String, Value)>>(iter: I) -> Self {
		Value::Object(Object(iter.into_iter().collect()))
	}
}

#[cfg(test)]
mod tests {

	use chrono::TimeZone;

	use super::*;
	use crate::syn::Parse;

	#[test]
	fn check_none() {
		assert!(Value::None.is_none());
		assert!(!Value::Null.is_none());
		assert!(!Value::from(1).is_none());
	}

	#[test]
	fn check_null() {
		assert!(Value::Null.is_null());
		assert!(!Value::None.is_null());
		assert!(!Value::from(1).is_null());
	}

	#[test]
	fn check_true() {
		assert!(!Value::None.is_true());
		assert!(Value::Bool(true).is_true());
		assert!(!Value::Bool(false).is_true());
		assert!(!Value::from(1).is_true());
		assert!(!Value::from("something").is_true());
	}

	#[test]
	fn check_false() {
		assert!(!Value::None.is_false());
		assert!(!Value::Bool(true).is_false());
		assert!(Value::Bool(false).is_false());
		assert!(!Value::from(1).is_false());
		assert!(!Value::from("something").is_false());
	}

	#[test]
	fn convert_truthy() {
		assert!(!Value::None.is_truthy());
		assert!(!Value::Null.is_truthy());
		assert!(Value::Bool(true).is_truthy());
		assert!(!Value::Bool(false).is_truthy());
		assert!(!Value::from(0).is_truthy());
		assert!(Value::from(1).is_truthy());
		assert!(Value::from(-1).is_truthy());
		assert!(Value::from(1.1).is_truthy());
		assert!(Value::from(-1.1).is_truthy());
		assert!(Value::from("true").is_truthy());
		assert!(Value::from("false").is_truthy());
		assert!(Value::from("falsey").is_truthy());
		assert!(Value::from("something").is_truthy());
		assert!(Value::from(Uuid::new()).is_truthy());
		assert!(Value::from(Utc.with_ymd_and_hms(1948, 12, 3, 0, 0, 0).unwrap()).is_truthy());
	}

	#[test]
	fn convert_string() {
		assert_eq!(String::from("NONE"), Value::None.as_string());
		assert_eq!(String::from("NULL"), Value::Null.as_string());
		assert_eq!(String::from("true"), Value::Bool(true).as_string());
		assert_eq!(String::from("false"), Value::Bool(false).as_string());
		assert_eq!(String::from("0"), Value::from(0).as_string());
		assert_eq!(String::from("1"), Value::from(1).as_string());
		assert_eq!(String::from("-1"), Value::from(-1).as_string());
		assert_eq!(String::from("1.1f"), Value::from(1.1).as_string());
		assert_eq!(String::from("-1.1f"), Value::from(-1.1).as_string());
		assert_eq!(String::from("3"), Value::from("3").as_string());
		assert_eq!(String::from("true"), Value::from("true").as_string());
		assert_eq!(String::from("false"), Value::from("false").as_string());
		assert_eq!(String::from("something"), Value::from("something").as_string());
	}

	#[test]
	fn check_size() {
		assert!(64 >= std::mem::size_of::<Value>(), "size of value too big");
		assert!(104 >= std::mem::size_of::<Error>());
		assert!(104 >= std::mem::size_of::<Result<Value, Error>>());
		assert!(24 >= std::mem::size_of::<crate::sql::number::Number>());
		assert!(24 >= std::mem::size_of::<crate::sql::strand::Strand>());
		assert!(16 >= std::mem::size_of::<crate::sql::duration::Duration>());
		assert!(12 >= std::mem::size_of::<crate::sql::datetime::Datetime>());
		assert!(24 >= std::mem::size_of::<crate::sql::array::Array>());
		assert!(24 >= std::mem::size_of::<crate::sql::object::Object>());
		assert!(48 >= std::mem::size_of::<crate::sql::geometry::Geometry>());
		assert!(24 >= std::mem::size_of::<crate::sql::param::Param>());
		assert!(24 >= std::mem::size_of::<crate::sql::idiom::Idiom>());
		assert!(24 >= std::mem::size_of::<crate::sql::table::Table>());
		assert!(56 >= std::mem::size_of::<crate::sql::thing::Thing>());
		assert!(40 >= std::mem::size_of::<crate::sql::mock::Mock>());
		assert!(32 >= std::mem::size_of::<crate::sql::regex::Regex>());
	}

	#[test]
	fn check_serialize() {
		let enc: Vec<u8> = revision::to_vec(&Value::None).unwrap();
		assert_eq!(2, enc.len());
		let enc: Vec<u8> = revision::to_vec(&Value::Null).unwrap();
		assert_eq!(2, enc.len());
		let enc: Vec<u8> = revision::to_vec(&Value::Bool(true)).unwrap();
		assert_eq!(3, enc.len());
		let enc: Vec<u8> = revision::to_vec(&Value::Bool(false)).unwrap();
		assert_eq!(3, enc.len());
		let enc: Vec<u8> = revision::to_vec(&Value::from("test")).unwrap();
		assert_eq!(8, enc.len());
		let enc: Vec<u8> = revision::to_vec(&Value::parse("{ hello: 'world' }")).unwrap();
		assert_eq!(19, enc.len());
		let enc: Vec<u8> = revision::to_vec(&Value::parse("{ compact: true, schema: 0 }")).unwrap();
		assert_eq!(27, enc.len());
	}

	#[test]
	fn serialize_deserialize() {
		let val = Value::parse(
			"{ test: { something: [1, 'two', null, test:tobie, { trueee: false, noneee: nulll }] } }",
		);
		let res = Value::parse(
			"{ test: { something: [1, 'two', null, test:tobie, { trueee: false, noneee: nulll }] } }",
		);
		let enc: Vec<u8> = revision::to_vec(&val).unwrap();
		let dec: Value = revision::from_slice(&enc).unwrap();
		assert_eq!(res, dec);
	}

	#[test]
	fn test_value_from_vec_i32() {
		let vector: Vec<i32> = vec![1, 2, 3, 4, 5, 6];
		let value = Value::from(vector);
		assert!(matches!(value, Value::Array(Array(_))));
	}

	#[test]
	fn test_value_from_vec_f32() {
		let vector: Vec<f32> = vec![1.0, 2.0, 3.0, 4.0, 5.0, 6.0];
		let value = Value::from(vector);
		assert!(matches!(value, Value::Array(Array(_))));
	}
}<|MERGE_RESOLUTION|>--- conflicted
+++ resolved
@@ -820,74 +820,6 @@
 			_ => self.partial_cmp(other),
 		}
 	}
-<<<<<<< HEAD
-}
-
-impl fmt::Display for Value {
-	fn fmt(&self, f: &mut fmt::Formatter) -> fmt::Result {
-		let mut f = Pretty::from(f);
-		match self {
-			Value::None => write!(f, "NONE"),
-			Value::Null => write!(f, "NULL"),
-			Value::Array(v) => write!(f, "{v}"),
-			Value::Block(v) => write!(f, "{v}"),
-			Value::Bool(v) => write!(f, "{v}"),
-			Value::Bytes(v) => write!(f, "{v}"),
-			Value::Cast(v) => write!(f, "{v}"),
-			Value::Constant(v) => write!(f, "{v}"),
-			Value::Datetime(v) => write!(f, "{v}"),
-			Value::Duration(v) => write!(f, "{v}"),
-			Value::Edges(v) => write!(f, "{v}"),
-			Value::Expression(v) => write!(f, "{v}"),
-			Value::Function(v) => write!(f, "{v}"),
-			Value::Model(v) => write!(f, "{v}"),
-			Value::Future(v) => write!(f, "{v}"),
-			Value::Geometry(v) => write!(f, "{v}"),
-			Value::Idiom(v) => write!(f, "{v}"),
-			Value::Mock(v) => write!(f, "{v}"),
-			Value::Number(v) => write!(f, "{v}"),
-			Value::Object(v) => write!(f, "{v}"),
-			Value::Param(v) => write!(f, "{v}"),
-			Value::Range(v) => write!(f, "{v}"),
-			Value::Regex(v) => write!(f, "{v}"),
-			Value::Strand(v) => write!(f, "{v}"),
-			Value::Query(v) => write!(f, "{v}"),
-			Value::Subquery(v) => write!(f, "{v}"),
-			Value::Table(v) => write!(f, "{v}"),
-			Value::Thing(v) => write!(f, "{v}"),
-			Value::Uuid(v) => write!(f, "{v}"),
-			Value::Closure(v) => write!(f, "{v}"),
-			Value::Refs(v) => write!(f, "{v}"),
-		}
-	}
-}
-
-impl InfoStructure for Value {
-	fn structure(self) -> Value {
-		self.to_string().into()
-=======
-
-	pub fn can_be_range_bound(&self) -> bool {
-		matches!(
-			self,
-			Value::None
-				| Value::Null
-				| Value::Array(_)
-				| Value::Block(_)
-				| Value::Bool(_)
-				| Value::Datetime(_)
-				| Value::Duration(_)
-				| Value::Geometry(_)
-				| Value::Number(_)
-				| Value::Object(_)
-				| Value::Param(_)
-				| Value::Strand(_)
-				| Value::Subquery(_)
-				| Value::Table(_)
-				| Value::Uuid(_)
-		)
->>>>>>> 89dd1ce6
-	}
 
 	/// Validate that a Value is computed or contains only computed Values
 	pub fn validate_computed(&self) -> Result<(), Error> {
