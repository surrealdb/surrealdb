#![allow(clippy::derive_ord_xor_partial_ord)]

use crate::ctx::Context;
use crate::dbs::Options;
use crate::doc::CursorDoc;
use crate::err::Error;
use crate::fnc::util::string::fuzzy::Fuzzy;
use crate::sql::id::range::IdRange;
use crate::sql::range::OldRange;
use crate::sql::reference::Refs;
use crate::sql::statements::info::InfoStructure;
use crate::sql::{
	fmt::{Fmt, Pretty},
	id::{Gen, Id},
	model::Model,
	Array, Block, Bytes, Cast, Constant, Datetime, Duration, Edges, Expression, File, Function,
	Future, Geometry, Idiom, Mock, Number, Object, Operation, Param, Part, Query, Range, Regex,
	Strand, Subquery, Table, Tables, Thing, Uuid,
};
<<<<<<< HEAD
use crate::sql::{Closure, ControlFlow, FlowResult};
use anyhow::{bail, Result};
=======
use crate::sql::{Closure, ControlFlow, FlowResult, Ident, Kind};
>>>>>>> 69207812
use chrono::{DateTime, Utc};

use geo::Point;
use reblessive::tree::Stk;
use revision::revisioned;
use rust_decimal::prelude::*;
use serde::{Deserialize, Serialize};
use serde_json::Value as Json;
use std::cmp::Ordering;
use std::collections::BTreeMap;
use std::collections::HashMap;
use std::fmt::{self, Display, Formatter, Write};
use std::ops::{Bound, Deref};

pub(crate) const TOKEN: &str = "$surrealdb::private::sql::Value";

#[revisioned(revision = 1)]
#[derive(Clone, Debug, Default, Eq, PartialEq, PartialOrd, Serialize, Deserialize, Hash)]
#[cfg_attr(feature = "arbitrary", derive(arbitrary::Arbitrary))]
#[non_exhaustive]
pub struct Values(pub Vec<Value>);

impl<V> From<V> for Values
where
	V: Into<Vec<Value>>,
{
	fn from(value: V) -> Self {
		Self(value.into())
	}
}

impl Deref for Values {
	type Target = Vec<Value>;
	fn deref(&self) -> &Self::Target {
		&self.0
	}
}

impl IntoIterator for Values {
	type Item = Value;
	type IntoIter = std::vec::IntoIter<Self::Item>;
	fn into_iter(self) -> Self::IntoIter {
		self.0.into_iter()
	}
}

impl Display for Values {
	fn fmt(&self, f: &mut Formatter) -> fmt::Result {
		Display::fmt(&Fmt::comma_separated(&self.0), f)
	}
}

impl InfoStructure for Values {
	fn structure(self) -> Value {
		self.into_iter().map(Value::structure).collect::<Vec<_>>().into()
	}
}

impl From<&Tables> for Values {
	fn from(tables: &Tables) -> Self {
		Self(tables.0.iter().map(|t| Value::Table(t.clone())).collect())
	}
}

/// Marker type for value conversions from Value::None
#[derive(Clone, Copy, Eq, PartialEq, PartialOrd)]
pub struct SqlNone;

/// Marker type for value conversions from Value::Null
#[derive(Clone, Copy, Eq, PartialEq, PartialOrd)]
pub struct Null;

#[revisioned(revision = 2)]
#[derive(Clone, Debug, Default, PartialEq, PartialOrd, Serialize, Deserialize, Hash)]
#[serde(rename = "$surrealdb::private::sql::Value")]
#[cfg_attr(feature = "arbitrary", derive(arbitrary::Arbitrary))]
#[non_exhaustive]
pub enum Value {
	// These value types are simple values which
	// can be used in query responses sent to
	// the client. They typically do not need to
	// be computed, unless an un-computed value
	// is present inside an Array or Object type.
	// These types can also be used within indexes
	// and sort according to their order below.
	#[default]
	None,
	Null,
	Bool(bool),
	Number(Number),
	Strand(Strand),
	Duration(Duration),
	Datetime(Datetime),
	Uuid(Uuid),
	Array(Array),
	Object(Object),
	Geometry(Geometry),
	Bytes(Bytes),
	Thing(Thing),
	// These Value types are un-computed values
	// and are not used in query responses sent
	// to the client. These types need to be
	// computed, in order to convert them into
	// one of the simple types listed above.
	// These types are first computed into a
	// simple type before being used in indexes.
	Param(Param),
	Idiom(Idiom),
	Table(Table),
	Mock(Mock),
	Regex(Regex),
	Cast(Box<Cast>),
	Block(Box<Block>),
	#[revision(end = 2, convert_fn = "convert_old_range", fields_name = "OldValueRangeFields")]
	Range(OldRange),
	#[revision(start = 2)]
	Range(Box<Range>),
	Edges(Box<Edges>),
	Future(Box<Future>),
	Constant(Constant),
	Function(Box<Function>),
	Subquery(Box<Subquery>),
	Expression(Box<Expression>),
	Query(Query),
	Model(Box<Model>),
	Closure(Box<Closure>),
	Refs(Refs),
	File(File),
	// Add new variants here
}

impl Value {
	fn convert_old_range(
		fields: OldValueRangeFields,
		_revision: u16,
	) -> Result<Self, revision::Error> {
		Ok(Value::Thing(Thing {
			tb: fields.0.tb,
			id: Id::Range(Box::new(IdRange {
				beg: fields.0.beg,
				end: fields.0.end,
			})),
		}))
	}
}

impl Eq for Value {}

impl Ord for Value {
	fn cmp(&self, other: &Self) -> Ordering {
		self.partial_cmp(other).unwrap_or(Ordering::Equal)
	}
}

impl Value {
	// -----------------------------------
	// Initial record value
	// -----------------------------------

	/// Create an empty Object Value
	pub fn base() -> Self {
		Value::Object(Object::default())
	}

	// -----------------------------------
	// Builtin types
	// -----------------------------------

	/// Convert this Value to a Result
	pub fn ok(self) -> Result<Value> {
		Ok(self)
	}

	/// Convert this Value to an Option
	pub fn some(self) -> Option<Value> {
		match self {
			Value::None => None,
			val => Some(val),
		}
	}

	// -----------------------------------
	// Simple value detection
	// -----------------------------------

	/// Check if this Value is NONE or NULL
	pub fn is_none_or_null(&self) -> bool {
		matches!(self, Value::None | Value::Null)
	}

	/// Check if this Value is NONE
	pub fn is_empty_array(&self) -> bool {
		if let Value::Array(v) = self {
			v.is_empty()
		} else {
			false
		}
	}

	/// Check if this Value not NONE or NULL
	pub fn is_some(&self) -> bool {
		!self.is_none() && !self.is_null()
	}

	/// Check if this Value is TRUE or 'true'
	pub fn is_true(&self) -> bool {
		matches!(self, Value::Bool(true))
	}

	/// Check if this Value is FALSE or 'false'
	pub fn is_false(&self) -> bool {
		matches!(self, Value::Bool(false))
	}

	/// Check if this Value is truthy
	pub fn is_truthy(&self) -> bool {
		match self {
			Value::Bool(v) => *v,
			Value::Uuid(_) => true,
			Value::Thing(_) => true,
			Value::Geometry(_) => true,
			Value::Datetime(_) => true,
			Value::Array(v) => !v.is_empty(),
			Value::Object(v) => !v.is_empty(),
			Value::Strand(v) => !v.is_empty(),
			Value::Number(v) => v.is_truthy(),
			Value::Duration(v) => v.as_nanos() > 0,
			_ => false,
		}
	}

	/// Check if this Value is a single Thing
	pub fn is_thing_single(&self) -> bool {
		match self {
			Value::Thing(t) => !matches!(t.id, Id::Range(_)),
			_ => false,
		}
	}

	/// Check if this Value is a single Thing
	pub fn is_thing_range(&self) -> bool {
		matches!(
			self,
			Value::Thing(Thing {
				id: Id::Range(_),
				..
			})
		)
	}

	/// Check if this Value is a Thing, and belongs to a certain table
	pub fn is_record_of_table(&self, table: String) -> bool {
		match self {
			Value::Thing(Thing {
				tb,
				..
			}) => *tb == table,
			_ => false,
		}
	}

	/// Check if this Value is an int Number
	pub fn is_int(&self) -> bool {
		matches!(self, Value::Number(Number::Int(_)))
	}

	pub fn into_int(self) -> Option<i64> {
		if let Number::Int(x) = self.into_number()? {
			Some(x)
		} else {
			None
		}
	}

	/// Check if this Value is a float Number
	pub fn is_float(&self) -> bool {
		matches!(self, Value::Number(Number::Float(_)))
	}

	pub fn into_float(self) -> Option<f64> {
		if let Number::Float(x) = self.into_number()? {
			Some(x)
		} else {
			None
		}
	}

	/// Check if this Value is a decimal Number
	pub fn is_decimal(&self) -> bool {
		matches!(self, Value::Number(Number::Decimal(_)))
	}

	pub fn into_decimal(self) -> Option<Decimal> {
		if let Number::Decimal(x) = self.into_number()? {
			Some(x)
		} else {
			None
		}
	}

	/// Check if this Value is a Thing of a specific type
	pub fn is_record_type(&self, types: &[Table]) -> bool {
		match self {
			Value::Thing(v) => v.is_record_type(types),
			_ => false,
		}
	}

	/// Check if this Value is a Geometry of a specific type
	pub fn is_geometry_type(&self, types: &[String]) -> bool {
		match self {
			Value::Geometry(Geometry::Point(_)) => {
				types.iter().any(|t| matches!(t.as_str(), "feature" | "point"))
			}
			Value::Geometry(Geometry::Line(_)) => {
				types.iter().any(|t| matches!(t.as_str(), "feature" | "line"))
			}
			Value::Geometry(Geometry::Polygon(_)) => {
				types.iter().any(|t| matches!(t.as_str(), "feature" | "polygon"))
			}
			Value::Geometry(Geometry::MultiPoint(_)) => {
				types.iter().any(|t| matches!(t.as_str(), "feature" | "multipoint"))
			}
			Value::Geometry(Geometry::MultiLine(_)) => {
				types.iter().any(|t| matches!(t.as_str(), "feature" | "multiline"))
			}
			Value::Geometry(Geometry::MultiPolygon(_)) => {
				types.iter().any(|t| matches!(t.as_str(), "feature" | "multipolygon"))
			}
			Value::Geometry(Geometry::Collection(_)) => {
				types.iter().any(|t| matches!(t.as_str(), "feature" | "collection"))
			}
			_ => false,
		}
	}

	/// Returns if selecting on this value returns a single result.
	pub fn is_singular_selector(&self) -> bool {
		match self {
			Value::Object(_) => true,
			t @ Value::Thing(_) => t.is_thing_single(),
			_ => false,
		}
	}

	// -----------------------------------
	// Simple conversion of value
	// -----------------------------------

	/// Convert this Value into a String
	pub fn as_string(self) -> String {
		match self {
			Value::Strand(v) => v.0,
			Value::Uuid(v) => v.to_raw(),
			Value::Datetime(v) => v.to_raw(),
			_ => self.to_string(),
		}
	}

	/// Converts this Value into an unquoted String
	pub fn as_raw_string(self) -> String {
		match self {
			Value::Strand(v) => v.0,
			Value::Uuid(v) => v.to_raw(),
			Value::Datetime(v) => v.to_raw(),
			_ => self.to_string(),
		}
	}

	// -----------------------------------
	// Expensive conversion of value
	// -----------------------------------

	/// Converts this Value into an unquoted String
	pub fn to_raw_string(&self) -> String {
		match self {
			Value::Strand(v) => v.0.clone(),
			Value::Uuid(v) => v.to_raw(),
			Value::Datetime(v) => v.to_raw(),
			_ => self.to_string(),
		}
	}

	/// Converts this Value into a field name
	pub fn to_idiom(&self) -> Idiom {
		match self {
			Value::Idiom(v) => v.simplify(),
			Value::Param(v) => v.to_raw().into(),
			Value::Strand(v) => v.0.to_string().into(),
			Value::Datetime(v) => v.0.to_string().into(),
			Value::Future(_) => "future".to_string().into(),
			Value::Function(v) => v.to_idiom(),
			_ => self.to_string().into(),
		}
	}

	/// Returns if this value can be the start of a idiom production.
	pub fn can_start_idiom(&self) -> bool {
		match self {
			Value::Function(x) => !x.is_script(),
			Value::Model(_)
			| Value::Subquery(_)
			| Value::Constant(_)
			| Value::Datetime(_)
			| Value::Duration(_)
			| Value::Uuid(_)
			| Value::Number(_)
			| Value::Object(_)
			| Value::Array(_)
			| Value::Param(_)
			| Value::Edges(_)
			| Value::Thing(_)
			| Value::Table(_) => true,
			_ => false,
		}
	}

	/// Try to convert this Value into a set of JSONPatch operations
	pub fn to_operations(&self) -> Result<Vec<Operation>> {
		match self {
			Value::Array(v) => v
				.iter()
				.map(|v| match v {
					Value::Object(v) => v.to_operation(),
					_ => Err(anyhow::Error::new(Error::InvalidPatch {
						message: String::from("Operation must be an object"),
					})),
				})
				.collect::<Result<Vec<_>>>(),
			_ => Err(anyhow::Error::new(Error::InvalidPatch {
				message: String::from("Operations must be an array"),
			})),
		}
	}

	/// Converts a `surrealdb::sq::Value` into a `serde_json::Value`
	///
	/// This converts certain types like `Thing` into their simpler formats
	/// instead of the format used internally by SurrealDB.
	pub fn into_json(self) -> Json {
		self.into()
	}

	// -----------------------------------
	// Simple conversion of values
	// -----------------------------------

	/// Treat a string as a table name
	pub fn could_be_table(self) -> Value {
		match self {
			Value::Strand(v) => Value::Table(v.0.into()),
			_ => self,
		}
	}

	// -----------------------------------
	// Simple output of value type
	// -----------------------------------

	pub fn kind(&self) -> Option<Kind> {
		match self {
			Value::None => None,
			Value::Null => Some(Kind::Null),
			Value::Bool(_) => Some(Kind::Bool),
			Value::Number(_) => Some(Kind::Number),
			Value::Strand(_) => Some(Kind::String),
			Value::Duration(_) => Some(Kind::Duration),
			Value::Datetime(_) => Some(Kind::Datetime),
			Value::Uuid(_) => Some(Kind::Uuid),
			Value::Array(arr) => Some(Kind::Array(
				Box::new(arr.first().and_then(|v| v.kind()).unwrap_or_default()),
				None,
			)),
			Value::Object(_) => Some(Kind::Object),
			Value::Geometry(geo) => Some(Kind::Geometry(vec![geo.as_type().to_string()])),
			Value::Bytes(_) => Some(Kind::Bytes),
			Value::Thing(thing) => Some(Kind::Record(vec![thing.tb.clone().into()])),
			Value::Param(_) => None,
			Value::Idiom(_) => None,
			Value::Table(_) => None,
			Value::Mock(_) => None,
			Value::Regex(_) => None,
			Value::Cast(_) => None,
			Value::Block(_) => None,
			Value::Range(_) => None,
			Value::Edges(_) => None,
			Value::Future(_) => None,
			Value::Constant(_) => None,
			Value::Function(_) => None,
			Value::Subquery(_) => None,
			Value::Query(_) => None,
			Value::Model(_) => None,
			Value::Closure(closure) => {
				let args_kinds =
					closure.args.iter().map(|(_, kind)| kind.clone()).collect::<Vec<_>>();
				let returns_kind = closure.returns.clone().map(Box::new);

				Some(Kind::Function(Some(args_kinds), returns_kind))
			}
			Value::Refs(_) => None,
			Value::Expression(_) => None,
			Value::File(file) => Some(Kind::File(vec![Ident::from(file.bucket.as_str())])),
		}
	}

	/// Returns the surql representation of the kind of the value as a string.
	///
	/// # Warning
	/// This function is not fully implement for all variants, make sure you don't accidentally use
	/// it where it can return an invalid value.
	pub fn kindof(&self) -> &'static str {
		// TODO: Look at this function, there are a whole bunch of options for which this returns
		// "incorrect type" which might sneak into the results where it shouldn.t
		match self {
			Self::None => "none",
			Self::Null => "null",
			Self::Bool(_) => "bool",
			Self::Uuid(_) => "uuid",
			Self::Array(_) => "array",
			Self::Object(_) => "object",
			Self::Strand(_) => "string",
			Self::Duration(_) => "duration",
			Self::Datetime(_) => "datetime",
			Self::Closure(_) => "function",
			Self::Number(Number::Int(_)) => "int",
			Self::Number(Number::Float(_)) => "float",
			Self::Number(Number::Decimal(_)) => "decimal",
			Self::Geometry(Geometry::Point(_)) => "geometry<point>",
			Self::Geometry(Geometry::Line(_)) => "geometry<line>",
			Self::Geometry(Geometry::Polygon(_)) => "geometry<polygon>",
			Self::Geometry(Geometry::MultiPoint(_)) => "geometry<multipoint>",
			Self::Geometry(Geometry::MultiLine(_)) => "geometry<multiline>",
			Self::Geometry(Geometry::MultiPolygon(_)) => "geometry<multipolygon>",
			Self::Geometry(Geometry::Collection(_)) => "geometry<collection>",
			Self::Bytes(_) => "bytes",
			Self::Range(_) => "range",
			_ => "incorrect type",
		}
	}

	// -----------------------------------
	// Record ID extraction
	// -----------------------------------

	/// Fetch the record id if there is one
	pub fn record(self) -> Option<Thing> {
		match self {
			// This is an object so look for the id field
			Value::Object(mut v) => match v.remove("id") {
				Some(Value::Thing(v)) => Some(v),
				_ => None,
			},
			// This is an array so take the first item
			Value::Array(mut v) => match v.len() {
				1 => v.remove(0).record(),
				_ => None,
			},
			// This is a record id already
			Value::Thing(v) => Some(v),
			// There is no valid record id
			_ => None,
		}
	}

	// -----------------------------------
	// JSON Path conversion
	// -----------------------------------

	/// Converts this Value into a JSONPatch path
	pub(crate) fn jsonpath(&self) -> Idiom {
		self.to_raw_string()
			.as_str()
			.trim_start_matches('/')
			.split(&['.', '/'][..])
			.map(Part::from)
			.collect::<Vec<Part>>()
			.into()
	}

	// -----------------------------------
	// JSON Path conversion
	// -----------------------------------

	/// Checks whether this value is a static value
	pub(crate) fn is_static(&self) -> bool {
		match self {
			Value::None => true,
			Value::Null => true,
			Value::Bool(_) => true,
			Value::Bytes(_) => true,
			Value::Uuid(_) => true,
			Value::Thing(_) => true,
			Value::Number(_) => true,
			Value::Strand(_) => true,
			Value::Duration(_) => true,
			Value::Datetime(_) => true,
			Value::Geometry(_) => true,
			Value::Array(v) => v.is_static(),
			Value::Object(v) => v.is_static(),
			Value::Expression(v) => v.is_static(),
			Value::Function(v) => v.is_static(),
			Value::Cast(v) => v.is_static(),
			Value::Constant(_) => true,
			_ => false,
		}
	}

	// -----------------------------------
	// Value operations
	// -----------------------------------

	/// Check if this Value is equal to another Value
	pub fn equal(&self, other: &Value) -> bool {
		match self {
			Value::None => other.is_none(),
			Value::Null => other.is_null(),
			Value::Bool(v) => match other {
				Value::Bool(w) => v == w,
				_ => false,
			},
			Value::Uuid(v) => match other {
				Value::Uuid(w) => v == w,
				_ => false,
			},
			Value::Thing(v) => match other {
				Value::Thing(w) => v == w,
				Value::Regex(w) => w.regex().is_match(v.to_raw().as_str()),
				_ => false,
			},
			Value::Strand(v) => match other {
				Value::Strand(w) => v == w,
				Value::Regex(w) => w.regex().is_match(v.as_str()),
				_ => false,
			},
			Value::Regex(v) => match other {
				Value::Regex(w) => v == w,
				Value::Thing(w) => v.regex().is_match(w.to_raw().as_str()),
				Value::Strand(w) => v.regex().is_match(w.as_str()),
				_ => false,
			},
			Value::Array(v) => match other {
				Value::Array(w) => v == w,
				_ => false,
			},
			Value::Object(v) => match other {
				Value::Object(w) => v == w,
				_ => false,
			},
			Value::Number(v) => match other {
				Value::Number(w) => v == w,
				_ => false,
			},
			Value::Geometry(v) => match other {
				Value::Geometry(w) => v == w,
				_ => false,
			},
			Value::Duration(v) => match other {
				Value::Duration(w) => v == w,
				_ => false,
			},
			Value::Datetime(v) => match other {
				Value::Datetime(w) => v == w,
				_ => false,
			},
			_ => self == other,
		}
	}

	/// Check if all Values in an Array are equal to another Value
	pub fn all_equal(&self, other: &Value) -> bool {
		match self {
			Value::Array(v) => v.iter().all(|v| v.equal(other)),
			_ => self.equal(other),
		}
	}

	/// Check if any Values in an Array are equal to another Value
	pub fn any_equal(&self, other: &Value) -> bool {
		match self {
			Value::Array(v) => v.iter().any(|v| v.equal(other)),
			_ => self.equal(other),
		}
	}

	/// Fuzzy check if this Value is equal to another Value
	pub fn fuzzy(&self, other: &Value) -> bool {
		match self {
			Value::Uuid(v) => match other {
				Value::Strand(w) => v.to_raw().as_str().fuzzy_match(w.as_str()),
				_ => false,
			},
			Value::Strand(v) => match other {
				Value::Strand(w) => v.as_str().fuzzy_match(w.as_str()),
				_ => false,
			},
			_ => self.equal(other),
		}
	}

	/// Fuzzy check if all Values in an Array are equal to another Value
	pub fn all_fuzzy(&self, other: &Value) -> bool {
		match self {
			Value::Array(v) => v.iter().all(|v| v.fuzzy(other)),
			_ => self.fuzzy(other),
		}
	}

	/// Fuzzy check if any Values in an Array are equal to another Value
	pub fn any_fuzzy(&self, other: &Value) -> bool {
		match self {
			Value::Array(v) => v.iter().any(|v| v.fuzzy(other)),
			_ => self.fuzzy(other),
		}
	}

	/// Check if this Value contains another Value
	pub fn contains(&self, other: &Value) -> bool {
		match self {
			Value::Array(v) => v.iter().any(|v| v.equal(other)),
			Value::Uuid(v) => match other {
				Value::Strand(w) => v.to_raw().contains(w.as_str()),
				_ => false,
			},
			Value::Strand(v) => match other {
				Value::Strand(w) => v.contains(w.as_str()),
				_ => false,
			},
			Value::Geometry(v) => match other {
				Value::Geometry(w) => v.contains(w),
				_ => false,
			},
			Value::Object(v) => match other {
				Value::Strand(w) => v.0.contains_key(&w.0),
				_ => false,
			},
			Value::Range(r) => {
				let beg = match &r.beg {
					Bound::Unbounded => true,
					Bound::Included(beg) => beg.le(other),
					Bound::Excluded(beg) => beg.lt(other),
				};

				beg && match &r.end {
					Bound::Unbounded => true,
					Bound::Included(end) => end.ge(other),
					Bound::Excluded(end) => end.gt(other),
				}
			}
			_ => false,
		}
	}

	/// Check if all Values in an Array contain another Value
	pub fn contains_all(&self, other: &Value) -> bool {
		match other {
			Value::Array(v) if v.iter().all(|v| v.is_strand()) && self.is_strand() => {
				// confirmed as strand so all return false is unreachable
				let Value::Strand(this) = self else {
					return false;
				};
				v.iter().all(|s| {
					let Value::Strand(other_string) = s else {
						return false;
					};
					this.0.contains(&other_string.0)
				})
			}
			Value::Array(v) => v.iter().all(|v| match self {
				Value::Array(w) => w.iter().any(|w| v.equal(w)),
				Value::Geometry(_) => self.contains(v),
				_ => false,
			}),
			Value::Strand(other_strand) => match self {
				Value::Strand(s) => s.0.contains(&other_strand.0),
				_ => false,
			},
			_ => false,
		}
	}

	/// Check if any Values in an Array contain another Value
	pub fn contains_any(&self, other: &Value) -> bool {
		match other {
			Value::Array(v) if v.iter().all(|v| v.is_strand()) && self.is_strand() => {
				// confirmed as strand so all return false is unreachable
				let Value::Strand(this) = self else {
					return false;
				};
				v.iter().any(|s| {
					let Value::Strand(other_string) = s else {
						return false;
					};
					this.0.contains(&other_string.0)
				})
			}
			Value::Array(v) => v.iter().any(|v| match self {
				Value::Array(w) => w.iter().any(|w| v.equal(w)),
				Value::Geometry(_) => self.contains(v),
				_ => false,
			}),
			Value::Strand(other_strand) => match self {
				Value::Strand(s) => s.0.contains(&other_strand.0),
				_ => false,
			},
			_ => false,
		}
	}

	/// Check if this Value intersects another Value
	pub fn intersects(&self, other: &Value) -> bool {
		match self {
			Value::Geometry(v) => match other {
				Value::Geometry(w) => v.intersects(w),
				_ => false,
			},
			_ => false,
		}
	}

	// -----------------------------------
	// Sorting operations
	// -----------------------------------

	/// Compare this Value to another Value lexicographically
	pub fn lexical_cmp(&self, other: &Value) -> Option<Ordering> {
		match (self, other) {
			(Value::Strand(a), Value::Strand(b)) => Some(lexicmp::lexical_cmp(a, b)),
			_ => self.partial_cmp(other),
		}
	}

	/// Compare this Value to another Value using natural numerical comparison
	pub fn natural_cmp(&self, other: &Value) -> Option<Ordering> {
		match (self, other) {
			(Value::Strand(a), Value::Strand(b)) => Some(lexicmp::natural_cmp(a, b)),
			_ => self.partial_cmp(other),
		}
	}

	/// Compare this Value to another Value lexicographically and using natural numerical comparison
	pub fn natural_lexical_cmp(&self, other: &Value) -> Option<Ordering> {
		match (self, other) {
			(Value::Strand(a), Value::Strand(b)) => Some(lexicmp::natural_lexical_cmp(a, b)),
			_ => self.partial_cmp(other),
		}
	}

	/// Validate that a Value is computed or contains only computed Values
	pub fn validate_computed(&self) -> Result<()> {
		use Value::*;
		match self {
			None | Null | Bool(_) | Number(_) | Strand(_) | Duration(_) | Datetime(_) | Uuid(_)
			| Geometry(_) | Bytes(_) | Thing(_) => Ok(()),
			Array(a) => a.validate_computed(),
			Object(o) => o.validate_computed(),
			Range(r) => r.validate_computed(),
			_ => Err(anyhow::Error::new(Error::NonComputed)),
		}
	}

	/// Check if we require a writeable transaction
	pub(crate) fn writeable(&self) -> bool {
		match self {
			Value::Cast(v) => v.writeable(),
			Value::Block(v) => v.writeable(),
			Value::Idiom(v) => v.writeable(),
			Value::Array(v) => v.iter().any(Value::writeable),
			Value::Object(v) => v.iter().any(|(_, v)| v.writeable()),
			Value::Function(v) => v.writeable(),
			Value::Model(m) => m.args.iter().any(Value::writeable),
			Value::Subquery(v) => v.writeable(),
			Value::Expression(v) => v.writeable(),
			_ => false,
		}
	}
	/// Process this type returning a computed simple Value.
	pub(crate) async fn compute(
		&self,
		stk: &mut Stk,
		ctx: &Context,
		opt: &Options,
		doc: Option<&CursorDoc>,
	) -> FlowResult<Value> {
		// Prevent infinite recursion due to casting, expressions, etc.
		let opt = &opt.dive(1).map_err(anyhow::Error::new)?;

		let res = match self {
			Value::Cast(v) => return v.compute(stk, ctx, opt, doc).await,
			Value::Thing(v) => stk.run(|stk| v.compute(stk, ctx, opt, doc)).await,
			Value::Block(v) => return stk.run(|stk| v.compute(stk, ctx, opt, doc)).await,
			Value::Range(v) => return stk.run(|stk| v.compute(stk, ctx, opt, doc)).await,
			Value::Param(v) => stk.run(|stk| v.compute(stk, ctx, opt, doc)).await,
			Value::Idiom(v) => return stk.run(|stk| v.compute(stk, ctx, opt, doc)).await,
			Value::Array(v) => return stk.run(|stk| v.compute(stk, ctx, opt, doc)).await,
			Value::Object(v) => return stk.run(|stk| v.compute(stk, ctx, opt, doc)).await,
			Value::Future(v) => stk.run(|stk| v.compute(stk, ctx, opt, doc)).await,
			Value::Constant(v) => v.compute(),
			Value::Function(v) => return v.compute(stk, ctx, opt, doc).await,
			Value::Model(v) => return v.compute(stk, ctx, opt, doc).await,
			Value::Subquery(v) => return stk.run(|stk| v.compute(stk, ctx, opt, doc)).await,
			Value::Expression(v) => return stk.run(|stk| v.compute(stk, ctx, opt, doc)).await,
			Value::Refs(v) => v.compute(ctx, opt, doc).await,
			Value::Edges(v) => v.compute(stk, ctx, opt, doc).await,
			_ => Ok(self.to_owned()),
		};

		res.map_err(ControlFlow::from)
	}
}

impl fmt::Display for Value {
	fn fmt(&self, f: &mut fmt::Formatter) -> fmt::Result {
		let mut f = Pretty::from(f);
		match self {
			Value::None => write!(f, "NONE"),
			Value::Null => write!(f, "NULL"),
			Value::Array(v) => write!(f, "{v}"),
			Value::Block(v) => write!(f, "{v}"),
			Value::Bool(v) => write!(f, "{v}"),
			Value::Bytes(v) => write!(f, "{v}"),
			Value::Cast(v) => write!(f, "{v}"),
			Value::Constant(v) => write!(f, "{v}"),
			Value::Datetime(v) => write!(f, "{v}"),
			Value::Duration(v) => write!(f, "{v}"),
			Value::Edges(v) => write!(f, "{v}"),
			Value::Expression(v) => write!(f, "{v}"),
			Value::Function(v) => write!(f, "{v}"),
			Value::Model(v) => write!(f, "{v}"),
			Value::Future(v) => write!(f, "{v}"),
			Value::Geometry(v) => write!(f, "{v}"),
			Value::Idiom(v) => write!(f, "{v}"),
			Value::Mock(v) => write!(f, "{v}"),
			Value::Number(v) => write!(f, "{v}"),
			Value::Object(v) => write!(f, "{v}"),
			Value::Param(v) => write!(f, "{v}"),
			Value::Range(v) => write!(f, "{v}"),
			Value::Regex(v) => write!(f, "{v}"),
			Value::Strand(v) => write!(f, "{v}"),
			Value::Query(v) => write!(f, "{v}"),
			Value::Subquery(v) => write!(f, "{v}"),
			Value::Table(v) => write!(f, "{v}"),
			Value::Thing(v) => write!(f, "{v}"),
			Value::Uuid(v) => write!(f, "{v}"),
			Value::Closure(v) => write!(f, "{v}"),
			Value::Refs(v) => write!(f, "{v}"),
			Value::File(v) => write!(f, "{v}"),
		}
	}
}

impl InfoStructure for Value {
	fn structure(self) -> Value {
		self.to_string().into()
	}
}

// ------------------------------

pub(crate) trait TryAdd<Rhs = Self> {
	type Output;
	fn try_add(self, rhs: Rhs) -> Result<Self::Output>;
}

use std::ops::Add;

impl TryAdd for Value {
	type Output = Self;
	fn try_add(self, other: Self) -> Result<Self> {
		Ok(match (self, other) {
			(Self::Number(v), Self::Number(w)) => Self::Number(v.try_add(w)?),
			(Self::Strand(v), Self::Strand(w)) => Self::Strand(v.try_add(w)?),
			(Self::Datetime(v), Self::Duration(w)) => Self::Datetime(w.try_add(v)?),
			(Self::Duration(v), Self::Datetime(w)) => Self::Datetime(v.try_add(w)?),
			(Self::Duration(v), Self::Duration(w)) => Self::Duration(v.try_add(w)?),
<<<<<<< HEAD
			(v, w) => bail!(Error::TryAdd(v.to_raw_string(), w.to_raw_string())),
=======
			(Self::Array(v), Self::Array(w)) => Self::Array(v.add(w)),
			(Self::Object(v), Self::Object(w)) => Self::Object(v.add(w)),
			(v, w) => return Err(Error::TryAdd(v.to_raw_string(), w.to_raw_string())),
>>>>>>> 69207812
		})
	}
}

// ------------------------------

pub(crate) trait TrySub<Rhs = Self> {
	type Output;
	fn try_sub(self, v: Rhs) -> Result<Self::Output>;
}

impl TrySub for Value {
	type Output = Self;
	fn try_sub(self, other: Self) -> Result<Self> {
		Ok(match (self, other) {
			(Self::Number(v), Self::Number(w)) => Self::Number(v.try_sub(w)?),
			(Self::Datetime(v), Self::Datetime(w)) => Self::Duration(v.try_sub(w)?),
			(Self::Datetime(v), Self::Duration(w)) => Self::Datetime(w.try_sub(v)?),
			(Self::Duration(v), Self::Datetime(w)) => Self::Datetime(v.try_sub(w)?),
			(Self::Duration(v), Self::Duration(w)) => Self::Duration(v.try_sub(w)?),
			(v, w) => bail!(Error::TrySub(v.to_raw_string(), w.to_raw_string())),
		})
	}
}

// ------------------------------

pub(crate) trait TryMul<Rhs = Self> {
	type Output;
	fn try_mul(self, v: Self) -> Result<Self::Output>;
}

impl TryMul for Value {
	type Output = Self;
	fn try_mul(self, other: Self) -> Result<Self> {
		Ok(match (self, other) {
			(Self::Number(v), Self::Number(w)) => Self::Number(v.try_mul(w)?),
			(v, w) => bail!(Error::TryMul(v.to_raw_string(), w.to_raw_string())),
		})
	}
}

// ------------------------------

pub(crate) trait TryDiv<Rhs = Self> {
	type Output;
	fn try_div(self, v: Self) -> Result<Self::Output>;
}

impl TryDiv for Value {
	type Output = Self;
	fn try_div(self, other: Self) -> Result<Self> {
		Ok(match (self, other) {
			(Self::Number(v), Self::Number(w)) => Self::Number(v.try_div(w)?),
			(v, w) => bail!(Error::TryDiv(v.to_raw_string(), w.to_raw_string())),
		})
	}
}

// ------------------------------

pub(crate) trait TryFloatDiv<Rhs = Self> {
	type Output;
	fn try_float_div(self, v: Self) -> Result<Self::Output>;
}

impl TryFloatDiv for Value {
	type Output = Self;
	fn try_float_div(self, other: Self) -> Result<Self::Output> {
		Ok(match (self, other) {
			(Self::Number(v), Self::Number(w)) => Self::Number(v.try_float_div(w)?),
			(v, w) => bail!(Error::TryDiv(v.to_raw_string(), w.to_raw_string())),
		})
	}
}

// ------------------------------

pub(crate) trait TryRem<Rhs = Self> {
	type Output;
	fn try_rem(self, v: Self) -> Result<Self::Output>;
}

impl TryRem for Value {
	type Output = Self;
	fn try_rem(self, other: Self) -> Result<Self> {
		Ok(match (self, other) {
			(Self::Number(v), Self::Number(w)) => Self::Number(v.try_rem(w)?),
			(v, w) => bail!(Error::TryRem(v.to_raw_string(), w.to_raw_string())),
		})
	}
}

// ------------------------------

pub(crate) trait TryPow<Rhs = Self> {
	type Output;
	fn try_pow(self, v: Self) -> Result<Self::Output>;
}

impl TryPow for Value {
	type Output = Self;
	fn try_pow(self, other: Self) -> Result<Self> {
		Ok(match (self, other) {
			(Value::Number(v), Value::Number(w)) => Self::Number(v.try_pow(w)?),
			(v, w) => bail!(Error::TryPow(v.to_raw_string(), w.to_raw_string())),
		})
	}
}

// ------------------------------

pub(crate) trait TryNeg<Rhs = Self> {
	type Output;
	fn try_neg(self) -> Result<Self::Output>;
}

impl TryNeg for Value {
	type Output = Self;
	fn try_neg(self) -> Result<Self> {
		Ok(match self {
			Self::Number(n) => Self::Number(n.try_neg()?),
			v => bail!(Error::TryNeg(v.to_string())),
		})
	}
}

// Conversion methods.

/// Macro implementing conversion methods for the variants of the value enum.
macro_rules! subtypes {
	($($name:ident$( ( $($t:tt)* ) )? => ($is:ident,$as:ident,$into:ident)),*$(,)?) => {
		pub enum Type {
			$($name),*
		}

		impl Value {

			pub fn type_of(&self) -> Type {
				match &self{
					$(subtypes!{@pat $name $( ($($t)*) )?} => Type::$name),*
				}
			}

			$(
				subtypes!{@method $name $( ($($t)*) )? => $is,$as,$into}
			)*
		}

			$(
				subtypes!{@from $name $( ($($t)*) )? => $is,$as,$into}
			)*

	};

	(@pat $name:ident($t:ty)) => {
		Value::$name(_)
	};

	(@pat $name:ident) => {
		Value::$name
	};

	(@method $name:ident($t:ty) => $is:ident,$as:ident,$into:ident) => {
		#[doc = concat!("Check if the value is a [`",stringify!($name),"`]")]
		pub fn $is(&self) -> bool{
			matches!(self,Value::$name(_))
		}

		#[doc = concat!("Return a reference to [`",stringify!($name),"`] if the value is of that type")]
		pub fn $as(&self) -> Option<&$t>{
			if let Value::$name(ref x) = self{
				Some(x)
			}else{
				None
			}
		}

		#[doc = concat!("Turns the value into a [`",stringify!($name),"`] returning None if the value is not of that type")]
		pub fn $into(self) -> Option<$t>{
			if let Value::$name(x) = self{
				Some(x)
			}else{
				None
			}
		}
	};

	(@method $name:ident => $is:ident,$as:ident,$into:ident) => {
		#[doc = concat!("Check if the value is a [`",stringify!($name),"`]")]
		pub fn $is(&self) -> bool{
			matches!(self,Value::$name)
		}
	};


	(@from $name:ident(Box<$inner:ident>) => $is:ident,$as:ident,$into:ident) => {
		impl From<$inner> for Value{
			fn from(v: $inner) -> Self{
				Value::$name(Box::new(v))
			}
		}

		impl From<Box<$inner>> for Value{
			fn from(v: Box<$inner>) -> Self{
				Value::$name(v)
			}
		}
	};

	(@from $name:ident($t:ident) => $is:ident,$as:ident,$into:ident) => {
		impl From<$t> for Value{
			fn from(v: $t) -> Self{
				Value::$name(v)
			}
		}
	};

	(@from $name:ident => $is:ident,$as:ident,$into:ident) => {
		// skip
	};

}

subtypes! {
	None => (is_none,_unused,_unused),
	Null => (is_null,_unused,_unused),
	Bool(bool) => (is_bool,as_bool,into_bool),
	Number(Number) => (is_number,as_number,into_number),
	Strand(Strand) => (is_strand,as_strand,into_strand),
	Duration(Duration) => (is_duration,as_duration,into_duration),
	Datetime(Datetime) => (is_datetime,as_datetime,into_datetime),
	Uuid(Uuid) => (is_uuid,as_uuid,into_uuid),
	Array(Array) => (is_array,as_array,into_array),
	Object(Object) => (is_object,as_object,into_object),
	Geometry(Geometry) => (is_geometry,as_geometry,into_geometry),
	Bytes(Bytes) => (is_bytes,as_bytes,into_bytes),
	Thing(Thing) => (is_thing,as_thing,into_thing),
	Param(Param) => (is_param,as_param,into_param),
	Idiom(Idiom) => (is_idiom,as_idiom,into_idiom),
	Table(Table) => (is_table,as_table,into_table),
	Mock(Mock) => (is_mock,as_mock,into_mock),
	Regex(Regex) => (is_regex,as_regex,into_regex),
	Cast(Box<Cast>) => (is_cast,as_cast,into_cast),
	Block(Box<Block>) => (is_bock,as_block,into_block),
	Range(Box<Range>) => (is_range,as_range,into_range),
	Edges(Box<Edges>) => (is_edges,as_edges,into_edges),
	Future(Box<Future>) => (is_future,as_future,into_future),
	Constant(Constant) => (is_constant,as_constant,into_constant),
	Function(Box<Function>) => (is_function,as_function,into_function),
	Subquery(Box<Subquery>) => (is_subquery,as_subquery,into_subquery),
	Expression(Box<Expression>) => (is_expression,as_expression,into_expression),
	Query(Query) => (is_query,as_query,into_query),
	Model(Box<Model>) => (is_model,as_model,into_model),
	Closure(Box<Closure>) => (is_closure,as_closure,into_closure),
	Refs(Refs) => (is_refs,as_refs,into_refs),
	File(File) => (is_file,as_file,into_file),
}

macro_rules! impl_from_number {
	($($n:ident),*$(,)?) => {
		$(
			impl From<$n> for Value{
				fn from(v: $n) -> Self{
					Value::Number(Number::from(v))
				}
			}
		)*
	};
}
impl_from_number!(i8, i16, i32, i64, u8, u16, u32, isize, f32, f64, Decimal);

impl<T> From<Vec<T>> for Value
where
	Value: From<T>,
{
	fn from(value: Vec<T>) -> Self {
		let v = value.into_iter().map(Value::from).collect();
		Value::Array(Array(v))
	}
}

impl<T> From<Option<T>> for Value
where
	Value: From<T>,
{
	fn from(value: Option<T>) -> Self {
		if let Some(x) = value {
			Value::from(x)
		} else {
			Value::None
		}
	}
}

impl From<Null> for Value {
	fn from(_v: Null) -> Self {
		Value::Null
	}
}

// TODO: Remove these implementations
// They truncate by default and therefore should not be implement for value.
impl From<i128> for Value {
	fn from(v: i128) -> Self {
		Value::Number(Number::from(v))
	}
}

impl From<u64> for Value {
	fn from(v: u64) -> Self {
		Value::Number(Number::from(v))
	}
}

impl From<u128> for Value {
	fn from(v: u128) -> Self {
		Value::Number(Number::from(v))
	}
}

impl From<usize> for Value {
	fn from(v: usize) -> Self {
		Value::Number(Number::from(v))
	}
}

impl From<String> for Value {
	fn from(v: String) -> Self {
		Self::Strand(Strand::from(v))
	}
}

impl From<&str> for Value {
	fn from(v: &str) -> Self {
		Self::Strand(Strand::from(v))
	}
}

impl From<DateTime<Utc>> for Value {
	fn from(v: DateTime<Utc>) -> Self {
		Value::Datetime(Datetime::from(v))
	}
}

impl From<Point<f64>> for Value {
	fn from(v: Point<f64>) -> Self {
		Value::Geometry(Geometry::from(v))
	}
}

impl From<Operation> for Value {
	fn from(v: Operation) -> Self {
		Value::Object(Object::from(v))
	}
}

impl From<uuid::Uuid> for Value {
	fn from(v: uuid::Uuid) -> Self {
		Value::Uuid(Uuid(v))
	}
}

impl From<HashMap<&str, Value>> for Value {
	fn from(v: HashMap<&str, Value>) -> Self {
		Value::Object(Object::from(v))
	}
}

impl From<HashMap<String, Value>> for Value {
	fn from(v: HashMap<String, Value>) -> Self {
		Value::Object(Object::from(v))
	}
}

impl From<BTreeMap<String, Value>> for Value {
	fn from(v: BTreeMap<String, Value>) -> Self {
		Value::Object(Object::from(v))
	}
}

impl From<BTreeMap<&str, Value>> for Value {
	fn from(v: BTreeMap<&str, Value>) -> Self {
		Value::Object(Object::from(v))
	}
}

impl From<IdRange> for Value {
	fn from(v: IdRange) -> Self {
		let beg = match v.beg {
			Bound::Included(beg) => Bound::Included(Value::from(beg)),
			Bound::Excluded(beg) => Bound::Excluded(Value::from(beg)),
			Bound::Unbounded => Bound::Unbounded,
		};

		let end = match v.end {
			Bound::Included(end) => Bound::Included(Value::from(end)),
			Bound::Excluded(end) => Bound::Excluded(Value::from(end)),
			Bound::Unbounded => Bound::Unbounded,
		};

		Value::Range(Box::new(Range {
			beg,
			end,
		}))
	}
}

impl From<Id> for Value {
	fn from(v: Id) -> Self {
		match v {
			Id::Number(v) => v.into(),
			Id::String(v) => v.into(),
			Id::Uuid(v) => v.into(),
			Id::Array(v) => v.into(),
			Id::Object(v) => v.into(),
			Id::Generate(v) => match v {
				Gen::Rand => Id::rand().into(),
				Gen::Ulid => Id::ulid().into(),
				Gen::Uuid => Id::uuid().into(),
			},
			Id::Range(v) => v.deref().to_owned().into(),
		}
	}
}

impl FromIterator<Value> for Value {
	fn from_iter<I: IntoIterator<Item = Value>>(iter: I) -> Self {
		Value::Array(Array(iter.into_iter().collect()))
	}
}

impl FromIterator<(String, Value)> for Value {
	fn from_iter<I: IntoIterator<Item = (String, Value)>>(iter: I) -> Self {
		Value::Object(Object(iter.into_iter().collect()))
	}
}

#[cfg(test)]
mod tests {

	use chrono::TimeZone;

	use super::*;
	use crate::syn::Parse;

	#[test]
	fn check_none() {
		assert!(Value::None.is_none());
		assert!(!Value::Null.is_none());
		assert!(!Value::from(1).is_none());
	}

	#[test]
	fn check_null() {
		assert!(Value::Null.is_null());
		assert!(!Value::None.is_null());
		assert!(!Value::from(1).is_null());
	}

	#[test]
	fn check_true() {
		assert!(!Value::None.is_true());
		assert!(Value::Bool(true).is_true());
		assert!(!Value::Bool(false).is_true());
		assert!(!Value::from(1).is_true());
		assert!(!Value::from("something").is_true());
	}

	#[test]
	fn check_false() {
		assert!(!Value::None.is_false());
		assert!(!Value::Bool(true).is_false());
		assert!(Value::Bool(false).is_false());
		assert!(!Value::from(1).is_false());
		assert!(!Value::from("something").is_false());
	}

	#[test]
	fn convert_truthy() {
		assert!(!Value::None.is_truthy());
		assert!(!Value::Null.is_truthy());
		assert!(Value::Bool(true).is_truthy());
		assert!(!Value::Bool(false).is_truthy());
		assert!(!Value::from(0).is_truthy());
		assert!(Value::from(1).is_truthy());
		assert!(Value::from(-1).is_truthy());
		assert!(Value::from(1.1).is_truthy());
		assert!(Value::from(-1.1).is_truthy());
		assert!(Value::from("true").is_truthy());
		assert!(Value::from("false").is_truthy());
		assert!(Value::from("falsey").is_truthy());
		assert!(Value::from("something").is_truthy());
		assert!(Value::from(Uuid::new()).is_truthy());
		assert!(Value::from(Utc.with_ymd_and_hms(1948, 12, 3, 0, 0, 0).unwrap()).is_truthy());
	}

	#[test]
	fn convert_string() {
		assert_eq!(String::from("NONE"), Value::None.as_string());
		assert_eq!(String::from("NULL"), Value::Null.as_string());
		assert_eq!(String::from("true"), Value::Bool(true).as_string());
		assert_eq!(String::from("false"), Value::Bool(false).as_string());
		assert_eq!(String::from("0"), Value::from(0).as_string());
		assert_eq!(String::from("1"), Value::from(1).as_string());
		assert_eq!(String::from("-1"), Value::from(-1).as_string());
		assert_eq!(String::from("1.1f"), Value::from(1.1).as_string());
		assert_eq!(String::from("-1.1f"), Value::from(-1.1).as_string());
		assert_eq!(String::from("3"), Value::from("3").as_string());
		assert_eq!(String::from("true"), Value::from("true").as_string());
		assert_eq!(String::from("false"), Value::from("false").as_string());
		assert_eq!(String::from("something"), Value::from("something").as_string());
	}

	#[test]
	fn check_size() {
		assert!(64 >= std::mem::size_of::<Value>(), "size of value too big");
		assert!(104 >= std::mem::size_of::<Error>());
		assert!(104 >= std::mem::size_of::<Result<Value>>());
		assert!(24 >= std::mem::size_of::<crate::sql::number::Number>());
		assert!(24 >= std::mem::size_of::<crate::sql::strand::Strand>());
		assert!(16 >= std::mem::size_of::<crate::sql::duration::Duration>());
		assert!(12 >= std::mem::size_of::<crate::sql::datetime::Datetime>());
		assert!(24 >= std::mem::size_of::<crate::sql::array::Array>());
		assert!(24 >= std::mem::size_of::<crate::sql::object::Object>());
		assert!(48 >= std::mem::size_of::<crate::sql::geometry::Geometry>());
		assert!(24 >= std::mem::size_of::<crate::sql::param::Param>());
		assert!(24 >= std::mem::size_of::<crate::sql::idiom::Idiom>());
		assert!(24 >= std::mem::size_of::<crate::sql::table::Table>());
		assert!(56 >= std::mem::size_of::<crate::sql::thing::Thing>());
		assert!(40 >= std::mem::size_of::<crate::sql::mock::Mock>());
		assert!(32 >= std::mem::size_of::<crate::sql::regex::Regex>());
	}

	#[test]
	fn check_serialize() {
		let enc: Vec<u8> = revision::to_vec(&Value::None).unwrap();
		assert_eq!(2, enc.len());
		let enc: Vec<u8> = revision::to_vec(&Value::Null).unwrap();
		assert_eq!(2, enc.len());
		let enc: Vec<u8> = revision::to_vec(&Value::Bool(true)).unwrap();
		assert_eq!(3, enc.len());
		let enc: Vec<u8> = revision::to_vec(&Value::Bool(false)).unwrap();
		assert_eq!(3, enc.len());
		let enc: Vec<u8> = revision::to_vec(&Value::from("test")).unwrap();
		assert_eq!(8, enc.len());
		let enc: Vec<u8> = revision::to_vec(&Value::parse("{ hello: 'world' }")).unwrap();
		assert_eq!(19, enc.len());
		let enc: Vec<u8> = revision::to_vec(&Value::parse("{ compact: true, schema: 0 }")).unwrap();
		assert_eq!(27, enc.len());
	}

	#[test]
	fn serialize_deserialize() {
		let val = Value::parse(
			"{ test: { something: [1, 'two', null, test:tobie, { trueee: false, noneee: nulll }] } }",
		);
		let res = Value::parse(
			"{ test: { something: [1, 'two', null, test:tobie, { trueee: false, noneee: nulll }] } }",
		);
		let enc: Vec<u8> = revision::to_vec(&val).unwrap();
		let dec: Value = revision::from_slice(&enc).unwrap();
		assert_eq!(res, dec);
	}

	#[test]
	fn test_value_from_vec_i32() {
		let vector: Vec<i32> = vec![1, 2, 3, 4, 5, 6];
		let value = Value::from(vector);
		assert!(matches!(value, Value::Array(Array(_))));
	}

	#[test]
	fn test_value_from_vec_f32() {
		let vector: Vec<f32> = vec![1.0, 2.0, 3.0, 4.0, 5.0, 6.0];
		let value = Value::from(vector);
		assert!(matches!(value, Value::Array(Array(_))));
	}
}<|MERGE_RESOLUTION|>--- conflicted
+++ resolved
@@ -17,12 +17,8 @@
 	Future, Geometry, Idiom, Mock, Number, Object, Operation, Param, Part, Query, Range, Regex,
 	Strand, Subquery, Table, Tables, Thing, Uuid,
 };
-<<<<<<< HEAD
-use crate::sql::{Closure, ControlFlow, FlowResult};
+use crate::sql::{Closure, ControlFlow, FlowResult, Ident, Kind};
 use anyhow::{bail, Result};
-=======
-use crate::sql::{Closure, ControlFlow, FlowResult, Ident, Kind};
->>>>>>> 69207812
 use chrono::{DateTime, Utc};
 
 use geo::Point;
@@ -997,13 +993,9 @@
 			(Self::Datetime(v), Self::Duration(w)) => Self::Datetime(w.try_add(v)?),
 			(Self::Duration(v), Self::Datetime(w)) => Self::Datetime(v.try_add(w)?),
 			(Self::Duration(v), Self::Duration(w)) => Self::Duration(v.try_add(w)?),
-<<<<<<< HEAD
-			(v, w) => bail!(Error::TryAdd(v.to_raw_string(), w.to_raw_string())),
-=======
 			(Self::Array(v), Self::Array(w)) => Self::Array(v.add(w)),
 			(Self::Object(v), Self::Object(w)) => Self::Object(v.add(w)),
-			(v, w) => return Err(Error::TryAdd(v.to_raw_string(), w.to_raw_string())),
->>>>>>> 69207812
+			(v, w) => bail!(Error::TryAdd(v.to_raw_string(), w.to_raw_string())),
 		})
 	}
 }
