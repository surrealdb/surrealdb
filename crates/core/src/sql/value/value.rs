--- conflicted
+++ resolved
@@ -13,17 +13,11 @@
 	fmt::{Fmt, Pretty},
 	id::{Gen, Id},
 	model::Model,
-<<<<<<< HEAD
-	Array, Block, Bytes, Cast, Constant, Datetime, Duration, Edges, Expression, Function, Future,
-	Geometry, Idiom, Mock, Number, Object, Operation, Param, Part, Query, Range, Regex, Strand,
-	Subquery, Table, Tables, Thing, Uuid,
-=======
 	Array, Block, Bytes, Cast, Constant, Datetime, Duration, Edges, Expression, File, Function,
-	Future, Geometry, Idiom, Kind, Mock, Number, Object, Operation, Param, Part, Query, Range,
-	Regex, Strand, Subquery, Table, Tables, Thing, Uuid,
->>>>>>> 9d6245cc
+	Future, Geometry, Idiom, Mock, Number, Object, Operation, Param, Part, Query, Range, Regex,
+	Strand, Subquery, Table, Tables, Thing, Uuid,
 };
-use crate::sql::{Closure, ControlFlow, FlowResult, Ident};
+use crate::sql::{Closure, ControlFlow, FlowResult};
 use chrono::{DateTime, Utc};
 
 use geo::Point;
@@ -32,7 +26,6 @@
 use rust_decimal::prelude::*;
 use serde::{Deserialize, Serialize};
 use serde_json::Value as Json;
-use std::borrow::Cow;
 use std::cmp::Ordering;
 use std::collections::BTreeMap;
 use std::collections::HashMap;
@@ -171,12 +164,6 @@
 	}
 }
 
-<<<<<<< HEAD
-impl Value {
-	// -----------------------------------
-	// Initial record value
-	// -----------------------------------
-=======
 impl Eq for Value {}
 
 impl Ord for Value {
@@ -185,247 +172,10 @@
 	}
 }
 
-impl From<bool> for Value {
-	#[inline]
-	fn from(v: bool) -> Self {
-		Value::Bool(v)
-	}
-}
-
-impl From<Uuid> for Value {
-	fn from(v: Uuid) -> Self {
-		Value::Uuid(v)
-	}
-}
-
-impl From<Closure> for Value {
-	fn from(v: Closure) -> Self {
-		Value::Closure(Box::new(v))
-	}
-}
-
-impl From<File> for Value {
-	fn from(v: File) -> Self {
-		Value::File(v)
-	}
-}
-
-impl From<Param> for Value {
-	fn from(v: Param) -> Self {
-		Value::Param(v)
-	}
-}
-
-impl From<Idiom> for Value {
-	fn from(v: Idiom) -> Self {
-		Value::Idiom(v)
-	}
-}
-
-impl From<Mock> for Value {
-	fn from(v: Mock) -> Self {
-		Value::Mock(v)
-	}
-}
-
-impl From<Table> for Value {
-	fn from(v: Table) -> Self {
-		Value::Table(v)
-	}
-}
-
-impl From<Thing> for Value {
-	fn from(v: Thing) -> Self {
-		Value::Thing(v)
-	}
-}
-
-impl From<Regex> for Value {
-	fn from(v: Regex) -> Self {
-		Value::Regex(v)
-	}
-}
-
-impl From<Bytes> for Value {
-	fn from(v: Bytes) -> Self {
-		Value::Bytes(v)
-	}
-}
-
-impl From<Array> for Value {
-	fn from(v: Array) -> Self {
-		Value::Array(v)
-	}
-}
-
-impl From<Object> for Value {
-	fn from(v: Object) -> Self {
-		Value::Object(v)
-	}
-}
-
-impl From<Number> for Value {
-	fn from(v: Number) -> Self {
-		Value::Number(v)
-	}
-}
-
-impl From<Strand> for Value {
-	fn from(v: Strand) -> Self {
-		Value::Strand(v)
-	}
-}
-
-impl From<Geometry> for Value {
-	fn from(v: Geometry) -> Self {
-		Value::Geometry(v)
-	}
-}
-
-impl From<Datetime> for Value {
-	fn from(v: Datetime) -> Self {
-		Value::Datetime(v)
-	}
-}
-
-impl From<Duration> for Value {
-	fn from(v: Duration) -> Self {
-		Value::Duration(v)
-	}
-}
-
-impl From<Constant> for Value {
-	fn from(v: Constant) -> Self {
-		Value::Constant(v)
-	}
-}
-
-impl From<Block> for Value {
-	fn from(v: Block) -> Self {
-		Value::Block(Box::new(v))
-	}
-}
-
-impl From<Range> for Value {
-	fn from(v: Range) -> Self {
-		Value::Range(Box::new(v))
-	}
-}
-
-impl From<Box<Range>> for Value {
-	fn from(v: Box<Range>) -> Self {
-		Value::Range(v)
-	}
-}
-
-impl From<Edges> for Value {
-	fn from(v: Edges) -> Self {
-		Value::Edges(Box::new(v))
-	}
-}
-
-impl From<Future> for Value {
-	fn from(v: Future) -> Self {
-		Value::Future(Box::new(v))
-	}
-}
-
-impl From<Cast> for Value {
-	fn from(v: Cast) -> Self {
-		Value::Cast(Box::new(v))
-	}
-}
-
-impl From<Function> for Value {
-	fn from(v: Function) -> Self {
-		Value::Function(Box::new(v))
-	}
-}
-
-impl From<Model> for Value {
-	fn from(v: Model) -> Self {
-		Value::Model(Box::new(v))
-	}
-}
-
-impl From<Subquery> for Value {
-	fn from(v: Subquery) -> Self {
-		Value::Subquery(Box::new(v))
-	}
-}
-
-impl From<Expression> for Value {
-	fn from(v: Expression) -> Self {
-		Value::Expression(Box::new(v))
-	}
-}
-
-impl From<Box<Edges>> for Value {
-	fn from(v: Box<Edges>) -> Self {
-		Value::Edges(v)
-	}
-}
-
-impl From<i8> for Value {
-	fn from(v: i8) -> Self {
-		Value::Number(Number::from(v))
-	}
-}
-
-impl From<i16> for Value {
-	fn from(v: i16) -> Self {
-		Value::Number(Number::from(v))
-	}
-}
-
-impl From<i32> for Value {
-	fn from(v: i32) -> Self {
-		Value::Number(Number::from(v))
-	}
-}
-
-impl From<i64> for Value {
-	fn from(v: i64) -> Self {
-		Value::Number(Number::from(v))
-	}
-}
-
-impl From<i128> for Value {
-	fn from(v: i128) -> Self {
-		Value::Number(Number::from(v))
-	}
-}
-
-impl From<isize> for Value {
-	fn from(v: isize) -> Self {
-		Value::Number(Number::from(v))
-	}
-}
-
-impl From<u8> for Value {
-	fn from(v: u8) -> Self {
-		Value::Number(Number::from(v))
-	}
-}
-
-impl From<u16> for Value {
-	fn from(v: u16) -> Self {
-		Value::Number(Number::from(v))
-	}
-}
-
-impl From<u32> for Value {
-	fn from(v: u32) -> Self {
-		Value::Number(Number::from(v))
-	}
-}
-
-impl From<u64> for Value {
-	fn from(v: u64) -> Self {
-		Value::Number(Number::from(v))
-	}
-}
->>>>>>> 9d6245cc
+impl Value {
+	// -----------------------------------
+	// Initial record value
+	// -----------------------------------
 
 	/// Create an empty Object Value
 	pub fn base() -> Self {
@@ -518,620 +268,6 @@
 		)
 	}
 
-<<<<<<< HEAD
-	/// Check if this Value is a Thing, and belongs to a certain table
-	pub fn is_record_of_table(&self, table: String) -> bool {
-		match self {
-			Value::Thing(Thing {
-				tb,
-=======
-impl From<Vec<&str>> for Value {
-	fn from(v: Vec<&str>) -> Self {
-		Value::Array(Array::from(v))
-	}
-}
-
-impl From<Vec<String>> for Value {
-	fn from(v: Vec<String>) -> Self {
-		Value::Array(Array::from(v))
-	}
-}
-
-impl From<Vec<i32>> for Value {
-	fn from(v: Vec<i32>) -> Self {
-		Value::Array(Array::from(v))
-	}
-}
-
-impl From<Vec<f32>> for Value {
-	fn from(v: Vec<f32>) -> Self {
-		Value::Array(Array::from(v))
-	}
-}
-
-impl From<Vec<f64>> for Value {
-	fn from(v: Vec<f64>) -> Self {
-		Value::Array(Array::from(v))
-	}
-}
-
-impl From<Vec<usize>> for Value {
-	fn from(v: Vec<usize>) -> Self {
-		Value::Array(Array::from(v))
-	}
-}
-
-impl From<Vec<Value>> for Value {
-	fn from(v: Vec<Value>) -> Self {
-		Value::Array(Array::from(v))
-	}
-}
-
-impl From<Vec<Number>> for Value {
-	fn from(v: Vec<Number>) -> Self {
-		Value::Array(Array::from(v))
-	}
-}
-
-impl From<Vec<Operation>> for Value {
-	fn from(v: Vec<Operation>) -> Self {
-		Value::Array(Array::from(v))
-	}
-}
-
-impl From<Vec<bool>> for Value {
-	fn from(v: Vec<bool>) -> Self {
-		Value::Array(Array::from(v))
-	}
-}
-
-impl From<HashMap<&str, Value>> for Value {
-	fn from(v: HashMap<&str, Value>) -> Self {
-		Value::Object(Object::from(v))
-	}
-}
-
-impl From<HashMap<String, Value>> for Value {
-	fn from(v: HashMap<String, Value>) -> Self {
-		Value::Object(Object::from(v))
-	}
-}
-
-impl From<BTreeMap<String, Value>> for Value {
-	fn from(v: BTreeMap<String, Value>) -> Self {
-		Value::Object(Object::from(v))
-	}
-}
-
-impl From<BTreeMap<&str, Value>> for Value {
-	fn from(v: BTreeMap<&str, Value>) -> Self {
-		Value::Object(Object::from(v))
-	}
-}
-
-impl From<Option<Value>> for Value {
-	fn from(v: Option<Value>) -> Self {
-		match v {
-			Some(v) => v,
-			None => Value::None,
-		}
-	}
-}
-
-impl From<Option<String>> for Value {
-	fn from(v: Option<String>) -> Self {
-		match v {
-			Some(v) => Value::from(v),
-			None => Value::None,
-		}
-	}
-}
-
-impl From<Option<i64>> for Value {
-	fn from(v: Option<i64>) -> Self {
-		match v {
-			Some(v) => Value::from(v),
-			None => Value::None,
-		}
-	}
-}
-
-impl From<Option<Duration>> for Value {
-	fn from(v: Option<Duration>) -> Self {
-		match v {
-			Some(v) => Value::from(v),
-			None => Value::None,
-		}
-	}
-}
-
-impl From<Option<Datetime>> for Value {
-	fn from(v: Option<Datetime>) -> Self {
-		match v {
-			Some(v) => Value::from(v),
-			None => Value::None,
-		}
-	}
-}
-
-impl From<IdRange> for Value {
-	fn from(v: IdRange) -> Self {
-		let beg = match v.beg {
-			Bound::Included(beg) => Bound::Included(Value::from(beg)),
-			Bound::Excluded(beg) => Bound::Excluded(Value::from(beg)),
-			Bound::Unbounded => Bound::Unbounded,
-		};
-
-		let end = match v.end {
-			Bound::Included(end) => Bound::Included(Value::from(end)),
-			Bound::Excluded(end) => Bound::Excluded(Value::from(end)),
-			Bound::Unbounded => Bound::Unbounded,
-		};
-
-		Value::Range(Box::new(Range {
-			beg,
-			end,
-		}))
-	}
-}
-
-impl From<Id> for Value {
-	fn from(v: Id) -> Self {
-		match v {
-			Id::Number(v) => v.into(),
-			Id::String(v) => v.into(),
-			Id::Uuid(v) => v.into(),
-			Id::Array(v) => v.into(),
-			Id::Object(v) => v.into(),
-			Id::Generate(v) => match v {
-				Gen::Rand => Id::rand().into(),
-				Gen::Ulid => Id::ulid().into(),
-				Gen::Uuid => Id::uuid().into(),
-			},
-			Id::Range(v) => v.deref().to_owned().into(),
-		}
-	}
-}
-
-impl From<Query> for Value {
-	fn from(q: Query) -> Self {
-		Value::Query(q)
-	}
-}
-
-impl TryFrom<Value> for i8 {
-	type Error = Error;
-	fn try_from(value: Value) -> Result<Self, Self::Error> {
-		match value {
-			Value::Number(x) => x.try_into(),
-			_ => Err(Error::TryFrom(value.to_string(), "i8")),
-		}
-	}
-}
-
-impl TryFrom<Value> for i16 {
-	type Error = Error;
-	fn try_from(value: Value) -> Result<Self, Self::Error> {
-		match value {
-			Value::Number(x) => x.try_into(),
-			_ => Err(Error::TryFrom(value.to_string(), "i16")),
-		}
-	}
-}
-
-impl TryFrom<Value> for i32 {
-	type Error = Error;
-	fn try_from(value: Value) -> Result<Self, Self::Error> {
-		match value {
-			Value::Number(x) => x.try_into(),
-			_ => Err(Error::TryFrom(value.to_string(), "i32")),
-		}
-	}
-}
-
-impl TryFrom<Value> for i64 {
-	type Error = Error;
-	fn try_from(value: Value) -> Result<Self, Self::Error> {
-		match value {
-			Value::Number(x) => x.try_into(),
-			_ => Err(Error::TryFrom(value.to_string(), "i64")),
-		}
-	}
-}
-
-impl TryFrom<Value> for i128 {
-	type Error = Error;
-	fn try_from(value: Value) -> Result<Self, Self::Error> {
-		match value {
-			Value::Number(x) => x.try_into(),
-			_ => Err(Error::TryFrom(value.to_string(), "i128")),
-		}
-	}
-}
-
-impl TryFrom<Value> for u8 {
-	type Error = Error;
-	fn try_from(value: Value) -> Result<Self, Self::Error> {
-		match value {
-			Value::Number(x) => x.try_into(),
-			_ => Err(Error::TryFrom(value.to_string(), "u8")),
-		}
-	}
-}
-
-impl TryFrom<Value> for u16 {
-	type Error = Error;
-	fn try_from(value: Value) -> Result<Self, Self::Error> {
-		match value {
-			Value::Number(x) => x.try_into(),
-			_ => Err(Error::TryFrom(value.to_string(), "u16")),
-		}
-	}
-}
-
-impl TryFrom<Value> for u32 {
-	type Error = Error;
-	fn try_from(value: Value) -> Result<Self, Self::Error> {
-		match value {
-			Value::Number(x) => x.try_into(),
-			_ => Err(Error::TryFrom(value.to_string(), "u32")),
-		}
-	}
-}
-
-impl TryFrom<Value> for u64 {
-	type Error = Error;
-	fn try_from(value: Value) -> Result<Self, Self::Error> {
-		match value {
-			Value::Number(x) => x.try_into(),
-			_ => Err(Error::TryFrom(value.to_string(), "u64")),
-		}
-	}
-}
-
-impl TryFrom<Value> for u128 {
-	type Error = Error;
-	fn try_from(value: Value) -> Result<Self, Self::Error> {
-		match value {
-			Value::Number(x) => x.try_into(),
-			_ => Err(Error::TryFrom(value.to_string(), "u128")),
-		}
-	}
-}
-
-impl TryFrom<Value> for f32 {
-	type Error = Error;
-	fn try_from(value: Value) -> Result<Self, Self::Error> {
-		match value {
-			Value::Number(x) => x.try_into(),
-			_ => Err(Error::TryFrom(value.to_string(), "f32")),
-		}
-	}
-}
-
-impl TryFrom<Value> for f64 {
-	type Error = Error;
-	fn try_from(value: Value) -> Result<Self, Self::Error> {
-		match value {
-			Value::Number(x) => x.try_into(),
-			_ => Err(Error::TryFrom(value.to_string(), "f64")),
-		}
-	}
-}
-
-impl TryFrom<Value> for Decimal {
-	type Error = Error;
-	fn try_from(value: Value) -> Result<Self, Self::Error> {
-		match value {
-			Value::Number(x) => x.try_into(),
-			_ => Err(Error::TryFrom(value.to_string(), "Decimal")),
-		}
-	}
-}
-
-impl TryFrom<Value> for String {
-	type Error = Error;
-	fn try_from(value: Value) -> Result<Self, Self::Error> {
-		match value {
-			Value::Strand(x) => Ok(x.into()),
-			_ => Err(Error::TryFrom(value.to_string(), "String")),
-		}
-	}
-}
-
-impl TryFrom<Value> for bool {
-	type Error = Error;
-	fn try_from(value: Value) -> Result<Self, Self::Error> {
-		match value {
-			Value::Bool(v) => Ok(v),
-			_ => Err(Error::TryFrom(value.to_string(), "bool")),
-		}
-	}
-}
-
-impl TryFrom<Value> for std::time::Duration {
-	type Error = Error;
-	fn try_from(value: Value) -> Result<Self, Self::Error> {
-		match value {
-			Value::Duration(x) => Ok(x.into()),
-			_ => Err(Error::TryFrom(value.to_string(), "time::Duration")),
-		}
-	}
-}
-
-impl TryFrom<Value> for DateTime<Utc> {
-	type Error = Error;
-	fn try_from(value: Value) -> Result<Self, Self::Error> {
-		match value {
-			Value::Datetime(x) => Ok(x.into()),
-			_ => Err(Error::TryFrom(value.to_string(), "chrono::DateTime<Utc>")),
-		}
-	}
-}
-
-impl TryFrom<Value> for uuid::Uuid {
-	type Error = Error;
-	fn try_from(value: Value) -> Result<Self, Self::Error> {
-		match value {
-			Value::Uuid(x) => Ok(x.into()),
-			_ => Err(Error::TryFrom(value.to_string(), "uuid::Uuid")),
-		}
-	}
-}
-
-impl TryFrom<Value> for Vec<Value> {
-	type Error = Error;
-	fn try_from(value: Value) -> Result<Self, Self::Error> {
-		match value {
-			Value::Array(x) => Ok(x.into()),
-			_ => Err(Error::TryFrom(value.to_string(), "Vec<Value>")),
-		}
-	}
-}
-
-impl TryFrom<Value> for Number {
-	type Error = Error;
-	fn try_from(value: Value) -> Result<Self, Self::Error> {
-		match value {
-			Value::Number(x) => Ok(x),
-			_ => Err(Error::TryFrom(value.to_string(), "Number")),
-		}
-	}
-}
-
-impl TryFrom<&Value> for Number {
-	type Error = Error;
-	fn try_from(value: &Value) -> Result<Self, Self::Error> {
-		match value {
-			Value::Number(x) => Ok(*x),
-			_ => Err(Error::TryFrom(value.to_string(), "Number")),
-		}
-	}
-}
-
-impl TryFrom<Value> for Datetime {
-	type Error = Error;
-	fn try_from(value: Value) -> Result<Self, Self::Error> {
-		match value {
-			Value::Datetime(x) => Ok(x),
-			_ => Err(Error::TryFrom(value.to_string(), "Datetime")),
-		}
-	}
-}
-
-impl TryFrom<Value> for Object {
-	type Error = Error;
-	fn try_from(value: Value) -> Result<Self, Self::Error> {
-		match value {
-			Value::Object(x) => Ok(x),
-			_ => Err(Error::TryFrom(value.to_string(), "Object")),
-		}
-	}
-}
-
-impl FromIterator<Value> for Value {
-	fn from_iter<I: IntoIterator<Item = Value>>(iter: I) -> Self {
-		Value::Array(Array(iter.into_iter().collect()))
-	}
-}
-
-impl FromIterator<(String, Value)> for Value {
-	fn from_iter<I: IntoIterator<Item = (String, Value)>>(iter: I) -> Self {
-		Value::Object(Object(iter.into_iter().collect()))
-	}
-}
-
-impl Value {
-	// -----------------------------------
-	// Initial record value
-	// -----------------------------------
-
-	/// Create an empty Object Value
-	pub fn base() -> Self {
-		Value::Object(Object::default())
-	}
-
-	// -----------------------------------
-	// Builtin types
-	// -----------------------------------
-
-	/// Convert this Value to a Result
-	pub fn ok(self) -> Result<Value, Error> {
-		Ok(self)
-	}
-
-	/// Convert this Value to an Option
-	pub fn some(self) -> Option<Value> {
-		match self {
-			Value::None => None,
-			val => Some(val),
-		}
-	}
-
-	// -----------------------------------
-	// Simple value detection
-	// -----------------------------------
-
-	/// Check if this Value is NONE or NULL
-	pub fn is_none_or_null(&self) -> bool {
-		matches!(self, Value::None | Value::Null)
-	}
-
-	/// Check if this Value is NONE
-	pub fn is_none(&self) -> bool {
-		matches!(self, Value::None)
-	}
-
-	/// Check if this Value is NONE
-	pub fn is_empty_array(&self) -> bool {
-		if let Value::Array(v) = self {
-			v.is_empty()
-		} else {
-			false
-		}
-	}
-
-	/// Check if this Value is NULL
-	pub fn is_null(&self) -> bool {
-		matches!(self, Value::Null)
-	}
-
-	/// Check if this Value not NONE or NULL
-	pub fn is_some(&self) -> bool {
-		!self.is_none() && !self.is_null()
-	}
-
-	/// Check if this Value is a boolean value
-	pub fn is_bool(&self) -> bool {
-		matches!(self, Value::Bool(_))
-	}
-
-	/// Check if this Value is TRUE or 'true'
-	pub fn is_true(&self) -> bool {
-		matches!(self, Value::Bool(true))
-	}
-
-	/// Check if this Value is FALSE or 'false'
-	pub fn is_false(&self) -> bool {
-		matches!(self, Value::Bool(false))
-	}
-
-	/// Check if this Value is truthy
-	pub fn is_truthy(&self) -> bool {
-		match self {
-			Value::Bool(v) => *v,
-			Value::Uuid(_) => true,
-			Value::Thing(_) => true,
-			Value::Geometry(_) => true,
-			Value::Datetime(_) => true,
-			Value::Array(v) => !v.is_empty(),
-			Value::Object(v) => !v.is_empty(),
-			Value::Strand(v) => !v.is_empty(),
-			Value::Number(v) => v.is_truthy(),
-			Value::Duration(v) => v.as_nanos() > 0,
-			_ => false,
-		}
-	}
-
-	/// Check if this Value is a UUID
-	pub fn is_uuid(&self) -> bool {
-		matches!(self, Value::Uuid(_))
-	}
-
-	/// Check if this Value is a Thing
-	pub fn is_thing(&self) -> bool {
-		matches!(self, Value::Thing(_))
-	}
-
-	/// Check if this Value is a single Thing
-	pub fn is_thing_single(&self) -> bool {
-		match self {
-			Value::Thing(t) => !matches!(t.id, Id::Range(_)),
-			_ => false,
-		}
-	}
-
-	/// Check if this Value is a single Thing
-	pub fn is_thing_range(&self) -> bool {
-		matches!(
-			self,
-			Value::Thing(Thing {
-				id: Id::Range(_),
-				..
-			})
-		)
-	}
-
-	/// Check if this Value is a Mock
-	pub fn is_mock(&self) -> bool {
-		matches!(self, Value::Mock(_))
-	}
-
-	/// Check if this Value is a Param
-	pub fn is_param(&self) -> bool {
-		matches!(self, Value::Param(_))
-	}
-
-	/// Check if this Value is a Range
-	pub fn is_range(&self) -> bool {
-		matches!(self, Value::Range(_))
-	}
-
-	/// Check if this Value is a Table
-	pub fn is_table(&self) -> bool {
-		matches!(self, Value::Table(_))
-	}
-
-	/// Check if this Value is a Strand
-	pub fn is_strand(&self) -> bool {
-		matches!(self, Value::Strand(_))
-	}
-
-	/// Check if this Value is a Query
-	pub fn is_query(&self) -> bool {
-		matches!(self, Value::Query(_))
-	}
-
-	/// Check if this Value is a float Number
-	pub fn is_bytes(&self) -> bool {
-		matches!(self, Value::Bytes(_))
-	}
-
-	/// Check if this Value is an Array
-	pub fn is_array(&self) -> bool {
-		matches!(self, Value::Array(_))
-	}
-
-	/// Check if this Value is an Object
-	pub fn is_object(&self) -> bool {
-		matches!(self, Value::Object(_))
-	}
-
-	/// Check if this Value is a Number
-	pub fn is_number(&self) -> bool {
-		matches!(self, Value::Number(_))
-	}
-
-	/// Check if this Value is a Datetime
-	pub fn is_datetime(&self) -> bool {
-		matches!(self, Value::Datetime(_))
-	}
-
-	/// Check if this Value is a Duration
-	pub fn is_duration(&self) -> bool {
-		matches!(self, Value::Duration(_))
-	}
-
-	/// Check if this Value is a Thing
-	pub fn is_record(&self) -> bool {
-		matches!(self, Value::Thing(_))
-	}
-
-	/// Check if this Value is a Closure
-	pub fn is_closure(&self) -> bool {
-		matches!(self, Value::Closure(_))
-	}
-
 	/// Check if this Value is a Thing, and belongs to a certain table
 	pub fn is_record_of_table(&self, table: String) -> bool {
 		match self {
@@ -1143,54 +279,43 @@
 		}
 	}
 
-	/// Check if this Value is a Geometry
-	pub fn is_geometry(&self) -> bool {
-		matches!(self, Value::Geometry(_))
-	}
-
 	/// Check if this Value is an int Number
 	pub fn is_int(&self) -> bool {
 		matches!(self, Value::Number(Number::Int(_)))
 	}
 
+	pub fn into_int(self) -> Option<i64> {
+		if let Number::Int(x) = self.into_number()? {
+			Some(x)
+		} else {
+			None
+		}
+	}
+
 	/// Check if this Value is a float Number
 	pub fn is_float(&self) -> bool {
 		matches!(self, Value::Number(Number::Float(_)))
 	}
 
+	pub fn into_float(self) -> Option<f64> {
+		if let Number::Float(x) = self.into_number()? {
+			Some(x)
+		} else {
+			None
+		}
+	}
+
 	/// Check if this Value is a decimal Number
 	pub fn is_decimal(&self) -> bool {
 		matches!(self, Value::Number(Number::Decimal(_)))
 	}
 
-	/// Check if this Value is a Number but is a NAN
-	pub fn is_nan(&self) -> bool {
-		matches!(self, Value::Number(v) if v.is_nan())
-	}
-
-	/// Check if this Value is a Number and is an integer
-	pub fn is_integer(&self) -> bool {
-		matches!(self, Value::Number(v) if v.is_integer())
-	}
-
-	/// Check if this Value is a Number and is positive
-	pub fn is_positive(&self) -> bool {
-		matches!(self, Value::Number(v) if v.is_positive())
-	}
-
-	/// Check if this Value is a Number and is negative
-	pub fn is_negative(&self) -> bool {
-		matches!(self, Value::Number(v) if v.is_negative())
-	}
-
-	/// Check if this Value is a Number and is zero or positive
-	pub fn is_zero_or_positive(&self) -> bool {
-		matches!(self, Value::Number(v) if v.is_zero_or_positive())
-	}
-
-	/// Check if this Value is a Number and is zero or negative
-	pub fn is_zero_or_negative(&self) -> bool {
-		matches!(self, Value::Number(v) if v.is_zero_or_negative())
+	pub fn into_decimal(self) -> Option<Decimal> {
+		if let Number::Decimal(x) = self.into_number()? {
+			Some(x)
+		} else {
+			None
+		}
 	}
 
 	/// Check if this Value is a Thing of a specific type
@@ -1229,7 +354,8 @@
 		}
 	}
 
-	pub fn is_single(&self) -> bool {
+	/// Returns if selecting on this value returns a single result.
+	pub fn is_singular_selector(&self) -> bool {
 		match self {
 			Value::Object(_) => true,
 			t @ Value::Thing(_) => t.is_thing_single(),
@@ -1352,7 +478,13 @@
 	// -----------------------------------
 
 	/// Treat a string as a table name
+	///
+	/// # Warning
+	/// This function is not fully implement for all variants, make sure you don't accidentally use
+	/// it where it can return an invalid value.
 	pub fn kindof(&self) -> &'static str {
+		// TODO: Look at this function, there are a whole bunch of options for which this returns
+		// "incorrect type" which might sneak into the results where it shouldn.t
 		match self {
 			Self::None => "none",
 			Self::Null => "null",
@@ -1381,1122 +513,6 @@
 	}
 
 	// -----------------------------------
-	// Simple type coercion of values
-	// -----------------------------------
-
-	/// Try to coerce this value to the specified `Kind`
-	pub(crate) fn coerce_to(self, kind: &Kind) -> Result<Value, Error> {
-		// Attempt to convert to the desired type
-		let res = match kind {
-			Kind::Any => Ok(self),
-			Kind::Null => self.coerce_to_null(),
-			Kind::Bool => self.coerce_to_bool().map(Value::from),
-			Kind::Int => self.coerce_to_int().map(Value::from),
-			Kind::Float => self.coerce_to_float().map(Value::from),
-			Kind::Decimal => self.coerce_to_decimal().map(Value::from),
-			Kind::Number => self.coerce_to_number().map(Value::from),
-			Kind::String => self.coerce_to_strand().map(Value::from),
-			Kind::Datetime => self.coerce_to_datetime().map(Value::from),
-			Kind::Duration => self.coerce_to_duration().map(Value::from),
-			Kind::Object => self.coerce_to_object().map(Value::from),
-			Kind::Point => self.coerce_to_point().map(Value::from),
-			Kind::Bytes => self.coerce_to_bytes().map(Value::from),
-			Kind::Uuid => self.coerce_to_uuid().map(Value::from),
-			Kind::Regex => self.coerce_to_regex().map(Value::from),
-			Kind::Range => self.coerce_to_range().map(Value::from),
-			Kind::Function(_, _) => self.coerce_to_function().map(Value::from),
-			Kind::Set(t, l) => match l {
-				Some(l) => self.coerce_to_set_type_len(t, l).map(Value::from),
-				None => self.coerce_to_set_type(t).map(Value::from),
-			},
-			Kind::Array(t, l) => match l {
-				Some(l) => self.coerce_to_array_type_len(t, l).map(Value::from),
-				None => self.coerce_to_array_type(t).map(Value::from),
-			},
-			Kind::Record(t) => match t.is_empty() {
-				true => self.coerce_to_record().map(Value::from),
-				false => self.coerce_to_record_type(t).map(Value::from),
-			},
-			Kind::Geometry(t) => match t.is_empty() {
-				true => self.coerce_to_geometry().map(Value::from),
-				false => self.coerce_to_geometry_type(t).map(Value::from),
-			},
-			Kind::Option(k) => match self {
-				Self::None => Ok(Self::None),
-				v => v.coerce_to(k),
-			},
-			Kind::Either(k) => {
-				let mut val = self;
-				for k in k {
-					match val.coerce_to(k) {
-						Err(Error::CoerceTo {
-							from,
-							..
-						}) => val = from,
-						Err(e) => return Err(e),
-						Ok(v) => return Ok(v),
-					}
-				}
-				Err(Error::CoerceTo {
-					from: val,
-					into: kind.to_string(),
-				})
-			}
-			Kind::Literal(lit) => self.coerce_to_literal(lit),
-			Kind::References(_, _) => Err(Error::CoerceTo {
-				from: self,
-				into: kind.to_string(),
-			}),
-			Kind::File(t) => match t.is_empty() {
-				true => self.coerce_to_file().map(Value::from),
-				false => self.coerce_to_file_type(t).map(Value::from),
-			},
-		};
-		// Check for any conversion errors
-		match res {
-			// There was a conversion error
-			Err(Error::CoerceTo {
-				from,
-				..
-			}) => Err(Error::CoerceTo {
-				from,
-				into: kind.to_string(),
-			}),
-			// There was a different error
-			Err(e) => Err(e),
-			// Everything converted ok
-			Ok(v) => Ok(v),
-		}
-	}
-
-	/// Try to coerce this value to an `i64`
-	pub fn coerce_to_i64(self) -> Result<i64, Error> {
-		match self {
-			// Allow any int number
-			Value::Number(Number::Int(v)) => Ok(v),
-			// Attempt to convert an float number
-			Value::Number(Number::Float(v)) if v.fract() == 0.0 => Ok(v as i64),
-			// Attempt to convert a decimal number
-			Value::Number(Number::Decimal(v)) if v.is_integer() => match v.try_into() {
-				// The Decimal can be represented as an i64
-				Ok(v) => Ok(v),
-				// The Decimal is out of bounds
-				_ => Err(Error::CoerceTo {
-					from: self,
-					into: "i64".into(),
-				}),
-			},
-			// Anything else raises an error
-			_ => Err(Error::CoerceTo {
-				from: self,
-				into: "i64".into(),
-			}),
-		}
-	}
-
-	/// Try to coerce this value to an `u64`
-	pub(crate) fn coerce_to_u64(self) -> Result<u64, Error> {
-		match self {
-			// Allow any int number
-			Value::Number(Number::Int(v)) => Ok(v as u64),
-			// Attempt to convert an float number
-			Value::Number(Number::Float(v)) if v.fract() == 0.0 => Ok(v as u64),
-			// Attempt to convert a decimal number
-			Value::Number(Number::Decimal(v)) if v.is_integer() => match v.try_into() {
-				// The Decimal can be represented as an u64
-				Ok(v) => Ok(v),
-				// The Decimal is out of bounds
-				_ => Err(Error::CoerceTo {
-					from: self,
-					into: "u64".into(),
-				}),
-			},
-			// Anything else raises an error
-			_ => Err(Error::CoerceTo {
-				from: self,
-				into: "u64".into(),
-			}),
-		}
-	}
-
-	/// Try to coerce this value to an `f64`
-	pub(crate) fn coerce_to_f64(self) -> Result<f64, Error> {
-		match self {
-			// Allow any float number
-			Value::Number(Number::Float(v)) => Ok(v),
-			// Attempt to convert an int number
-			Value::Number(Number::Int(v)) => Ok(v as f64),
-			// Attempt to convert a decimal number
-			Value::Number(Number::Decimal(v)) => match v.try_into() {
-				// The Decimal can be represented as a f64
-				Ok(v) => Ok(v),
-				// This Decimal loses precision
-				_ => Err(Error::CoerceTo {
-					from: self,
-					into: "f64".into(),
-				}),
-			},
-			// Anything else raises an error
-			_ => Err(Error::CoerceTo {
-				from: self,
-				into: "f64".into(),
-			}),
-		}
-	}
-
-	/// Try to coerce this value to a Literal, returns a `Value` with the coerced value
-	pub(crate) fn coerce_to_literal(self, literal: &Literal) -> Result<Value, Error> {
-		if literal.validate_value(&self) {
-			Ok(self)
-		} else {
-			Err(Error::CoerceTo {
-				from: self,
-				into: literal.to_string(),
-			})
-		}
-	}
-
-	/// Try to coerce this value to a `null`
-	pub(crate) fn coerce_to_null(self) -> Result<Value, Error> {
-		match self {
-			// Allow any null value
-			Value::Null => Ok(Value::Null),
-			// Anything else raises an error
-			_ => Err(Error::CoerceTo {
-				from: self,
-				into: "null".into(),
-			}),
-		}
-	}
-
-	/// Try to coerce this value to a `bool`
-	pub(crate) fn coerce_to_bool(self) -> Result<bool, Error> {
-		match self {
-			// Allow any boolean value
-			Value::Bool(v) => Ok(v),
-			// Anything else raises an error
-			_ => Err(Error::CoerceTo {
-				from: self,
-				into: "bool".into(),
-			}),
-		}
-	}
-
-	/// Try to coerce this value to an integer `Number`
-	pub(crate) fn coerce_to_int(self) -> Result<Number, Error> {
-		match self {
-			// Allow any int number
-			Value::Number(v) if v.is_int() => Ok(v),
-			// Attempt to convert an float number
-			Value::Number(Number::Float(v)) if v.fract() == 0.0 => Ok(Number::Int(v as i64)),
-			// Attempt to convert a decimal number
-			Value::Number(Number::Decimal(v)) if v.is_integer() => match v.to_i64() {
-				// The Decimal can be represented as an Int
-				Some(v) => Ok(Number::Int(v)),
-				// The Decimal is out of bounds
-				_ => Err(Error::CoerceTo {
-					from: self,
-					into: "int".into(),
-				}),
-			},
-			// Anything else raises an error
-			_ => Err(Error::CoerceTo {
-				from: self,
-				into: "int".into(),
-			}),
-		}
-	}
-
-	/// Try to coerce this value to a float `Number`
-	pub(crate) fn coerce_to_float(self) -> Result<Number, Error> {
-		match self {
-			// Allow any float number
-			Value::Number(v) if v.is_float() => Ok(v),
-			// Attempt to convert an int number
-			Value::Number(Number::Int(v)) => Ok(Number::Float(v as f64)),
-			// Attempt to convert a decimal number
-			Value::Number(Number::Decimal(ref v)) => match v.to_f64() {
-				// The Decimal can be represented as a Float
-				Some(v) => Ok(Number::Float(v)),
-				// This BigDecimal loses precision
-				None => Err(Error::CoerceTo {
-					from: self,
-					into: "float".into(),
-				}),
-			},
-			// Anything else raises an error
-			_ => Err(Error::CoerceTo {
-				from: self,
-				into: "float".into(),
-			}),
-		}
-	}
-
-	/// Try to coerce this value to a decimal `Number`
-	pub(crate) fn coerce_to_decimal(self) -> Result<Number, Error> {
-		match self {
-			// Allow any decimal number
-			Value::Number(v) if v.is_decimal() => Ok(v),
-			// Attempt to convert an int number
-			Value::Number(Number::Int(v)) => match Decimal::from_i64(v) {
-				// The Int can be represented as a Decimal
-				Some(v) => Ok(Number::Decimal(v)),
-				// This Int does not convert to a Decimal
-				None => Err(Error::CoerceTo {
-					from: self,
-					into: "decimal".into(),
-				}),
-			},
-			// Attempt to convert an float number
-			Value::Number(Number::Float(v)) => match Decimal::from_f64(v) {
-				// The Float can be represented as a Decimal
-				Some(v) => Ok(Number::Decimal(v)),
-				// This Float does not convert to a Decimal
-				None => Err(Error::CoerceTo {
-					from: self,
-					into: "decimal".into(),
-				}),
-			},
-			// Anything else raises an error
-			_ => Err(Error::CoerceTo {
-				from: self,
-				into: "decimal".into(),
-			}),
-		}
-	}
-
-	/// Try to coerce this value to a `Number`
-	pub(crate) fn coerce_to_number(self) -> Result<Number, Error> {
-		match self {
-			// Allow any number
-			Value::Number(v) => Ok(v),
-			// Anything else raises an error
-			_ => Err(Error::CoerceTo {
-				from: self,
-				into: "number".into(),
-			}),
-		}
-	}
-
-	/// Try to coerce this value to a `Regex`
-	pub(crate) fn coerce_to_regex(self) -> Result<Regex, Error> {
-		match self {
-			// Allow any Regex value
-			Value::Regex(v) => Ok(v),
-			// Allow any string value
-			Value::Strand(v) => Ok(v.as_str().parse()?),
-			// Anything else raises an error
-			_ => Err(Error::CoerceTo {
-				from: self,
-				into: "regex".into(),
-			}),
-		}
-	}
-
-	/// Try to coerce this value to a `String`
-	pub(crate) fn coerce_to_string(self) -> Result<String, Error> {
-		match self {
-			// Allow any uuid value
-			Value::Uuid(v) => Ok(v.to_raw()),
-			// Allow any datetime value
-			Value::Datetime(v) => Ok(v.to_raw()),
-			// Allow any string value
-			Value::Strand(v) => Ok(v.as_string()),
-			// Anything else raises an error
-			_ => Err(Error::CoerceTo {
-				from: self,
-				into: "string".into(),
-			}),
-		}
-	}
-
-	/// Try to coerce this value to a `Strand`
-	pub(crate) fn coerce_to_strand(self) -> Result<Strand, Error> {
-		match self {
-			// Allow any uuid value
-			Value::Uuid(v) => Ok(v.to_raw().into()),
-			// Allow any datetime value
-			Value::Datetime(v) => Ok(v.to_raw().into()),
-			// Allow any string value
-			Value::Strand(v) => Ok(v),
-			// Anything else raises an error
-			_ => Err(Error::CoerceTo {
-				from: self,
-				into: "string".into(),
-			}),
-		}
-	}
-
-	/// Try to coerce this value to a `Uuid`
-	pub(crate) fn coerce_to_uuid(self) -> Result<Uuid, Error> {
-		match self {
-			// Uuids are allowed
-			Value::Uuid(v) => Ok(v),
-			// Anything else raises an error
-			_ => Err(Error::CoerceTo {
-				from: self,
-				into: "uuid".into(),
-			}),
-		}
-	}
-
-	/// Try to coerce this value to a `Closure`
-	pub(crate) fn coerce_to_function(self) -> Result<Closure, Error> {
-		match self {
-			// Closures are allowed
-			Value::Closure(v) => Ok(*v),
-			// Anything else raises an error
-			_ => Err(Error::CoerceTo {
-				from: self,
-				into: "function".into(),
-			}),
-		}
-	}
-
-	/// Try to coerce this value to a `File`
-	pub(crate) fn coerce_to_file(self) -> Result<File, Error> {
-		match self {
-			// Files are allowed
-			Value::File(v) => Ok(v),
-			// Anything else raises an error
-			_ => Err(Error::CoerceTo {
-				from: self,
-				into: "file".into(),
-			}),
-		}
-	}
-
-	/// Try to coerce this value to a `File` belonging to a certain bucket
-	pub(crate) fn coerce_to_file_type(self, val: &[Ident]) -> Result<File, Error> {
-		match self {
-			// Records are allowed if correct type
-			Value::File(v) if v.is_bucket_type(val) => Ok(v),
-			// Anything else raises an error
-			_ => Err(Error::CoerceTo {
-				from: self,
-				into: "file".into(),
-			}),
-		}
-	}
-
-	/// Try to coerce this value to a `Datetime`
-	pub(crate) fn coerce_to_datetime(self) -> Result<Datetime, Error> {
-		match self {
-			// Datetimes are allowed
-			Value::Datetime(v) => Ok(v),
-			// Anything else raises an error
-			_ => Err(Error::CoerceTo {
-				from: self,
-				into: "datetime".into(),
-			}),
-		}
-	}
-
-	/// Try to coerce this value to a `Duration`
-	pub(crate) fn coerce_to_duration(self) -> Result<Duration, Error> {
-		match self {
-			// Durations are allowed
-			Value::Duration(v) => Ok(v),
-			// Anything else raises an error
-			_ => Err(Error::CoerceTo {
-				from: self,
-				into: "duration".into(),
-			}),
-		}
-	}
-
-	/// Try to coerce this value to a `Bytes`
-	pub(crate) fn coerce_to_bytes(self) -> Result<Bytes, Error> {
-		match self {
-			// Bytes are allowed
-			Value::Bytes(v) => Ok(v),
-			// Anything else raises an error
-			_ => Err(Error::CoerceTo {
-				from: self,
-				into: "bytes".into(),
-			}),
-		}
-	}
-
-	/// Try to coerce this value to an `Object`
-	pub(crate) fn coerce_to_object(self) -> Result<Object, Error> {
-		match self {
-			// Objects are allowed
-			Value::Object(v) => Ok(v),
-			// Anything else raises an error
-			_ => Err(Error::CoerceTo {
-				from: self,
-				into: "object".into(),
-			}),
-		}
-	}
-
-	/// Try to coerce this value to an `Array`
-	pub(crate) fn coerce_to_array(self) -> Result<Array, Error> {
-		match self {
-			// Arrays are allowed
-			Value::Array(v) => Ok(v),
-			// Anything else raises an error
-			_ => Err(Error::CoerceTo {
-				from: self,
-				into: "array".into(),
-			}),
-		}
-	}
-
-	/// Try to coerce this value to a `Range`
-	pub(crate) fn coerce_to_range(self) -> Result<Range, Error> {
-		match self {
-			// Ranges are allowed
-			Value::Range(v) => Ok(*v),
-			// Anything else raises an error
-			_ => Err(Error::CoerceTo {
-				from: self,
-				into: "range".into(),
-			}),
-		}
-	}
-
-	/// Try to coerce this value to an `Geometry` point
-	pub(crate) fn coerce_to_point(self) -> Result<Geometry, Error> {
-		match self {
-			// Geometry points are allowed
-			Value::Geometry(Geometry::Point(v)) => Ok(v.into()),
-			// Anything else raises an error
-			_ => Err(Error::CoerceTo {
-				from: self,
-				into: "point".into(),
-			}),
-		}
-	}
-
-	/// Try to coerce this value to a Record or `Thing`
-	pub(crate) fn coerce_to_record(self) -> Result<Thing, Error> {
-		match self {
-			// Records are allowed
-			Value::Thing(v) => Ok(v),
-			// Anything else raises an error
-			_ => Err(Error::CoerceTo {
-				from: self,
-				into: "record".into(),
-			}),
-		}
-	}
-
-	/// Try to coerce this value to an `Geometry` type
-	pub(crate) fn coerce_to_geometry(self) -> Result<Geometry, Error> {
-		match self {
-			// Geometries are allowed
-			Value::Geometry(v) => Ok(v),
-			// Anything else raises an error
-			_ => Err(Error::CoerceTo {
-				from: self,
-				into: "geometry".into(),
-			}),
-		}
-	}
-
-	/// Try to coerce this value to a Record of a certain type
-	pub(crate) fn coerce_to_record_type(self, val: &[Table]) -> Result<Thing, Error> {
-		match self {
-			// Records are allowed if correct type
-			Value::Thing(v) if self.is_record_type(val) => Ok(v),
-			// Anything else raises an error
-			_ => Err(Error::CoerceTo {
-				from: self,
-				into: "record".into(),
-			}),
-		}
-	}
-
-	/// Try to coerce this value to a `Geometry` of a certain type
-	pub(crate) fn coerce_to_geometry_type(self, val: &[String]) -> Result<Geometry, Error> {
-		match self {
-			// Geometries are allowed if correct type
-			Value::Geometry(v) if self.is_geometry_type(val) => Ok(v),
-			// Anything else raises an error
-			_ => Err(Error::CoerceTo {
-				from: self,
-				into: "geometry".into(),
-			}),
-		}
-	}
-
-	/// Try to coerce this value to an `Array` of a certain type
-	pub(crate) fn coerce_to_array_type(self, kind: &Kind) -> Result<Array, Error> {
-		self.coerce_to_array()?
-			.into_iter()
-			.map(|value| value.coerce_to(kind))
-			.collect::<Result<Array, Error>>()
-			.map_err(|e| match e {
-				Error::CoerceTo {
-					from,
-					..
-				} => Error::CoerceTo {
-					from,
-					into: format!("array<{kind}>"),
-				},
-				e => e,
-			})
-	}
-
-	/// Try to coerce this value to an `Array` of a certain type, and length
-	pub(crate) fn coerce_to_array_type_len(self, kind: &Kind, len: &u64) -> Result<Array, Error> {
-		self.coerce_to_array()?
-			.into_iter()
-			.map(|value| value.coerce_to(kind))
-			.collect::<Result<Array, Error>>()
-			.map_err(|e| match e {
-				Error::CoerceTo {
-					from,
-					..
-				} => Error::CoerceTo {
-					from,
-					into: format!("array<{kind}, {len}>"),
-				},
-				e => e,
-			})
-			.and_then(|v| match v.len() {
-				v if v > *len as usize => Err(Error::LengthInvalid {
-					kind: format!("array<{kind}, {len}>"),
-					size: v,
-				}),
-				_ => Ok(v),
-			})
-	}
-
-	/// Try to coerce this value to an `Array` of a certain type, unique values
-	pub(crate) fn coerce_to_set_type(self, kind: &Kind) -> Result<Array, Error> {
-		self.coerce_to_array()?
-			.uniq()
-			.into_iter()
-			.map(|value| value.coerce_to(kind))
-			.collect::<Result<Array, Error>>()
-			.map_err(|e| match e {
-				Error::CoerceTo {
-					from,
-					..
-				} => Error::CoerceTo {
-					from,
-					into: format!("set<{kind}>"),
-				},
-				e => e,
-			})
-	}
-
-	/// Try to coerce this value to an `Array` of a certain type, unique values, and length
-	pub(crate) fn coerce_to_set_type_len(self, kind: &Kind, len: &u64) -> Result<Array, Error> {
-		self.coerce_to_array()?
-			.uniq()
-			.into_iter()
-			.map(|value| value.coerce_to(kind))
-			.collect::<Result<Array, Error>>()
-			.map_err(|e| match e {
-				Error::CoerceTo {
-					from,
-					..
-				} => Error::CoerceTo {
-					from,
-					into: format!("set<{kind}, {len}>"),
-				},
-				e => e,
-			})
-			.and_then(|v| match v.len() {
-				v if v > *len as usize => Err(Error::LengthInvalid {
-					kind: format!("set<{kind}, {len}>"),
-					size: v,
-				}),
-				_ => Ok(v),
-			})
-	}
-
-	// -----------------------------------
-	// Advanced type conversion of values
-	// -----------------------------------
-
-	/// Try to convert this value to the specified `Kind`
-	pub(crate) fn convert_to(self, kind: &Kind) -> Result<Value, Error> {
-		// Attempt to convert to the desired type
-		let res = match kind {
-			Kind::Any => Ok(self),
-			Kind::Null => self.convert_to_null(),
-			Kind::Bool => self.convert_to_bool().map(Value::from),
-			Kind::Int => self.convert_to_int().map(Value::from),
-			Kind::Float => self.convert_to_float().map(Value::from),
-			Kind::Decimal => self.convert_to_decimal().map(Value::from),
-			Kind::Number => self.convert_to_number().map(Value::from),
-			Kind::String => self.convert_to_strand().map(Value::from),
-			Kind::Datetime => self.convert_to_datetime().map(Value::from),
-			Kind::Duration => self.convert_to_duration().map(Value::from),
-			Kind::Object => self.convert_to_object().map(Value::from),
-			Kind::Point => self.convert_to_point().map(Value::from),
-			Kind::Bytes => self.convert_to_bytes().map(Value::from),
-			Kind::Uuid => self.convert_to_uuid().map(Value::from),
-			Kind::Regex => self.convert_to_regex().map(Value::from),
-			Kind::Range => self.convert_to_range().map(Value::from),
-			Kind::Function(_, _) => self.convert_to_function().map(Value::from),
-			Kind::Set(t, l) => match l {
-				Some(l) => self.convert_to_set_type_len(t, l).map(Value::from),
-				None => self.convert_to_set_type(t).map(Value::from),
-			},
-			Kind::Array(t, l) => match l {
-				Some(l) => self.convert_to_array_type_len(t, l).map(Value::from),
-				None => self.convert_to_array_type(t).map(Value::from),
-			},
-			Kind::Record(t) => match t.is_empty() {
-				true => self.convert_to_record().map(Value::from),
-				false => self.convert_to_record_type(t).map(Value::from),
-			},
-			Kind::Geometry(t) => match t.is_empty() {
-				true => self.convert_to_geometry().map(Value::from),
-				false => self.convert_to_geometry_type(t).map(Value::from),
-			},
-			Kind::Option(k) => match self {
-				Self::None => Ok(Self::None),
-				v => v.convert_to(k),
-			},
-			Kind::Either(k) => {
-				let mut val = self;
-				for k in k {
-					match val.convert_to(k) {
-						Err(Error::ConvertTo {
-							from,
-							..
-						}) => val = from,
-						Err(e) => return Err(e),
-						Ok(v) => return Ok(v),
-					}
-				}
-				Err(Error::ConvertTo {
-					from: val,
-					into: kind.to_string(),
-				})
-			}
-			Kind::Literal(lit) => self.convert_to_literal(lit),
-			Kind::References(_, _) => Err(Error::CoerceTo {
-				from: self,
-				into: kind.to_string(),
-			}),
-			Kind::File(t) => match t.is_empty() {
-				true => self.convert_to_file().map(Value::from),
-				false => self.convert_to_file_type(t).map(Value::from),
-			},
-		};
-		// Check for any conversion errors
-		match res {
-			// There was a conversion error
-			Err(Error::ConvertTo {
-				from,
->>>>>>> 9d6245cc
-				..
-			}) => *tb == table,
-			_ => false,
-		}
-	}
-
-<<<<<<< HEAD
-	/// Check if this Value is an int Number
-	pub fn is_int(&self) -> bool {
-		matches!(self, Value::Number(Number::Int(_)))
-=======
-	/// Try to convert this value to a `Strand`
-	pub(crate) fn convert_to_strand(self) -> Result<Strand, Error> {
-		match self {
-			// Allow any bytes value
-			Value::Bytes(v) => {
-				let bytes = &v.0[..];
-				match std::str::from_utf8(bytes) {
-					Ok(s) => Ok(s.into()),
-					// Invalid UTF-8 bytes cannot be converted
-					Err(_) => Err(Error::ConvertTo {
-						from: Value::Bytes(v),
-						into: "string".into(),
-					}),
-				}
-			}
-			// None can't convert to a string
-			Value::None => Err(Error::ConvertTo {
-				from: self,
-				into: "string".into(),
-			}),
-			// Null can't convert to a string
-			Value::Null => Err(Error::ConvertTo {
-				from: self,
-				into: "string".into(),
-			}),
-			// Allow any string value
-			Value::Strand(v) => Ok(v),
-			// Stringify anything else
-			Value::Uuid(v) => Ok(v.to_raw().into()),
-			// Stringify anything else
-			Value::Datetime(v) => Ok(v.to_raw().into()),
-			// Stringify anything else
-			_ => Ok(self.to_string().into()),
-		}
-	}
-
-	/// Try to convert this value to a `Strand`
-	pub(crate) fn convert_to_strand_lossy(self) -> Result<Strand, Error> {
-		match self {
-			// Allow any bytes value
-			Value::Bytes(v) => {
-				let bytes = &v.0[..];
-				Ok(match String::from_utf8_lossy(bytes) {
-					Cow::Owned(s) => s.into(),
-					Cow::Borrowed(s) => s.into(),
-				})
-			}
-			// None can't convert to a string
-			Value::None => Err(Error::ConvertTo {
-				from: self,
-				into: "string".into(),
-			}),
-			// Null can't convert to a string
-			Value::Null => Err(Error::ConvertTo {
-				from: self,
-				into: "string".into(),
-			}),
-			// Allow any string value
-			Value::Strand(v) => Ok(v),
-			// Stringify anything else
-			Value::Uuid(v) => Ok(v.to_raw().into()),
-			// Stringify anything else
-			Value::Datetime(v) => Ok(v.to_raw().into()),
-			// Stringify anything else
-			_ => Ok(self.to_string().into()),
-		}
->>>>>>> 9d6245cc
-	}
-
-	pub fn into_int(self) -> Option<i64> {
-		if let Number::Int(x) = self.into_number()? {
-			Some(x)
-		} else {
-			None
-		}
-	}
-
-	/// Check if this Value is a float Number
-	pub fn is_float(&self) -> bool {
-		matches!(self, Value::Number(Number::Float(_)))
-	}
-
-	pub fn into_float(self) -> Option<f64> {
-		if let Number::Float(x) = self.into_number()? {
-			Some(x)
-		} else {
-			None
-		}
-	}
-
-<<<<<<< HEAD
-	/// Check if this Value is a decimal Number
-	pub fn is_decimal(&self) -> bool {
-		matches!(self, Value::Number(Number::Decimal(_)))
-=======
-	/// Try to convert this value to a `File`
-	pub(crate) fn convert_to_file(self) -> Result<File, Error> {
-		match self {
-			// Files are allowed
-			Value::File(v) => Ok(v),
-			// Anything else raises an error
-			_ => Err(Error::ConvertTo {
-				from: self,
-				into: "file".into(),
-			}),
-		}
-	}
-
-	/// Try to convert this value to a `File` belonging to a certain bucket
-	pub(crate) fn convert_to_file_type(self, val: &[Ident]) -> Result<File, Error> {
-		match self {
-			// Records are allowed if correct type
-			Value::File(v) if v.is_bucket_type(val) => Ok(v),
-			// Anything else raises an error
-			_ => Err(Error::ConvertTo {
-				from: self,
-				into: "file".into(),
-			}),
-		}
-	}
-
-	/// Try to convert this value to a `Datetime`
-	pub(crate) fn convert_to_datetime(self) -> Result<Datetime, Error> {
-		match self {
-			// Datetimes are allowed
-			Value::Datetime(v) => Ok(v),
-			// Attempt to parse a string
-			Value::Strand(ref v) => match Datetime::from_str(v) {
-				// The string can be parsed as a datetime
-				Ok(v) => Ok(v),
-				// This string is not a datetime
-				_ => Err(Error::ConvertTo {
-					from: self,
-					into: "datetime".into(),
-				}),
-			},
-			// Anything else raises an error
-			_ => Err(Error::ConvertTo {
-				from: self,
-				into: "datetime".into(),
-			}),
-		}
->>>>>>> 9d6245cc
-	}
-
-	pub fn into_decimal(self) -> Option<Decimal> {
-		if let Number::Decimal(x) = self.into_number()? {
-			Some(x)
-		} else {
-			None
-		}
-	}
-
-	/// Check if this Value is a Thing of a specific type
-	pub fn is_record_type(&self, types: &[Table]) -> bool {
-		match self {
-<<<<<<< HEAD
-			Value::Thing(v) => v.is_record_type(types),
-			_ => false,
-=======
-			// Arrays of ints are allowed
-			Value::Array(ref v) => {
-				let mut bytes = Vec::with_capacity(v.len());
-
-				// Check each element
-				for value in v.0.iter() {
-					if let Value::Number(v) = value {
-						if let Ok(v) = v.to_owned().try_into() {
-							bytes.push(v);
-							continue;
-						}
-					}
-
-					return Err(Error::ConvertTo {
-						from: self.clone(),
-						into: "bytes".into(),
-					});
-				}
-
-				Ok(Bytes(bytes))
-			}
-			// Bytes are allowed
-			Value::Bytes(v) => Ok(v),
-			// Strings can be converted to bytes
-			Value::Strand(s) => Ok(Bytes(s.0.into_bytes())),
-			// Anything else raises an error
-			_ => Err(Error::ConvertTo {
-				from: self,
-				into: "bytes".into(),
-			}),
->>>>>>> 9d6245cc
-		}
-	}
-
-	/// Check if this Value is a Geometry of a specific type
-	pub fn is_geometry_type(&self, types: &[String]) -> bool {
-		match self {
-			Value::Geometry(Geometry::Point(_)) => {
-				types.iter().any(|t| matches!(t.as_str(), "feature" | "point"))
-			}
-			Value::Geometry(Geometry::Line(_)) => {
-				types.iter().any(|t| matches!(t.as_str(), "feature" | "line"))
-			}
-			Value::Geometry(Geometry::Polygon(_)) => {
-				types.iter().any(|t| matches!(t.as_str(), "feature" | "polygon"))
-			}
-			Value::Geometry(Geometry::MultiPoint(_)) => {
-				types.iter().any(|t| matches!(t.as_str(), "feature" | "multipoint"))
-			}
-			Value::Geometry(Geometry::MultiLine(_)) => {
-				types.iter().any(|t| matches!(t.as_str(), "feature" | "multiline"))
-			}
-			Value::Geometry(Geometry::MultiPolygon(_)) => {
-				types.iter().any(|t| matches!(t.as_str(), "feature" | "multipolygon"))
-			}
-			Value::Geometry(Geometry::Collection(_)) => {
-				types.iter().any(|t| matches!(t.as_str(), "feature" | "collection"))
-			}
-			_ => false,
-		}
-	}
-
-	/// Returns if selecting on this value returns a single result.
-	pub fn is_singular_selector(&self) -> bool {
-		match self {
-<<<<<<< HEAD
-			Value::Object(_) => true,
-			t @ Value::Thing(_) => t.is_thing_single(),
-			_ => false,
-=======
-			// Arrays are allowed
-			Value::Array(v) => Ok(v),
-			// Ranges convert to an array
-			Value::Range(r) => {
-				let range: std::ops::Range<i64> = r.deref().to_owned().try_into()?;
-				Ok(range.into_iter().map(Value::from).collect::<Vec<Value>>().into())
-			}
-			// Bytes convert to an array
-			Value::Bytes(v) => Ok(v.0.into_iter().map(Value::from).collect::<Vec<Value>>().into()),
-			// Anything else raises an error
-			_ => Err(Error::ConvertTo {
-				from: self,
-				into: "array".into(),
-			}),
->>>>>>> 9d6245cc
-		}
-	}
-
-	// -----------------------------------
-	// Simple conversion of value
-	// -----------------------------------
-
-	/// Convert this Value into a String
-	pub fn as_string(self) -> String {
-		match self {
-			Value::Strand(v) => v.0,
-			Value::Uuid(v) => v.to_raw(),
-			Value::Datetime(v) => v.to_raw(),
-			_ => self.to_string(),
-		}
-	}
-
-	/// Converts this Value into an unquoted String
-	pub fn as_raw_string(self) -> String {
-		match self {
-			Value::Strand(v) => v.0,
-			Value::Uuid(v) => v.to_raw(),
-			Value::Datetime(v) => v.to_raw(),
-			_ => self.to_string(),
-		}
-	}
-
-	// -----------------------------------
-	// Expensive conversion of value
-	// -----------------------------------
-
-	/// Converts this Value into an unquoted String
-	pub fn to_raw_string(&self) -> String {
-		match self {
-			Value::Strand(v) => v.0.to_owned(),
-			Value::Uuid(v) => v.to_raw(),
-			Value::Datetime(v) => v.to_raw(),
-			_ => self.to_string(),
-		}
-	}
-
-	/// Converts this Value into a field name
-	pub fn to_idiom(&self) -> Idiom {
-		match self {
-			Value::Idiom(v) => v.simplify(),
-			Value::Param(v) => v.to_raw().into(),
-			Value::Strand(v) => v.0.to_string().into(),
-			Value::Datetime(v) => v.0.to_string().into(),
-			Value::Future(_) => "future".to_string().into(),
-			Value::Function(v) => v.to_idiom(),
-			_ => self.to_string().into(),
-		}
-	}
-
-	/// Returns if this value can be the start of a idiom production.
-	pub fn can_start_idiom(&self) -> bool {
-		match self {
-			Value::Function(x) => !x.is_script(),
-			Value::Model(_)
-			| Value::Subquery(_)
-			| Value::Constant(_)
-			| Value::Datetime(_)
-			| Value::Duration(_)
-			| Value::Uuid(_)
-			| Value::Number(_)
-			| Value::Object(_)
-			| Value::Array(_)
-			| Value::Param(_)
-			| Value::Edges(_)
-			| Value::Thing(_)
-			| Value::Table(_) => true,
-			_ => false,
-		}
-	}
-
-	/// Try to convert this Value into a set of JSONPatch operations
-	pub fn to_operations(&self) -> Result<Vec<Operation>, Error> {
-		match self {
-			Value::Array(v) => v
-				.iter()
-				.map(|v| match v {
-					Value::Object(v) => v.to_operation(),
-					_ => Err(Error::InvalidPatch {
-						message: String::from("Operation must be an object"),
-					}),
-				})
-				.collect::<Result<Vec<_>, Error>>(),
-			_ => Err(Error::InvalidPatch {
-				message: String::from("Operations must be an array"),
-			}),
-		}
-	}
-
-	/// Converts a `surrealdb::sq::Value` into a `serde_json::Value`
-	///
-	/// This converts certain types like `Thing` into their simpler formats
-	/// instead of the format used internally by SurrealDB.
-	pub fn into_json(self) -> Json {
-		self.into()
-	}
-
-	// -----------------------------------
-	// Simple conversion of values
-	// -----------------------------------
-
-	/// Treat a string as a table name
-	pub fn could_be_table(self) -> Value {
-		match self {
-			Value::Strand(v) => Value::Table(v.0.into()),
-			_ => self,
-		}
-	}
-
-	// -----------------------------------
-	// Simple output of value type
-	// -----------------------------------
-
-	/// Treat a string as a table name
-	///
-	/// # Warning
-	/// This function is not fully implement for all variants, make sure you don't accidentally use
-	/// it where it can return an invalid value.
-	pub fn kindof(&self) -> &'static str {
-		// TODO: Look at this function, there are a whole bunch of options for which this returns
-		// "incorrect type" which might sneak into the results where it shouldn.t
-		match self {
-			Self::None => "none",
-			Self::Null => "null",
-			Self::Bool(_) => "bool",
-			Self::Uuid(_) => "uuid",
-			Self::Array(_) => "array",
-			Self::Object(_) => "object",
-			Self::Strand(_) => "string",
-			Self::Duration(_) => "duration",
-			Self::Datetime(_) => "datetime",
-			Self::Closure(_) => "function",
-			Self::Number(Number::Int(_)) => "int",
-			Self::Number(Number::Float(_)) => "float",
-			Self::Number(Number::Decimal(_)) => "decimal",
-			Self::Geometry(Geometry::Point(_)) => "geometry<point>",
-			Self::Geometry(Geometry::Line(_)) => "geometry<line>",
-			Self::Geometry(Geometry::Polygon(_)) => "geometry<polygon>",
-			Self::Geometry(Geometry::MultiPoint(_)) => "geometry<multipoint>",
-			Self::Geometry(Geometry::MultiLine(_)) => "geometry<multiline>",
-			Self::Geometry(Geometry::MultiPolygon(_)) => "geometry<multipolygon>",
-			Self::Geometry(Geometry::Collection(_)) => "geometry<collection>",
-			Self::Bytes(_) => "bytes",
-			Self::Range(_) => "range",
-			_ => "incorrect type",
-		}
-	}
-
-	// -----------------------------------
 	// Record ID extraction
 	// -----------------------------------
 
@@ -2824,8 +840,67 @@
 				| Value::Table(_)
 				| Value::Uuid(_)
 		)
-<<<<<<< HEAD
-=======
+	}
+
+	/// Validate that a Value is computed or contains only computed Values
+	pub fn validate_computed(&self) -> Result<(), Error> {
+		use Value::*;
+		match self {
+			None | Null | Bool(_) | Number(_) | Strand(_) | Duration(_) | Datetime(_) | Uuid(_)
+			| Geometry(_) | Bytes(_) | Thing(_) => Ok(()),
+			Array(a) => a.validate_computed(),
+			Object(o) => o.validate_computed(),
+			Range(r) => r.validate_computed(),
+			_ => Err(Error::NonComputed),
+		}
+	}
+
+	/// Check if we require a writeable transaction
+	pub(crate) fn writeable(&self) -> bool {
+		match self {
+			Value::Cast(v) => v.writeable(),
+			Value::Block(v) => v.writeable(),
+			Value::Idiom(v) => v.writeable(),
+			Value::Array(v) => v.iter().any(Value::writeable),
+			Value::Object(v) => v.iter().any(|(_, v)| v.writeable()),
+			Value::Function(v) => v.writeable(),
+			Value::Model(m) => m.args.iter().any(Value::writeable),
+			Value::Subquery(v) => v.writeable(),
+			Value::Expression(v) => v.writeable(),
+			_ => false,
+		}
+	}
+	/// Process this type returning a computed simple Value.
+	pub(crate) async fn compute(
+		&self,
+		stk: &mut Stk,
+		ctx: &Context,
+		opt: &Options,
+		doc: Option<&CursorDoc>,
+	) -> FlowResult<Value> {
+		// Prevent infinite recursion due to casting, expressions, etc.
+		let opt = &opt.dive(1)?;
+
+		let res = match self {
+			Value::Cast(v) => return v.compute(stk, ctx, opt, doc).await,
+			Value::Thing(v) => stk.run(|stk| v.compute(stk, ctx, opt, doc)).await,
+			Value::Block(v) => return stk.run(|stk| v.compute(stk, ctx, opt, doc)).await,
+			Value::Range(v) => return stk.run(|stk| v.compute(stk, ctx, opt, doc)).await,
+			Value::Param(v) => stk.run(|stk| v.compute(stk, ctx, opt, doc)).await,
+			Value::Idiom(v) => return stk.run(|stk| v.compute(stk, ctx, opt, doc)).await,
+			Value::Array(v) => return stk.run(|stk| v.compute(stk, ctx, opt, doc)).await,
+			Value::Object(v) => return stk.run(|stk| v.compute(stk, ctx, opt, doc)).await,
+			Value::Future(v) => stk.run(|stk| v.compute(stk, ctx, opt, doc)).await,
+			Value::Constant(v) => v.compute(),
+			Value::Function(v) => return v.compute(stk, ctx, opt, doc).await,
+			Value::Model(v) => return v.compute(stk, ctx, opt, doc).await,
+			Value::Subquery(v) => return stk.run(|stk| v.compute(stk, ctx, opt, doc)).await,
+			Value::Expression(v) => return stk.run(|stk| v.compute(stk, ctx, opt, doc)).await,
+			Value::Refs(v) => v.compute(ctx, opt, doc).await,
+			_ => Ok(self.to_owned()),
+		};
+
+		res.map_err(ControlFlow::from)
 	}
 }
 
@@ -2872,113 +947,6 @@
 impl InfoStructure for Value {
 	fn structure(self) -> Value {
 		self.to_string().into()
->>>>>>> 9d6245cc
-	}
-
-	/// Validate that a Value is computed or contains only computed Values
-	pub fn validate_computed(&self) -> Result<(), Error> {
-		use Value::*;
-		match self {
-			None | Null | Bool(_) | Number(_) | Strand(_) | Duration(_) | Datetime(_) | Uuid(_)
-			| Geometry(_) | Bytes(_) | Thing(_) => Ok(()),
-			Array(a) => a.validate_computed(),
-			Object(o) => o.validate_computed(),
-			Range(r) => r.validate_computed(),
-			_ => Err(Error::NonComputed),
-		}
-	}
-
-	/// Check if we require a writeable transaction
-	pub(crate) fn writeable(&self) -> bool {
-		match self {
-			Value::Cast(v) => v.writeable(),
-			Value::Block(v) => v.writeable(),
-			Value::Idiom(v) => v.writeable(),
-			Value::Array(v) => v.iter().any(Value::writeable),
-			Value::Object(v) => v.iter().any(|(_, v)| v.writeable()),
-			Value::Function(v) => v.writeable(),
-			Value::Model(m) => m.args.iter().any(Value::writeable),
-			Value::Subquery(v) => v.writeable(),
-			Value::Expression(v) => v.writeable(),
-			_ => false,
-		}
-	}
-	/// Process this type returning a computed simple Value.
-	pub(crate) async fn compute(
-		&self,
-		stk: &mut Stk,
-		ctx: &Context,
-		opt: &Options,
-		doc: Option<&CursorDoc>,
-	) -> FlowResult<Value> {
-		// Prevent infinite recursion due to casting, expressions, etc.
-		let opt = &opt.dive(1)?;
-
-		let res = match self {
-			Value::Cast(v) => return v.compute(stk, ctx, opt, doc).await,
-			Value::Thing(v) => stk.run(|stk| v.compute(stk, ctx, opt, doc)).await,
-			Value::Block(v) => return stk.run(|stk| v.compute(stk, ctx, opt, doc)).await,
-			Value::Range(v) => return stk.run(|stk| v.compute(stk, ctx, opt, doc)).await,
-			Value::Param(v) => stk.run(|stk| v.compute(stk, ctx, opt, doc)).await,
-			Value::Idiom(v) => return stk.run(|stk| v.compute(stk, ctx, opt, doc)).await,
-			Value::Array(v) => return stk.run(|stk| v.compute(stk, ctx, opt, doc)).await,
-			Value::Object(v) => return stk.run(|stk| v.compute(stk, ctx, opt, doc)).await,
-			Value::Future(v) => stk.run(|stk| v.compute(stk, ctx, opt, doc)).await,
-			Value::Constant(v) => v.compute(),
-			Value::Function(v) => return v.compute(stk, ctx, opt, doc).await,
-			Value::Model(v) => return v.compute(stk, ctx, opt, doc).await,
-			Value::Subquery(v) => return stk.run(|stk| v.compute(stk, ctx, opt, doc)).await,
-			Value::Expression(v) => return stk.run(|stk| v.compute(stk, ctx, opt, doc)).await,
-			Value::Refs(v) => v.compute(ctx, opt, doc).await,
-			_ => Ok(self.to_owned()),
-		};
-
-		res.map_err(ControlFlow::from)
-	}
-}
-
-impl fmt::Display for Value {
-	fn fmt(&self, f: &mut fmt::Formatter) -> fmt::Result {
-		let mut f = Pretty::from(f);
-		match self {
-			Value::None => write!(f, "NONE"),
-			Value::Null => write!(f, "NULL"),
-			Value::Array(v) => write!(f, "{v}"),
-			Value::Block(v) => write!(f, "{v}"),
-			Value::Bool(v) => write!(f, "{v}"),
-			Value::Bytes(v) => write!(f, "{v}"),
-			Value::Cast(v) => write!(f, "{v}"),
-			Value::Constant(v) => write!(f, "{v}"),
-			Value::Datetime(v) => write!(f, "{v}"),
-			Value::Duration(v) => write!(f, "{v}"),
-			Value::Edges(v) => write!(f, "{v}"),
-			Value::Expression(v) => write!(f, "{v}"),
-			Value::Function(v) => write!(f, "{v}"),
-			Value::Model(v) => write!(f, "{v}"),
-			Value::Future(v) => write!(f, "{v}"),
-			Value::Geometry(v) => write!(f, "{v}"),
-			Value::Idiom(v) => write!(f, "{v}"),
-			Value::Mock(v) => write!(f, "{v}"),
-			Value::Number(v) => write!(f, "{v}"),
-			Value::Object(v) => write!(f, "{v}"),
-			Value::Param(v) => write!(f, "{v}"),
-			Value::Range(v) => write!(f, "{v}"),
-			Value::Regex(v) => write!(f, "{v}"),
-			Value::Strand(v) => write!(f, "{v}"),
-			Value::Query(v) => write!(f, "{v}"),
-			Value::Subquery(v) => write!(f, "{v}"),
-			Value::Table(v) => write!(f, "{v}"),
-			Value::Thing(v) => write!(f, "{v}"),
-			Value::Uuid(v) => write!(f, "{v}"),
-			Value::Closure(v) => write!(f, "{v}"),
-			Value::Refs(v) => write!(f, "{v}"),
-		}
-	}
-}
-
-impl InfoStructure for Value {
-	fn structure(self) -> Value {
-		self.to_string().into()
 	}
 }
 
@@ -3123,13 +1091,6 @@
 			Self::Number(n) => Self::Number(n.try_neg()?),
 			v => return Err(Error::TryNeg(v.to_string())),
 		})
-	}
-}
-
-impl Eq for Value {}
-impl Ord for Value {
-	fn cmp(&self, other: &Self) -> Ordering {
-		self.partial_cmp(other).unwrap_or(Ordering::Equal)
 	}
 }
 
@@ -3262,6 +1223,7 @@
 	Model(Box<Model>) => (is_model,as_model,into_model),
 	Closure(Box<Closure>) => (is_closure,as_closure,into_closure),
 	Refs(Refs) => (is_refs,as_refs,into_refs),
+	File(File) => (is_file,as_file,into_file),
 }
 
 macro_rules! impl_from_number {
