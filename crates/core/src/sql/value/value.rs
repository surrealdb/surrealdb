#![allow(clippy::derive_ord_xor_partial_ord)]

use crate::ctx::Context;
use crate::dbs::Options;
use crate::doc::CursorDoc;
use crate::err::Error;
use crate::fnc::util::string::fuzzy::Fuzzy;
use crate::sql::id::range::IdRange;
use crate::sql::kind::Literal;
use crate::sql::range::OldRange;
use crate::sql::reference::Refs;
use crate::sql::statements::info::InfoStructure;
use crate::sql::{
	array::Uniq,
	fmt::{Fmt, Pretty},
	id::{Gen, Id},
	model::Model,
	Array, Block, Bytes, Cast, Constant, Datetime, Duration, Edges, Expression, File, Function,
	Future, Geometry, Idiom, Kind, Mock, Number, Object, Operation, Param, Part, Query, Range,
	Regex, Strand, Subquery, Table, Tables, Thing, Uuid,
};
<<<<<<< HEAD
use crate::sql::{Closure, Ident};
=======
use crate::sql::{Closure, ControlFlow, FlowResult};
>>>>>>> 982bd7cf
use chrono::{DateTime, Utc};

use geo::Point;
use reblessive::tree::Stk;
use revision::revisioned;
use rust_decimal::prelude::*;
use serde::{Deserialize, Serialize};
use serde_json::Value as Json;
use std::borrow::Cow;
use std::cmp::Ordering;
use std::collections::BTreeMap;
use std::collections::HashMap;
use std::fmt::{self, Display, Formatter, Write};
use std::ops::{Bound, Deref};

pub(crate) const TOKEN: &str = "$surrealdb::private::sql::Value";

#[revisioned(revision = 1)]
#[derive(Clone, Debug, Default, Eq, PartialEq, PartialOrd, Serialize, Deserialize, Hash)]
#[cfg_attr(feature = "arbitrary", derive(arbitrary::Arbitrary))]
#[non_exhaustive]
pub struct Values(pub Vec<Value>);

impl<V> From<V> for Values
where
	V: Into<Vec<Value>>,
{
	fn from(value: V) -> Self {
		Self(value.into())
	}
}

impl Deref for Values {
	type Target = Vec<Value>;
	fn deref(&self) -> &Self::Target {
		&self.0
	}
}

impl IntoIterator for Values {
	type Item = Value;
	type IntoIter = std::vec::IntoIter<Self::Item>;
	fn into_iter(self) -> Self::IntoIter {
		self.0.into_iter()
	}
}

impl Display for Values {
	fn fmt(&self, f: &mut Formatter) -> fmt::Result {
		Display::fmt(&Fmt::comma_separated(&self.0), f)
	}
}

impl InfoStructure for Values {
	fn structure(self) -> Value {
		self.into_iter().map(Value::structure).collect::<Vec<_>>().into()
	}
}

impl From<&Tables> for Values {
	fn from(tables: &Tables) -> Self {
		Self(tables.0.iter().map(|t| Value::Table(t.clone())).collect())
	}
}

#[revisioned(revision = 2)]
#[derive(Clone, Debug, Default, PartialEq, PartialOrd, Serialize, Deserialize, Hash)]
#[serde(rename = "$surrealdb::private::sql::Value")]
#[cfg_attr(feature = "arbitrary", derive(arbitrary::Arbitrary))]
#[non_exhaustive]
pub enum Value {
	// These value types are simple values which
	// can be used in query responses sent to
	// the client. They typically do not need to
	// be computed, unless an un-computed value
	// is present inside an Array or Object type.
	// These types can also be used within indexes
	// and sort according to their order below.
	#[default]
	None,
	Null,
	Bool(bool),
	Number(Number),
	Strand(Strand),
	Duration(Duration),
	Datetime(Datetime),
	Uuid(Uuid),
	Array(Array),
	Object(Object),
	Geometry(Geometry),
	Bytes(Bytes),
	Thing(Thing),
	// These Value types are un-computed values
	// and are not used in query responses sent
	// to the client. These types need to be
	// computed, in order to convert them into
	// one of the simple types listed above.
	// These types are first computed into a
	// simple type before being used in indexes.
	Param(Param),
	Idiom(Idiom),
	Table(Table),
	Mock(Mock),
	Regex(Regex),
	Cast(Box<Cast>),
	Block(Box<Block>),
	#[revision(end = 2, convert_fn = "convert_old_range", fields_name = "OldValueRangeFields")]
	Range(OldRange),
	#[revision(start = 2)]
	Range(Box<Range>),
	Edges(Box<Edges>),
	Future(Box<Future>),
	Constant(Constant),
	Function(Box<Function>),
	Subquery(Box<Subquery>),
	Expression(Box<Expression>),
	Query(Query),
	Model(Box<Model>),
	Closure(Box<Closure>),
	Refs(Refs),
	File(File),
	// Add new variants here
}

impl Value {
	fn convert_old_range(
		fields: OldValueRangeFields,
		_revision: u16,
	) -> Result<Self, revision::Error> {
		Ok(Value::Thing(Thing {
			tb: fields.0.tb,
			id: Id::Range(Box::new(IdRange {
				beg: fields.0.beg,
				end: fields.0.end,
			})),
		}))
	}
}

impl Eq for Value {}

impl Ord for Value {
	fn cmp(&self, other: &Self) -> Ordering {
		self.partial_cmp(other).unwrap_or(Ordering::Equal)
	}
}

impl From<bool> for Value {
	#[inline]
	fn from(v: bool) -> Self {
		Value::Bool(v)
	}
}

impl From<Uuid> for Value {
	fn from(v: Uuid) -> Self {
		Value::Uuid(v)
	}
}

impl From<Closure> for Value {
	fn from(v: Closure) -> Self {
		Value::Closure(Box::new(v))
	}
}

impl From<File> for Value {
	fn from(v: File) -> Self {
		Value::File(v)
	}
}

impl From<Param> for Value {
	fn from(v: Param) -> Self {
		Value::Param(v)
	}
}

impl From<Idiom> for Value {
	fn from(v: Idiom) -> Self {
		Value::Idiom(v)
	}
}

impl From<Mock> for Value {
	fn from(v: Mock) -> Self {
		Value::Mock(v)
	}
}

impl From<Table> for Value {
	fn from(v: Table) -> Self {
		Value::Table(v)
	}
}

impl From<Thing> for Value {
	fn from(v: Thing) -> Self {
		Value::Thing(v)
	}
}

impl From<Regex> for Value {
	fn from(v: Regex) -> Self {
		Value::Regex(v)
	}
}

impl From<Bytes> for Value {
	fn from(v: Bytes) -> Self {
		Value::Bytes(v)
	}
}

impl From<Array> for Value {
	fn from(v: Array) -> Self {
		Value::Array(v)
	}
}

impl From<Object> for Value {
	fn from(v: Object) -> Self {
		Value::Object(v)
	}
}

impl From<Number> for Value {
	fn from(v: Number) -> Self {
		Value::Number(v)
	}
}

impl From<Strand> for Value {
	fn from(v: Strand) -> Self {
		Value::Strand(v)
	}
}

impl From<Geometry> for Value {
	fn from(v: Geometry) -> Self {
		Value::Geometry(v)
	}
}

impl From<Datetime> for Value {
	fn from(v: Datetime) -> Self {
		Value::Datetime(v)
	}
}

impl From<Duration> for Value {
	fn from(v: Duration) -> Self {
		Value::Duration(v)
	}
}

impl From<Constant> for Value {
	fn from(v: Constant) -> Self {
		Value::Constant(v)
	}
}

impl From<Block> for Value {
	fn from(v: Block) -> Self {
		Value::Block(Box::new(v))
	}
}

impl From<Range> for Value {
	fn from(v: Range) -> Self {
		Value::Range(Box::new(v))
	}
}

impl From<Box<Range>> for Value {
	fn from(v: Box<Range>) -> Self {
		Value::Range(v)
	}
}

impl From<Edges> for Value {
	fn from(v: Edges) -> Self {
		Value::Edges(Box::new(v))
	}
}

impl From<Future> for Value {
	fn from(v: Future) -> Self {
		Value::Future(Box::new(v))
	}
}

impl From<Cast> for Value {
	fn from(v: Cast) -> Self {
		Value::Cast(Box::new(v))
	}
}

impl From<Function> for Value {
	fn from(v: Function) -> Self {
		Value::Function(Box::new(v))
	}
}

impl From<Model> for Value {
	fn from(v: Model) -> Self {
		Value::Model(Box::new(v))
	}
}

impl From<Subquery> for Value {
	fn from(v: Subquery) -> Self {
		Value::Subquery(Box::new(v))
	}
}

impl From<Expression> for Value {
	fn from(v: Expression) -> Self {
		Value::Expression(Box::new(v))
	}
}

impl From<Box<Edges>> for Value {
	fn from(v: Box<Edges>) -> Self {
		Value::Edges(v)
	}
}

impl From<i8> for Value {
	fn from(v: i8) -> Self {
		Value::Number(Number::from(v))
	}
}

impl From<i16> for Value {
	fn from(v: i16) -> Self {
		Value::Number(Number::from(v))
	}
}

impl From<i32> for Value {
	fn from(v: i32) -> Self {
		Value::Number(Number::from(v))
	}
}

impl From<i64> for Value {
	fn from(v: i64) -> Self {
		Value::Number(Number::from(v))
	}
}

impl From<i128> for Value {
	fn from(v: i128) -> Self {
		Value::Number(Number::from(v))
	}
}

impl From<isize> for Value {
	fn from(v: isize) -> Self {
		Value::Number(Number::from(v))
	}
}

impl From<u8> for Value {
	fn from(v: u8) -> Self {
		Value::Number(Number::from(v))
	}
}

impl From<u16> for Value {
	fn from(v: u16) -> Self {
		Value::Number(Number::from(v))
	}
}

impl From<u32> for Value {
	fn from(v: u32) -> Self {
		Value::Number(Number::from(v))
	}
}

impl From<u64> for Value {
	fn from(v: u64) -> Self {
		Value::Number(Number::from(v))
	}
}

impl From<u128> for Value {
	fn from(v: u128) -> Self {
		Value::Number(Number::from(v))
	}
}

impl From<usize> for Value {
	fn from(v: usize) -> Self {
		Value::Number(Number::from(v))
	}
}

impl From<f32> for Value {
	fn from(v: f32) -> Self {
		Value::Number(Number::from(v))
	}
}

impl From<f64> for Value {
	fn from(v: f64) -> Self {
		Value::Number(Number::from(v))
	}
}

impl From<Decimal> for Value {
	fn from(v: Decimal) -> Self {
		Value::Number(Number::from(v))
	}
}

impl From<String> for Value {
	fn from(v: String) -> Self {
		Self::Strand(Strand::from(v))
	}
}

impl From<&str> for Value {
	fn from(v: &str) -> Self {
		Self::Strand(Strand::from(v))
	}
}

impl From<DateTime<Utc>> for Value {
	fn from(v: DateTime<Utc>) -> Self {
		Value::Datetime(Datetime::from(v))
	}
}

impl From<(f64, f64)> for Value {
	fn from(v: (f64, f64)) -> Self {
		Value::Geometry(Geometry::from(v))
	}
}

impl From<[f64; 2]> for Value {
	fn from(v: [f64; 2]) -> Self {
		Value::Geometry(Geometry::from(v))
	}
}

impl From<Point<f64>> for Value {
	fn from(v: Point<f64>) -> Self {
		Value::Geometry(Geometry::from(v))
	}
}

impl From<Operation> for Value {
	fn from(v: Operation) -> Self {
		Value::Object(Object::from(v))
	}
}

impl From<uuid::Uuid> for Value {
	fn from(v: uuid::Uuid) -> Self {
		Value::Uuid(Uuid(v))
	}
}

impl From<Vec<&str>> for Value {
	fn from(v: Vec<&str>) -> Self {
		Value::Array(Array::from(v))
	}
}

impl From<Vec<String>> for Value {
	fn from(v: Vec<String>) -> Self {
		Value::Array(Array::from(v))
	}
}

impl From<Vec<i32>> for Value {
	fn from(v: Vec<i32>) -> Self {
		Value::Array(Array::from(v))
	}
}

impl From<Vec<f32>> for Value {
	fn from(v: Vec<f32>) -> Self {
		Value::Array(Array::from(v))
	}
}

impl From<Vec<f64>> for Value {
	fn from(v: Vec<f64>) -> Self {
		Value::Array(Array::from(v))
	}
}

impl From<Vec<usize>> for Value {
	fn from(v: Vec<usize>) -> Self {
		Value::Array(Array::from(v))
	}
}

impl From<Vec<Value>> for Value {
	fn from(v: Vec<Value>) -> Self {
		Value::Array(Array::from(v))
	}
}

impl From<Vec<Number>> for Value {
	fn from(v: Vec<Number>) -> Self {
		Value::Array(Array::from(v))
	}
}

impl From<Vec<Operation>> for Value {
	fn from(v: Vec<Operation>) -> Self {
		Value::Array(Array::from(v))
	}
}

impl From<Vec<bool>> for Value {
	fn from(v: Vec<bool>) -> Self {
		Value::Array(Array::from(v))
	}
}

impl From<HashMap<&str, Value>> for Value {
	fn from(v: HashMap<&str, Value>) -> Self {
		Value::Object(Object::from(v))
	}
}

impl From<HashMap<String, Value>> for Value {
	fn from(v: HashMap<String, Value>) -> Self {
		Value::Object(Object::from(v))
	}
}

impl From<BTreeMap<String, Value>> for Value {
	fn from(v: BTreeMap<String, Value>) -> Self {
		Value::Object(Object::from(v))
	}
}

impl From<BTreeMap<&str, Value>> for Value {
	fn from(v: BTreeMap<&str, Value>) -> Self {
		Value::Object(Object::from(v))
	}
}

impl From<Option<Value>> for Value {
	fn from(v: Option<Value>) -> Self {
		match v {
			Some(v) => v,
			None => Value::None,
		}
	}
}

impl From<Option<String>> for Value {
	fn from(v: Option<String>) -> Self {
		match v {
			Some(v) => Value::from(v),
			None => Value::None,
		}
	}
}

impl From<Option<i64>> for Value {
	fn from(v: Option<i64>) -> Self {
		match v {
			Some(v) => Value::from(v),
			None => Value::None,
		}
	}
}

impl From<Option<Duration>> for Value {
	fn from(v: Option<Duration>) -> Self {
		match v {
			Some(v) => Value::from(v),
			None => Value::None,
		}
	}
}

impl From<Option<Datetime>> for Value {
	fn from(v: Option<Datetime>) -> Self {
		match v {
			Some(v) => Value::from(v),
			None => Value::None,
		}
	}
}

impl From<IdRange> for Value {
	fn from(v: IdRange) -> Self {
		let beg = match v.beg {
			Bound::Included(beg) => Bound::Included(Value::from(beg)),
			Bound::Excluded(beg) => Bound::Excluded(Value::from(beg)),
			Bound::Unbounded => Bound::Unbounded,
		};

		let end = match v.end {
			Bound::Included(end) => Bound::Included(Value::from(end)),
			Bound::Excluded(end) => Bound::Excluded(Value::from(end)),
			Bound::Unbounded => Bound::Unbounded,
		};

		Value::Range(Box::new(Range {
			beg,
			end,
		}))
	}
}

impl From<Id> for Value {
	fn from(v: Id) -> Self {
		match v {
			Id::Number(v) => v.into(),
			Id::String(v) => v.into(),
			Id::Uuid(v) => v.into(),
			Id::Array(v) => v.into(),
			Id::Object(v) => v.into(),
			Id::Generate(v) => match v {
				Gen::Rand => Id::rand().into(),
				Gen::Ulid => Id::ulid().into(),
				Gen::Uuid => Id::uuid().into(),
			},
			Id::Range(v) => v.deref().to_owned().into(),
		}
	}
}

impl From<Query> for Value {
	fn from(q: Query) -> Self {
		Value::Query(q)
	}
}

impl TryFrom<Value> for i8 {
	type Error = Error;
	fn try_from(value: Value) -> Result<Self, Self::Error> {
		match value {
			Value::Number(x) => x.try_into(),
			_ => Err(Error::TryFrom(value.to_string(), "i8")),
		}
	}
}

impl TryFrom<Value> for i16 {
	type Error = Error;
	fn try_from(value: Value) -> Result<Self, Self::Error> {
		match value {
			Value::Number(x) => x.try_into(),
			_ => Err(Error::TryFrom(value.to_string(), "i16")),
		}
	}
}

impl TryFrom<Value> for i32 {
	type Error = Error;
	fn try_from(value: Value) -> Result<Self, Self::Error> {
		match value {
			Value::Number(x) => x.try_into(),
			_ => Err(Error::TryFrom(value.to_string(), "i32")),
		}
	}
}

impl TryFrom<Value> for i64 {
	type Error = Error;
	fn try_from(value: Value) -> Result<Self, Self::Error> {
		match value {
			Value::Number(x) => x.try_into(),
			_ => Err(Error::TryFrom(value.to_string(), "i64")),
		}
	}
}

impl TryFrom<Value> for i128 {
	type Error = Error;
	fn try_from(value: Value) -> Result<Self, Self::Error> {
		match value {
			Value::Number(x) => x.try_into(),
			_ => Err(Error::TryFrom(value.to_string(), "i128")),
		}
	}
}

impl TryFrom<Value> for u8 {
	type Error = Error;
	fn try_from(value: Value) -> Result<Self, Self::Error> {
		match value {
			Value::Number(x) => x.try_into(),
			_ => Err(Error::TryFrom(value.to_string(), "u8")),
		}
	}
}

impl TryFrom<Value> for u16 {
	type Error = Error;
	fn try_from(value: Value) -> Result<Self, Self::Error> {
		match value {
			Value::Number(x) => x.try_into(),
			_ => Err(Error::TryFrom(value.to_string(), "u16")),
		}
	}
}

impl TryFrom<Value> for u32 {
	type Error = Error;
	fn try_from(value: Value) -> Result<Self, Self::Error> {
		match value {
			Value::Number(x) => x.try_into(),
			_ => Err(Error::TryFrom(value.to_string(), "u32")),
		}
	}
}

impl TryFrom<Value> for u64 {
	type Error = Error;
	fn try_from(value: Value) -> Result<Self, Self::Error> {
		match value {
			Value::Number(x) => x.try_into(),
			_ => Err(Error::TryFrom(value.to_string(), "u64")),
		}
	}
}

impl TryFrom<Value> for u128 {
	type Error = Error;
	fn try_from(value: Value) -> Result<Self, Self::Error> {
		match value {
			Value::Number(x) => x.try_into(),
			_ => Err(Error::TryFrom(value.to_string(), "u128")),
		}
	}
}

impl TryFrom<Value> for f32 {
	type Error = Error;
	fn try_from(value: Value) -> Result<Self, Self::Error> {
		match value {
			Value::Number(x) => x.try_into(),
			_ => Err(Error::TryFrom(value.to_string(), "f32")),
		}
	}
}

impl TryFrom<Value> for f64 {
	type Error = Error;
	fn try_from(value: Value) -> Result<Self, Self::Error> {
		match value {
			Value::Number(x) => x.try_into(),
			_ => Err(Error::TryFrom(value.to_string(), "f64")),
		}
	}
}

impl TryFrom<Value> for Decimal {
	type Error = Error;
	fn try_from(value: Value) -> Result<Self, Self::Error> {
		match value {
			Value::Number(x) => x.try_into(),
			_ => Err(Error::TryFrom(value.to_string(), "Decimal")),
		}
	}
}

impl TryFrom<Value> for String {
	type Error = Error;
	fn try_from(value: Value) -> Result<Self, Self::Error> {
		match value {
			Value::Strand(x) => Ok(x.into()),
			_ => Err(Error::TryFrom(value.to_string(), "String")),
		}
	}
}

impl TryFrom<Value> for bool {
	type Error = Error;
	fn try_from(value: Value) -> Result<Self, Self::Error> {
		match value {
			Value::Bool(v) => Ok(v),
			_ => Err(Error::TryFrom(value.to_string(), "bool")),
		}
	}
}

impl TryFrom<Value> for std::time::Duration {
	type Error = Error;
	fn try_from(value: Value) -> Result<Self, Self::Error> {
		match value {
			Value::Duration(x) => Ok(x.into()),
			_ => Err(Error::TryFrom(value.to_string(), "time::Duration")),
		}
	}
}

impl TryFrom<Value> for DateTime<Utc> {
	type Error = Error;
	fn try_from(value: Value) -> Result<Self, Self::Error> {
		match value {
			Value::Datetime(x) => Ok(x.into()),
			_ => Err(Error::TryFrom(value.to_string(), "chrono::DateTime<Utc>")),
		}
	}
}

impl TryFrom<Value> for uuid::Uuid {
	type Error = Error;
	fn try_from(value: Value) -> Result<Self, Self::Error> {
		match value {
			Value::Uuid(x) => Ok(x.into()),
			_ => Err(Error::TryFrom(value.to_string(), "uuid::Uuid")),
		}
	}
}

impl TryFrom<Value> for Vec<Value> {
	type Error = Error;
	fn try_from(value: Value) -> Result<Self, Self::Error> {
		match value {
			Value::Array(x) => Ok(x.into()),
			_ => Err(Error::TryFrom(value.to_string(), "Vec<Value>")),
		}
	}
}

impl TryFrom<Value> for Number {
	type Error = Error;
	fn try_from(value: Value) -> Result<Self, Self::Error> {
		match value {
			Value::Number(x) => Ok(x),
			_ => Err(Error::TryFrom(value.to_string(), "Number")),
		}
	}
}

impl TryFrom<&Value> for Number {
	type Error = Error;
	fn try_from(value: &Value) -> Result<Self, Self::Error> {
		match value {
			Value::Number(x) => Ok(*x),
			_ => Err(Error::TryFrom(value.to_string(), "Number")),
		}
	}
}

impl TryFrom<Value> for Datetime {
	type Error = Error;
	fn try_from(value: Value) -> Result<Self, Self::Error> {
		match value {
			Value::Datetime(x) => Ok(x),
			_ => Err(Error::TryFrom(value.to_string(), "Datetime")),
		}
	}
}

impl TryFrom<Value> for Object {
	type Error = Error;
	fn try_from(value: Value) -> Result<Self, Self::Error> {
		match value {
			Value::Object(x) => Ok(x),
			_ => Err(Error::TryFrom(value.to_string(), "Object")),
		}
	}
}

impl FromIterator<Value> for Value {
	fn from_iter<I: IntoIterator<Item = Value>>(iter: I) -> Self {
		Value::Array(Array(iter.into_iter().collect()))
	}
}

impl FromIterator<(String, Value)> for Value {
	fn from_iter<I: IntoIterator<Item = (String, Value)>>(iter: I) -> Self {
		Value::Object(Object(iter.into_iter().collect()))
	}
}

impl Value {
	// -----------------------------------
	// Initial record value
	// -----------------------------------

	/// Create an empty Object Value
	pub fn base() -> Self {
		Value::Object(Object::default())
	}

	// -----------------------------------
	// Builtin types
	// -----------------------------------

	/// Convert this Value to a Result
	pub fn ok(self) -> Result<Value, Error> {
		Ok(self)
	}

	/// Convert this Value to an Option
	pub fn some(self) -> Option<Value> {
		match self {
			Value::None => None,
			val => Some(val),
		}
	}

	// -----------------------------------
	// Simple value detection
	// -----------------------------------

	/// Check if this Value is NONE or NULL
	pub fn is_none_or_null(&self) -> bool {
		matches!(self, Value::None | Value::Null)
	}

	/// Check if this Value is NONE
	pub fn is_none(&self) -> bool {
		matches!(self, Value::None)
	}

	/// Check if this Value is NONE
	pub fn is_empty_array(&self) -> bool {
		if let Value::Array(v) = self {
			v.is_empty()
		} else {
			false
		}
	}

	/// Check if this Value is NULL
	pub fn is_null(&self) -> bool {
		matches!(self, Value::Null)
	}

	/// Check if this Value not NONE or NULL
	pub fn is_some(&self) -> bool {
		!self.is_none() && !self.is_null()
	}

	/// Check if this Value is a boolean value
	pub fn is_bool(&self) -> bool {
		matches!(self, Value::Bool(_))
	}

	/// Check if this Value is TRUE or 'true'
	pub fn is_true(&self) -> bool {
		matches!(self, Value::Bool(true))
	}

	/// Check if this Value is FALSE or 'false'
	pub fn is_false(&self) -> bool {
		matches!(self, Value::Bool(false))
	}

	/// Check if this Value is truthy
	pub fn is_truthy(&self) -> bool {
		match self {
			Value::Bool(v) => *v,
			Value::Uuid(_) => true,
			Value::Thing(_) => true,
			Value::Geometry(_) => true,
			Value::Datetime(_) => true,
			Value::Array(v) => !v.is_empty(),
			Value::Object(v) => !v.is_empty(),
			Value::Strand(v) => !v.is_empty(),
			Value::Number(v) => v.is_truthy(),
			Value::Duration(v) => v.as_nanos() > 0,
			_ => false,
		}
	}

	/// Check if this Value is a UUID
	pub fn is_uuid(&self) -> bool {
		matches!(self, Value::Uuid(_))
	}

	/// Check if this Value is a Thing
	pub fn is_thing(&self) -> bool {
		matches!(self, Value::Thing(_))
	}

	/// Check if this Value is a single Thing
	pub fn is_thing_single(&self) -> bool {
		match self {
			Value::Thing(t) => !matches!(t.id, Id::Range(_)),
			_ => false,
		}
	}

	/// Check if this Value is a single Thing
	pub fn is_thing_range(&self) -> bool {
		matches!(
			self,
			Value::Thing(Thing {
				id: Id::Range(_),
				..
			})
		)
	}

	/// Check if this Value is a Mock
	pub fn is_mock(&self) -> bool {
		matches!(self, Value::Mock(_))
	}

	/// Check if this Value is a Param
	pub fn is_param(&self) -> bool {
		matches!(self, Value::Param(_))
	}

	/// Check if this Value is a Range
	pub fn is_range(&self) -> bool {
		matches!(self, Value::Range(_))
	}

	/// Check if this Value is a Table
	pub fn is_table(&self) -> bool {
		matches!(self, Value::Table(_))
	}

	/// Check if this Value is a Strand
	pub fn is_strand(&self) -> bool {
		matches!(self, Value::Strand(_))
	}

	/// Check if this Value is a Query
	pub fn is_query(&self) -> bool {
		matches!(self, Value::Query(_))
	}

	/// Check if this Value is a float Number
	pub fn is_bytes(&self) -> bool {
		matches!(self, Value::Bytes(_))
	}

	/// Check if this Value is an Array
	pub fn is_array(&self) -> bool {
		matches!(self, Value::Array(_))
	}

	/// Check if this Value is an Object
	pub fn is_object(&self) -> bool {
		matches!(self, Value::Object(_))
	}

	/// Check if this Value is a Number
	pub fn is_number(&self) -> bool {
		matches!(self, Value::Number(_))
	}

	/// Check if this Value is a Datetime
	pub fn is_datetime(&self) -> bool {
		matches!(self, Value::Datetime(_))
	}

	/// Check if this Value is a Duration
	pub fn is_duration(&self) -> bool {
		matches!(self, Value::Duration(_))
	}

	/// Check if this Value is a Thing
	pub fn is_record(&self) -> bool {
		matches!(self, Value::Thing(_))
	}

	/// Check if this Value is a Closure
	pub fn is_closure(&self) -> bool {
		matches!(self, Value::Closure(_))
	}

	/// Check if this Value is a Thing, and belongs to a certain table
	pub fn is_record_of_table(&self, table: String) -> bool {
		match self {
			Value::Thing(Thing {
				tb,
				..
			}) => *tb == table,
			_ => false,
		}
	}

	/// Check if this Value is a Geometry
	pub fn is_geometry(&self) -> bool {
		matches!(self, Value::Geometry(_))
	}

	/// Check if this Value is an int Number
	pub fn is_int(&self) -> bool {
		matches!(self, Value::Number(Number::Int(_)))
	}

	/// Check if this Value is a float Number
	pub fn is_float(&self) -> bool {
		matches!(self, Value::Number(Number::Float(_)))
	}

	/// Check if this Value is a decimal Number
	pub fn is_decimal(&self) -> bool {
		matches!(self, Value::Number(Number::Decimal(_)))
	}

	/// Check if this Value is a Number but is a NAN
	pub fn is_nan(&self) -> bool {
		matches!(self, Value::Number(v) if v.is_nan())
	}

	/// Check if this Value is a Number and is an integer
	pub fn is_integer(&self) -> bool {
		matches!(self, Value::Number(v) if v.is_integer())
	}

	/// Check if this Value is a Number and is positive
	pub fn is_positive(&self) -> bool {
		matches!(self, Value::Number(v) if v.is_positive())
	}

	/// Check if this Value is a Number and is negative
	pub fn is_negative(&self) -> bool {
		matches!(self, Value::Number(v) if v.is_negative())
	}

	/// Check if this Value is a Number and is zero or positive
	pub fn is_zero_or_positive(&self) -> bool {
		matches!(self, Value::Number(v) if v.is_zero_or_positive())
	}

	/// Check if this Value is a Number and is zero or negative
	pub fn is_zero_or_negative(&self) -> bool {
		matches!(self, Value::Number(v) if v.is_zero_or_negative())
	}

	/// Check if this Value is a Thing of a specific type
	pub fn is_record_type(&self, types: &[Table]) -> bool {
		match self {
			Value::Thing(v) => v.is_record_type(types),
			_ => false,
		}
	}

	/// Check if this Value is a Geometry of a specific type
	pub fn is_geometry_type(&self, types: &[String]) -> bool {
		match self {
			Value::Geometry(Geometry::Point(_)) => {
				types.iter().any(|t| matches!(t.as_str(), "feature" | "point"))
			}
			Value::Geometry(Geometry::Line(_)) => {
				types.iter().any(|t| matches!(t.as_str(), "feature" | "line"))
			}
			Value::Geometry(Geometry::Polygon(_)) => {
				types.iter().any(|t| matches!(t.as_str(), "feature" | "polygon"))
			}
			Value::Geometry(Geometry::MultiPoint(_)) => {
				types.iter().any(|t| matches!(t.as_str(), "feature" | "multipoint"))
			}
			Value::Geometry(Geometry::MultiLine(_)) => {
				types.iter().any(|t| matches!(t.as_str(), "feature" | "multiline"))
			}
			Value::Geometry(Geometry::MultiPolygon(_)) => {
				types.iter().any(|t| matches!(t.as_str(), "feature" | "multipolygon"))
			}
			Value::Geometry(Geometry::Collection(_)) => {
				types.iter().any(|t| matches!(t.as_str(), "feature" | "collection"))
			}
			_ => false,
		}
	}

	pub fn is_single(&self) -> bool {
		match self {
			Value::Object(_) => true,
			t @ Value::Thing(_) => t.is_thing_single(),
			_ => false,
		}
	}

	// -----------------------------------
	// Simple conversion of value
	// -----------------------------------

	/// Convert this Value into a String
	pub fn as_string(self) -> String {
		match self {
			Value::Strand(v) => v.0,
			Value::Uuid(v) => v.to_raw(),
			Value::Datetime(v) => v.to_raw(),
			_ => self.to_string(),
		}
	}

	/// Converts this Value into an unquoted String
	pub fn as_raw_string(self) -> String {
		match self {
			Value::Strand(v) => v.0,
			Value::Uuid(v) => v.to_raw(),
			Value::Datetime(v) => v.to_raw(),
			_ => self.to_string(),
		}
	}

	// -----------------------------------
	// Expensive conversion of value
	// -----------------------------------

	/// Converts this Value into an unquoted String
	pub fn to_raw_string(&self) -> String {
		match self {
			Value::Strand(v) => v.0.to_owned(),
			Value::Uuid(v) => v.to_raw(),
			Value::Datetime(v) => v.to_raw(),
			_ => self.to_string(),
		}
	}

	/// Converts this Value into a field name
	pub fn to_idiom(&self) -> Idiom {
		match self {
			Value::Idiom(v) => v.simplify(),
			Value::Param(v) => v.to_raw().into(),
			Value::Strand(v) => v.0.to_string().into(),
			Value::Datetime(v) => v.0.to_string().into(),
			Value::Future(_) => "future".to_string().into(),
			Value::Function(v) => v.to_idiom(),
			_ => self.to_string().into(),
		}
	}

	/// Returns if this value can be the start of a idiom production.
	pub fn can_start_idiom(&self) -> bool {
		match self {
			Value::Function(x) => !x.is_script(),
			Value::Model(_)
			| Value::Subquery(_)
			| Value::Constant(_)
			| Value::Datetime(_)
			| Value::Duration(_)
			| Value::Uuid(_)
			| Value::Number(_)
			| Value::Object(_)
			| Value::Array(_)
			| Value::Param(_)
			| Value::Edges(_)
			| Value::Thing(_)
			| Value::Table(_) => true,
			_ => false,
		}
	}

	/// Try to convert this Value into a set of JSONPatch operations
	pub fn to_operations(&self) -> Result<Vec<Operation>, Error> {
		match self {
			Value::Array(v) => v
				.iter()
				.map(|v| match v {
					Value::Object(v) => v.to_operation(),
					_ => Err(Error::InvalidPatch {
						message: String::from("Operation must be an object"),
					}),
				})
				.collect::<Result<Vec<_>, Error>>(),
			_ => Err(Error::InvalidPatch {
				message: String::from("Operations must be an array"),
			}),
		}
	}

	/// Converts a `surrealdb::sq::Value` into a `serde_json::Value`
	///
	/// This converts certain types like `Thing` into their simpler formats
	/// instead of the format used internally by SurrealDB.
	pub fn into_json(self) -> Json {
		self.into()
	}

	// -----------------------------------
	// Simple conversion of values
	// -----------------------------------

	/// Treat a string as a table name
	pub fn could_be_table(self) -> Value {
		match self {
			Value::Strand(v) => Value::Table(v.0.into()),
			_ => self,
		}
	}

	// -----------------------------------
	// Simple output of value type
	// -----------------------------------

	/// Treat a string as a table name
	pub fn kindof(&self) -> &'static str {
		match self {
			Self::None => "none",
			Self::Null => "null",
			Self::Bool(_) => "bool",
			Self::Uuid(_) => "uuid",
			Self::Array(_) => "array",
			Self::Object(_) => "object",
			Self::Strand(_) => "string",
			Self::Duration(_) => "duration",
			Self::Datetime(_) => "datetime",
			Self::Closure(_) => "function",
			Self::Number(Number::Int(_)) => "int",
			Self::Number(Number::Float(_)) => "float",
			Self::Number(Number::Decimal(_)) => "decimal",
			Self::Geometry(Geometry::Point(_)) => "geometry<point>",
			Self::Geometry(Geometry::Line(_)) => "geometry<line>",
			Self::Geometry(Geometry::Polygon(_)) => "geometry<polygon>",
			Self::Geometry(Geometry::MultiPoint(_)) => "geometry<multipoint>",
			Self::Geometry(Geometry::MultiLine(_)) => "geometry<multiline>",
			Self::Geometry(Geometry::MultiPolygon(_)) => "geometry<multipolygon>",
			Self::Geometry(Geometry::Collection(_)) => "geometry<collection>",
			Self::Bytes(_) => "bytes",
			Self::Range(_) => "range",
			_ => "incorrect type",
		}
	}

	// -----------------------------------
	// Simple type coercion of values
	// -----------------------------------

	/// Try to coerce this value to the specified `Kind`
	pub(crate) fn coerce_to(self, kind: &Kind) -> Result<Value, Error> {
		// Attempt to convert to the desired type
		let res = match kind {
			Kind::Any => Ok(self),
			Kind::Null => self.coerce_to_null(),
			Kind::Bool => self.coerce_to_bool().map(Value::from),
			Kind::Int => self.coerce_to_int().map(Value::from),
			Kind::Float => self.coerce_to_float().map(Value::from),
			Kind::Decimal => self.coerce_to_decimal().map(Value::from),
			Kind::Number => self.coerce_to_number().map(Value::from),
			Kind::String => self.coerce_to_strand().map(Value::from),
			Kind::Datetime => self.coerce_to_datetime().map(Value::from),
			Kind::Duration => self.coerce_to_duration().map(Value::from),
			Kind::Object => self.coerce_to_object().map(Value::from),
			Kind::Point => self.coerce_to_point().map(Value::from),
			Kind::Bytes => self.coerce_to_bytes().map(Value::from),
			Kind::Uuid => self.coerce_to_uuid().map(Value::from),
			Kind::Regex => self.coerce_to_regex().map(Value::from),
			Kind::Range => self.coerce_to_range().map(Value::from),
			Kind::Function(_, _) => self.coerce_to_function().map(Value::from),
			Kind::Set(t, l) => match l {
				Some(l) => self.coerce_to_set_type_len(t, l).map(Value::from),
				None => self.coerce_to_set_type(t).map(Value::from),
			},
			Kind::Array(t, l) => match l {
				Some(l) => self.coerce_to_array_type_len(t, l).map(Value::from),
				None => self.coerce_to_array_type(t).map(Value::from),
			},
			Kind::Record(t) => match t.is_empty() {
				true => self.coerce_to_record().map(Value::from),
				false => self.coerce_to_record_type(t).map(Value::from),
			},
			Kind::Geometry(t) => match t.is_empty() {
				true => self.coerce_to_geometry().map(Value::from),
				false => self.coerce_to_geometry_type(t).map(Value::from),
			},
			Kind::Option(k) => match self {
				Self::None => Ok(Self::None),
				v => v.coerce_to(k),
			},
			Kind::Either(k) => {
				let mut val = self;
				for k in k {
					match val.coerce_to(k) {
						Err(Error::CoerceTo {
							from,
							..
						}) => val = from,
						Err(e) => return Err(e),
						Ok(v) => return Ok(v),
					}
				}
				Err(Error::CoerceTo {
					from: val,
					into: kind.to_string(),
				})
			}
			Kind::Literal(lit) => self.coerce_to_literal(lit),
			Kind::References(_, _) => Err(Error::CoerceTo {
				from: self,
				into: kind.to_string(),
			}),
			Kind::File(t) => match t.is_empty() {
				true => self.coerce_to_file().map(Value::from),
				false => self.coerce_to_file_type(t).map(Value::from),
			},
		};
		// Check for any conversion errors
		match res {
			// There was a conversion error
			Err(Error::CoerceTo {
				from,
				..
			}) => Err(Error::CoerceTo {
				from,
				into: kind.to_string(),
			}),
			// There was a different error
			Err(e) => Err(e),
			// Everything converted ok
			Ok(v) => Ok(v),
		}
	}

	/// Try to coerce this value to an `i64`
	pub fn coerce_to_i64(self) -> Result<i64, Error> {
		match self {
			// Allow any int number
			Value::Number(Number::Int(v)) => Ok(v),
			// Attempt to convert an float number
			Value::Number(Number::Float(v)) if v.fract() == 0.0 => Ok(v as i64),
			// Attempt to convert a decimal number
			Value::Number(Number::Decimal(v)) if v.is_integer() => match v.try_into() {
				// The Decimal can be represented as an i64
				Ok(v) => Ok(v),
				// The Decimal is out of bounds
				_ => Err(Error::CoerceTo {
					from: self,
					into: "i64".into(),
				}),
			},
			// Anything else raises an error
			_ => Err(Error::CoerceTo {
				from: self,
				into: "i64".into(),
			}),
		}
	}

	/// Try to coerce this value to an `u64`
	pub(crate) fn coerce_to_u64(self) -> Result<u64, Error> {
		match self {
			// Allow any int number
			Value::Number(Number::Int(v)) => Ok(v as u64),
			// Attempt to convert an float number
			Value::Number(Number::Float(v)) if v.fract() == 0.0 => Ok(v as u64),
			// Attempt to convert a decimal number
			Value::Number(Number::Decimal(v)) if v.is_integer() => match v.try_into() {
				// The Decimal can be represented as an u64
				Ok(v) => Ok(v),
				// The Decimal is out of bounds
				_ => Err(Error::CoerceTo {
					from: self,
					into: "u64".into(),
				}),
			},
			// Anything else raises an error
			_ => Err(Error::CoerceTo {
				from: self,
				into: "u64".into(),
			}),
		}
	}

	/// Try to coerce this value to an `f64`
	pub(crate) fn coerce_to_f64(self) -> Result<f64, Error> {
		match self {
			// Allow any float number
			Value::Number(Number::Float(v)) => Ok(v),
			// Attempt to convert an int number
			Value::Number(Number::Int(v)) => Ok(v as f64),
			// Attempt to convert a decimal number
			Value::Number(Number::Decimal(v)) => match v.try_into() {
				// The Decimal can be represented as a f64
				Ok(v) => Ok(v),
				// This Decimal loses precision
				_ => Err(Error::CoerceTo {
					from: self,
					into: "f64".into(),
				}),
			},
			// Anything else raises an error
			_ => Err(Error::CoerceTo {
				from: self,
				into: "f64".into(),
			}),
		}
	}

	/// Try to coerce this value to a Literal, returns a `Value` with the coerced value
	pub(crate) fn coerce_to_literal(self, literal: &Literal) -> Result<Value, Error> {
		if literal.validate_value(&self) {
			Ok(self)
		} else {
			Err(Error::CoerceTo {
				from: self,
				into: literal.to_string(),
			})
		}
	}

	/// Try to coerce this value to a `null`
	pub(crate) fn coerce_to_null(self) -> Result<Value, Error> {
		match self {
			// Allow any null value
			Value::Null => Ok(Value::Null),
			// Anything else raises an error
			_ => Err(Error::CoerceTo {
				from: self,
				into: "null".into(),
			}),
		}
	}

	/// Try to coerce this value to a `bool`
	pub(crate) fn coerce_to_bool(self) -> Result<bool, Error> {
		match self {
			// Allow any boolean value
			Value::Bool(v) => Ok(v),
			// Anything else raises an error
			_ => Err(Error::CoerceTo {
				from: self,
				into: "bool".into(),
			}),
		}
	}

	/// Try to coerce this value to an integer `Number`
	pub(crate) fn coerce_to_int(self) -> Result<Number, Error> {
		match self {
			// Allow any int number
			Value::Number(v) if v.is_int() => Ok(v),
			// Attempt to convert an float number
			Value::Number(Number::Float(v)) if v.fract() == 0.0 => Ok(Number::Int(v as i64)),
			// Attempt to convert a decimal number
			Value::Number(Number::Decimal(v)) if v.is_integer() => match v.to_i64() {
				// The Decimal can be represented as an Int
				Some(v) => Ok(Number::Int(v)),
				// The Decimal is out of bounds
				_ => Err(Error::CoerceTo {
					from: self,
					into: "int".into(),
				}),
			},
			// Anything else raises an error
			_ => Err(Error::CoerceTo {
				from: self,
				into: "int".into(),
			}),
		}
	}

	/// Try to coerce this value to a float `Number`
	pub(crate) fn coerce_to_float(self) -> Result<Number, Error> {
		match self {
			// Allow any float number
			Value::Number(v) if v.is_float() => Ok(v),
			// Attempt to convert an int number
			Value::Number(Number::Int(v)) => Ok(Number::Float(v as f64)),
			// Attempt to convert a decimal number
			Value::Number(Number::Decimal(ref v)) => match v.to_f64() {
				// The Decimal can be represented as a Float
				Some(v) => Ok(Number::Float(v)),
				// This BigDecimal loses precision
				None => Err(Error::CoerceTo {
					from: self,
					into: "float".into(),
				}),
			},
			// Anything else raises an error
			_ => Err(Error::CoerceTo {
				from: self,
				into: "float".into(),
			}),
		}
	}

	/// Try to coerce this value to a decimal `Number`
	pub(crate) fn coerce_to_decimal(self) -> Result<Number, Error> {
		match self {
			// Allow any decimal number
			Value::Number(v) if v.is_decimal() => Ok(v),
			// Attempt to convert an int number
			Value::Number(Number::Int(v)) => match Decimal::from_i64(v) {
				// The Int can be represented as a Decimal
				Some(v) => Ok(Number::Decimal(v)),
				// This Int does not convert to a Decimal
				None => Err(Error::CoerceTo {
					from: self,
					into: "decimal".into(),
				}),
			},
			// Attempt to convert an float number
			Value::Number(Number::Float(v)) => match Decimal::from_f64(v) {
				// The Float can be represented as a Decimal
				Some(v) => Ok(Number::Decimal(v)),
				// This Float does not convert to a Decimal
				None => Err(Error::CoerceTo {
					from: self,
					into: "decimal".into(),
				}),
			},
			// Anything else raises an error
			_ => Err(Error::CoerceTo {
				from: self,
				into: "decimal".into(),
			}),
		}
	}

	/// Try to coerce this value to a `Number`
	pub(crate) fn coerce_to_number(self) -> Result<Number, Error> {
		match self {
			// Allow any number
			Value::Number(v) => Ok(v),
			// Anything else raises an error
			_ => Err(Error::CoerceTo {
				from: self,
				into: "number".into(),
			}),
		}
	}

	/// Try to coerce this value to a `Regex`
	pub(crate) fn coerce_to_regex(self) -> Result<Regex, Error> {
		match self {
			// Allow any Regex value
			Value::Regex(v) => Ok(v),
			// Allow any string value
			Value::Strand(v) => Ok(v.as_str().parse()?),
			// Anything else raises an error
			_ => Err(Error::CoerceTo {
				from: self,
				into: "regex".into(),
			}),
		}
	}

	/// Try to coerce this value to a `String`
	pub(crate) fn coerce_to_string(self) -> Result<String, Error> {
		match self {
			// Allow any uuid value
			Value::Uuid(v) => Ok(v.to_raw()),
			// Allow any datetime value
			Value::Datetime(v) => Ok(v.to_raw()),
			// Allow any string value
			Value::Strand(v) => Ok(v.as_string()),
			// Anything else raises an error
			_ => Err(Error::CoerceTo {
				from: self,
				into: "string".into(),
			}),
		}
	}

	/// Try to coerce this value to a `Strand`
	pub(crate) fn coerce_to_strand(self) -> Result<Strand, Error> {
		match self {
			// Allow any uuid value
			Value::Uuid(v) => Ok(v.to_raw().into()),
			// Allow any datetime value
			Value::Datetime(v) => Ok(v.to_raw().into()),
			// Allow any string value
			Value::Strand(v) => Ok(v),
			// Anything else raises an error
			_ => Err(Error::CoerceTo {
				from: self,
				into: "string".into(),
			}),
		}
	}

	/// Try to coerce this value to a `Uuid`
	pub(crate) fn coerce_to_uuid(self) -> Result<Uuid, Error> {
		match self {
			// Uuids are allowed
			Value::Uuid(v) => Ok(v),
			// Anything else raises an error
			_ => Err(Error::CoerceTo {
				from: self,
				into: "uuid".into(),
			}),
		}
	}

	/// Try to coerce this value to a `Closure`
	pub(crate) fn coerce_to_function(self) -> Result<Closure, Error> {
		match self {
			// Closures are allowed
			Value::Closure(v) => Ok(*v),
			// Anything else raises an error
			_ => Err(Error::CoerceTo {
				from: self,
				into: "function".into(),
			}),
		}
	}

	/// Try to coerce this value to a `File`
	pub(crate) fn coerce_to_file(self) -> Result<File, Error> {
		match self {
			// Files are allowed
			Value::File(v) => Ok(v),
			// Anything else raises an error
			_ => Err(Error::CoerceTo {
				from: self,
				into: "file".into(),
			}),
		}
	}

	/// Try to coerce this value to a `File` belonging to a certain bucket
	pub(crate) fn coerce_to_file_type(self, val: &[Ident]) -> Result<File, Error> {
		match self {
			// Records are allowed if correct type
			Value::File(v) if v.is_bucket_type(val) => Ok(v),
			// Anything else raises an error
			_ => Err(Error::CoerceTo {
				from: self,
				into: "file".into(),
			}),
		}
	}

	/// Try to coerce this value to a `Datetime`
	pub(crate) fn coerce_to_datetime(self) -> Result<Datetime, Error> {
		match self {
			// Datetimes are allowed
			Value::Datetime(v) => Ok(v),
			// Anything else raises an error
			_ => Err(Error::CoerceTo {
				from: self,
				into: "datetime".into(),
			}),
		}
	}

	/// Try to coerce this value to a `Duration`
	pub(crate) fn coerce_to_duration(self) -> Result<Duration, Error> {
		match self {
			// Durations are allowed
			Value::Duration(v) => Ok(v),
			// Anything else raises an error
			_ => Err(Error::CoerceTo {
				from: self,
				into: "duration".into(),
			}),
		}
	}

	/// Try to coerce this value to a `Bytes`
	pub(crate) fn coerce_to_bytes(self) -> Result<Bytes, Error> {
		match self {
			// Bytes are allowed
			Value::Bytes(v) => Ok(v),
			// Anything else raises an error
			_ => Err(Error::CoerceTo {
				from: self,
				into: "bytes".into(),
			}),
		}
	}

	/// Try to coerce this value to an `Object`
	pub(crate) fn coerce_to_object(self) -> Result<Object, Error> {
		match self {
			// Objects are allowed
			Value::Object(v) => Ok(v),
			// Anything else raises an error
			_ => Err(Error::CoerceTo {
				from: self,
				into: "object".into(),
			}),
		}
	}

	/// Try to coerce this value to an `Array`
	pub(crate) fn coerce_to_array(self) -> Result<Array, Error> {
		match self {
			// Arrays are allowed
			Value::Array(v) => Ok(v),
			// Anything else raises an error
			_ => Err(Error::CoerceTo {
				from: self,
				into: "array".into(),
			}),
		}
	}

	/// Try to coerce this value to a `Range`
	pub(crate) fn coerce_to_range(self) -> Result<Range, Error> {
		match self {
			// Ranges are allowed
			Value::Range(v) => Ok(*v),
			// Anything else raises an error
			_ => Err(Error::CoerceTo {
				from: self,
				into: "range".into(),
			}),
		}
	}

	/// Try to coerce this value to an `Geometry` point
	pub(crate) fn coerce_to_point(self) -> Result<Geometry, Error> {
		match self {
			// Geometry points are allowed
			Value::Geometry(Geometry::Point(v)) => Ok(v.into()),
			// Anything else raises an error
			_ => Err(Error::CoerceTo {
				from: self,
				into: "point".into(),
			}),
		}
	}

	/// Try to coerce this value to a Record or `Thing`
	pub(crate) fn coerce_to_record(self) -> Result<Thing, Error> {
		match self {
			// Records are allowed
			Value::Thing(v) => Ok(v),
			// Anything else raises an error
			_ => Err(Error::CoerceTo {
				from: self,
				into: "record".into(),
			}),
		}
	}

	/// Try to coerce this value to an `Geometry` type
	pub(crate) fn coerce_to_geometry(self) -> Result<Geometry, Error> {
		match self {
			// Geometries are allowed
			Value::Geometry(v) => Ok(v),
			// Anything else raises an error
			_ => Err(Error::CoerceTo {
				from: self,
				into: "geometry".into(),
			}),
		}
	}

	/// Try to coerce this value to a Record of a certain type
	pub(crate) fn coerce_to_record_type(self, val: &[Table]) -> Result<Thing, Error> {
		match self {
			// Records are allowed if correct type
			Value::Thing(v) if self.is_record_type(val) => Ok(v),
			// Anything else raises an error
			_ => Err(Error::CoerceTo {
				from: self,
				into: "record".into(),
			}),
		}
	}

	/// Try to coerce this value to a `Geometry` of a certain type
	pub(crate) fn coerce_to_geometry_type(self, val: &[String]) -> Result<Geometry, Error> {
		match self {
			// Geometries are allowed if correct type
			Value::Geometry(v) if self.is_geometry_type(val) => Ok(v),
			// Anything else raises an error
			_ => Err(Error::CoerceTo {
				from: self,
				into: "geometry".into(),
			}),
		}
	}

	/// Try to coerce this value to an `Array` of a certain type
	pub(crate) fn coerce_to_array_type(self, kind: &Kind) -> Result<Array, Error> {
		self.coerce_to_array()?
			.into_iter()
			.map(|value| value.coerce_to(kind))
			.collect::<Result<Array, Error>>()
			.map_err(|e| match e {
				Error::CoerceTo {
					from,
					..
				} => Error::CoerceTo {
					from,
					into: format!("array<{kind}>"),
				},
				e => e,
			})
	}

	/// Try to coerce this value to an `Array` of a certain type, and length
	pub(crate) fn coerce_to_array_type_len(self, kind: &Kind, len: &u64) -> Result<Array, Error> {
		self.coerce_to_array()?
			.into_iter()
			.map(|value| value.coerce_to(kind))
			.collect::<Result<Array, Error>>()
			.map_err(|e| match e {
				Error::CoerceTo {
					from,
					..
				} => Error::CoerceTo {
					from,
					into: format!("array<{kind}, {len}>"),
				},
				e => e,
			})
			.and_then(|v| match v.len() {
				v if v > *len as usize => Err(Error::LengthInvalid {
					kind: format!("array<{kind}, {len}>"),
					size: v,
				}),
				_ => Ok(v),
			})
	}

	/// Try to coerce this value to an `Array` of a certain type, unique values
	pub(crate) fn coerce_to_set_type(self, kind: &Kind) -> Result<Array, Error> {
		self.coerce_to_array()?
			.uniq()
			.into_iter()
			.map(|value| value.coerce_to(kind))
			.collect::<Result<Array, Error>>()
			.map_err(|e| match e {
				Error::CoerceTo {
					from,
					..
				} => Error::CoerceTo {
					from,
					into: format!("set<{kind}>"),
				},
				e => e,
			})
	}

	/// Try to coerce this value to an `Array` of a certain type, unique values, and length
	pub(crate) fn coerce_to_set_type_len(self, kind: &Kind, len: &u64) -> Result<Array, Error> {
		self.coerce_to_array()?
			.uniq()
			.into_iter()
			.map(|value| value.coerce_to(kind))
			.collect::<Result<Array, Error>>()
			.map_err(|e| match e {
				Error::CoerceTo {
					from,
					..
				} => Error::CoerceTo {
					from,
					into: format!("set<{kind}, {len}>"),
				},
				e => e,
			})
			.and_then(|v| match v.len() {
				v if v > *len as usize => Err(Error::LengthInvalid {
					kind: format!("set<{kind}, {len}>"),
					size: v,
				}),
				_ => Ok(v),
			})
	}

	// -----------------------------------
	// Advanced type conversion of values
	// -----------------------------------

	/// Try to convert this value to the specified `Kind`
	pub(crate) fn convert_to(self, kind: &Kind) -> Result<Value, Error> {
		// Attempt to convert to the desired type
		let res = match kind {
			Kind::Any => Ok(self),
			Kind::Null => self.convert_to_null(),
			Kind::Bool => self.convert_to_bool().map(Value::from),
			Kind::Int => self.convert_to_int().map(Value::from),
			Kind::Float => self.convert_to_float().map(Value::from),
			Kind::Decimal => self.convert_to_decimal().map(Value::from),
			Kind::Number => self.convert_to_number().map(Value::from),
			Kind::String => self.convert_to_strand().map(Value::from),
			Kind::Datetime => self.convert_to_datetime().map(Value::from),
			Kind::Duration => self.convert_to_duration().map(Value::from),
			Kind::Object => self.convert_to_object().map(Value::from),
			Kind::Point => self.convert_to_point().map(Value::from),
			Kind::Bytes => self.convert_to_bytes().map(Value::from),
			Kind::Uuid => self.convert_to_uuid().map(Value::from),
			Kind::Regex => self.convert_to_regex().map(Value::from),
			Kind::Range => self.convert_to_range().map(Value::from),
			Kind::Function(_, _) => self.convert_to_function().map(Value::from),
			Kind::Set(t, l) => match l {
				Some(l) => self.convert_to_set_type_len(t, l).map(Value::from),
				None => self.convert_to_set_type(t).map(Value::from),
			},
			Kind::Array(t, l) => match l {
				Some(l) => self.convert_to_array_type_len(t, l).map(Value::from),
				None => self.convert_to_array_type(t).map(Value::from),
			},
			Kind::Record(t) => match t.is_empty() {
				true => self.convert_to_record().map(Value::from),
				false => self.convert_to_record_type(t).map(Value::from),
			},
			Kind::Geometry(t) => match t.is_empty() {
				true => self.convert_to_geometry().map(Value::from),
				false => self.convert_to_geometry_type(t).map(Value::from),
			},
			Kind::Option(k) => match self {
				Self::None => Ok(Self::None),
				v => v.convert_to(k),
			},
			Kind::Either(k) => {
				let mut val = self;
				for k in k {
					match val.convert_to(k) {
						Err(Error::ConvertTo {
							from,
							..
						}) => val = from,
						Err(e) => return Err(e),
						Ok(v) => return Ok(v),
					}
				}
				Err(Error::ConvertTo {
					from: val,
					into: kind.to_string(),
				})
			}
			Kind::Literal(lit) => self.convert_to_literal(lit),
			Kind::References(_, _) => Err(Error::CoerceTo {
				from: self,
				into: kind.to_string(),
			}),
			Kind::File(t) => match t.is_empty() {
				true => self.convert_to_file().map(Value::from),
				false => self.convert_to_file_type(t).map(Value::from),
			},
		};
		// Check for any conversion errors
		match res {
			// There was a conversion error
			Err(Error::ConvertTo {
				from,
				..
			}) => Err(Error::ConvertTo {
				from,
				into: kind.to_string(),
			}),
			// There was a different error
			Err(e) => Err(e),
			// Everything converted ok
			Ok(v) => Ok(v),
		}
	}

	/// Try to convert this value to a Literal, returns a `Value` with the coerced value
	pub(crate) fn convert_to_literal(self, literal: &Literal) -> Result<Value, Error> {
		if literal.validate_value(&self) {
			Ok(self)
		} else {
			Err(Error::ConvertTo {
				from: self,
				into: literal.to_string(),
			})
		}
	}

	/// Try to convert this value to a `null`
	pub(crate) fn convert_to_null(self) -> Result<Value, Error> {
		match self {
			// Allow any boolean value
			Value::Null => Ok(Value::Null),
			// Anything else raises an error
			_ => Err(Error::ConvertTo {
				from: self,
				into: "null".into(),
			}),
		}
	}

	/// Try to convert this value to a `bool`
	pub(crate) fn convert_to_bool(self) -> Result<bool, Error> {
		match self {
			// Allow any boolean value
			Value::Bool(v) => Ok(v),
			// Attempt to convert a string value
			Value::Strand(ref v) => match v.parse::<bool>() {
				// The string can be parsed as a Float
				Ok(v) => Ok(v),
				// This string is not a float
				_ => Err(Error::ConvertTo {
					from: self,
					into: "bool".into(),
				}),
			},
			// Anything else raises an error
			_ => Err(Error::ConvertTo {
				from: self,
				into: "bool".into(),
			}),
		}
	}

	/// Try to convert this value to an integer `Number`
	pub(crate) fn convert_to_int(self) -> Result<Number, Error> {
		match self {
			// Allow any int number
			Value::Number(v) if v.is_int() => Ok(v),
			// Attempt to convert an float number
			Value::Number(Number::Float(v)) if v.fract() == 0.0 => Ok(Number::Int(v as i64)),
			// Attempt to convert a decimal number
			Value::Number(Number::Decimal(v)) if v.is_integer() => match v.try_into() {
				// The Decimal can be parsed as an Int
				Ok(v) => Ok(Number::Int(v)),
				// The Decimal is out of bounds
				_ => Err(Error::ConvertTo {
					from: self,
					into: "int".into(),
				}),
			},
			// Attempt to convert a string value
			Value::Strand(ref v) => match v.parse::<i64>() {
				// The string can be parsed as a Float
				Ok(v) => Ok(Number::Int(v)),
				// This string is not a float
				_ => Err(Error::ConvertTo {
					from: self,
					into: "int".into(),
				}),
			},
			// Anything else raises an error
			_ => Err(Error::ConvertTo {
				from: self,
				into: "int".into(),
			}),
		}
	}

	/// Try to convert this value to a float `Number`
	pub(crate) fn convert_to_float(self) -> Result<Number, Error> {
		match self {
			// Allow any float number
			Value::Number(v) if v.is_float() => Ok(v),
			// Attempt to convert an int number
			Value::Number(Number::Int(v)) => Ok(Number::Float(v as f64)),
			// Attempt to convert a decimal number
			Value::Number(Number::Decimal(v)) => match v.try_into() {
				// The Decimal can be parsed as a Float
				Ok(v) => Ok(Number::Float(v)),
				// The Decimal loses precision
				_ => Err(Error::ConvertTo {
					from: self,
					into: "float".into(),
				}),
			},
			// Attempt to convert a string value
			Value::Strand(ref v) => match v.parse::<f64>() {
				// The string can be parsed as a Float
				Ok(v) => Ok(Number::Float(v)),
				// This string is not a float
				_ => Err(Error::ConvertTo {
					from: self,
					into: "float".into(),
				}),
			},
			// Anything else raises an error
			_ => Err(Error::ConvertTo {
				from: self,
				into: "float".into(),
			}),
		}
	}

	/// Try to convert this value to a decimal `Number`
	pub(crate) fn convert_to_decimal(self) -> Result<Number, Error> {
		match self {
			// Allow any decimal number
			Value::Number(v) if v.is_decimal() => Ok(v),
			// Attempt to convert an int number
			Value::Number(Number::Int(ref v)) => Ok(Number::Decimal(Decimal::from(*v))),
			// Attempt to convert an float number
			Value::Number(Number::Float(ref v)) => match Decimal::try_from(*v) {
				// The Float can be represented as a Decimal
				Ok(v) => Ok(Number::Decimal(v)),
				// This Float does not convert to a Decimal
				_ => Err(Error::ConvertTo {
					from: self,
					into: "decimal".into(),
				}),
			},
			// Attempt to convert a string value
			Value::Strand(ref v) => match Decimal::from_str(v) {
				// The string can be parsed as a Decimal
				Ok(v) => Ok(Number::Decimal(v)),
				// This string is not a Decimal
				_ => Err(Error::ConvertTo {
					from: self,
					into: "decimal".into(),
				}),
			},
			// Anything else raises an error
			_ => Err(Error::ConvertTo {
				from: self,
				into: "decimal".into(),
			}),
		}
	}

	/// Try to convert this value to a `Number`
	pub(crate) fn convert_to_number(self) -> Result<Number, Error> {
		match self {
			// Allow any number
			Value::Number(v) => Ok(v),
			// Attempt to convert a string value
			Value::Strand(ref v) => match Number::from_str(v) {
				// The string can be parsed as a number
				Ok(v) => Ok(v),
				// This string is not a float
				_ => Err(Error::ConvertTo {
					from: self,
					into: "number".into(),
				}),
			},
			// Anything else raises an error
			_ => Err(Error::ConvertTo {
				from: self,
				into: "number".into(),
			}),
		}
	}

	/// Try to convert this value to a `String`
	pub fn convert_to_string(self) -> Result<String, Error> {
		match self {
			// Bytes can't convert to strings
			Value::Bytes(_) => Err(Error::ConvertTo {
				from: self,
				into: "string".into(),
			}),
			// None can't convert to a string
			Value::None => Err(Error::ConvertTo {
				from: self,
				into: "string".into(),
			}),
			// Null can't convert to a string
			Value::Null => Err(Error::ConvertTo {
				from: self,
				into: "string".into(),
			}),
			// Stringify anything else
			_ => Ok(self.as_string()),
		}
	}

	/// Try to convert this value to a `Strand`
	pub(crate) fn convert_to_strand(self) -> Result<Strand, Error> {
		match self {
			// Allow any bytes value
			Value::Bytes(v) => {
				let bytes = &v.0[..];
				match std::str::from_utf8(bytes) {
					Ok(s) => Ok(s.into()),
					// Invalid UTF-8 bytes cannot be converted
					Err(_) => Err(Error::ConvertTo {
						from: Value::Bytes(v),
						into: "string".into(),
					}),
				}
			}
			// None can't convert to a string
			Value::None => Err(Error::ConvertTo {
				from: self,
				into: "string".into(),
			}),
			// Null can't convert to a string
			Value::Null => Err(Error::ConvertTo {
				from: self,
				into: "string".into(),
			}),
			// Allow any string value
			Value::Strand(v) => Ok(v),
			// Stringify anything else
			Value::Uuid(v) => Ok(v.to_raw().into()),
			// Stringify anything else
			Value::Datetime(v) => Ok(v.to_raw().into()),
			// Stringify anything else
			_ => Ok(self.to_string().into()),
		}
	}

	/// Try to convert this value to a `Strand`
	pub(crate) fn convert_to_strand_lossy(self) -> Result<Strand, Error> {
		match self {
			// Allow any bytes value
			Value::Bytes(v) => {
				let bytes = &v.0[..];
				Ok(match String::from_utf8_lossy(bytes) {
					Cow::Owned(s) => s.into(),
					Cow::Borrowed(s) => s.into(),
				})
			}
			// None can't convert to a string
			Value::None => Err(Error::ConvertTo {
				from: self,
				into: "string".into(),
			}),
			// Null can't convert to a string
			Value::Null => Err(Error::ConvertTo {
				from: self,
				into: "string".into(),
			}),
			// Allow any string value
			Value::Strand(v) => Ok(v),
			// Stringify anything else
			Value::Uuid(v) => Ok(v.to_raw().into()),
			// Stringify anything else
			Value::Datetime(v) => Ok(v.to_raw().into()),
			// Stringify anything else
			_ => Ok(self.to_string().into()),
		}
	}

	/// Try to convert this value to a `Uuid`
	pub(crate) fn convert_to_uuid(self) -> Result<Uuid, Error> {
		match self {
			// Uuids are allowed
			Value::Uuid(v) => Ok(v),
			// Attempt to parse a string
			Value::Strand(ref v) => match Uuid::from_str(v) {
				// The string can be parsed as a uuid
				Ok(v) => Ok(v),
				// This string is not a uuid
				_ => Err(Error::ConvertTo {
					from: self,
					into: "uuid".into(),
				}),
			},
			// Anything else raises an error
			_ => Err(Error::ConvertTo {
				from: self,
				into: "uuid".into(),
			}),
		}
	}

	/// Try to convert this value to a `Uuid`
	pub(crate) fn convert_to_regex(self) -> Result<Regex, Error> {
		match self {
			// Uuids are allowed
			Value::Regex(v) => Ok(v),
			// Attempt to parse a string
			Value::Strand(ref v) => match Regex::from_str(v) {
				// The string can be parsed as a uuid
				Ok(v) => Ok(v),
				// This string is not a uuid
				_ => Err(Error::ConvertTo {
					from: self,
					into: "regex".into(),
				}),
			},
			// Anything else raises an error
			_ => Err(Error::ConvertTo {
				from: self,
				into: "regex".into(),
			}),
		}
	}

	/// Try to convert this value to a `Closure`
	pub(crate) fn convert_to_function(self) -> Result<Closure, Error> {
		match self {
			// Closures are allowed
			Value::Closure(v) => Ok(*v),
			// Anything else converts to a closure with self as the body
			_ => Err(Error::ConvertTo {
				from: self,
				into: "function".into(),
			}),
		}
	}

	/// Try to convert this value to a `File`
	pub(crate) fn convert_to_file(self) -> Result<File, Error> {
		match self {
			// Files are allowed
			Value::File(v) => Ok(v),
			// Anything else raises an error
			_ => Err(Error::ConvertTo {
				from: self,
				into: "file".into(),
			}),
		}
	}

	/// Try to convert this value to a `File` belonging to a certain bucket
	pub(crate) fn convert_to_file_type(self, val: &[Ident]) -> Result<File, Error> {
		match self {
			// Records are allowed if correct type
			Value::File(v) if v.is_bucket_type(val) => Ok(v),
			// Anything else raises an error
			_ => Err(Error::ConvertTo {
				from: self,
				into: "file".into(),
			}),
		}
	}

	/// Try to convert this value to a `Datetime`
	pub(crate) fn convert_to_datetime(self) -> Result<Datetime, Error> {
		match self {
			// Datetimes are allowed
			Value::Datetime(v) => Ok(v),
			// Attempt to parse a string
			Value::Strand(ref v) => match Datetime::from_str(v) {
				// The string can be parsed as a datetime
				Ok(v) => Ok(v),
				// This string is not a datetime
				_ => Err(Error::ConvertTo {
					from: self,
					into: "datetime".into(),
				}),
			},
			// Anything else raises an error
			_ => Err(Error::ConvertTo {
				from: self,
				into: "datetime".into(),
			}),
		}
	}

	/// Try to convert this value to a `Duration`
	pub(crate) fn convert_to_duration(self) -> Result<Duration, Error> {
		match self {
			// Durations are allowed
			Value::Duration(v) => Ok(v),
			// Attempt to parse a string
			Value::Strand(ref v) => match Duration::from_str(v) {
				// The string can be parsed as a duration
				Ok(v) => Ok(v),
				// This string is not a duration
				_ => Err(Error::ConvertTo {
					from: self,
					into: "duration".into(),
				}),
			},
			// Anything else raises an error
			_ => Err(Error::ConvertTo {
				from: self,
				into: "duration".into(),
			}),
		}
	}

	/// Try to convert this value to a `Bytes`
	pub(crate) fn convert_to_bytes(self) -> Result<Bytes, Error> {
		match self {
			// Arrays of ints are allowed
			Value::Array(ref v) => {
				let mut bytes = Vec::with_capacity(v.len());

				// Check each element
				for value in v.0.iter() {
					match value {
						Value::Number(Number::Int(i)) if *i >= 0 && *i <= 255 => {
							// Safe to convert to u8
							bytes.push(*i as u8);
						}
						_ => {
							// Not an int or outside u8 range
							return Err(Error::ConvertTo {
								from: self.clone(),
								into: "bytes".into(),
							});
						}
					}
				}

				Ok(Bytes(bytes))
			}
			// Bytes are allowed
			Value::Bytes(v) => Ok(v),
			// Strings can be converted to bytes
			Value::Strand(s) => Ok(Bytes(s.0.into_bytes())),
			// Anything else raises an error
			_ => Err(Error::ConvertTo {
				from: self,
				into: "bytes".into(),
			}),
		}
	}

	/// Try to convert this value to an `Object`
	pub(crate) fn convert_to_object(self) -> Result<Object, Error> {
		match self {
			// Objects are allowed
			Value::Object(v) => Ok(v),
			// Anything else raises an error
			_ => Err(Error::ConvertTo {
				from: self,
				into: "object".into(),
			}),
		}
	}

	/// Try to convert this value to an `Array`
	pub(crate) fn convert_to_array(self) -> Result<Array, Error> {
		match self {
			// Arrays are allowed
			Value::Array(v) => Ok(v),
			// Ranges convert to an array
			Value::Range(r) => {
				let range: std::ops::Range<i64> = r.deref().to_owned().try_into()?;
				Ok(range.into_iter().map(Value::from).collect::<Vec<Value>>().into())
			}
			// Bytes convert to an array
			Value::Bytes(v) => Ok(v.0.into_iter().map(Value::from).collect::<Vec<Value>>().into()),
			// Anything else raises an error
			_ => Err(Error::ConvertTo {
				from: self,
				into: "array".into(),
			}),
		}
	}

	/// Try to convert this value to a `Range`
	pub(crate) fn convert_to_range(self) -> Result<Range, Error> {
		match self {
			// Ranges are allowed
			Value::Range(r) => Ok(*r),
			// Arrays with two elements are allowed
			Value::Array(v) if v.len() == 2 => {
				let mut v = v;
				Ok(Range {
					beg: Bound::Included(v.remove(0)),
					end: Bound::Excluded(v.remove(0)),
				})
			}
			// Anything else raises an error
			_ => Err(Error::ConvertTo {
				from: self,
				into: "range".into(),
			}),
		}
	}

	/// Try to convert this value to an `Geometry` point
	pub(crate) fn convert_to_point(self) -> Result<Geometry, Error> {
		match self {
			// Geometry points are allowed
			Value::Geometry(Geometry::Point(v)) => Ok(v.into()),
			// An array of two floats are allowed
			Value::Array(ref v) if v.len() == 2 => match v.as_slice() {
				// The array can be represented as a point
				[Value::Number(v), Value::Number(w)] => Ok((v.to_float(), w.to_float()).into()),
				// The array is not a geometry point
				_ => Err(Error::ConvertTo {
					from: self,
					into: "point".into(),
				}),
			},
			// Anything else raises an error
			_ => Err(Error::ConvertTo {
				from: self,
				into: "point".into(),
			}),
		}
	}

	/// Try to convert this value to a Record or `Thing`
	pub(crate) fn convert_to_record(self) -> Result<Thing, Error> {
		match self {
			// Records are allowed
			Value::Thing(v) => Ok(v),
			// Attempt to parse a string
			Value::Strand(ref v) => match Thing::from_str(v) {
				// The string can be parsed as a record
				Ok(v) => Ok(v),
				// This string is not a record
				_ => Err(Error::ConvertTo {
					from: self,
					into: "record".into(),
				}),
			},
			// Anything else raises an error
			_ => Err(Error::ConvertTo {
				from: self,
				into: "record".into(),
			}),
		}
	}

	/// Try to convert this value to an `Geometry` type
	pub(crate) fn convert_to_geometry(self) -> Result<Geometry, Error> {
		match self {
			// Geometries are allowed
			Value::Geometry(v) => Ok(v),
			// Anything else raises an error
			_ => Err(Error::ConvertTo {
				from: self,
				into: "geometry".into(),
			}),
		}
	}

	/// Try to convert this value to a Record of a certain type
	pub(crate) fn convert_to_record_type(self, val: &[Table]) -> Result<Thing, Error> {
		match self {
			// Records are allowed if correct type
			Value::Thing(v) if self.is_record_type(val) => Ok(v),
			// Attempt to parse a string
			Value::Strand(ref v) => match Thing::from_str(v) {
				// The string can be parsed as a record of this type
				Ok(v) if v.is_record_type(val) => Ok(v),
				// This string is not a record of this type
				_ => Err(Error::ConvertTo {
					from: self,
					into: "record".into(),
				}),
			},
			// Anything else raises an error
			_ => Err(Error::ConvertTo {
				from: self,
				into: "record".into(),
			}),
		}
	}

	/// Try to convert this value to a `Geometry` of a certain type
	pub(crate) fn convert_to_geometry_type(self, val: &[String]) -> Result<Geometry, Error> {
		match self {
			// Geometries are allowed if correct type
			Value::Geometry(v) if self.is_geometry_type(val) => Ok(v),
			// Anything else raises an error
			_ => Err(Error::ConvertTo {
				from: self,
				into: "geometry".into(),
			}),
		}
	}

	/// Try to convert this value to ab `Array` of a certain type
	pub(crate) fn convert_to_array_type(self, kind: &Kind) -> Result<Array, Error> {
		self.convert_to_array()?
			.into_iter()
			.map(|value| value.convert_to(kind))
			.collect::<Result<Array, Error>>()
			.map_err(|e| match e {
				Error::ConvertTo {
					from,
					..
				} => Error::ConvertTo {
					from,
					into: format!("array<{kind}>"),
				},
				e => e,
			})
	}

	/// Try to convert this value to ab `Array` of a certain type and length
	pub(crate) fn convert_to_array_type_len(self, kind: &Kind, len: &u64) -> Result<Array, Error> {
		self.convert_to_array()?
			.into_iter()
			.map(|value| value.convert_to(kind))
			.collect::<Result<Array, Error>>()
			.map_err(|e| match e {
				Error::ConvertTo {
					from,
					..
				} => Error::ConvertTo {
					from,
					into: format!("array<{kind}, {len}>"),
				},
				e => e,
			})
			.and_then(|v| match v.len() {
				v if v > *len as usize => Err(Error::LengthInvalid {
					kind: format!("array<{kind}, {len}>"),
					size: v,
				}),
				_ => Ok(v),
			})
	}

	/// Try to convert this value to an `Array` of a certain type, unique values
	pub(crate) fn convert_to_set_type(self, kind: &Kind) -> Result<Array, Error> {
		self.convert_to_array()?
			.uniq()
			.into_iter()
			.map(|value| value.convert_to(kind))
			.collect::<Result<Array, Error>>()
			.map_err(|e| match e {
				Error::ConvertTo {
					from,
					..
				} => Error::ConvertTo {
					from,
					into: format!("set<{kind}>"),
				},
				e => e,
			})
	}

	/// Try to convert this value to an `Array` of a certain type, unique values, and length
	pub(crate) fn convert_to_set_type_len(self, kind: &Kind, len: &u64) -> Result<Array, Error> {
		self.convert_to_array()?
			.uniq()
			.into_iter()
			.map(|value| value.convert_to(kind))
			.collect::<Result<Array, Error>>()
			.map_err(|e| match e {
				Error::ConvertTo {
					from,
					..
				} => Error::ConvertTo {
					from,
					into: format!("set<{kind}, {len}>"),
				},
				e => e,
			})
			.and_then(|v| match v.len() {
				v if v > *len as usize => Err(Error::LengthInvalid {
					kind: format!("set<{kind}, {len}>"),
					size: v,
				}),
				_ => Ok(v),
			})
	}

	// -----------------------------------
	// Record ID extraction
	// -----------------------------------

	/// Fetch the record id if there is one
	pub fn record(self) -> Option<Thing> {
		match self {
			// This is an object so look for the id field
			Value::Object(mut v) => match v.remove("id") {
				Some(Value::Thing(v)) => Some(v),
				_ => None,
			},
			// This is an array so take the first item
			Value::Array(mut v) => match v.len() {
				1 => v.remove(0).record(),
				_ => None,
			},
			// This is a record id already
			Value::Thing(v) => Some(v),
			// There is no valid record id
			_ => None,
		}
	}

	// -----------------------------------
	// JSON Path conversion
	// -----------------------------------

	/// Converts this Value into a JSONPatch path
	pub(crate) fn jsonpath(&self) -> Idiom {
		self.to_raw_string()
			.as_str()
			.trim_start_matches('/')
			.split(&['.', '/'][..])
			.map(Part::from)
			.collect::<Vec<Part>>()
			.into()
	}

	// -----------------------------------
	// JSON Path conversion
	// -----------------------------------

	/// Checks whether this value is a static value
	pub(crate) fn is_static(&self) -> bool {
		match self {
			Value::None => true,
			Value::Null => true,
			Value::Bool(_) => true,
			Value::Bytes(_) => true,
			Value::Uuid(_) => true,
			Value::Thing(_) => true,
			Value::Number(_) => true,
			Value::Strand(_) => true,
			Value::Duration(_) => true,
			Value::Datetime(_) => true,
			Value::Geometry(_) => true,
			Value::Array(v) => v.is_static(),
			Value::Object(v) => v.is_static(),
			Value::Expression(v) => v.is_static(),
			Value::Function(v) => v.is_static(),
			Value::Cast(v) => v.is_static(),
			Value::Constant(_) => true,
			_ => false,
		}
	}

	// -----------------------------------
	// Value operations
	// -----------------------------------

	/// Check if this Value is equal to another Value
	pub fn equal(&self, other: &Value) -> bool {
		match self {
			Value::None => other.is_none(),
			Value::Null => other.is_null(),
			Value::Bool(v) => match other {
				Value::Bool(w) => v == w,
				_ => false,
			},
			Value::Uuid(v) => match other {
				Value::Uuid(w) => v == w,
				Value::Regex(w) => w.regex().is_match(v.to_raw().as_str()),
				_ => false,
			},
			Value::Thing(v) => match other {
				Value::Thing(w) => v == w,
				Value::Regex(w) => w.regex().is_match(v.to_raw().as_str()),
				_ => false,
			},
			Value::Strand(v) => match other {
				Value::Strand(w) => v == w,
				Value::Regex(w) => w.regex().is_match(v.as_str()),
				_ => false,
			},
			Value::Regex(v) => match other {
				Value::Regex(w) => v == w,
				Value::Uuid(w) => v.regex().is_match(w.to_raw().as_str()),
				Value::Thing(w) => v.regex().is_match(w.to_raw().as_str()),
				Value::Strand(w) => v.regex().is_match(w.as_str()),
				_ => false,
			},
			Value::Array(v) => match other {
				Value::Array(w) => v == w,
				_ => false,
			},
			Value::Object(v) => match other {
				Value::Object(w) => v == w,
				_ => false,
			},
			Value::Number(v) => match other {
				Value::Number(w) => v == w,
				_ => false,
			},
			Value::Geometry(v) => match other {
				Value::Geometry(w) => v == w,
				_ => false,
			},
			Value::Duration(v) => match other {
				Value::Duration(w) => v == w,
				_ => false,
			},
			Value::Datetime(v) => match other {
				Value::Datetime(w) => v == w,
				_ => false,
			},
			_ => self == other,
		}
	}

	/// Check if all Values in an Array are equal to another Value
	pub fn all_equal(&self, other: &Value) -> bool {
		match self {
			Value::Array(v) => v.iter().all(|v| v.equal(other)),
			_ => self.equal(other),
		}
	}

	/// Check if any Values in an Array are equal to another Value
	pub fn any_equal(&self, other: &Value) -> bool {
		match self {
			Value::Array(v) => v.iter().any(|v| v.equal(other)),
			_ => self.equal(other),
		}
	}

	/// Fuzzy check if this Value is equal to another Value
	pub fn fuzzy(&self, other: &Value) -> bool {
		match self {
			Value::Uuid(v) => match other {
				Value::Strand(w) => v.to_raw().as_str().fuzzy_match(w.as_str()),
				_ => false,
			},
			Value::Strand(v) => match other {
				Value::Strand(w) => v.as_str().fuzzy_match(w.as_str()),
				_ => false,
			},
			_ => self.equal(other),
		}
	}

	/// Fuzzy check if all Values in an Array are equal to another Value
	pub fn all_fuzzy(&self, other: &Value) -> bool {
		match self {
			Value::Array(v) => v.iter().all(|v| v.fuzzy(other)),
			_ => self.fuzzy(other),
		}
	}

	/// Fuzzy check if any Values in an Array are equal to another Value
	pub fn any_fuzzy(&self, other: &Value) -> bool {
		match self {
			Value::Array(v) => v.iter().any(|v| v.fuzzy(other)),
			_ => self.fuzzy(other),
		}
	}

	/// Check if this Value contains another Value
	pub fn contains(&self, other: &Value) -> bool {
		match self {
			Value::Array(v) => v.iter().any(|v| v.equal(other)),
			Value::Uuid(v) => match other {
				Value::Strand(w) => v.to_raw().contains(w.as_str()),
				_ => false,
			},
			Value::Strand(v) => match other {
				Value::Strand(w) => v.contains(w.as_str()),
				_ => false,
			},
			Value::Geometry(v) => match other {
				Value::Geometry(w) => v.contains(w),
				_ => false,
			},
			Value::Object(v) => match other {
				Value::Strand(w) => v.0.contains_key(&w.0),
				_ => false,
			},
			Value::Range(r) => {
				let beg = match &r.beg {
					Bound::Unbounded => true,
					Bound::Included(beg) => beg.le(other),
					Bound::Excluded(beg) => beg.lt(other),
				};

				beg && match &r.end {
					Bound::Unbounded => true,
					Bound::Included(end) => end.ge(other),
					Bound::Excluded(end) => end.gt(other),
				}
			}
			_ => false,
		}
	}

	/// Check if all Values in an Array contain another Value
	pub fn contains_all(&self, other: &Value) -> bool {
		match other {
			Value::Array(v) if v.iter().all(|v| v.is_strand()) && self.is_strand() => {
				// confirmed as strand so all return false is unreachable
				let Value::Strand(this) = self else {
					return false;
				};
				v.iter().all(|s| {
					let Value::Strand(other_string) = s else {
						return false;
					};
					this.0.contains(&other_string.0)
				})
			}
			Value::Array(v) => v.iter().all(|v| match self {
				Value::Array(w) => w.iter().any(|w| v.equal(w)),
				Value::Geometry(_) => self.contains(v),
				_ => false,
			}),
			Value::Strand(other_strand) => match self {
				Value::Strand(s) => s.0.contains(&other_strand.0),
				_ => false,
			},
			_ => false,
		}
	}

	/// Check if any Values in an Array contain another Value
	pub fn contains_any(&self, other: &Value) -> bool {
		match other {
			Value::Array(v) if v.iter().all(|v| v.is_strand()) && self.is_strand() => {
				// confirmed as strand so all return false is unreachable
				let Value::Strand(this) = self else {
					return false;
				};
				v.iter().any(|s| {
					let Value::Strand(other_string) = s else {
						return false;
					};
					this.0.contains(&other_string.0)
				})
			}
			Value::Array(v) => v.iter().any(|v| match self {
				Value::Array(w) => w.iter().any(|w| v.equal(w)),
				Value::Geometry(_) => self.contains(v),
				_ => false,
			}),
			Value::Strand(other_strand) => match self {
				Value::Strand(s) => s.0.contains(&other_strand.0),
				_ => false,
			},
			_ => false,
		}
	}

	/// Check if this Value intersects another Value
	pub fn intersects(&self, other: &Value) -> bool {
		match self {
			Value::Geometry(v) => match other {
				Value::Geometry(w) => v.intersects(w),
				_ => false,
			},
			_ => false,
		}
	}

	// -----------------------------------
	// Sorting operations
	// -----------------------------------

	/// Compare this Value to another Value lexicographically
	pub fn lexical_cmp(&self, other: &Value) -> Option<Ordering> {
		match (self, other) {
			(Value::Strand(a), Value::Strand(b)) => Some(lexicmp::lexical_cmp(a, b)),
			_ => self.partial_cmp(other),
		}
	}

	/// Compare this Value to another Value using natural numerical comparison
	pub fn natural_cmp(&self, other: &Value) -> Option<Ordering> {
		match (self, other) {
			(Value::Strand(a), Value::Strand(b)) => Some(lexicmp::natural_cmp(a, b)),
			_ => self.partial_cmp(other),
		}
	}

	/// Compare this Value to another Value lexicographically and using natural numerical comparison
	pub fn natural_lexical_cmp(&self, other: &Value) -> Option<Ordering> {
		match (self, other) {
			(Value::Strand(a), Value::Strand(b)) => Some(lexicmp::natural_lexical_cmp(a, b)),
			_ => self.partial_cmp(other),
		}
	}

	pub fn can_be_range_bound(&self) -> bool {
		matches!(
			self,
			Value::None
				| Value::Null
				| Value::Array(_)
				| Value::Block(_)
				| Value::Bool(_)
				| Value::Datetime(_)
				| Value::Duration(_)
				| Value::Geometry(_)
				| Value::Number(_)
				| Value::Object(_)
				| Value::Param(_)
				| Value::Strand(_)
				| Value::Subquery(_)
				| Value::Table(_)
				| Value::Uuid(_)
		)
	}
}

impl fmt::Display for Value {
	fn fmt(&self, f: &mut fmt::Formatter) -> fmt::Result {
		let mut f = Pretty::from(f);
		match self {
			Value::None => write!(f, "NONE"),
			Value::Null => write!(f, "NULL"),
			Value::Array(v) => write!(f, "{v}"),
			Value::Block(v) => write!(f, "{v}"),
			Value::Bool(v) => write!(f, "{v}"),
			Value::Bytes(v) => write!(f, "{v}"),
			Value::Cast(v) => write!(f, "{v}"),
			Value::Constant(v) => write!(f, "{v}"),
			Value::Datetime(v) => write!(f, "{v}"),
			Value::Duration(v) => write!(f, "{v}"),
			Value::Edges(v) => write!(f, "{v}"),
			Value::Expression(v) => write!(f, "{v}"),
			Value::Function(v) => write!(f, "{v}"),
			Value::Model(v) => write!(f, "{v}"),
			Value::Future(v) => write!(f, "{v}"),
			Value::Geometry(v) => write!(f, "{v}"),
			Value::Idiom(v) => write!(f, "{v}"),
			Value::Mock(v) => write!(f, "{v}"),
			Value::Number(v) => write!(f, "{v}"),
			Value::Object(v) => write!(f, "{v}"),
			Value::Param(v) => write!(f, "{v}"),
			Value::Range(v) => write!(f, "{v}"),
			Value::Regex(v) => write!(f, "{v}"),
			Value::Strand(v) => write!(f, "{v}"),
			Value::Query(v) => write!(f, "{v}"),
			Value::Subquery(v) => write!(f, "{v}"),
			Value::Table(v) => write!(f, "{v}"),
			Value::Thing(v) => write!(f, "{v}"),
			Value::Uuid(v) => write!(f, "{v}"),
			Value::Closure(v) => write!(f, "{v}"),
			Value::Refs(v) => write!(f, "{v}"),
			Value::File(v) => write!(f, "{v}"),
		}
	}
}

impl InfoStructure for Value {
	fn structure(self) -> Value {
		self.to_string().into()
	}
}

impl Value {
	/// Validate that a Value is computed or contains only computed Values
	pub fn validate_computed(&self) -> Result<(), Error> {
		use Value::*;
		match self {
			None | Null | Bool(_) | Number(_) | Strand(_) | Duration(_) | Datetime(_) | Uuid(_)
			| Geometry(_) | Bytes(_) | Thing(_) => Ok(()),
			Array(a) => a.validate_computed(),
			Object(o) => o.validate_computed(),
			Range(r) => r.validate_computed(),
			_ => Err(Error::NonComputed),
		}
	}
}

impl Value {
	/// Check if we require a writeable transaction
	pub(crate) fn writeable(&self) -> bool {
		match self {
			Value::Cast(v) => v.writeable(),
			Value::Block(v) => v.writeable(),
			Value::Idiom(v) => v.writeable(),
			Value::Array(v) => v.iter().any(Value::writeable),
			Value::Object(v) => v.iter().any(|(_, v)| v.writeable()),
			Value::Function(v) => v.writeable(),
			Value::Model(m) => m.args.iter().any(Value::writeable),
			Value::Subquery(v) => v.writeable(),
			Value::Expression(v) => v.writeable(),
			_ => false,
		}
	}
	/// Process this type returning a computed simple Value.
	pub(crate) async fn compute(
		&self,
		stk: &mut Stk,
		ctx: &Context,
		opt: &Options,
		doc: Option<&CursorDoc>,
	) -> FlowResult<Value> {
		// Prevent infinite recursion due to casting, expressions, etc.
		let opt = &opt.dive(1)?;

		let res = match self {
			Value::Cast(v) => return v.compute(stk, ctx, opt, doc).await,
			Value::Thing(v) => stk.run(|stk| v.compute(stk, ctx, opt, doc)).await,
			Value::Block(v) => return stk.run(|stk| v.compute(stk, ctx, opt, doc)).await,
			Value::Range(v) => return stk.run(|stk| v.compute(stk, ctx, opt, doc)).await,
			Value::Param(v) => stk.run(|stk| v.compute(stk, ctx, opt, doc)).await,
			Value::Idiom(v) => return stk.run(|stk| v.compute(stk, ctx, opt, doc)).await,
			Value::Array(v) => return stk.run(|stk| v.compute(stk, ctx, opt, doc)).await,
			Value::Object(v) => return stk.run(|stk| v.compute(stk, ctx, opt, doc)).await,
			Value::Future(v) => stk.run(|stk| v.compute(stk, ctx, opt, doc)).await,
			Value::Constant(v) => v.compute(),
			Value::Function(v) => return v.compute(stk, ctx, opt, doc).await,
			Value::Model(v) => return v.compute(stk, ctx, opt, doc).await,
			Value::Subquery(v) => return stk.run(|stk| v.compute(stk, ctx, opt, doc)).await,
			Value::Expression(v) => return stk.run(|stk| v.compute(stk, ctx, opt, doc)).await,
			Value::Refs(v) => v.compute(ctx, opt, doc).await,
			_ => Ok(self.to_owned()),
		};

		res.map_err(ControlFlow::from)
	}
}

// ------------------------------

pub(crate) trait TryAdd<Rhs = Self> {
	type Output;
	fn try_add(self, rhs: Rhs) -> Result<Self::Output, Error>;
}

impl TryAdd for Value {
	type Output = Self;
	fn try_add(self, other: Self) -> Result<Self, Error> {
		Ok(match (self, other) {
			(Self::Number(v), Self::Number(w)) => Self::Number(v.try_add(w)?),
			(Self::Strand(v), Self::Strand(w)) => Self::Strand(v.try_add(w)?),
			(Self::Datetime(v), Self::Duration(w)) => Self::Datetime(w.try_add(v)?),
			(Self::Duration(v), Self::Datetime(w)) => Self::Datetime(v.try_add(w)?),
			(Self::Duration(v), Self::Duration(w)) => Self::Duration(v.try_add(w)?),
			(v, w) => return Err(Error::TryAdd(v.to_raw_string(), w.to_raw_string())),
		})
	}
}

// ------------------------------

pub(crate) trait TrySub<Rhs = Self> {
	type Output;
	fn try_sub(self, v: Rhs) -> Result<Self::Output, Error>;
}

impl TrySub for Value {
	type Output = Self;
	fn try_sub(self, other: Self) -> Result<Self, Error> {
		Ok(match (self, other) {
			(Self::Number(v), Self::Number(w)) => Self::Number(v.try_sub(w)?),
			(Self::Datetime(v), Self::Datetime(w)) => Self::Duration(v.try_sub(w)?),
			(Self::Datetime(v), Self::Duration(w)) => Self::Datetime(w.try_sub(v)?),
			(Self::Duration(v), Self::Datetime(w)) => Self::Datetime(v.try_sub(w)?),
			(Self::Duration(v), Self::Duration(w)) => Self::Duration(v.try_sub(w)?),
			(v, w) => return Err(Error::TrySub(v.to_raw_string(), w.to_raw_string())),
		})
	}
}

// ------------------------------

pub(crate) trait TryMul<Rhs = Self> {
	type Output;
	fn try_mul(self, v: Self) -> Result<Self::Output, Error>;
}

impl TryMul for Value {
	type Output = Self;
	fn try_mul(self, other: Self) -> Result<Self, Error> {
		Ok(match (self, other) {
			(Self::Number(v), Self::Number(w)) => Self::Number(v.try_mul(w)?),
			(v, w) => return Err(Error::TryMul(v.to_raw_string(), w.to_raw_string())),
		})
	}
}

// ------------------------------

pub(crate) trait TryDiv<Rhs = Self> {
	type Output;
	fn try_div(self, v: Self) -> Result<Self::Output, Error>;
}

impl TryDiv for Value {
	type Output = Self;
	fn try_div(self, other: Self) -> Result<Self, Error> {
		Ok(match (self, other) {
			(Self::Number(v), Self::Number(w)) => Self::Number(v.try_div(w)?),
			(v, w) => return Err(Error::TryDiv(v.to_raw_string(), w.to_raw_string())),
		})
	}
}

// ------------------------------

pub(crate) trait TryFloatDiv<Rhs = Self> {
	type Output;
	fn try_float_div(self, v: Self) -> Result<Self::Output, Error>;
}

impl TryFloatDiv for Value {
	type Output = Self;
	fn try_float_div(self, other: Self) -> Result<Self::Output, Error> {
		Ok(match (self, other) {
			(Self::Number(v), Self::Number(w)) => Self::Number(v.try_float_div(w)?),
			(v, w) => return Err(Error::TryDiv(v.to_raw_string(), w.to_raw_string())),
		})
	}
}

// ------------------------------

pub(crate) trait TryRem<Rhs = Self> {
	type Output;
	fn try_rem(self, v: Self) -> Result<Self::Output, Error>;
}

impl TryRem for Value {
	type Output = Self;
	fn try_rem(self, other: Self) -> Result<Self, Error> {
		Ok(match (self, other) {
			(Self::Number(v), Self::Number(w)) => Self::Number(v.try_rem(w)?),
			(v, w) => return Err(Error::TryRem(v.to_raw_string(), w.to_raw_string())),
		})
	}
}

// ------------------------------

pub(crate) trait TryPow<Rhs = Self> {
	type Output;
	fn try_pow(self, v: Self) -> Result<Self::Output, Error>;
}

impl TryPow for Value {
	type Output = Self;
	fn try_pow(self, other: Self) -> Result<Self, Error> {
		Ok(match (self, other) {
			(Value::Number(v), Value::Number(w)) => Self::Number(v.try_pow(w)?),
			(v, w) => return Err(Error::TryPow(v.to_raw_string(), w.to_raw_string())),
		})
	}
}

// ------------------------------

pub(crate) trait TryNeg<Rhs = Self> {
	type Output;
	fn try_neg(self) -> Result<Self::Output, Error>;
}

impl TryNeg for Value {
	type Output = Self;
	fn try_neg(self) -> Result<Self, Error> {
		Ok(match self {
			Self::Number(n) => Self::Number(n.try_neg()?),
			v => return Err(Error::TryNeg(v.to_string())),
		})
	}
}

#[cfg(test)]
mod tests {

	use chrono::TimeZone;

	use super::*;
	use crate::syn::Parse;

	#[test]
	fn check_none() {
		assert!(Value::None.is_none());
		assert!(!Value::Null.is_none());
		assert!(!Value::from(1).is_none());
	}

	#[test]
	fn check_null() {
		assert!(Value::Null.is_null());
		assert!(!Value::None.is_null());
		assert!(!Value::from(1).is_null());
	}

	#[test]
	fn check_true() {
		assert!(!Value::None.is_true());
		assert!(Value::Bool(true).is_true());
		assert!(!Value::Bool(false).is_true());
		assert!(!Value::from(1).is_true());
		assert!(!Value::from("something").is_true());
	}

	#[test]
	fn check_false() {
		assert!(!Value::None.is_false());
		assert!(!Value::Bool(true).is_false());
		assert!(Value::Bool(false).is_false());
		assert!(!Value::from(1).is_false());
		assert!(!Value::from("something").is_false());
	}

	#[test]
	fn convert_truthy() {
		assert!(!Value::None.is_truthy());
		assert!(!Value::Null.is_truthy());
		assert!(Value::Bool(true).is_truthy());
		assert!(!Value::Bool(false).is_truthy());
		assert!(!Value::from(0).is_truthy());
		assert!(Value::from(1).is_truthy());
		assert!(Value::from(-1).is_truthy());
		assert!(Value::from(1.1).is_truthy());
		assert!(Value::from(-1.1).is_truthy());
		assert!(Value::from("true").is_truthy());
		assert!(Value::from("false").is_truthy());
		assert!(Value::from("falsey").is_truthy());
		assert!(Value::from("something").is_truthy());
		assert!(Value::from(Uuid::new()).is_truthy());
		assert!(Value::from(Utc.with_ymd_and_hms(1948, 12, 3, 0, 0, 0).unwrap()).is_truthy());
	}

	#[test]
	fn convert_string() {
		assert_eq!(String::from("NONE"), Value::None.as_string());
		assert_eq!(String::from("NULL"), Value::Null.as_string());
		assert_eq!(String::from("true"), Value::Bool(true).as_string());
		assert_eq!(String::from("false"), Value::Bool(false).as_string());
		assert_eq!(String::from("0"), Value::from(0).as_string());
		assert_eq!(String::from("1"), Value::from(1).as_string());
		assert_eq!(String::from("-1"), Value::from(-1).as_string());
		assert_eq!(String::from("1.1f"), Value::from(1.1).as_string());
		assert_eq!(String::from("-1.1f"), Value::from(-1.1).as_string());
		assert_eq!(String::from("3"), Value::from("3").as_string());
		assert_eq!(String::from("true"), Value::from("true").as_string());
		assert_eq!(String::from("false"), Value::from("false").as_string());
		assert_eq!(String::from("something"), Value::from("something").as_string());
	}

	#[test]
	fn check_size() {
		assert!(64 >= std::mem::size_of::<Value>(), "size of value too big");
		assert!(104 >= std::mem::size_of::<Error>());
		assert!(104 >= std::mem::size_of::<Result<Value, Error>>());
		assert!(24 >= std::mem::size_of::<crate::sql::number::Number>());
		assert!(24 >= std::mem::size_of::<crate::sql::strand::Strand>());
		assert!(16 >= std::mem::size_of::<crate::sql::duration::Duration>());
		assert!(12 >= std::mem::size_of::<crate::sql::datetime::Datetime>());
		assert!(24 >= std::mem::size_of::<crate::sql::array::Array>());
		assert!(24 >= std::mem::size_of::<crate::sql::object::Object>());
		assert!(48 >= std::mem::size_of::<crate::sql::geometry::Geometry>());
		assert!(24 >= std::mem::size_of::<crate::sql::param::Param>());
		assert!(24 >= std::mem::size_of::<crate::sql::idiom::Idiom>());
		assert!(24 >= std::mem::size_of::<crate::sql::table::Table>());
		assert!(56 >= std::mem::size_of::<crate::sql::thing::Thing>());
		assert!(40 >= std::mem::size_of::<crate::sql::mock::Mock>());
		assert!(32 >= std::mem::size_of::<crate::sql::regex::Regex>());
	}

	#[test]
	fn check_serialize() {
		let enc: Vec<u8> = revision::to_vec(&Value::None).unwrap();
		assert_eq!(2, enc.len());
		let enc: Vec<u8> = revision::to_vec(&Value::Null).unwrap();
		assert_eq!(2, enc.len());
		let enc: Vec<u8> = revision::to_vec(&Value::Bool(true)).unwrap();
		assert_eq!(3, enc.len());
		let enc: Vec<u8> = revision::to_vec(&Value::Bool(false)).unwrap();
		assert_eq!(3, enc.len());
		let enc: Vec<u8> = revision::to_vec(&Value::from("test")).unwrap();
		assert_eq!(8, enc.len());
		let enc: Vec<u8> = revision::to_vec(&Value::parse("{ hello: 'world' }")).unwrap();
		assert_eq!(19, enc.len());
		let enc: Vec<u8> = revision::to_vec(&Value::parse("{ compact: true, schema: 0 }")).unwrap();
		assert_eq!(27, enc.len());
	}

	#[test]
	fn serialize_deserialize() {
		let val = Value::parse(
			"{ test: { something: [1, 'two', null, test:tobie, { trueee: false, noneee: nulll }] } }",
		);
		let res = Value::parse(
			"{ test: { something: [1, 'two', null, test:tobie, { trueee: false, noneee: nulll }] } }",
		);
		let enc: Vec<u8> = revision::to_vec(&val).unwrap();
		let dec: Value = revision::from_slice(&enc).unwrap();
		assert_eq!(res, dec);
	}

	#[test]
	fn test_value_from_vec_i32() {
		let vector: Vec<i32> = vec![1, 2, 3, 4, 5, 6];
		let value = Value::from(vector);
		assert!(matches!(value, Value::Array(Array(_))));
	}

	#[test]
	fn test_value_from_vec_f32() {
		let vector: Vec<f32> = vec![1.0, 2.0, 3.0, 4.0, 5.0, 6.0];
		let value = Value::from(vector);
		assert!(matches!(value, Value::Array(Array(_))));
	}
}<|MERGE_RESOLUTION|>--- conflicted
+++ resolved
@@ -19,11 +19,7 @@
 	Future, Geometry, Idiom, Kind, Mock, Number, Object, Operation, Param, Part, Query, Range,
 	Regex, Strand, Subquery, Table, Tables, Thing, Uuid,
 };
-<<<<<<< HEAD
-use crate::sql::{Closure, Ident};
-=======
-use crate::sql::{Closure, ControlFlow, FlowResult};
->>>>>>> 982bd7cf
+use crate::sql::{Closure, ControlFlow, FlowResult, Ident};
 use chrono::{DateTime, Utc};
 
 use geo::Point;
