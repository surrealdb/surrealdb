<<<<<<< HEAD
use crate::{sql::escape::EscapeIdent, val::Strand};
use std::{
	fmt::{self, Display, Formatter},
	ops::Deref,
};
=======
use std::fmt;
use std::ops::Deref;

use crate::sql::escape::EscapeIdent;
use crate::val::Strand;
>>>>>>> e517508b

/// An identifier.
#[derive(Clone, Debug, Default, Eq, Ord, PartialEq, PartialOrd, Hash)]
#[cfg_attr(feature = "arbitrary", derive(arbitrary::Arbitrary))]
pub struct Ident(String);

impl Ident {
	/// Create a new identifier
	///
	/// This function checks if the string has a null byte, returns None if it
	/// has.
	pub fn new(str: String) -> Option<Self> {
		if str.contains('\0') {
			return None;
		}
		Some(Ident(str))
	}

	/// Create a new identifier
	///
	/// # Safety
	/// Caller should ensure that the string does not contain a null byte.
	pub unsafe fn new_unchecked(str: String) -> Self {
		Ident(str)
	}

	pub fn from_strand(strand: Strand) -> Self {
		Ident(strand.into_string())
	}

	/// Convert ident into a strand.
	pub fn into_strand(self) -> Strand {
		// Safety: both ident and Strand uphold the no-null byte invariant.
		unsafe { Strand::new_unchecked(self.0) }
	}

	// Convert into a string.
	pub fn into_string(self) -> String {
		self.0
	}
}

impl From<Strand> for Ident {
	fn from(value: Strand) -> Self {
		Ident(value.into_string())
	}
}

impl From<Ident> for Strand {
	fn from(value: Ident) -> Self {
		value.into_strand()
	}
}

impl Deref for Ident {
	type Target = str;

	fn deref(&self) -> &Self::Target {
		self.0.as_str()
	}
}

impl From<crate::expr::Ident> for Ident {
	fn from(v: crate::expr::Ident) -> Self {
		Self(v.into_string())
	}
}

impl From<Ident> for crate::expr::Ident {
	fn from(v: Ident) -> Self {
		unsafe { Self::new_unchecked(v.into_string()) }
	}
}

impl Ident {
	/// Convert the Ident to a raw String
	pub fn to_raw(&self) -> String {
		self.0.to_string()
	}
}

impl Display for Ident {
	fn fmt(&self, f: &mut Formatter) -> fmt::Result {
		f.write_str(&self.0)
	}
}

impl crate::sql::ToSql for Ident {
	fn to_sql(&self) -> String {
		EscapeIdent(&self.0).to_string()
	}
}<|MERGE_RESOLUTION|>--- conflicted
+++ resolved
@@ -1,16 +1,8 @@
-<<<<<<< HEAD
-use crate::{sql::escape::EscapeIdent, val::Strand};
-use std::{
-	fmt::{self, Display, Formatter},
-	ops::Deref,
-};
-=======
-use std::fmt;
-use std::ops::Deref;
-
 use crate::sql::escape::EscapeIdent;
 use crate::val::Strand;
->>>>>>> e517508b
+use std::fmt;
+use std::fmt::{Display, Formatter};
+use std::ops::Deref;
 
 /// An identifier.
 #[derive(Clone, Debug, Default, Eq, Ord, PartialEq, PartialOrd, Hash)]
