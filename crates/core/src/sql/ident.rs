use crate::{sql::escape::EscapeIdent, val::Strand};
use std::{
	fmt::{self},
	ops::Deref,
};

/// An identifier.
#[derive(Clone, Debug, Default, Eq, Ord, PartialEq, PartialOrd, Hash)]
#[cfg_attr(feature = "arbitrary", derive(arbitrary::Arbitrary))]
pub struct Ident(String);

impl Ident {
	/// Create a new identifier
	///
	/// This function checks if the string has a null byte, returns None if it has.
	pub fn new(str: String) -> Option<Self> {
		if str.contains('\0') {
			return None;
		}
		Some(Ident(str))
	}

	/// Create a new identifier
	///
	/// # Safety
	/// Caller should ensure that the string does not contain a null byte.
	pub unsafe fn new_unchecked(str: String) -> Self {
		Ident(str)
	}

	pub fn from_strand(strand: Strand) -> Self {
		Ident(strand.into_string())
	}

	/// Convert ident into a strand.
	pub fn into_strand(self) -> Strand {
		// Safety: both ident and Strand uphold the no-null byte invariant.
		unsafe { Strand::new_unchecked(self.0) }
	}

	// Convert into a string.
	pub fn into_string(self) -> String {
		self.0
	}
}

impl From<Strand> for Ident {
	fn from(value: Strand) -> Self {
		Ident(value.into_string())
	}
}

impl From<Ident> for Strand {
	fn from(value: Ident) -> Self {
		value.into_strand()
	}
}

impl Deref for Ident {
	type Target = str;

	fn deref(&self) -> &Self::Target {
		self.0.as_str()
	}
}

impl From<crate::expr::Ident> for Ident {
	fn from(v: crate::expr::Ident) -> Self {
		Self(v.into_string())
	}
}

impl From<Ident> for crate::expr::Ident {
	fn from(v: Ident) -> Self {
		unsafe { Self::new_unchecked(v.into_string()) }
	}
}

<<<<<<< HEAD
impl Display for Ident {
	fn fmt(&self, f: &mut Formatter) -> fmt::Result {
		f.write_str(&self.0)
	}
}

impl crate::sql::ToSql for Ident {
	fn to_sql(&self) -> String {
		EscapeIdent(&self.0).to_string()
=======
impl fmt::Display for Ident {
	fn fmt(&self, f: &mut fmt::Formatter) -> fmt::Result {
		EscapeIdent(&self.0).fmt(f)
>>>>>>> e3245342
	}
}<|MERGE_RESOLUTION|>--- conflicted
+++ resolved
@@ -1,6 +1,6 @@
 use crate::{sql::escape::EscapeIdent, val::Strand};
 use std::{
-	fmt::{self},
+	fmt::{self, Display, Formatter},
 	ops::Deref,
 };
 
@@ -76,7 +76,13 @@
 	}
 }
 
-<<<<<<< HEAD
+impl Ident {
+	/// Convert the Ident to a raw String
+	pub fn to_raw(&self) -> String {
+		self.0.to_string()
+	}
+}
+
 impl Display for Ident {
 	fn fmt(&self, f: &mut Formatter) -> fmt::Result {
 		f.write_str(&self.0)
@@ -86,10 +92,5 @@
 impl crate::sql::ToSql for Ident {
 	fn to_sql(&self) -> String {
 		EscapeIdent(&self.0).to_string()
-=======
-impl fmt::Display for Ident {
-	fn fmt(&self, f: &mut fmt::Formatter) -> fmt::Result {
-		EscapeIdent(&self.0).fmt(f)
->>>>>>> e3245342
 	}
 }