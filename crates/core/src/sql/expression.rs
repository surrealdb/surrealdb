use surrealdb_types::{SqlFormat, ToSql, write_sql};

use crate::fmt::EscapeIdent;
use crate::sql::literal::ObjectEntry;
use crate::sql::operator::BindingPower;
use crate::sql::statements::{
	AlterStatement, CreateStatement, DefineStatement, DeleteStatement, ForeachStatement,
	IfelseStatement, InfoStatement, InsertStatement, OutputStatement, RebuildStatement,
	RelateStatement, RemoveStatement, SelectStatement, SetStatement, SleepStatement,
	UpdateStatement, UpsertStatement,
};
use crate::sql::{
	BinaryOperator, Block, Closure, Constant, FunctionCall, Idiom, Literal, Mock, Param,
	PostfixOperator, PrefixOperator, RecordIdKeyLit, RecordIdLit,
};
use crate::types::{
	PublicBytes, PublicDatetime, PublicDuration, PublicFile, PublicNumber, PublicRecordId,
	PublicUuid, PublicValue,
};

#[derive(Clone, Debug, Eq, PartialEq)]
#[cfg_attr(feature = "arbitrary", derive(arbitrary::Arbitrary))]
pub(crate) enum Expr {
	Literal(Literal),

	Param(Param),
	Idiom(Idiom),
	Table(String),
	Mock(Mock),
	// TODO(3.0) maybe unbox? check size.
	Block(Box<Block>),
	Constant(Constant),
	Prefix {
		op: PrefixOperator,
		expr: Box<Expr>,
	},
	Postfix {
		expr: Box<Expr>,
		op: PostfixOperator,
	},
	Binary {
		left: Box<Expr>,
		op: BinaryOperator,
		right: Box<Expr>,
	},
	// TODO: Factor out the call from the function expression.
	FunctionCall(Box<FunctionCall>),
	Closure(Box<Closure>),

	Break,
	Continue,
	Throw(Box<Expr>),

	Return(Box<OutputStatement>),
	IfElse(Box<IfelseStatement>),
	Select(Box<SelectStatement>),
	Create(Box<CreateStatement>),
	Update(Box<UpdateStatement>),
	Delete(Box<DeleteStatement>),
	Relate(Box<RelateStatement>),
	Insert(Box<InsertStatement>),
	Define(Box<DefineStatement>),
	Remove(Box<RemoveStatement>),
	Rebuild(Box<RebuildStatement>),
	Upsert(Box<UpsertStatement>),
	Alter(Box<AlterStatement>),
	Info(Box<InfoStatement>),
	Foreach(Box<ForeachStatement>),
	Let(Box<SetStatement>),
	Sleep(Box<SleepStatement>),
}

impl Expr {
	pub(crate) fn to_idiom(&self) -> Idiom {
		match self {
			Expr::Idiom(i) => i.simplify(),
			Expr::Param(i) => Idiom::field(i.clone().into_string()),
			Expr::FunctionCall(x) => x.receiver.to_idiom(),
			Expr::Literal(l) => match l {
				Literal::String(s) => Idiom::field(s.clone()),
				Literal::Datetime(d) => Idiom::field(d.to_string()),
				x => Idiom::field(x.to_sql()),
			},
			x => Idiom::field(x.to_sql()),
		}
	}

	pub(crate) fn from_public_value(value: PublicValue) -> Self {
		match value {
			PublicValue::None => Expr::Literal(Literal::None),
			PublicValue::Null => Expr::Literal(Literal::Null),
			PublicValue::Bool(x) => Expr::Literal(Literal::Bool(x)),
			PublicValue::Number(PublicNumber::Float(x)) => Expr::Literal(Literal::Float(x)),
			PublicValue::Number(PublicNumber::Int(x)) => Expr::Literal(Literal::Integer(x)),
			PublicValue::Number(PublicNumber::Decimal(x)) => Expr::Literal(Literal::Decimal(x)),
			PublicValue::String(x) => Expr::Literal(Literal::String(x)),
			PublicValue::Bytes(x) => {
				Expr::Literal(Literal::Bytes(PublicBytes::from(x.into_inner())))
			}
			PublicValue::Regex(x) => Expr::Literal(Literal::Regex(x)),
			PublicValue::Table(x) => Expr::Table(x.into_string()),
			PublicValue::RecordId(PublicRecordId {
				table,
				key,
			}) => Expr::Literal(Literal::RecordId(RecordIdLit {
				table: table.into_string(),
				key: RecordIdKeyLit::from_record_id_key(key),
			})),
			PublicValue::Array(x) => {
				Expr::Literal(Literal::Array(x.into_iter().map(Expr::from_public_value).collect()))
			}
			PublicValue::Set(x) => {
				// Convert set to array for literal representation since there's no set literal
				// syntax
				Expr::Literal(Literal::Array(x.into_iter().map(Expr::from_public_value).collect()))
			}
			PublicValue::Object(x) => Expr::Literal(Literal::Object(
				x.into_iter()
					.map(|(k, v)| ObjectEntry {
						key: k,
						value: Expr::from_public_value(v),
					})
					.collect(),
			)),
			PublicValue::Duration(x) => {
				Expr::Literal(Literal::Duration(PublicDuration::from(x.inner())))
			}
			PublicValue::Datetime(x) => {
				Expr::Literal(Literal::Datetime(PublicDatetime::from(x.inner())))
			}
			PublicValue::Uuid(x) => Expr::Literal(Literal::Uuid(PublicUuid::from(x.0))),
			PublicValue::Geometry(x) => Expr::Literal(Literal::Geometry(x)),
			PublicValue::File(x) => Expr::Literal(Literal::File(PublicFile::new(
				x.bucket().to_string(),
				x.key().to_string(),
			))),
			PublicValue::Range(x) => convert_public_range_to_literal(*x),
		}
	}

	// NOTE: Changes to this function also likely require changes to
	// crate::expr::Expr::needs_parentheses
	/// Returns if this expression needs to be parenthesized when inside another expression.
	fn needs_parentheses(&self) -> bool {
		match self {
			Expr::Literal(_)
			| Expr::Param(_)
			| Expr::Idiom(_)
			| Expr::Table(_)
			| Expr::Mock(_)
			| Expr::Block(_)
			| Expr::Constant(_)
			| Expr::Prefix {
				..
			}
			| Expr::Postfix {
				..
			}
			| Expr::Binary {
				..
			}
			| Expr::FunctionCall(_) => false,
			Expr::Closure(_)
			| Expr::Break
			| Expr::Continue
			| Expr::Throw(_)
			| Expr::Return(_)
			| Expr::IfElse(_)
			| Expr::Select(_)
			| Expr::Create(_)
			| Expr::Update(_)
			| Expr::Delete(_)
			| Expr::Relate(_)
			| Expr::Insert(_)
			| Expr::Define(_)
			| Expr::Remove(_)
			| Expr::Rebuild(_)
			| Expr::Upsert(_)
			| Expr::Alter(_)
			| Expr::Info(_)
			| Expr::Foreach(_)
			| Expr::Let(_)
			| Expr::Sleep(_) => true,
		}
	}
}

fn convert_public_geometry_to_internal(geom: surrealdb_types::Geometry) -> crate::val::Geometry {
	match geom {
		surrealdb_types::Geometry::Point(p) => crate::val::Geometry::Point(p),
		surrealdb_types::Geometry::Line(l) => crate::val::Geometry::Line(l),
		surrealdb_types::Geometry::Polygon(p) => crate::val::Geometry::Polygon(p),
		surrealdb_types::Geometry::MultiPoint(mp) => crate::val::Geometry::MultiPoint(mp),
		surrealdb_types::Geometry::MultiLine(ml) => crate::val::Geometry::MultiLine(ml),
		surrealdb_types::Geometry::MultiPolygon(mp) => crate::val::Geometry::MultiPolygon(mp),
		surrealdb_types::Geometry::Collection(c) => crate::val::Geometry::Collection(
			c.into_iter().map(convert_public_geometry_to_internal).collect(),
		),
	}
}

fn convert_public_range_to_literal(range: surrealdb_types::Range) -> Expr {
	use crate::sql::literal::Literal;
	use crate::sql::operator::BinaryOperator;

	// Determine the operator first before moving the values
	let op = match (&range.start, &range.end) {
		(std::ops::Bound::Included(_), std::ops::Bound::Included(_)) => {
			BinaryOperator::RangeInclusive
		}
		_ => BinaryOperator::Range,
	};

	let start_expr = match range.start {
		std::ops::Bound::Included(v) => Expr::from_public_value(v),
		std::ops::Bound::Excluded(v) => Expr::from_public_value(v),
		std::ops::Bound::Unbounded => Expr::Literal(Literal::None),
	};

	let end_expr = match range.end {
		std::ops::Bound::Included(v) => Expr::from_public_value(v),
		std::ops::Bound::Excluded(v) => Expr::from_public_value(v),
		std::ops::Bound::Unbounded => Expr::Literal(Literal::None),
	};

	Expr::Binary {
		left: Box::new(start_expr),
		op,
		right: Box::new(end_expr),
	}
}

pub(crate) fn convert_public_value_to_internal(value: surrealdb_types::Value) -> crate::val::Value {
	match value {
		surrealdb_types::Value::None => crate::val::Value::None,
		surrealdb_types::Value::Null => crate::val::Value::Null,
		surrealdb_types::Value::Bool(b) => crate::val::Value::Bool(b),
		surrealdb_types::Value::Number(n) => match n {
			surrealdb_types::Number::Int(i) => {
				crate::val::Value::Number(crate::val::Number::Int(i))
			}
			surrealdb_types::Number::Float(f) => {
				crate::val::Value::Number(crate::val::Number::Float(f))
			}
			surrealdb_types::Number::Decimal(d) => {
				crate::val::Value::Number(crate::val::Number::Decimal(d))
			}
		},
		surrealdb_types::Value::String(s) => crate::val::Value::String(s),
		surrealdb_types::Value::Duration(d) => {
			crate::val::Value::Duration(crate::val::Duration(d.inner()))
		}
		surrealdb_types::Value::Datetime(dt) => {
			crate::val::Value::Datetime(crate::val::Datetime(dt.inner()))
		}
		surrealdb_types::Value::Uuid(u) => crate::val::Value::Uuid(crate::val::Uuid(u.0)),
		surrealdb_types::Value::Array(a) => crate::val::Value::Array(crate::val::Array(
			a.inner().clone().into_iter().map(convert_public_value_to_internal).collect(),
		)),
		surrealdb_types::Value::Set(s) => {
			let values: Vec<crate::val::Value> =
				s.into_iter().map(convert_public_value_to_internal).collect();
			crate::val::Value::Set(crate::val::Set::from(values))
		}
		surrealdb_types::Value::Object(o) => crate::val::Value::Object(crate::val::Object(
			o.inner()
				.clone()
				.into_iter()
				.map(|(k, v)| (k, convert_public_value_to_internal(v)))
				.collect(),
		)),
		surrealdb_types::Value::Geometry(g) => {
			crate::val::Value::Geometry(convert_public_geometry_to_internal(g))
		}
		surrealdb_types::Value::Bytes(b) => {
			crate::val::Value::Bytes(crate::val::Bytes(b.inner().clone()))
		}
		surrealdb_types::Value::Table(t) => crate::val::Value::Table(t.into()),
		surrealdb_types::Value::RecordId(PublicRecordId {
			table,
			key,
		}) => {
			let key = convert_public_record_id_key_to_internal(key);
			crate::val::Value::RecordId(crate::val::RecordId {
				table: table.into_string(),
				key,
			})
		}
		surrealdb_types::Value::File(f) => crate::val::Value::File(crate::val::File {
			bucket: f.bucket().to_string(),
			key: f.key().to_string(),
		}),
		surrealdb_types::Value::Range(r) => {
			let start = match r.start {
				std::ops::Bound::Included(v) => {
					std::ops::Bound::Included(convert_public_value_to_internal(v))
				}
				std::ops::Bound::Excluded(v) => {
					std::ops::Bound::Excluded(convert_public_value_to_internal(v))
				}
				std::ops::Bound::Unbounded => std::ops::Bound::Unbounded,
			};
			let end = match r.end {
				std::ops::Bound::Included(v) => {
					std::ops::Bound::Included(convert_public_value_to_internal(v))
				}
				std::ops::Bound::Excluded(v) => {
					std::ops::Bound::Excluded(convert_public_value_to_internal(v))
				}
				std::ops::Bound::Unbounded => std::ops::Bound::Unbounded,
			};
			crate::val::Value::Range(Box::new(crate::val::Range {
				start,
				end,
			}))
		}
		surrealdb_types::Value::Regex(r) => crate::val::Value::Regex(crate::val::Regex(r.0)),
	}
}

fn convert_public_record_id_key_to_internal(
	key: surrealdb_types::RecordIdKey,
) -> crate::val::RecordIdKey {
	match key {
		surrealdb_types::RecordIdKey::Number(n) => crate::val::RecordIdKey::Number(n),
		surrealdb_types::RecordIdKey::String(s) => crate::val::RecordIdKey::String(s),
		surrealdb_types::RecordIdKey::Uuid(u) => {
			crate::val::RecordIdKey::Uuid(crate::val::Uuid(u.0))
		}
		surrealdb_types::RecordIdKey::Array(a) => {
			crate::val::RecordIdKey::Array(crate::val::Array(
				a.inner().clone().into_iter().map(convert_public_value_to_internal).collect(),
			))
		}
		surrealdb_types::RecordIdKey::Object(o) => {
			crate::val::RecordIdKey::Object(crate::val::Object(
				o.inner()
					.clone()
					.into_iter()
					.map(|(k, v)| (k, convert_public_value_to_internal(v)))
					.collect(),
			))
		}
		surrealdb_types::RecordIdKey::Range(r) => {
			let start = match r.start {
				std::ops::Bound::Included(k) => {
					std::ops::Bound::Included(convert_public_record_id_key_to_internal(k))
				}
				std::ops::Bound::Excluded(k) => {
					std::ops::Bound::Excluded(convert_public_record_id_key_to_internal(k))
				}
				std::ops::Bound::Unbounded => std::ops::Bound::Unbounded,
			};
			let end = match r.end {
				std::ops::Bound::Included(k) => {
					std::ops::Bound::Included(convert_public_record_id_key_to_internal(k))
				}
				std::ops::Bound::Excluded(k) => {
					std::ops::Bound::Excluded(convert_public_record_id_key_to_internal(k))
				}
				std::ops::Bound::Unbounded => std::ops::Bound::Unbounded,
			};
			crate::val::RecordIdKey::Range(Box::new(crate::val::RecordIdKeyRange {
				start,
				end,
			}))
		}
	}
}

impl ToSql for Expr {
	fn fmt_sql(&self, f: &mut String, fmt: SqlFormat) {
		match self {
			Expr::Literal(literal) => literal.fmt_sql(f, fmt),
			// All other variants can delegate to Display since they don't have nested structures
			// that need pretty printing
			Expr::Param(param) => write_sql!(f, fmt, "{}", param),
			Expr::Idiom(idiom) => write_sql!(f, fmt, "{}", idiom),
			Expr::Table(ident) => write_sql!(f, fmt, "{}", EscapeIdent(ident)),
			Expr::Mock(mock) => write_sql!(f, fmt, "{}", mock),
			Expr::Block(block) => block.fmt_sql(f, fmt),
			Expr::Constant(constant) => write_sql!(f, fmt, "{}", constant),
			Expr::Prefix {
				op,
				expr,
			} => {
				let needs_parens = expr.needs_parentheses() || {
					let expr_bp = BindingPower::for_expr(expr);
					let op_bp = BindingPower::for_prefix_operator(op);
					expr_bp < op_bp || (expr_bp == op_bp && matches!(expr_bp, BindingPower::Range))
				};
				write_sql!(f, fmt, "{}", op);
				if needs_parens {
					f.push('(');
					expr.fmt_sql(f, fmt);
					f.push(')');
				} else {
					expr.fmt_sql(f, fmt);
				}
			}
			Expr::Postfix {
				expr,
				op,
			} => {
				let needs_parens = expr.needs_parentheses() || {
					let expr_bp = BindingPower::for_expr(expr);
					let op_bp = BindingPower::for_postfix_operator(op);
					expr_bp < op_bp || (expr_bp == op_bp && matches!(expr_bp, BindingPower::Range))
				};
				if needs_parens {
					f.push('(');
					expr.fmt_sql(f, fmt);
					f.push(')');
				} else {
					expr.fmt_sql(f, fmt);
				}
				write_sql!(f, fmt, "{}", op);
			}
			Expr::Binary {
				left,
				op,
				right,
			} => {
				let op_bp = BindingPower::for_binary_operator(op);
				let left_bp = BindingPower::for_expr(left);
				let right_bp = BindingPower::for_expr(right);

				let left_needs_parens = left.needs_parentheses()
					|| left_bp < op_bp
					|| (left_bp == op_bp
						&& matches!(left_bp, BindingPower::Range | BindingPower::Relation));

				if left_needs_parens {
					f.push('(');
					left.fmt_sql(f, fmt);
					f.push(')');
				} else {
					left.fmt_sql(f, fmt);
				}

				if matches!(
					op,
					BinaryOperator::Range
						| BinaryOperator::RangeSkip
						| BinaryOperator::RangeInclusive
						| BinaryOperator::RangeSkipInclusive
				) {
					write_sql!(f, fmt, "{}", op);
				} else {
					write_sql!(f, fmt, " {} ", op);
				}

				let right_needs_parens = right.needs_parentheses()
					|| right_bp < op_bp
					|| (right_bp == op_bp
						&& matches!(right_bp, BindingPower::Range | BindingPower::Relation));

				if right_needs_parens {
					f.push('(');
					right.fmt_sql(f, fmt);
					f.push(')');
				} else {
					right.fmt_sql(f, fmt);
				}
			}
<<<<<<< HEAD
			Expr::FunctionCall(function_call) => write_sql!(f, fmt, "{}", function_call),
			Expr::Closure(closure) => write_sql!(f, fmt, "{}", closure),
			Expr::Break => f.push_str("BREAK"),
			Expr::Continue => f.push_str("CONTINUE"),
			Expr::Return(x) => x.fmt_sql(f, fmt),
			Expr::Throw(expr) => {
				write_sql!(f, fmt, "THROW ");
				expr.fmt_sql(f, fmt);
			}
			// Statement variants - delegate to their ToSql implementations
			Expr::If(s) => s.fmt_sql(f, fmt),
			Expr::Select(s) => s.fmt_sql(f, fmt),
			Expr::Create(s) => s.fmt_sql(f, fmt),
			Expr::Update(s) => s.fmt_sql(f, fmt),
			Expr::Delete(s) => s.fmt_sql(f, fmt),
			Expr::Relate(s) => s.fmt_sql(f, fmt),
			Expr::Insert(s) => s.fmt_sql(f, fmt),
			Expr::Define(s) => s.fmt_sql(f, fmt),
			Expr::Remove(s) => s.fmt_sql(f, fmt),
			Expr::Rebuild(s) => s.fmt_sql(f, fmt),
			Expr::Upsert(s) => s.fmt_sql(f, fmt),
			Expr::Alter(s) => s.fmt_sql(f, fmt),
			Expr::Info(s) => s.fmt_sql(f, fmt),
			Expr::Foreach(s) => s.fmt_sql(f, fmt),
			Expr::Let(s) => s.fmt_sql(f, fmt),
			Expr::Sleep(s) => s.fmt_sql(f, fmt),
=======
			Expr::FunctionCall(function_call) => write!(f, "{function_call}"),
			Expr::Closure(closure) => write!(f, "{closure}"),
			Expr::Break => write!(f, "BREAK"),
			Expr::Continue => write!(f, "CONTINUE"),
			Expr::Return(x) => write!(f, "{x}"),
			Expr::Throw(expr) => write!(f, "THROW {expr}"),
			Expr::IfElse(s) => write!(f, "{s}"),
			Expr::Select(s) => write!(f, "{s}"),
			Expr::Create(s) => write!(f, "{s}"),
			Expr::Update(s) => write!(f, "{s}"),
			Expr::Delete(s) => write!(f, "{s}"),
			Expr::Relate(s) => write!(f, "{s}"),
			Expr::Insert(s) => write!(f, "{s}"),
			Expr::Define(s) => write!(f, "{s}"),
			Expr::Remove(s) => write!(f, "{s}"),
			Expr::Rebuild(s) => write!(f, "{s}"),
			Expr::Upsert(s) => write!(f, "{s}"),
			Expr::Alter(s) => write!(f, "{s}"),
			Expr::Info(s) => write!(f, "{s}"),
			Expr::Foreach(s) => write!(f, "{s}"),
			Expr::Let(s) => write!(f, "{s}"),
			Expr::Sleep(s) => write!(f, "{s}"),
>>>>>>> f8888743
		}
	}
}

impl From<Expr> for crate::expr::Expr {
	fn from(v: Expr) -> Self {
		match v {
			Expr::Literal(l) => crate::expr::Expr::Literal(l.into()),
			Expr::Param(p) => crate::expr::Expr::Param(p.into()),
			Expr::Idiom(i) => crate::expr::Expr::Idiom(i.into()),
			Expr::Table(t) => crate::expr::Expr::Table(t),
			Expr::Mock(m) => crate::expr::Expr::Mock(m.into()),
			Expr::Block(b) => crate::expr::Expr::Block(Box::new((*b).into())),
			Expr::Constant(c) => crate::expr::Expr::Constant(c.into()),
			Expr::Prefix {
				op,
				expr,
			} => crate::expr::Expr::Prefix {
				op: op.into(),
				expr: Box::new((*expr).into()),
			},
			Expr::Postfix {
				op,
				expr,
			} => crate::expr::Expr::Postfix {
				op: op.into(),
				expr: Box::new((*expr).into()),
			},

			Expr::Binary {
				left,
				op,
				right,
			} => crate::expr::Expr::Binary {
				left: Box::new((*left).into()),
				op: op.into(),
				right: Box::new((*right).into()),
			},
			Expr::FunctionCall(f) => crate::expr::Expr::FunctionCall(Box::new((*f).into())),
			Expr::Closure(s) => crate::expr::Expr::Closure(Box::new((*s).into())),
			Expr::Break => crate::expr::Expr::Break,
			Expr::Continue => crate::expr::Expr::Continue,
			Expr::Return(e) => crate::expr::Expr::Return(Box::new((*e).into())),
			Expr::Throw(e) => crate::expr::Expr::Throw(Box::new((*e).into())),
			Expr::IfElse(s) => crate::expr::Expr::IfElse(Box::new((*s).into())),
			Expr::Select(s) => crate::expr::Expr::Select(Box::new((*s).into())),
			Expr::Create(s) => crate::expr::Expr::Create(Box::new((*s).into())),
			Expr::Update(s) => crate::expr::Expr::Update(Box::new((*s).into())),
			Expr::Delete(s) => crate::expr::Expr::Delete(Box::new((*s).into())),
			Expr::Relate(s) => crate::expr::Expr::Relate(Box::new((*s).into())),
			Expr::Insert(s) => crate::expr::Expr::Insert(Box::new((*s).into())),
			Expr::Define(s) => crate::expr::Expr::Define(Box::new((*s).into())),
			Expr::Remove(s) => crate::expr::Expr::Remove(Box::new((*s).into())),
			Expr::Rebuild(s) => crate::expr::Expr::Rebuild(Box::new((*s).into())),
			Expr::Upsert(s) => crate::expr::Expr::Upsert(Box::new((*s).into())),
			Expr::Alter(s) => crate::expr::Expr::Alter(Box::new((*s).into())),
			Expr::Info(s) => crate::expr::Expr::Info(Box::new((*s).into())),
			Expr::Foreach(s) => crate::expr::Expr::Foreach(Box::new((*s).into())),
			Expr::Let(s) => crate::expr::Expr::Let(Box::new((*s).into())),
			Expr::Sleep(s) => crate::expr::Expr::Sleep(Box::new((*s).into())),
		}
	}
}

impl From<crate::expr::Expr> for Expr {
	fn from(v: crate::expr::Expr) -> Self {
		match v {
			crate::expr::Expr::Literal(l) => Expr::Literal(l.into()),
			crate::expr::Expr::Param(p) => Expr::Param(p.into()),
			crate::expr::Expr::Idiom(i) => Expr::Idiom(i.into()),
			crate::expr::Expr::Table(t) => Expr::Table(t),
			crate::expr::Expr::Mock(m) => Expr::Mock(m.into()),
			crate::expr::Expr::Block(b) => Expr::Block(Box::new((*b).into())),
			crate::expr::Expr::Constant(c) => Expr::Constant(c.into()),
			crate::expr::Expr::Prefix {
				op,
				expr,
			} => Expr::Prefix {
				op: op.into(),
				expr: Box::new((*expr).into()),
			},
			crate::expr::Expr::Postfix {
				expr,
				op,
			} => Expr::Postfix {
				expr: Box::new((*expr).into()),
				op: op.into(),
			},

			crate::expr::Expr::Binary {
				left,
				op,
				right,
			} => Expr::Binary {
				left: Box::new((*left).into()),
				op: op.into(),
				right: Box::new((*right).into()),
			},
			crate::expr::Expr::FunctionCall(f) => Expr::FunctionCall(Box::new((*f).into())),
			crate::expr::Expr::Closure(s) => Expr::Closure(Box::new((*s).into())),
			crate::expr::Expr::Break => Expr::Break,
			crate::expr::Expr::Continue => Expr::Continue,
			crate::expr::Expr::Return(e) => Expr::Return(Box::new((*e).into())),
			crate::expr::Expr::Throw(e) => Expr::Throw(Box::new((*e).into())),
			crate::expr::Expr::IfElse(s) => Expr::IfElse(Box::new((*s).into())),
			crate::expr::Expr::Select(s) => Expr::Select(Box::new((*s).into())),
			crate::expr::Expr::Create(s) => Expr::Create(Box::new((*s).into())),
			crate::expr::Expr::Update(s) => Expr::Update(Box::new((*s).into())),
			crate::expr::Expr::Delete(s) => Expr::Delete(Box::new((*s).into())),
			crate::expr::Expr::Relate(s) => Expr::Relate(Box::new((*s).into())),
			crate::expr::Expr::Insert(s) => Expr::Insert(Box::new((*s).into())),
			crate::expr::Expr::Define(s) => Expr::Define(Box::new((*s).into())),
			crate::expr::Expr::Remove(s) => Expr::Remove(Box::new((*s).into())),
			crate::expr::Expr::Rebuild(s) => Expr::Rebuild(Box::new((*s).into())),
			crate::expr::Expr::Upsert(s) => Expr::Upsert(Box::new((*s).into())),
			crate::expr::Expr::Alter(s) => Expr::Alter(Box::new((*s).into())),
			crate::expr::Expr::Info(s) => Expr::Info(Box::new((*s).into())),
			crate::expr::Expr::Foreach(s) => Expr::Foreach(Box::new((*s).into())),
			crate::expr::Expr::Let(s) => Expr::Let(Box::new((*s).into())),
			crate::expr::Expr::Sleep(s) => Expr::Sleep(Box::new((*s).into())),
		}
	}
}<|MERGE_RESOLUTION|>--- conflicted
+++ resolved
@@ -1,3 +1,5 @@
+use std::fmt;
+
 use surrealdb_types::{SqlFormat, ToSql, write_sql};
 
 use crate::fmt::EscapeIdent;
@@ -372,49 +374,41 @@
 	fn fmt_sql(&self, f: &mut String, fmt: SqlFormat) {
 		match self {
 			Expr::Literal(literal) => literal.fmt_sql(f, fmt),
-			// All other variants can delegate to Display since they don't have nested structures
-			// that need pretty printing
-			Expr::Param(param) => write_sql!(f, fmt, "{}", param),
-			Expr::Idiom(idiom) => write_sql!(f, fmt, "{}", idiom),
+			Expr::Param(param) => param.fmt_sql(f, fmt),
+			Expr::Idiom(idiom) => idiom.fmt_sql(f, fmt),
 			Expr::Table(ident) => write_sql!(f, fmt, "{}", EscapeIdent(ident)),
-			Expr::Mock(mock) => write_sql!(f, fmt, "{}", mock),
+			Expr::Mock(mock) => mock.fmt_sql(f, fmt),
 			Expr::Block(block) => block.fmt_sql(f, fmt),
-			Expr::Constant(constant) => write_sql!(f, fmt, "{}", constant),
+			Expr::Constant(constant) => constant.fmt_sql(f, fmt),
 			Expr::Prefix {
 				op,
 				expr,
 			} => {
-				let needs_parens = expr.needs_parentheses() || {
-					let expr_bp = BindingPower::for_expr(expr);
-					let op_bp = BindingPower::for_prefix_operator(op);
-					expr_bp < op_bp || (expr_bp == op_bp && matches!(expr_bp, BindingPower::Range))
-				};
-				write_sql!(f, fmt, "{}", op);
-				if needs_parens {
-					f.push('(');
-					expr.fmt_sql(f, fmt);
-					f.push(')');
+				let expr_bp = BindingPower::for_expr(expr);
+				let op_bp = BindingPower::for_prefix_operator(op);
+				if expr.needs_parentheses()
+					|| expr_bp < op_bp
+					|| expr_bp == op_bp && matches!(expr_bp, BindingPower::Range)
+				{
+					write_sql!(f, fmt, "{op}({expr})");
 				} else {
-					expr.fmt_sql(f, fmt);
+					write_sql!(f, fmt, "{op}{expr}");
 				}
 			}
 			Expr::Postfix {
 				expr,
 				op,
 			} => {
-				let needs_parens = expr.needs_parentheses() || {
-					let expr_bp = BindingPower::for_expr(expr);
-					let op_bp = BindingPower::for_postfix_operator(op);
-					expr_bp < op_bp || (expr_bp == op_bp && matches!(expr_bp, BindingPower::Range))
-				};
-				if needs_parens {
-					f.push('(');
-					expr.fmt_sql(f, fmt);
-					f.push(')');
+				let expr_bp = BindingPower::for_expr(expr);
+				let op_bp = BindingPower::for_postfix_operator(op);
+				if expr.needs_parentheses()
+					|| expr_bp < op_bp
+					|| expr_bp == op_bp && matches!(expr_bp, BindingPower::Range)
+				{
+					write_sql!(f, fmt, "({expr}){op}");
 				} else {
-					expr.fmt_sql(f, fmt);
-				}
-				write_sql!(f, fmt, "{}", op);
+					write_sql!(f, fmt, "{expr}{op}");
+				}
 			}
 			Expr::Binary {
 				left,
@@ -425,17 +419,14 @@
 				let left_bp = BindingPower::for_expr(left);
 				let right_bp = BindingPower::for_expr(right);
 
-				let left_needs_parens = left.needs_parentheses()
+				if left.needs_parentheses()
 					|| left_bp < op_bp
-					|| (left_bp == op_bp
-						&& matches!(left_bp, BindingPower::Range | BindingPower::Relation));
-
-				if left_needs_parens {
-					f.push('(');
-					left.fmt_sql(f, fmt);
-					f.push(')');
+					|| left_bp == op_bp
+						&& matches!(left_bp, BindingPower::Range | BindingPower::Relation)
+				{
+					write_sql!(f, fmt, "({left})");
 				} else {
-					left.fmt_sql(f, fmt);
+					write_sql!(f, fmt, "{left}");
 				}
 
 				if matches!(
@@ -445,36 +436,30 @@
 						| BinaryOperator::RangeInclusive
 						| BinaryOperator::RangeSkipInclusive
 				) {
-					write_sql!(f, fmt, "{}", op);
+					op.fmt_sql(f, fmt);
 				} else {
-					write_sql!(f, fmt, " {} ", op);
-				}
-
-				let right_needs_parens = right.needs_parentheses()
+					f.push(' ');
+					op.fmt_sql(f, fmt);
+					f.push(' ');
+				}
+
+				if right.needs_parentheses()
 					|| right_bp < op_bp
-					|| (right_bp == op_bp
-						&& matches!(right_bp, BindingPower::Range | BindingPower::Relation));
-
-				if right_needs_parens {
-					f.push('(');
-					right.fmt_sql(f, fmt);
-					f.push(')');
+					|| right_bp == op_bp
+						&& matches!(right_bp, BindingPower::Range | BindingPower::Relation)
+				{
+					write_sql!(f, fmt, "({right})");
 				} else {
-					right.fmt_sql(f, fmt);
-				}
-			}
-<<<<<<< HEAD
-			Expr::FunctionCall(function_call) => write_sql!(f, fmt, "{}", function_call),
-			Expr::Closure(closure) => write_sql!(f, fmt, "{}", closure),
+					write_sql!(f, fmt, "{right}");
+				}
+			}
+			Expr::FunctionCall(function_call) => function_call.fmt_sql(f, fmt),
+			Expr::Closure(closure) => closure.fmt_sql(f, fmt),
 			Expr::Break => f.push_str("BREAK"),
 			Expr::Continue => f.push_str("CONTINUE"),
 			Expr::Return(x) => x.fmt_sql(f, fmt),
-			Expr::Throw(expr) => {
-				write_sql!(f, fmt, "THROW ");
-				expr.fmt_sql(f, fmt);
-			}
-			// Statement variants - delegate to their ToSql implementations
-			Expr::If(s) => s.fmt_sql(f, fmt),
+			Expr::Throw(expr) => write_sql!(f, fmt, "THROW {expr}"),
+			Expr::IfElse(s) => s.fmt_sql(f, fmt),
 			Expr::Select(s) => s.fmt_sql(f, fmt),
 			Expr::Create(s) => s.fmt_sql(f, fmt),
 			Expr::Update(s) => s.fmt_sql(f, fmt),
@@ -490,30 +475,6 @@
 			Expr::Foreach(s) => s.fmt_sql(f, fmt),
 			Expr::Let(s) => s.fmt_sql(f, fmt),
 			Expr::Sleep(s) => s.fmt_sql(f, fmt),
-=======
-			Expr::FunctionCall(function_call) => write!(f, "{function_call}"),
-			Expr::Closure(closure) => write!(f, "{closure}"),
-			Expr::Break => write!(f, "BREAK"),
-			Expr::Continue => write!(f, "CONTINUE"),
-			Expr::Return(x) => write!(f, "{x}"),
-			Expr::Throw(expr) => write!(f, "THROW {expr}"),
-			Expr::IfElse(s) => write!(f, "{s}"),
-			Expr::Select(s) => write!(f, "{s}"),
-			Expr::Create(s) => write!(f, "{s}"),
-			Expr::Update(s) => write!(f, "{s}"),
-			Expr::Delete(s) => write!(f, "{s}"),
-			Expr::Relate(s) => write!(f, "{s}"),
-			Expr::Insert(s) => write!(f, "{s}"),
-			Expr::Define(s) => write!(f, "{s}"),
-			Expr::Remove(s) => write!(f, "{s}"),
-			Expr::Rebuild(s) => write!(f, "{s}"),
-			Expr::Upsert(s) => write!(f, "{s}"),
-			Expr::Alter(s) => write!(f, "{s}"),
-			Expr::Info(s) => write!(f, "{s}"),
-			Expr::Foreach(s) => write!(f, "{s}"),
-			Expr::Let(s) => write!(f, "{s}"),
-			Expr::Sleep(s) => write!(f, "{s}"),
->>>>>>> f8888743
 		}
 	}
 }
