use crate::sql::operator::Operator;
use crate::sql::value::SqlValue;
use revision::revisioned;
use serde::{Deserialize, Serialize};
use std::fmt;
use std::str;

use super::operator::BindingPower;
<<<<<<< HEAD
use super::ControlFlow;
use super::FlowResult;
=======
>>>>>>> 9043346e

pub(crate) const TOKEN: &str = "$surrealdb::private::sql::Expression";

/// Binary expressions.
#[revisioned(revision = 1)]
#[derive(Clone, Debug, Eq, PartialEq, PartialOrd, Serialize, Deserialize, Hash)]
#[serde(rename = "$surrealdb::private::sql::Expression")]
#[cfg_attr(feature = "arbitrary", derive(arbitrary::Arbitrary))]
#[non_exhaustive]
pub enum Expression {
	Unary {
		o: Operator,
		v: SqlValue,
	},
	Binary {
		l: SqlValue,
		o: Operator,
		r: SqlValue,
	},
}

impl Default for Expression {
	fn default() -> Expression {
		Expression::Binary {
			l: SqlValue::Null,
			o: Operator::default(),
			r: SqlValue::Null,
		}
	}
}

impl Expression {
	/// Create a new binary expression
	pub fn new(l: SqlValue, o: Operator, r: SqlValue) -> Self {
		Self::Binary {
			l,
			o,
			r,
		}
	}
}

impl Expression {
	/// Checks whether all expression parts are static values
	pub(crate) fn is_static(&self) -> bool {
		match self {
			Self::Unary {
				v,
				..
			} => v.is_static(),
			Self::Binary {
				l,
				r,
				..
			} => l.is_static() && r.is_static(),
		}
	}

	/// Returns the operator
	pub(crate) fn operator(&self) -> &Operator {
		match self {
			Expression::Unary {
				o,
				..
			} => o,
			Expression::Binary {
				o,
				..
			} => o,
		}
	}
}

impl fmt::Display for Expression {
	fn fmt(&self, f: &mut fmt::Formatter) -> fmt::Result {
		match self {
			Self::Unary {
				o,
				v,
			} => {
				if BindingPower::for_value(v) < BindingPower::Unary {
					write!(f, "{o}({v})")
				} else {
					write!(f, "{o}{v}")
				}
			}
			Self::Binary {
				l,
				o,
				r,
			} => {
				let op_bp = BindingPower::for_operator(o);
				if BindingPower::for_value(l) < op_bp {
					write!(f, "({l})")?;
				} else {
					write!(f, "{l}")?;
				}
				write!(f, " {o} ")?;
				if BindingPower::for_value(r) < op_bp {
					write!(f, "({r})")?;
				} else {
					write!(f, "{r}")?;
				}
				Ok(())
			}
		}
	}
}

impl From<Expression> for crate::expr::Expression {
	fn from(v: Expression) -> Self {
		match v {
			Expression::Unary {
				o,
				v,
<<<<<<< HEAD
			} => {
				if BindingPower::for_value(v) < BindingPower::Unary {
					write!(f, "{o}({v})")
				} else {
					write!(f, "{o}{v}")
				}
			}
			Self::Binary {
				l,
				o,
				r,
			} => {
				let op_bp = BindingPower::for_operator(o);
				if BindingPower::for_value(l) < op_bp {
					write!(f, "({l})")?;
				} else {
					write!(f, "{l}")?;
				}
				write!(f, " {o} ")?;
				if BindingPower::for_value(r) < op_bp {
					write!(f, "({r})")?;
				} else {
					write!(f, "{r}")?;
				}
				Ok(())
			}
=======
			} => Self::Unary {
				o: o.into(),
				v: v.into(),
			},
			Expression::Binary {
				l,
				o,
				r,
			} => Self::Binary {
				l: l.into(),
				o: o.into(),
				r: r.into(),
			},
		}
	}
}

impl From<crate::expr::Expression> for Expression {
	fn from(v: crate::expr::Expression) -> Self {
		match v {
			crate::expr::Expression::Unary {
				o,
				v,
			} => Self::Unary {
				o: o.into(),
				v: v.into(),
			},
			crate::expr::Expression::Binary {
				l,
				o,
				r,
			} => Self::Binary {
				l: l.into(),
				o: o.into(),
				r: r.into(),
			},
>>>>>>> 9043346e
		}
	}
}<|MERGE_RESOLUTION|>--- conflicted
+++ resolved
@@ -6,11 +6,6 @@
 use std::str;
 
 use super::operator::BindingPower;
-<<<<<<< HEAD
-use super::ControlFlow;
-use super::FlowResult;
-=======
->>>>>>> 9043346e
 
 pub(crate) const TOKEN: &str = "$surrealdb::private::sql::Expression";
 
@@ -126,34 +121,6 @@
 			Expression::Unary {
 				o,
 				v,
-<<<<<<< HEAD
-			} => {
-				if BindingPower::for_value(v) < BindingPower::Unary {
-					write!(f, "{o}({v})")
-				} else {
-					write!(f, "{o}{v}")
-				}
-			}
-			Self::Binary {
-				l,
-				o,
-				r,
-			} => {
-				let op_bp = BindingPower::for_operator(o);
-				if BindingPower::for_value(l) < op_bp {
-					write!(f, "({l})")?;
-				} else {
-					write!(f, "{l}")?;
-				}
-				write!(f, " {o} ")?;
-				if BindingPower::for_value(r) < op_bp {
-					write!(f, "({r})")?;
-				} else {
-					write!(f, "{r}")?;
-				}
-				Ok(())
-			}
-=======
 			} => Self::Unary {
 				o: o.into(),
 				v: v.into(),
@@ -190,7 +157,6 @@
 				o: o.into(),
 				r: r.into(),
 			},
->>>>>>> 9043346e
 		}
 	}
 }