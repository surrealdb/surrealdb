use std::fmt;

use crate::fmt::{EscapeIdent, Pretty};
use crate::sql::literal::ObjectEntry;
use crate::sql::operator::BindingPower;
use crate::sql::statements::{
	AlterStatement, CreateStatement, DefineStatement, DeleteStatement, ForeachStatement,
	IfelseStatement, InfoStatement, InsertStatement, OutputStatement, RebuildStatement,
	RelateStatement, RemoveStatement, SelectStatement, SetStatement, SleepStatement,
	UpdateStatement, UpsertStatement,
};
use crate::sql::{
	BinaryOperator, Block, Closure, Constant, FunctionCall, Idiom, Literal, Mock, Param,
	PostfixOperator, PrefixOperator, RecordIdKeyLit, RecordIdLit,
};
use crate::types::{PublicNumber, PublicValue};
use crate::val::{Number, Value};

#[derive(Clone, Debug, Eq, PartialEq)]
#[cfg_attr(feature = "arbitrary", derive(arbitrary::Arbitrary))]
pub enum Expr {
	Literal(Literal),

	Param(Param),
	Idiom(Idiom),
	Table(String),
	Mock(Mock),
	// TODO(3.0) maybe unbox? check size.
	Block(Box<Block>),
	Constant(Constant),
	Prefix {
		op: PrefixOperator,
		expr: Box<Expr>,
	},
	Postfix {
		expr: Box<Expr>,
		op: PostfixOperator,
	},
	Binary {
		left: Box<Expr>,
		op: BinaryOperator,
		right: Box<Expr>,
	},
	// TODO: Factor out the call from the function expression.
	FunctionCall(Box<FunctionCall>),
	Closure(Box<Closure>),

	Break,
	Continue,
	Throw(Box<Expr>),

	Return(Box<OutputStatement>),
	If(Box<IfelseStatement>),
	Select(Box<SelectStatement>),
	Create(Box<CreateStatement>),
	Update(Box<UpdateStatement>),
	Delete(Box<DeleteStatement>),
	Relate(Box<RelateStatement>),
	Insert(Box<InsertStatement>),
	Define(Box<DefineStatement>),
	Remove(Box<RemoveStatement>),
	Rebuild(Box<RebuildStatement>),
	Upsert(Box<UpsertStatement>),
	Alter(Box<AlterStatement>),
	Info(Box<InfoStatement>),
	Foreach(Box<ForeachStatement>),
	Let(Box<SetStatement>),
	Sleep(Box<SleepStatement>),
}

impl Expr {
	pub(crate) fn to_idiom(&self) -> Idiom {
		match self {
			Expr::Idiom(i) => i.simplify(),
			Expr::Param(i) => Idiom::field(i.clone().into_string()),
			Expr::FunctionCall(x) => x.receiver.to_idiom(),
			Expr::Literal(l) => match l {
				Literal::String(s) => Idiom::field(s.clone()),
				Literal::Datetime(d) => Idiom::field(d.into_raw_string()),
				x => Idiom::field(x.to_string()),
			},
			x => Idiom::field(x.to_string()),
		}
	}

	pub(crate) fn from_public_value(value: PublicValue) -> Self {
		match value {
<<<<<<< HEAD
			PublicValue::None => Expr::Literal(Literal::None),
			PublicValue::Null => Expr::Literal(Literal::Null),
			PublicValue::Bool(x) => Expr::Literal(Literal::Bool(x)),
			PublicValue::Number(PublicNumber::Float(x)) => Expr::Literal(Literal::Float(x)),
			PublicValue::Number(PublicNumber::Int(x)) => Expr::Literal(Literal::Integer(x)),
			PublicValue::Number(PublicNumber::Decimal(x)) => Expr::Literal(Literal::Decimal(x)),
			PublicValue::String(x) => Expr::Literal(Literal::Strand(crate::val::Strand::from(x))),
			PublicValue::Bytes(x) => {
				Expr::Literal(Literal::Bytes(crate::val::Bytes(x.inner().clone())))
			}
			PublicValue::Regex(x) => Expr::Literal(Literal::Regex(crate::val::Regex(x.0))),
			PublicValue::RecordId(x) => Expr::Literal(Literal::RecordId(RecordIdLit {
=======
			Value::None => Expr::Literal(Literal::None),
			Value::Null => Expr::Literal(Literal::Null),
			Value::Bool(x) => Expr::Literal(Literal::Bool(x)),
			Value::Number(Number::Float(x)) => Expr::Literal(Literal::Float(x)),
			Value::Number(Number::Int(x)) => Expr::Literal(Literal::Integer(x)),
			Value::Number(Number::Decimal(x)) => Expr::Literal(Literal::Decimal(x)),
			Value::String(x) => Expr::Literal(Literal::String(x)),
			Value::Bytes(x) => Expr::Literal(Literal::Bytes(x)),
			Value::Regex(x) => Expr::Literal(Literal::Regex(x)),
			Value::RecordId(x) => Expr::Literal(Literal::RecordId(RecordIdLit {
>>>>>>> 1309ce09
				table: x.table.clone(),
				key: RecordIdKeyLit::from_record_id_key(x.key),
			})),
			PublicValue::Array(x) => {
				Expr::Literal(Literal::Array(x.into_iter().map(Expr::from_public_value).collect()))
			}
			PublicValue::Object(x) => Expr::Literal(Literal::Object(
				x.into_iter()
					.map(|(k, v)| ObjectEntry {
						key: k,
						value: Expr::from_public_value(v),
					})
					.collect(),
			)),
<<<<<<< HEAD
			PublicValue::Duration(x) => {
				Expr::Literal(Literal::Duration(crate::val::Duration(x.inner())))
			}
			PublicValue::Datetime(x) => {
				Expr::Literal(Literal::Datetime(crate::val::Datetime(x.inner())))
			}
			PublicValue::Uuid(x) => Expr::Literal(Literal::Uuid(crate::val::Uuid(x.0))),
			PublicValue::Geometry(x) => {
				Expr::Literal(Literal::Geometry(convert_public_geometry_to_internal(x)))
			}
			PublicValue::File(x) => Expr::Literal(Literal::File(crate::val::File {
				bucket: x.bucket().to_string(),
				key: x.key().to_string(),
			})),
			// PublicValue::Closure(x) => Expr::Literal(Literal::Closure(Box::new(Closure {
			// 	args: x.args.into_iter().map(|(i, k)| (i.into(), k.into())).collect(),
			// 	returns: x.returns.map(|k| k.into()),
			// 	body: x.body.into(),
			// }))),
			// PublicValue::Table(x) => Expr::Table(unsafe { Ident::new_unchecked(x.into_string())
			// }),
			PublicValue::Range(x) => convert_public_range_to_literal(x),
		}
	}
}

fn convert_public_geometry_to_internal(geom: surrealdb_types::Geometry) -> crate::val::Geometry {
	match geom {
		surrealdb_types::Geometry::Point(p) => crate::val::Geometry::Point(p),
		surrealdb_types::Geometry::Line(l) => crate::val::Geometry::Line(l),
		surrealdb_types::Geometry::Polygon(p) => crate::val::Geometry::Polygon(p),
		surrealdb_types::Geometry::MultiPoint(mp) => crate::val::Geometry::MultiPoint(mp),
		surrealdb_types::Geometry::MultiLine(ml) => crate::val::Geometry::MultiLine(ml),
		surrealdb_types::Geometry::MultiPolygon(mp) => crate::val::Geometry::MultiPolygon(mp),
		surrealdb_types::Geometry::Collection(c) => crate::val::Geometry::Collection(
			c.into_iter().map(convert_public_geometry_to_internal).collect(),
		),
	}
}

fn convert_public_range_to_literal(range: Box<surrealdb_types::Range>) -> Expr {
	use crate::sql::literal::Literal;
	use crate::sql::operator::BinaryOperator;

	// Determine the operator first before moving the values
	let op = match (&range.start, &range.end) {
		(std::ops::Bound::Included(_), std::ops::Bound::Included(_)) => {
			BinaryOperator::RangeInclusive
		}
		_ => BinaryOperator::Range,
	};

	let start_expr = match range.start {
		std::ops::Bound::Included(v) => Expr::from_public_value(v),
		std::ops::Bound::Excluded(v) => Expr::from_public_value(v),
		std::ops::Bound::Unbounded => Expr::Literal(Literal::None),
	};

	let end_expr = match range.end {
		std::ops::Bound::Included(v) => Expr::from_public_value(v),
		std::ops::Bound::Excluded(v) => Expr::from_public_value(v),
		std::ops::Bound::Unbounded => Expr::Literal(Literal::None),
	};

	Expr::Binary {
		left: Box::new(start_expr),
		op,
		right: Box::new(end_expr),
	}
}

pub(crate) fn convert_public_value_to_internal(value: surrealdb_types::Value) -> crate::val::Value {
	match value {
		surrealdb_types::Value::None => crate::val::Value::None,
		surrealdb_types::Value::Null => crate::val::Value::Null,
		surrealdb_types::Value::Bool(b) => crate::val::Value::Bool(b),
		surrealdb_types::Value::Number(n) => match n {
			surrealdb_types::Number::Int(i) => {
				crate::val::Value::Number(crate::val::Number::Int(i))
			}
			surrealdb_types::Number::Float(f) => {
				crate::val::Value::Number(crate::val::Number::Float(f))
			}
			surrealdb_types::Number::Decimal(d) => {
				crate::val::Value::Number(crate::val::Number::Decimal(d))
			}
		},
		surrealdb_types::Value::String(s) => crate::val::Value::Strand(crate::val::Strand::from(s)),
		surrealdb_types::Value::Duration(d) => {
			crate::val::Value::Duration(crate::val::Duration(d.inner()))
		}
		surrealdb_types::Value::Datetime(dt) => {
			crate::val::Value::Datetime(crate::val::Datetime(dt.inner()))
		}
		surrealdb_types::Value::Uuid(u) => crate::val::Value::Uuid(crate::val::Uuid(u.0)),
		surrealdb_types::Value::Array(a) => crate::val::Value::Array(crate::val::Array(
			a.inner().clone().into_iter().map(convert_public_value_to_internal).collect(),
		)),
		surrealdb_types::Value::Object(o) => crate::val::Value::Object(crate::val::Object(
			o.inner()
				.clone()
				.into_iter()
				.map(|(k, v)| (k, convert_public_value_to_internal(v)))
				.collect(),
		)),
		surrealdb_types::Value::Geometry(g) => {
			crate::val::Value::Geometry(convert_public_geometry_to_internal(g))
		}
		surrealdb_types::Value::Bytes(b) => {
			crate::val::Value::Bytes(crate::val::Bytes(b.inner().clone()))
		}
		surrealdb_types::Value::RecordId(r) => {
			let key = convert_public_record_id_key_to_internal(r.key);
			crate::val::Value::RecordId(crate::val::RecordId {
				table: r.table,
				key,
			})
		}
		surrealdb_types::Value::File(f) => crate::val::Value::File(crate::val::File {
			bucket: f.bucket().to_string(),
			key: f.key().to_string(),
		}),
		surrealdb_types::Value::Range(r) => {
			let start = match r.start {
				std::ops::Bound::Included(v) => {
					std::ops::Bound::Included(convert_public_value_to_internal(v))
				}
				std::ops::Bound::Excluded(v) => {
					std::ops::Bound::Excluded(convert_public_value_to_internal(v))
				}
				std::ops::Bound::Unbounded => std::ops::Bound::Unbounded,
			};
			let end = match r.end {
				std::ops::Bound::Included(v) => {
					std::ops::Bound::Included(convert_public_value_to_internal(v))
				}
				std::ops::Bound::Excluded(v) => {
					std::ops::Bound::Excluded(convert_public_value_to_internal(v))
				}
				std::ops::Bound::Unbounded => std::ops::Bound::Unbounded,
			};
			crate::val::Value::Range(Box::new(crate::val::Range {
				start,
				end,
			}))
		}
		surrealdb_types::Value::Regex(r) => crate::val::Value::Regex(crate::val::Regex(r.0)),
	}
}

fn convert_public_record_id_key_to_internal(
	key: surrealdb_types::RecordIdKey,
) -> crate::val::RecordIdKey {
	match key {
		surrealdb_types::RecordIdKey::Number(n) => crate::val::RecordIdKey::Number(n),
		surrealdb_types::RecordIdKey::String(s) => crate::val::RecordIdKey::String(s),
		surrealdb_types::RecordIdKey::Uuid(u) => {
			crate::val::RecordIdKey::Uuid(crate::val::Uuid(u.0))
		}
		surrealdb_types::RecordIdKey::Array(a) => {
			crate::val::RecordIdKey::Array(crate::val::Array(
				a.inner().clone().into_iter().map(convert_public_value_to_internal).collect(),
			))
		}
		surrealdb_types::RecordIdKey::Object(o) => {
			crate::val::RecordIdKey::Object(crate::val::Object(
				o.inner()
					.clone()
					.into_iter()
					.map(|(k, v)| (k, convert_public_value_to_internal(v)))
					.collect(),
			))
		}
		surrealdb_types::RecordIdKey::Range(r) => {
			let start = match r.start {
				std::ops::Bound::Included(k) => {
					std::ops::Bound::Included(convert_public_record_id_key_to_internal(k))
				}
				std::ops::Bound::Excluded(k) => {
					std::ops::Bound::Excluded(convert_public_record_id_key_to_internal(k))
				}
				std::ops::Bound::Unbounded => std::ops::Bound::Unbounded,
			};
			let end = match r.end {
				std::ops::Bound::Included(k) => {
					std::ops::Bound::Included(convert_public_record_id_key_to_internal(k))
				}
				std::ops::Bound::Excluded(k) => {
					std::ops::Bound::Excluded(convert_public_record_id_key_to_internal(k))
				}
				std::ops::Bound::Unbounded => std::ops::Bound::Unbounded,
			};
			crate::val::RecordIdKey::Range(Box::new(crate::val::RecordIdKeyRange {
				start,
				end,
			}))
=======
			Value::Duration(x) => Expr::Literal(Literal::Duration(x)),
			Value::Datetime(x) => Expr::Literal(Literal::Datetime(x)),
			Value::Uuid(x) => Expr::Literal(Literal::Uuid(x)),
			Value::Geometry(x) => Expr::Literal(Literal::Geometry(x)),
			Value::File(x) => Expr::Literal(Literal::File(x)),
			Value::Closure(x) => Expr::Literal(Literal::Closure(Box::new(Closure {
				args: x.args.into_iter().map(|(i, k)| (i.into(), k.into())).collect(),
				returns: x.returns.map(|k| k.into()),
				body: x.body.into(),
			}))),
			Value::Table(x) => Expr::Table(x.into_string()),
			Value::Range(x) => x.into_literal().into(),
>>>>>>> 1309ce09
		}
	}
}

impl fmt::Display for Expr {
	fn fmt(&self, f: &mut fmt::Formatter) -> fmt::Result {
		use std::fmt::Write;
		let mut f = Pretty::from(f);
		match self {
			Expr::Literal(literal) => write!(f, "{literal}"),
			Expr::Param(param) => write!(f, "{param}"),
			Expr::Idiom(idiom) => write!(f, "{idiom}"),
			Expr::Table(ident) => write!(f, "{}", EscapeIdent(ident)),
			Expr::Mock(mock) => write!(f, "{mock}"),
			Expr::Block(block) => write!(f, "{block}"),
			Expr::Constant(constant) => write!(f, "{constant}"),
			Expr::Prefix {
				op,
				expr,
			} => {
				let expr_bp = BindingPower::for_expr(expr);
				let op_bp = BindingPower::for_prefix_operator(op);
				if expr_bp < op_bp || expr_bp == op_bp && matches!(expr_bp, BindingPower::Range) {
					write!(f, "{op}({expr})")
				} else {
					write!(f, "{op}{expr}")
				}
			}
			Expr::Postfix {
				expr,
				op,
			} => {
				let expr_bp = BindingPower::for_expr(expr);
				let op_bp = BindingPower::for_postfix_operator(op);
				if expr_bp < op_bp || expr_bp == op_bp && matches!(expr_bp, BindingPower::Range) {
					write!(f, "({expr}){op}")
				} else {
					write!(f, "{expr}{op}")
				}
			}
			Expr::Binary {
				left,
				op,
				right,
			} => {
				let op_bp = BindingPower::for_binary_operator(op);
				let left_bp = BindingPower::for_expr(left);
				let right_bp = BindingPower::for_expr(right);

				if left_bp < op_bp
					|| left_bp == op_bp
						&& matches!(left_bp, BindingPower::Range | BindingPower::Relation)
				{
					write!(f, "({left})")?;
				} else {
					write!(f, "{left}")?;
				}

				if matches!(
					op,
					BinaryOperator::Range
						| BinaryOperator::RangeSkip
						| BinaryOperator::RangeInclusive
						| BinaryOperator::RangeSkipInclusive
				) {
					write!(f, "{op}")?;
				} else {
					write!(f, " {op} ")?;
				}

				if right_bp < op_bp
					|| right_bp == op_bp
						&& matches!(right_bp, BindingPower::Range | BindingPower::Relation)
				{
					write!(f, "({right})")
				} else {
					write!(f, "{right}")
				}
			}
			Expr::FunctionCall(function_call) => write!(f, "{function_call}"),
			Expr::Closure(closure) => write!(f, "{closure}"),
			Expr::Break => write!(f, "BREAK"),
			Expr::Continue => write!(f, "CONTINUE"),
			Expr::Return(x) => write!(f, "{x}"),
			Expr::Throw(expr) => write!(f, "THROW {expr}"),
			Expr::If(s) => write!(f, "{s}"),
			Expr::Select(s) => write!(f, "{s}"),
			Expr::Create(s) => write!(f, "{s}"),
			Expr::Update(s) => write!(f, "{s}"),
			Expr::Delete(s) => write!(f, "{s}"),
			Expr::Relate(s) => write!(f, "{s}"),
			Expr::Insert(s) => write!(f, "{s}"),
			Expr::Define(s) => write!(f, "{s}"),
			Expr::Remove(s) => write!(f, "{s}"),
			Expr::Rebuild(s) => write!(f, "{s}"),
			Expr::Upsert(s) => write!(f, "{s}"),
			Expr::Alter(s) => write!(f, "{s}"),
			Expr::Info(s) => write!(f, "{s}"),
			Expr::Foreach(s) => write!(f, "{s}"),
			Expr::Let(s) => write!(f, "{s}"),
			Expr::Sleep(s) => write!(f, "{s}"),
		}
	}
}

impl From<Expr> for crate::expr::Expr {
	fn from(v: Expr) -> Self {
		match v {
			Expr::Literal(l) => crate::expr::Expr::Literal(l.into()),
			Expr::Param(p) => crate::expr::Expr::Param(p.into()),
			Expr::Idiom(i) => crate::expr::Expr::Idiom(i.into()),
			Expr::Table(t) => crate::expr::Expr::Table(t),
			Expr::Mock(m) => crate::expr::Expr::Mock(m.into()),
			Expr::Block(b) => crate::expr::Expr::Block(Box::new((*b).into())),
			Expr::Constant(c) => crate::expr::Expr::Constant(c.into()),
			Expr::Prefix {
				op,
				expr,
			} => crate::expr::Expr::Prefix {
				op: op.into(),
				expr: Box::new((*expr).into()),
			},
			Expr::Postfix {
				op,
				expr,
			} => crate::expr::Expr::Postfix {
				op: op.into(),
				expr: Box::new((*expr).into()),
			},

			Expr::Binary {
				left,
				op,
				right,
			} => crate::expr::Expr::Binary {
				left: Box::new((*left).into()),
				op: op.into(),
				right: Box::new((*right).into()),
			},
			Expr::FunctionCall(f) => crate::expr::Expr::FunctionCall(Box::new((*f).into())),
			Expr::Closure(s) => crate::expr::Expr::Closure(Box::new((*s).into())),
			Expr::Break => crate::expr::Expr::Break,
			Expr::Continue => crate::expr::Expr::Continue,
			Expr::Return(e) => crate::expr::Expr::Return(Box::new((*e).into())),
			Expr::Throw(e) => crate::expr::Expr::Throw(Box::new((*e).into())),
			Expr::If(s) => crate::expr::Expr::IfElse(Box::new((*s).into())),
			Expr::Select(s) => crate::expr::Expr::Select(Box::new((*s).into())),
			Expr::Create(s) => crate::expr::Expr::Create(Box::new((*s).into())),
			Expr::Update(s) => crate::expr::Expr::Update(Box::new((*s).into())),
			Expr::Delete(s) => crate::expr::Expr::Delete(Box::new((*s).into())),
			Expr::Relate(s) => crate::expr::Expr::Relate(Box::new((*s).into())),
			Expr::Insert(s) => crate::expr::Expr::Insert(Box::new((*s).into())),
			Expr::Define(s) => crate::expr::Expr::Define(Box::new((*s).into())),
			Expr::Remove(s) => crate::expr::Expr::Remove(Box::new((*s).into())),
			Expr::Rebuild(s) => crate::expr::Expr::Rebuild(Box::new((*s).into())),
			Expr::Upsert(s) => crate::expr::Expr::Upsert(Box::new((*s).into())),
			Expr::Alter(s) => crate::expr::Expr::Alter(Box::new((*s).into())),
			Expr::Info(s) => crate::expr::Expr::Info(Box::new((*s).into())),
			Expr::Foreach(s) => crate::expr::Expr::Foreach(Box::new((*s).into())),
			Expr::Let(s) => crate::expr::Expr::Let(Box::new((*s).into())),
			Expr::Sleep(s) => crate::expr::Expr::Sleep(Box::new((*s).into())),
		}
	}
}

impl From<crate::expr::Expr> for Expr {
	fn from(v: crate::expr::Expr) -> Self {
		match v {
			crate::expr::Expr::Literal(l) => Expr::Literal(l.into()),
			crate::expr::Expr::Param(p) => Expr::Param(p.into()),
			crate::expr::Expr::Idiom(i) => Expr::Idiom(i.into()),
			crate::expr::Expr::Table(t) => Expr::Table(t),
			crate::expr::Expr::Mock(m) => Expr::Mock(m.into()),
			crate::expr::Expr::Block(b) => Expr::Block(Box::new((*b).into())),
			crate::expr::Expr::Constant(c) => Expr::Constant(c.into()),
			crate::expr::Expr::Prefix {
				op,
				expr,
			} => Expr::Prefix {
				op: op.into(),
				expr: Box::new((*expr).into()),
			},
			crate::expr::Expr::Postfix {
				expr,
				op,
			} => Expr::Postfix {
				expr: Box::new((*expr).into()),
				op: op.into(),
			},

			crate::expr::Expr::Binary {
				left,
				op,
				right,
			} => Expr::Binary {
				left: Box::new((*left).into()),
				op: op.into(),
				right: Box::new((*right).into()),
			},
			crate::expr::Expr::FunctionCall(f) => Expr::FunctionCall(Box::new((*f).into())),
			crate::expr::Expr::Closure(s) => Expr::Closure(Box::new((*s).into())),
			crate::expr::Expr::Break => Expr::Break,
			crate::expr::Expr::Continue => Expr::Continue,
			crate::expr::Expr::Return(e) => Expr::Return(Box::new((*e).into())),
			crate::expr::Expr::Throw(e) => Expr::Throw(Box::new((*e).into())),
			crate::expr::Expr::IfElse(s) => Expr::If(Box::new((*s).into())),
			crate::expr::Expr::Select(s) => Expr::Select(Box::new((*s).into())),
			crate::expr::Expr::Create(s) => Expr::Create(Box::new((*s).into())),
			crate::expr::Expr::Update(s) => Expr::Update(Box::new((*s).into())),
			crate::expr::Expr::Delete(s) => Expr::Delete(Box::new((*s).into())),
			crate::expr::Expr::Relate(s) => Expr::Relate(Box::new((*s).into())),
			crate::expr::Expr::Insert(s) => Expr::Insert(Box::new((*s).into())),
			crate::expr::Expr::Define(s) => Expr::Define(Box::new((*s).into())),
			crate::expr::Expr::Remove(s) => Expr::Remove(Box::new((*s).into())),
			crate::expr::Expr::Rebuild(s) => Expr::Rebuild(Box::new((*s).into())),
			crate::expr::Expr::Upsert(s) => Expr::Upsert(Box::new((*s).into())),
			crate::expr::Expr::Alter(s) => Expr::Alter(Box::new((*s).into())),
			crate::expr::Expr::Info(s) => Expr::Info(Box::new((*s).into())),
			crate::expr::Expr::Foreach(s) => Expr::Foreach(Box::new((*s).into())),
			crate::expr::Expr::Let(s) => Expr::Let(Box::new((*s).into())),
			crate::expr::Expr::Sleep(s) => Expr::Sleep(Box::new((*s).into())),
		}
	}
}<|MERGE_RESOLUTION|>--- conflicted
+++ resolved
@@ -13,7 +13,10 @@
 	BinaryOperator, Block, Closure, Constant, FunctionCall, Idiom, Literal, Mock, Param,
 	PostfixOperator, PrefixOperator, RecordIdKeyLit, RecordIdLit,
 };
-use crate::types::{PublicNumber, PublicValue};
+use crate::types::{
+	PublicBytes, PublicDatetime, PublicDuration, PublicFile, PublicNumber, PublicRegex, PublicUuid,
+	PublicValue,
+};
 use crate::val::{Number, Value};
 
 #[derive(Clone, Debug, Eq, PartialEq)]
@@ -76,7 +79,7 @@
 			Expr::FunctionCall(x) => x.receiver.to_idiom(),
 			Expr::Literal(l) => match l {
 				Literal::String(s) => Idiom::field(s.clone()),
-				Literal::Datetime(d) => Idiom::field(d.into_raw_string()),
+				Literal::Datetime(d) => Idiom::field(d.to_string()),
 				x => Idiom::field(x.to_string()),
 			},
 			x => Idiom::field(x.to_string()),
@@ -85,31 +88,18 @@
 
 	pub(crate) fn from_public_value(value: PublicValue) -> Self {
 		match value {
-<<<<<<< HEAD
 			PublicValue::None => Expr::Literal(Literal::None),
 			PublicValue::Null => Expr::Literal(Literal::Null),
 			PublicValue::Bool(x) => Expr::Literal(Literal::Bool(x)),
 			PublicValue::Number(PublicNumber::Float(x)) => Expr::Literal(Literal::Float(x)),
 			PublicValue::Number(PublicNumber::Int(x)) => Expr::Literal(Literal::Integer(x)),
 			PublicValue::Number(PublicNumber::Decimal(x)) => Expr::Literal(Literal::Decimal(x)),
-			PublicValue::String(x) => Expr::Literal(Literal::Strand(crate::val::Strand::from(x))),
+			PublicValue::String(x) => Expr::Literal(Literal::String(x)),
 			PublicValue::Bytes(x) => {
-				Expr::Literal(Literal::Bytes(crate::val::Bytes(x.inner().clone())))
-			}
-			PublicValue::Regex(x) => Expr::Literal(Literal::Regex(crate::val::Regex(x.0))),
+				Expr::Literal(Literal::Bytes(PublicBytes::from(x.into_inner())))
+			}
+			PublicValue::Regex(x) => Expr::Literal(Literal::Regex(PublicRegex::from(x))),
 			PublicValue::RecordId(x) => Expr::Literal(Literal::RecordId(RecordIdLit {
-=======
-			Value::None => Expr::Literal(Literal::None),
-			Value::Null => Expr::Literal(Literal::Null),
-			Value::Bool(x) => Expr::Literal(Literal::Bool(x)),
-			Value::Number(Number::Float(x)) => Expr::Literal(Literal::Float(x)),
-			Value::Number(Number::Int(x)) => Expr::Literal(Literal::Integer(x)),
-			Value::Number(Number::Decimal(x)) => Expr::Literal(Literal::Decimal(x)),
-			Value::String(x) => Expr::Literal(Literal::String(x)),
-			Value::Bytes(x) => Expr::Literal(Literal::Bytes(x)),
-			Value::Regex(x) => Expr::Literal(Literal::Regex(x)),
-			Value::RecordId(x) => Expr::Literal(Literal::RecordId(RecordIdLit {
->>>>>>> 1309ce09
 				table: x.table.clone(),
 				key: RecordIdKeyLit::from_record_id_key(x.key),
 			})),
@@ -124,21 +114,18 @@
 					})
 					.collect(),
 			)),
-<<<<<<< HEAD
 			PublicValue::Duration(x) => {
-				Expr::Literal(Literal::Duration(crate::val::Duration(x.inner())))
+				Expr::Literal(Literal::Duration(PublicDuration::from(x.inner())))
 			}
 			PublicValue::Datetime(x) => {
-				Expr::Literal(Literal::Datetime(crate::val::Datetime(x.inner())))
-			}
-			PublicValue::Uuid(x) => Expr::Literal(Literal::Uuid(crate::val::Uuid(x.0))),
-			PublicValue::Geometry(x) => {
-				Expr::Literal(Literal::Geometry(convert_public_geometry_to_internal(x)))
-			}
-			PublicValue::File(x) => Expr::Literal(Literal::File(crate::val::File {
-				bucket: x.bucket().to_string(),
-				key: x.key().to_string(),
-			})),
+				Expr::Literal(Literal::Datetime(PublicDatetime::from(x.inner())))
+			}
+			PublicValue::Uuid(x) => Expr::Literal(Literal::Uuid(PublicUuid::from(x.0))),
+			PublicValue::Geometry(x) => Expr::Literal(Literal::Geometry(x)),
+			PublicValue::File(x) => Expr::Literal(Literal::File(PublicFile::new(
+				x.bucket().to_string(),
+				x.key().to_string(),
+			))),
 			// PublicValue::Closure(x) => Expr::Literal(Literal::Closure(Box::new(Closure {
 			// 	args: x.args.into_iter().map(|(i, k)| (i.into(), k.into())).collect(),
 			// 	returns: x.returns.map(|k| k.into()),
@@ -212,7 +199,7 @@
 				crate::val::Value::Number(crate::val::Number::Decimal(d))
 			}
 		},
-		surrealdb_types::Value::String(s) => crate::val::Value::Strand(crate::val::Strand::from(s)),
+		surrealdb_types::Value::String(s) => crate::val::Value::String(s),
 		surrealdb_types::Value::Duration(d) => {
 			crate::val::Value::Duration(crate::val::Duration(d.inner()))
 		}
@@ -321,20 +308,6 @@
 				start,
 				end,
 			}))
-=======
-			Value::Duration(x) => Expr::Literal(Literal::Duration(x)),
-			Value::Datetime(x) => Expr::Literal(Literal::Datetime(x)),
-			Value::Uuid(x) => Expr::Literal(Literal::Uuid(x)),
-			Value::Geometry(x) => Expr::Literal(Literal::Geometry(x)),
-			Value::File(x) => Expr::Literal(Literal::File(x)),
-			Value::Closure(x) => Expr::Literal(Literal::Closure(Box::new(Closure {
-				args: x.args.into_iter().map(|(i, k)| (i.into(), k.into())).collect(),
-				returns: x.returns.map(|k| k.into()),
-				body: x.body.into(),
-			}))),
-			Value::Table(x) => Expr::Table(x.into_string()),
-			Value::Range(x) => x.into_literal().into(),
->>>>>>> 1309ce09
 		}
 	}
 }
