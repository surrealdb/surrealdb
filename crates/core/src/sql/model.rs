--- conflicted
+++ resolved
@@ -1,3 +1,5 @@
+use std::fmt;
+
 use surrealdb_types::{SqlFormat, ToSql, write_sql};
 
 use crate::fmt::EscapeKwFreeIdent;
@@ -8,21 +10,15 @@
 	pub version: String,
 }
 
-<<<<<<< HEAD
 impl ToSql for Model {
 	fn fmt_sql(&self, f: &mut String, fmt: SqlFormat) {
-		write_sql!(f, fmt, "ml::{}<{}>", self.name, self.version)
-=======
-impl fmt::Display for Model {
-	fn fmt(&self, f: &mut fmt::Formatter) -> fmt::Result {
-		f.write_str("ml")?;
+		f.push_str("ml");
 		for s in self.name.split("::") {
-			f.write_str("::")?;
-			EscapeKwFreeIdent(s).fmt(f)?;
+			f.push_str("::");
+			write_sql!(f, fmt, "{}", EscapeKwFreeIdent(s));
 		}
 
-		write!(f, "<{}>", self.version)
->>>>>>> f8888743
+		write_sql!(f, fmt, "<{}>", self.version);
 	}
 }
 
