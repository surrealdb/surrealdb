<<<<<<< HEAD
use std::fmt::Write;

use surrealdb_types::{SqlFormat, ToSql, write_sql};

use crate::fmt::EscapeIdent;
=======
use std::fmt::{self, Display, Formatter, Write};
use std::ops::Bound;

use crate::fmt::{EscapeKwFreeIdent, Fmt};
>>>>>>> f8888743
use crate::sql::order::Ordering;
use crate::sql::{Cond, Dir, Fields, Groups, Idiom, Limit, RecordIdKeyRangeLit, Splits, Start};

/// A lookup is a unified way of looking up graph edges and record references.
/// Since they both work very similarly, they also both support the same operations
#[derive(Clone, Debug, Default, PartialEq, Eq)]
pub(crate) struct Lookup {
	pub kind: LookupKind,
	pub expr: Option<Fields>,
	pub what: Vec<LookupSubject>,
	pub cond: Option<Cond>,
	pub split: Option<Splits>,
	pub group: Option<Groups>,
	pub order: Option<Ordering>,
	pub limit: Option<Limit>,
	pub start: Option<Start>,
	pub alias: Option<Idiom>,
}

impl surrealdb_types::ToSql for Lookup {
	fn fmt_sql(&self, f: &mut String, fmt: surrealdb_types::SqlFormat) {
		use surrealdb_types::ToSql;
		if self.what.len() <= 1
<<<<<<< HEAD
			&& self.what.iter().all(|v| v.referencing_field().is_none())
=======
			// When the singular lookup subject has a referencing field, it needs to be wrapped in parentheses
			// Otherwise <~table.field will be parsed as [Lookup(<~table), Field(.field)]
			// Whereas <~(table.field) will be parsed as [Lookup(<~table.field)]
			//
			// Further more `<-foo:a..` can lead to issues when the next part of the idiom starts
			// with a `.`
			&& self.what.iter().all(|v| {
				if v.referencing_field().is_some() {
					return false
				}
				if let LookupSubject::Range { range: RecordIdKeyRangeLit{ end: Bound::Unbounded, .. }, ..} = v {
					return false
				}
				true
			})
>>>>>>> f8888743
			&& self.cond.is_none()
			&& self.alias.is_none()
			&& self.expr.is_none()
		{
			self.kind.fmt_sql(f, fmt);
			if self.what.is_empty() {
				f.push('?');
			} else {
				for (i, item) in self.what.iter().enumerate() {
					if i > 0 {
						fmt.write_separator(f);
					}
					item.fmt_sql(f, fmt);
				}
			}
		} else {
			self.kind.fmt_sql(f, fmt);
			f.push('(');
			if let Some(ref expr) = self.expr {
				f.push_str("SELECT ");
				expr.fmt_sql(f, fmt);
				f.push_str(" FROM ");
			}
			if self.what.is_empty() {
				f.push('?');
			} else {
				for (i, item) in self.what.iter().enumerate() {
					if i > 0 {
						fmt.write_separator(f);
					}
					item.fmt_sql(f, fmt);
				}
			}
			if let Some(ref v) = self.cond {
				f.push(' ');
				v.fmt_sql(f, fmt);
			}
			if let Some(ref v) = self.split {
				f.push(' ');
				v.fmt_sql(f, fmt);
			}
			if let Some(ref v) = self.group {
				f.push(' ');
				v.fmt_sql(f, fmt);
			}
			if let Some(ref v) = self.order {
				f.push(' ');
				v.fmt_sql(f, fmt);
			}
			if let Some(ref v) = self.limit {
				f.push(' ');
				v.fmt_sql(f, fmt);
			}
			if let Some(ref v) = self.start {
				f.push(' ');
				v.fmt_sql(f, fmt);
			}
			if let Some(ref v) = self.alias {
				f.push_str(" AS ");
				v.fmt_sql(f, fmt);
			}
			f.push(')');
		}
	}
}

impl From<Lookup> for crate::expr::Lookup {
	fn from(v: Lookup) -> Self {
		Self {
			kind: v.kind.into(),
			expr: v.expr.map(From::from),
			what: v.what.into_iter().map(From::from).collect(),
			cond: v.cond.map(Into::into),
			split: v.split.map(Into::into),
			group: v.group.map(Into::into),
			order: v.order.map(Into::into),
			limit: v.limit.map(Into::into),
			start: v.start.map(Into::into),
			alias: v.alias.map(Into::into),
		}
	}
}

impl From<crate::expr::Lookup> for Lookup {
	fn from(v: crate::expr::Lookup) -> Self {
		Lookup {
			kind: v.kind.into(),
			expr: v.expr.map(Into::into),
			what: v.what.into_iter().map(From::from).collect(),
			cond: v.cond.map(Into::into),
			split: v.split.map(Into::into),
			group: v.group.map(Into::into),
			order: v.order.map(Into::into),
			limit: v.limit.map(Into::into),
			start: v.start.map(Into::into),
			alias: v.alias.map(Into::into),
		}
	}
}

/// This enum instructs whether the lookup is a graph edge or a record reference
#[derive(Clone, Debug, PartialEq, Eq)]
#[cfg_attr(feature = "arbitrary", derive(arbitrary::Arbitrary))]
pub enum LookupKind {
	Graph(Dir),
	Reference,
}

impl Default for LookupKind {
	fn default() -> Self {
		Self::Graph(Dir::Both)
	}
}

impl ToSql for LookupKind {
	fn fmt_sql(&self, f: &mut String, sql_fmt: SqlFormat) {
		match self {
			Self::Graph(dir) => dir.fmt_sql(f, sql_fmt),
			Self::Reference => f.push_str("<~"),
		}
	}
}

impl From<LookupKind> for crate::expr::lookup::LookupKind {
	fn from(v: LookupKind) -> Self {
		match v {
			LookupKind::Graph(dir) => Self::Graph(dir.into()),
			LookupKind::Reference => Self::Reference,
		}
	}
}

impl From<crate::expr::lookup::LookupKind> for LookupKind {
	fn from(v: crate::expr::lookup::LookupKind) -> Self {
		match v {
			crate::expr::lookup::LookupKind::Graph(dir) => Self::Graph(dir.into()),
			crate::expr::lookup::LookupKind::Reference => Self::Reference,
		}
	}
}

/// This enum instructs whether we scan all edges on a table or just a specific range
#[derive(Clone, Debug, PartialEq, Eq)]
#[cfg_attr(feature = "arbitrary", derive(arbitrary::Arbitrary))]
pub enum LookupSubject {
	Table {
		table: String,
		referencing_field: Option<String>,
	},
	Range {
		table: String,
		range: RecordIdKeyRangeLit,
		referencing_field: Option<String>,
	},
}

impl LookupSubject {
	pub fn referencing_field(&self) -> Option<&String> {
		match self {
			LookupSubject::Table {
				referencing_field,
				..
			} => referencing_field.as_ref(),
			LookupSubject::Range {
				referencing_field,
				..
			} => referencing_field.as_ref(),
		}
	}
}

impl ToSql for LookupSubject {
	fn fmt_sql(&self, f: &mut String, sql_fmt: SqlFormat) {
		match self {
			Self::Table {
				table,
				referencing_field,
			} => {
<<<<<<< HEAD
				EscapeIdent(table).fmt_sql(f, sql_fmt);
				if let Some(referencing_field) = referencing_field {
					write_sql!(f, sql_fmt, " FIELD {}", EscapeIdent(referencing_field));
=======
				Display::fmt(&EscapeKwFreeIdent(table), f)?;
				if let Some(referencing_field) = referencing_field {
					write!(f, " FIELD {}", EscapeKwFreeIdent(referencing_field))?;
>>>>>>> f8888743
				}
			}
			Self::Range {
				table,
				range,
				referencing_field,
			} => {
<<<<<<< HEAD
				write_sql!(f, sql_fmt, "{}:{range}", EscapeIdent(table));
				if let Some(referencing_field) = referencing_field {
					write_sql!(f, sql_fmt, " FIELD {}", EscapeIdent(referencing_field));
=======
				write!(f, "{}:{range}", EscapeKwFreeIdent(table))?;
				if let Some(referencing_field) = referencing_field {
					write!(f, " FIELD {}", EscapeKwFreeIdent(referencing_field))?;
>>>>>>> f8888743
				}
			}
		}
	}
}

impl From<LookupSubject> for crate::expr::lookup::LookupSubject {
	fn from(v: LookupSubject) -> Self {
		match v {
			LookupSubject::Table {
				table,
				referencing_field,
			} => Self::Table {
				table: table.clone(),
				referencing_field,
			},
			LookupSubject::Range {
				table,
				range,
				referencing_field,
			} => Self::Range {
				table,
				range: range.into(),
				referencing_field,
			},
		}
	}
}

impl From<crate::expr::lookup::LookupSubject> for LookupSubject {
	fn from(v: crate::expr::lookup::LookupSubject) -> Self {
		match v {
			crate::expr::lookup::LookupSubject::Table {
				table,
				referencing_field,
			} => Self::Table {
				table: table.clone(),
				referencing_field,
			},
			crate::expr::lookup::LookupSubject::Range {
				table,
				range,
				referencing_field,
			} => Self::Range {
				table,
				range: range.into(),
				referencing_field,
			},
		}
	}
}<|MERGE_RESOLUTION|>--- conflicted
+++ resolved
@@ -1,15 +1,9 @@
-<<<<<<< HEAD
-use std::fmt::Write;
-
-use surrealdb_types::{SqlFormat, ToSql, write_sql};
-
-use crate::fmt::EscapeIdent;
-=======
 use std::fmt::{self, Display, Formatter, Write};
 use std::ops::Bound;
 
+use surrealdb_types::{SqlFormat, ToSql, write_sql};
+
 use crate::fmt::{EscapeKwFreeIdent, Fmt};
->>>>>>> f8888743
 use crate::sql::order::Ordering;
 use crate::sql::{Cond, Dir, Fields, Groups, Idiom, Limit, RecordIdKeyRangeLit, Splits, Start};
 
@@ -29,13 +23,9 @@
 	pub alias: Option<Idiom>,
 }
 
-impl surrealdb_types::ToSql for Lookup {
-	fn fmt_sql(&self, f: &mut String, fmt: surrealdb_types::SqlFormat) {
-		use surrealdb_types::ToSql;
+impl ToSql for Lookup {
+	fn fmt_sql(&self, f: &mut String, fmt: SqlFormat) {
 		if self.what.len() <= 1
-<<<<<<< HEAD
-			&& self.what.iter().all(|v| v.referencing_field().is_none())
-=======
 			// When the singular lookup subject has a referencing field, it needs to be wrapped in parentheses
 			// Otherwise <~table.field will be parsed as [Lookup(<~table), Field(.field)]
 			// Whereas <~(table.field) will be parsed as [Lookup(<~table.field)]
@@ -51,7 +41,6 @@
 				}
 				true
 			})
->>>>>>> f8888743
 			&& self.cond.is_none()
 			&& self.alias.is_none()
 			&& self.expr.is_none()
@@ -60,58 +49,38 @@
 			if self.what.is_empty() {
 				f.push('?');
 			} else {
-				for (i, item) in self.what.iter().enumerate() {
-					if i > 0 {
-						fmt.write_separator(f);
-					}
-					item.fmt_sql(f, fmt);
-				}
+				write_sql!(f, fmt, "{}", Fmt::comma_separated(self.what.iter()));
 			}
 		} else {
-			self.kind.fmt_sql(f, fmt);
-			f.push('(');
+			write_sql!(f, fmt, "{}(", self.kind);
 			if let Some(ref expr) = self.expr {
-				f.push_str("SELECT ");
-				expr.fmt_sql(f, fmt);
-				f.push_str(" FROM ");
+				write_sql!(f, fmt, "SELECT {} FROM ", expr);
 			}
 			if self.what.is_empty() {
 				f.push('?');
 			} else {
-				for (i, item) in self.what.iter().enumerate() {
-					if i > 0 {
-						fmt.write_separator(f);
-					}
-					item.fmt_sql(f, fmt);
-				}
+				write_sql!(f, fmt, "{}", Fmt::comma_separated(&self.what));
 			}
 			if let Some(ref v) = self.cond {
-				f.push(' ');
-				v.fmt_sql(f, fmt);
+				write_sql!(f, fmt, " {v}");
 			}
 			if let Some(ref v) = self.split {
-				f.push(' ');
-				v.fmt_sql(f, fmt);
+				write_sql!(f, fmt, " {v}");
 			}
 			if let Some(ref v) = self.group {
-				f.push(' ');
-				v.fmt_sql(f, fmt);
+				write_sql!(f, fmt, " {v}");
 			}
 			if let Some(ref v) = self.order {
-				f.push(' ');
-				v.fmt_sql(f, fmt);
+				write_sql!(f, fmt, " {v}");
 			}
 			if let Some(ref v) = self.limit {
-				f.push(' ');
-				v.fmt_sql(f, fmt);
+				write_sql!(f, fmt, " {v}");
 			}
 			if let Some(ref v) = self.start {
-				f.push(' ');
-				v.fmt_sql(f, fmt);
+				write_sql!(f, fmt, " {v}");
 			}
 			if let Some(ref v) = self.alias {
-				f.push_str(" AS ");
-				v.fmt_sql(f, fmt);
+				write_sql!(f, fmt, " AS {v}");
 			}
 			f.push(')');
 		}
@@ -167,9 +136,9 @@
 }
 
 impl ToSql for LookupKind {
-	fn fmt_sql(&self, f: &mut String, sql_fmt: SqlFormat) {
+	fn fmt_sql(&self, f: &mut String, fmt: SqlFormat) {
 		match self {
-			Self::Graph(dir) => dir.fmt_sql(f, sql_fmt),
+			Self::Graph(dir) => dir.fmt_sql(f, fmt),
 			Self::Reference => f.push_str("<~"),
 		}
 	}
@@ -224,37 +193,25 @@
 }
 
 impl ToSql for LookupSubject {
-	fn fmt_sql(&self, f: &mut String, sql_fmt: SqlFormat) {
+	fn fmt_sql(&self, f: &mut String, fmt: SqlFormat) {
 		match self {
 			Self::Table {
 				table,
 				referencing_field,
 			} => {
-<<<<<<< HEAD
-				EscapeIdent(table).fmt_sql(f, sql_fmt);
+				write_sql!(f, fmt, "{}", EscapeKwFreeIdent(table));
 				if let Some(referencing_field) = referencing_field {
-					write_sql!(f, sql_fmt, " FIELD {}", EscapeIdent(referencing_field));
-=======
-				Display::fmt(&EscapeKwFreeIdent(table), f)?;
+					write_sql!(f, fmt, " FIELD {}", EscapeKwFreeIdent(referencing_field));
+				}
+			}
+			Self::Range {
+				table,
+				range,
+				referencing_field,
+			} => {
+				write_sql!(f, fmt, "{}:{range}", EscapeKwFreeIdent(table));
 				if let Some(referencing_field) = referencing_field {
-					write!(f, " FIELD {}", EscapeKwFreeIdent(referencing_field))?;
->>>>>>> f8888743
-				}
-			}
-			Self::Range {
-				table,
-				range,
-				referencing_field,
-			} => {
-<<<<<<< HEAD
-				write_sql!(f, sql_fmt, "{}:{range}", EscapeIdent(table));
-				if let Some(referencing_field) = referencing_field {
-					write_sql!(f, sql_fmt, " FIELD {}", EscapeIdent(referencing_field));
-=======
-				write!(f, "{}:{range}", EscapeKwFreeIdent(table))?;
-				if let Some(referencing_field) = referencing_field {
-					write!(f, " FIELD {}", EscapeKwFreeIdent(referencing_field))?;
->>>>>>> f8888743
+					write_sql!(f, fmt, " FIELD {}", EscapeKwFreeIdent(referencing_field));
 				}
 			}
 		}
