use crate::sql::ident::Ident;
use crate::sql::scoring::Scoring;

use crate::sql::Number;
use anyhow::Result;
use revision::revisioned;
use serde::{Deserialize, Serialize};
use std::fmt;
use std::fmt::{Display, Formatter};

#[revisioned(revision = 3)]
#[derive(Clone, Debug, Default, Eq, PartialEq, PartialOrd, Serialize, Deserialize, Hash)]
#[cfg_attr(feature = "arbitrary", derive(arbitrary::Arbitrary))]
#[non_exhaustive]
pub enum Index {
	/// (Basic) non unique
	#[default]
	Idx,
	/// Unique index
	Uniq,
	/// Index with Full-Text search capabilities - single writer
	Search(SearchParams),
	/// M-Tree index for distance-based metrics
	MTree(MTreeParams),
	/// HNSW index for distance-based metrics
	#[revision(start = 2)]
	Hnsw(HnswParams),
	/// Index with Full-Text search capabilities supporting multiple writers
	#[revision(start = 3)]
	Search2(Search2Params),
}

impl From<Index> for crate::expr::index::Index {
	fn from(v: Index) -> Self {
		match v {
			Index::Idx => Self::Idx,
			Index::Uniq => Self::Uniq,
			Index::Search(p) => Self::Search(p.into()),
			Index::MTree(p) => Self::MTree(p.into()),
			Index::Hnsw(p) => Self::Hnsw(p.into()),
		}
	}
}

impl From<crate::expr::index::Index> for Index {
	fn from(v: crate::expr::index::Index) -> Self {
		match v {
			crate::expr::index::Index::Idx => Self::Idx,
			crate::expr::index::Index::Uniq => Self::Uniq,
			crate::expr::index::Index::Search(p) => Self::Search(p.into()),
			crate::expr::index::Index::MTree(p) => Self::MTree(p.into()),
			crate::expr::index::Index::Hnsw(p) => Self::Hnsw(p.into()),
		}
	}
}

#[revisioned(revision = 2)]
#[derive(Clone, Debug, Eq, PartialEq, PartialOrd, Serialize, Deserialize, Hash)]
#[cfg_attr(feature = "arbitrary", derive(arbitrary::Arbitrary))]
#[non_exhaustive]
pub struct SearchParams {
	pub az: Ident,
	pub hl: bool,
	pub sc: Scoring,
	pub doc_ids_order: u32,
	pub doc_lengths_order: u32,
	pub postings_order: u32,
	pub terms_order: u32,
	#[revision(start = 2)]
	pub doc_ids_cache: u32,
	#[revision(start = 2)]
	pub doc_lengths_cache: u32,
	#[revision(start = 2)]
	pub postings_cache: u32,
	#[revision(start = 2)]
	pub terms_cache: u32,
}

<<<<<<< HEAD
#[revisioned(revision = 1)]
#[derive(Clone, Debug, Eq, PartialEq, PartialOrd, Serialize, Deserialize, Hash)]
#[cfg_attr(feature = "arbitrary", derive(arbitrary::Arbitrary))]
#[non_exhaustive]
pub struct Search2Params {
	pub az: Ident,
	pub hl: bool,
	pub sc: Scoring,
=======
impl From<SearchParams> for crate::expr::index::SearchParams {
	fn from(v: SearchParams) -> Self {
		crate::expr::index::SearchParams {
			az: v.az.into(),
			hl: v.hl,
			sc: v.sc.into(),
			doc_ids_order: v.doc_ids_order,
			doc_lengths_order: v.doc_lengths_order,
			postings_order: v.postings_order,
			terms_order: v.terms_order,
			doc_ids_cache: v.doc_ids_cache,
			doc_lengths_cache: v.doc_lengths_cache,
			postings_cache: v.postings_cache,
			terms_cache: v.terms_cache,
		}
	}
}
impl From<crate::expr::index::SearchParams> for SearchParams {
	fn from(v: crate::expr::index::SearchParams) -> Self {
		Self {
			az: v.az.into(),
			hl: v.hl,
			sc: v.sc.into(),
			doc_ids_order: v.doc_ids_order,
			doc_lengths_order: v.doc_lengths_order,
			postings_order: v.postings_order,
			terms_order: v.terms_order,
			doc_ids_cache: v.doc_ids_cache,
			doc_lengths_cache: v.doc_lengths_cache,
			postings_cache: v.postings_cache,
			terms_cache: v.terms_cache,
		}
	}
>>>>>>> 9043346e
}

#[revisioned(revision = 2)]
#[derive(Clone, Debug, Eq, PartialEq, PartialOrd, Serialize, Deserialize, Hash)]
#[cfg_attr(feature = "arbitrary", derive(arbitrary::Arbitrary))]
#[non_exhaustive]
pub struct MTreeParams {
	pub dimension: u16,
	#[revision(start = 1, end = 2, convert_fn = "convert_old_distance")]
	pub _distance: Distance1, // TODO remove once 1.0 && 1.1 are EOL
	#[revision(start = 2)]
	pub distance: Distance,
	pub vector_type: VectorType,
	pub capacity: u16,
	pub doc_ids_order: u32,
	#[revision(start = 2)]
	pub doc_ids_cache: u32,
	#[revision(start = 2)]
	pub mtree_cache: u32,
}

impl MTreeParams {
	pub fn new(
		dimension: u16,
		distance: Distance,
		vector_type: VectorType,
		capacity: u16,
		doc_ids_order: u32,
		doc_ids_cache: u32,
		mtree_cache: u32,
	) -> Self {
		Self {
			dimension,
			distance,
			vector_type,
			capacity,
			doc_ids_order,
			doc_ids_cache,
			mtree_cache,
		}
	}

	fn convert_old_distance(
		&mut self,
		_revision: u16,
		d1: Distance1,
	) -> Result<(), revision::Error> {
		self.distance = match d1 {
			Distance1::Euclidean => Distance::Euclidean,
			Distance1::Manhattan => Distance::Manhattan,
			Distance1::Cosine => Distance::Cosine,
			Distance1::Hamming => Distance::Hamming,
			Distance1::Minkowski(n) => Distance::Minkowski(n),
		};
		Ok(())
	}
}

impl From<MTreeParams> for crate::expr::index::MTreeParams {
	fn from(v: MTreeParams) -> Self {
		crate::expr::index::MTreeParams {
			dimension: v.dimension,
			distance: v.distance.into(),
			vector_type: v.vector_type.into(),
			capacity: v.capacity,
			doc_ids_order: v.doc_ids_order,
			doc_ids_cache: v.doc_ids_cache,
			mtree_cache: v.mtree_cache,
		}
	}
}

impl From<crate::expr::index::MTreeParams> for MTreeParams {
	fn from(v: crate::expr::index::MTreeParams) -> Self {
		Self {
			dimension: v.dimension,
			distance: v.distance.into(),
			vector_type: v.vector_type.into(),
			capacity: v.capacity,
			doc_ids_order: v.doc_ids_order,
			doc_ids_cache: v.doc_ids_cache,
			mtree_cache: v.mtree_cache,
		}
	}
}

#[revisioned(revision = 1)]
#[derive(Clone, Default, Debug, Eq, PartialEq, PartialOrd, Serialize, Deserialize, Hash)]
#[cfg_attr(feature = "arbitrary", derive(arbitrary::Arbitrary))]
#[non_exhaustive]
pub enum Distance1 {
	#[default]
	Euclidean,
	Manhattan,
	Cosine,
	Hamming,
	Minkowski(Number),
}

#[revisioned(revision = 1)]
#[derive(Clone, Debug, Eq, PartialEq, PartialOrd, Serialize, Deserialize, Hash)]
#[cfg_attr(feature = "arbitrary", derive(arbitrary::Arbitrary))]
#[non_exhaustive]
pub struct HnswParams {
	pub dimension: u16,
	pub distance: Distance,
	pub vector_type: VectorType,
	pub m: u8,
	pub m0: u8,
	pub ef_construction: u16,
	pub extend_candidates: bool,
	pub keep_pruned_connections: bool,
	pub ml: Number,
}

impl HnswParams {
	#[expect(clippy::too_many_arguments)]
	pub fn new(
		dimension: u16,
		distance: Distance,
		vector_type: VectorType,
		m: u8,
		m0: u8,
		ml: Number,
		ef_construction: u16,
		extend_candidates: bool,
		keep_pruned_connections: bool,
	) -> Self {
		Self {
			dimension,
			distance,
			vector_type,
			m,
			m0,
			ef_construction,
			ml,
			extend_candidates,
			keep_pruned_connections,
		}
	}
}

impl From<HnswParams> for crate::expr::index::HnswParams {
	fn from(v: HnswParams) -> Self {
		crate::expr::index::HnswParams {
			dimension: v.dimension,
			distance: v.distance.into(),
			vector_type: v.vector_type.into(),
			m: v.m,
			m0: v.m0,
			ef_construction: v.ef_construction,
			ml: v.ml.into(),
			extend_candidates: v.extend_candidates,
			keep_pruned_connections: v.keep_pruned_connections,
		}
	}
}

impl From<crate::expr::index::HnswParams> for HnswParams {
	fn from(v: crate::expr::index::HnswParams) -> Self {
		Self {
			dimension: v.dimension,
			distance: v.distance.into(),
			vector_type: v.vector_type.into(),
			m: v.m,
			m0: v.m0,
			ef_construction: v.ef_construction,
			ml: v.ml.into(),
			extend_candidates: v.extend_candidates,
			keep_pruned_connections: v.keep_pruned_connections,
		}
	}
}

#[revisioned(revision = 1)]
#[derive(Clone, Default, Debug, Eq, PartialEq, PartialOrd, Serialize, Deserialize, Hash)]
#[cfg_attr(feature = "arbitrary", derive(arbitrary::Arbitrary))]
#[non_exhaustive]
pub enum Distance {
	Chebyshev,
	Cosine,
	#[default]
	Euclidean,
	Hamming,
	Jaccard,
	Manhattan,
	Minkowski(Number),
	Pearson,
}

impl Display for Distance {
	fn fmt(&self, f: &mut Formatter<'_>) -> fmt::Result {
		match self {
			Self::Chebyshev => f.write_str("CHEBYSHEV"),
			Self::Cosine => f.write_str("COSINE"),
			Self::Euclidean => f.write_str("EUCLIDEAN"),
			Self::Hamming => f.write_str("HAMMING"),
			Self::Jaccard => f.write_str("JACCARD"),
			Self::Manhattan => f.write_str("MANHATTAN"),
			Self::Minkowski(order) => write!(f, "MINKOWSKI {}", order),
			Self::Pearson => f.write_str("PEARSON"),
		}
	}
}

impl From<Distance> for crate::expr::index::Distance {
	fn from(v: Distance) -> Self {
		match v {
			Distance::Chebyshev => crate::expr::index::Distance::Chebyshev,
			Distance::Cosine => crate::expr::index::Distance::Cosine,
			Distance::Euclidean => crate::expr::index::Distance::Euclidean,
			Distance::Hamming => crate::expr::index::Distance::Hamming,
			Distance::Jaccard => crate::expr::index::Distance::Jaccard,
			Distance::Manhattan => crate::expr::index::Distance::Manhattan,
			Distance::Minkowski(n) => crate::expr::index::Distance::Minkowski(n.into()),
			Distance::Pearson => crate::expr::index::Distance::Pearson,
		}
	}
}

impl From<crate::expr::index::Distance> for Distance {
	fn from(v: crate::expr::index::Distance) -> Self {
		match v {
			crate::expr::index::Distance::Chebyshev => Self::Chebyshev,
			crate::expr::index::Distance::Cosine => Self::Cosine,
			crate::expr::index::Distance::Euclidean => Self::Euclidean,
			crate::expr::index::Distance::Hamming => Self::Hamming,
			crate::expr::index::Distance::Jaccard => Self::Jaccard,
			crate::expr::index::Distance::Manhattan => Self::Manhattan,
			crate::expr::index::Distance::Minkowski(n) => Self::Minkowski(n.into()),
			crate::expr::index::Distance::Pearson => Self::Pearson,
		}
	}
}

#[revisioned(revision = 1)]
#[derive(Clone, Copy, Default, Debug, Eq, PartialEq, PartialOrd, Serialize, Deserialize, Hash)]
#[cfg_attr(feature = "arbitrary", derive(arbitrary::Arbitrary))]
#[non_exhaustive]
pub enum VectorType {
	#[default]
	F64,
	F32,
	I64,
	I32,
	I16,
}

impl Display for VectorType {
	fn fmt(&self, f: &mut Formatter<'_>) -> fmt::Result {
		match self {
			Self::F64 => f.write_str("F64"),
			Self::F32 => f.write_str("F32"),
			Self::I64 => f.write_str("I64"),
			Self::I32 => f.write_str("I32"),
			Self::I16 => f.write_str("I16"),
		}
	}
}

impl Display for Index {
	fn fmt(&self, f: &mut Formatter) -> fmt::Result {
		match self {
			Self::Idx => Ok(()),
			Self::Uniq => f.write_str("UNIQUE"),
			Self::Search(p) => {
				write!(
					f,
					"SEARCH ANALYZER {} {} DOC_IDS_ORDER {} DOC_LENGTHS_ORDER {} POSTINGS_ORDER {} TERMS_ORDER {} DOC_IDS_CACHE {} DOC_LENGTHS_CACHE {} POSTINGS_CACHE {} TERMS_CACHE {}",
					p.az,
					p.sc,
					p.doc_ids_order,
					p.doc_lengths_order,
					p.postings_order,
					p.terms_order,
					p.doc_ids_cache,
					p.doc_lengths_cache,
					p.postings_cache,
					p.terms_cache
				)?;
				if p.hl {
					f.write_str(" HIGHLIGHTS")?
				}
				Ok(())
			}
			Self::Search2(p) => {
				write!(f, "SEARCH ANALYZER {} {}", p.az, p.sc,)?;
				if p.hl {
					f.write_str(" HIGHLIGHTS")?
				}
				Ok(())
			}
			Self::MTree(p) => {
				write!(
					f,
					"MTREE DIMENSION {} DIST {} TYPE {} CAPACITY {} DOC_IDS_ORDER {} DOC_IDS_CACHE {} MTREE_CACHE {}",
					p.dimension,
					p.distance,
					p.vector_type,
					p.capacity,
					p.doc_ids_order,
					p.doc_ids_cache,
					p.mtree_cache
				)
			}
			Self::Hnsw(p) => {
				write!(
					f,
					"HNSW DIMENSION {} DIST {} TYPE {} EFC {} M {} M0 {} LM {}",
					p.dimension, p.distance, p.vector_type, p.ef_construction, p.m, p.m0, p.ml
				)?;
				if p.extend_candidates {
					f.write_str(" EXTEND_CANDIDATES")?
				}
				if p.keep_pruned_connections {
					f.write_str(" KEEP_PRUNED_CONNECTIONS")?
				}
				Ok(())
			}
		}
	}
}

impl From<VectorType> for crate::expr::index::VectorType {
	fn from(v: VectorType) -> Self {
		match v {
			VectorType::F64 => Self::F64,
			VectorType::F32 => Self::F32,
			VectorType::I64 => Self::I64,
			VectorType::I32 => Self::I32,
			VectorType::I16 => Self::I16,
		}
	}
}

impl From<crate::expr::index::VectorType> for VectorType {
	fn from(v: crate::expr::index::VectorType) -> Self {
		match v {
			crate::expr::index::VectorType::F64 => Self::F64,
			crate::expr::index::VectorType::F32 => Self::F32,
			crate::expr::index::VectorType::I64 => Self::I64,
			crate::expr::index::VectorType::I32 => Self::I32,
			crate::expr::index::VectorType::I16 => Self::I16,
		}
	}
}<|MERGE_RESOLUTION|>--- conflicted
+++ resolved
@@ -1,6 +1,6 @@
 use crate::sql::ident::Ident;
 use crate::sql::scoring::Scoring;
-
+use crate::sql::statements::info::InfoStructure;
 use crate::sql::Number;
 use anyhow::Result;
 use revision::revisioned;
@@ -30,30 +30,6 @@
 	Search2(Search2Params),
 }
 
-impl From<Index> for crate::expr::index::Index {
-	fn from(v: Index) -> Self {
-		match v {
-			Index::Idx => Self::Idx,
-			Index::Uniq => Self::Uniq,
-			Index::Search(p) => Self::Search(p.into()),
-			Index::MTree(p) => Self::MTree(p.into()),
-			Index::Hnsw(p) => Self::Hnsw(p.into()),
-		}
-	}
-}
-
-impl From<crate::expr::index::Index> for Index {
-	fn from(v: crate::expr::index::Index) -> Self {
-		match v {
-			crate::expr::index::Index::Idx => Self::Idx,
-			crate::expr::index::Index::Uniq => Self::Uniq,
-			crate::expr::index::Index::Search(p) => Self::Search(p.into()),
-			crate::expr::index::Index::MTree(p) => Self::MTree(p.into()),
-			crate::expr::index::Index::Hnsw(p) => Self::Hnsw(p.into()),
-		}
-	}
-}
-
 #[revisioned(revision = 2)]
 #[derive(Clone, Debug, Eq, PartialEq, PartialOrd, Serialize, Deserialize, Hash)]
 #[cfg_attr(feature = "arbitrary", derive(arbitrary::Arbitrary))]
@@ -76,7 +52,6 @@
 	pub terms_cache: u32,
 }
 
-<<<<<<< HEAD
 #[revisioned(revision = 1)]
 #[derive(Clone, Debug, Eq, PartialEq, PartialOrd, Serialize, Deserialize, Hash)]
 #[cfg_attr(feature = "arbitrary", derive(arbitrary::Arbitrary))]
@@ -85,41 +60,6 @@
 	pub az: Ident,
 	pub hl: bool,
 	pub sc: Scoring,
-=======
-impl From<SearchParams> for crate::expr::index::SearchParams {
-	fn from(v: SearchParams) -> Self {
-		crate::expr::index::SearchParams {
-			az: v.az.into(),
-			hl: v.hl,
-			sc: v.sc.into(),
-			doc_ids_order: v.doc_ids_order,
-			doc_lengths_order: v.doc_lengths_order,
-			postings_order: v.postings_order,
-			terms_order: v.terms_order,
-			doc_ids_cache: v.doc_ids_cache,
-			doc_lengths_cache: v.doc_lengths_cache,
-			postings_cache: v.postings_cache,
-			terms_cache: v.terms_cache,
-		}
-	}
-}
-impl From<crate::expr::index::SearchParams> for SearchParams {
-	fn from(v: crate::expr::index::SearchParams) -> Self {
-		Self {
-			az: v.az.into(),
-			hl: v.hl,
-			sc: v.sc.into(),
-			doc_ids_order: v.doc_ids_order,
-			doc_lengths_order: v.doc_lengths_order,
-			postings_order: v.postings_order,
-			terms_order: v.terms_order,
-			doc_ids_cache: v.doc_ids_cache,
-			doc_lengths_cache: v.doc_lengths_cache,
-			postings_cache: v.postings_cache,
-			terms_cache: v.terms_cache,
-		}
-	}
->>>>>>> 9043346e
 }
 
 #[revisioned(revision = 2)]
@@ -175,34 +115,6 @@
 			Distance1::Minkowski(n) => Distance::Minkowski(n),
 		};
 		Ok(())
-	}
-}
-
-impl From<MTreeParams> for crate::expr::index::MTreeParams {
-	fn from(v: MTreeParams) -> Self {
-		crate::expr::index::MTreeParams {
-			dimension: v.dimension,
-			distance: v.distance.into(),
-			vector_type: v.vector_type.into(),
-			capacity: v.capacity,
-			doc_ids_order: v.doc_ids_order,
-			doc_ids_cache: v.doc_ids_cache,
-			mtree_cache: v.mtree_cache,
-		}
-	}
-}
-
-impl From<crate::expr::index::MTreeParams> for MTreeParams {
-	fn from(v: crate::expr::index::MTreeParams) -> Self {
-		Self {
-			dimension: v.dimension,
-			distance: v.distance.into(),
-			vector_type: v.vector_type.into(),
-			capacity: v.capacity,
-			doc_ids_order: v.doc_ids_order,
-			doc_ids_cache: v.doc_ids_cache,
-			mtree_cache: v.mtree_cache,
-		}
 	}
 }
 
@@ -262,38 +174,6 @@
 	}
 }
 
-impl From<HnswParams> for crate::expr::index::HnswParams {
-	fn from(v: HnswParams) -> Self {
-		crate::expr::index::HnswParams {
-			dimension: v.dimension,
-			distance: v.distance.into(),
-			vector_type: v.vector_type.into(),
-			m: v.m,
-			m0: v.m0,
-			ef_construction: v.ef_construction,
-			ml: v.ml.into(),
-			extend_candidates: v.extend_candidates,
-			keep_pruned_connections: v.keep_pruned_connections,
-		}
-	}
-}
-
-impl From<crate::expr::index::HnswParams> for HnswParams {
-	fn from(v: crate::expr::index::HnswParams) -> Self {
-		Self {
-			dimension: v.dimension,
-			distance: v.distance.into(),
-			vector_type: v.vector_type.into(),
-			m: v.m,
-			m0: v.m0,
-			ef_construction: v.ef_construction,
-			ml: v.ml.into(),
-			extend_candidates: v.extend_candidates,
-			keep_pruned_connections: v.keep_pruned_connections,
-		}
-	}
-}
-
 #[revisioned(revision = 1)]
 #[derive(Clone, Default, Debug, Eq, PartialEq, PartialOrd, Serialize, Deserialize, Hash)]
 #[cfg_attr(feature = "arbitrary", derive(arbitrary::Arbitrary))]
@@ -321,36 +201,6 @@
 			Self::Manhattan => f.write_str("MANHATTAN"),
 			Self::Minkowski(order) => write!(f, "MINKOWSKI {}", order),
 			Self::Pearson => f.write_str("PEARSON"),
-		}
-	}
-}
-
-impl From<Distance> for crate::expr::index::Distance {
-	fn from(v: Distance) -> Self {
-		match v {
-			Distance::Chebyshev => crate::expr::index::Distance::Chebyshev,
-			Distance::Cosine => crate::expr::index::Distance::Cosine,
-			Distance::Euclidean => crate::expr::index::Distance::Euclidean,
-			Distance::Hamming => crate::expr::index::Distance::Hamming,
-			Distance::Jaccard => crate::expr::index::Distance::Jaccard,
-			Distance::Manhattan => crate::expr::index::Distance::Manhattan,
-			Distance::Minkowski(n) => crate::expr::index::Distance::Minkowski(n.into()),
-			Distance::Pearson => crate::expr::index::Distance::Pearson,
-		}
-	}
-}
-
-impl From<crate::expr::index::Distance> for Distance {
-	fn from(v: crate::expr::index::Distance) -> Self {
-		match v {
-			crate::expr::index::Distance::Chebyshev => Self::Chebyshev,
-			crate::expr::index::Distance::Cosine => Self::Cosine,
-			crate::expr::index::Distance::Euclidean => Self::Euclidean,
-			crate::expr::index::Distance::Hamming => Self::Hamming,
-			crate::expr::index::Distance::Jaccard => Self::Jaccard,
-			crate::expr::index::Distance::Manhattan => Self::Manhattan,
-			crate::expr::index::Distance::Minkowski(n) => Self::Minkowski(n.into()),
-			crate::expr::index::Distance::Pearson => Self::Pearson,
 		}
 	}
 }
@@ -443,26 +293,8 @@
 	}
 }
 
-impl From<VectorType> for crate::expr::index::VectorType {
-	fn from(v: VectorType) -> Self {
-		match v {
-			VectorType::F64 => Self::F64,
-			VectorType::F32 => Self::F32,
-			VectorType::I64 => Self::I64,
-			VectorType::I32 => Self::I32,
-			VectorType::I16 => Self::I16,
-		}
-	}
-}
-
-impl From<crate::expr::index::VectorType> for VectorType {
-	fn from(v: crate::expr::index::VectorType) -> Self {
-		match v {
-			crate::expr::index::VectorType::F64 => Self::F64,
-			crate::expr::index::VectorType::F32 => Self::F32,
-			crate::expr::index::VectorType::I64 => Self::I64,
-			crate::expr::index::VectorType::I32 => Self::I32,
-			crate::expr::index::VectorType::I16 => Self::I16,
-		}
-	}
+impl InfoStructure for Index {
+    fn structure(self) -> Value {
+        self.to_string().into()
+    }
 }