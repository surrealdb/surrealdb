--- conflicted
+++ resolved
@@ -14,10 +14,6 @@
 use std::iter::Product;
 use std::iter::Sum;
 use std::ops::{self, Add, Neg};
-
-pub mod decimal;
-
-pub use decimal::DecimalExt;
 
 pub mod decimal;
 
@@ -973,22 +969,6 @@
 	use rust_decimal::Decimal;
 
 	use super::*;
-<<<<<<< HEAD
-
-	#[test]
-	fn test_try_float_div() {
-		let (sum_one, count_one) = (Number::Int(5), Number::Int(2));
-		assert_eq!(sum_one.try_float_div(count_one).unwrap(), Number::Float(2.5));
-		// i64::MIN
-
-		let (sum_two, count_two) = (Number::Int(10), Number::Int(5));
-		assert_eq!(sum_two.try_float_div(count_two).unwrap(), Number::Int(2));
-
-		let (sum_three, count_three) = (Number::Float(6.3), Number::Int(3));
-		assert_eq!(sum_three.try_float_div(count_three).unwrap(), Number::Float(2.1));
-	}
-=======
->>>>>>> 9043346e
 
 	#[test]
 	fn ord_test() {
