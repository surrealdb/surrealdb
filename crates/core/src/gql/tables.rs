use std::fmt::Display;
use std::sync::Arc;

use crate::dbs::Session;
use crate::expr::order::{OrderList, Ordering};
use crate::expr::statements::{DefineFieldStatement, DefineTableStatement, SelectStatement};
use crate::expr::{self, Cond, Expr, Fields, Idiom, Kind, LogicalPlan, Part, Table};
use crate::gql::ext::TryAsExt;
use crate::gql::schema::{kind_to_type, unwrap_type};
use crate::kvs::{Datastore, Transaction};
use crate::sql::BinaryOperator;
use crate::val::{RecordId, Value as SqlValue};
use async_graphql::dynamic::indexmap::IndexMap;
use async_graphql::dynamic::{
	Enum, Field, FieldFuture, FieldValue, InputObject, InputValue, Object, ResolverContext, Type,
	TypeRef,
};
use async_graphql::{Name, Value as GqlValue};

use super::error::{GqlError, resolver_error};
use super::ext::IntoExt;
use super::schema::{gql_to_sql_kind, sql_value_to_gql_value};
use crate::gql::error::internal_error;
use crate::gql::utils::{ErasedRecord, GQLTx, GqlValueUtils, field_val_erase_owned};

fn order_asc<T>(t: T) -> expr::Order
where
	Value: From<T>,
{
	let mut tmp = expr::Order::default();
	tmp.value = t.into();
	tmp.direction = true;
	tmp
}

fn order_desc<T>(t: T) -> expr::Order
where
	Value: From<T>,
{
	let mut tmp = expr::Order::default();
	tmp.value = t.into();
	tmp
}

macro_rules! limit_input {
	() => {
		InputValue::new("limit", TypeRef::named(TypeRef::INT))
	};
}

macro_rules! start_input {
	() => {
		InputValue::new("start", TypeRef::named(TypeRef::INT))
	};
}

macro_rules! id_input {
	() => {
		InputValue::new("id", TypeRef::named_nn(TypeRef::ID))
	};
}

fn filter_name_from_table(tb_name: impl Display) -> String {
	format!("_filter_{tb_name}")
}

#[expect(clippy::too_many_arguments)]
pub async fn process_tbs(
	tbs: Arc<[DefineTableStatement]>,
	mut query: Object,
	types: &mut Vec<Type>,
	tx: &Transaction,
	ns: &str,
	db: &str,
	session: &Session,
	datastore: &Arc<Datastore>,
) -> Result<Object, GqlError> {
	for tb in tbs.iter() {
		trace!("Adding table: {}", tb.name);
		let tb_name = tb.name.to_string();
		let first_tb_name = tb_name.clone();
		let second_tb_name = tb_name.clone();

		let table_orderable_name = format!("_orderable_{tb_name}");
		let mut table_orderable = Enum::new(&table_orderable_name).item("id");
		table_orderable = table_orderable.description(format!(
			"Generated from `{}` the fields which a query can be ordered by",
			tb.name
		));
		let table_order_name = format!("_order_{tb_name}");
		let table_order = InputObject::new(&table_order_name)
			.description(format!(
				"Generated from `{}` an object representing a query ordering",
				tb.name
			))
			.field(InputValue::new("asc", TypeRef::named(&table_orderable_name)))
			.field(InputValue::new("desc", TypeRef::named(&table_orderable_name)))
			.field(InputValue::new("then", TypeRef::named(&table_order_name)));

		let table_filter_name = filter_name_from_table(tb_name);
		let mut table_filter = InputObject::new(&table_filter_name);
		table_filter = table_filter
			.field(InputValue::new("id", TypeRef::named("_filter_id")))
			.field(InputValue::new("and", TypeRef::named_nn_list(&table_filter_name)))
			.field(InputValue::new("or", TypeRef::named_nn_list(&table_filter_name)))
			.field(InputValue::new("not", TypeRef::named(&table_filter_name)));
		types.push(Type::InputObject(filter_id()));

		let sess1 = session.to_owned();
		let fds = tx.all_tb_fields(ns, db, &tb.name.0, None).await?;
		let fds1 = fds.clone();
		let kvs1 = datastore.clone();

		query = query.field(
        Field::new(
            tb.name.to_string(),
            TypeRef::named_nn_list_nn(tb.name.to_string()),
            move |ctx| {
                let tb_name = first_tb_name.clone();
                let sess1 = sess1.clone();
                let fds1 = fds1.clone();
                let kvs1 = kvs1.clone();
                FieldFuture::new(async move {
                    let gtx = GQLTx::new(&kvs1, &sess1).await?;

                    let args = ctx.args.as_index_map();
                    trace!("received request with args: {args:?}");

                    let start = args.get("start").and_then(|v| v.as_i64()).map(|s| s.intox());

                    let limit = args.get("limit").and_then(|v| v.as_i64()).map(|l| l.intox());

                    let order = args.get("order");

                    let filter = args.get("filter");

					let orders = match order {
						Some(GqlValue::Object(o)) => {
							let mut orders = vec![];
							let mut current = o;
							loop {
								let asc = current.get("asc");
								let desc = current.get("desc");
								match (asc, desc) {
									(Some(_), Some(_)) => {
										return Err("Found both ASC and DESC in order".into());
									}
									(Some(GqlValue::Enum(a)), None) => {
										orders.push(order_asc(a.as_str()))
									}
									(None, Some(GqlValue::Enum(d))) => {
										orders.push(order_desc(d.as_str()))
									}
									(_, _) => {
										break;
									}
								}
								if let Some(GqlValue::Object(next)) = current.get("then") {
									current = next;
								} else {
									break;
								}
							}
							Some(orders)
						}
						_ => None,
					};

                    trace!("parsed orders: {orders:?}");

                    let cond = match filter {
                        Some(f) => {
                            let o = match f {
                                GqlValue::Object(o) => o,
                                f => {
                                    error!("Found filter {f}, which should be object and should have been rejected by async graphql.");
                                    return Err("Value in cond doesn't fit schema".into());
                                }
                            };

                            let cond = cond_from_filter(o, &fds1)?;

                            Some(cond)
                        }
                        None => None,
                    };

                    trace!("parsed filter: {cond:?}");

                    // SELECT VALUE id FROM ...
                    let ast = expr::Expr::Select(
                        Box::new(SelectStatement {
                            what: vec![Expr::Table(tb_name.intox())].into(),
                            expr: Fields{
								fields: vec![expr::Field::Single {
                                    expr: expr::Expr::Idiom(Idiom::from("id")),
                                    alias: None,
                                }],
                                value: true,
                            },
                            order: orders.map(|x| Ordering::Order(OrderList(x))),
                            cond,
                            limit,
                            start,
                            ..Default::default()
                        })
                    );

                    trace!("generated query ast: {ast:?}");

                    let res = gtx.process_stmt(ast).await?;

                    let res_vec =
                        match res {
                            SqlValue::Array(a) => a,
                            v => {
                                error!("Found top level value, in result which should be array: {v:?}");
                                return Err("Internal Error".into());
                            }
                        };

                    let out: Result<Vec<FieldValue>, SqlValue> = res_vec
                        .0
                        .into_iter()
                        .map(|v| {
                            v.try_as_thing().map(|t| {
                                let erased: ErasedRecord = (gtx.clone(), t);
                                field_val_erase_owned(erased)
                            })
                        })
                        .collect();

                    match out {
                        Ok(l) => Ok(Some(FieldValue::list(l))),
                        Err(v) => {
                            Err(internal_error(format!("expected thing, found: {v:?}")).into())
                        }
                    }
                })
            },
        )
        .description(if let Some(c) = &tb.comment { format!("{c}") } else { format!("Generated from table `{}`\nallows querying a table with filters", tb.name) })
        .argument(limit_input!())
        .argument(start_input!())
        .argument(InputValue::new("order", TypeRef::named(&table_order_name)))
        .argument(InputValue::new("filter", TypeRef::named(&table_filter_name))),
    );

		let sess2 = session.to_owned();
		let kvs2 = datastore.to_owned();
		query = query.field(
			Field::new(
				format!("_get_{}", tb.name),
				TypeRef::named(tb.name.to_string()),
				move |ctx| {
					let tb_name = second_tb_name.clone();
					let kvs2 = kvs2.clone();
					FieldFuture::new({
						let sess2 = sess2.clone();
						async move {
							let gtx = GQLTx::new(&kvs2, &sess2).await?;

							let args = ctx.args.as_index_map();
							let id = match args.get("id").and_then(GqlValueUtils::as_string) {
								Some(i) => i,
								None => {
									return Err(internal_error(
										"Schema validation failed: No id found in _get_",
									)
									.into());
								}
							};
							// TODO: Parse record id.
							let thing = match id.clone().try_into() {
								Ok(t) => t,
								Err(_) => RecordId {
									table: tb_name,
									key: RecordIdKey::String(id),
								},
							};

							match gtx.get_record_field(thing, Part::Field("id".to_owned())).await? {
								SqlValue::Thing(t) => {
									let erased: ErasedRecord = (gtx, t);
									Ok(Some(field_val_erase_owned(erased)))
								}
								_ => Ok(None),
							}
						}
					})
				},
			)
			.description(if let Some(c) = &tb.comment {
				format!("{c}")
			} else {
				format!(
					"Generated from table `{}`\nallows querying a single record in a table by ID",
					tb.name
				)
			})
			.argument(id_input!()),
		);

		let mut table_ty_obj = Object::new(tb.name.to_string())
			.field(Field::new(
				"id",
				TypeRef::named_nn(TypeRef::ID),
				make_table_field_resolver(
					"id",
					Some(Kind::Record(vec![Table::from(tb.name.to_string())])),
				),
			))
			.implement("record");

		for fd in fds.iter() {
			let Some(ref kind) = fd.kind else {
				continue;
			};
			if fd.name.is_id() {
				// We have already defined "id"
				// so we don't take any new definition for it.
				continue;
			};
			let fd_name = Name::new(fd.name.to_string());
			let fd_type = kind_to_type(kind.clone(), types)?;
			table_orderable = table_orderable.item(fd_name.to_string());
			let type_filter_name = format!("_filter_{}", unwrap_type(fd_type.clone()));

			let type_filter =
				Type::InputObject(filter_from_type(kind.clone(), type_filter_name.clone(), types)?);
			trace!("\n{type_filter:?}\n");
			types.push(type_filter);

			table_filter = table_filter
				.field(InputValue::new(fd.name.to_string(), TypeRef::named(type_filter_name)));

			table_ty_obj = table_ty_obj
				.field(Field::new(
					fd.name.to_string(),
					fd_type,
					make_table_field_resolver(fd_name.as_str(), fd.kind.clone()),
				))
				.description(if let Some(ref c) = fd.comment {
					format!("{c}")
				} else {
					"".to_string()
				});
		}

		types.push(Type::Object(table_ty_obj));
		types.push(table_order.into());
		types.push(Type::Enum(table_orderable));
		types.push(Type::InputObject(table_filter));
	}

	let sess3 = session.to_owned();
	let kvs3 = datastore.to_owned();
	query = query.field(
		Field::new("_get", TypeRef::named("record"), move |ctx| {
			FieldFuture::new({
				let sess3 = sess3.clone();
				let kvs3 = kvs3.clone();
				async move {
					let gtx = GQLTx::new(&kvs3, &sess3).await?;

					let args = ctx.args.as_index_map();
					let id = match args.get("id").and_then(GqlValueUtils::as_string) {
						Some(i) => i,
						None => {
							return Err(internal_error(
								"Schema validation failed: No id found in _get",
							)
							.into());
						}
					};

					let thing: RecordId = match id.clone().try_into() {
						Ok(t) => t,
						Err(_) => return Err(resolver_error(format!("invalid id: {id}")).into()),
					};

					match gtx.get_record_field(thing, "id").await? {
						SqlValue::Thing(t) => {
							let ty = t.tb.to_string();
							let out = field_val_erase_owned((gtx, t)).with_type(ty);
							Ok(Some(out))
						}
						_ => Ok(None),
					}
				}
			})
		})
		.description("Allows fetching arbitrary records".to_string())
		.argument(id_input!()),
	);

	Ok(query)
}

fn make_table_field_resolver(
	fd_name: impl Into<String>,
	kind: Option<Kind>,
) -> impl for<'a> Fn(ResolverContext<'a>) -> FieldFuture<'a> + Send + Sync + 'static {
	let fd_name = fd_name.into();
	move |ctx: ResolverContext| {
		let fd_name = fd_name.clone();
		let field_kind = kind.clone();
		FieldFuture::new({
			async move {
				let (gtx, rid) = ctx
					.parent_value
					.downcast_ref::<ErasedRecord>()
					.ok_or_else(|| internal_error("failed to downcast"))?;

				let val = gtx.get_record_field(rid.clone(), fd_name.as_str()).await?;

				match val {
					SqlValue::Thing(rid) if fd_name != "id" => {
						let mut tmp = field_val_erase_owned((gtx.clone(), rid.clone()));
						match field_kind {
							Some(Kind::Record(ts)) if ts.len() != 1 => {
								tmp = tmp.with_type(rid.tb.clone())
							}
							_ => {}
						}
						Ok(Some(tmp))
					}
					SqlValue::None | SqlValue::Null => Ok(None),
					v => {
						match field_kind {
							Some(Kind::Either(ks)) if ks.len() != 1 => {}
							_ => {}
						}
						let out = sql_value_to_gql_value(v.clone())
							.map_err(|_| "SQL to GQL translation failed")?;
						Ok(Some(FieldValue::value(out)))
					}
				}
			}
		})
	}
}

macro_rules! filter_impl {
	($filter:ident, $ty:ident, $name:expr_2021) => {
		$filter = $filter.field(InputValue::new($name, $ty.clone()));
	};
}

fn filter_id() -> InputObject {
	let mut filter = InputObject::new("_filter_id");
	let ty = TypeRef::named(TypeRef::ID);
	filter_impl!(filter, ty, "eq");
	filter_impl!(filter, ty, "ne");
	filter
}
#[allow(clippy::result_large_err)]
fn filter_from_type(
	kind: Kind,
	filter_name: String,
	types: &mut Vec<Type>,
) -> Result<InputObject, GqlError> {
	let ty = match &kind {
		Kind::Record(ts) => match ts.len() {
			1 => TypeRef::named(filter_name_from_table(
				ts.first().expect("ts should have exactly one element").as_str(),
			)),
			_ => TypeRef::named(TypeRef::ID),
		},
		k => unwrap_type(kind_to_type(k.clone(), types)?),
	};

	let mut filter = InputObject::new(filter_name);
	filter_impl!(filter, ty, "eq");
	filter_impl!(filter, ty, "ne");

	match kind {
		Kind::Any => {}
		Kind::Null => {}
		Kind::Bool => {}
		Kind::Bytes => {}
		Kind::Datetime => {}
		Kind::Decimal => {}
		Kind::Duration => {}
		Kind::Float => {}
		Kind::Int => {}
		Kind::Number => {}
		Kind::Object => {}
		Kind::Point => {}
		Kind::String => {}
		Kind::Uuid => {}
		Kind::Regex => {}
		Kind::Record(_) => {}
		Kind::Geometry(_) => {}
		Kind::Option(_) => {}
		Kind::Either(_) => {}
		Kind::Set(_, _) => {}
		Kind::Array(_, _) => {}
		Kind::Function(_, _) => {}
		Kind::Range => {}
		Kind::Literal(_) => {}
		Kind::References(_, _) => {}
		Kind::File(_) => {}
	};
	Ok(filter)
}

#[allow(clippy::result_large_err)]
fn cond_from_filter(
	filter: &IndexMap<Name, GqlValue>,
	fds: &[DefineFieldStatement],
) -> Result<Cond, GqlError> {
	val_from_filter(filter, fds).map(IntoExt::intox)
}

#[allow(clippy::result_large_err)]
fn val_from_filter(
	filter: &IndexMap<Name, GqlValue>,
	fds: &[DefineFieldStatement],
) -> Result<Expr, GqlError> {
	if filter.len() != 1 {
		return Err(resolver_error("Table Filter must have one item"));
	}

	let (k, v) = filter.iter().next().unwrap();

	match k.as_str().to_lowercase().as_str() {
		"or" => aggregate(v, AggregateOp::Or, fds),
		"and" => aggregate(v, AggregateOp::And, fds),
		"not" => negate(v, fds),
		_ => binop(k.as_str(), v, fds),
	}
}

<<<<<<< HEAD
#[allow(clippy::result_large_err)]
fn parse_op(name: impl AsRef<str>) -> Result<expr::Operator, GqlError> {
=======
fn parse_op(name: impl AsRef<str>) -> Result<expr::BinaryOperator, GqlError> {
>>>>>>> e3245342
	match name.as_ref() {
		"eq" => Ok(expr::BinaryOperator::Equal),
		"ne" => Ok(expr::BinaryOperator::NotEqual),
		op => Err(resolver_error(format!("Unsupported op: {op}"))),
	}
}

<<<<<<< HEAD
#[allow(clippy::result_large_err)]
fn negate(filter: &GqlValue, fds: &[DefineFieldStatement]) -> Result<SqlValue, GqlError> {
=======
fn negate(filter: &GqlValue, fds: &[DefineFieldStatement]) -> Result<Expr, GqlError> {
>>>>>>> e3245342
	let obj = filter.as_object().ok_or(resolver_error("Value of NOT must be object"))?;
	let inner_cond = val_from_filter(obj, fds)?;

	Ok(Expr::Prefix {
		op: expr::PrefixOperator::Not,
		expr: inner_cond,
	})
}

enum AggregateOp {
	And,
	Or,
}

#[allow(clippy::result_large_err)]
fn aggregate(
	filter: &GqlValue,
	op: AggregateOp,
	fds: &[DefineFieldStatement],
) -> Result<Expr, GqlError> {
	let op_str = match op {
		AggregateOp::And => "AND",
		AggregateOp::Or => "OR",
	};
	let op = match op {
		AggregateOp::And => BinaryOperator::And,
		AggregateOp::Or => BinaryOperator::Or,
	};
	let list =
		filter.as_list().ok_or(resolver_error(format!("Value of {op_str} should be a list")))?;
	let filter_arr = list
		.iter()
		.map(|v| v.as_object().map(|o| val_from_filter(o, fds)))
		.collect::<Option<Result<Vec<SqlValue>, GqlError>>>()
		.ok_or(resolver_error(format!("List of {op_str} should contain objects")))??;

	let mut iter = filter_arr.into_iter();

	let mut cond = iter
		.next()
		.ok_or(resolver_error(format!("List of {op_str} should contain at least one object")))?;

	for clause in iter {
		cond = Expr::Binary {
			left: clause,
			op: op.clone(),
			right: Box::new(cond),
		}
	}

	Ok(cond)
}

<<<<<<< HEAD
#[allow(clippy::result_large_err)]
fn binop(
	field_name: &str,
	val: &GqlValue,
	fds: &[DefineFieldStatement],
) -> Result<SqlValue, GqlError> {
=======
fn binop(field_name: &str, val: &GqlValue, fds: &[DefineFieldStatement]) -> Result<Expr, GqlError> {
>>>>>>> e3245342
	let obj = val.as_object().ok_or(resolver_error("Field filter should be object"))?;

	let Some(fd) = fds.iter().find(|fd| fd.name.to_string() == field_name) else {
		return Err(resolver_error(format!("Field `{field_name}` not found")));
	};

	if obj.len() != 1 {
		return Err(resolver_error("Field Filter must have one item"));
	}

	let lhs = Expr::Idiom(field_name.intox());

	let (k, v) = obj.iter().next().unwrap();
	let op = parse_op(k)?;

	let rhs = gql_to_sql_kind(v, fd.kind.clone().unwrap_or_default())?;

	let expr = Expr::Binary {
		left: Box::new(lhs),
		op,
		right: Box::new(rhs),
	};

	Ok(expr.into())
}<|MERGE_RESOLUTION|>--- conflicted
+++ resolved
@@ -532,12 +532,8 @@
 	}
 }
 
-<<<<<<< HEAD
 #[allow(clippy::result_large_err)]
-fn parse_op(name: impl AsRef<str>) -> Result<expr::Operator, GqlError> {
-=======
 fn parse_op(name: impl AsRef<str>) -> Result<expr::BinaryOperator, GqlError> {
->>>>>>> e3245342
 	match name.as_ref() {
 		"eq" => Ok(expr::BinaryOperator::Equal),
 		"ne" => Ok(expr::BinaryOperator::NotEqual),
@@ -545,12 +541,8 @@
 	}
 }
 
-<<<<<<< HEAD
 #[allow(clippy::result_large_err)]
-fn negate(filter: &GqlValue, fds: &[DefineFieldStatement]) -> Result<SqlValue, GqlError> {
-=======
 fn negate(filter: &GqlValue, fds: &[DefineFieldStatement]) -> Result<Expr, GqlError> {
->>>>>>> e3245342
 	let obj = filter.as_object().ok_or(resolver_error("Value of NOT must be object"))?;
 	let inner_cond = val_from_filter(obj, fds)?;
 
@@ -604,16 +596,8 @@
 	Ok(cond)
 }
 
-<<<<<<< HEAD
 #[allow(clippy::result_large_err)]
-fn binop(
-	field_name: &str,
-	val: &GqlValue,
-	fds: &[DefineFieldStatement],
-) -> Result<SqlValue, GqlError> {
-=======
 fn binop(field_name: &str, val: &GqlValue, fds: &[DefineFieldStatement]) -> Result<Expr, GqlError> {
->>>>>>> e3245342
 	let obj = val.as_object().ok_or(resolver_error("Field filter should be object"))?;
 
 	let Some(fd) = fds.iter().find(|fd| fd.name.to_string() == field_name) else {
