--- conflicted
+++ resolved
@@ -184,7 +184,7 @@
 						};
 
 						tracing::warn!("generated logical plan: {plan:?}");
-						
+
 						let res = execute_plan(&kvs1, &sess1, plan).await?;
 
 						tracing::warn!("result: {res:?}");
@@ -220,88 +220,9 @@
 								Err(internal_error(format!("expected thing, found: {v:?}")).into())
 							}
 						}
-<<<<<<< HEAD
 					})
 				},
 			)
-=======
-						_ => None,
-					};
-
-                    trace!("parsed orders: {orders:?}");
-
-                    let cond = match filter {
-                        Some(f) => {
-                            let o = match f {
-                                GqlValue::Object(o) => o,
-                                f => {
-                                    error!("Found filter {f}, which should be object and should have been rejected by async graphql.");
-                                    return Err("Value in cond doesn't fit schema".into());
-                                }
-                            };
-
-                            let cond = cond_from_filter(o, &fds1)?;
-
-                            Some(cond)
-                        }
-                        None => None,
-                    };
-
-                    trace!("parsed filter: {cond:?}");
-
-                    // SELECT VALUE id FROM ...
-                    let ast = expr::Expr::Select(
-                        Box::new(SelectStatement {
-                            what: vec![Expr::Table(tb_name.intox())].into(),
-                            expr: Fields{
-								fields: vec![expr::Field::Single {
-                                    expr: expr::Expr::Idiom(Idiom::from("id")),
-                                    alias: None,
-                                }],
-                                value: true,
-                            },
-                            order: orders.map(|x| Ordering::Order(OrderList(x))),
-                            cond,
-                            limit,
-                            start,
-                            ..Default::default()
-                        })
-                    );
-
-                    trace!("generated query ast: {ast:?}");
-
-                    let res = gtx.process_stmt(ast).await?;
-
-                    let res_vec =
-                        match res {
-                            SqlValue::Array(a) => a,
-                            v => {
-                                error!("Found top level value, in result which should be array: {v:?}");
-                                return Err("Internal Error".into());
-                            }
-                        };
-
-                    let out: Result<Vec<FieldValue>, SqlValue> = res_vec
-                        .0
-                        .into_iter()
-                        .map(|v| {
-                            v.try_as_record().map(|t| {
-                                let erased: ErasedRecord = (gtx.clone(), t);
-                                field_val_erase_owned(erased)
-                            })
-                        })
-                        .collect();
-
-                    match out {
-                        Ok(l) => Ok(Some(FieldValue::list(l))),
-                        Err(v) => {
-                            Err(internal_error(format!("expected thing, found: {v:?}")).into())
-                        }
-                    }
-                })
-            },
-        )
->>>>>>> 24c77c9b
         .description(if let Some(c) = &tb.comment { c.to_string() } else { format!("Generated from table `{}`\nallows querying a table with filters", tb.name) })
         .argument(InputValue::new("limit", TypeRef::named(TypeRef::INT)))
         .argument(InputValue::new("start", TypeRef::named(TypeRef::INT)))
@@ -463,8 +384,7 @@
 					match res {
 						Value::RecordId(t) => {
 							let ty = t.table.to_string();
-							let out = FieldValue::owned_any(t)
-								.with_type(ty);
+							let out = FieldValue::owned_any(t).with_type(ty);
 							Ok(Some(out))
 						}
 						_ => Ok(None),
