--- conflicted
+++ resolved
@@ -8,23 +8,14 @@
 use crate::expr::FlowResultExt;
 use crate::expr::Function;
 use crate::expr::Statement;
+use crate::expr::function::CustomFunctionName;
 use crate::expr::part::Part;
 use crate::expr::{Thing, Value as SqlValue};
 use crate::iam::Error as IamError;
 use crate::kvs::Datastore;
 use crate::kvs::LockType;
 use crate::kvs::TransactionType;
-<<<<<<< HEAD
-use crate::sql;
-use crate::sql::function::CustomFunctionName;
-use crate::sql::part::Part;
-use crate::sql::FlowResultExt;
-use crate::sql::Function;
-use crate::sql::Statement;
-use crate::sql::{Thing, Value as SqlValue};
-=======
 use anyhow::Result;
->>>>>>> 0605ff31
 
 use async_graphql::dynamic::FieldValue;
 use async_graphql::{Name, Value as GqlValue, dynamic::indexmap::IndexMap};
@@ -132,8 +123,7 @@
 
 	pub async fn run_fn(&self, name: &str, args: Vec<SqlValue>) -> Result<SqlValue, GqlError> {
 		let mut stack = TreeStack::new();
-<<<<<<< HEAD
-		let fun = sql::Value::Function(Box::new(Function::Custom(
+		let fun = expr::Value::Function(Box::new(Function::Custom(
 			CustomFunctionName {
 				name: name.into(),
 				// TODO(kearfy): support version and submodule specification here
@@ -142,9 +132,6 @@
 			},
 			args,
 		)));
-=======
-		let fun = expr::Value::Function(Box::new(Function::Custom(name.to_string(), args)));
->>>>>>> 0605ff31
 
 		let res = stack
 			// .enter(|stk| fnc::run(stk, &self.ctx, &self.opt, None, name, args))
