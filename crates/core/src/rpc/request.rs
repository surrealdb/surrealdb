<<<<<<< HEAD
// use crate::rpc::Method;
// use crate::rpc::RpcError;
// use crate::rpc::format::cbor::Cbor;
// use crate::sql::Array;
// use crate::sql::Number;
// use crate::sql::SqlValue;

// pub static ID: &str = "id";
// pub static METHOD: &str = "method";
// pub static PARAMS: &str = "params";
// pub static VERSION: &str = "version";

// pub use crate::protocol::surrealdb::rpc::Request;
=======
use uuid::Uuid;

use crate::rpc::Method;
use crate::rpc::RpcError;
use crate::rpc::format::cbor::Cbor;
use crate::sql::Array;
use crate::sql::Number;
use crate::sql::SqlValue;

pub static ID: &str = "id";
pub static METHOD: &str = "method";
pub static PARAMS: &str = "params";
pub static VERSION: &str = "version";
pub static TXN: &str = "txn";

#[derive(Debug)]
pub struct Request {
	pub id: Option<SqlValue>,
	pub version: Option<u8>,
	pub txn: Option<Uuid>,
	pub method: Method,
	pub params: Array,
}
>>>>>>> 95a90b27

pub use crate::protocol::flatbuffers::surreal_db::protocol::rpc::Request;

// #[derive(Debug)]
// pub struct Request {
// 	pub id: Option<SqlValue>,
// 	pub version: Option<u8>,
// 	pub method: Method,
// 	pub params: Array,
// }

<<<<<<< HEAD
// impl TryFrom<Cbor> for Request {
// 	type Error = RpcError;
// 	fn try_from(val: Cbor) -> Result<Self, RpcError> {
// 		SqlValue::try_from(val).map_err(|_| RpcError::InvalidRequest)?.try_into()
// 	}
// }

// impl TryFrom<SqlValue> for Request {
// 	type Error = RpcError;
// 	fn try_from(val: SqlValue) -> Result<Self, RpcError> {
// 		// Fetch the 'id' argument
// 		let id = match val.get_field_value("id") {
// 			v if v.is_none() => None,
// 			v if v.is_null() => Some(v),
// 			v if v.is_uuid() => Some(v),
// 			v if v.is_number() => Some(v),
// 			v if v.is_strand() => Some(v),
// 			v if v.is_datetime() => Some(v),
// 			_ => return Err(RpcError::InvalidRequest),
// 		};

// 		// Fetch the 'version' argument
// 		let version = match val.get_field_value(VERSION) {
// 			v if v.is_none() => None,
// 			v if v.is_null() => None,
// 			SqlValue::Number(v) => match v {
// 				Number::Int(1) => Some(1),
// 				Number::Int(2) => Some(2),
// 				_ => return Err(RpcError::InvalidRequest),
// 			},
// 			_ => return Err(RpcError::InvalidRequest),
// 		};
// 		// Fetch the 'method' argument
// 		let method = match val.get_field_value(METHOD) {
// 			SqlValue::Strand(v) => v.to_raw(),
// 			_ => return Err(RpcError::InvalidRequest),
// 		};
// 		// Fetch the 'params' argument
// 		let params = match val.get_field_value(PARAMS) {
// 			SqlValue::Array(v) => v,
// 			_ => Array::new(),
// 		};
// 		// Parse the specified method
// 		let method = Method::parse_case_sensitive(method);
// 		// Return the parsed request
// 		Ok(Request {
// 			id,
// 			method,
// 			params,
// 			version,
// 		})
// 	}
// }
=======
		// Fetch the 'version' argument
		let version = match val.get_field_value(VERSION) {
			v if v.is_none() => None,
			v if v.is_null() => None,
			SqlValue::Number(v) => match v {
				Number::Int(1) => Some(1),
				Number::Int(2) => Some(2),
				_ => return Err(RpcError::InvalidRequest),
			},
			_ => return Err(RpcError::InvalidRequest),
		};
		// Fetch the 'txn' argument
		let txn = match val.get_field_value(TXN) {
			SqlValue::None => None,
			SqlValue::Null => None,
			SqlValue::Uuid(x) => Some(x.0),
			SqlValue::Strand(x) => {
				Some(Uuid::try_parse(&x.0).map_err(|_| RpcError::InvalidRequest)?)
			}
			_ => return Err(RpcError::InvalidRequest),
		};
		// Fetch the 'method' argument
		let method = match val.get_field_value(METHOD) {
			SqlValue::Strand(v) => v.to_raw(),
			_ => return Err(RpcError::InvalidRequest),
		};
		// Fetch the 'params' argument
		let params = match val.get_field_value(PARAMS) {
			SqlValue::Array(v) => v,
			_ => Array::new(),
		};
		// Parse the specified method
		let method = Method::parse_case_sensitive(method);
		// Return the parsed request
		Ok(Request {
			id,
			method,
			params,
			version,
			txn,
		})
	}
}
>>>>>>> 95a90b27
<|MERGE_RESOLUTION|>--- conflicted
+++ resolved
@@ -1,26 +1,13 @@
-<<<<<<< HEAD
-// use crate::rpc::Method;
-// use crate::rpc::RpcError;
-// use crate::rpc::format::cbor::Cbor;
-// use crate::sql::Array;
-// use crate::sql::Number;
-// use crate::sql::SqlValue;
-
-// pub static ID: &str = "id";
-// pub static METHOD: &str = "method";
-// pub static PARAMS: &str = "params";
-// pub static VERSION: &str = "version";
-
-// pub use crate::protocol::surrealdb::rpc::Request;
-=======
+use crate::dbs::Variables;
+use crate::expr::Duration;
+use crate::expr::{Data, Fetchs, Fields, TryFromValue, Value};
+use crate::iam::AccessMethod;
+use crate::iam::{SigninParams, SignupParams};
+use crate::protocol::flatbuffers::surreal_db::protocol::rpc;
+use crate::protocol::{FromFlatbuffers, ToFlatbuffers};
+use serde::{Deserialize, Serialize};
+
 use uuid::Uuid;
-
-use crate::rpc::Method;
-use crate::rpc::RpcError;
-use crate::rpc::format::cbor::Cbor;
-use crate::sql::Array;
-use crate::sql::Number;
-use crate::sql::SqlValue;
 
 pub static ID: &str = "id";
 pub static METHOD: &str = "method";
@@ -28,122 +15,442 @@
 pub static VERSION: &str = "version";
 pub static TXN: &str = "txn";
 
-#[derive(Debug)]
+#[derive(Debug, Clone, Serialize, Deserialize)]
 pub struct Request {
-	pub id: Option<SqlValue>,
-	pub version: Option<u8>,
-	pub txn: Option<Uuid>,
-	pub method: Method,
-	pub params: Array,
-}
->>>>>>> 95a90b27
-
-pub use crate::protocol::flatbuffers::surreal_db::protocol::rpc::Request;
-
-// #[derive(Debug)]
-// pub struct Request {
-// 	pub id: Option<SqlValue>,
-// 	pub version: Option<u8>,
-// 	pub method: Method,
-// 	pub params: Array,
-// }
-
-<<<<<<< HEAD
-// impl TryFrom<Cbor> for Request {
-// 	type Error = RpcError;
-// 	fn try_from(val: Cbor) -> Result<Self, RpcError> {
-// 		SqlValue::try_from(val).map_err(|_| RpcError::InvalidRequest)?.try_into()
-// 	}
-// }
-
-// impl TryFrom<SqlValue> for Request {
-// 	type Error = RpcError;
-// 	fn try_from(val: SqlValue) -> Result<Self, RpcError> {
-// 		// Fetch the 'id' argument
-// 		let id = match val.get_field_value("id") {
-// 			v if v.is_none() => None,
-// 			v if v.is_null() => Some(v),
-// 			v if v.is_uuid() => Some(v),
-// 			v if v.is_number() => Some(v),
-// 			v if v.is_strand() => Some(v),
-// 			v if v.is_datetime() => Some(v),
-// 			_ => return Err(RpcError::InvalidRequest),
-// 		};
-
-// 		// Fetch the 'version' argument
-// 		let version = match val.get_field_value(VERSION) {
-// 			v if v.is_none() => None,
-// 			v if v.is_null() => None,
-// 			SqlValue::Number(v) => match v {
-// 				Number::Int(1) => Some(1),
-// 				Number::Int(2) => Some(2),
-// 				_ => return Err(RpcError::InvalidRequest),
-// 			},
-// 			_ => return Err(RpcError::InvalidRequest),
-// 		};
-// 		// Fetch the 'method' argument
-// 		let method = match val.get_field_value(METHOD) {
-// 			SqlValue::Strand(v) => v.to_raw(),
-// 			_ => return Err(RpcError::InvalidRequest),
-// 		};
-// 		// Fetch the 'params' argument
-// 		let params = match val.get_field_value(PARAMS) {
-// 			SqlValue::Array(v) => v,
-// 			_ => Array::new(),
-// 		};
-// 		// Parse the specified method
-// 		let method = Method::parse_case_sensitive(method);
-// 		// Return the parsed request
-// 		Ok(Request {
-// 			id,
-// 			method,
-// 			params,
-// 			version,
-// 		})
-// 	}
-// }
-=======
-		// Fetch the 'version' argument
-		let version = match val.get_field_value(VERSION) {
-			v if v.is_none() => None,
-			v if v.is_null() => None,
-			SqlValue::Number(v) => match v {
-				Number::Int(1) => Some(1),
-				Number::Int(2) => Some(2),
-				_ => return Err(RpcError::InvalidRequest),
-			},
-			_ => return Err(RpcError::InvalidRequest),
+	pub id: Option<String>,
+	pub command: Command,
+}
+
+impl Request {
+	pub fn method(&self) -> String {
+		match &self.command {
+			Command::Health(_) => "health".to_string(),
+			Command::Version(_) => "version".to_string(),
+			Command::Ping(_) => "ping".to_string(),
+			Command::Info(_) => "info".to_string(),
+			Command::Use(_) => "use".to_string(),
+			Command::Signup(_) => "signup".to_string(),
+			Command::Signin(_) => "signin".to_string(),
+			Command::Authenticate(_) => "authenticate".to_string(),
+			Command::Invalidate(_) => "invalidate".to_string(),
+			Command::Create(_) => "create".to_string(),
+			Command::Reset(_) => "reset".to_string(),
+			Command::Kill(_) => "kill".to_string(),
+			Command::Live(_) => "live".to_string(),
+			Command::Set(_) => "set".to_string(),
+			Command::Unset(_) => "unset".to_string(),
+			Command::Select(_) => "select".to_string(),
+			Command::Insert(_) => "insert".to_string(),
+			Command::Upsert(_) => "upsert".to_string(),
+			Command::Update(_) => "update".to_string(),
+			Command::Delete(_) => "delete".to_string(),
+			Command::Query(_) => "query".to_string(),
+			Command::Relate(_) => "relate".to_string(),
+			Command::Run(_) => "run".to_string(),
+			Command::GraphQl(_) => "graphql".to_string(),
+		}
+	}
+}
+
+#[derive(Debug, Clone, Serialize, Deserialize)]
+pub struct HealthParams {}
+
+#[derive(Debug, Clone, Serialize, Deserialize)]
+pub struct VersionParams {}
+
+#[derive(Debug, Clone, Serialize, Deserialize)]
+pub struct PingParams {}
+
+#[derive(Debug, Clone, Serialize, Deserialize)]
+pub struct InfoParams {}
+
+#[derive(Debug, Clone, Serialize, Deserialize)]
+pub struct UseParams {
+	pub namespace: Option<String>,
+	pub database: Option<String>,
+}
+
+#[derive(Debug, Clone, Serialize, Deserialize)]
+pub struct AuthenticateParams {
+	pub token: String,
+}
+
+#[derive(Debug, Clone, Serialize, Deserialize)]
+pub struct InvalidateParams {}
+
+#[derive(Debug, Clone, Serialize, Deserialize)]
+pub struct CreateParams {
+	pub only: Option<bool>,
+	pub what: Value,
+	pub data: Option<Value>,
+	pub output: Option<Value>,
+	pub timeout: Option<Duration>,
+	pub parallel: Option<bool>,
+	pub version: Option<Value>,
+}
+
+#[derive(Debug, Clone, Serialize, Deserialize)]
+pub struct ResetParams {}
+
+#[derive(Debug, Clone, Serialize, Deserialize)]
+pub struct KillParams {
+	pub live_uuid: Uuid,
+}
+
+#[derive(Debug, Clone, Serialize, Deserialize)]
+pub struct LiveParams {
+	pub what: Value,
+	pub expr: Fields,
+	pub cond: Option<Value>,
+	pub fetch: Option<Value>,
+}
+
+#[derive(Debug, Clone, Serialize, Deserialize)]
+pub struct SetParams {
+	pub key: String,
+	pub value: Value,
+}
+
+#[derive(Debug, Clone, Serialize, Deserialize)]
+pub struct UnsetParams {
+	pub key: String,
+}
+
+#[derive(Debug, Clone, Serialize, Deserialize)]
+pub struct SelectParams {
+	pub expr: Fields,
+	pub omit: Option<Value>,
+	pub only: Option<bool>,
+	pub what: Value,
+	pub with: Option<Value>,
+	pub cond: Option<Value>,
+	pub split: Option<Value>,
+	pub group: Option<Value>,
+	pub order: Option<Value>,
+	pub start: Option<u64>,
+	pub limit: Option<u64>,
+	pub fetch: Option<Fetchs>,
+	pub version: Option<Value>,
+	pub timeout: Option<Duration>,
+	pub parallel: Option<bool>,
+	pub explain: Option<Value>,
+	pub tempfiles: Option<bool>,
+	pub variables: Variables,
+}
+
+#[derive(Debug, Clone, Serialize, Deserialize)]
+pub struct InsertParams {
+	pub into: Value,
+	pub data: Value,
+	pub ignore: Option<bool>,
+	pub update: Option<Value>,
+	pub output: Option<Value>,
+	pub timeout: Option<Duration>,
+	pub parallel: Option<bool>,
+	pub relation: Option<bool>,
+	pub version: Option<Value>,
+}
+
+#[derive(Debug, Clone, Serialize, Deserialize)]
+pub struct UpsertParams {
+	pub only: Option<bool>,
+	pub what: Value,
+	pub with: Option<Value>,
+	pub data: Option<Data>,
+	pub cond: Option<Value>,
+	pub output: Option<Value>,
+	pub timeout: Option<Duration>,
+	pub parallel: Option<bool>,
+	pub explain: Option<Value>,
+}
+
+#[derive(Debug, Clone, Serialize, Deserialize)]
+pub struct UpdateParams {
+	pub only: Option<bool>,
+	pub what: Value,
+	pub with: Option<Value>,
+	pub data: Option<Data>,
+	pub cond: Option<Value>,
+	pub output: Option<Value>,
+	pub timeout: Option<Duration>,
+	pub parallel: Option<bool>,
+	pub explain: Option<Value>,
+}
+
+#[derive(Debug, Clone, Serialize, Deserialize)]
+pub struct DeleteParams {
+	pub only: Option<bool>,
+	pub what: Value,
+	pub with: Option<Value>,
+	pub cond: Option<Value>,
+	pub output: Option<Value>,
+	pub timeout: Option<Duration>,
+	pub parallel: Option<bool>,
+	pub explain: Option<Value>,
+}
+
+#[derive(Debug, Clone, Serialize, Deserialize)]
+pub struct QueryParams {
+	pub query: String,
+	pub variables: Variables,
+}
+
+#[derive(Debug, Clone, Serialize, Deserialize)]
+pub struct RelateParams {
+	pub only: Option<bool>,
+	pub kind: Value,
+	pub from: Value,
+	pub with: Option<Value>,
+	pub uniq: Option<bool>,
+	pub data: Option<Value>,
+	pub output: Option<Value>,
+	pub timeout: Option<Duration>,
+	pub parallel: Option<bool>,
+}
+
+#[derive(Debug, Clone, Serialize, Deserialize)]
+pub struct RunParams {
+	pub name: String,
+	pub version: Option<String>,
+	pub args: Vec<Value>,
+}
+
+#[derive(Debug, Clone, Serialize, Deserialize)]
+pub struct GraphQlParams {
+	pub query: String,
+	pub variables: Variables,
+}
+
+#[derive(Debug, Clone, Serialize, Deserialize)]
+pub enum Command {
+	Health(HealthParams),
+	Version(VersionParams),
+	Ping(PingParams),
+	Info(InfoParams),
+	Use(UseParams),
+	Signup(SignupParams),
+	Signin(SigninParams),
+	Authenticate(AuthenticateParams),
+	Invalidate(InvalidateParams),
+	Create(CreateParams),
+	Reset(ResetParams),
+	Kill(KillParams),
+	Live(LiveParams),
+	Set(SetParams),
+	Unset(UnsetParams),
+	Select(SelectParams),
+	Insert(InsertParams),
+	Upsert(UpsertParams),
+	Update(UpdateParams),
+	Delete(DeleteParams),
+	Query(QueryParams),
+	Relate(RelateParams),
+	Run(RunParams),
+	GraphQl(GraphQlParams),
+}
+
+use crate::protocol::flatbuffers::surreal_db::protocol::rpc as rpc_fb;
+
+impl ToFlatbuffers for Request {
+	type Output<'bldr> = flatbuffers::WIPOffset<rpc_fb::Request<'bldr>>;
+
+	#[inline]
+	fn to_fb<'bldr>(
+		&self,
+		builder: &mut flatbuffers::FlatBufferBuilder<'bldr>,
+	) -> Self::Output<'bldr> {
+		let id = self.id.as_ref().map(|s| builder.create_string(s));
+
+		let (command_type, command) = match &self.command {
+			Command::Health(_) => (
+				rpc_fb::Command::Health,
+				rpc_fb::HealthParams::create(builder, &rpc_fb::HealthParamsArgs {})
+					.as_union_value(),
+			),
+			Command::Version(_) => (
+				rpc_fb::Command::Version,
+				rpc_fb::VersionParams::create(builder, &rpc_fb::VersionParamsArgs {})
+					.as_union_value(),
+			),
+			Command::Ping(_) => (
+				rpc_fb::Command::Ping,
+				rpc_fb::PingParams::create(builder, &rpc_fb::PingParamsArgs {}).as_union_value(),
+			),
+			Command::Info(_) => (
+				rpc_fb::Command::Info,
+				rpc_fb::InfoParams::create(builder, &rpc_fb::InfoParamsArgs {}).as_union_value(),
+			),
+			Command::Use(params) => (rpc_fb::Command::Use, params.to_fb(builder).as_union_value()),
+			Command::Signup(params) => {
+				(rpc_fb::Command::Signup, params.to_fb(builder).as_union_value())
+			}
+			Command::Signin(params) => {
+				(rpc_fb::Command::Signin, params.to_fb(builder).as_union_value())
+			}
+			Command::Authenticate(params) => {
+				(rpc_fb::Command::Authenticate, params.to_fb(builder).as_union_value())
+			}
+			Command::Invalidate(params) => (
+				rpc_fb::Command::Invalidate,
+				rpc_fb::InvalidateParams::create(builder, &rpc_fb::InvalidateParamsArgs {})
+					.as_union_value(),
+			),
+			Command::Create(params) => {
+				(rpc_fb::Command::Create, params.to_fb(builder).as_union_value())
+			}
+			Command::Reset(params) => (
+				rpc_fb::Command::Reset,
+				rpc_fb::ResetParams::create(builder, &rpc_fb::ResetParamsArgs {}).as_union_value(),
+			),
+			Command::Kill(params) => {
+				(rpc_fb::Command::Kill, params.to_fb(builder).as_union_value())
+			}
+			Command::Live(params) => {
+				(rpc_fb::Command::Live, params.to_fb(builder).as_union_value())
+			}
+			Command::Set(params) => (rpc_fb::Command::Set, params.to_fb(builder).as_union_value()),
+			Command::Unset(params) => {
+				let key = builder.create_string(&params.key);
+				(
+					rpc_fb::Command::Unset,
+					rpc_fb::UnsetParams::create(
+						builder,
+						&rpc_fb::UnsetParamsArgs {
+							key: Some(key),
+						},
+					)
+					.as_union_value(),
+				)
+			}
+			Command::Select(params) => {
+				(rpc_fb::Command::Select, params.to_fb(builder).as_union_value())
+			}
+			Command::Insert(params) => {
+				(rpc_fb::Command::Insert, params.to_fb(builder).as_union_value())
+			}
+			Command::Upsert(params) => {
+				(rpc_fb::Command::Upsert, params.to_fb(builder).as_union_value())
+			}
+			Command::Update(params) => {
+				(rpc_fb::Command::Update, params.to_fb(builder).as_union_value())
+			}
+			Command::Delete(params) => {
+				(rpc_fb::Command::Delete, params.to_fb(builder).as_union_value())
+			}
+			Command::Query(params) => {
+				(rpc_fb::Command::Query, params.to_fb(builder).as_union_value())
+			}
+			Command::Relate(params) => {
+				(rpc_fb::Command::Relate, params.to_fb(builder).as_union_value())
+			}
+			Command::Run(params) => (rpc_fb::Command::Run, params.to_fb(builder).as_union_value()),
+			Command::GraphQl(params) => {
+				(rpc_fb::Command::GraphQl, params.to_fb(builder).as_union_value())
+			}
 		};
-		// Fetch the 'txn' argument
-		let txn = match val.get_field_value(TXN) {
-			SqlValue::None => None,
-			SqlValue::Null => None,
-			SqlValue::Uuid(x) => Some(x.0),
-			SqlValue::Strand(x) => {
-				Some(Uuid::try_parse(&x.0).map_err(|_| RpcError::InvalidRequest)?)
-			}
-			_ => return Err(RpcError::InvalidRequest),
+
+		let request = rpc_fb::RequestArgs {
+			id,
+			command_type,
+			command: Some(command),
 		};
-		// Fetch the 'method' argument
-		let method = match val.get_field_value(METHOD) {
-			SqlValue::Strand(v) => v.to_raw(),
-			_ => return Err(RpcError::InvalidRequest),
+		rpc_fb::Request::create(builder, &request)
+	}
+}
+
+impl FromFlatbuffers for Request {
+	type Input<'a> = rpc_fb::Request<'a>;
+
+	#[inline]
+	fn from_fb(reader: Self::Input<'_>) -> anyhow::Result<Self> {
+		let id = reader.id().map(|s| s.to_string());
+		let command = match reader.command_type() {
+			rpc_fb::Command::Health => Command::Health(HealthParams {}),
+			rpc_fb::Command::Version => Command::Version(VersionParams {}),
+			rpc_fb::Command::Ping => Command::Ping(PingParams {}),
+			rpc_fb::Command::Info => Command::Info(InfoParams {}),
+			rpc_fb::Command::Use => {
+				let params = reader.command_as_use().expect("Command is Use");
+				Command::Use(UseParams::from_fb(params)?)
+			}
+			rpc_fb::Command::Signup => {
+				let params = reader.command_as_signup().expect("Command is Signup");
+				Command::Signup(SignupParams::from_fb(params)?)
+			}
+			rpc_fb::Command::Signin => {
+				let params = reader.command_as_signin().expect("Command is Signin");
+				Command::Signin(SigninParams::from_fb(params)?)
+			}
+			rpc_fb::Command::Authenticate => {
+				let params = reader.command_as_authenticate().expect("Command is Authenticate");
+				Command::Authenticate(AuthenticateParams::from_fb(params)?)
+			}
+			rpc_fb::Command::Invalidate => Command::Invalidate(InvalidateParams {}),
+			rpc_fb::Command::Create => {
+				let params = reader.command_as_create().expect("Command is Create");
+				Command::Create(CreateParams::from_fb(params)?)
+			}
+			rpc_fb::Command::Reset => Command::Reset(ResetParams {}),
+			rpc_fb::Command::Kill => {
+				let params = reader.command_as_kill().expect("Command is Kill");
+				Command::Kill(KillParams::from_fb(params)?)
+			}
+			rpc_fb::Command::Live => {
+				let params = reader.command_as_live().expect("Command is Live");
+				Command::Live(LiveParams::from_fb(params)?)
+			}
+			rpc_fb::Command::Set => {
+				let params = reader.command_as_set().expect("Command is Set");
+				Command::Set(SetParams::from_fb(params)?)
+			}
+			rpc_fb::Command::Unset => {
+				let params = reader.command_as_unset().expect("Command is Unset");
+				Command::Unset(UnsetParams::from_fb(params)?)
+			}
+			rpc_fb::Command::Select => {
+				let params = reader.command_as_select().expect("Command is Select");
+				Command::Select(SelectParams::from_fb(params)?)
+			}
+			rpc_fb::Command::Insert => {
+				let params = reader.command_as_insert().expect("Command is Insert");
+				Command::Insert(InsertParams::from_fb(params)?)
+			}
+			rpc_fb::Command::Upsert => {
+				let params = reader.command_as_upsert().expect("Command is Upsert");
+				Command::Upsert(UpsertParams::from_fb(params)?)
+			}
+			rpc_fb::Command::Update => {
+				let params = reader.command_as_update().expect("Command is Update");
+				Command::Update(UpdateParams::from_fb(params)?)
+			}
+			rpc_fb::Command::Delete => {
+				let params = reader.command_as_delete().expect("Command is Delete");
+				Command::Delete(DeleteParams::from_fb(params)?)
+			}
+			rpc_fb::Command::Query => {
+				let params = reader.command_as_query().expect("Command is Query");
+				Command::Query(QueryParams::from_fb(params)?)
+			}
+			rpc_fb::Command::Relate => {
+				let params = reader.command_as_relate().expect("Command is Relate");
+				Command::Relate(RelateParams::from_fb(params)?)
+			}
+			rpc_fb::Command::Run => {
+				let params = reader.command_as_run().expect("Command is Run");
+				Command::Run(RunParams::from_fb(params)?)
+			}
+			rpc_fb::Command::GraphQl => {
+				let params = reader.command_as_graph_ql().expect("Command is GraphQL");
+				Command::GraphQl(GraphQlParams::from_fb(params)?)
+			}
+			unexpected => {
+				return Err(anyhow::anyhow!("Unexpected command: {:?}", unexpected));
+			}
 		};
-		// Fetch the 'params' argument
-		let params = match val.get_field_value(PARAMS) {
-			SqlValue::Array(v) => v,
-			_ => Array::new(),
-		};
-		// Parse the specified method
-		let method = Method::parse_case_sensitive(method);
-		// Return the parsed request
+
 		Ok(Request {
 			id,
-			method,
-			params,
-			version,
-			txn,
+			command,
 		})
 	}
-}
->>>>>>> 95a90b27
+}