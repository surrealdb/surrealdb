--- conflicted
+++ resolved
@@ -18,24 +18,14 @@
 	InsertStatement, KillStatement, LiveStatement, Model, Output, Param, RelateStatement,
 	SelectStatement, TopLevelExpr, UpdateStatement, UpsertStatement,
 };
-<<<<<<< HEAD
 use crate::types::{PublicArray, PublicObject, PublicRecordIdKey, PublicValue, PublicVariables};
-use crate::val::{Array, Object, RecordIdKey, Strand, Value};
+use crate::val::{Array, Object, RecordIdKey, Value};
 
 /// utility function converting a `Value::String` into a `Expr::Table`
 fn value_to_table(value: PublicValue) -> Expr {
 	match value {
-		PublicValue::String(s) => Expr::Table(Ident::new(s).unwrap()),
+		PublicValue::String(s) => Expr::Table(s),
 		x => Expr::from_public_value(x).into(),
-=======
-use crate::val::{Array, Object, RecordIdKey, Value};
-
-/// utility function converting a `Value::String` into a `Expr::Table`
-fn value_to_table(value: Value) -> Expr {
-	match value {
-		Value::String(s) => Expr::Table(s),
-		x => x.into_literal().into(),
->>>>>>> 1309ce09
 	}
 }
 
@@ -121,15 +111,9 @@
 		let mut session = self.session().as_ref().clone();
 		// Update the selected namespace
 		match ns {
-<<<<<<< HEAD
 			PublicValue::None => (),
 			PublicValue::Null => session.ns = None,
 			PublicValue::String(ns) => {
-=======
-			Value::None => (),
-			Value::Null => session.ns = None,
-			Value::String(ns) => {
->>>>>>> 1309ce09
 				let tx =
 					self.kvs().transaction(TransactionType::Write, LockType::Optimistic).await?;
 				tx.get_or_add_ns(&ns, self.kvs().is_strict_mode()).await?;
@@ -145,15 +129,9 @@
 		}
 		// Update the selected database
 		match db {
-<<<<<<< HEAD
 			PublicValue::None => (),
 			PublicValue::Null => session.db = None,
 			PublicValue::String(db) => {
-=======
-			Value::None => (),
-			Value::Null => session.db = None,
-			Value::String(db) => {
->>>>>>> 1309ce09
 				let ns = session.ns.clone().unwrap();
 				let tx =
 					self.kvs().transaction(TransactionType::Write, LockType::Optimistic).await?;
@@ -194,19 +172,10 @@
 		// Clone the current session
 		let mut session = self.session().clone().as_ref().clone();
 		// Attempt signup, mutating the session
-<<<<<<< HEAD
 		let out: Result<PublicValue> =
-			crate::iam::signup::signup(self.kvs(), &mut session, params.into())
-				.await
-				// TODO: Null byte validity
-				.map(|v| {
-					v.token.clone().map(|x| PublicValue::String(x)).unwrap_or(PublicValue::None)
-				});
-=======
-		let out: Result<Value> = crate::iam::signup::signup(self.kvs(), &mut session, params)
-			.await
-			.map(|v| v.token.clone().map(Value::String).unwrap_or(Value::None));
->>>>>>> 1309ce09
+			crate::iam::signup::signup(self.kvs(), &mut session, params.into()).await.map(|v| {
+				v.token.clone().map(|x| PublicValue::String(x)).unwrap_or(PublicValue::None)
+			});
 
 		// Store the updated session
 		self.set_session(Arc::new(session));
@@ -231,17 +200,10 @@
 		// Clone the current session
 		let mut session = self.session().clone().as_ref().clone();
 		// Attempt signin, mutating the session
-<<<<<<< HEAD
 		let out: Result<PublicValue> =
 			crate::iam::signin::signin(self.kvs(), &mut session, params.into())
 				.await
-				// TODO: Null byte validity
 				.map(|v| PublicValue::String(v.token.clone()));
-=======
-		let out: Result<Value> = crate::iam::signin::signin(self.kvs(), &mut session, params)
-			.await
-			.map(|v| v.token.clone().into());
->>>>>>> 1309ce09
 		// Store the updated session
 		self.set_session(Arc::new(session));
 		// Drop the mutex guard
@@ -253,11 +215,7 @@
 	async fn authenticate(&self, params: PublicArray) -> Result<DbResult, RpcError> {
 		tracing::debug!("authenticate");
 		// Process the method arguments
-<<<<<<< HEAD
 		let Some(PublicValue::String(token)) = extract_args(params.into_vec()) else {
-=======
-		let Some(Value::String(token)) = extract_args(params.0) else {
->>>>>>> 1309ce09
 			return Err(RpcError::InvalidParams("Expected (token:string)".to_string()));
 		};
 		// Get the context lock
@@ -321,13 +279,8 @@
 	// Methods for identification
 	// ------------------------------
 
-<<<<<<< HEAD
 	async fn info(&self) -> Result<DbResult, RpcError> {
-		let what = vec![Expr::Param(Param::from_strand(strand!("auth").to_owned()))];
-=======
-	async fn info(&self) -> Result<Data, RpcError> {
 		let what = vec![Expr::Param(Param::new("auth".to_owned()))];
->>>>>>> 1309ce09
 
 		// TODO: Check if this can be replaced by just evaluating the param or a
 		// `$auth.*` expression
@@ -369,12 +322,8 @@
 			return Err(RpcError::MethodNotAllowed);
 		}
 		// Process the method arguments
-<<<<<<< HEAD
 		let Some((PublicValue::String(key), val)) =
 			extract_args::<(PublicValue, Option<PublicValue>)>(params.into_vec())
-=======
-		let Some((Value::String(key), val)) = extract_args::<(Value, Option<Value>)>(params.0)
->>>>>>> 1309ce09
 		else {
 			return Err(RpcError::InvalidParams("Expected (key:string, value:Value)".to_string()));
 		};
@@ -394,10 +343,6 @@
 			None | Some(PublicValue::None) => session.variables.remove(key.as_str()),
 			Some(val) => {
 				crate::rpc::check_protected_param(&key)?;
-<<<<<<< HEAD
-
-=======
->>>>>>> 1309ce09
 				session.variables.insert(key, val)
 			}
 		}
@@ -415,11 +360,7 @@
 			return Err(RpcError::MethodNotAllowed);
 		}
 		// Process the method arguments
-<<<<<<< HEAD
 		let Some(PublicValue::String(key)) = extract_args(params.into_vec()) else {
-=======
-		let Some(Value::String(key)) = extract_args(params.0) else {
->>>>>>> 1309ce09
 			return Err(RpcError::InvalidParams("Expected (key)".to_string()));
 		};
 
@@ -472,13 +413,8 @@
 
 		// If value is a strand, handle it as if it was a table.
 		let what = match what {
-<<<<<<< HEAD
-			PublicValue::String(x) => Expr::Table(Ident::new(x).unwrap()),
+			PublicValue::String(x) => Expr::Table(x),
 			x => Expr::from_public_value(x).into(),
-=======
-			Value::String(x) => Expr::Table(x),
-			x => x.into_literal().into(),
->>>>>>> 1309ce09
 		};
 
 		// Specify the SQL query string
@@ -526,13 +462,8 @@
 
 		// If value is a string, handle it as if it was a table.
 		let what = match what {
-<<<<<<< HEAD
-			PublicValue::String(x) => Expr::Table(Ident::new(x).unwrap()),
+			PublicValue::String(x) => Expr::Table(x),
 			x => Expr::from_public_value(x).into(),
-=======
-			Value::String(x) => Expr::Table(x),
-			x => x.into_literal().into(),
->>>>>>> 1309ce09
 		};
 
 		// Specify the SQL query string
@@ -580,11 +511,7 @@
 			.ok_or(RpcError::InvalidParams("Expected (what:Value, data:Value)".to_string()))?;
 
 		let into = match what {
-<<<<<<< HEAD
-			PublicValue::String(x) => Some(Expr::Table(Ident::new(x).unwrap())),
-=======
-			Value::String(x) => Some(Expr::Table(x)),
->>>>>>> 1309ce09
+			PublicValue::String(x) => Some(Expr::Table(x)),
 			x => {
 				if x.is_nullish() {
 					None
@@ -621,15 +548,9 @@
 			.ok_or(RpcError::InvalidParams("Expected (what, data)".to_string()))?;
 
 		let what = match what {
-<<<<<<< HEAD
 			PublicValue::Null | PublicValue::None => None,
-			PublicValue::String(x) => Some(Expr::Table(Ident::new(x).unwrap())),
+			PublicValue::String(x) => Some(Expr::Table(x)),
 			x => Some(Expr::from_public_value(x).into()),
-=======
-			Value::Null | Value::None => None,
-			Value::String(x) => Some(Expr::Table(x)),
-			x => Some(x.into_literal().into()),
->>>>>>> 1309ce09
 		};
 
 		let data = SqlData::SingleExpression(Expr::from_public_value(data).into());
@@ -670,13 +591,8 @@
 			.ok_or(RpcError::InvalidParams("Expected (what:Value, data:Value)".to_string()))?;
 
 		let only = match what {
-<<<<<<< HEAD
 			PublicValue::String(_) => true,
 			PublicValue::RecordId(ref x) => !matches!(x.key, PublicRecordIdKey::Range(_)),
-=======
-			Value::String(_) | Value::Table(_) => true,
-			Value::RecordId(ref x) => !matches!(x.key, RecordIdKey::Range(_)),
->>>>>>> 1309ce09
 			_ => false,
 		};
 
@@ -1024,11 +940,7 @@
 			"Expected (query:string, vars:object)".to_string(),
 		))?;
 
-<<<<<<< HEAD
 		let PublicValue::String(query) = query else {
-=======
-		let Value::String(query) = query else {
->>>>>>> 1309ce09
 			return Err(RpcError::InvalidParams("Expected query to be string".to_string()));
 		};
 
@@ -1072,11 +984,7 @@
 			))?;
 		// Parse the function name argument
 		let name = match name {
-<<<<<<< HEAD
 			PublicValue::String(v) => v,
-=======
-			Value::String(v) => v,
->>>>>>> 1309ce09
 			unexpected => {
 				return Err(RpcError::InvalidParams(format!(
 					"Expected name to be string, got {unexpected:?}"
@@ -1085,13 +993,8 @@
 		};
 		// Parse any function version argument
 		let version = match version {
-<<<<<<< HEAD
 			Some(PublicValue::String(v)) => Some(v),
 			None | Some(PublicValue::None | PublicValue::Null) => None,
-=======
-			Some(Value::String(v)) => Some(v),
-			None | Some(Value::None | Value::Null) => None,
->>>>>>> 1309ce09
 			unexpected => {
 				return Err(RpcError::InvalidParams(format!(
 					"Expected version to be string, got {unexpected:?}"
@@ -1216,11 +1119,7 @@
 				// We expect a `query` key with the graphql query
 				let mut tmp = match o.remove("query") {
 					Some(SqlValue::String(s)) => async_graphql::Request::new(s),
-<<<<<<< HEAD
 					_ => return Err(RpcError::InvalidParams(format!("Expected (query, options) got {:?}", params.into_vec()))),
-=======
-					_ => return Err(RpcError::InvalidParams(format!("Expected (query, options) got {:?}", params.0))),
->>>>>>> 1309ce09
 				};
 				// We can accept a `variables` key with graphql variables
 				match o.remove("variables").or(o.remove("vars")) {
@@ -1236,11 +1135,7 @@
 				// We can accept an `operation` key with a graphql operation name
 				match o.remove("operationName").or(o.remove("operation")) {
 					Some(SqlValue::String(s)) => tmp = tmp.operation_name(s),
-<<<<<<< HEAD
 					Some(_) => return Err(RpcError::InvalidParams(format!("Expected (query, options) got {:?}", params.into_vec()))),
-=======
-					Some(_) => return Err(RpcError::InvalidParams(format!("Expected (query, options) got {:?}", params.0))),
->>>>>>> 1309ce09
 					None => {}
 				}
 				// Return the graphql query object
@@ -1268,11 +1163,7 @@
 		}
 		.ok_or(RpcError::Thrown("Serialization Error".to_string()))?;
 		// Output the graphql response
-<<<<<<< HEAD
 		Ok(PublicValue::String(out.into()).into())
-=======
-		Ok(Value::String(out.into()).into())
->>>>>>> 1309ce09
 			*/
 	}
 }
