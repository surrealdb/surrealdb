#[cfg(not(target_family = "wasm"))]
use async_graphql::BatchRequest;
use std::collections::BTreeMap;
use std::sync::Arc;

#[cfg(not(target_family = "wasm"))]
use crate::dbs::capabilities::ExperimentalTarget;
use crate::err::Error;
use crate::rpc::statement_options::StatementOptions;
use crate::rpc::Data;
use crate::rpc::Method;
use crate::rpc::RpcContext;
use crate::rpc::RpcError;
use crate::{
	dbs::{capabilities::MethodTarget, QueryType, Response},
	rpc::args::Take,
	sql::{
		statements::{
			CreateStatement, DeleteStatement, InsertStatement, KillStatement, LiveStatement,
			RelateStatement, SelectStatement, UpdateStatement, UpsertStatement,
		},
		Array, Fields, Function, Model, Output, Query, Strand, Value,
	},
};

#[allow(async_fn_in_trait)]
pub trait RpcProtocolV2: RpcContext {
	// ------------------------------
	// Method execution
	// ------------------------------

	/// Executes a method on this RPC implementation
	async fn execute(&self, method: Method, params: Array) -> Result<Data, RpcError> {
		// Check if capabilities allow executing the requested RPC method
		if !self.kvs().allows_rpc_method(&MethodTarget {
			method,
		}) {
			warn!("Capabilities denied RPC method call attempt, target: '{method}'");
			return Err(RpcError::MethodNotAllowed);
		}
		// Execute the desired method
		match method {
			Method::Ping => Ok(Value::None.into()),
			Method::Info => self.info().await,
			Method::Use => self.yuse(params).await,
			Method::Signup => self.signup(params).await,
			Method::Signin => self.signin(params).await,
			Method::Authenticate => self.authenticate(params).await,
			Method::Invalidate => self.invalidate().await,
			Method::Reset => self.reset().await,
			Method::Kill => self.kill(params).await,
			Method::Live => self.live(params).await,
			Method::Set => self.set(params).await,
			Method::Unset => self.unset(params).await,
			Method::Select => self.select(params).await,
			Method::Insert => self.insert(params).await,
			Method::Create => self.create(params).await,
			Method::Upsert => self.upsert(params).await,
			Method::Update => self.update(params).await,
			Method::Delete => self.delete(params).await,
			Method::Version => self.version(params).await,
			Method::Query => self.query(params).await,
			Method::Relate => self.relate(params).await,
			Method::Run => self.run(params).await,
			Method::GraphQL => self.graphql(params).await,
			_ => Err(RpcError::MethodNotFound),
		}
	}

	// ------------------------------
	// Methods for authentication
	// ------------------------------

	async fn yuse(&self, params: Array) -> Result<Data, RpcError> {
		// Check if the user is allowed to query
		if !self.kvs().allows_query_by_subject(self.session().au.as_ref()) {
			return Err(RpcError::MethodNotAllowed);
		}
		// For both ns+db, string = change, null = unset, none = do nothing
		// We need to be able to adjust either ns or db without affecting the other
		// To be able to select a namespace, and then list resources in that namespace, as an example
		let (ns, db) = params.needs_two()?;
		// Get the context lock
		let mutex = self.lock().clone();
		// Lock the context for update
		let guard = mutex.acquire().await;
		// Clone the current session
		let mut session = self.session().as_ref().clone();
		// Update the selected namespace
		match ns {
			Value::None => (),
			Value::Null => session.ns = None,
			Value::Strand(ns) => session.ns = Some(ns.0),
			_ => {
				return Err(RpcError::InvalidParams);
			}
		}
		// Update the selected database
		match db {
			Value::None => (),
			Value::Null => session.db = None,
			Value::Strand(db) => session.db = Some(db.0),
			_ => {
				return Err(RpcError::InvalidParams);
			}
		}
		// Clear any residual database
		if self.session().ns.is_none() && self.session().db.is_some() {
			session.db = None;
		}
		// Store the updated session
		self.set_session(Arc::new(session));
		// Drop the mutex guard
		std::mem::drop(guard);
		// Return nothing
		Ok(Value::None.into())
	}

	async fn signup(&self, params: Array) -> Result<Data, RpcError> {
		// Process the method arguments
		let Ok(Value::Object(v)) = params.needs_one() else {
			return Err(RpcError::InvalidParams);
		};
		// Get the context lock
		let mutex = self.lock().clone();
		// Lock the context for update
		let guard = mutex.acquire().await;
		// Clone the current session
		let mut session = self.session().clone().as_ref().clone();
		// Attempt signup, mutating the session
		let out: Result<Value, Error> =
			crate::iam::signup::signup(self.kvs(), &mut session, v).await.map(Value::from);
		// Store the updated session
		self.set_session(Arc::new(session));
		// Drop the mutex guard
		std::mem::drop(guard);
		// Return the signup result
		out.map(Into::into).map_err(Into::into)
	}

	async fn signin(&self, params: Array) -> Result<Data, RpcError> {
		// Process the method arguments
		let Ok(Value::Object(v)) = params.needs_one() else {
			return Err(RpcError::InvalidParams);
		};
		// Get the context lock
		let mutex = self.lock().clone();
		// Lock the context for update
		let guard = mutex.acquire().await;
		// Clone the current session
		let mut session = self.session().clone().as_ref().clone();
		// Attempt signin, mutating the session
		let out: Result<Value, Error> =
			crate::iam::signin::signin(self.kvs(), &mut session, v).await.map(Value::from);
		// Store the updated session
		self.set_session(Arc::new(session));
		// Drop the mutex guard
		std::mem::drop(guard);
		// Return the signin result
		out.map(Into::into).map_err(Into::into)
	}

	async fn authenticate(&self, params: Array) -> Result<Data, RpcError> {
		// Process the method arguments
		let Ok(Value::Strand(token)) = params.needs_one() else {
			return Err(RpcError::InvalidParams);
		};
		// Get the context lock
		let mutex = self.lock().clone();
		// Lock the context for update
		let guard = mutex.acquire().await;
		// Clone the current session
		let mut session = self.session().as_ref().clone();
		// Attempt authentication, mutating the session
		let out: Result<Value, Error> =
			crate::iam::verify::token(self.kvs(), &mut session, &token.0)
				.await
				.map(|_| Value::None);
		// Store the updated session
		self.set_session(Arc::new(session));
		// Drop the mutex guard
		std::mem::drop(guard);
		// Return nothing on success
		out.map_err(Into::into).map(Into::into)
	}

	async fn invalidate(&self) -> Result<Data, RpcError> {
		// Get the context lock
		let mutex = self.lock().clone();
		// Lock the context for update
		let guard = mutex.acquire().await;
		// Clone the current session
		let mut session = self.session().as_ref().clone();
		// Clear the current session
		crate::iam::clear::clear(&mut session)?;
		// Store the updated session
		self.set_session(Arc::new(session));
		// Drop the mutex guard
		std::mem::drop(guard);
		// Return nothing on success
		Ok(Value::None.into())
	}

	async fn reset(&self) -> Result<Data, RpcError> {
		// Get the context lock
		let mutex = self.lock().clone();
		// Lock the context for update
		let guard = mutex.acquire().await;
		// Clone the current session
		let mut session = self.session().as_ref().clone();
		// Reset the current session
		crate::iam::reset::reset(&mut session)?;
		// Store the updated session
		self.set_session(Arc::new(session));
		// Drop the mutex guard
		std::mem::drop(guard);
		// Cleanup live queries
		self.cleanup_lqs().await;
		// Return nothing on success
		Ok(Value::None.into())
	}

	// ------------------------------
	// Methods for identification
	// ------------------------------

	async fn info(&self) -> Result<Data, RpcError> {
		// Specify the SQL query string
		let sql = SelectStatement {
			expr: Fields::all(),
			what: vec![Value::Param("auth".into())].into(),
			..Default::default()
		}
		.into();
		// Execute the query on the database
		let mut res = self.kvs().process(sql, &self.session(), None).await?;
		// Extract the first value from the result
		Ok(res.remove(0).result?.first().into())
	}

	// ------------------------------
	// Methods for setting variables
	// ------------------------------

	async fn set(&self, params: Array) -> Result<Data, RpcError> {
		// Check if the user is allowed to query
		if !self.kvs().allows_query_by_subject(self.session().au.as_ref()) {
			return Err(RpcError::MethodNotAllowed);
		}
		// Process the method arguments
		let Ok((Value::Strand(key), val)) = params.needs_one_or_two() else {
			return Err(RpcError::InvalidParams);
		};
		// Specify the query parameters
		let var = Some(map! {
			key.0.clone() => Value::None,
		});
		// Compute the specified parameter
		match self.kvs().compute(val, &self.session(), var).await? {
			// Remove the variable if undefined
			Value::None => {
				// Get the context lock
				let mutex = self.lock().clone();
				// Lock the context for update
				let guard = mutex.acquire().await;
				// Clone the parameters
				let mut session = self.session().as_ref().clone();
				// Remove the set parameter
				session.parameters.remove(&key.0);
				// Store the updated session
				self.set_session(Arc::new(session));
				// Drop the mutex guard
				std::mem::drop(guard);
			}
			// Store the variable if defined
			v => {
				// Get the context lock
				let mutex = self.lock().clone();
				// Lock the context for update
				let guard = mutex.acquire().await;
				// Clone the parameters
				let mut session = self.session().as_ref().clone();
				// Remove the set parameter
				session.parameters.insert(key.0, v);
				// Store the updated session
				self.set_session(Arc::new(session));
				// Drop the mutex guard
				std::mem::drop(guard);
			}
		};
		// Return nothing
		Ok(Value::Null.into())
	}

	async fn unset(&self, params: Array) -> Result<Data, RpcError> {
		// Check if the user is allowed to query
		if !self.kvs().allows_query_by_subject(self.session().au.as_ref()) {
			return Err(RpcError::MethodNotAllowed);
		}
		// Process the method arguments
		let Ok(Value::Strand(key)) = params.needs_one() else {
			return Err(RpcError::InvalidParams);
		};
		// Get the context lock
		let mutex = self.lock().clone();
		// Lock the context for update
		let guard = mutex.acquire().await;
		// Clone the parameters
		let mut session = self.session().as_ref().clone();
		// Remove the set parameter
		session.parameters.remove(&key.0);
		// Store the updated session
		self.set_session(Arc::new(session));
		// Drop the mutex guard
		std::mem::drop(guard);
		// Return nothing
		Ok(Value::Null.into())
	}

	// ------------------------------
	// Methods for live queries
	// ------------------------------

	async fn kill(&self, params: Array) -> Result<Data, RpcError> {
		// Check if the user is allowed to query
		if !self.kvs().allows_query_by_subject(self.session().au.as_ref()) {
			return Err(RpcError::MethodNotAllowed);
		}
		// Process the method arguments
		let id = params.needs_one()?;
		// Specify the SQL query string
		let sql = KillStatement {
			id,
		}
		.into();
		// Specify the query parameters
		let var = Some(self.session().parameters.clone());
		// Execute the query on the database
		let mut res = self.query_inner(Value::Query(sql), var).await?;
		// Extract the first query result
		Ok(res.remove(0).result?.into())
	}

	async fn live(&self, params: Array) -> Result<Data, RpcError> {
		// Check if the user is allowed to query
		if !self.kvs().allows_query_by_subject(self.session().au.as_ref()) {
			return Err(RpcError::MethodNotAllowed);
		}
		// Process the method arguments
		let (what, diff) = params.needs_one_or_two()?;
		// Specify the SQL query string
		let sql = LiveStatement::new_from_what_expr(
			match diff.is_true() {
				true => Fields::default(),
				false => Fields::all(),
			},
			what.could_be_table(),
		)
		.into();
		// Specify the query parameters
		let var = Some(self.session().parameters.clone());
		// Execute the query on the database
		let mut res = self.query_inner(Value::Query(sql), var).await?;
		// Extract the first query result
		Ok(res.remove(0).result?.into())
	}

	// ------------------------------
	// Methods for selecting
	// ------------------------------

	async fn select(&self, params: Array) -> Result<Data, RpcError> {
		// Check if the user is allowed to query
		if !self.kvs().allows_query_by_subject(self.session().au.as_ref()) {
			return Err(RpcError::MethodNotAllowed);
		}
		// Process the method arguments
		let Ok((what, opts_value)) = params.needs_one_or_two() else {
			return Err(RpcError::InvalidParams);
		};
		// Prepare options
		let mut opts = StatementOptions::default();
		// Apply user options
		if !opts_value.is_none_or_null() {
			opts.process_options(opts_value, self.kvs().get_capabilities())?;
		}
		// Specify the query parameters
		let var = Some(opts.merge_vars(&self.session().parameters));
		// Specify the SQL query string
		let sql = SelectStatement {
			only: opts.only,
			expr: opts.fields.unwrap_or_else(Fields::all),
			what: vec![what.could_be_table()].into(),
			start: opts.start,
			limit: opts.limit,
			cond: opts.cond,
			timeout: opts.timeout,
			version: opts.version,
			..Default::default()
		}
		.into();
		// Execute the query on the database
		let mut res = self.kvs().process(sql, &self.session(), var).await?;
		// Extract the first query result
		Ok(res
			.remove(0)
			.result
			.or_else(|e| match e {
				Error::SingleOnlyOutput => Ok(Value::None),
				e => Err(e),
			})?
			.into())
	}

	// ------------------------------
	// Methods for inserting
	// ------------------------------

	async fn insert(&self, params: Array) -> Result<Data, RpcError> {
		// Check if the user is allowed to query
		if !self.kvs().allows_query_by_subject(self.session().au.as_ref()) {
			return Err(RpcError::MethodNotAllowed);
		}
		// Process the method arguments
		let Ok((what, data, opts_value)) = params.needs_two_or_three() else {
			return Err(RpcError::InvalidParams);
		};
		// Prepare options
		let mut opts = StatementOptions::default();
		// Insert data
		opts.with_data_content(data);
		// Apply user options
		if !opts_value.is_none_or_null() {
			opts.process_options(opts_value, self.kvs().get_capabilities())?;
		}
		// Extract the data from the Option
		let Some(data) = opts.data_expr() else {
			return Err(
				fail!("Data content was previously set, so it cannot be Option::None").into()
			);
		};
		// Specify the query parameters
		let var = Some(opts.merge_vars(&self.session().parameters));
		// Specify the SQL query string
		let sql = InsertStatement {
			into: match what.is_none_or_null() {
				false => Some(what.could_be_table()),
				true => None,
			},
			data,
			output: opts.output,
			relation: opts.relation,
			timeout: opts.timeout,
			version: opts.version,
			..Default::default()
		}
		.into();
		// Execute the query on the database
		let mut res = self.kvs().process(sql, &self.session(), var).await?;
		// Extract the first query result
		Ok(res
			.remove(0)
			.result
			.or_else(|e| match e {
				Error::SingleOnlyOutput => Ok(Value::None),
				e => Err(e),
			})?
			.into())
	}

	// ------------------------------
	// Methods for creating
	// ------------------------------

	async fn create(&self, params: Array) -> Result<Data, RpcError> {
		// Check if the user is allowed to query
		if !self.kvs().allows_query_by_subject(self.session().au.as_ref()) {
			return Err(RpcError::MethodNotAllowed);
		}
		// Process the method arguments
		let Ok((what, data, opts_value)) = params.needs_one_two_or_three() else {
			return Err(RpcError::InvalidParams);
		};
		// Prepare options
		let mut opts = StatementOptions::default();
		// Set the default output
		opts.with_output(Output::After);
		// Insert data
		if !data.is_none_or_null() {
			opts.with_data_content(data);
		}
		// Apply user options
		if !opts_value.is_none_or_null() {
			opts.process_options(opts_value, self.kvs().get_capabilities())?;
		}
		let what = what.could_be_table();
		// Specify the query parameters
		let var = Some(opts.merge_vars(&self.session().parameters));
		// Specify the SQL query string
		let sql = CreateStatement {
			only: opts.only,
			what: vec![what.could_be_table()].into(),
			data: opts.data_expr(),
			output: opts.output,
			timeout: opts.timeout,
			version: opts.version,
			..Default::default()
		}
		.into();
		// Execute the query on the database
		let mut res = self.kvs().process(sql, &self.session(), var).await?;
		// Extract the first query result
		Ok(res
			.remove(0)
			.result
			.or_else(|e| match e {
				Error::SingleOnlyOutput => Ok(Value::None),
				e => Err(e),
			})?
			.into())
	}

	// ------------------------------
	// Methods for upserting
	// ------------------------------

	async fn upsert(&self, params: Array) -> Result<Data, RpcError> {
		// Check if the user is allowed to query
		if !self.kvs().allows_query_by_subject(self.session().au.as_ref()) {
			return Err(RpcError::MethodNotAllowed);
		}
		// Process the method arguments
		let Ok((what, data, opts_value)) = params.needs_one_two_or_three() else {
			return Err(RpcError::InvalidParams);
		};
		// Prepare options
		let mut opts = StatementOptions::default();
		// Set the default output
		opts.with_output(Output::After);
		// Insert data
		if !data.is_none_or_null() {
			opts.with_data_content(data);
		}
		// Apply user options
		if !opts_value.is_none_or_null() {
			opts.process_options(opts_value, self.kvs().get_capabilities())?;
		}
		// Specify the query parameters
		let var = Some(opts.merge_vars(&self.session().parameters));
		// Specify the SQL query string
		let sql = UpsertStatement {
			only: opts.only,
			what: vec![what.could_be_table()].into(),
			data: opts.data_expr(),
			output: opts.output,
			cond: opts.cond,
			timeout: opts.timeout,
			..Default::default()
		}
		.into();
		// Execute the query on the database
		let mut res = self.kvs().process(sql, &self.session(), var).await?;
		// Extract the first query result
		Ok(res
			.remove(0)
			.result
			.or_else(|e| match e {
				Error::SingleOnlyOutput => Ok(Value::None),
				e => Err(e),
			})?
			.into())
	}

	// ------------------------------
	// Methods for updating
	// ------------------------------

	async fn update(&self, params: Array) -> Result<Data, RpcError> {
		// Check if the user is allowed to query
		if !self.kvs().allows_query_by_subject(self.session().au.as_ref()) {
			return Err(RpcError::MethodNotAllowed);
		}
		// Process the method arguments
		let Ok((what, data, opts_value)) = params.needs_one_two_or_three() else {
			return Err(RpcError::InvalidParams);
		};
		// Prepare options
		let mut opts = StatementOptions::default();
		// Set the default output
		opts.with_output(Output::After);
		// Insert data
		if !data.is_none_or_null() {
			opts.with_data_content(data);
		}
		// Apply user options
		if !opts_value.is_none_or_null() {
			opts.process_options(opts_value, self.kvs().get_capabilities())?;
		}
		// Specify the query parameters
		let var = Some(opts.merge_vars(&self.session().parameters));
		// Specify the SQL query string
		let sql = UpdateStatement {
			only: opts.only,
			what: vec![what.could_be_table()].into(),
			data: opts.data_expr(),
			output: opts.output,
			cond: opts.cond,
			timeout: opts.timeout,
			..Default::default()
		}
		.into();
		// Execute the query on the database
		let mut res = self.kvs().process(sql, &self.session(), var).await?;
		// Extract the first query result
		Ok(res
			.remove(0)
			.result
			.or_else(|e| match e {
				Error::SingleOnlyOutput => Ok(Value::None),
				e => Err(e),
			})?
			.into())
	}

	// ------------------------------
	// Methods for relating
	// ------------------------------

	async fn relate(&self, params: Array) -> Result<Data, RpcError> {
		// Check if the user is allowed to query
		if !self.kvs().allows_query_by_subject(self.session().au.as_ref()) {
			return Err(RpcError::MethodNotAllowed);
		}
		// Process the method arguments
		let Ok((from, kind, with, data, opts_value)) = params.needs_three_four_or_five() else {
			return Err(RpcError::InvalidParams);
		};
		// Prepare options
		let mut opts = StatementOptions::default();
		// Set the default output
		opts.with_output(Output::After);
		// Insert data
		if !data.is_none_or_null() {
			opts.with_data_content(data);
		}
		// Apply user options
		if !opts_value.is_none_or_null() {
			opts.process_options(opts_value, self.kvs().get_capabilities())?;
		}
		// Specify the query parameters
		let var = Some(opts.merge_vars(&self.session().parameters));
		// Specify the SQL query string
		let sql = RelateStatement {
<<<<<<< HEAD
			only: from.is_singular_selector() && with.is_singular_selector(),
=======
			only: opts.only,
>>>>>>> 9d6245cc
			from,
			kind: kind.could_be_table(),
			with,
			data: opts.data_expr(),
			output: opts.output,
			timeout: opts.timeout,
			uniq: opts.unique,
			..Default::default()
		}
		.into();
		// Execute the query on the database
		let mut res = self.kvs().process(sql, &self.session(), var).await?;
		// Extract the first query result
		Ok(res
			.remove(0)
			.result
			.or_else(|e| match e {
				Error::SingleOnlyOutput => Ok(Value::None),
				e => Err(e),
			})?
			.into())
	}

	// ------------------------------
	// Methods for deleting
	// ------------------------------

	async fn delete(&self, params: Array) -> Result<Data, RpcError> {
		// Check if the user is allowed to query
		if !self.kvs().allows_query_by_subject(self.session().au.as_ref()) {
			return Err(RpcError::MethodNotAllowed);
		}
		// Process the method arguments
		let Ok((what, opts_value)) = params.needs_one_or_two() else {
			return Err(RpcError::InvalidParams);
		};
		// Prepare options
		let mut opts = StatementOptions::default();
		// Set the default output
		opts.with_output(Output::Before);
		// Apply user options
		if !opts_value.is_none_or_null() {
			opts.process_options(opts_value, self.kvs().get_capabilities())?;
		}
		// Specify the query parameters
		let var = Some(opts.merge_vars(&self.session().parameters));
		// Specify the SQL query string
		let sql = DeleteStatement {
			only: opts.only,
			what: vec![what.could_be_table()].into(),
			output: opts.output,
			timeout: opts.timeout,
			cond: opts.cond,
			..Default::default()
		}
		.into();
		// Execute the query on the database
		let mut res = self.kvs().process(sql, &self.session(), var).await?;
		// Extract the first query result
		Ok(res
			.remove(0)
			.result
			.or_else(|e| match e {
				Error::SingleOnlyOutput => Ok(Value::None),
				e => Err(e),
			})?
			.into())
	}

	// ------------------------------
	// Methods for getting info
	// ------------------------------

	async fn version(&self, params: Array) -> Result<Data, RpcError> {
		match params.len() {
			0 => Ok(self.version_data()),
			_ => Err(RpcError::InvalidParams),
		}
	}

	// ------------------------------
	// Methods for querying
	// ------------------------------

	async fn query(&self, params: Array) -> Result<Data, RpcError> {
		// Check if the user is allowed to query
		if !self.kvs().allows_query_by_subject(self.session().au.as_ref()) {
			return Err(RpcError::MethodNotAllowed);
		}
		// Process the method arguments
		let Ok((query, vars)) = params.needs_one_or_two() else {
			return Err(RpcError::InvalidParams);
		};
		// Check the query input type
		if !(query.is_query() || query.is_strand()) {
			return Err(RpcError::InvalidParams);
		}
		// Specify the query variables
		let vars = match vars {
			Value::Object(mut v) => Some(mrg! {v.0, self.session().parameters}),
			Value::None | Value::Null => Some(self.session().parameters.clone()),
			_ => return Err(RpcError::InvalidParams),
		};
		// Execute the specified query
		self.query_inner(query, vars).await.map(Into::into)
	}

	// ------------------------------
	// Methods for running functions
	// ------------------------------

	async fn run(&self, params: Array) -> Result<Data, RpcError> {
		// Check if the user is allowed to query
		if !self.kvs().allows_query_by_subject(self.session().au.as_ref()) {
			return Err(RpcError::MethodNotAllowed);
		}
		// Process the method arguments
		let Ok((name, version, args)) = params.needs_one_two_or_three() else {
			return Err(RpcError::InvalidParams);
		};
		// Parse the function name argument
		let name = match name {
			Value::Strand(Strand(v)) => v,
			_ => return Err(RpcError::InvalidParams),
		};
		// Parse any function version argument
		let version = match version {
			Value::Strand(Strand(v)) => Some(v),
			Value::None | Value::Null => None,
			_ => return Err(RpcError::InvalidParams),
		};
		// Parse the function arguments if specified
		let args = match args {
			Value::Array(Array(arr)) => arr,
			Value::None | Value::Null => vec![],
			_ => return Err(RpcError::InvalidParams),
		};
		// Specify the function to run
		let func: Query = match &name[0..4] {
			"fn::" => Function::Custom(name.chars().skip(4).collect(), args).into(),
			"ml::" => Model {
				name: name.chars().skip(4).collect(),
				version: version.ok_or(RpcError::InvalidParams)?,
				args,
			}
			.into(),
			_ => Function::Normal(name, args).into(),
		};
		// Specify the query parameters
		let var = Some(self.session().parameters.clone());
		// Execute the function on the database
		let mut res = self.kvs().process(func, &self.session(), var).await?;
		// Extract the first query result
		Ok(res.remove(0).result?.into())
	}

	// ------------------------------
	// Methods for querying with GraphQL
	// ------------------------------

	#[cfg(target_family = "wasm")]
	async fn graphql(&self, _: Array) -> Result<Data, RpcError> {
		Err(RpcError::MethodNotFound)
	}

	#[cfg(not(target_family = "wasm"))]
	async fn graphql(&self, params: Array) -> Result<Data, RpcError> {
		// Check if the user is allowed to query
		if !self.kvs().allows_query_by_subject(self.session().au.as_ref()) {
			return Err(RpcError::MethodNotAllowed);
		}
		if !self.kvs().get_capabilities().allows_experimental(&ExperimentalTarget::GraphQL) {
			return Err(RpcError::BadGQLConfig);
		}

		use serde::Serialize;

		use crate::gql;

		if !Self::GQL_SUPPORT {
			return Err(RpcError::BadGQLConfig);
		}

		let Ok((query, options)) = params.needs_one_or_two() else {
			return Err(RpcError::InvalidParams);
		};

		enum GraphQLFormat {
			Json,
		}

		// Default to compressed output
		let mut pretty = false;
		// Default to graphql json format
		let mut format = GraphQLFormat::Json;
		// Process any secondary config options
		match options {
			// A config object was passed
			Value::Object(o) => {
				for (k, v) in o {
					match (k.as_str(), v) {
						("pretty", Value::Bool(b)) => pretty = b,
						("format", Value::Strand(s)) => match s.as_str() {
							"json" => format = GraphQLFormat::Json,
							_ => return Err(RpcError::InvalidParams),
						},
						_ => return Err(RpcError::InvalidParams),
					}
				}
			}
			// The config argument was not supplied
			Value::None => (),
			// An invalid config argument was received
			_ => return Err(RpcError::InvalidParams),
		}
		// Process the graphql query argument
		let req = match query {
			// It is a string, so parse the query
			Value::Strand(s) => match format {
				GraphQLFormat::Json => {
					let tmp: BatchRequest =
						serde_json::from_str(s.as_str()).map_err(|_| RpcError::ParseError)?;
					tmp.into_single().map_err(|_| RpcError::ParseError)?
				}
			},
			// It is an object, so build the query
			Value::Object(mut o) => {
				// We expect a `query` key with the graphql query
				let mut tmp = match o.remove("query") {
					Some(Value::Strand(s)) => async_graphql::Request::new(s),
					_ => return Err(RpcError::InvalidParams),
				};
				// We can accept a `variables` key with graphql variables
				match o.remove("variables").or(o.remove("vars")) {
					Some(obj @ Value::Object(_)) => {
						let gql_vars = gql::schema::sql_value_to_gql_value(obj)
							.map_err(|_| RpcError::InvalidRequest)?;

						tmp = tmp.variables(async_graphql::Variables::from_value(gql_vars));
					}
					Some(_) => return Err(RpcError::InvalidParams),
					None => {}
				}
				// We can accept an `operation` key with a graphql operation name
				match o.remove("operationName").or(o.remove("operation")) {
					Some(Value::Strand(s)) => tmp = tmp.operation_name(s),
					Some(_) => return Err(RpcError::InvalidParams),
					None => {}
				}
				// Return the graphql query object
				tmp
			}
			// We received an invalid graphql query
			_ => return Err(RpcError::InvalidParams),
		};
		// Process and cache the graphql schema
		let schema = self
			.graphql_schema_cache()
			.get_schema(&self.session())
			.await
			.map_err(|e| RpcError::Thrown(e.to_string()))?;
		// Execute the request against the schema
		let res = schema.execute(req).await;
		// Serialize the graphql response
		let out = match pretty {
			true => {
				let mut buf = Vec::new();
				let formatter = serde_json::ser::PrettyFormatter::with_indent(b"    ");
				let mut ser = serde_json::Serializer::with_formatter(&mut buf, formatter);
				res.serialize(&mut ser).ok().and_then(|_| String::from_utf8(buf).ok())
			}
			false => serde_json::to_string(&res).ok(),
		}
		.ok_or(RpcError::Thrown("Serialization Error".to_string()))?;
		// Output the graphql response
		Ok(Value::Strand(out.into()).into())
	}

	// ------------------------------
	// Private methods
	// ------------------------------

	async fn query_inner(
		&self,
		query: Value,
		vars: Option<BTreeMap<String, Value>>,
	) -> Result<Vec<Response>, RpcError> {
		// If no live query handler force realtime off
		if !Self::LQ_SUPPORT && self.session().rt {
			return Err(RpcError::BadLQConfig);
		}
		// Execute the query on the database
		let res = match query {
			Value::Query(sql) => self.kvs().process(sql, &self.session(), vars).await?,
			Value::Strand(sql) => self.kvs().execute(&sql, &self.session(), vars).await?,
			_ => return Err(fail!("Unexpected query type: {query:?}").into()),
		};

		// Post-process hooks for web layer
		for response in &res {
			// This error should be unreachable because we shouldn't proceed if there's no handler
			self.handle_live_query_results(response).await;
		}
		// Return the result to the client
		Ok(res)
	}

	async fn handle_live_query_results(&self, res: &Response) {
		match &res.query_type {
			QueryType::Live => {
				if let Ok(Value::Uuid(lqid)) = &res.result {
					self.handle_live(&lqid.0).await;
				}
			}
			QueryType::Kill => {
				if let Ok(Value::Uuid(lqid)) = &res.result {
					self.handle_kill(&lqid.0).await;
				}
			}
			_ => {}
		}
	}
}<|MERGE_RESOLUTION|>--- conflicted
+++ resolved
@@ -651,11 +651,7 @@
 		let var = Some(opts.merge_vars(&self.session().parameters));
 		// Specify the SQL query string
 		let sql = RelateStatement {
-<<<<<<< HEAD
-			only: from.is_singular_selector() && with.is_singular_selector(),
-=======
 			only: opts.only,
->>>>>>> 9d6245cc
 			from,
 			kind: kind.could_be_table(),
 			with,
