--- conflicted
+++ resolved
@@ -63,15 +63,7 @@
 			Method::Relate => self.relate(params).await,
 			Method::Run => self.run(params).await,
 			Method::GraphQL => self.graphql(params).await,
-<<<<<<< HEAD
-			Method::Merge => Err(RpcError::MethodNotFound),
-			Method::Patch => Err(RpcError::MethodNotFound),
-			Method::InsertRelation => Err(RpcError::MethodNotFound),
-			Method::Unknown => Err(RpcError::MethodNotFound),
-=======
-			Method::InsertRelation => self.insert_relation(params).await,
 			_ => Err(RpcError::MethodNotFound),
->>>>>>> 4ddbcaf7
 		}
 	}
 
