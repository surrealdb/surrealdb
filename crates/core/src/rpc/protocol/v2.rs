#[cfg(not(target_family = "wasm"))]
use async_graphql::BatchRequest;
use std::collections::BTreeMap;
use std::sync::Arc;

#[cfg(not(target_family = "wasm"))]
use crate::dbs::capabilities::ExperimentalTarget;
use crate::err::Error;
use crate::rpc::statement_options::StatementOptions;
use crate::rpc::Data;
use crate::rpc::Method;
use crate::rpc::RpcContext;
use crate::rpc::RpcError;
use crate::sql::Uuid;
use crate::{
	dbs::{capabilities::MethodTarget, QueryType, Response},
	rpc::args::Take,
	sql::{
		statements::{
			CreateStatement, DeleteStatement, InsertStatement, KillStatement, LiveStatement,
			RelateStatement, SelectStatement, UpdateStatement, UpsertStatement,
		},
		Array, Fields, Function, Model, Output, Query, Strand, Value,
	},
};
use anyhow::Result;

#[expect(async_fn_in_trait)]
pub trait RpcProtocolV2: RpcContext {
	// ------------------------------
	// Method execution
	// ------------------------------

	/// Executes a method on this RPC implementation
	async fn execute(&self, method: Method, params: Array) -> Result<Data, RpcError> {
		// Check if capabilities allow executing the requested RPC method
		if !self.kvs().allows_rpc_method(&MethodTarget {
			method,
		}) {
			warn!("Capabilities denied RPC method call attempt, target: '{method}'");
			return Err(RpcError::MethodNotAllowed);
		}
		// Execute the desired method
		match method {
			Method::Ping => Ok(Value::None.into()),
			Method::Info => self.info().await,
			Method::Use => self.yuse(params).await,
			Method::Signup => self.signup(params).await,
			Method::Signin => self.signin(params).await,
			Method::Authenticate => self.authenticate(params).await,
			Method::Invalidate => self.invalidate().await,
			Method::Reset => self.reset().await,
			Method::Kill => self.kill(params).await,
			Method::Live => self.live(params).await,
			Method::Set => self.set(params).await,
			Method::Unset => self.unset(params).await,
			Method::Select => self.select(params).await,
			Method::Insert => self.insert(params).await,
			Method::Create => self.create(params).await,
			Method::Upsert => self.upsert(params).await,
			Method::Update => self.update(params).await,
			Method::Delete => self.delete(params).await,
			Method::Version => self.version(params).await,
			Method::Query => self.query(params).await,
			Method::Relate => self.relate(params).await,
			Method::Run => self.run(params).await,
			Method::GraphQL => self.graphql(params).await,
			_ => Err(RpcError::MethodNotFound),
		}
	}

	// ------------------------------
	// Methods for authentication
	// ------------------------------

	async fn yuse(&self, params: Array) -> Result<Data, RpcError> {
		// Check if the user is allowed to query
		if !self.kvs().allows_query_by_subject(self.session().au.as_ref()) {
			return Err(RpcError::MethodNotAllowed);
		}
		// For both ns+db, string = change, null = unset, none = do nothing
		// We need to be able to adjust either ns or db without affecting the other
		// To be able to select a namespace, and then list resources in that namespace, as an example
		let (ns, db) = params.needs_two()?;
		// Get the context lock
		let mutex = self.lock().clone();
		// Lock the context for update
		let guard = mutex.acquire().await;
		// Clone the current session
		let mut session = self.session().as_ref().clone();
		// Update the selected namespace
		match ns {
			Value::None => (),
			Value::Null => session.ns = None,
			Value::Strand(ns) => session.ns = Some(ns.0),
			_ => {
				return Err(RpcError::InvalidParams);
			}
		}
		// Update the selected database
		match db {
			Value::None => (),
			Value::Null => session.db = None,
			Value::Strand(db) => session.db = Some(db.0),
			_ => {
				return Err(RpcError::InvalidParams);
			}
		}
		// Clear any residual database
		if self.session().ns.is_none() && self.session().db.is_some() {
			session.db = None;
		}
		// Store the updated session
		self.set_session(Arc::new(session));
		// Drop the mutex guard
		std::mem::drop(guard);
		// Return nothing
		Ok(Value::None.into())
	}

	async fn signup(&self, params: Array) -> Result<Data, RpcError> {
		// Process the method arguments
		let Ok(Value::Object(v)) = params.needs_one() else {
			return Err(RpcError::InvalidParams);
		};
		// Get the context lock
		let mutex = self.lock().clone();
		// Lock the context for update
		let guard = mutex.acquire().await;
		// Clone the current session
		let mut session = self.session().clone().as_ref().clone();
		// Attempt signup, mutating the session
		let out: Result<Value> =
			crate::iam::signup::signup(self.kvs(), &mut session, v).await.map(Value::from);
		// Store the updated session
		self.set_session(Arc::new(session));
		// Drop the mutex guard
		std::mem::drop(guard);
		// Return the signup result
		out.map(Into::into).map_err(Into::into)
	}

	async fn signin(&self, params: Array) -> Result<Data, RpcError> {
		// Process the method arguments
		let Ok(Value::Object(v)) = params.needs_one() else {
			return Err(RpcError::InvalidParams);
		};
		// Get the context lock
		let mutex = self.lock().clone();
		// Lock the context for update
		let guard = mutex.acquire().await;
		// Clone the current session
		let mut session = self.session().clone().as_ref().clone();
		// Attempt signin, mutating the session
		let out: Result<Value> =
			crate::iam::signin::signin(self.kvs(), &mut session, v).await.map(Value::from);
		// Store the updated session
		self.set_session(Arc::new(session));
		// Drop the mutex guard
		std::mem::drop(guard);
		// Return the signin result
		out.map(Into::into).map_err(Into::into)
	}

	async fn authenticate(&self, params: Array) -> Result<Data, RpcError> {
		// Process the method arguments
		let Ok(Value::Strand(token)) = params.needs_one() else {
			return Err(RpcError::InvalidParams);
		};
		// Get the context lock
		let mutex = self.lock().clone();
		// Lock the context for update
		let guard = mutex.acquire().await;
		// Clone the current session
		let mut session = self.session().as_ref().clone();
		// Attempt authentication, mutating the session
		let out: Result<Value> = crate::iam::verify::token(self.kvs(), &mut session, &token.0)
			.await
			.map(|_| Value::None);
		// Store the updated session
		self.set_session(Arc::new(session));
		// Drop the mutex guard
		std::mem::drop(guard);
		// Return nothing on success
		out.map_err(Into::into).map(Into::into)
	}

	async fn invalidate(&self) -> Result<Data, RpcError> {
		// Get the context lock
		let mutex = self.lock().clone();
		// Lock the context for update
		let guard = mutex.acquire().await;
		// Clone the current session
		let mut session = self.session().as_ref().clone();
		// Clear the current session
		crate::iam::clear::clear(&mut session)?;
		// Store the updated session
		self.set_session(Arc::new(session));
		// Drop the mutex guard
		std::mem::drop(guard);
		// Return nothing on success
		Ok(Value::None.into())
	}

	async fn reset(&self) -> Result<Data, RpcError> {
		// Get the context lock
		let mutex = self.lock().clone();
		// Lock the context for update
		let guard = mutex.acquire().await;
		// Clone the current session
		let mut session = self.session().as_ref().clone();
		// Reset the current session
		crate::iam::reset::reset(&mut session);
		// Store the updated session
		self.set_session(Arc::new(session));
		// Drop the mutex guard
		std::mem::drop(guard);
		// Cleanup live queries
		self.cleanup_lqs().await;
		// Return nothing on success
		Ok(Value::None.into())
	}

	// ------------------------------
	// Methods for identification
	// ------------------------------

	async fn info(&self) -> Result<Data, RpcError> {
		// Specify the SQL query string
		let sql = SelectStatement {
			expr: Fields::all(),
			what: vec![Value::Param("auth".into())].into(),
			..Default::default()
		}
		.into();
		// Execute the query on the database
		let mut res = self.kvs().process(sql, &self.session(), None).await?;
		// Extract the first value from the result
		Ok(res.remove(0).result?.first().into())
	}

	// ------------------------------
	// Methods for setting variables
	// ------------------------------

	async fn set(&self, params: Array) -> Result<Data, RpcError> {
		// Check if the user is allowed to query
		if !self.kvs().allows_query_by_subject(self.session().au.as_ref()) {
			return Err(RpcError::MethodNotAllowed);
		}
		// Process the method arguments
		let Ok((Value::Strand(key), val)) = params.needs_one_or_two() else {
			return Err(RpcError::InvalidParams);
		};
		// Specify the query parameters
		let var = Some(map! {
			key.0.clone() => Value::None,
		});
		// Compute the specified parameter
		match self.kvs().compute(val, &self.session(), var).await? {
			// Remove the variable if undefined
			Value::None => {
				// Get the context lock
				let mutex = self.lock().clone();
				// Lock the context for update
				let guard = mutex.acquire().await;
				// Clone the parameters
				let mut session = self.session().as_ref().clone();
				// Remove the set parameter
				session.parameters.remove(&key.0);
				// Store the updated session
				self.set_session(Arc::new(session));
				// Drop the mutex guard
				std::mem::drop(guard);
			}
			// Store the variable if defined
			v => {
				// Get the context lock
				let mutex = self.lock().clone();
				// Lock the context for update
				let guard = mutex.acquire().await;
				// Clone the parameters
				let mut session = self.session().as_ref().clone();
				// Remove the set parameter
				session.parameters.insert(key.0, v);
				// Store the updated session
				self.set_session(Arc::new(session));
				// Drop the mutex guard
				std::mem::drop(guard);
			}
		};
		// Return nothing
		Ok(Value::Null.into())
	}

	async fn unset(&self, params: Array) -> Result<Data, RpcError> {
		// Check if the user is allowed to query
		if !self.kvs().allows_query_by_subject(self.session().au.as_ref()) {
			return Err(RpcError::MethodNotAllowed);
		}
		// Process the method arguments
		let Ok(Value::Strand(key)) = params.needs_one() else {
			return Err(RpcError::InvalidParams);
		};
		// Get the context lock
		let mutex = self.lock().clone();
		// Lock the context for update
		let guard = mutex.acquire().await;
		// Clone the parameters
		let mut session = self.session().as_ref().clone();
		// Remove the set parameter
		session.parameters.remove(&key.0);
		// Store the updated session
		self.set_session(Arc::new(session));
		// Drop the mutex guard
		std::mem::drop(guard);
		// Return nothing
		Ok(Value::Null.into())
	}

	// ------------------------------
	// Methods for live queries
	// ------------------------------

	async fn kill(&self, params: Array) -> Result<Data, RpcError> {
		// Check if the user is allowed to query
		if !self.kvs().allows_query_by_subject(self.session().au.as_ref()) {
			return Err(RpcError::MethodNotAllowed);
		}
		// Process the method arguments
		let id = params.needs_one()?;
		// Specify the SQL query string
		let sql = KillStatement {
			id,
		}
		.into();
		// Specify the query parameters
		let var = Some(self.session().parameters.clone());
		// Execute the query on the database
		let mut res = self.query_inner(Value::Query(sql), var).await?;
		// Extract the first query result
		Ok(res.remove(0).result?.into())
	}

	async fn live(&self, params: Array) -> Result<Data, RpcError> {
		// Check if the user is allowed to query
		if !self.kvs().allows_query_by_subject(self.session().au.as_ref()) {
			return Err(RpcError::MethodNotAllowed);
		}
		// Process the method arguments
		let (what, opts_value) = params.needs_one_or_two()?;
		// Prepare options
		let mut opts = StatementOptions::default();
		// Apply user options
		if !opts_value.is_none_or_null() {
			opts.process_options(opts_value, self.kvs().get_capabilities())?;
		}
		// Specify the query parameters
		let var = Some(opts.merge_vars(&self.session().parameters));
		// Specify the SQL query string
<<<<<<< HEAD
		let sql = LiveStatement::new_from_what_expr(
			if diff.is_true() {
				Fields::default()
			} else {
				Fields::all()
=======
		let sql = LiveStatement {
			id: Uuid::new_v4(),
			node: Uuid::new_v4(),
			what: what.could_be_table(),
			expr: if opts.diff {
				Fields::default()
			} else {
				opts.fields.unwrap_or(Fields::all())
>>>>>>> 69207812
			},
			cond: opts.cond,
			fetch: opts.fetch,
			..Default::default()
		}
		.into();
		// Execute the query on the database
		let mut res = self.query_inner(Value::Query(sql), var).await?;
		// Extract the first query result
		Ok(res.remove(0).result?.into())
	}

	// ------------------------------
	// Methods for selecting
	// ------------------------------

	async fn select(&self, params: Array) -> Result<Data, RpcError> {
		// Check if the user is allowed to query
		if !self.kvs().allows_query_by_subject(self.session().au.as_ref()) {
			return Err(RpcError::MethodNotAllowed);
		}
		// Process the method arguments
		let Ok((what, opts_value)) = params.needs_one_or_two() else {
			return Err(RpcError::InvalidParams);
		};
		// Prepare options
		let mut opts = StatementOptions::default();
		// Apply user options
		if !opts_value.is_none_or_null() {
			opts.process_options(opts_value, self.kvs().get_capabilities())?;
		}
		// Specify the query parameters
		let var = Some(opts.merge_vars(&self.session().parameters));
		// Specify the SQL query string
		let sql = SelectStatement {
			only: opts.only,
			expr: opts.fields.unwrap_or_else(Fields::all),
			what: vec![what.could_be_table()].into(),
			start: opts.start,
			limit: opts.limit,
			cond: opts.cond,
			timeout: opts.timeout,
			version: opts.version,
			fetch: opts.fetch,
			..Default::default()
		}
		.into();
		// Execute the query on the database
		let mut res = self.kvs().process(sql, &self.session(), var).await?;
		// Extract the first query result
		Ok(res
			.remove(0)
			.result
			.or_else(|e| match e.downcast_ref() {
				Some(Error::SingleOnlyOutput) => Ok(Value::None),
				_ => Err(RpcError::InternalError(e)),
			})?
			.into())
	}

	// ------------------------------
	// Methods for inserting
	// ------------------------------

	async fn insert(&self, params: Array) -> Result<Data, RpcError> {
		// Check if the user is allowed to query
		if !self.kvs().allows_query_by_subject(self.session().au.as_ref()) {
			return Err(RpcError::MethodNotAllowed);
		}
		// Process the method arguments
		let Ok((what, data, opts_value)) = params.needs_two_or_three() else {
			return Err(RpcError::InvalidParams);
		};
		// Prepare options
		let mut opts = StatementOptions::default();
		// Insert data
		opts.with_data_content(data);
		// Apply user options
		if !opts_value.is_none_or_null() {
			opts.process_options(opts_value, self.kvs().get_capabilities())?;
		}
		// Extract the data from the Option
		let Some(data) = opts.data_expr() else {
			return Err(RpcError::from(anyhow::Error::new(Error::unreachable(
				"Data content was previously set, so it cannot be Option::None",
			))));
		};
		// Specify the query parameters
		let var = Some(opts.merge_vars(&self.session().parameters));
		// Specify the SQL query string
		let sql = InsertStatement {
			into: match what.is_none_or_null() {
				false => Some(what.could_be_table()),
				true => None,
			},
			data,
			output: opts.output,
			relation: opts.relation,
			timeout: opts.timeout,
			version: opts.version,
			..Default::default()
		}
		.into();
		// Execute the query on the database
		let mut res = self.kvs().process(sql, &self.session(), var).await?;
		// Extract the first query result
		Ok(res
			.remove(0)
			.result
			.or_else(|e| match e.downcast_ref() {
				Some(Error::SingleOnlyOutput) => Ok(Value::None),
				_ => Err(RpcError::InternalError(e)),
			})?
			.into())
	}

	// ------------------------------
	// Methods for creating
	// ------------------------------

	async fn create(&self, params: Array) -> Result<Data, RpcError> {
		// Check if the user is allowed to query
		if !self.kvs().allows_query_by_subject(self.session().au.as_ref()) {
			return Err(RpcError::MethodNotAllowed);
		}
		// Process the method arguments
		let Ok((what, data, opts_value)) = params.needs_one_two_or_three() else {
			return Err(RpcError::InvalidParams);
		};
		// Prepare options
		let mut opts = StatementOptions::default();
		// Set the default output
		opts.with_output(Output::After);
		// Insert data
		if !data.is_none_or_null() {
			opts.with_data_content(data);
		}
		// Apply user options
		if !opts_value.is_none_or_null() {
			opts.process_options(opts_value, self.kvs().get_capabilities())?;
		}
		let what = what.could_be_table();
		// Specify the query parameters
		let var = Some(opts.merge_vars(&self.session().parameters));
		// Specify the SQL query string
		let sql = CreateStatement {
			only: opts.only,
			what: vec![what.could_be_table()].into(),
			data: opts.data_expr(),
			output: opts.output,
			timeout: opts.timeout,
			version: opts.version,
			..Default::default()
		}
		.into();
		// Execute the query on the database
		let mut res = self.kvs().process(sql, &self.session(), var).await?;
		// Extract the first query result
		Ok(res
			.remove(0)
			.result
			.or_else(|e| match e.downcast_ref() {
				Some(Error::SingleOnlyOutput) => Ok(Value::None),
				_ => Err(RpcError::InternalError(e)),
			})?
			.into())
	}

	// ------------------------------
	// Methods for upserting
	// ------------------------------

	async fn upsert(&self, params: Array) -> Result<Data, RpcError> {
		// Check if the user is allowed to query
		if !self.kvs().allows_query_by_subject(self.session().au.as_ref()) {
			return Err(RpcError::MethodNotAllowed);
		}
		// Process the method arguments
		let Ok((what, data, opts_value)) = params.needs_one_two_or_three() else {
			return Err(RpcError::InvalidParams);
		};
		// Prepare options
		let mut opts = StatementOptions::default();
		// Set the default output
		opts.with_output(Output::After);
		// Insert data
		if !data.is_none_or_null() {
			opts.with_data_content(data);
		}
		// Apply user options
		if !opts_value.is_none_or_null() {
			opts.process_options(opts_value, self.kvs().get_capabilities())?;
		}
		// Specify the query parameters
		let var = Some(opts.merge_vars(&self.session().parameters));
		// Specify the SQL query string
		let sql = UpsertStatement {
			only: opts.only,
			what: vec![what.could_be_table()].into(),
			data: opts.data_expr(),
			output: opts.output,
			cond: opts.cond,
			timeout: opts.timeout,
			..Default::default()
		}
		.into();
		// Execute the query on the database
		let mut res = self.kvs().process(sql, &self.session(), var).await?;
		// Extract the first query result
		Ok(res
			.remove(0)
			.result
			.or_else(|e| match e.downcast_ref() {
				Some(Error::SingleOnlyOutput) => Ok(Value::None),
				_ => Err(RpcError::InternalError(e)),
			})?
			.into())
	}

	// ------------------------------
	// Methods for updating
	// ------------------------------

	async fn update(&self, params: Array) -> Result<Data, RpcError> {
		// Check if the user is allowed to query
		if !self.kvs().allows_query_by_subject(self.session().au.as_ref()) {
			return Err(RpcError::MethodNotAllowed);
		}
		// Process the method arguments
		let Ok((what, data, opts_value)) = params.needs_one_two_or_three() else {
			return Err(RpcError::InvalidParams);
		};
		// Prepare options
		let mut opts = StatementOptions::default();
		// Set the default output
		opts.with_output(Output::After);
		// Insert data
		if !data.is_none_or_null() {
			opts.with_data_content(data);
		}
		// Apply user options
		if !opts_value.is_none_or_null() {
			opts.process_options(opts_value, self.kvs().get_capabilities())?;
		}
		// Specify the query parameters
		let var = Some(opts.merge_vars(&self.session().parameters));
		// Specify the SQL query string
		let sql = UpdateStatement {
			only: opts.only,
			what: vec![what.could_be_table()].into(),
			data: opts.data_expr(),
			output: opts.output,
			cond: opts.cond,
			timeout: opts.timeout,
			..Default::default()
		}
		.into();
		// Execute the query on the database
		let mut res = self.kvs().process(sql, &self.session(), var).await?;
		// Extract the first query result
		Ok(res
			.remove(0)
			.result
			.or_else(|e| match e.downcast_ref() {
				Some(Error::SingleOnlyOutput) => Ok(Value::None),
				_ => Err(RpcError::InternalError(e)),
			})?
			.into())
	}

	// ------------------------------
	// Methods for relating
	// ------------------------------

	async fn relate(&self, params: Array) -> Result<Data, RpcError> {
		// Check if the user is allowed to query
		if !self.kvs().allows_query_by_subject(self.session().au.as_ref()) {
			return Err(RpcError::MethodNotAllowed);
		}
		// Process the method arguments
		let Ok((from, kind, with, data, opts_value)) = params.needs_three_four_or_five() else {
			return Err(RpcError::InvalidParams);
		};
		// Prepare options
		let mut opts = StatementOptions::default();
		// Set the default output
		opts.with_output(Output::After);
		// Insert data
		if !data.is_none_or_null() {
			opts.with_data_content(data);
		}
		// Apply user options
		if !opts_value.is_none_or_null() {
			opts.process_options(opts_value, self.kvs().get_capabilities())?;
		}
		// Specify the query parameters
		let var = Some(opts.merge_vars(&self.session().parameters));
		// Specify the SQL query string
		let sql = RelateStatement {
			only: opts.only,
			from,
			kind: kind.could_be_table(),
			with,
			data: opts.data_expr(),
			output: opts.output,
			timeout: opts.timeout,
			uniq: opts.unique,
			..Default::default()
		}
		.into();
		// Execute the query on the database
		let mut res = self.kvs().process(sql, &self.session(), var).await?;
		// Extract the first query result
		Ok(res
			.remove(0)
			.result
			.or_else(|e| match e.downcast_ref() {
				Some(Error::SingleOnlyOutput) => Ok(Value::None),
				_ => Err(RpcError::InternalError(e)),
			})?
			.into())
	}

	// ------------------------------
	// Methods for deleting
	// ------------------------------

	async fn delete(&self, params: Array) -> Result<Data, RpcError> {
		// Check if the user is allowed to query
		if !self.kvs().allows_query_by_subject(self.session().au.as_ref()) {
			return Err(RpcError::MethodNotAllowed);
		}
		// Process the method arguments
		let Ok((what, opts_value)) = params.needs_one_or_two() else {
			return Err(RpcError::InvalidParams);
		};
		// Prepare options
		let mut opts = StatementOptions::default();
		// Set the default output
		opts.with_output(Output::Before);
		// Apply user options
		if !opts_value.is_none_or_null() {
			opts.process_options(opts_value, self.kvs().get_capabilities())?;
		}
		// Specify the query parameters
		let var = Some(opts.merge_vars(&self.session().parameters));
		// Specify the SQL query string
		let sql = DeleteStatement {
			only: opts.only,
			what: vec![what.could_be_table()].into(),
			output: opts.output,
			timeout: opts.timeout,
			cond: opts.cond,
			..Default::default()
		}
		.into();
		// Execute the query on the database
		let mut res = self.kvs().process(sql, &self.session(), var).await?;
		// Extract the first query result
		Ok(res
			.remove(0)
			.result
			.or_else(|e| match e.downcast_ref() {
				Some(Error::SingleOnlyOutput) => Ok(Value::None),
				_ => Err(RpcError::InternalError(e)),
			})?
			.into())
	}

	// ------------------------------
	// Methods for getting info
	// ------------------------------

	async fn version(&self, params: Array) -> Result<Data, RpcError> {
		match params.len() {
			0 => Ok(self.version_data()),
			_ => Err(RpcError::InvalidParams),
		}
	}

	// ------------------------------
	// Methods for querying
	// ------------------------------

	async fn query(&self, params: Array) -> Result<Data, RpcError> {
		// Check if the user is allowed to query
		if !self.kvs().allows_query_by_subject(self.session().au.as_ref()) {
			return Err(RpcError::MethodNotAllowed);
		}
		// Process the method arguments
		let Ok((query, vars)) = params.needs_one_or_two() else {
			return Err(RpcError::InvalidParams);
		};
		// Check the query input type
		if !(query.is_query() || query.is_strand()) {
			return Err(RpcError::InvalidParams);
		}
		// Specify the query variables
		let vars = match vars {
			Value::Object(mut v) => Some(mrg! {v.0, self.session().parameters}),
			Value::None | Value::Null => Some(self.session().parameters.clone()),
			_ => return Err(RpcError::InvalidParams),
		};
		// Execute the specified query
		self.query_inner(query, vars).await.map(Into::into)
	}

	// ------------------------------
	// Methods for running functions
	// ------------------------------

	async fn run(&self, params: Array) -> Result<Data, RpcError> {
		// Check if the user is allowed to query
		if !self.kvs().allows_query_by_subject(self.session().au.as_ref()) {
			return Err(RpcError::MethodNotAllowed);
		}
		// Process the method arguments
		let Ok((name, version, args)) = params.needs_one_two_or_three() else {
			return Err(RpcError::InvalidParams);
		};
		// Parse the function name argument
		let name = match name {
			Value::Strand(Strand(v)) => v,
			_ => return Err(RpcError::InvalidParams),
		};
		// Parse any function version argument
		let version = match version {
			Value::Strand(Strand(v)) => Some(v),
			Value::None | Value::Null => None,
			_ => return Err(RpcError::InvalidParams),
		};
		// Parse the function arguments if specified
		let args = match args {
			Value::Array(Array(arr)) => arr,
			Value::None | Value::Null => vec![],
			_ => return Err(RpcError::InvalidParams),
		};
		// Specify the function to run
		let func: Query = match &name[0..4] {
			"fn::" => Function::Custom(name.chars().skip(4).collect(), args).into(),
			"ml::" => Model {
				name: name.chars().skip(4).collect(),
				version: version.ok_or(RpcError::InvalidParams)?,
				args,
			}
			.into(),
			_ => Function::Normal(name, args).into(),
		};
		// Specify the query parameters
		let var = Some(self.session().parameters.clone());
		// Execute the function on the database
		let mut res = self.kvs().process(func, &self.session(), var).await?;
		// Extract the first query result
		Ok(res.remove(0).result?.into())
	}

	// ------------------------------
	// Methods for querying with GraphQL
	// ------------------------------

	#[cfg(target_family = "wasm")]
	async fn graphql(&self, _: Array) -> Result<Data, RpcError> {
		Err(RpcError::MethodNotFound)
	}

	#[cfg(not(target_family = "wasm"))]
	async fn graphql(&self, params: Array) -> Result<Data, RpcError> {
		// Check if the user is allowed to query
		if !self.kvs().allows_query_by_subject(self.session().au.as_ref()) {
			return Err(RpcError::MethodNotAllowed);
		}
		if !self.kvs().get_capabilities().allows_experimental(&ExperimentalTarget::GraphQL) {
			return Err(RpcError::BadGQLConfig);
		}

		use serde::Serialize;

		use crate::gql;

		if !Self::GQL_SUPPORT {
			return Err(RpcError::BadGQLConfig);
		}

		let Ok((query, options)) = params.needs_one_or_two() else {
			return Err(RpcError::InvalidParams);
		};

		enum GraphQLFormat {
			Json,
		}

		// Default to compressed output
		let mut pretty = false;
		// Default to graphql json format
		let mut format = GraphQLFormat::Json;
		// Process any secondary config options
		match options {
			// A config object was passed
			Value::Object(o) => {
				for (k, v) in o {
					match (k.as_str(), v) {
						("pretty", Value::Bool(b)) => pretty = b,
						("format", Value::Strand(s)) => match s.as_str() {
							"json" => format = GraphQLFormat::Json,
							_ => return Err(RpcError::InvalidParams),
						},
						_ => return Err(RpcError::InvalidParams),
					}
				}
			}
			// The config argument was not supplied
			Value::None => (),
			// An invalid config argument was received
			_ => return Err(RpcError::InvalidParams),
		}
		// Process the graphql query argument
		let req = match query {
			// It is a string, so parse the query
			Value::Strand(s) => match format {
				GraphQLFormat::Json => {
					let tmp: BatchRequest =
						serde_json::from_str(s.as_str()).map_err(|_| RpcError::ParseError)?;
					tmp.into_single().map_err(|_| RpcError::ParseError)?
				}
			},
			// It is an object, so build the query
			Value::Object(mut o) => {
				// We expect a `query` key with the graphql query
				let mut tmp = match o.remove("query") {
					Some(Value::Strand(s)) => async_graphql::Request::new(s),
					_ => return Err(RpcError::InvalidParams),
				};
				// We can accept a `variables` key with graphql variables
				match o.remove("variables").or(o.remove("vars")) {
					Some(obj @ Value::Object(_)) => {
						let gql_vars = gql::schema::sql_value_to_gql_value(obj)
							.map_err(|_| RpcError::InvalidRequest)?;

						tmp = tmp.variables(async_graphql::Variables::from_value(gql_vars));
					}
					Some(_) => return Err(RpcError::InvalidParams),
					None => {}
				}
				// We can accept an `operation` key with a graphql operation name
				match o.remove("operationName").or(o.remove("operation")) {
					Some(Value::Strand(s)) => tmp = tmp.operation_name(s),
					Some(_) => return Err(RpcError::InvalidParams),
					None => {}
				}
				// Return the graphql query object
				tmp
			}
			// We received an invalid graphql query
			_ => return Err(RpcError::InvalidParams),
		};
		// Process and cache the graphql schema
		let schema = self
			.graphql_schema_cache()
			.get_schema(&self.session())
			.await
			.map_err(|e| RpcError::Thrown(e.to_string()))?;
		// Execute the request against the schema
		let res = schema.execute(req).await;
		// Serialize the graphql response
		let out = if pretty {
			let mut buf = Vec::new();
			let formatter = serde_json::ser::PrettyFormatter::with_indent(b"    ");
			let mut ser = serde_json::Serializer::with_formatter(&mut buf, formatter);
			res.serialize(&mut ser).ok().and_then(|_| String::from_utf8(buf).ok())
		} else {
			serde_json::to_string(&res).ok()
		}
		.ok_or(RpcError::Thrown("Serialization Error".to_string()))?;
		// Output the graphql response
		Ok(Value::Strand(out.into()).into())
	}

	// ------------------------------
	// Private methods
	// ------------------------------

	async fn query_inner(
		&self,
		query: Value,
		vars: Option<BTreeMap<String, Value>>,
	) -> Result<Vec<Response>, RpcError> {
		// If no live query handler force realtime off
		if !Self::LQ_SUPPORT && self.session().rt {
			return Err(RpcError::BadLQConfig);
		}
		// Execute the query on the database
		let res = match query {
			Value::Query(sql) => self.kvs().process(sql, &self.session(), vars).await?,
			Value::Strand(sql) => self.kvs().execute(&sql, &self.session(), vars).await?,
			_ => {
				return Err(RpcError::from(anyhow::Error::new(Error::unreachable(
					"Unexpected query type: {query:?}",
				))))
			}
		};

		// Post-process hooks for web layer
		for response in &res {
			// This error should be unreachable because we shouldn't proceed if there's no handler
			self.handle_live_query_results(response).await;
		}
		// Return the result to the client
		Ok(res)
	}

	async fn handle_live_query_results(&self, res: &Response) {
		match &res.query_type {
			QueryType::Live => {
				if let Ok(Value::Uuid(lqid)) = &res.result {
					self.handle_live(&lqid.0).await;
				}
			}
			QueryType::Kill => {
				if let Ok(Value::Uuid(lqid)) = &res.result {
					self.handle_kill(&lqid.0).await;
				}
			}
			_ => {}
		}
	}
}<|MERGE_RESOLUTION|>--- conflicted
+++ resolved
@@ -358,13 +358,6 @@
 		// Specify the query parameters
 		let var = Some(opts.merge_vars(&self.session().parameters));
 		// Specify the SQL query string
-<<<<<<< HEAD
-		let sql = LiveStatement::new_from_what_expr(
-			if diff.is_true() {
-				Fields::default()
-			} else {
-				Fields::all()
-=======
 		let sql = LiveStatement {
 			id: Uuid::new_v4(),
 			node: Uuid::new_v4(),
@@ -373,7 +366,6 @@
 				Fields::default()
 			} else {
 				opts.fields.unwrap_or(Fields::all())
->>>>>>> 69207812
 			},
 			cond: opts.cond,
 			fetch: opts.fetch,
