--- conflicted
+++ resolved
@@ -121,15 +121,11 @@
 	// Methods for authentication
 	// ------------------------------
 
-<<<<<<< HEAD
-	async fn yuse(&mut self, params: Array) -> Result<Data, RpcError> {
-		// Check if the user is allowed to query
-		if !self.kvs().allows_query_by_subject(self.session().au.as_ref()) {
-			return Err(RpcError::MethodNotAllowed);
-		}
-=======
 	async fn yuse(&self, params: Array) -> Result<Data, RpcError> {
->>>>>>> ae5c609a
+		// Check if the user is allowed to query
+		if !self.kvs().allows_query_by_subject(self.session().au.as_ref()) {
+			return Err(RpcError::MethodNotAllowed);
+		}
 		// For both ns+db, string = change, null = unset, none = do nothing
 		// We need to be able to adjust either ns or db without affecting the other
 		// To be able to select a namespace, and then list resources in that namespace, as an example
@@ -302,15 +298,11 @@
 	// Methods for setting variables
 	// ------------------------------
 
-<<<<<<< HEAD
-	async fn set(&mut self, params: Array) -> Result<Data, RpcError> {
-		// Check if the user is allowed to query
-		if !self.kvs().allows_query_by_subject(self.session().au.as_ref()) {
-			return Err(RpcError::MethodNotAllowed);
-		}
-=======
 	async fn set(&self, params: Array) -> Result<Data, RpcError> {
->>>>>>> ae5c609a
+		// Check if the user is allowed to query
+		if !self.kvs().allows_query_by_subject(self.session().au.as_ref()) {
+			return Err(RpcError::MethodNotAllowed);
+		}
 		// Process the method arguments
 		let Ok((Value::Strand(key), val)) = params.needs_one_or_two() else {
 			return Err(RpcError::InvalidParams);
@@ -356,15 +348,11 @@
 		Ok(Value::Null.into())
 	}
 
-<<<<<<< HEAD
-	async fn unset(&mut self, params: Array) -> Result<Data, RpcError> {
-		// Check if the user is allowed to query
-		if !self.kvs().allows_query_by_subject(self.session().au.as_ref()) {
-			return Err(RpcError::MethodNotAllowed);
-		}
-=======
 	async fn unset(&self, params: Array) -> Result<Data, RpcError> {
->>>>>>> ae5c609a
+		// Check if the user is allowed to query
+		if !self.kvs().allows_query_by_subject(self.session().au.as_ref()) {
+			return Err(RpcError::MethodNotAllowed);
+		}
 		// Process the method arguments
 		let Ok(Value::Strand(key)) = params.needs_one() else {
 			return Err(RpcError::InvalidParams);
@@ -389,15 +377,11 @@
 	// Methods for live queries
 	// ------------------------------
 
-<<<<<<< HEAD
-	async fn kill(&mut self, params: Array) -> Result<Data, RpcError> {
-		// Check if the user is allowed to query
-		if !self.kvs().allows_query_by_subject(self.session().au.as_ref()) {
-			return Err(RpcError::MethodNotAllowed);
-		}
-=======
 	async fn kill(&self, params: Array) -> Result<Data, RpcError> {
->>>>>>> ae5c609a
+		// Check if the user is allowed to query
+		if !self.kvs().allows_query_by_subject(self.session().au.as_ref()) {
+			return Err(RpcError::MethodNotAllowed);
+		}
 		// Process the method arguments
 		let id = params.needs_one()?;
 		// Specify the SQL query string
@@ -413,15 +397,11 @@
 		Ok(res.remove(0).result?.into())
 	}
 
-<<<<<<< HEAD
-	async fn live(&mut self, params: Array) -> Result<Data, RpcError> {
-		// Check if the user is allowed to query
-		if !self.kvs().allows_query_by_subject(self.session().au.as_ref()) {
-			return Err(RpcError::MethodNotAllowed);
-		}
-=======
 	async fn live(&self, params: Array) -> Result<Data, RpcError> {
->>>>>>> ae5c609a
+		// Check if the user is allowed to query
+		if !self.kvs().allows_query_by_subject(self.session().au.as_ref()) {
+			return Err(RpcError::MethodNotAllowed);
+		}
 		// Process the method arguments
 		let (what, diff) = params.needs_one_or_two()?;
 		// Specify the SQL query string
