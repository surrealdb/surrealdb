use crate::err::Error;
use std::{collections::BTreeMap, mem};

#[cfg(all(not(target_arch = "wasm32"), surrealdb_unstable))]
use async_graphql::BatchRequest;
use uuid::Uuid;

#[cfg(all(not(target_arch = "wasm32"), surrealdb_unstable))]
use crate::gql::SchemaCache;
use crate::{
	dbs::{capabilities::MethodTarget, QueryType, Response, Session},
	kvs::Datastore,
	rpc::args::Take,
	sql::{
		statements::{
			CreateStatement, DeleteStatement, InsertStatement, KillStatement, LiveStatement,
			RelateStatement, SelectStatement, UpdateStatement, UpsertStatement,
		},
		Array, Fields, Function, Model, Output, Query, Strand, Value,
	},
};

use super::{method::Method, response::Data, rpc_error::RpcError};

#[allow(async_fn_in_trait)]
pub trait RpcContext {
	/// The datastore for this RPC interface
	fn kvs(&self) -> &Datastore;
	/// The current session for this RPC context
	fn session(&self) -> &Session;
	/// Mutable access to the current session for this RPC context
	fn session_mut(&mut self) -> &mut Session;
	/// The current parameters stored on this RPC context
	fn vars(&self) -> &BTreeMap<String, Value>;
	/// Mutable access to the current parameters stored on this RPC context
	fn vars_mut(&mut self) -> &mut BTreeMap<String, Value>;
	/// The version information for this RPC context
	fn version_data(&self) -> Data;

	// ------------------------------
	// Realtime
	// ------------------------------

	/// Live queries are disabled by default
	const LQ_SUPPORT: bool = false;

	/// Handles the execution of a LIVE statement
	fn handle_live(&self, _lqid: &Uuid) -> impl std::future::Future<Output = ()> + Send {
		async { unimplemented!("handle_live function must be implemented if LQ_SUPPORT = true") }
	}
	/// Handles the execution of a KILL statement
	fn handle_kill(&self, _lqid: &Uuid) -> impl std::future::Future<Output = ()> + Send {
		async { unimplemented!("handle_kill function must be implemented if LQ_SUPPORT = true") }
	}
	/// Handles the cleanup of live queries
	fn cleanup_lqs(&self) -> impl std::future::Future<Output = ()> + Send {
		async { unimplemented!("cleanup_lqs function must be implemented if LQ_SUPPORT = true") }
	}

	// ------------------------------
	// GraphQL
	// ------------------------------

	/// GraphQL queries are disabled by default
	#[cfg(all(not(target_arch = "wasm32"), surrealdb_unstable))]
	const GQL_SUPPORT: bool = false;

	/// Returns the GraphQL schema cache used in GraphQL queries
	#[cfg(all(not(target_arch = "wasm32"), surrealdb_unstable))]
	fn graphql_schema_cache(&self) -> &SchemaCache {
		unimplemented!("graphql_schema_cache function must be implemented if GQL_SUPPORT = true")
	}

	// ------------------------------
	// Method execution
	// ------------------------------

	/// Executes any method on this RPC implementation
	async fn execute_mutable(&mut self, method: Method, params: Array) -> Result<Data, RpcError> {
		// Check if capabilities allow executing the requested RPC method
		if !self.kvs().allows_rpc_method(&MethodTarget {
			method,
		}) {
			warn!("Capabilities denied RPC method call attempt, target: '{}'", method.to_str());
			return Err(RpcError::MethodNotAllowed);
		}
		// Execute the desired method
		match method {
			Method::Ping => Ok(Value::None.into()),
			Method::Info => self.info().await,
			Method::Use => self.yuse(params).await,
			Method::Signup => self.signup(params).await,
			Method::Signin => self.signin(params).await,
			Method::Authenticate => self.authenticate(params).await,
			Method::Invalidate => self.invalidate().await,
			Method::Reset => self.reset().await,
			Method::Kill => self.kill(params).await,
			Method::Live => self.live(params).await,
			Method::Set => self.set(params).await,
			Method::Unset => self.unset(params).await,
			Method::Select => self.select(params).await,
			Method::Insert => self.insert(params).await,
			Method::Create => self.create(params).await,
			Method::Upsert => self.upsert(params).await,
			Method::Update => self.update(params).await,
			Method::Merge => self.merge(params).await,
			Method::Patch => self.patch(params).await,
			Method::Delete => self.delete(params).await,
			Method::Version => self.version(params).await,
			Method::Query => self.query(params).await,
			Method::Relate => self.relate(params).await,
			Method::Run => self.run(params).await,
			Method::GraphQL => self.graphql(params).await,
			Method::InsertRelation => self.insert_relation(params).await,
			Method::Unknown => Err(RpcError::MethodNotFound),
		}
	}

	/// Executes any immutable method on this RPC implementation
	async fn execute_immutable(&self, method: Method, params: Array) -> Result<Data, RpcError> {
		// Check if capabilities allow executing the requested RPC method
		if !self.kvs().allows_rpc_method(&MethodTarget {
			method,
		}) {
			warn!("Capabilities denied RPC method call attempt, target: '{}'", method.to_str());
			return Err(RpcError::MethodNotAllowed);
		}
		// Execute the desired method
		match method {
			Method::Ping => Ok(Value::None.into()),
			Method::Info => self.info().await,
			Method::Select => self.select(params).await,
			Method::Insert => self.insert(params).await,
			Method::Create => self.create(params).await,
			Method::Upsert => self.upsert(params).await,
			Method::Update => self.update(params).await,
			Method::Merge => self.merge(params).await,
			Method::Patch => self.patch(params).await,
			Method::Delete => self.delete(params).await,
			Method::Version => self.version(params).await,
			Method::Query => self.query(params).await,
			Method::Relate => self.relate(params).await,
			Method::Run => self.run(params).await,
			Method::GraphQL => self.graphql(params).await,
			Method::InsertRelation => self.insert_relation(params).await,
			Method::Unknown => Err(RpcError::MethodNotFound),
			_ => Err(RpcError::MethodNotFound),
		}
	}

	// ------------------------------
	// Methods for authentication
	// ------------------------------

	async fn yuse(&mut self, params: Array) -> Result<Data, RpcError> {
		// For both ns+db, string = change, null = unset, none = do nothing
		// We need to be able to adjust either ns or db without affecting the other
		// To be able to select a namespace, and then list resources in that namespace, as an example
		let (ns, db) = params.needs_two()?;
		// Update the selected namespace
		match ns {
			Value::None => (),
			Value::Null => self.session_mut().ns = None,
			Value::Strand(ns) => self.session_mut().ns = Some(ns.0),
			_ => {
				return Err(RpcError::InvalidParams);
			}
		}
		// Update the selected database
		match db {
			Value::None => (),
			Value::Null => self.session_mut().db = None,
			Value::Strand(db) => self.session_mut().db = Some(db.0),
			_ => {
				return Err(RpcError::InvalidParams);
			}
		}
		// Clear any residual database
		if self.session().ns.is_none() && self.session().db.is_some() {
			self.session_mut().db = None;
		}
		// Return nothing
		Ok(Value::None.into())
	}

	async fn signup(&mut self, params: Array) -> Result<Data, RpcError> {
		// Process the method arguments
		let Ok(Value::Object(v)) = params.needs_one() else {
			return Err(RpcError::InvalidParams);
		};
<<<<<<< HEAD
		let mut tmp_session = mem::take(self.session_mut());

		let out: Result<Value, RpcError> =
			crate::iam::signup::signup(self.kvs(), &mut tmp_session, v)
				.await
				.map(|v| v.token.into())
				.map_err(Into::into);
		*self.session_mut() = tmp_session;
		out.map(Into::into)
=======
		// Take ownership over the current session
		let mut session = mem::take(self.session_mut());
		// Attempt signup, storing information in the session
		let out: Result<Value, Error> =
			crate::iam::signup::signup(self.kvs(), &mut session, v).await.map(Into::into);
		// Return ownership of the current session
		*self.session_mut() = session;
		// Return the signup result
		out.map(Into::into).map_err(Into::into)
>>>>>>> b5137b6e
	}

	// TODO(gguillemas): Remove this method in 3.0.0 and make `signinv2` the default.
	async fn signin(&mut self, params: Array) -> Result<Data, RpcError> {
		// Process the method arguments
		let Ok(Value::Object(v)) = params.needs_one() else {
			return Err(RpcError::InvalidParams);
		};
<<<<<<< HEAD
		let mut tmp_session = mem::take(self.session_mut());
		let out: Result<Value, RpcError> =
			crate::iam::signin::signin(self.kvs(), &mut tmp_session, v)
				.await
				// The default signin method just returns the token.
				.map(|v| v.token.into())
				.map_err(Into::into);
		*self.session_mut() = tmp_session;
		out.map(Into::into)
	}

	// TODO(gguillemas): This should be made the default in 3.0.0.
	// This method for signing in returns an object instead of a string, supporting additional values.
	// The original motivation for this method was the introduction of refresh tokens.
	async fn signinv2(&mut self, params: Array) -> Result<Data, RpcError> {
		let Ok(Value::Object(v)) = params.needs_one() else {
			return Err(RpcError::InvalidParams);
		};
		let mut tmp_session = mem::take(self.session_mut());
		let out: Result<Value, RpcError> =
			crate::iam::signin::signin(self.kvs(), &mut tmp_session, v)
				.await
				.map(Into::into)
				.map_err(Into::into);
		*self.session_mut() = tmp_session;
		out.map(Into::into)
	}

	async fn invalidate(&mut self) -> Result<Data, RpcError> {
		crate::iam::clear::clear(self.session_mut())?;
		Ok(Value::None.into())
=======
		// Take ownership over the current session
		let mut session = mem::take(self.session_mut());
		// Attempt signin, storing information in the session
		let out: Result<Value, Error> =
			crate::iam::signin::signin(self.kvs(), &mut session, v).await.map(Into::into);
		// Return ownership of the current session
		*self.session_mut() = session;
		// Return the signin result
		out.map(Into::into).map_err(Into::into)
>>>>>>> b5137b6e
	}

	async fn authenticate(&mut self, params: Array) -> Result<Data, RpcError> {
		// Process the method arguments
		let Ok(Value::Strand(token)) = params.needs_one() else {
			return Err(RpcError::InvalidParams);
		};
		// Take ownership over the current session
		let mut session = mem::take(self.session_mut());
		// Attempt authentcation, storing information in the session
		let out: Result<Value, Error> =
			crate::iam::verify::token(self.kvs(), &mut session, &token.0)
				.await
				.map(|_| Value::None);
		// Return ownership of the current session
		*self.session_mut() = session;
		// Return nothing on success
		out.map_err(Into::into).map(Into::into)
	}

	async fn invalidate(&mut self) -> Result<Data, RpcError> {
		// Clear the current session
		crate::iam::clear::clear(self.session_mut())?;
		// Return nothing on success
		Ok(Value::None.into())
	}

	async fn reset(&mut self) -> Result<Data, RpcError> {
		// Take ownership over the current session
		let mut session = mem::take(self.session_mut());
		// Clear the current session completely
		crate::iam::clear::clear(&mut session)?;
		// Clear the namespace and database
		self.session_mut().ns = None;
		self.session_mut().db = None;
		// Clear all connection parameters
		self.vars_mut().clear();
		// Cleanup live queries
		self.cleanup_lqs().await;
		// Return nothing on success
		Ok(Value::None.into())
	}

	// ------------------------------
	// Methods for identification
	// ------------------------------

	async fn info(&self) -> Result<Data, RpcError> {
		// Specify the SQL query string
		let sql = SelectStatement {
			expr: Fields::all(),
			what: vec![Value::Param("auth".into())].into(),
			..Default::default()
		}
		.into();
		// Execute the query on the database
		let mut res = self.kvs().process(sql, self.session(), None).await?;
		// Extract the first value from the result
		Ok(res.remove(0).result?.first().into())
	}

	// ------------------------------
	// Methods for setting variables
	// ------------------------------

	async fn set(&mut self, params: Array) -> Result<Data, RpcError> {
		// Process the method arguments
		let Ok((Value::Strand(key), val)) = params.needs_one_or_two() else {
			return Err(RpcError::InvalidParams);
		};
		// Specify the query parameters
		let var = Some(map! {
			key.0.clone() => Value::None,
			=> &self.vars()
		});
		// Compute the specified parameter
		match self.kvs().compute(val, self.session(), var).await? {
			// Remove the variable if undefined
			Value::None => self.vars_mut().remove(&key.0),
			// Store the variable if defined
			v => self.vars_mut().insert(key.0, v),
		};
		// Return nothing
		Ok(Value::Null.into())
	}

	async fn unset(&mut self, params: Array) -> Result<Data, RpcError> {
		// Process the method arguments
		let Ok(Value::Strand(key)) = params.needs_one() else {
			return Err(RpcError::InvalidParams);
		};
		// Remove the set parameter
		self.vars_mut().remove(&key.0);
		// Return nothing
		Ok(Value::Null.into())
	}

	// ------------------------------
	// Methods for live queries
	// ------------------------------

	async fn kill(&mut self, params: Array) -> Result<Data, RpcError> {
		// Process the method arguments
		let id = params.needs_one()?;
		// Specify the SQL query string
		let sql = KillStatement {
			id,
		}
		.into();
		// Specify the query parameters
		let var = Some(self.vars().clone());
		// Execute the query on the database
		let mut res = self.query_inner(Value::Query(sql), var).await?;
		// Extract the first query result
		Ok(res.remove(0).result?.into())
	}

	async fn live(&mut self, params: Array) -> Result<Data, RpcError> {
		// Process the method arguments
		let (what, diff) = params.needs_one_or_two()?;
		// Specify the SQL query string
		let sql = LiveStatement::new_from_what_expr(
			match diff.is_true() {
				true => Fields::default(),
				false => Fields::all(),
			},
			what.could_be_table(),
		)
		.into();
		// Specify the query parameters
		let var = Some(self.vars().clone());
		// Execute the query on the database
		let mut res = self.query_inner(Value::Query(sql), var).await?;
		// Extract the first query result
		Ok(res.remove(0).result?.into())
	}

	// ------------------------------
	// Methods for selecting
	// ------------------------------

	async fn select(&self, params: Array) -> Result<Data, RpcError> {
		// Process the method arguments
		let Ok(what) = params.needs_one() else {
			return Err(RpcError::InvalidParams);
		};
		// Specify the SQL query string
		let sql = SelectStatement {
			only: what.is_thing_single(),
			expr: Fields::all(),
			what: vec![what.could_be_table()].into(),
			..Default::default()
		}
		.into();
		// Specify the query parameters
		let var = Some(self.vars().clone());
		// Execute the query on the database
		let mut res = self.kvs().process(sql, self.session(), var).await?;
		// Extract the first query result
		Ok(res
			.remove(0)
			.result
			.or_else(|e| match e {
				Error::SingleOnlyOutput => Ok(Value::None),
				e => Err(e),
			})?
			.into())
	}

	// ------------------------------
	// Methods for inserting
	// ------------------------------

	async fn insert(&self, params: Array) -> Result<Data, RpcError> {
		// Process the method arguments
		let Ok((what, data)) = params.needs_two() else {
			return Err(RpcError::InvalidParams);
		};
		// Specify the SQL query string
		let sql = InsertStatement {
			into: match what.is_none_or_null() {
				false => Some(what.could_be_table()),
				true => None,
			},
			data: crate::sql::Data::SingleExpression(data),
			output: Some(Output::After),
			..Default::default()
		}
		.into();
		// Specify the query parameters
		let var = Some(self.vars().clone());
		// Execute the query on the database
		let mut res = self.kvs().process(sql, self.session(), var).await?;
		// Extract the first query result
		Ok(res
			.remove(0)
			.result
			.or_else(|e| match e {
				Error::SingleOnlyOutput => Ok(Value::None),
				e => Err(e),
			})?
			.into())
	}

	async fn insert_relation(&self, params: Array) -> Result<Data, RpcError> {
		// Process the method arguments
		let Ok((what, data)) = params.needs_two() else {
			return Err(RpcError::InvalidParams);
		};
		// Specify the SQL query string
		let sql = InsertStatement {
			relation: true,
			into: match what.is_none_or_null() {
				false => Some(what.could_be_table()),
				true => None,
			},
			data: crate::sql::Data::SingleExpression(data),
			output: Some(Output::After),
			..Default::default()
		}
		.into();
		// Specify the query parameters
		let var = Some(self.vars().clone());
		// Execute the query on the database
		let mut res = self.kvs().process(sql, self.session(), var).await?;
		// Extract the first query result
		Ok(res
			.remove(0)
			.result
			.or_else(|e| match e {
				Error::SingleOnlyOutput => Ok(Value::None),
				e => Err(e),
			})?
			.into())
	}

	// ------------------------------
	// Methods for creating
	// ------------------------------

	async fn create(&self, params: Array) -> Result<Data, RpcError> {
		// Process the method arguments
		let Ok((what, data)) = params.needs_one_or_two() else {
			return Err(RpcError::InvalidParams);
		};
		let what = what.could_be_table();
		// Specify the SQL query string
		let sql = CreateStatement {
			only: what.is_thing_single() || what.is_table(),
			what: vec![what.could_be_table()].into(),
			data: match data.is_none_or_null() {
				false => Some(crate::sql::Data::ContentExpression(data)),
				true => None,
			},
			output: Some(Output::After),
			..Default::default()
		}
		.into();
		// Specify the query parameters
		let var = Some(self.vars().clone());
		// Execute the query on the database
		let mut res = self.kvs().process(sql, self.session(), var).await?;
		// Extract the first query result
		Ok(res
			.remove(0)
			.result
			.or_else(|e| match e {
				Error::SingleOnlyOutput => Ok(Value::None),
				e => Err(e),
			})?
			.into())
	}

	// ------------------------------
	// Methods for upserting
	// ------------------------------

	async fn upsert(&self, params: Array) -> Result<Data, RpcError> {
		// Process the method arguments
		let Ok((what, data)) = params.needs_one_or_two() else {
			return Err(RpcError::InvalidParams);
		};
		// Specify the SQL query string
		let sql = UpsertStatement {
			only: what.is_thing_single(),
			what: vec![what.could_be_table()].into(),
			data: match data.is_none_or_null() {
				false => Some(crate::sql::Data::ContentExpression(data)),
				true => None,
			},
			output: Some(Output::After),
			..Default::default()
		}
		.into();
		// Specify the query parameters
		let var = Some(self.vars().clone());
		// Execute the query on the database
		let mut res = self.kvs().process(sql, self.session(), var).await?;
		// Extract the first query result
		Ok(res
			.remove(0)
			.result
			.or_else(|e| match e {
				Error::SingleOnlyOutput => Ok(Value::None),
				e => Err(e),
			})?
			.into())
	}

	// ------------------------------
	// Methods for updating
	// ------------------------------

	async fn update(&self, params: Array) -> Result<Data, RpcError> {
		// Process the method arguments
		let Ok((what, data)) = params.needs_one_or_two() else {
			return Err(RpcError::InvalidParams);
		};
		// Specify the SQL query string
		let sql = UpdateStatement {
			only: what.is_thing_single(),
			what: vec![what.could_be_table()].into(),
			data: match data.is_none_or_null() {
				false => Some(crate::sql::Data::ContentExpression(data)),
				true => None,
			},
			output: Some(Output::After),
			..Default::default()
		}
		.into();
		// Specify the query parameters
		let var = Some(self.vars().clone());
		// Execute the query on the database
		let mut res = self.kvs().process(sql, self.session(), var).await?;
		// Extract the first query result
		Ok(res
			.remove(0)
			.result
			.or_else(|e| match e {
				Error::SingleOnlyOutput => Ok(Value::None),
				e => Err(e),
			})?
			.into())
	}

	// ------------------------------
	// Methods for merging
	// ------------------------------

	async fn merge(&self, params: Array) -> Result<Data, RpcError> {
		// Process the method arguments
		let Ok((what, data)) = params.needs_one_or_two() else {
			return Err(RpcError::InvalidParams);
		};
		// Specify the SQL query string
		let sql = UpdateStatement {
			only: what.is_thing_single(),
			what: vec![what.could_be_table()].into(),
			data: match data.is_none_or_null() {
				false => Some(crate::sql::Data::MergeExpression(data)),
				true => None,
			},
			output: Some(Output::After),
			..Default::default()
		}
		.into();
		// Specify the query parameters
		let var = Some(self.vars().clone());
		// Execute the query on the database
		let mut res = self.kvs().process(sql, self.session(), var).await?;
		// Extract the first query result
		Ok(res
			.remove(0)
			.result
			.or_else(|e| match e {
				Error::SingleOnlyOutput => Ok(Value::None),
				e => Err(e),
			})?
			.into())
	}

	// ------------------------------
	// Methods for patching
	// ------------------------------

	async fn patch(&self, params: Array) -> Result<Data, RpcError> {
		// Process the method arguments
		let Ok((what, data, diff)) = params.needs_one_two_or_three() else {
			return Err(RpcError::InvalidParams);
		};
		// Specify the SQL query string
		let sql = UpdateStatement {
			only: what.is_thing_single(),
			what: vec![what.could_be_table()].into(),
			data: Some(crate::sql::Data::PatchExpression(data)),
			output: match diff.is_true() {
				true => Some(Output::Diff),
				false => Some(Output::After),
			},
			..Default::default()
		}
		.into();
		// Specify the query parameters
		let var = Some(self.vars().clone());
		// Execute the query on the database
		let mut res = self.kvs().process(sql, self.session(), var).await?;
		// Extract the first query result
		Ok(res
			.remove(0)
			.result
			.or_else(|e| match e {
				Error::SingleOnlyOutput => Ok(Value::None),
				e => Err(e),
			})?
			.into())
	}

	// ------------------------------
	// Methods for relating
	// ------------------------------

	async fn relate(&self, params: Array) -> Result<Data, RpcError> {
		// Process the method arguments
		let Ok((from, kind, with, data)) = params.needs_three_or_four() else {
			return Err(RpcError::InvalidParams);
		};
		// Specify the SQL query string
		let sql = RelateStatement {
			only: from.is_single() && with.is_single(),
			from,
			kind: kind.could_be_table(),
			with,
			data: match data.is_none_or_null() {
				false => Some(crate::sql::Data::ContentExpression(data)),
				true => None,
			},
			output: Some(Output::After),
			..Default::default()
		}
		.into();
		// Specify the query parameters
		let var = Some(self.vars().clone());
		// Execute the query on the database
		let mut res = self.kvs().process(sql, self.session(), var).await?;
		// Extract the first query result
		Ok(res
			.remove(0)
			.result
			.or_else(|e| match e {
				Error::SingleOnlyOutput => Ok(Value::None),
				e => Err(e),
			})?
			.into())
	}

	// ------------------------------
	// Methods for deleting
	// ------------------------------

	async fn delete(&self, params: Array) -> Result<Data, RpcError> {
		// Process the method arguments
		let Ok(what) = params.needs_one() else {
			return Err(RpcError::InvalidParams);
		};
		// Specify the SQL query string
		let sql = DeleteStatement {
			only: what.is_thing_single(),
			what: vec![what.could_be_table()].into(),
			output: Some(Output::Before),
			..Default::default()
		}
		.into();
		// Specify the query parameters
		let var = Some(self.vars().clone());
		// Execute the query on the database
		let mut res = self.kvs().process(sql, self.session(), var).await?;
		// Extract the first query result
		Ok(res
			.remove(0)
			.result
			.or_else(|e| match e {
				Error::SingleOnlyOutput => Ok(Value::None),
				e => Err(e),
			})?
			.into())
	}

	// ------------------------------
	// Methods for getting info
	// ------------------------------

	async fn version(&self, params: Array) -> Result<Data, RpcError> {
		match params.len() {
			0 => Ok(self.version_data()),
			_ => Err(RpcError::InvalidParams),
		}
	}

	// ------------------------------
	// Methods for querying
	// ------------------------------

	async fn query(&self, params: Array) -> Result<Data, RpcError> {
		// Process the method arguments
		let Ok((query, vars)) = params.needs_one_or_two() else {
			return Err(RpcError::InvalidParams);
		};
		// Check the query input type
		if !(query.is_query() || query.is_strand()) {
			return Err(RpcError::InvalidParams);
		}
		// Specify the query variables
		let vars = match vars {
			Value::Object(mut v) => Some(mrg! {v.0, &self.vars()}),
			Value::None | Value::Null => Some(self.vars().clone()),
			_ => return Err(RpcError::InvalidParams),
		};
		// Execute the specified query
		self.query_inner(query, vars).await.map(Into::into)
	}

	// ------------------------------
	// Methods for running functions
	// ------------------------------

	async fn run(&self, params: Array) -> Result<Data, RpcError> {
		// Process the method arguments
		let Ok((name, version, args)) = params.needs_one_two_or_three() else {
			return Err(RpcError::InvalidParams);
		};
		// Parse the function name argument
		let name = match name {
			Value::Strand(Strand(v)) => v,
			_ => return Err(RpcError::InvalidParams),
		};
		// Parse any function version argument
		let version = match version {
			Value::Strand(Strand(v)) => Some(v),
			Value::None | Value::Null => None,
			_ => return Err(RpcError::InvalidParams),
		};
		// Parse the function arguments if specified
		let args = match args {
			Value::Array(Array(arr)) => arr,
			Value::None | Value::Null => vec![],
			_ => return Err(RpcError::InvalidParams),
		};
		// Specify the function to run
		let func: Query = match &name[0..4] {
			"fn::" => Function::Custom(name.chars().skip(4).collect(), args).into(),
			"ml::" => Model {
				name: name.chars().skip(4).collect(),
				version: version.ok_or(RpcError::InvalidParams)?,
				args,
			}
			.into(),
			_ => Function::Normal(name, args).into(),
		};
		// Specify the query variables
		let vars = Some(self.vars().clone());
		// Execute the function on the database
		let mut res = self.kvs().process(func, self.session(), vars).await?;
		// Extract the first query result
		Ok(res.remove(0).result?.into())
	}

	// ------------------------------
	// Methods for querying with GraphQL
	// ------------------------------

	#[cfg(any(target_arch = "wasm32", not(surrealdb_unstable)))]
	async fn graphql(&self, _: Array) -> Result<Data, RpcError> {
		Err(RpcError::MethodNotFound)
	}

	#[cfg(all(not(target_arch = "wasm32"), surrealdb_unstable))]
	async fn graphql(&self, params: Array) -> Result<Data, RpcError> {
		if !*GRAPHQL_ENABLE {
			return Err(RpcError::BadGQLConfig);
		}

		use serde::Serialize;

		use crate::{cnf::GRAPHQL_ENABLE, gql};

		if !Self::GQL_SUPPORT {
			return Err(RpcError::BadGQLConfig);
		}

		let Ok((query, options)) = params.needs_one_or_two() else {
			return Err(RpcError::InvalidParams);
		};

		enum GraphQLFormat {
			Json,
		}

		// Default to compressed output
		let mut pretty = false;
		// Default to graphql json format
		let mut format = GraphQLFormat::Json;
		// Process any secondary config options
		match options {
			// A config object was passed
			Value::Object(o) => {
				for (k, v) in o {
					match (k.as_str(), v) {
						("pretty", Value::Bool(b)) => pretty = b,
						("format", Value::Strand(s)) => match s.as_str() {
							"json" => format = GraphQLFormat::Json,
							_ => return Err(RpcError::InvalidParams),
						},
						_ => return Err(RpcError::InvalidParams),
					}
				}
			}
			// The config argument was not supplied
			Value::None => (),
			// An invalid config argument was received
			_ => return Err(RpcError::InvalidParams),
		}
		// Process the graphql query argument
		let req = match query {
			// It is a string, so parse the query
			Value::Strand(s) => match format {
				GraphQLFormat::Json => {
					let tmp: BatchRequest =
						serde_json::from_str(s.as_str()).map_err(|_| RpcError::ParseError)?;
					tmp.into_single().map_err(|_| RpcError::ParseError)?
				}
			},
			// It is an object, so build the query
			Value::Object(mut o) => {
				// We expect a `query` key with the graphql query
				let mut tmp = match o.remove("query") {
					Some(Value::Strand(s)) => async_graphql::Request::new(s),
					_ => return Err(RpcError::InvalidParams),
				};
				// We can accept a `variables` key with graphql variables
				match o.remove("variables").or(o.remove("vars")) {
					Some(obj @ Value::Object(_)) => {
						let gql_vars = gql::schema::sql_value_to_gql_value(obj)
							.map_err(|_| RpcError::InvalidRequest)?;

						tmp = tmp.variables(async_graphql::Variables::from_value(gql_vars));
					}
					Some(_) => return Err(RpcError::InvalidParams),
					None => {}
				}
				// We can accept an `operation` key with a graphql operation name
				match o.remove("operationName").or(o.remove("operation")) {
					Some(Value::Strand(s)) => tmp = tmp.operation_name(s),
					Some(_) => return Err(RpcError::InvalidParams),
					None => {}
				}
				// Return the graphql query object
				tmp
			}
			// We received an invalid graphql query
			_ => return Err(RpcError::InvalidParams),
		};
		// Process and cache the graphql schema
		let schema = self
			.graphql_schema_cache()
			.get_schema(self.session())
			.await
			.map_err(|e| RpcError::Thrown(e.to_string()))?;
		// Execute the request against the schema
		let res = schema.execute(req).await;
		// Serialize the graphql response
		let out = match pretty {
			true => {
				let mut buf = Vec::new();
				let formatter = serde_json::ser::PrettyFormatter::with_indent(b"    ");
				let mut ser = serde_json::Serializer::with_formatter(&mut buf, formatter);
				res.serialize(&mut ser).ok().and_then(|_| String::from_utf8(buf).ok())
			}
			false => serde_json::to_string(&res).ok(),
		}
		.ok_or(RpcError::Thrown("Serialization Error".to_string()))?;
		// Output the graphql response
		Ok(Value::Strand(out.into()).into())
	}

	// ------------------------------
	// Private methods
	// ------------------------------

	async fn query_inner(
		&self,
		query: Value,
		vars: Option<BTreeMap<String, Value>>,
	) -> Result<Vec<Response>, RpcError> {
		// If no live query handler force realtime off
		if !Self::LQ_SUPPORT && self.session().rt {
			return Err(RpcError::BadLQConfig);
		}
		// Execute the query on the database
		let res = match query {
			Value::Query(sql) => self.kvs().process(sql, self.session(), vars).await?,
			Value::Strand(sql) => self.kvs().execute(&sql, self.session(), vars).await?,
			_ => return Err(fail!("Unexpected query type: {query:?}").into()),
		};

		// Post-process hooks for web layer
		for response in &res {
			// This error should be unreachable because we shouldn't proceed if there's no handler
			self.handle_live_query_results(response).await;
		}
		// Return the result to the client
		Ok(res)
	}

	async fn handle_live_query_results(&self, res: &Response) {
		match &res.query_type {
			QueryType::Live => {
				if let Ok(Value::Uuid(lqid)) = &res.result {
					self.handle_live(&lqid.0).await;
				}
			}
			QueryType::Kill => {
				if let Ok(Value::Uuid(lqid)) = &res.result {
					self.handle_kill(&lqid.0).await;
				}
			}
			_ => {}
		}
	}
}<|MERGE_RESOLUTION|>--- conflicted
+++ resolved
@@ -188,68 +188,44 @@
 		let Ok(Value::Object(v)) = params.needs_one() else {
 			return Err(RpcError::InvalidParams);
 		};
-<<<<<<< HEAD
-		let mut tmp_session = mem::take(self.session_mut());
-
-		let out: Result<Value, RpcError> =
-			crate::iam::signup::signup(self.kvs(), &mut tmp_session, v)
-				.await
-				.map(|v| v.token.into())
-				.map_err(Into::into);
-		*self.session_mut() = tmp_session;
-		out.map(Into::into)
-=======
 		// Take ownership over the current session
 		let mut session = mem::take(self.session_mut());
 		// Attempt signup, storing information in the session
 		let out: Result<Value, Error> =
-			crate::iam::signup::signup(self.kvs(), &mut session, v).await.map(Into::into);
+			crate::iam::signup::signup(self.kvs(), &mut session, v).await.map(|v| v.token.into());
 		// Return ownership of the current session
 		*self.session_mut() = session;
 		// Return the signup result
 		out.map(Into::into).map_err(Into::into)
->>>>>>> b5137b6e
-	}
-
-	// TODO(gguillemas): Remove this method in 3.0.0 and make `signinv2` the default.
+	}
+
+	// TODO(gguillemas): Remove this method in 3.0.0 and make `signinv2` the default
 	async fn signin(&mut self, params: Array) -> Result<Data, RpcError> {
 		// Process the method arguments
 		let Ok(Value::Object(v)) = params.needs_one() else {
 			return Err(RpcError::InvalidParams);
 		};
-<<<<<<< HEAD
-		let mut tmp_session = mem::take(self.session_mut());
-		let out: Result<Value, RpcError> =
-			crate::iam::signin::signin(self.kvs(), &mut tmp_session, v)
-				.await
-				// The default signin method just returns the token.
-				.map(|v| v.token.into())
-				.map_err(Into::into);
-		*self.session_mut() = tmp_session;
-		out.map(Into::into)
-	}
-
-	// TODO(gguillemas): This should be made the default in 3.0.0.
-	// This method for signing in returns an object instead of a string, supporting additional values.
-	// The original motivation for this method was the introduction of refresh tokens.
+		// Take ownership over the current session
+		let mut session = mem::take(self.session_mut());
+		// Attempt signin, storing information in the session
+		let out: Result<Value, Error> = crate::iam::signin::signin(self.kvs(), &mut session, v)
+			.await
+			// The default `signin` method just returns the token
+			.map(|v| v.token.into());
+		// Return ownership of the current session
+		*self.session_mut() = session;
+		// Return the signin result
+		out.map(Into::into).map_err(Into::into)
+	}
+
+	// TODO(gguillemas): This should be made the default in 3.0.0
+	// This method for signing in returns an object instead of a string, supporting additional values
+	// The original motivation for this method was the introduction of refresh tokens
 	async fn signinv2(&mut self, params: Array) -> Result<Data, RpcError> {
+		// Process the method arguments
 		let Ok(Value::Object(v)) = params.needs_one() else {
 			return Err(RpcError::InvalidParams);
 		};
-		let mut tmp_session = mem::take(self.session_mut());
-		let out: Result<Value, RpcError> =
-			crate::iam::signin::signin(self.kvs(), &mut tmp_session, v)
-				.await
-				.map(Into::into)
-				.map_err(Into::into);
-		*self.session_mut() = tmp_session;
-		out.map(Into::into)
-	}
-
-	async fn invalidate(&mut self) -> Result<Data, RpcError> {
-		crate::iam::clear::clear(self.session_mut())?;
-		Ok(Value::None.into())
-=======
 		// Take ownership over the current session
 		let mut session = mem::take(self.session_mut());
 		// Attempt signin, storing information in the session
@@ -259,7 +235,6 @@
 		*self.session_mut() = session;
 		// Return the signin result
 		out.map(Into::into).map_err(Into::into)
->>>>>>> b5137b6e
 	}
 
 	async fn authenticate(&mut self, params: Array) -> Result<Data, RpcError> {
