--- conflicted
+++ resolved
@@ -1,4 +1,3 @@
-<<<<<<< HEAD
 use std::collections::BTreeMap;
 
 use crate::dbs::{Capabilities, sql_variables_to_expr_variables};
@@ -6,15 +5,6 @@
 use crate::syn::{
 	expr_with_capabilities, fetchs_with_capabilities, fields_with_capabilities,
 	output_with_capabilities,
-=======
-use crate::{
-	dbs::{Capabilities, Variables},
-	sql::{Cond, Data, Fetchs, Fields, Limit, Number, Output, SqlValue, Start, Timeout, Version},
-	syn::{
-		fetchs_with_capabilities, fields_with_capabilities, output_with_capabilities,
-		value_with_capabilities,
-	},
->>>>>>> eaff383c
 };
 use crate::val::{Number, Value};
 
@@ -104,11 +94,7 @@
 	pub timeout: Option<Timeout>,
 	/// - An object, containing variables to define during execution of the method
 	/// - For all (`select`, `insert`, `create`, `upsert`, `update`, `relate` and `delete`) methods
-<<<<<<< HEAD
-	pub vars: Option<BTreeMap<String, Value>>,
-=======
 	pub vars: Option<Variables>,
->>>>>>> eaff383c
 	/// - A boolean, stating wether the LQ notifications should contain diffs
 	/// - For the `live` method
 	pub diff: bool,
@@ -243,14 +229,8 @@
 
 			// Process "vars" option
 			if let Some(v) = obj.remove("vars") {
-<<<<<<< HEAD
 				if let Value::Object(v) = v {
 					self.vars = Some(v.0)
-=======
-				if let SqlValue::Object(v) = v {
-					let v: crate::expr::Object = v.into();
-					self.vars = Some(v.into())
->>>>>>> eaff383c
 				} else {
 					return Err(RpcError::InvalidParams);
 				}
