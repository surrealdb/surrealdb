--- conflicted
+++ resolved
@@ -271,7 +271,7 @@
 				// state transitions without RocksDB stopping writes due to buffering causing
 				// size spikes
 				if *cnf::ROCKSDB_SST_MAX_ALLOWED_SPACE_USAGE_DELETION_ONLY > 0 {
-					info!(target: TARGET, "SST file manager: Application-managed space limits (primary: {}, deletion-only: {})", 
+					info!(target: TARGET, "SST file manager: Application-managed space limits (primary: {}, deletion-only: {})",
 						*cnf::ROCKSDB_SST_MAX_ALLOWED_SPACE_USAGE, *cnf::ROCKSDB_SST_MAX_ALLOWED_SPACE_USAGE_DELETION_ONLY);
 					// Set RocksDB limit to 0 (unlimited) - app will manage restrictions
 					sst_file_manager.set_max_allowed_space_usage(0);
@@ -586,15 +586,11 @@
 		// Mark this transaction as done
 		self.done = true;
 		// Commit this transaction
-<<<<<<< HEAD
-		self.inner.take().unwrap().commit()?;
+		self.inner.take().expect("transaction should have inner").commit()?;
 		// If we are in read-and-deletion-only mode, compact the entire key range (None, None)
 		if matches!(self.state, StoreState::ReadAndDeletionOnly) {
 			self.db.compact_range::<&[u8], &[u8]>(None, None);
 		}
-=======
-		self.inner.take().expect("transaction should have inner").commit()?;
->>>>>>> 37ebe918
 		// Continue
 		Ok(())
 	}
