--- conflicted
+++ resolved
@@ -1,12 +1,6 @@
-<<<<<<< HEAD
-=======
-use super::Key;
-use super::Val;
-use super::Version;
->>>>>>> 3bd63f7b
 #[allow(unused_imports, reason = "Not used when none of the storage backends are enabled.")]
 use super::api::Transaction;
-use super::{Key, KeyEncode, Val, Version};
+use super::{Key, Val, Version};
 use crate::cf;
 
 use crate::doc::CursorValue;
@@ -16,13 +10,8 @@
 
 use crate::cnf::NORMAL_FETCH_SIZE;
 use crate::expr;
-<<<<<<< HEAD
-use crate::kvs::KeyDecode as _;
-=======
-use crate::expr::thing::Thing;
 use crate::kvs::KVValue;
 use crate::kvs::key::KVKey;
->>>>>>> 3bd63f7b
 use crate::kvs::stash::Stash;
 use crate::val::RecordId;
 use crate::vs::VersionStamp;
