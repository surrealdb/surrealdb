use super::Key;
use super::Val;
use super::Version;
#[allow(unused_imports, reason = "Not used when none of the storage backends are enabled.")]
use super::api::Transaction;
use crate::catalog::TableDefinition;
use crate::catalog::{DatabaseId, NamespaceId};
use crate::cf;

use crate::doc::CursorValue;
use crate::idg::u32::U32;
use crate::key::debug::Sprintable;
use crate::kvs::batch::Batch;

use crate::cnf::NORMAL_FETCH_SIZE;
use crate::expr;
use crate::expr::thing::Thing;
use crate::kvs::KVValue;
use crate::kvs::key::KVKey;
use crate::kvs::stash::Stash;
use crate::vs::VersionStamp;
use anyhow::Result;
use expr::statements::DefineTableStatement;
use std::fmt;
use std::fmt::Debug;
use std::ops::Range;

const TARGET: &str = "surrealdb::core::kvs::tr";

/// Used to determine the behaviour when a transaction is not closed correctly
#[derive(Debug, Default)]
pub enum Check {
	#[default]
	None,
	Warn,
	Error,
}

/// Specifies whether the transaction is read-only or writeable.
#[derive(Copy, Clone)]
pub enum TransactionType {
	Read,
	Write,
}

impl From<bool> for TransactionType {
	fn from(value: bool) -> Self {
		match value {
			true => TransactionType::Write,
			false => TransactionType::Read,
		}
	}
}

/// Specifies whether the transaction is optimistic or pessimistic.
#[derive(Copy, Clone)]
pub enum LockType {
	Pessimistic,
	Optimistic,
}

impl From<bool> for LockType {
	fn from(value: bool) -> Self {
		match value {
			true => LockType::Pessimistic,
			false => LockType::Optimistic,
		}
	}
}

/// A set of undoable updates and requests against a dataset.
#[non_exhaustive]
pub struct Transactor {
	pub(super) inner: Box<dyn super::api::Transaction>,
	pub(super) stash: Stash,
	pub(super) cf: cf::Writer,
}

impl fmt::Display for Transactor {
	fn fmt(&self, f: &mut fmt::Formatter<'_>) -> fmt::Result {
		write!(f, "{}", self.kind())
	}
}

impl Transactor {
	fn kind(&self) -> &'static str {
		self.inner.kind()
	}

	/// Specify how we should handle unclosed transactions.
	///
	/// If a transaction is not cancelled or rolled back then
	/// this can cause issues on some storage engine
	/// implementations. In tests we can ignore unhandled
	/// transactions, whilst in development we should panic
	/// so that any unintended behaviour is detected, and in
	/// production we should only log a warning.
	#[instrument(level = "trace", target = TARGET, skip_all)]
	pub(crate) fn check_level(&mut self, check: Check) {
		self.inner.check_level(check)
	}

	/// Check if transaction is finished.
	///
	/// If the transaction has been cancelled or committed,
	/// then this function will return [`true`], and any further
	/// calls to functions on this transaction will result
	/// in a [`Error::TxFinished`] error.
	#[instrument(level = "trace", target = TARGET, skip_all)]
	pub(crate) fn closed(&self) -> bool {
		self.inner.closed()
	}

	/// Cancel a transaction.
	///
	/// This reverses all changes made within the transaction.
	#[instrument(level = "trace", target = TARGET, skip_all)]
	pub(crate) async fn cancel(&mut self) -> Result<()> {
		self.inner.cancel().await
	}

	/// Commit a transaction.
	///
	/// This attempts to commit all changes made within the transaction.
	#[instrument(level = "trace", target = TARGET, skip_all)]
	pub(crate) async fn commit(&mut self) -> Result<()> {
		self.inner.commit().await
	}

	/// Check if a key exists in the datastore.
	#[instrument(level = "trace", target = TARGET, skip_all)]
	pub async fn exists<K>(&mut self, key: &K, version: Option<u64>) -> Result<bool>
	where
		K: KVKey + Debug,
	{
		let key = key.encode_key()?;
		trace!(target: TARGET, key = key.sprint(), version = version, "Exists");
		self.inner.exists(key, version).await
	}

	/// Fetch a key from the datastore.
	#[instrument(level = "trace", target = TARGET, skip_all)]
	pub async fn get<K>(&mut self, key: &K, version: Option<u64>) -> Result<Option<K::ValueType>>
	where
		K: KVKey + Debug,
	{
		let key = key.encode_key()?;
		trace!(target: TARGET, key = key.sprint(), version = version, "Get");
		let bytes = self.inner.get(key, version).await?;
		bytes.map(K::ValueType::kv_decode_value).transpose()
	}

	/// Fetch many keys from the datastore.
	#[instrument(level = "trace", target = TARGET, skip_all)]
	pub async fn getm<K>(&mut self, keys: Vec<K>) -> Result<Vec<Option<K::ValueType>>>
	where
		K: KVKey + Debug,
	{
		let keys_encoded = keys.iter().map(|k| k.encode_key()).collect::<Result<Vec<_>>>()?;
		trace!(target: TARGET, keys = keys_encoded.sprint(), "GetM");
		let vals = self.inner.getm(keys_encoded).await?;

		vals.into_iter()
			.map(|v| match v {
				Some(v) => K::ValueType::kv_decode_value(v).map(Some),
				None => Ok(None),
			})
			.collect()
	}

	/// Retrieve a specific range of keys from the datastore.
	///
	/// This function fetches all matching key-value pairs from the underlying datastore in grouped batches.
	#[instrument(level = "trace", target = TARGET, skip_all)]
	pub async fn getr<K>(&mut self, rng: Range<K>, version: Option<u64>) -> Result<Vec<(Key, Val)>>
	where
		K: KVKey + Debug,
	{
		let beg: Key = rng.start.encode_key()?;
		let end: Key = rng.end.encode_key()?;
		let rng = beg..end;
		trace!(target: TARGET, rng = rng.sprint(), version = version, "GetR");
		self.inner.getr(rng, version).await
	}

	/// Retrieve a specific prefixed range of keys from the datastore.
	///
	/// This function fetches all matching key-value pairs from the underlying datastore in grouped batches.
	#[instrument(level = "trace", target = TARGET, skip_all)]
	pub async fn getp<K>(&mut self, key: &K) -> Result<Vec<(Key, Val)>>
	where
		K: KVKey + Debug,
	{
		let key = key.encode_key()?;
		trace!(target: TARGET, key = key.sprint(), "GetP");
		self.inner.getp(key).await
	}

	/// Insert or update a key in the datastore.
	#[instrument(level = "trace", target = TARGET, skip_all)]
	pub async fn set<K>(&mut self, key: &K, val: &K::ValueType, version: Option<u64>) -> Result<()>
	where
		K: KVKey + Debug,
	{
		let key = key.encode_key()?;
		trace!(target: TARGET, key = key.sprint(), version = version, "Set");
		self.inner.set(key, val.kv_encode_value()?, version).await
	}

	/// Insert or replace a key in the datastore.
	#[instrument(level = "trace", target = TARGET, skip_all)]
	pub async fn replace<K>(&mut self, key: &K, val: &K::ValueType) -> Result<()>
	where
		K: KVKey + Debug,
	{
		let key = key.encode_key()?;
		trace!(target: TARGET, key = key.sprint(), "Replace");
		self.inner.replace(key, val.kv_encode_value()?).await
	}

	/// Insert a key if it doesn't exist in the datastore.
	#[instrument(level = "trace", target = TARGET, skip_all)]
	pub async fn put<K>(&mut self, key: &K, val: &K::ValueType, version: Option<u64>) -> Result<()>
	where
		K: KVKey + Debug,
	{
		let key = key.encode_key()?;
		trace!(target: TARGET, key = key.sprint(), version = version, "Put");
		self.inner.put(key, val.kv_encode_value()?, version).await
	}

	/// Update a key in the datastore if the current value matches a condition.
	#[instrument(level = "trace", target = TARGET, skip_all)]
	pub async fn putc<K>(
		&mut self,
		key: &K,
		val: &K::ValueType,
		chk: Option<&K::ValueType>,
	) -> Result<()>
	where
		K: KVKey + Debug,
	{
		let key = key.encode_key()?;
		trace!(target: TARGET, key = key.sprint(), "PutC");
		let chk = chk.map(|v| v.kv_encode_value()).transpose()?;
		self.inner.putc(key, val.kv_encode_value()?, chk).await
	}

	/// Delete a key from the datastore.
	#[instrument(level = "trace", target = TARGET, skip_all)]
	pub async fn del<K>(&mut self, key: &K) -> Result<()>
	where
		K: KVKey + Debug,
	{
		let key = key.encode_key()?;
		trace!(target: TARGET, key = key.sprint(), "Del");
		self.inner.del(key).await
	}

	/// Delete a key from the datastore if the current value matches a condition.
	#[instrument(level = "trace", target = TARGET, skip_all)]
	pub async fn delc<K>(&mut self, key: &K, chk: Option<&K::ValueType>) -> Result<()>
	where
		K: KVKey + Debug,
	{
		let key = key.encode_key()?;
		trace!(target: TARGET, key = key.sprint(), "DelC");
		let chk = chk.map(|v| v.kv_encode_value()).transpose()?;
		self.inner.delc(key, chk).await
	}

	/// Delete a range of keys from the datastore.
	///
	/// This function deletes all matching key-value pairs from the underlying datastore in grouped batches.
	#[instrument(level = "trace", target = TARGET, skip_all)]
	pub async fn delr<K>(&mut self, rng: Range<K>) -> Result<()>
	where
		K: KVKey + Debug,
	{
		let beg: Key = rng.start.encode_key()?;
		let end: Key = rng.end.encode_key()?;
		let rng = beg..end;
		trace!(target: TARGET, rng = rng.sprint(), "DelR");
		self.inner.delr(rng).await
	}

	/// Delete a prefixed range of keys from the datastore.
	///
	/// This function deletes all matching key-value pairs from the underlying datastore in grouped batches.
	#[instrument(level = "trace", target = TARGET, skip_all)]
	pub async fn delp<K>(&mut self, key: &K) -> Result<()>
	where
		K: KVKey + Debug,
	{
		let key = key.encode_key()?;
		trace!(target: TARGET, key = key.sprint(), "DelP");
		self.inner.delp(key).await
	}

	/// Delete all versions of a key from the datastore.
	#[instrument(level = "trace", target = TARGET, skip_all)]
	pub async fn clr<K>(&mut self, key: &K) -> Result<()>
	where
		K: KVKey + Debug,
	{
		let key = key.encode_key()?;
		trace!(target: TARGET, key = key.sprint(), "Clr");
		self.inner.clr(key).await
	}

	/// Delete all versions of a key from the datastore if the current value matches a condition.
	#[instrument(level = "trace", target = TARGET, skip_all)]
	pub async fn clrc<K>(&mut self, key: &K, chk: Option<&K::ValueType>) -> Result<()>
	where
		K: KVKey + Debug,
	{
		let key = key.encode_key()?;
		trace!(target: TARGET, key = key.sprint(), "ClrC");
		let chk = chk.map(|v| v.kv_encode_value()).transpose()?;
		self.inner.clrc(key, chk).await
	}

	/// Delete all versions of a range of keys from the datastore.
	///
	/// This function deletes all matching key-value pairs from the underlying datastore in grouped batches.
	#[instrument(level = "trace", target = TARGET, skip_all)]
	pub async fn clrr<K>(&mut self, rng: Range<K>) -> Result<()>
	where
		K: KVKey + Debug,
	{
		let beg: Key = rng.start.encode_key()?;
		let end: Key = rng.end.encode_key()?;
		let rng = beg..end;
		trace!(target: TARGET, rng = rng.sprint(), "ClrR");
		self.inner.clrr(rng).await
	}

	/// Delete all versions of a prefixed range of keys from the datastore.
	///
	/// This function deletes all matching key-value pairs from the underlying datastore in grouped batches.
	#[instrument(level = "trace", target = TARGET, skip_all)]
	pub async fn clrp<K>(&mut self, key: &K) -> Result<()>
	where
		K: KVKey + Debug,
	{
		let key: Key = key.encode_key()?;
		trace!(target: TARGET, key = key.sprint(), "ClrP");
		self.inner.clrp(key).await
	}

	/// Retrieve a specific range of keys from the datastore.
	///
	/// This function fetches the full range of keys without values, in a single request to the underlying datastore.
	#[instrument(level = "trace", target = TARGET, skip_all)]
	pub async fn keys<K>(
		&mut self,
		rng: Range<K>,
		limit: u32,
		version: Option<u64>,
	) -> Result<Vec<Key>>
	where
		K: KVKey + Debug,
	{
		let beg: Key = rng.start.encode_key()?;
		let end: Key = rng.end.encode_key()?;
		let rng = beg..end;
		trace!(target: TARGET, rng = rng.sprint(), limit = limit, version = version, "Keys");
		if rng.start > rng.end {
			return Ok(vec![]);
		}
		self.inner.keys(rng, limit, version).await
	}

	/// Retrieve a specific range of keys from the datastore.
	///
	/// This function fetches the full range of keys without values, in a single request to the underlying datastore.
	#[instrument(level = "trace", target = TARGET, skip_all)]
	pub async fn keysr<K>(
		&mut self,
		rng: Range<K>,
		limit: u32,
		version: Option<u64>,
	) -> Result<Vec<Key>>
	where
		K: KVKey + Debug,
	{
		let beg: Key = rng.start.encode_key()?;
		let end: Key = rng.end.encode_key()?;
		let rng = beg..end;
		trace!(target: TARGET, rng = rng.sprint(), limit = limit, version = version, "Keysr");
		if rng.start > rng.end {
			return Ok(vec![]);
		}
		self.inner.keysr(rng, limit, version).await
	}

	/// Retrieve a specific range of keys from the datastore.
	///
	/// This function fetches the full range of key-value pairs, in a single request to the underlying datastore.
	#[instrument(level = "trace", target = TARGET, skip_all)]
	pub async fn scan<K>(
		&mut self,
		rng: Range<K>,
		limit: u32,
		version: Option<u64>,
	) -> Result<Vec<(Key, Val)>>
	where
		K: KVKey + Debug,
	{
		let beg: Key = rng.start.encode_key()?;
		let end: Key = rng.end.encode_key()?;
		let rng = beg..end;
		trace!(target: TARGET, rng = rng.sprint(), limit = limit, version = version, "Scan");
		if rng.start > rng.end {
			return Ok(vec![]);
		}
		self.inner.scan(rng, limit, version).await
	}

	#[instrument(level = "trace", target = TARGET, skip_all)]
	pub async fn scanr<K>(
		&mut self,
		rng: Range<K>,
		limit: u32,
		version: Option<u64>,
	) -> Result<Vec<(Key, Val)>>
	where
		K: KVKey + Debug,
	{
		let beg: Key = rng.start.encode_key()?;
		let end: Key = rng.end.encode_key()?;
		let rng = beg..end;
		trace!(target: TARGET, rng = rng.sprint(), limit = limit, version = version, "Scanr");
		if rng.start > rng.end {
			return Ok(vec![]);
		}
		self.inner.scanr(rng, limit, version).await
	}

	/// Retrieve a batched scan over a specific range of keys in the datastore.
	///
	/// This function fetches keys, in batches, with multiple requests to the underlying datastore.
	#[instrument(level = "trace", target = TARGET, skip_all)]
	pub async fn batch_keys<K>(
		&mut self,
		rng: Range<K>,
		batch: u32,
		version: Option<u64>,
	) -> Result<Batch<Key>>
	where
		K: KVKey + Debug,
	{
		let beg: Key = rng.start.encode_key()?;
		let end: Key = rng.end.encode_key()?;
		let rng = beg..end;
		trace!(target: TARGET, rng = rng.sprint(), version = version, "Batch");
		self.inner.batch_keys(rng, batch, version).await
	}

	/// Count the total number of keys within a range in the datastore.
	///
	/// This function fetches the total count, in batches, with multiple requests to the underlying datastore.
	#[instrument(level = "trace", target = "surrealdb::core::kvs::tr", skip_all)]
	pub async fn count<K>(&mut self, rng: Range<K>) -> Result<usize>
	where
		K: KVKey + Debug,
	{
		let beg: Key = rng.start.encode_key()?;
		let end: Key = rng.end.encode_key()?;
		let rng = beg..end;
		trace!(target: TARGET, rng = rng.sprint(), "Count");
		self.inner.count(rng).await
	}

	/// Retrieve a batched scan over a specific range of keys in the datastore.
	///
	/// This function fetches key-value pairs, in batches, with multiple requests to the underlying datastore.
	#[instrument(level = "trace", target = TARGET, skip_all)]
	pub async fn batch_keys_vals<K>(
		&mut self,
		rng: Range<K>,
		batch: u32,
		version: Option<u64>,
	) -> Result<Batch<(Key, Val)>>
	where
		K: KVKey + Debug,
	{
		let beg: Key = rng.start.encode_key()?;
		let end: Key = rng.end.encode_key()?;
		let rng = beg..end;
		trace!(target: TARGET, rng = rng.sprint(), version = version, "Batch");
		self.inner.batch_keys_vals(rng, batch, version).await
	}

	/// Retrieve a batched scan of all versions over a specific range of keys in the datastore.
	///
	/// This function fetches key-value-version pairs, in batches, with multiple requests to the underlying datastore.
	#[instrument(level = "trace", target = TARGET, skip_all)]
	pub async fn batch_keys_vals_versions<K>(
		&mut self,
		rng: Range<K>,
		batch: u32,
	) -> Result<Batch<(Key, Val, Version, bool)>>
	where
		K: KVKey + Debug,
	{
		let beg: Key = rng.start.encode_key()?;
		let end: Key = rng.end.encode_key()?;
		let rng = beg..end;
		trace!(target: TARGET, rng = rng.sprint(), "BatchVersions");
		self.inner.batch_keys_vals_versions(rng, batch).await
	}

	/// Obtain a new change timestamp for a key
	/// which is replaced with the current timestamp when the transaction is committed.
	/// NOTE: This should be called when composing the change feed entries for this transaction,
	/// which should be done immediately before the transaction commit.
	/// That is to keep other transactions commit delay(pessimistic) or conflict(optimistic) as less as possible.
	pub async fn get_timestamp(&mut self, key: Key) -> Result<VersionStamp> {
		self.inner.get_timestamp(key).await
	}

	/// Insert or update a key in the datastore.
	pub async fn set_versionstamp<K>(
		&mut self,
		ts_key: K,
		prefix: K,
		suffix: K,
		val: K::ValueType,
	) -> Result<()>
	where
		K: KVKey + Debug,
	{
		let ts_key = ts_key.encode_key()?;
		let prefix = prefix.encode_key()?;
		let suffix = suffix.encode_key()?;
		let value = val.kv_encode_value()?;
		self.inner.set_versionstamp(ts_key, prefix, suffix, value).await
	}

	pub(crate) fn new_save_point(&mut self) {
		self.inner.new_save_point()
	}

	pub(crate) async fn rollback_to_save_point(&mut self) -> Result<()> {
		self.inner.rollback_to_save_point().await
	}

	pub(crate) fn release_last_save_point(&mut self) -> Result<()> {
		self.inner.release_last_save_point()
	}
}

// --------------------------------------------------
// Additional methods
// --------------------------------------------------
impl Transactor {
	// change will record the change in the changefeed if enabled.
	// To actually persist the record changes into the underlying kvs,
	// you must call the `complete_changes` function and then commit the transaction.
	#[expect(clippy::too_many_arguments)]
	pub(crate) fn record_change(
		&mut self,
		ns: &str,
		db: &str,
		tb: &str,
		id: &Thing,
		previous: CursorValue,
		current: CursorValue,
		store_difference: bool,
	) {
		self.cf.record_cf_change(ns, db, tb, id.clone(), previous, current, store_difference)
	}

	// Records the table (re)definition in the changefeed if enabled.
	pub(crate) fn record_table_change(
		&mut self,
		ns: NamespaceId,
		db: DatabaseId,
		tb: &str,
		dt: &TableDefinition,
	) {
		self.cf.define_table(ns, db, tb, dt)
	}

	pub(crate) async fn get_idg(&mut self, key: &Key) -> Result<U32> {
		Ok(if let Some(v) = self.stash.get(key) {
			v
		} else {
			let val = self.get(key, None).await?;
			if let Some(val) = val {
				U32::new(key.clone(), Some(val)).await?
			} else {
				U32::new(key.clone(), None).await?
			}
		})
	}

	/// Gets the next namespace id
<<<<<<< HEAD
	pub(crate) async fn get_next_ns_id(&mut self) -> Result<NamespaceId> {
		let key = crate::key::root::ni::Ni::default().encode_owned()?;
=======
	pub(crate) async fn get_next_ns_id(&mut self) -> Result<u32> {
		let key = crate::key::root::ni::Ni::default().encode_key()?;
>>>>>>> 6559e1b5
		let mut seq = self.get_idg(&key).await?;
		let nid = seq.get_next_id();
		self.stash.set(key, seq.clone());
		let (k, v) = seq.finish().unwrap();
<<<<<<< HEAD
		self.replace(k, v).await?;
		Ok(NamespaceId(nid))
	}

	/// Gets the next database id for the given namespace
	pub(crate) async fn get_next_db_id(&mut self, ns: NamespaceId) -> Result<DatabaseId> {
		let key = crate::key::namespace::di::new(ns).encode_owned()?;
=======
		self.replace(&k, &v).await?;
		Ok(nid)
	}

	/// Gets the next database id for the given namespace
	pub(crate) async fn get_next_db_id(&mut self, ns: u32) -> Result<u32> {
		let key = crate::key::namespace::di::new(ns).encode_key()?;
>>>>>>> 6559e1b5
		let mut seq = self.get_idg(&key).await?;
		let nid = seq.get_next_id();
		self.stash.set(key, seq.clone());
		let (k, v) = seq.finish().unwrap();
<<<<<<< HEAD
		self.replace(k, v).await?;
		Ok(DatabaseId(nid))
=======
		self.replace(&k, &v).await?;
		Ok(nid)
>>>>>>> 6559e1b5
	}

	/// Gets the next table id for the given namespace and database
	pub(crate) async fn get_next_tb_id(&mut self, ns: u32, db: u32) -> Result<u32> {
		let key = crate::key::database::ti::new(ns, db).encode_key()?;
		let mut seq = self.get_idg(&key).await?;
		let nid = seq.get_next_id();
		self.stash.set(key, seq.clone());
		let (k, v) = seq.finish().unwrap();
		self.replace(&k, &v).await?;
		Ok(nid)
	}

	/// Removes the given namespace from the sequence.
	#[expect(unused)]
	pub(crate) async fn remove_ns_id(&mut self, ns: u32) -> Result<()> {
		let key = crate::key::root::ni::Ni::default().encode_key()?;
		let mut seq = self.get_idg(&key).await?;
		seq.remove_id(ns);
		self.stash.set(key, seq.clone());
		let (k, v) = seq.finish().unwrap();
		self.replace(&k, &v).await?;
		Ok(())
	}

	/// Removes the given database from the sequence.
	#[expect(unused)]
	pub(crate) async fn remove_db_id(&mut self, ns: u32, db: u32) -> Result<()> {
		let key = crate::key::namespace::di::new(ns).encode_key()?;
		let mut seq = self.get_idg(&key).await?;
		seq.remove_id(db);
		self.stash.set(key, seq.clone());
		let (k, v) = seq.finish().unwrap();
		self.replace(&k, &v).await?;
		Ok(())
	}

	/// Removes the given table from the sequence.
	#[expect(unused)]
	pub(crate) async fn remove_tb_id(&mut self, ns: u32, db: u32, tb: u32) -> Result<()> {
		let key = crate::key::database::ti::new(ns, db).encode_key()?;
		let mut seq = self.get_idg(&key).await?;
		seq.remove_id(tb);
		self.stash.set(key, seq.clone());
		let (k, v) = seq.finish().unwrap();
		self.replace(&k, &v).await?;
		Ok(())
	}

	// complete_changes will complete the changefeed recording for the given namespace and database.
	//
	// Under the hood, this function calls the transaction's `set_versionstamped_key` for each change.
	// Every change must be recorded by calling this struct's `record_change` function beforehand.
	// If there were no preceding `record_change` function calls for this transaction, this function will do nothing.
	//
	// This function should be called only after all the changes have been made to the transaction.
	// Otherwise, changes are missed in the change feed.
	//
	// This function should be called immediately before calling the commit function to guarantee that
	// the lock, if needed by lock=true, is held only for the duration of the commit, not the entire transaction.
	//
	// This function is here because it needs access to mutably borrow the transaction.
	//
	// Lastly, you should set lock=true if you want the changefeed to be correctly ordered for
	// non-FDB backends.
	pub(crate) async fn complete_changes(&mut self, _lock: bool) -> Result<()> {
		let changes = self.cf.get()?;
		for (tskey, prefix, suffix, v) in changes {
			self.set_versionstamp(tskey, prefix, suffix, v).await?
		}
		Ok(())
	}

	// set_timestamp_for_versionstamp correlates the given timestamp with the current versionstamp.
	// This allows get_versionstamp_from_timestamp to obtain the versionstamp from the timestamp later.
	pub(crate) async fn set_timestamp_for_versionstamp(
		&mut self,
		ts: u64,
		ns: &str,
		db: &str,
	) -> Result<VersionStamp> {
		// This also works as an advisory lock on the ts keys so that there is
		// on other concurrent transactions that can write to the ts_key or the keys after it.
		let key = crate::key::database::vs::new(ns, db).encode_key()?;
		let vst = self.get_timestamp(key).await?;
		trace!(
			target: TARGET,
			"Setting timestamp {} for versionstamp {:?} in ns: {}, db: {}",
			ts,
			vst.into_u64_lossy(),
			ns,
			db
		);

		// Ensure there are no keys after the ts_key
		// Otherwise we can go back in time!
		let mut ts_key = crate::key::database::ts::new(ns, db, ts);
		let begin = ts_key.encode_key()?;
		let end = crate::key::database::ts::suffix(ns, db)?;
		let ts_pairs: Vec<(Vec<u8>, Vec<u8>)> = self.getr(begin..end, None).await?;
		let latest_ts_pair = ts_pairs.last();
		if let Some((k, _)) = latest_ts_pair {
			trace!(
				target: TARGET,
				"There already was a greater committed timestamp {} in ns: {}, db: {} found: {}",
				ts,
				ns,
				db,
				k.sprint()
			);
			let k = crate::key::database::ts::Ts::decode_key(k)?;
			let latest_ts = k.ts;
			if latest_ts >= ts {
				warn!("ts {ts} is less than the latest ts {latest_ts}");
				ts_key = crate::key::database::ts::new(ns, db, latest_ts + 1);
			}
		}
		self.replace(&ts_key, &vst).await?;
		Ok(vst)
	}

	pub(crate) async fn get_versionstamp_from_timestamp(
		&mut self,
		ts: u64,
		ns: NamespaceId,
		db: DatabaseId,
	) -> Result<Option<VersionStamp>> {
		let start = crate::key::database::ts::prefix(ns, db)?;
		let ts_key = crate::key::database::ts::new(ns, db, ts + 1).encode_key()?;
		let end = ts_key.encode_key()?;
		let ts = if self.inner.supports_reverse_scan() {
			self.scanr(start..end, 1, None).await?.pop().map(|x| x.1)
		} else {
			// Batch keys to avoid large memory usage when the amount of stored
			// version stamps get's too big.
			let mut batch = self.batch_keys(start..end, *NORMAL_FETCH_SIZE, None).await?;
			let mut last = batch.result.pop();
			while let Some(next) = batch.next {
				// Pause and yield execution
				yield_now!();
				batch = self.batch_keys(next, *NORMAL_FETCH_SIZE, None).await?;
				last = batch.result.pop();
			}
			if let Some(last) = last {
				self.get(&last, None).await?
			} else {
				None
			}
		};
		if let Some(v) = ts {
			return Ok(Some(VersionStamp::from_slice(&v)?));
		}
		Ok(None)
	}
}<|MERGE_RESOLUTION|>--- conflicted
+++ resolved
@@ -3,8 +3,6 @@
 use super::Version;
 #[allow(unused_imports, reason = "Not used when none of the storage backends are enabled.")]
 use super::api::Transaction;
-use crate::catalog::TableDefinition;
-use crate::catalog::{DatabaseId, NamespaceId};
 use crate::cf;
 
 use crate::doc::CursorValue;
@@ -575,10 +573,10 @@
 	// Records the table (re)definition in the changefeed if enabled.
 	pub(crate) fn record_table_change(
 		&mut self,
-		ns: NamespaceId,
-		db: DatabaseId,
+		ns: &str,
+		db: &str,
 		tb: &str,
-		dt: &TableDefinition,
+		dt: &DefineTableStatement,
 	) {
 		self.cf.define_table(ns, db, tb, dt)
 	}
@@ -597,26 +595,12 @@
 	}
 
 	/// Gets the next namespace id
-<<<<<<< HEAD
-	pub(crate) async fn get_next_ns_id(&mut self) -> Result<NamespaceId> {
-		let key = crate::key::root::ni::Ni::default().encode_owned()?;
-=======
 	pub(crate) async fn get_next_ns_id(&mut self) -> Result<u32> {
 		let key = crate::key::root::ni::Ni::default().encode_key()?;
->>>>>>> 6559e1b5
 		let mut seq = self.get_idg(&key).await?;
 		let nid = seq.get_next_id();
 		self.stash.set(key, seq.clone());
 		let (k, v) = seq.finish().unwrap();
-<<<<<<< HEAD
-		self.replace(k, v).await?;
-		Ok(NamespaceId(nid))
-	}
-
-	/// Gets the next database id for the given namespace
-	pub(crate) async fn get_next_db_id(&mut self, ns: NamespaceId) -> Result<DatabaseId> {
-		let key = crate::key::namespace::di::new(ns).encode_owned()?;
-=======
 		self.replace(&k, &v).await?;
 		Ok(nid)
 	}
@@ -624,18 +608,12 @@
 	/// Gets the next database id for the given namespace
 	pub(crate) async fn get_next_db_id(&mut self, ns: u32) -> Result<u32> {
 		let key = crate::key::namespace::di::new(ns).encode_key()?;
->>>>>>> 6559e1b5
 		let mut seq = self.get_idg(&key).await?;
 		let nid = seq.get_next_id();
 		self.stash.set(key, seq.clone());
 		let (k, v) = seq.finish().unwrap();
-<<<<<<< HEAD
-		self.replace(k, v).await?;
-		Ok(DatabaseId(nid))
-=======
 		self.replace(&k, &v).await?;
 		Ok(nid)
->>>>>>> 6559e1b5
 	}
 
 	/// Gets the next table id for the given namespace and database
@@ -760,8 +738,8 @@
 	pub(crate) async fn get_versionstamp_from_timestamp(
 		&mut self,
 		ts: u64,
-		ns: NamespaceId,
-		db: DatabaseId,
+		ns: &str,
+		db: &str,
 	) -> Result<Option<VersionStamp>> {
 		let start = crate::key::database::ts::prefix(ns, db)?;
 		let ts_key = crate::key::database::ts::new(ns, db, ts + 1).encode_key()?;
