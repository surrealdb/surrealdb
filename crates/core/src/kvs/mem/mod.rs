--- conflicted
+++ resolved
@@ -12,21 +12,12 @@
 
 use super::{Check, KeyEncode};
 
-<<<<<<< HEAD
-pub(crate) static SKV_THREADPOOL: OnceLock<affinitypool::Threadpool> = OnceLock::new();
-
-pub(crate) fn commit_pool() -> &'static affinitypool::Threadpool {
-	SKV_THREADPOOL.get_or_init(|| {
-		affinitypool::Builder::new()
-			.thread_name("surrealkv-memory-threadpool")
-=======
 pub(crate) static SKV_COMMIT_POOL: OnceLock<affinitypool::Threadpool> = OnceLock::new();
 
 pub(crate) fn commit_pool() -> &'static affinitypool::Threadpool {
 	SKV_COMMIT_POOL.get_or_init(|| {
 		affinitypool::Builder::new()
 			.thread_name("surrealkv-memory-commitpool")
->>>>>>> e9c0d10b
 			.thread_stack_size(5 * 1024 * 1024)
 			.thread_per_core(false)
 			.worker_threads(1)
