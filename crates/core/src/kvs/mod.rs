--- conflicted
+++ resolved
@@ -41,12 +41,7 @@
 
 #[cfg(not(target_family = "wasm"))]
 mod index;
-<<<<<<< HEAD
-#[cfg(any(feature = "kv-tikv", feature = "kv-fdb", feature = "kv-indxdb",))]
-mod savepoint;
-=======
 pub(crate) mod savepoint;
->>>>>>> 9043346e
 pub(crate) mod sequences;
 #[cfg(test)]
 mod tests;
