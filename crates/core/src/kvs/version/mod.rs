<<<<<<< HEAD
use crate::err::Error;
use crate::kvs::KVValue;
use anyhow::Result;
=======
use std::sync::Arc;

use anyhow::Result;

use super::{Datastore, LockType, TransactionType};
use crate::err::Error;
use crate::kvs::KVValue;

mod fixes;
>>>>>>> e517508b

#[derive(Copy, Debug, Clone, PartialEq)]
pub struct MajorVersion(u16);

impl From<u16> for MajorVersion {
	fn from(version: u16) -> Self {
		MajorVersion(version)
	}
}

impl From<Option<u16>> for MajorVersion {
	fn from(v: Option<u16>) -> Self {
		v.unwrap_or(0).into()
	}
}

impl From<MajorVersion> for u16 {
	fn from(v: MajorVersion) -> Self {
		v.0
	}
}

impl KVValue for MajorVersion {
	#[inline]
	fn kv_encode_value(&self) -> Result<Vec<u8>> {
		Ok(self.0.to_be_bytes().to_vec())
	}

	#[inline]
	fn kv_decode_value(v: Vec<u8>) -> Result<Self> {
		let bin = v.try_into().map_err(|_| Error::InvalidStorageVersion)?;
		let val = u16::from_be_bytes(bin).into();
		Ok(val)
	}
}

impl MajorVersion {
	/// The latest version
	pub const LATEST: u16 = 2;
	/// The latest version
	pub fn latest() -> Self {
		Self(2)
	}
	/// SurrealDB version 1
	pub fn v1() -> Self {
		Self(1)
	}
	/// SurrealDB version 2
	pub fn v2() -> Self {
		Self(2)
	}
	/// Check if we are running the latest version
	pub fn is_latest(&self) -> bool {
		self.0 == Self::LATEST
	}
}

#[cfg(test)]
mod tests {
	use super::*;

	#[test]
	fn test_version_encode_decode() {
		let version = MajorVersion::v2();
		let encoded = version.kv_encode_value().unwrap();
		assert_eq!(encoded, vec![0, 2]);
		let decoded = MajorVersion::kv_decode_value(encoded).unwrap();
		assert_eq!(decoded, version);
	}
}<|MERGE_RESOLUTION|>--- conflicted
+++ resolved
@@ -1,18 +1,8 @@
-<<<<<<< HEAD
 use crate::err::Error;
 use crate::kvs::KVValue;
 use anyhow::Result;
-=======
-use std::sync::Arc;
-
-use anyhow::Result;
-
-use super::{Datastore, LockType, TransactionType};
-use crate::err::Error;
-use crate::kvs::KVValue;
 
 mod fixes;
->>>>>>> e517508b
 
 #[derive(Copy, Debug, Clone, PartialEq)]
 pub struct MajorVersion(u16);
