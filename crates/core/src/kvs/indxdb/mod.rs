--- conflicted
+++ resolved
@@ -2,15 +2,10 @@
 
 use crate::err::Error;
 use crate::key::debug::Sprintable;
-<<<<<<< HEAD
 use crate::kvs::savepoint::{SavePointImpl, SavePoints};
 use crate::kvs::{Check, Key, KeyEncode, Val};
 use anyhow::Result;
 use std::fmt::Debug;
-=======
-use crate::kvs::savepoint::SavePoints;
-use crate::kvs::{Check, Key, Val};
->>>>>>> 69207812
 use std::ops::Range;
 
 pub struct Datastore {
@@ -64,15 +59,11 @@
 		Ok(())
 	}
 	/// Start a new transaction
-<<<<<<< HEAD
-	pub async fn transaction(&self, write: bool, _: bool) -> Result<Transaction> {
-=======
 	pub async fn transaction(
 		&self,
 		write: bool,
 		_: bool,
-	) -> Result<Box<dyn crate::kvs::api::Transaction>, Error> {
->>>>>>> 69207812
+	) -> Result<Box<dyn crate::kvs::api::Transaction>> {
 		// Specify the check level
 		#[cfg(not(debug_assertions))]
 		let check = Check::Warn;
@@ -118,9 +109,7 @@
 	#[instrument(level = "trace", target = "surrealdb::core::kvs::api", skip(self))]
 	async fn cancel(&mut self) -> Result<()> {
 		// Check to see if transaction is closed
-		if self.done {
-			return Err(Error::TxFinished);
-		}
+		ensure!(!self.done, Error::TxFinished);
 		// Mark this transaction as done
 		self.done = true;
 		// Cancel this transaction
@@ -133,13 +122,9 @@
 	#[instrument(level = "trace", target = "surrealdb::core::kvs::api", skip(self))]
 	async fn commit(&mut self) -> Result<()> {
 		// Check to see if transaction is closed
-		if self.done {
-			return Err(Error::TxFinished);
-		}
-		// Check to see if transaction is writable
-		if !self.write {
-			return Err(Error::TxReadonly);
-		}
+		ensure!(!self.done, Error::TxFinished);
+		// Check to see if transaction is writable
+		ensure!(self.write, Error::TxReadonly);
 		// Mark this transaction as done
 		self.done = true;
 		// Cancel this transaction
@@ -150,104 +135,56 @@
 
 	/// Check if a key exists
 	#[instrument(level = "trace", target = "surrealdb::core::kvs::api", skip(self), fields(key = key.sprint()))]
-<<<<<<< HEAD
-	async fn exists<K>(&mut self, key: K, version: Option<u64>) -> Result<bool>
-	where
-		K: KeyEncode + Sprintable + Debug,
-	{
-=======
-	async fn exists(&mut self, key: Key, version: Option<u64>) -> Result<bool, Error> {
->>>>>>> 69207812
+	async fn exists(&mut self, key: Key, version: Option<u64>) -> Result<bool> {
+		// IndxDB does not support versioned queries.
+		ensure!(version.is_none(), Error::UnsupportedVersionedQueries);
+		// Check to see if transaction is closed
+		ensure!(!self.done, Error::TxFinished);
+		// Check the key
+		let res = self.inner.exi(key).await?;
+		// Return result
+		Ok(res)
+	}
+
+	/// Fetch a key from the database
+	#[instrument(level = "trace", target = "surrealdb::core::kvs::api", skip(self), fields(key = key.sprint()))]
+	async fn get(&mut self, key: Key, version: Option<u64>) -> Result<Option<Val>> {
+		// IndxDB does not support versioned queries.
+		ensure!(version.is_none(), Error::UnsupportedVersionedQueries);
+		// Check to see if transaction is closed
+		ensure!(!self.done, Error::TxFinished);
+		// Get the key
+		let res = self.inner.get(key).await?;
+		// Return result
+		Ok(res)
+	}
+
+	/// Insert or update a key in the database
+	#[instrument(level = "trace", target = "surrealdb::core::kvs::api", skip(self), fields(key = key.sprint()))]
+	async fn set(&mut self, key: Key, val: Val, version: Option<u64>) -> Result<()> {
+		// IndxDB does not support versioned queries.
+		ensure!(version.is_none(), Error::UnsupportedVersionedQueries);
+		// Check to see if transaction is closed
+		ensure!(!self.done, Error::TxFinished);
+		// Check to see if transaction is writable
+		ensure!(self.write, Error::TxReadonly);
+		// Set the key
+		self.inner.set(key, val).await?;
+		// Return result
+		Ok(())
+	}
+
+	/// Insert a key if it doesn't exist in the database
+	#[instrument(level = "trace", target = "surrealdb::core::kvs::api", skip(self), fields(key = key.sprint()))]
+	async fn put(&mut self, key: Key, val: Val, version: Option<u64>) -> Result<()> {
 		// IndxDB does not support versioned queries.
 		if version.is_some() {
 			return Err(Error::UnsupportedVersionedQueries);
 		}
 		// Check to see if transaction is closed
-		if self.done {
-			return Err(Error::TxFinished);
-		}
-		// Check the key
-		let res = self.inner.exi(key).await?;
-		// Return result
-		Ok(res)
-	}
-
-	/// Fetch a key from the database
-	#[instrument(level = "trace", target = "surrealdb::core::kvs::api", skip(self), fields(key = key.sprint()))]
-<<<<<<< HEAD
-	async fn get<K>(&mut self, key: K, version: Option<u64>) -> Result<Option<Val>>
-	where
-		K: KeyEncode + Sprintable + Debug,
-	{
-=======
-	async fn get(&mut self, key: Key, version: Option<u64>) -> Result<Option<Val>, Error> {
->>>>>>> 69207812
-		// IndxDB does not support versioned queries.
-		if version.is_some() {
-			return Err(Error::UnsupportedVersionedQueries);
-		}
-		// Check to see if transaction is closed
-		if self.done {
-			return Err(Error::TxFinished);
-		}
-		// Get the key
-		let res = self.inner.get(key).await?;
-		// Return result
-		Ok(res)
-	}
-
-	/// Insert or update a key in the database
-	#[instrument(level = "trace", target = "surrealdb::core::kvs::api", skip(self), fields(key = key.sprint()))]
-<<<<<<< HEAD
-	async fn set<K, V>(&mut self, key: K, val: V, version: Option<u64>) -> Result<()>
-	where
-		K: KeyEncode + Sprintable + Debug,
-		V: Into<Val> + Debug,
-	{
-=======
-	async fn set(&mut self, key: Key, val: Val, version: Option<u64>) -> Result<(), Error> {
->>>>>>> 69207812
-		// IndxDB does not support versioned queries.
-		if version.is_some() {
-			return Err(Error::UnsupportedVersionedQueries);
-		}
-		// Check to see if transaction is closed
-		if self.done {
-			return Err(Error::TxFinished);
-		}
-		// Check to see if transaction is writable
-		if !self.write {
-			return Err(Error::TxReadonly);
-		}
-		// Set the key
-		self.inner.set(key, val).await?;
-		// Return result
-		Ok(())
-	}
-
-	/// Insert a key if it doesn't exist in the database
-	#[instrument(level = "trace", target = "surrealdb::core::kvs::api", skip(self), fields(key = key.sprint()))]
-<<<<<<< HEAD
-	async fn put<K, V>(&mut self, key: K, val: V, version: Option<u64>) -> Result<()>
-	where
-		K: KeyEncode + Sprintable + Debug,
-		V: Into<Val> + Debug,
-	{
-=======
-	async fn put(&mut self, key: Key, val: Val, version: Option<u64>) -> Result<(), Error> {
->>>>>>> 69207812
-		// IndxDB does not support versioned queries.
-		if version.is_some() {
-			return Err(Error::UnsupportedVersionedQueries);
-		}
-		// Check to see if transaction is closed
-		if self.done {
-			return Err(Error::TxFinished);
-		}
-		// Check to see if transaction is writable
-		if !self.write {
-			return Err(Error::TxReadonly);
-		}
+		ensure!(!self.done, Error::TxFinished);
+		// Check to see if transaction is writable
+		ensure!(self.write, Error::TxReadonly);
 		// Set the key
 		self.inner.put(key, val).await?;
 		// Return result
@@ -256,23 +193,11 @@
 
 	/// Insert a key if the current value matches a condition
 	#[instrument(level = "trace", target = "surrealdb::core::kvs::api", skip(self), fields(key = key.sprint()))]
-<<<<<<< HEAD
-	async fn putc<K, V>(&mut self, key: K, val: V, chk: Option<V>) -> Result<()>
-	where
-		K: KeyEncode + Sprintable + Debug,
-		V: Into<Val> + Debug,
-	{
-=======
-	async fn putc(&mut self, key: Key, val: Val, chk: Option<Val>) -> Result<(), Error> {
->>>>>>> 69207812
-		// Check to see if transaction is closed
-		if self.done {
-			return Err(Error::TxFinished);
-		}
-		// Check to see if transaction is writable
-		if !self.write {
-			return Err(Error::TxReadonly);
-		}
+	async fn putc(&mut self, key: Key, val: Val, chk: Option<Val>) -> Result<()> {
+		// Check to see if transaction is closed
+		ensure!(!self.done, Error::TxFinished);
+		// Check to see if transaction is writable
+		ensure!(self.write, Error::TxReadonly);
 		// Set the key
 		self.inner.putc(key, val, chk.map(Into::into)).await?;
 		// Return result
@@ -281,22 +206,11 @@
 
 	/// Delete a key
 	#[instrument(level = "trace", target = "surrealdb::core::kvs::api", skip(self), fields(key = key.sprint()))]
-<<<<<<< HEAD
-	async fn del<K>(&mut self, key: K) -> Result<()>
-	where
-		K: KeyEncode + Sprintable + Debug,
-	{
-=======
-	async fn del(&mut self, key: Key) -> Result<(), Error> {
->>>>>>> 69207812
-		// Check to see if transaction is closed
-		if self.done {
-			return Err(Error::TxFinished);
-		}
-		// Check to see if transaction is writable
-		if !self.write {
-			return Err(Error::TxReadonly);
-		}
+	async fn del(&mut self, key: Key) -> Result<()> {
+		// Check to see if transaction is closed
+		ensure!(!self.done, Error::TxFinished);
+		// Check to see if transaction is writable
+		ensure!(self.write, Error::TxReadonly);
 		// Remove the key
 		let res = self.inner.del(key).await?;
 		// Return result
@@ -305,23 +219,11 @@
 
 	/// Delete a key if the current value matches a condition
 	#[instrument(level = "trace", target = "surrealdb::core::kvs::api", skip(self), fields(key = key.sprint()))]
-<<<<<<< HEAD
-	async fn delc<K, V>(&mut self, key: K, chk: Option<V>) -> Result<()>
-	where
-		K: KeyEncode + Sprintable + Debug,
-		V: Into<Val> + Debug,
-	{
-=======
-	async fn delc(&mut self, key: Key, chk: Option<Val>) -> Result<(), Error> {
->>>>>>> 69207812
-		// Check to see if transaction is closed
-		if self.done {
-			return Err(Error::TxFinished);
-		}
-		// Check to see if transaction is writable
-		if !self.write {
-			return Err(Error::TxReadonly);
-		}
+	async fn delc(&mut self, key: Key, chk: Option<Val>) -> Result<()> {
+		// Check to see if transaction is closed
+		ensure!(!self.done, Error::TxFinished);
+		// Check to see if transaction is writable
+		ensure!(self.write, Error::TxReadonly);
 		// Remove the key
 		let res = self.inner.delc(key, chk.map(Into::into)).await?;
 		// Return result
@@ -335,22 +237,11 @@
 		rng: Range<Key>,
 		limit: u32,
 		version: Option<u64>,
-<<<<<<< HEAD
-	) -> Result<Vec<Key>>
-	where
-		K: KeyEncode + Sprintable + Debug,
-	{
-=======
-	) -> Result<Vec<Key>, Error> {
->>>>>>> 69207812
-		// IndxDB does not support versioned queries.
-		if version.is_some() {
-			return Err(Error::UnsupportedVersionedQueries);
-		}
-		// Check to see if transaction is closed
-		if self.done {
-			return Err(Error::TxFinished);
-		}
+	) -> Result<Vec<Key>> {
+		// IndxDB does not support versioned queries.
+		ensure!(version.is_none(), Error::UnsupportedVersionedQueries);
+		// Check to see if transaction is closed
+		ensure!(!self.done, Error::TxFinished);
 		// Scan the keys
 		let res = self.inner.keys(rng, limit).await?;
 		// Return result
@@ -364,22 +255,11 @@
 		rng: Range<Key>,
 		limit: u32,
 		version: Option<u64>,
-<<<<<<< HEAD
-	) -> Result<Vec<(Key, Val)>>
-	where
-		K: KeyEncode + Sprintable + Debug,
-	{
-=======
-	) -> Result<Vec<(Key, Val)>, Error> {
->>>>>>> 69207812
-		// IndxDB does not support versioned queries.
-		if version.is_some() {
-			return Err(Error::UnsupportedVersionedQueries);
-		}
-		// Check to see if transaction is closed
-		if self.done {
-			return Err(Error::TxFinished);
-		}
+	) -> Result<Vec<(Key, Val)>> {
+		// IndxDB does not support versioned queries.
+		ensure!(!version.is_none(), Error::UnsupportedVersionedQueries);
+		// Check to see if transaction is closed
+		ensure!(!self.done, Error::TxFinished);
 		// Scan the keys
 		let res = self.inner.scan(rng, limit).await?;
 		// Return result
