--- conflicted
+++ resolved
@@ -249,35 +249,7 @@
 	pub async fn new(path: &str) -> Result<Self, Error> {
 		Self::new_with_clock(path, None).await
 	}
-
-<<<<<<< HEAD
-	#[cfg(debug_assertions)]
-	/// Create a new datastore with the same persistent data (inner), with flushed cache.
-	/// Simulating a server restart
-	pub fn restart(self) -> Self {
-		let tf = self.transaction_factory;
-		Self {
-			id: self.id,
-			strict: self.strict,
-			auth_enabled: self.auth_enabled,
-			query_timeout: self.query_timeout,
-			transaction_timeout: self.transaction_timeout,
-			capabilities: self.capabilities,
-			notification_channel: self.notification_channel,
-			index_stores: Default::default(),
-			#[cfg(not(target_family = "wasm"))]
-			index_builder: IndexBuilder::new(tf.clone()),
-			#[cfg(feature = "jwks")]
-			jwks_cache: Arc::new(Default::default()),
-			#[cfg(storage)]
-			temporary_directory: self.temporary_directory,
-			cache: Arc::new(DatastoreCache::new(tf.clone())),
-			transaction_factory: tf,
-		}
-	}
-
-=======
->>>>>>> 15e914d7
+ 
 	#[allow(unused_variables)]
 	pub async fn new_with_clock(
 		path: &str,
