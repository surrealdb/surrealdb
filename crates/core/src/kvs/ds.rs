use std::collections::BTreeMap;
use std::fmt::{self, Display};
#[cfg(storage)]
use std::path::PathBuf;
use std::pin::pin;
use std::sync::Arc;
use std::task::{Poll, ready};
use std::time::Duration;
#[cfg(not(target_family = "wasm"))]
use std::time::{SystemTime, UNIX_EPOCH};

#[allow(unused_imports)]
use anyhow::bail;
use anyhow::{Result, ensure};
use async_channel::{Receiver, Sender};
use bytes::{Bytes, BytesMut};
use dashmap::DashMap;
use futures::{Future, Stream};
use http::HeaderMap;
use reblessive::TreeStack;
#[cfg(feature = "jwks")]
use tokio::sync::RwLock;
use tracing::{instrument, trace};
use uuid::Uuid;
#[cfg(target_family = "wasm")]
use wasmtimer::std::{SystemTime, UNIX_EPOCH};

use super::tr::Transactor;
use super::tx::Transaction;
use super::version::MajorVersion;
use super::{api, export};
use crate::api::body::ApiBody;
use crate::api::invocation::ApiInvocation;
use crate::api::response::{ApiResponse, ResponseInstruction};
use crate::buc::BucketConnections;
use crate::catalog::providers::{
	ApiProvider, CatalogProvider, DatabaseProvider, NamespaceProvider, TableProvider, UserProvider,
};
use crate::catalog::{ApiDefinition, ApiMethod, Index};
use crate::ctx::MutableContext;
#[cfg(feature = "jwks")]
use crate::dbs::capabilities::NetTarget;
use crate::dbs::capabilities::{
	ArbitraryQueryTarget, ExperimentalTarget, MethodTarget, RouteTarget,
};
use crate::dbs::node::Timestamp;
use crate::dbs::{Capabilities, Executor, Notification, Options, Response, Session, Variables};
use crate::err::Error;
use crate::expr::statements::DefineUserStatement;
use crate::expr::{Base, Expr, FlowResultExt as _, LogicalPlan};
#[cfg(feature = "jwks")]
use crate::iam::jwks::JwksCache;
use crate::iam::{Action, Auth, Error as IamError, Resource, Role};
use crate::idx::IndexKeyBase;
use crate::idx::ft::fulltext::FullTextIndex;
use crate::idx::index::IndexOperation;
use crate::idx::trees::store::IndexStores;
use crate::key::root::ic::IndexCompactionKey;
use crate::kvs::LockType::*;
use crate::kvs::TransactionType::*;
use crate::kvs::cache::ds::DatastoreCache;
use crate::kvs::clock::SizedClock;
#[expect(unused_imports)]
use crate::kvs::clock::SystemClock;
use crate::kvs::ds::requirements::{
	TransactionBuilderFactoryRequirements, TransactionBuilderRequirements,
};
#[cfg(not(target_family = "wasm"))]
use crate::kvs::index::IndexBuilder;
use crate::kvs::sequences::Sequences;
use crate::kvs::slowlog::SlowLog;
use crate::kvs::tasklease::{LeaseHandler, TaskLeaseType};
use crate::kvs::{LockType, TransactionType};
use crate::sql::Ast;
use crate::syn::parser::{ParserSettings, StatementStream};
use crate::val::Value;
use crate::{cf, syn};

const TARGET: &str = "surrealdb::core::kvs::ds";

// If there are an infinite number of heartbeats, then we want to go
// batch-by-batch spread over several checks
const LQ_CHANNEL_SIZE: usize = 15_000;

// The role assigned to the initial user created when starting the server with
// credentials for the first time
const INITIAL_USER_ROLE: &str = "owner";

/// The underlying datastore instance which stores the dataset.
pub struct Datastore {
	transaction_factory: TransactionFactory,
	/// The unique id of this datastore, used in notifications.
	id: Uuid,
	/// Whether this datastore runs in strict mode by default.
	strict: bool,
	/// Whether authentication is enabled on this datastore.
	auth_enabled: bool,
	/// The maximum duration timeout for running multiple statements in a query.
	query_timeout: Option<Duration>,
	/// The slow log configuration determining when a query should be logged
	slow_log: Option<SlowLog>,
	/// The maximum duration timeout for running multiple statements in a
	/// transaction.
	transaction_timeout: Option<Duration>,
	/// The security and feature capabilities for this datastore.
	capabilities: Arc<Capabilities>,
	// Whether this datastore enables live query notifications to subscribers.
	notification_channel: Option<(Sender<Notification>, Receiver<Notification>)>,
	// The index store cache
	index_stores: IndexStores,
	// The cross transaction cache
	cache: Arc<DatastoreCache>,
	// The index asynchronous builder
	#[cfg(not(target_family = "wasm"))]
	index_builder: IndexBuilder,
	#[cfg(feature = "jwks")]
	// The JWKS object cache
	jwks_cache: Arc<RwLock<JwksCache>>,
	#[cfg(storage)]
	// The temporary directory
	temporary_directory: Option<Arc<PathBuf>>,
	// Map of bucket connections
	buckets: Arc<BucketConnections>,
	// The sequences
	sequences: Sequences,
}

#[derive(Clone)]
pub(super) struct TransactionFactory {
	// Clock for tracking time. It is read-only and accessible to all transactions.
	clock: Arc<SizedClock>,
	// The inner datastore type
	builder: Arc<Box<dyn TransactionBuilder>>,
}

impl TransactionFactory {
	pub(super) fn new(clock: Arc<SizedClock>, builder: Box<dyn TransactionBuilder>) -> Self {
		Self {
			clock,
			builder: Arc::new(builder),
		}
	}

	#[allow(
		unreachable_code,
		unreachable_patterns,
		unused_variables,
		reason = "Some variables are unused when no backends are enabled."
	)]
	pub async fn transaction(&self, write: TransactionType, lock: LockType) -> Result<Transaction> {
		// Specify if the transaction is writeable
		let write = match write {
			Read => false,
			Write => true,
		};
		// Specify if the transaction is lockable
		let lock = match lock {
			Pessimistic => true,
			Optimistic => false,
		};
		// Create a new transaction on the datastore
		let (inner, local) = self.builder.new_transaction(write, lock).await?;
		Ok(Transaction::new(
			local,
			Transactor {
				inner,
				stash: super::stash::Stash::default(),
				cf: cf::Writer::new(),
			},
		))
	}
}

#[cfg_attr(target_family = "wasm", async_trait::async_trait(?Send))]
#[cfg_attr(not(target_family = "wasm"), async_trait::async_trait)]
/// Abstraction over storage backends for creating and managing transactions.
///
/// This trait allows decoupling `Datastore` from concrete KV engines (memory,
/// RocksDB, TiKV, FoundationDB, SurrealKV, etc.). Implementors translate the
/// generic transaction parameters into a backend-specific transaction and
/// report whether the transaction is considered "local" (used internally to
/// enable some optimizations).
///
/// This was introduced to make the server more composable/embeddable. External
/// crates can implement `TransactionBuilder` to plug in custom backends while
/// reusing the rest of SurrealDB.
pub trait TransactionBuilder: TransactionBuilderRequirements {
	/// Create a new backend transaction.
	///
	/// - `write`: whether the transaction is writable (Write vs Read)
	/// - `lock`: whether pessimistic locking is requested
	///
	/// Returns the backend transaction object and a flag indicating if the
	/// transaction is local to the process (true) or requires external resources
	/// (false).
	async fn new_transaction(
		&self,
		write: bool,
		lock: bool,
	) -> Result<(Box<dyn api::Transaction>, bool)>;

	/// Perform any backend-specific shutdown/cleanup.
	async fn shutdown(&self) -> Result<()>;
}

#[cfg_attr(target_family = "wasm", async_trait::async_trait(?Send))]
#[cfg_attr(not(target_family = "wasm"), async_trait::async_trait)]
/// Factory that parses a datastore path and returns a concrete `TransactionBuilder`.
///
/// Implementations can decide how to interpret connection strings (e.g. "memory",
/// "rocksdb:...", "tikv:...") and which clock to use. This lets the CLI and
/// server be generic over different storage backends without hard-coding them.
///
/// The `path_valid` helper is used by the CLI to validate the path early and
/// provide better error messages before starting the runtime.
pub trait TransactionBuilderFactory: TransactionBuilderFactoryRequirements {
	/// Create a new transaction builder and the clock to use throughout the datastore.
	async fn new_transaction_builder(
		path: &str,
		clock: Option<Arc<SizedClock>>,
	) -> Result<(Box<dyn TransactionBuilder>, Arc<SizedClock>)>;

	/// Validate a datastore path string.
	fn path_valid(v: &str) -> Result<String>;
}

pub mod requirements {
	use std::fmt::Display;

	#[cfg(target_family = "wasm")]
	pub trait TransactionBuilderRequirements: Display {}

	#[cfg(not(target_family = "wasm"))]
	pub trait TransactionBuilderRequirements: Display + Send + Sync + 'static {}

	#[cfg(target_family = "wasm")]
	pub trait TransactionBuilderFactoryRequirements {}

	#[cfg(not(target_family = "wasm"))]
	pub trait TransactionBuilderFactoryRequirements: Send + Sync + 'static {}
}

pub enum DatastoreFlavor {
	#[cfg(feature = "kv-mem")]
	Mem(super::mem::Datastore),
	#[cfg(feature = "kv-rocksdb")]
	RocksDB(super::rocksdb::Datastore),
	#[cfg(feature = "kv-indxdb")]
	IndxDB(super::indxdb::Datastore),
	#[cfg(feature = "kv-tikv")]
	TiKV(super::tikv::Datastore),
	#[cfg(feature = "kv-fdb")]
	FoundationDB(super::fdb::Datastore),
	#[cfg(feature = "kv-surrealkv")]
	SurrealKV(super::surrealkv::Datastore),
}

impl TransactionBuilderFactoryRequirements for DatastoreFlavor {}

#[cfg_attr(target_family = "wasm", async_trait::async_trait(?Send))]
#[cfg_attr(not(target_family = "wasm"), async_trait::async_trait)]
impl TransactionBuilderFactory for DatastoreFlavor {
	#[allow(unused_variables)]
<<<<<<< HEAD
	async fn new_transaction_builder(
		path: &str,
		clock: Option<Arc<SizedClock>>,
	) -> Result<(Box<dyn TransactionBuilder>, Arc<SizedClock>)> {
		// Initiate the desired datastore
		let (v, c) = match path {
=======
	pub async fn new_with_clock(path: &str, clock: Option<Arc<SizedClock>>) -> Result<Datastore> {
		let (flavour, path) = match path.split_once("://").or_else(|| path.split_once(':')) {
			None if path == "memory" => ("memory", ""),
			Some((flavour, path)) => (flavour, path),
			// Validated already in the CLI, should never happen
			_ => bail!(Error::Unreachable("Provide a valid database path parameter".to_owned())),
		};

		let path = if path.starts_with("/") {
			// if absolute, remove all slashes except one
			let normalised = format!("/{}", path.trim_start_matches("/"));
			info!(target: TARGET, "Starting kvs store at absolute path {flavour}:{normalised}");
			normalised
		} else if path.is_empty() {
			info!(target: TARGET, "Starting kvs store in memory");
			"".to_string()
		} else {
			info!(target: TARGET, "Starting kvs store at relative path {flavour}://{path}");
			path.to_string()
		};

		// Initiate the desired datastore
		let (datastore_flavour, clock): (Result<DatastoreFlavor>, Arc<SizedClock>) = match (
			flavour, path,
		) {
>>>>>>> cbc327a7
			// Initiate an in-memory datastore
			(flavour @ "memory", _) => {
				#[cfg(feature = "kv-mem")]
				{
					// Initialise the storage engine
<<<<<<< HEAD
					info!(target: TARGET, "Starting kvs store in {}", path);
					let v = super::mem::Datastore::new().await.map(Self::Mem)?;
					let c = clock.unwrap_or_else(|| Arc::new(SizedClock::system()));
					info!(target: TARGET, "Started kvs store in {}", path);
					(v, c)
=======
					let v = super::mem::Datastore::new().await.map(DatastoreFlavor::Mem);
					let c = clock.unwrap_or_else(|| Arc::new(SizedClock::system()));
					info!(target: TARGET, "Started kvs store in {flavour}");
					Ok((v, c))
>>>>>>> cbc327a7
				}
				#[cfg(not(feature = "kv-mem"))]
				bail!(Error::Ds("Cannot connect to the `memory` storage engine as it is not enabled in this build of SurrealDB".to_owned()));
			}
			// Initiate a File (RocksDB) datastore
			(flavour @ "file", path) => {
				#[cfg(feature = "kv-rocksdb")]
				{
					// Create a new blocking threadpool
					super::threadpool::initialise();

					// Initialise the storage engine
<<<<<<< HEAD
					info!(target: TARGET, "Starting kvs store at {}", path);
					warn!("file:// is deprecated, please use surrealkv:// or rocksdb://");
					let s = s.trim_start_matches("file://");
					let s = s.trim_start_matches("file:");
					let v = super::rocksdb::Datastore::new(s).await.map(Self::RocksDB)?;
					let c = clock.unwrap_or_else(|| Arc::new(SizedClock::system()));
					info!(target: TARGET, "Started kvs store at {}", path);
					(v, c)
=======
					warn!(
						"file:// is deprecated, please use surrealkv:// or surrealkv+versioned:// or rocksdb://"
					);

					let v =
						super::rocksdb::Datastore::new(&path).await.map(DatastoreFlavor::RocksDB);
					let c = clock.unwrap_or_else(|| Arc::new(SizedClock::system()));
					info!(target: TARGET, "Started {flavour} kvs store");
					Ok((v, c))
>>>>>>> cbc327a7
				}
				#[cfg(not(feature = "kv-rocksdb"))]
				bail!(Error::Ds("Cannot connect to the `rocksdb` storage engine as it is not enabled in this build of SurrealDB".to_owned()));
			}
			// Initiate a RocksDB datastore
			(flavour @ "rocksdb", path) => {
				#[cfg(feature = "kv-rocksdb")]
				{
					// Create a new blocking threadpool
					super::threadpool::initialise();
					// Initialise the storage engine
<<<<<<< HEAD
					info!(target: TARGET, "Starting kvs store at {}", path);
					let s = s.trim_start_matches("rocksdb://");
					let s = s.trim_start_matches("rocksdb:");
					let v = super::rocksdb::Datastore::new(s).await.map(Self::RocksDB)?;
					let c = clock.unwrap_or_else(|| Arc::new(SizedClock::system()));
					info!(target: TARGET, "Started kvs store at {}", path);
					(v, c)
=======

					let v =
						super::rocksdb::Datastore::new(&path).await.map(DatastoreFlavor::RocksDB);
					let c = clock.unwrap_or_else(|| Arc::new(SizedClock::system()));
					info!(target: TARGET, "Started {flavour} kvs store");
					Ok((v, c))
>>>>>>> cbc327a7
				}
				#[cfg(not(feature = "kv-rocksdb"))]
				bail!(Error::Ds("Cannot connect to the `rocksdb` storage engine as it is not enabled in this build of SurrealDB".to_owned()));
			}
			// Initiate a SurrealKV versioned database
			(flavour @ "surrealkv+versioned", path) => {
				#[cfg(feature = "kv-surrealkv")]
				{
					// Create a new blocking threadpool
					super::threadpool::initialise();
					// Initialise the storage engine
					let v = super::surrealkv::Datastore::new(&path, true)
						.await
						.map(DatastoreFlavor::SurrealKV);
					let c = clock.unwrap_or_else(|| Arc::new(SizedClock::system()));
					info!(target: TARGET, "Started {flavour} kvs store with versions enabled");
					Ok((v, c))
				}
				#[cfg(not(feature = "kv-surrealkv"))]
				bail!(Error::Ds("Cannot connect to the `surrealkv` storage engine as it is not enabled in this build of SurrealDB".to_owned()));
			}
			// Initiate a SurrealKV non-versioned database
			(flavour @ "surrealkv", path) => {
				#[cfg(feature = "kv-surrealkv")]
				{
					// Create a new blocking threadpool
					super::threadpool::initialise();
					// Initialise the storage engine

					let v = super::surrealkv::Datastore::new(&path, false)
						.await
						.map(Self::SurrealKV)?;
					let c = clock.unwrap_or_else(|| Arc::new(SizedClock::system()));
<<<<<<< HEAD
					info!(target: TARGET, "Started kvs store at {} with versions {}", path, if enable_versions { "enabled" } else { "disabled" });
					(v, c)
=======
					info!(target: TARGET, "Started {flavour} kvs store with versions not enabled");
					Ok((v, c))
>>>>>>> cbc327a7
				}
				#[cfg(not(feature = "kv-surrealkv"))]
				bail!(Error::Ds("Cannot connect to the `surrealkv` storage engine as it is not enabled in this build of SurrealDB".to_owned()));
			}
			// Initiate an IndxDB database
			(flavour @ "indxdb", path) => {
				#[cfg(feature = "kv-indxdb")]
				{
<<<<<<< HEAD
					info!(target: TARGET, "Starting kvs store at {}", path);
					let s = s.trim_start_matches("indxdb://");
					let s = s.trim_start_matches("indxdb:");
					let v = super::indxdb::Datastore::new(s).await.map(DatastoreFlavor::IndxDB)?;
					let c = clock.unwrap_or_else(|| Arc::new(SizedClock::system()));
					info!(target: TARGET, "Started kvs store at {}", path);
					(v, c)
=======
					let v = super::indxdb::Datastore::new(&path).await.map(DatastoreFlavor::IndxDB);
					let c = clock.unwrap_or_else(|| Arc::new(SizedClock::system()));
					info!(target: TARGET, "Started {flavour} kvs store");
					Ok((v, c))
>>>>>>> cbc327a7
				}
				#[cfg(not(feature = "kv-indxdb"))]
				bail!(Error::Ds("Cannot connect to the `indxdb` storage engine as it is not enabled in this build of SurrealDB".to_owned()));
			}
			// Initiate a TiKV datastore
			(flavour @ "tikv", path) => {
				#[cfg(feature = "kv-tikv")]
				{
<<<<<<< HEAD
					info!(target: TARGET, "Connecting to kvs store at {}", path);
					let s = s.trim_start_matches("tikv://");
					let s = s.trim_start_matches("tikv:");
					let v = super::tikv::Datastore::new(s).await.map(DatastoreFlavor::TiKV)?;
					let c = clock.unwrap_or_else(|| Arc::new(SizedClock::system()));
					info!(target: TARGET, "Connected to kvs store at {}", path);
					(v, c)
=======
					let v = super::tikv::Datastore::new(&path).await.map(DatastoreFlavor::TiKV);
					let c = clock.unwrap_or_else(|| Arc::new(SizedClock::system()));
					info!(target: TARGET, "Started {flavour} kvs store");
					Ok((v, c))
>>>>>>> cbc327a7
				}
				#[cfg(not(feature = "kv-tikv"))]
				bail!(Error::Ds("Cannot connect to the `tikv` storage engine as it is not enabled in this build of SurrealDB".to_owned()));
			}
			// Initiate a FoundationDB datastore
			(flavour @ "fdb", path) => {
				#[cfg(feature = "kv-fdb")]
				{
<<<<<<< HEAD
					info!(target: TARGET, "Connecting to kvs store at {}", path);
					let s = s.trim_start_matches("fdb://");
					let s = s.trim_start_matches("fdb:");
					let v =
						super::fdb::Datastore::new(s).await.map(DatastoreFlavor::FoundationDB)?;
					let c = clock.unwrap_or_else(|| Arc::new(SizedClock::system()));
					info!(target: TARGET, "Connected to kvs store at {}", path);
					(v, c)
=======
					let v =
						super::fdb::Datastore::new(&path).await.map(DatastoreFlavor::FoundationDB);
					let c = clock.unwrap_or_else(|| Arc::new(SizedClock::system()));
					info!(target: TARGET, "Started {flavour} kvs store");
					Ok((v, c))
>>>>>>> cbc327a7
				}
				#[cfg(not(feature = "kv-fdb"))]
				bail!(Error::Ds("Cannot connect to the `foundationdb` storage engine as it is not enabled in this build of SurrealDB".to_owned()));
			}
			// The datastore path is not valid
<<<<<<< HEAD
			_ => {
				info!(target: TARGET, "Unable to load the specified datastore {}", path);
				bail!(Error::Ds("Unable to load the specified datastore".into()))
			}
		};
		Ok((Box::<DatastoreFlavor>::new(v), c))
	}

	fn path_valid(v: &str) -> Result<String> {
		match v {
			"memory" => Ok(v.to_string()),
			v if v.starts_with("file:") => Ok(v.to_string()),
			v if v.starts_with("rocksdb:") => Ok(v.to_string()),
			v if v.starts_with("surrealkv:") => Ok(v.to_string()),
			v if v.starts_with("surrealkv+versioned:") => Ok(v.to_string()),
			v if v.starts_with("tikv:") => Ok(v.to_string()),
			v if v.starts_with("fdb:") => Ok(v.to_string()),
			_ => bail!("Provide a valid database path parameter"),
		}
	}
}

impl TransactionBuilderRequirements for DatastoreFlavor {}

#[cfg_attr(target_family = "wasm", async_trait::async_trait(?Send))]
#[cfg_attr(not(target_family = "wasm"), async_trait::async_trait)]
impl TransactionBuilder for DatastoreFlavor {
	#[allow(
		unreachable_code,
		unreachable_patterns,
		unused_variables,
		reason = "Some variables are unused when no backends are enabled."
	)]
	async fn new_transaction(
		&self,
		write: bool,
		lock: bool,
	) -> Result<(Box<dyn api::Transaction>, bool)> {
		//-> Pin<Box<dyn Future<Output = Result<(Box<dyn api::Transaction>, bool)>> + Send + 'a>> {
		//Box::pin(async move {
		Ok(match self {
			#[cfg(feature = "kv-mem")]
			Self::Mem(v) => {
				let tx = v.transaction(write, lock).await?;
				(tx, true)
			}
			#[cfg(feature = "kv-rocksdb")]
			Self::RocksDB(v) => {
				let tx = v.transaction(write, lock).await?;
				(tx, true)
			}
			#[cfg(feature = "kv-indxdb")]
			Self::IndxDB(v) => {
				let tx = v.transaction(write, lock).await?;
				(tx, true)
			}
			#[cfg(feature = "kv-tikv")]
			Self::TiKV(v) => {
				let tx = v.transaction(write, lock).await?;
				(tx, false)
			}
			#[cfg(feature = "kv-fdb")]
			Self::FoundationDB(v) => {
				let tx = v.transaction(write, lock).await?;
				(tx, false)
			}
			#[cfg(feature = "kv-surrealkv")]
			Self::SurrealKV(v) => {
				let tx = v.transaction(write, lock).await?;
				(tx, true)
=======
			(flavour, path) => {
				info!(target: TARGET, "Unable to load the specified datastore {flavour}{}", path);
				Err(Error::Ds("Unable to load the specified datastore".into()))
			}
		}?;

		if datastore_flavour.is_err() {
			error!(target: TARGET, "Error after startup. Please see surrealdb.com/docs/surrealdb/cli/start for more on this command.");
		}

		// Set the properties on the datastore
		datastore_flavour.map(|datastore_flavor| {
			let tf = TransactionFactory::new(clock, datastore_flavor);
			Self {
				id: Uuid::new_v4(),
				transaction_factory: tf.clone(),
				strict: false,
				auth_enabled: false,
				query_timeout: None,
				slow_log: None,
				transaction_timeout: None,
				notification_channel: None,
				capabilities: Arc::new(Capabilities::default()),
				index_stores: IndexStores::default(),
				#[cfg(not(target_family = "wasm"))]
				index_builder: IndexBuilder::new(tf.clone()),
				#[cfg(feature = "jwks")]
				jwks_cache: Arc::new(RwLock::new(JwksCache::new())),
				#[cfg(storage)]
				temporary_directory: None,
				cache: Arc::new(DatastoreCache::new()),
				buckets: Arc::new(DashMap::new()),
				sequences: Sequences::new(tf),
>>>>>>> cbc327a7
			}
			_ => unreachable!(),
		})
	}

	async fn shutdown(&self) -> Result<()> {
		//Box::pin(async move {
		match self {
			#[cfg(feature = "kv-mem")]
			Self::Mem(v) => v.shutdown().await,
			#[cfg(feature = "kv-rocksdb")]
			Self::RocksDB(v) => v.shutdown().await,
			#[cfg(feature = "kv-indxdb")]
			Self::IndxDB(v) => v.shutdown().await,
			#[cfg(feature = "kv-tikv")]
			Self::TiKV(v) => v.shutdown().await,
			#[cfg(feature = "kv-fdb")]
			Self::FoundationDB(v) => v.shutdown().await,
			#[cfg(feature = "kv-surrealkv")]
			Self::SurrealKV(v) => v.shutdown().await,
			#[allow(unreachable_patterns)]
			_ => unreachable!(),
		}
	}
}

impl Display for DatastoreFlavor {
	fn fmt(&self, f: &mut fmt::Formatter<'_>) -> fmt::Result {
		#![allow(unused_variables)]
		match self {
			#[cfg(feature = "kv-mem")]
			Self::Mem(_) => write!(f, "memory"),
			#[cfg(feature = "kv-rocksdb")]
			Self::RocksDB(_) => write!(f, "rocksdb"),
			#[cfg(feature = "kv-indxdb")]
			Self::IndxDB(_) => write!(f, "indxdb"),
			#[cfg(feature = "kv-tikv")]
			Self::TiKV(_) => write!(f, "tikv"),
			#[cfg(feature = "kv-fdb")]
			Self::FoundationDB(_) => write!(f, "fdb"),
			#[cfg(feature = "kv-surrealkv")]
			Self::SurrealKV(_) => write!(f, "surrealkv"),
			#[allow(unreachable_patterns)]
			_ => unreachable!(),
		}
	}
}

impl Display for Datastore {
	fn fmt(&self, f: &mut fmt::Formatter<'_>) -> fmt::Result {
		self.transaction_factory.builder.fmt(f)
	}
}

impl Datastore {
	/// Creates a new datastore instance
	///
	/// # Examples
	///
	/// ```rust,no_run
	/// # use surrealdb_core::kvs::Datastore;
	/// # use anyhow::Error;
	/// # #[tokio::main]
	/// # async fn main() -> Result<(),Error> {
	/// let ds = Datastore::new("memory").await?;
	/// # Ok(())
	/// # }
	/// ```
	///
	/// Or to create a file-backed store:
	///
	/// ```rust,no_run
	/// # use surrealdb_core::kvs::Datastore;
	/// # use anyhow::Error;
	/// # #[tokio::main]
	/// # async fn main() -> Result<(),Error> {
	/// let ds = Datastore::new("surrealkv://temp.skv").await?;
	/// # Ok(())
	/// # }
	/// ```
	///
	/// Or to connect to a tikv-backed distributed store:
	///
	/// ```rust,no_run
	/// # use surrealdb_core::kvs::Datastore;
	/// # use anyhow::Error;
	/// # #[tokio::main]
	/// # async fn main() -> Result<(),Error> {
	/// let ds = Datastore::new("tikv://127.0.0.1:2379").await?;
	/// # Ok(())
	/// # }
	/// ```
	pub async fn new(path: &str) -> Result<Self> {
		Self::new_with_factory::<DatastoreFlavor>(path).await
	}

	pub async fn new_with_factory<F: TransactionBuilderFactory>(path: &str) -> Result<Self> {
		Self::new_with_clock::<F>(path, None).await
	}

	pub async fn new_with_clock<F: TransactionBuilderFactory>(
		path: &str,
		clock: Option<Arc<SizedClock>>,
	) -> Result<Datastore> {
		// Initiate the desired datastore
		let (builder, clock) = F::new_transaction_builder(path, clock).await?;
		// Set the properties on the datastore
		Self::new_with_builder(builder, clock)
	}

	pub fn new_with_builder(
		builder: Box<dyn TransactionBuilder>,
		clock: Arc<SizedClock>,
	) -> Result<Self> {
		let tf = TransactionFactory::new(clock, builder);
		Ok(Self {
			id: Uuid::new_v4(),
			transaction_factory: tf.clone(),
			strict: false,
			auth_enabled: false,
			query_timeout: None,
			slow_log: None,
			transaction_timeout: None,
			notification_channel: None,
			capabilities: Arc::new(Capabilities::default()),
			index_stores: IndexStores::default(),
			#[cfg(not(target_family = "wasm"))]
			index_builder: IndexBuilder::new(tf.clone()),
			#[cfg(feature = "jwks")]
			jwks_cache: Arc::new(RwLock::new(JwksCache::new())),
			#[cfg(storage)]
			temporary_directory: None,
			cache: Arc::new(DatastoreCache::new()),
			buckets: Arc::new(DashMap::new()),
			sequences: Sequences::new(tf),
		})
	}

	/// Create a new datastore with the same persistent data (inner), with
	/// flushed cache. Simulating a server restart
	pub fn restart(self) -> Self {
		Self {
			id: self.id,
			strict: self.strict,
			auth_enabled: self.auth_enabled,
			query_timeout: self.query_timeout,
			slow_log: self.slow_log.clone(),
			transaction_timeout: self.transaction_timeout,
			capabilities: self.capabilities,
			notification_channel: self.notification_channel,
			index_stores: Default::default(),
			#[cfg(not(target_family = "wasm"))]
			index_builder: IndexBuilder::new(self.transaction_factory.clone()),
			#[cfg(feature = "jwks")]
			jwks_cache: Arc::new(Default::default()),
			#[cfg(storage)]
			temporary_directory: self.temporary_directory,
			cache: Arc::new(DatastoreCache::new()),
			buckets: Arc::new(DashMap::new()),
			sequences: Sequences::new(self.transaction_factory.clone()),
			transaction_factory: self.transaction_factory,
		}
	}

	/// Specify whether this Datastore should run in strict mode
	pub fn with_node_id(mut self, id: Uuid) -> Self {
		self.id = id;
		self
	}

	/// Specify whether this Datastore should run in strict mode
	pub fn with_strict_mode(mut self, strict: bool) -> Self {
		self.strict = strict;
		self
	}

	pub fn is_strict_mode(&self) -> bool {
		self.strict
	}

	/// Specify whether this datastore should enable live query notifications
	pub fn with_notifications(mut self) -> Self {
		self.notification_channel = Some(async_channel::bounded(LQ_CHANNEL_SIZE));
		self
	}

	/// Set a global query timeout for this Datastore
	pub fn with_query_timeout(mut self, duration: Option<Duration>) -> Self {
		self.query_timeout = duration;
		self
	}

	/// Set a global slow log configuration
	///
	/// Parameters:
	/// - `duration`: Minimum execution time for a statement to be considered "slow". When `None`,
	///   slow logging is disabled.
	/// - `param_allow`: If non-empty, only parameters with names present in this list will be
	///   logged when a query is slow.
	/// - `param_deny`: Parameter names that should never be logged. This list always takes
	///   precedence over `param_allow`.
	pub fn with_slow_log(
		mut self,
		duration: Option<Duration>,
		param_allow: Vec<String>,
		param_deny: Vec<String>,
	) -> Self {
		self.slow_log = duration.map(|d| SlowLog::new(d, param_allow, param_deny));
		self
	}

	/// Set a global transaction timeout for this Datastore
	pub fn with_transaction_timeout(mut self, duration: Option<Duration>) -> Self {
		self.transaction_timeout = duration;
		self
	}

	/// Set whether authentication is enabled for this Datastore
	pub fn with_auth_enabled(mut self, enabled: bool) -> Self {
		self.auth_enabled = enabled;
		self
	}

	/// Set specific capabilities for this Datastore
	pub fn with_capabilities(mut self, caps: Capabilities) -> Self {
		self.capabilities = Arc::new(caps);
		self
	}

	#[cfg(storage)]
	/// Set a temporary directory for ordering of large result sets
	pub fn with_temporary_directory(mut self, path: Option<PathBuf>) -> Self {
		self.temporary_directory = path.map(Arc::new);
		self
	}

	pub fn index_store(&self) -> &IndexStores {
		&self.index_stores
	}

	/// Is authentication enabled for this Datastore?
	pub fn is_auth_enabled(&self) -> bool {
		self.auth_enabled
	}

	pub fn id(&self) -> Uuid {
		self.id
	}

	/// Does the datastore allow excecuting an RPC method?
	pub(crate) fn allows_rpc_method(&self, method_target: &MethodTarget) -> bool {
		self.capabilities.allows_rpc_method(method_target)
	}

	/// Does the datastore allow requesting an HTTP route?
	/// This function needs to be public to allow access from the CLI crate.
	pub fn allows_http_route(&self, route_target: &RouteTarget) -> bool {
		self.capabilities.allows_http_route(route_target)
	}

	/// Is the user allowed to query?
	pub fn allows_query_by_subject(&self, subject: impl Into<ArbitraryQueryTarget>) -> bool {
		self.capabilities.allows_query(&subject.into())
	}

	/// Does the datastore allow connections to a network target?
	#[cfg(feature = "jwks")]
	pub(crate) fn allows_network_target(&self, net_target: &NetTarget) -> bool {
		self.capabilities.allows_network_target(net_target)
	}

	/// Set specific capabilities for this Datastore
	pub fn get_capabilities(&self) -> &Capabilities {
		&self.capabilities
	}

	#[cfg(feature = "jwks")]
	pub(crate) fn jwks_cache(&self) -> &Arc<RwLock<JwksCache>> {
		&self.jwks_cache
	}

	pub(super) async fn clock_now(&self) -> Timestamp {
		self.transaction_factory.clock.now().await
	}

	// Used for testing live queries
	pub fn get_cache(&self) -> Arc<DatastoreCache> {
		self.cache.clone()
	}

	// Initialise the cluster and run bootstrap utilities
	#[instrument(err, level = "trace", target = "surrealdb::core::kvs::ds", skip_all)]
	pub async fn check_version(&self) -> Result<MajorVersion> {
		let version = self.get_version().await?;
		// Check we are running the latest version
		if !version.is_latest() {
			bail!(Error::OutdatedStorageVersion);
		}
		// Everything ok
		Ok(version)
	}

	// Initialise the cluster and run bootstrap utilities
	#[instrument(err, level = "trace", target = "surrealdb::core::kvs::ds", skip_all)]
	pub async fn get_version(&self) -> Result<MajorVersion> {
		// Start a new writeable transaction
		let txn = self.transaction(Write, Pessimistic).await?.enclose();
		// Create the key where the version is stored
		let key = crate::key::version::new();
		// Check if a version is already set in storage
		let val = match catch!(txn, txn.get(&key, None).await) {
			// There is a version set in the storage
			Some(val) => {
				// We didn't write anything, so just rollback
				catch!(txn, txn.cancel().await);
				// Return the current version
				val
			}
			// There is no version set in the storage
			None => {
				// Fetch any keys immediately following the version key
				let rng = crate::key::version::proceeding();
				let keys = catch!(txn, txn.keys(rng, 1, None).await);
				// Check the storage if there are any other keys set
				let version = if keys.is_empty() {
					// There are no keys set in storage, so this is a new database
					MajorVersion::latest()
				} else {
					// There were keys in storage, so this is an upgrade
					MajorVersion::v1()
				};
				// Attempt to set the current version in storage
				catch!(txn, txn.replace(&key, &version).await);
				// We set the version, so commit the transaction
				catch!(txn, txn.commit().await);
				// Return the current version
				version
			}
		};
		// Everything ok
		Ok(val)
	}

	/// Setup the initial cluster access credentials
	#[instrument(err, level = "trace", target = "surrealdb::core::kvs::ds", skip_all)]
	pub async fn initialise_credentials(&self, user: &str, pass: &str) -> Result<()> {
		// Start a new writeable transaction
		let txn = self.transaction(Write, Optimistic).await?.enclose();
		// Fetch the root users from the storage
		let users = catch!(txn, txn.all_root_users().await);
		// Process credentials, depending on existing users
		if users.is_empty() {
			// Display information in the logs
			info!(target: TARGET, "Credentials were provided, and no root users were found. The root user '{user}' will be created");
			// Create and new root user definition
			let stm = DefineUserStatement::new_with_password(
				Base::Root,
				user.to_owned(),
				pass,
				INITIAL_USER_ROLE.to_owned(),
			);
			let opt = Options::new().with_auth(Arc::new(Auth::for_root(Role::Owner)));
			let mut ctx = MutableContext::default();
			ctx.set_transaction(txn.clone());
			let ctx = ctx.freeze();
			let mut stack = reblessive::TreeStack::new();
			let res = stack.enter(|stk| stm.compute(stk, &ctx, &opt, None)).finish().await;
			catch!(txn, res);
			// We added a user, so commit the transaction
			txn.commit().await
		} else {
			// Display information in the logs
			warn!(target: TARGET, "Credentials were provided, but existing root users were found. The root user '{user}' will not be created");
			warn!(target: TARGET, "Consider removing the --user and --pass arguments from the server start command");
			// We didn't write anything, so just rollback
			txn.cancel().await
		}
	}

	/// Initialise the cluster and run bootstrap utilities
	#[instrument(err, level = "trace", target = "surrealdb::core::kvs::ds", skip_all)]
	pub async fn bootstrap(&self) -> Result<()> {
		// Insert this node in the cluster
		self.insert_node(self.id).await?;
		// Mark inactive nodes as archived
		self.expire_nodes().await?;
		// Remove archived nodes
		self.remove_nodes().await?;
		// Everything ok
		Ok(())
	}

	/// Run the background task to update node registration information
	#[instrument(level = "trace", target = "surrealdb::core::kvs::ds", skip(self))]
	pub async fn node_membership_update(&self) -> Result<()> {
		// Output function invocation details to logs
		trace!(target: TARGET, "Updating node registration information");
		// Update this node in the cluster
		self.update_node(self.id).await?;
		// Everything ok
		Ok(())
	}

	/// Run the background task to process and archive inactive nodes
	#[instrument(level = "trace", target = "surrealdb::core::kvs::ds", skip(self))]
	pub async fn node_membership_expire(&self) -> Result<()> {
		// Output function invocation details to logs
		trace!(target: TARGET, "Processing and archiving inactive nodes");
		// Mark expired nodes as archived
		self.expire_nodes().await?;
		// Everything ok
		Ok(())
	}

	/// Run the background task to process and cleanup archived nodes
	#[instrument(level = "trace", target = "surrealdb::core::kvs::ds", skip(self))]
	pub async fn node_membership_remove(&self) -> Result<()> {
		// Output function invocation details to logs
		trace!(target: TARGET, "Processing and cleaning archived nodes");
		// Cleanup expired nodes data
		self.remove_nodes().await?;
		// Everything ok
		Ok(())
	}

	/// Performs changefeed garbage collection as a background task.
	///
	/// This method is responsible for cleaning up old changefeed data across
	/// all databases. It uses a distributed task lease mechanism to ensure
	/// that only one node in a cluster performs this maintenance operation at
	/// a time, preventing duplicate work and potential conflicts.
	///
	/// The process involves:
	/// 1. Acquiring a lease for the ChangeFeedCleanup task
	/// 2. Calculating the current system time
	/// 3. Saving timestamps for current versionstamps
	/// 4. Cleaning up old changefeed data from all databases
	///
	/// # Parameters
	/// * `delay` - Duration specifying how long the lease should be valid
	///
	/// # Returns
	/// * `Ok(())` - If the operation completes successfully or if this node doesn't have the lease
	/// * `Err` - If any step in the process fails
	///
	/// # Errors
	/// * Returns an error if the system clock appears to have gone backwards
	/// * Propagates any errors from the underlying database operations
	#[instrument(level = "trace", target = "surrealdb::core::kvs::ds", skip(self))]
	pub async fn changefeed_process(&self, gc_interval: &Duration) -> Result<()> {
		let lh = LeaseHandler::new(
			self.id,
			self.transaction_factory.clone(),
			TaskLeaseType::ChangeFeedCleanup,
			*gc_interval * 2,
		)?;
		// Attempt to acquire a lease for the ChangeFeedCleanup task
		// If we don't get the lease, another node is handling this task
		if !lh.has_lease().await? {
			return Ok(());
		}
		let lh = Some(lh);
		// Output function invocation details to logs
		trace!(target: TARGET, "Running changefeed garbage collection");
		// Calculate the current system time in seconds since UNIX epoch
		// This will be used as a reference point for cleanup operations
		let ts = SystemTime::now()
			.duration_since(UNIX_EPOCH)
			.map_err(|e| {
				Error::Internal(format!("Clock may have gone backwards: {:?}", e.duration()))
			})?
			.as_secs();
		// Save timestamps for current versionstamps to track cleanup progress
		self.changefeed_versionstamp(lh.as_ref(), ts).await?;
		// Remove old changefeed data from all databases based on retention policies
		self.changefeed_cleanup(lh.as_ref(), ts).await?;
		// Everything completed successfully
		Ok(())
	}

	/// Performs changefeed garbage collection using a specified timestamp.
	///
	/// This method is similar to `changefeed_process` but accepts an explicit
	/// timestamp instead of calculating the current time. This allows for more
	/// controlled testing and specific cleanup operations at predetermined
	/// points in time.
	///
	/// Unlike `changefeed_process`, this method does not use the task lease
	/// mechanism, making it suitable for direct invocation in controlled
	/// environments or testing scenarios where lease coordination is not
	/// required.
	///
	/// The process involves:
	/// 1. Saving timestamps for current versionstamps using the provided timestamp
	/// 2. Cleaning up old changefeed data from all databases
	///
	/// # Parameters
	/// * `ts` - Explicit timestamp (in seconds since UNIX epoch) to use for cleanup operations
	///
	/// # Returns
	/// * `Ok(())` - If the operation completes successfully
	/// * `Err` - If any step in the process fails
	///
	/// # Errors
	/// * Propagates any errors from the underlying database operations
	#[instrument(level = "trace", target = "surrealdb::core::kvs::ds", skip(self, lh))]
	pub async fn changefeed_process_at(&self, lh: Option<&LeaseHandler>, ts: u64) -> Result<()> {
		// Output function invocation details to logs
		trace!(target: TARGET, "Running changefeed garbage collection");
		// Save timestamps for current versionstamps using the provided timestamp
		self.changefeed_versionstamp(lh, ts).await?;
		// Remove old changefeed data from all databases based on retention policies
		// using the provided timestamp as the reference point
		self.changefeed_cleanup(lh, ts).await?;
		// Everything completed successfully
		Ok(())
	}

	/// Processes the index compaction queue
	///
	/// This method is called periodically by the index compaction thread to
	/// process indexes that have been marked for compaction. It acquires a
	/// distributed lease to ensure only one node in a cluster performs the
	/// compaction at a time.
	///
	/// The method scans the index compaction queue (stored as `Ic` keys) and
	/// processes each index that needs compaction. Currently, only full-text
	/// indexes support compaction, which helps optimize their performance by
	/// consolidating changes and removing unnecessary data.
	///
	/// After processing an index, it is removed from the compaction queue.
	///
	/// # Arguments
	///
	/// * `interval` - The time interval between compaction runs, used to calculate the lease
	///   duration
	///
	/// # Returns
	///
	/// * `Result<()>` - Ok if the compaction was successful or if another node is handling the
	///   compaction, Error otherwise
	#[instrument(level = "trace", target = "surrealdb::core::kvs::ds", skip(self))]
	pub async fn index_compaction(&self, interval: Duration) -> Result<()> {
		let lh = LeaseHandler::new(
			self.id,
			self.transaction_factory.clone(),
			TaskLeaseType::IndexCompaction,
			interval * 2,
		)?;
		// We continue without interruptions while there are keys and the lease
		loop {
			// Attempt to acquire a lease for the ChangeFeedCleanup task
			// If we don't get the lease, another node is handling this task
			if !lh.has_lease().await? {
				return Ok(());
			}
			// Create a new transaction
			let txn = self.transaction(Write, Optimistic).await?;
			// Collect every item in the queue
			let (beg, end) = IndexCompactionKey::range();
			let range = beg..end;
			let mut previous: Option<IndexCompactionKey<'static>> = None;
			let mut count = 0;
			// Returns an ordered list of indexes that require compaction
			for (k, _) in txn.getr(range.clone(), None).await? {
				count += 1;
				lh.try_maintain_lease().await?;
				let ic = IndexCompactionKey::decode_key(&k)?;
				// If the index has already been compacted, we can ignore the task
				if let Some(p) = &previous {
					if p.index_matches(&ic) {
						continue;
					}
				}
				match txn.get_tb_index_by_id(ic.ns, ic.db, ic.tb.as_ref(), ic.ix).await? {
					Some(ix) => match &ix.index {
						Index::FullText(p) => {
							let ft = FullTextIndex::new(
								self.id(),
								&self.index_stores,
								&txn,
								IndexKeyBase::new(ic.ns, ic.db, &ix.table_name, ix.index_id),
								p,
							)
							.await?;
							ft.compaction(&txn).await?;
						}
						Index::Count(_) => {
							IndexOperation::index_count_compaction(&ic, &txn).await?;
						}
						_ => {
							trace!(target: TARGET, "Index compaction: Index {:?} does not support compaction, skipping", ic.ix);
						}
					},
					None => {
						trace!(target: TARGET, "Index compaction: Index {:?} not found, skipping", ic.ix);
					}
				}
				previous = Some(ic.into_owned());
			}
			if count > 0 {
				txn.delr(range).await?;
				txn.commit().await?;
			} else {
				txn.cancel().await?;
				return Ok(());
			}
		}
	}

	/// Performs a database import from SQL
	#[instrument(level = "trace", target = "surrealdb::core::kvs::ds", skip_all)]
	pub async fn startup(&self, sql: &str, sess: &Session) -> Result<Vec<Response>> {
		// Output function invocation details to logs
		trace!(target: TARGET, "Running datastore startup import script");
		// Check if the session has expired
		ensure!(!sess.expired(), Error::ExpiredSession);
		// Execute the SQL import
		self.execute(sql, sess, None).await
	}

	/// Run the datastore shutdown tasks, performing any necessary cleanup
	#[instrument(level = "trace", target = "surrealdb::core::kvs::ds", skip(self))]
	pub async fn shutdown(&self) -> Result<()> {
		// Output function invocation details to logs
		trace!(target: TARGET, "Running datastore shutdown operations");
		// Delete this datastore from the cluster
		self.delete_node(self.id).await?;
		// Run any storag engine shutdown tasks
		self.transaction_factory.builder.shutdown().await
	}

	/// Create a new transaction on this datastore
	///
	/// ```rust,no_run
	/// use surrealdb_core::kvs::{Datastore, TransactionType::*, LockType::*};
	/// use anyhow::Error;
	///
	/// #[tokio::main]
	/// async fn main() -> Result<(),Error> {
	///     let ds = Datastore::new("file://database.db").await?;
	///     let mut tx = ds.transaction(Write, Optimistic).await?;
	///     tx.cancel().await?;
	///     Ok(())
	/// }
	/// ```
	pub async fn transaction(&self, write: TransactionType, lock: LockType) -> Result<Transaction> {
		self.transaction_factory.transaction(write, lock).await
	}

	pub async fn health_check(&self) -> Result<()> {
		let tx = self.transaction(Read, Optimistic).await?;

		// Cancel the transaction
		trace!("Cancelling health check transaction");
		// Attempt to fetch data
		match tx.get(&vec![0x00], None).await {
			Err(err) => {
				// Ensure the transaction is cancelled
				let _ = tx.cancel().await;
				// Return an error for this endpoint
				Err(err)
			}
			Ok(_) => {
				// Ensure the transaction is cancelled
				let _ = tx.cancel().await;
				// Return success for this endpoint
				Ok(())
			}
		}
	}

	/// Parse and execute an SQL query
	///
	/// ```rust,no_run
	/// use anyhow::Error;
	/// use surrealdb_core::kvs::Datastore;
	/// use surrealdb_core::dbs::Session;
	///
	/// #[tokio::main]
	/// async fn main() -> Result<(),Error> {
	///     let ds = Datastore::new("memory").await?;
	///     let ses = Session::owner();
	///     let ast = "USE NS test DB test; SELECT * FROM person;";
	///     let res = ds.execute(ast, &ses, None).await?;
	///     Ok(())
	/// }
	/// ```
	#[instrument(level = "debug", target = "surrealdb::core::kvs::ds", skip_all)]
	pub async fn execute(
		&self,
		txt: &str,
		sess: &Session,
		vars: Option<Variables>,
	) -> Result<Vec<Response>> {
		// Parse the SQL query text
		let ast = syn::parse_with_capabilities(txt, &self.capabilities)?;
		// Process the AST
		self.process(ast, sess, vars).await
	}

	#[instrument(level = "debug", target = "surrealdb::core::kvs::ds", skip_all)]
	pub async fn execute_import<S>(
		&self,
		sess: &Session,
		vars: Option<Variables>,
		query: S,
	) -> Result<Vec<Response>>
	where
		S: Stream<Item = Result<Bytes>>,
	{
		// Check if the session has expired
		ensure!(!sess.expired(), Error::ExpiredSession);

		// Check if anonymous actors can execute queries when auth is enabled
		// TODO(sgirones): Check this as part of the authorisation layer
		self.check_anon(sess).map_err(|_| {
			Error::from(IamError::NotAllowed {
				actor: "anonymous".to_string(),
				action: "process".to_string(),
				resource: "query".to_string(),
			})
		})?;

		// Create a new query options
		let opt = self.setup_options(sess);

		// Create a default context
		let mut ctx = self.setup_ctx()?;
		// Start an execution context
		ctx.attach_session(sess)?;
		// Store the query variables
		if let Some(vars) = vars {
			ctx.attach_variables(vars)?;
		}
		// Process all statements

		let parser_settings = ParserSettings {
			references_enabled: ctx
				.get_capabilities()
				.allows_experimental(&ExperimentalTarget::RecordReferences),
			bearer_access_enabled: ctx
				.get_capabilities()
				.allows_experimental(&ExperimentalTarget::BearerAccess),
			define_api_enabled: ctx
				.get_capabilities()
				.allows_experimental(&ExperimentalTarget::DefineApi),
			files_enabled: ctx.get_capabilities().allows_experimental(&ExperimentalTarget::Files),
			..Default::default()
		};
		let mut statements_stream = StatementStream::new_with_settings(parser_settings);
		let mut buffer = BytesMut::new();
		let mut parse_size = 4096;
		let mut bytes_stream = pin!(query);
		let mut complete = false;
		let mut filling = true;

		let stream = futures::stream::poll_fn(move |cx| {
			loop {
				// fill the buffer to at least parse_size when filling is required.
				while filling {
					let bytes = ready!(bytes_stream.as_mut().poll_next(cx));
					let bytes = match bytes {
						Some(Err(e)) => return Poll::Ready(Some(Err(e))),
						Some(Ok(x)) => x,
						None => {
							complete = true;
							filling = false;
							break;
						}
					};

					buffer.extend_from_slice(&bytes);
					filling = buffer.len() < parse_size
				}

				// if we finished streaming we can parse with complete so that the parser can be
				// sure of it's results.
				if complete {
					return match statements_stream.parse_complete(&mut buffer) {
						Err(e) => {
							Poll::Ready(Some(Err(anyhow::Error::new(Error::InvalidQuery(e)))))
						}
						Ok(None) => Poll::Ready(None),
						Ok(Some(x)) => Poll::Ready(Some(Ok(x))),
					};
				}

				// otherwise try to parse a single statement.
				match statements_stream.parse_partial(&mut buffer) {
					Err(e) => {
						return Poll::Ready(Some(Err(anyhow::Error::new(Error::InvalidQuery(e)))));
					}
					Ok(Some(x)) => return Poll::Ready(Some(Ok(x))),
					Ok(None) => {
						// Couldn't parse a statement for sure.
						if buffer.len() >= parse_size && parse_size < u32::MAX as usize {
							// the buffer already contained more or equal to parse_size bytes
							// this means we are trying to parse a statement of more then buffer
							// size. so we need to increase the buffer size.
							parse_size = (parse_size + 1).next_power_of_two();
						}
						// start filling the buffer again.
						filling = true;
					}
				}
			}
		});

		Executor::execute_stream(self, Arc::new(ctx), opt, true, stream).await
	}

	/// Execute a pre-parsed SQL query
	#[instrument(level = "debug", target = "surrealdb::core::kvs::ds", skip_all)]
	pub async fn process(
		&self,
		ast: Ast,
		sess: &Session,
		vars: Option<Variables>,
	) -> Result<Vec<Response>> {
		//TODO: Insert planner here.
		self.process_plan(ast.into(), sess, vars).await
	}

	pub async fn process_plan(
		&self,
		plan: LogicalPlan,
		sess: &Session,
		vars: Option<Variables>,
	) -> Result<Vec<Response>> {
		// Check if the session has expired
		ensure!(!sess.expired(), Error::ExpiredSession);
		// Check if anonymous actors can execute queries when auth is enabled
		// TODO(sgirones): Check this as part of the authorisation layer
		self.check_anon(sess).map_err(|_| {
			Error::from(IamError::NotAllowed {
				actor: "anonymous".to_string(),
				action: "process".to_string(),
				resource: "query".to_string(),
			})
		})?;

		// Create a new query options
		let opt = self.setup_options(sess);

		// Create a default context
		let mut ctx = self.setup_ctx()?;
		// Start an execution context
		ctx.attach_session(sess)?;
		// Store the query variables
		if let Some(vars) = vars {
			ctx.attach_variables(vars)?;
		}

		// Process all statements
		Executor::execute_plan(self, ctx.freeze(), opt, plan).await
	}

	/// Ensure a SQL [`Value`] is fully computed
	#[instrument(level = "debug", target = "surrealdb::core::kvs::ds", skip_all)]
	pub async fn compute(
		&self,
		val: Expr,
		sess: &Session,
		vars: Option<Variables>,
	) -> Result<Value> {
		// Check if the session has expired
		ensure!(!sess.expired(), Error::ExpiredSession);
		// Check if anonymous actors can compute values when auth is enabled
		// TODO(sgirones): Check this as part of the authorisation layer
		self.check_anon(sess).map_err(|_| {
			Error::from(IamError::NotAllowed {
				actor: "anonymous".to_string(),
				action: "compute".to_string(),
				resource: "value".to_string(),
			})
		})?;

		// Create a new memory stack
		let mut stack = TreeStack::new();
		// Create a new query options
		let opt = self.setup_options(sess);
		// Create a default context
		let mut ctx = MutableContext::default();
		// Set context capabilities
		ctx.add_capabilities(self.capabilities.clone());
		// Set the global query timeout
		if let Some(timeout) = self.query_timeout {
			ctx.add_timeout(timeout)?;
		}
		// Setup the notification channel
		if let Some(channel) = &self.notification_channel {
			ctx.add_notifications(Some(&channel.0));
		}
		// Start an execution context
		ctx.attach_session(sess)?;
		// Store the query variables
		if let Some(vars) = vars {
			ctx.attach_variables(vars)?;
		}
		let txn_type = if val.read_only() {
			TransactionType::Read
		} else {
			TransactionType::Write
		};
		// Start a new transaction
		let txn = self.transaction(txn_type, Optimistic).await?.enclose();
		// Store the transaction
		ctx.set_transaction(txn.clone());
		// Freeze the context
		let ctx = ctx.freeze();
		// Compute the value
		let res =
			stack.enter(|stk| val.compute(stk, &ctx, &opt, None)).finish().await.catch_return();
		// Store any data
		if res.is_ok() && matches!(txn_type, TransactionType::Read) {
			// If the compute was successful, then commit if writeable
			txn.commit().await?
		} else {
			// Cancel if the compute was an error, or if readonly
			txn.cancel().await?
		};
		// Return result
		res
	}

	/// Evaluates a SQL [`Value`] without checking authenticating config
	/// This is used in very specific cases, where we do not need to check
	/// whether authentication is enabled, or guest access is disabled.
	/// For example, this is used when processing a record access SIGNUP or
	/// SIGNIN clause, which still needs to work without guest access.
	#[instrument(level = "debug", target = "surrealdb::core::kvs::ds", skip_all)]
	pub async fn evaluate(
		&self,
		val: &Expr,
		sess: &Session,
		vars: Option<Variables>,
	) -> Result<Value> {
		// Check if the session has expired
		ensure!(!sess.expired(), Error::ExpiredSession);
		// Create a new memory stack
		let mut stack = TreeStack::new();
		// Create a new query options
		let opt = self.setup_options(sess);
		// Create a default context
		let mut ctx = MutableContext::default();
		// Set context capabilities
		ctx.add_capabilities(self.capabilities.clone());
		// Set the global query timeout
		if let Some(timeout) = self.query_timeout {
			ctx.add_timeout(timeout)?;
		}
		// Setup the notification channel
		if let Some(channel) = &self.notification_channel {
			ctx.add_notifications(Some(&channel.0));
		}
		// Start an execution context
		ctx.attach_session(sess)?;
		// Store the query variables
		if let Some(vars) = vars {
			ctx.attach_variables(vars)?;
		}
		let txn_type = if val.read_only() {
			TransactionType::Read
		} else {
			TransactionType::Write
		};
		// Start a new transaction
		let txn = self.transaction(txn_type, Optimistic).await?.enclose();
		// Store the transaction
		ctx.set_transaction(txn.clone());
		// Freeze the context
		let ctx = ctx.freeze();
		// Compute the value
		let res =
			stack.enter(|stk| val.compute(stk, &ctx, &opt, None)).finish().await.catch_return();
		// Store any data
		if res.is_ok() && txn_type == TransactionType::Write {
			// If the compute was successful, then commit if writeable
			txn.commit().await?;
		} else {
			// Cancel if the compute was an error, or if readonly
			txn.cancel().await?;
		};
		// Return result
		res
	}

	/// Subscribe to live notifications
	///
	/// ```rust,no_run
	/// use surrealdb_core::kvs::Datastore;
	/// use surrealdb_core::dbs::Session;
	/// use anyhow::Error;
	///
	/// #[tokio::main]
	/// async fn main() -> Result<(),Error> {
	///     let ds = Datastore::new("memory").await?.with_notifications();
	///     let ses = Session::owner();
	/// 	if let Some(channel) = ds.notifications() {
	///     	while let Ok(v) = channel.recv().await {
	///     	    println!("Received notification: {v}");
	///     	}
	/// 	}
	///     Ok(())
	/// }
	/// ```
	#[instrument(level = "debug", target = "surrealdb::core::kvs::ds", skip_all)]
	pub fn notifications(&self) -> Option<Receiver<Notification>> {
		self.notification_channel.as_ref().map(|v| v.1.clone())
	}

	/// Performs a database import from SQL
	#[instrument(level = "debug", target = "surrealdb::core::kvs::ds", skip_all)]
	pub async fn import(&self, sql: &str, sess: &Session) -> Result<Vec<Response>> {
		// Check if the session has expired
		ensure!(!sess.expired(), Error::ExpiredSession);
		// Execute the SQL import
		self.execute(sql, sess, None).await
	}

	/// Performs a database import from SQL
	#[instrument(level = "debug", target = "surrealdb::core::kvs::ds", skip_all)]
	pub async fn import_stream<S>(&self, sess: &Session, stream: S) -> Result<Vec<Response>>
	where
		S: Stream<Item = Result<Bytes>>,
	{
		// Check if the session has expired
		ensure!(!sess.expired(), Error::ExpiredSession);
		// Execute the SQL import
		self.execute_import(sess, None, stream).await
	}

	/// Performs a full database export as SQL
	#[instrument(level = "debug", target = "surrealdb::core::kvs::ds", skip_all)]
	pub async fn export(
		&self,
		sess: &Session,
		chn: Sender<Vec<u8>>,
	) -> Result<impl Future<Output = Result<()>>> {
		// Create a default export config
		let cfg = super::export::Config::default();
		self.export_with_config(sess, chn, cfg).await
	}

	/// Performs a full database export as SQL
	#[instrument(level = "debug", target = "surrealdb::core::kvs::ds", skip_all)]
	pub async fn export_with_config(
		&self,
		sess: &Session,
		chn: Sender<Vec<u8>>,
		cfg: export::Config,
	) -> Result<impl Future<Output = Result<()>> + use<>> {
		// Check if the session has expired
		ensure!(!sess.expired(), Error::ExpiredSession);
		// Retrieve the provided NS and DB
		let (ns, db) = crate::iam::check::check_ns_db(sess)?;
		// Create a new readonly transaction
		let txn = self.transaction(Read, Optimistic).await?;
		// Return an async export job
		Ok(async move {
			// Process the export
			txn.export(&ns, &db, cfg, chn).await?;
			// Everything ok
			Ok(())
		})
	}

	/// Checks the required permissions level for this session
	#[instrument(level = "trace", target = "surrealdb::core::kvs::ds", skip(self, sess))]
	pub fn check(&self, sess: &Session, action: Action, resource: Resource) -> Result<()> {
		// Check if the session has expired
		ensure!(!sess.expired(), Error::ExpiredSession);
		// Skip auth for Anonymous users if auth is disabled
		let skip_auth = !self.is_auth_enabled() && sess.au.is_anon();
		if !skip_auth {
			sess.au.is_allowed(action, &resource)?;
		}
		// All ok
		Ok(())
	}

	pub fn setup_options(&self, sess: &Session) -> Options {
		Options::default()
			.with_id(self.id)
			.with_ns(sess.ns())
			.with_db(sess.db())
			.with_live(sess.live())
			.with_auth(sess.au.clone())
			.with_strict(self.strict)
			.with_auth_enabled(self.auth_enabled)
	}

	pub fn setup_ctx(&self) -> Result<MutableContext> {
		let mut ctx = MutableContext::from_ds(
			self.query_timeout,
			self.slow_log.clone(),
			self.capabilities.clone(),
			self.index_stores.clone(),
			#[cfg(not(target_family = "wasm"))]
			self.index_builder.clone(),
			self.sequences.clone(),
			self.cache.clone(),
			#[cfg(storage)]
			self.temporary_directory.clone(),
			self.buckets.clone(),
		)?;
		// Setup the notification channel
		if let Some(channel) = &self.notification_channel {
			ctx.add_notifications(Some(&channel.0));
		}
		Ok(ctx)
	}

	/// check for disallowed anonymous users
	pub fn check_anon(&self, sess: &Session) -> Result<(), IamError> {
		if self.auth_enabled && sess.au.is_anon() && !self.capabilities.allows_guest_access() {
			Err(IamError::NotAllowed {
				actor: "anonymous".to_string(),
				action: String::new(),
				resource: String::new(),
			})
		} else {
			Ok(())
		}
	}

	pub async fn process_use(
		&self,
		session: &mut Session,
		namespace: Option<String>,
		database: Option<String>,
	) -> Result<()> {
		match (namespace, database) {
			(Some(ns), Some(db)) => {
				let tx = self.transaction(TransactionType::Write, LockType::Optimistic).await?;
				tx.ensure_ns_db(&ns, &db, self.strict).await?;
				tx.commit().await?;
				session.ns = Some(ns);
				session.db = Some(db);
			}
			(Some(ns), None) => {
				let tx = self.transaction(TransactionType::Write, LockType::Optimistic).await?;
				tx.get_or_add_ns(&ns, self.strict).await?;
				tx.commit().await?;
				session.ns = Some(ns);
			}
			(None, Some(db)) => {
				let Some(ns) = session.ns.clone() else {
					return Err(anyhow::anyhow!("Cannot use database without namespace"));
				};
				let tx = self.transaction(TransactionType::Write, LockType::Optimistic).await?;
				tx.ensure_ns_db(&ns, &db, self.strict).await?;
				tx.commit().await?;
				session.db = Some(db);
			}
			(None, None) => {
				session.ns = None;
				session.db = None;
			}
		}

		Ok(())
	}

	/// Get a db model by name.
	///
	/// TODO: This should not be public, but it is used in `crates/sdk/src/api/engine/local/mod.rs`.
	pub async fn get_db_model(
		&self,
		ns: &str,
		db: &str,
		model_name: &str,
		model_version: &str,
	) -> Result<Option<Arc<crate::catalog::MlModelDefinition>>> {
		let tx = self.transaction(Read, Optimistic).await?;
		let db = tx.expect_db_by_name(ns, db).await?;
		let model =
			tx.get_db_model(db.namespace_id, db.database_id, model_name, model_version).await?;
		tx.cancel().await?;
		Ok(model)
	}

	/// Get a table by name.
	///
	/// TODO: This should not be public, but it is used in `src/net/key.rs`.
	pub async fn ensure_tb_exists(&self, ns: &str, db: &str, tb: &str) -> Result<()> {
		let tx = self.transaction(TransactionType::Read, LockType::Optimistic).await?;

		tx.expect_tb_by_name(ns, db, tb).await?;
		tx.cancel().await?;

		Ok(())
	}

	/// Invoke an API handler.
	///
	/// TODO: This should not need to be public, but it is used in `src/net/api.rs`.
	#[expect(clippy::too_many_arguments)]
	pub async fn invoke_api_handler<S>(
		&self,
		ns: &str,
		db: &str,
		path: &str,
		session: &Session,
		method: ApiMethod,
		headers: HeaderMap,
		query: BTreeMap<String, String>,
		body: S,
	) -> Result<Option<(ApiResponse, ResponseInstruction)>>
	where
		S: Stream<Item = std::result::Result<Bytes, Box<dyn Display + Send + Sync>>>
			+ Send
			+ Unpin
			+ 'static,
	{
		let tx = Arc::new(self.transaction(TransactionType::Write, LockType::Optimistic).await?);

		let db = tx.ensure_ns_db(ns, db, false).await?;

		let apis = tx.all_db_apis(db.namespace_id, db.database_id).await?;
		let segments: Vec<&str> = path.split('/').filter(|x| !x.is_empty()).collect();

		let res = match ApiDefinition::find_definition(apis.as_ref(), segments, method) {
			Some((api, params)) => {
				let invocation = ApiInvocation {
					params,
					method,
					headers,
					query,
				};

				let opt = self.setup_options(session);

				let mut ctx = self.setup_ctx()?;
				ctx.set_transaction(Arc::clone(&tx));
				ctx.attach_session(session)?;
				let ctx = &ctx.freeze();

				invocation.invoke_with_transaction(ctx, &opt, api, ApiBody::from_stream(body)).await
			}
			_ => {
				return Err(anyhow::anyhow!(Error::ApNotFound {
					value: path.to_owned(),
				}));
			}
		};

		// Handle committing or cancelling the transaction
		if res.is_ok() {
			tx.commit().await?;
		} else {
			tx.cancel().await?;
		}

		res
	}
}

#[cfg(test)]
mod test {
	use super::*;
	use crate::iam::verify::verify_root_creds;

	#[tokio::test]
	async fn test_setup_superuser() {
		let ds = Datastore::new("memory").await.unwrap();
		let username = "root";
		let password = "root";

		// Setup the initial user if there are no root users
		assert_eq!(
			ds.transaction(Read, Optimistic).await.unwrap().all_root_users().await.unwrap().len(),
			0
		);
		ds.initialise_credentials(username, password).await.unwrap();
		assert_eq!(
			ds.transaction(Read, Optimistic).await.unwrap().all_root_users().await.unwrap().len(),
			1
		);
		verify_root_creds(&ds, username, password).await.unwrap();

		// Do not setup the initial root user if there are root users:
		// Test the scenario by making sure the custom password doesn't change.
		let sql = "DEFINE USER root ON ROOT PASSWORD 'test' ROLES OWNER";
		let sess = Session::owner();
		ds.execute(sql, &sess, None).await.unwrap();
		let pass_hash = ds
			.transaction(Read, Optimistic)
			.await
			.unwrap()
			.expect_root_user(username)
			.await
			.unwrap()
			.hash
			.clone();

		ds.initialise_credentials(username, password).await.unwrap();
		assert_eq!(
			pass_hash,
			ds.transaction(Read, Optimistic)
				.await
				.unwrap()
				.expect_root_user(username)
				.await
				.unwrap()
				.hash
				.clone()
		)
	}

	#[tokio::test]
	pub async fn very_deep_query() -> Result<()> {
		use reblessive::{Stack, Stk};

		use crate::expr::{BinaryOperator, Expr, Literal};
		use crate::kvs::Datastore;
		use crate::val::{Number, Value};

		// build query manually to bypass query limits.
		let mut stack = Stack::new();
		async fn build_query(stk: &mut Stk, depth: usize) -> Expr {
			if depth == 0 {
				Expr::Binary {
					left: Box::new(Expr::Literal(Literal::Integer(1))),
					op: BinaryOperator::Add,
					right: Box::new(Expr::Literal(Literal::Integer(1))),
				}
			} else {
				let q = stk.run(|stk| build_query(stk, depth - 1)).await;
				Expr::Binary {
					left: Box::new(q),
					op: BinaryOperator::Add,
					right: Box::new(Expr::Literal(Literal::Integer(1))),
				}
			}
		}
		let val = stack.enter(|stk| build_query(stk, 1000)).finish();

		let dbs = Datastore::new("memory").await.unwrap().with_capabilities(Capabilities::all());

		let opt = Options::default()
			.with_id(dbs.id)
			.with_ns(Some("test".into()))
			.with_db(Some("test".into()))
			.with_live(false)
			.with_strict(false)
			.with_auth_enabled(false)
			.with_max_computation_depth(u32::MAX);

		// Create a default context
		let mut ctx = MutableContext::default();
		// Set context capabilities
		ctx.add_capabilities(dbs.capabilities.clone());
		// Start a new transaction
		let txn = dbs.transaction(TransactionType::Read, Optimistic).await?;
		// Store the transaction
		ctx.set_transaction(txn.enclose());
		// Freeze the context
		let ctx = ctx.freeze();
		// Compute the value
		let mut stack = reblessive::tree::TreeStack::new();
		let res = stack
			.enter(|stk| val.compute(stk, &ctx, &opt, None))
			.finish()
			.await
			.catch_return()
			.unwrap();
		assert_eq!(res, Value::Number(Number::Int(1002)));
		Ok(())
	}

	#[tokio::test]
	async fn cross_transaction_caching_uuids_updated() -> Result<()> {
		let ds = Datastore::new("memory")
			.await?
			.with_capabilities(Capabilities::all())
			.with_notifications();
		let cache = ds.get_cache();
		let ses = Session::owner().with_ns("test").with_db("test").with_rt(true);

		let txn = ds.transaction(TransactionType::Write, LockType::Pessimistic).await?;
		let db = txn.ensure_ns_db("test", "test", false).await?;
		drop(txn);

		// Define the table, set the initial uuids
		let sql = r"DEFINE TABLE test;".to_owned();
		let res = &mut ds.execute(&sql, &ses, None).await?;
		assert_eq!(res.len(), 1);
		res.remove(0).result.unwrap();
		// Obtain the initial uuids
		let txn = ds.transaction(TransactionType::Read, LockType::Pessimistic).await?;
		let initial = txn.get_tb(db.namespace_id, db.database_id, "test").await?.unwrap();
		let initial_live_query_version =
			cache.get_live_queries_version(db.namespace_id, db.database_id, "test")?;
		txn.cancel().await?;

		// Define some resources to refresh the UUIDs
		let sql = r"
		DEFINE FIELD test ON test;
		DEFINE EVENT test ON test WHEN {} THEN {};
		DEFINE TABLE view AS SELECT * FROM test;
		DEFINE INDEX test ON test FIELDS test;
		LIVE SELECT * FROM test;
	"
		.to_owned();
		let res = &mut ds.execute(&sql, &ses, None).await?;
		assert_eq!(res.len(), 5);
		res.remove(0).result.unwrap();
		res.remove(0).result.unwrap();
		res.remove(0).result.unwrap();
		res.remove(0).result.unwrap();
		let lqid = res.remove(0).result?;
		assert!(matches!(lqid, Value::Uuid(_)));
		// Obtain the uuids after definitions
		let txn = ds.transaction(TransactionType::Read, LockType::Pessimistic).await?;
		let after_define = txn.get_tb(db.namespace_id, db.database_id, "test").await?.unwrap();
		let after_define_live_query_version =
			cache.get_live_queries_version(db.namespace_id, db.database_id, "test")?;
		txn.cancel().await?;
		// Compare uuids after definitions
		assert_ne!(initial.cache_indexes_ts, after_define.cache_indexes_ts);
		assert_ne!(initial.cache_tables_ts, after_define.cache_tables_ts);
		assert_ne!(initial.cache_events_ts, after_define.cache_events_ts);
		assert_ne!(initial.cache_fields_ts, after_define.cache_fields_ts);
		assert_ne!(initial_live_query_version, after_define_live_query_version);

		// Remove the defined resources to refresh the UUIDs
		let sql = r"
		REMOVE FIELD test ON test;
		REMOVE EVENT test ON test;
		REMOVE TABLE view;
		REMOVE INDEX test ON test;
		KILL $lqid;
	"
		.to_owned();
		let vars = Variables::from(map! { "lqid".to_string() => lqid });
		let res = &mut ds.execute(&sql, &ses, Some(vars)).await?;
		assert_eq!(res.len(), 5);
		res.remove(0).result.unwrap();
		res.remove(0).result.unwrap();
		res.remove(0).result.unwrap();
		res.remove(0).result.unwrap();
		res.remove(0).result.unwrap();
		// Obtain the uuids after definitions
		let txn = ds.transaction(TransactionType::Read, LockType::Pessimistic).await?;
		let after_remove = txn.get_tb(db.namespace_id, db.database_id, "test").await?.unwrap();
		let after_remove_live_query_version =
			cache.get_live_queries_version(db.namespace_id, db.database_id, "test")?;
		drop(txn);
		// Compare uuids after definitions
		assert_ne!(after_define.cache_fields_ts, after_remove.cache_fields_ts);
		assert_ne!(after_define.cache_events_ts, after_remove.cache_events_ts);
		assert_ne!(after_define.cache_tables_ts, after_remove.cache_tables_ts);
		assert_ne!(after_define.cache_indexes_ts, after_remove.cache_indexes_ts);
		assert_ne!(after_define_live_query_version, after_remove_live_query_version);
		//
		Ok(())
	}
}<|MERGE_RESOLUTION|>--- conflicted
+++ resolved
@@ -261,15 +261,10 @@
 #[cfg_attr(not(target_family = "wasm"), async_trait::async_trait)]
 impl TransactionBuilderFactory for DatastoreFlavor {
 	#[allow(unused_variables)]
-<<<<<<< HEAD
 	async fn new_transaction_builder(
 		path: &str,
 		clock: Option<Arc<SizedClock>>,
 	) -> Result<(Box<dyn TransactionBuilder>, Arc<SizedClock>)> {
-		// Initiate the desired datastore
-		let (v, c) = match path {
-=======
-	pub async fn new_with_clock(path: &str, clock: Option<Arc<SizedClock>>) -> Result<Datastore> {
 		let (flavour, path) = match path.split_once("://").or_else(|| path.split_once(':')) {
 			None if path == "memory" => ("memory", ""),
 			Some((flavour, path)) => (flavour, path),
@@ -289,29 +284,17 @@
 			info!(target: TARGET, "Starting kvs store at relative path {flavour}://{path}");
 			path.to_string()
 		};
-
 		// Initiate the desired datastore
-		let (datastore_flavour, clock): (Result<DatastoreFlavor>, Arc<SizedClock>) = match (
-			flavour, path,
-		) {
->>>>>>> cbc327a7
+		let (datastore_flavour, clock) = match (flavour, path) {
 			// Initiate an in-memory datastore
 			(flavour @ "memory", _) => {
 				#[cfg(feature = "kv-mem")]
 				{
 					// Initialise the storage engine
-<<<<<<< HEAD
-					info!(target: TARGET, "Starting kvs store in {}", path);
 					let v = super::mem::Datastore::new().await.map(Self::Mem)?;
 					let c = clock.unwrap_or_else(|| Arc::new(SizedClock::system()));
-					info!(target: TARGET, "Started kvs store in {}", path);
+					info!(target: TARGET, "Started kvs store in {flavour}");
 					(v, c)
-=======
-					let v = super::mem::Datastore::new().await.map(DatastoreFlavor::Mem);
-					let c = clock.unwrap_or_else(|| Arc::new(SizedClock::system()));
-					info!(target: TARGET, "Started kvs store in {flavour}");
-					Ok((v, c))
->>>>>>> cbc327a7
 				}
 				#[cfg(not(feature = "kv-mem"))]
 				bail!(Error::Ds("Cannot connect to the `memory` storage engine as it is not enabled in this build of SurrealDB".to_owned()));
@@ -324,26 +307,14 @@
 					super::threadpool::initialise();
 
 					// Initialise the storage engine
-<<<<<<< HEAD
-					info!(target: TARGET, "Starting kvs store at {}", path);
-					warn!("file:// is deprecated, please use surrealkv:// or rocksdb://");
-					let s = s.trim_start_matches("file://");
-					let s = s.trim_start_matches("file:");
-					let v = super::rocksdb::Datastore::new(s).await.map(Self::RocksDB)?;
-					let c = clock.unwrap_or_else(|| Arc::new(SizedClock::system()));
-					info!(target: TARGET, "Started kvs store at {}", path);
-					(v, c)
-=======
 					warn!(
 						"file:// is deprecated, please use surrealkv:// or surrealkv+versioned:// or rocksdb://"
 					);
 
-					let v =
-						super::rocksdb::Datastore::new(&path).await.map(DatastoreFlavor::RocksDB);
+					let v = super::rocksdb::Datastore::new(&path).await.map(Self::RocksDB)?;
 					let c = clock.unwrap_or_else(|| Arc::new(SizedClock::system()));
 					info!(target: TARGET, "Started {flavour} kvs store");
-					Ok((v, c))
->>>>>>> cbc327a7
+					(v, c)
 				}
 				#[cfg(not(feature = "kv-rocksdb"))]
 				bail!(Error::Ds("Cannot connect to the `rocksdb` storage engine as it is not enabled in this build of SurrealDB".to_owned()));
@@ -355,22 +326,11 @@
 					// Create a new blocking threadpool
 					super::threadpool::initialise();
 					// Initialise the storage engine
-<<<<<<< HEAD
-					info!(target: TARGET, "Starting kvs store at {}", path);
-					let s = s.trim_start_matches("rocksdb://");
-					let s = s.trim_start_matches("rocksdb:");
-					let v = super::rocksdb::Datastore::new(s).await.map(Self::RocksDB)?;
-					let c = clock.unwrap_or_else(|| Arc::new(SizedClock::system()));
-					info!(target: TARGET, "Started kvs store at {}", path);
-					(v, c)
-=======
-
-					let v =
-						super::rocksdb::Datastore::new(&path).await.map(DatastoreFlavor::RocksDB);
+
+					let v = super::rocksdb::Datastore::new(&path).await.map(Self::RocksDB)?;
 					let c = clock.unwrap_or_else(|| Arc::new(SizedClock::system()));
 					info!(target: TARGET, "Started {flavour} kvs store");
-					Ok((v, c))
->>>>>>> cbc327a7
+					(v, c)
 				}
 				#[cfg(not(feature = "kv-rocksdb"))]
 				bail!(Error::Ds("Cannot connect to the `rocksdb` storage engine as it is not enabled in this build of SurrealDB".to_owned()));
@@ -384,10 +344,10 @@
 					// Initialise the storage engine
 					let v = super::surrealkv::Datastore::new(&path, true)
 						.await
-						.map(DatastoreFlavor::SurrealKV);
+						.map(DatastoreFlavor::SurrealKV)?;
 					let c = clock.unwrap_or_else(|| Arc::new(SizedClock::system()));
 					info!(target: TARGET, "Started {flavour} kvs store with versions enabled");
-					Ok((v, c))
+					(v, c)
 				}
 				#[cfg(not(feature = "kv-surrealkv"))]
 				bail!(Error::Ds("Cannot connect to the `surrealkv` storage engine as it is not enabled in this build of SurrealDB".to_owned()));
@@ -404,13 +364,8 @@
 						.await
 						.map(Self::SurrealKV)?;
 					let c = clock.unwrap_or_else(|| Arc::new(SizedClock::system()));
-<<<<<<< HEAD
-					info!(target: TARGET, "Started kvs store at {} with versions {}", path, if enable_versions { "enabled" } else { "disabled" });
+					info!(target: TARGET, "Started {flavour} kvs store with versions not enabled");
 					(v, c)
-=======
-					info!(target: TARGET, "Started {flavour} kvs store with versions not enabled");
-					Ok((v, c))
->>>>>>> cbc327a7
 				}
 				#[cfg(not(feature = "kv-surrealkv"))]
 				bail!(Error::Ds("Cannot connect to the `surrealkv` storage engine as it is not enabled in this build of SurrealDB".to_owned()));
@@ -419,20 +374,11 @@
 			(flavour @ "indxdb", path) => {
 				#[cfg(feature = "kv-indxdb")]
 				{
-<<<<<<< HEAD
-					info!(target: TARGET, "Starting kvs store at {}", path);
-					let s = s.trim_start_matches("indxdb://");
-					let s = s.trim_start_matches("indxdb:");
-					let v = super::indxdb::Datastore::new(s).await.map(DatastoreFlavor::IndxDB)?;
-					let c = clock.unwrap_or_else(|| Arc::new(SizedClock::system()));
-					info!(target: TARGET, "Started kvs store at {}", path);
-					(v, c)
-=======
-					let v = super::indxdb::Datastore::new(&path).await.map(DatastoreFlavor::IndxDB);
+					let v =
+						super::indxdb::Datastore::new(&path).await.map(DatastoreFlavor::IndxDB)?;
 					let c = clock.unwrap_or_else(|| Arc::new(SizedClock::system()));
 					info!(target: TARGET, "Started {flavour} kvs store");
-					Ok((v, c))
->>>>>>> cbc327a7
+					(v, c)
 				}
 				#[cfg(not(feature = "kv-indxdb"))]
 				bail!(Error::Ds("Cannot connect to the `indxdb` storage engine as it is not enabled in this build of SurrealDB".to_owned()));
@@ -441,20 +387,10 @@
 			(flavour @ "tikv", path) => {
 				#[cfg(feature = "kv-tikv")]
 				{
-<<<<<<< HEAD
-					info!(target: TARGET, "Connecting to kvs store at {}", path);
-					let s = s.trim_start_matches("tikv://");
-					let s = s.trim_start_matches("tikv:");
-					let v = super::tikv::Datastore::new(s).await.map(DatastoreFlavor::TiKV)?;
-					let c = clock.unwrap_or_else(|| Arc::new(SizedClock::system()));
-					info!(target: TARGET, "Connected to kvs store at {}", path);
-					(v, c)
-=======
-					let v = super::tikv::Datastore::new(&path).await.map(DatastoreFlavor::TiKV);
+					let v = super::tikv::Datastore::new(&path).await.map(DatastoreFlavor::TiKV)?;
 					let c = clock.unwrap_or_else(|| Arc::new(SizedClock::system()));
 					info!(target: TARGET, "Started {flavour} kvs store");
-					Ok((v, c))
->>>>>>> cbc327a7
+					(v, c)
 				}
 				#[cfg(not(feature = "kv-tikv"))]
 				bail!(Error::Ds("Cannot connect to the `tikv` storage engine as it is not enabled in this build of SurrealDB".to_owned()));
@@ -463,34 +399,23 @@
 			(flavour @ "fdb", path) => {
 				#[cfg(feature = "kv-fdb")]
 				{
-<<<<<<< HEAD
-					info!(target: TARGET, "Connecting to kvs store at {}", path);
-					let s = s.trim_start_matches("fdb://");
-					let s = s.trim_start_matches("fdb:");
-					let v =
-						super::fdb::Datastore::new(s).await.map(DatastoreFlavor::FoundationDB)?;
-					let c = clock.unwrap_or_else(|| Arc::new(SizedClock::system()));
-					info!(target: TARGET, "Connected to kvs store at {}", path);
-					(v, c)
-=======
-					let v =
-						super::fdb::Datastore::new(&path).await.map(DatastoreFlavor::FoundationDB);
+					let v = super::fdb::Datastore::new(&path)
+						.await
+						.map(DatastoreFlavor::FoundationDB)?;
 					let c = clock.unwrap_or_else(|| Arc::new(SizedClock::system()));
 					info!(target: TARGET, "Started {flavour} kvs store");
-					Ok((v, c))
->>>>>>> cbc327a7
+					(v, c)
 				}
 				#[cfg(not(feature = "kv-fdb"))]
 				bail!(Error::Ds("Cannot connect to the `foundationdb` storage engine as it is not enabled in this build of SurrealDB".to_owned()));
 			}
 			// The datastore path is not valid
-<<<<<<< HEAD
-			_ => {
-				info!(target: TARGET, "Unable to load the specified datastore {}", path);
+			(flavour, path) => {
+				info!(target: TARGET, "Unable to load the specified datastore {flavour}{}", path);
 				bail!(Error::Ds("Unable to load the specified datastore".into()))
 			}
 		};
-		Ok((Box::<DatastoreFlavor>::new(v), c))
+		Ok((Box::<DatastoreFlavor>::new(datastore_flavour), clock))
 	}
 
 	fn path_valid(v: &str) -> Result<String> {
@@ -555,41 +480,6 @@
 			Self::SurrealKV(v) => {
 				let tx = v.transaction(write, lock).await?;
 				(tx, true)
-=======
-			(flavour, path) => {
-				info!(target: TARGET, "Unable to load the specified datastore {flavour}{}", path);
-				Err(Error::Ds("Unable to load the specified datastore".into()))
-			}
-		}?;
-
-		if datastore_flavour.is_err() {
-			error!(target: TARGET, "Error after startup. Please see surrealdb.com/docs/surrealdb/cli/start for more on this command.");
-		}
-
-		// Set the properties on the datastore
-		datastore_flavour.map(|datastore_flavor| {
-			let tf = TransactionFactory::new(clock, datastore_flavor);
-			Self {
-				id: Uuid::new_v4(),
-				transaction_factory: tf.clone(),
-				strict: false,
-				auth_enabled: false,
-				query_timeout: None,
-				slow_log: None,
-				transaction_timeout: None,
-				notification_channel: None,
-				capabilities: Arc::new(Capabilities::default()),
-				index_stores: IndexStores::default(),
-				#[cfg(not(target_family = "wasm"))]
-				index_builder: IndexBuilder::new(tf.clone()),
-				#[cfg(feature = "jwks")]
-				jwks_cache: Arc::new(RwLock::new(JwksCache::new())),
-				#[cfg(storage)]
-				temporary_directory: None,
-				cache: Arc::new(DatastoreCache::new()),
-				buckets: Arc::new(DashMap::new()),
-				sequences: Sequences::new(tf),
->>>>>>> cbc327a7
 			}
 			_ => unreachable!(),
 		})
