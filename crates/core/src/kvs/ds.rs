--- conflicted
+++ resolved
@@ -10,11 +10,7 @@
 	ArbitraryQueryTarget, ExperimentalTarget, MethodTarget, RouteTarget,
 };
 use crate::dbs::node::Timestamp;
-<<<<<<< HEAD
-use crate::dbs::{Capabilities, Executor, Notification, Options, Response, Session};
-=======
 use crate::dbs::{Capabilities, Executor, Notification, Options, Response, Session, Variables};
->>>>>>> eaff383c
 use crate::err::Error;
 use crate::expr::statements::DefineUserStatement;
 use crate::expr::{Base, Expr, FlowResultExt as _, Ident, LogicalPlan, TopLevelExpr};
@@ -864,11 +860,7 @@
 		&self,
 		txt: &str,
 		sess: &Session,
-<<<<<<< HEAD
-		vars: Option<BTreeMap<String, Value>>,
-=======
 		vars: Option<Variables>,
->>>>>>> eaff383c
 	) -> Result<Vec<Response>> {
 		// Parse the SQL query text
 		let ast = syn::parse_with_capabilities(txt, &self.capabilities)?;
@@ -880,11 +872,7 @@
 	pub async fn execute_import<S>(
 		&self,
 		sess: &Session,
-<<<<<<< HEAD
-		vars: Option<BTreeMap<String, Value>>,
-=======
 		vars: Option<Variables>,
->>>>>>> eaff383c
 		query: S,
 	) -> Result<Vec<Response>>
 	where
@@ -911,13 +899,8 @@
 		// Start an execution context
 		ctx.attach_session(sess)?;
 		// Store the query variables
-<<<<<<< HEAD
-		if let Some(v) = vars {
-			ctx.attach_variables(v);
-=======
 		if let Some(vars) = vars {
 			ctx.attach_variables(vars)?;
->>>>>>> eaff383c
 		}
 		// Process all statements
 
@@ -1018,12 +1001,16 @@
 		&self,
 		ast: Ast,
 		sess: &Session,
-<<<<<<< HEAD
-		vars: Option<BTreeMap<String, Value>>,
+		vars: Option<Variables>,
 	) -> Result<Vec<Response>> {
 		//TODO: Insert planner here.
 		self.process_plan(ast.into(), sess, vars).await
-=======
+	}
+
+	pub async fn process_plan(
+		&self,
+		plan: LogicalPlan,
+		sess: &Session,
 		vars: Option<Variables>,
 	) -> Result<Vec<Response>> {
 		// Check if the session has expired
@@ -1049,49 +1036,6 @@
 		if let Some(vars) = vars {
 			ctx.attach_variables(vars)?;
 		}
-		// Process all statements
-		Executor::execute(self, ctx.freeze(), opt, ast).await
->>>>>>> eaff383c
-	}
-
-	pub async fn process_plan(
-		&self,
-		plan: LogicalPlan,
-		sess: &Session,
-<<<<<<< HEAD
-		vars: Option<BTreeMap<String, Value>>,
-=======
-		vars: Option<Variables>,
->>>>>>> eaff383c
-	) -> Result<Vec<Response>> {
-		// Check if the session has expired
-		ensure!(!sess.expired(), Error::ExpiredSession);
-		// Check if anonymous actors can execute queries when auth is enabled
-		// TODO(sgirones): Check this as part of the authorisation layer
-		self.check_anon(sess).map_err(|_| {
-			Error::from(IamError::NotAllowed {
-				actor: "anonymous".to_string(),
-				action: "process".to_string(),
-				resource: "query".to_string(),
-			})
-		})?;
-
-		// Create a new query options
-		let opt = self.setup_options(sess);
-
-		// Create a default context
-		let mut ctx = self.setup_ctx()?;
-		// Start an execution context
-		ctx.attach_session(sess)?;
-		// Store the query variables
-<<<<<<< HEAD
-		if let Some(v) = vars {
-			ctx.attach_variables(v);
-=======
-		if let Some(vars) = vars {
-			ctx.attach_variables(vars)?;
->>>>>>> eaff383c
-		}
 
 		// Process all statements
 		Executor::execute_plan(self, ctx.freeze(), opt, plan).await
@@ -1118,15 +1062,9 @@
 	#[instrument(level = "debug", target = "surrealdb::core::kvs::ds", skip_all)]
 	pub async fn compute(
 		&self,
-<<<<<<< HEAD
 		val: Expr,
 		sess: &Session,
-		vars: Option<BTreeMap<String, Value>>,
-=======
-		val: Value,
-		sess: &Session,
 		vars: Option<Variables>,
->>>>>>> eaff383c
 	) -> Result<Value> {
 		// Check if the session has expired
 		ensure!(!sess.expired(), Error::ExpiredSession);
@@ -1159,21 +1097,14 @@
 		// Start an execution context
 		ctx.attach_session(sess)?;
 		// Store the query variables
-<<<<<<< HEAD
-		if let Some(v) = vars {
-			ctx.attach_variables(v);
+		if let Some(vars) = vars {
+			ctx.attach_variables(vars)?;
 		}
 		let txn_type = if val.read_only() {
 			TransactionType::Read
 		} else {
 			TransactionType::Write
 		};
-
-=======
-		if let Some(vars) = vars {
-			ctx.attach_variables(vars)?;
-		}
->>>>>>> eaff383c
 		// Start a new transaction
 		let txn = self.transaction(txn_type, Optimistic).await?.enclose();
 		// Store the transaction
@@ -1220,15 +1151,9 @@
 	#[instrument(level = "debug", target = "surrealdb::core::kvs::ds", skip_all)]
 	pub async fn evaluate(
 		&self,
-<<<<<<< HEAD
 		val: &Expr,
 		sess: &Session,
-		vars: Option<BTreeMap<String, Value>>,
-=======
-		val: &Value,
-		sess: &Session,
 		vars: Option<Variables>,
->>>>>>> eaff383c
 	) -> Result<Value> {
 		// Check if the session has expired
 		ensure!(!sess.expired(), Error::ExpiredSession);
@@ -1251,20 +1176,14 @@
 		// Start an execution context
 		ctx.attach_session(sess)?;
 		// Store the query variables
-<<<<<<< HEAD
-		if let Some(v) = vars {
-			ctx.attach_variables(v);
+		if let Some(vars) = vars {
+			ctx.attach_variables(vars)?;
 		}
 		let txn_type = if val.read_only() {
 			TransactionType::Read
 		} else {
 			TransactionType::Write
 		};
-=======
-		if let Some(vars) = vars {
-			ctx.attach_variables(vars)?;
-		}
->>>>>>> eaff383c
 		// Start a new transaction
 		let txn = self.transaction(txn_type, Optimistic).await?.enclose();
 		// Store the transaction
