use std::collections::BTreeMap;
use std::fmt::{self, Display};
#[cfg(storage)]
use std::path::PathBuf;
use std::pin::pin;
use std::sync::Arc;
use std::task::{Poll, ready};
use std::time::Duration;
#[cfg(not(target_family = "wasm"))]
use std::time::{SystemTime, UNIX_EPOCH};

#[allow(unused_imports)]
use anyhow::bail;
use anyhow::{Result, ensure};
use async_channel::{Receiver, Sender};
use bytes::{Bytes, BytesMut};
use dashmap::DashMap;
use futures::{Future, Stream};
use http::HeaderMap;
use reblessive::TreeStack;
#[cfg(feature = "jwks")]
use tokio::sync::RwLock;
use tracing::{instrument, trace};
use uuid::Uuid;
#[cfg(target_family = "wasm")]
use wasmtimer::std::{SystemTime, UNIX_EPOCH};

use super::tr::Transactor;
use super::tx::Transaction;
use super::version::MajorVersion;
use super::{api, export};
use crate::api::body::ApiBody;
use crate::api::invocation::ApiInvocation;
use crate::api::response::{ApiResponse, ResponseInstruction};
use crate::buc::BucketConnections;
use crate::catalog::providers::{
	ApiProvider, CatalogProvider, DatabaseProvider, NamespaceProvider, TableProvider, UserProvider,
};
use crate::catalog::{ApiDefinition, ApiMethod, Index};
use crate::ctx::MutableContext;
#[cfg(feature = "jwks")]
use crate::dbs::capabilities::NetTarget;
use crate::dbs::capabilities::{
	ArbitraryQueryTarget, ExperimentalTarget, MethodTarget, RouteTarget,
};
use crate::dbs::node::Timestamp;
use crate::dbs::{Capabilities, Executor, Notification, Options, Response, Session, Variables};
use crate::err::Error;
use crate::expr::statements::DefineUserStatement;
use crate::expr::{Base, Expr, FlowResultExt as _, LogicalPlan};
#[cfg(feature = "jwks")]
use crate::iam::jwks::JwksCache;
use crate::iam::{Action, Auth, Error as IamError, Resource, Role};
use crate::idx::IndexKeyBase;
use crate::idx::ft::fulltext::FullTextIndex;
use crate::idx::index::IndexOperation;
use crate::idx::trees::store::IndexStores;
use crate::key::root::ic::IndexCompactionKey;
use crate::kvs::LockType::*;
use crate::kvs::TransactionType::*;
use crate::kvs::cache::ds::DatastoreCache;
use crate::kvs::clock::SizedClock;
#[expect(unused_imports)]
use crate::kvs::clock::SystemClock;
use crate::kvs::ds::requirements::{
	TransactionBuilderFactoryRequirements, TransactionBuilderRequirements,
};
#[cfg(not(target_family = "wasm"))]
use crate::kvs::index::IndexBuilder;
use crate::kvs::sequences::Sequences;
use crate::kvs::slowlog::SlowLog;
use crate::kvs::tasklease::{LeaseHandler, TaskLeaseType};
use crate::kvs::{LockType, TransactionType};
use crate::sql::Ast;
use crate::syn::parser::{ParserSettings, StatementStream};
use crate::val::Value;
use crate::{cf, syn};

const TARGET: &str = "surrealdb::core::kvs::ds";

// If there are an infinite number of heartbeats, then we want to go
// batch-by-batch spread over several checks
const LQ_CHANNEL_SIZE: usize = 15_000;

// The role assigned to the initial user created when starting the server with
// credentials for the first time
const INITIAL_USER_ROLE: &str = "owner";

/// The underlying datastore instance which stores the dataset.
pub struct Datastore {
	transaction_factory: TransactionFactory,
	/// The unique id of this datastore, used in notifications.
	id: Uuid,
	/// Whether this datastore runs in strict mode by default.
	strict: bool,
	/// Whether authentication is enabled on this datastore.
	auth_enabled: bool,
	/// The maximum duration timeout for running multiple statements in a query.
	query_timeout: Option<Duration>,
	/// The slow log configuration determining when a query should be logged
	slow_log: Option<SlowLog>,
	/// The maximum duration timeout for running multiple statements in a
	/// transaction.
	transaction_timeout: Option<Duration>,
	/// The security and feature capabilities for this datastore.
	capabilities: Arc<Capabilities>,
	// Whether this datastore enables live query notifications to subscribers.
	notification_channel: Option<(Sender<Notification>, Receiver<Notification>)>,
	// The index store cache
	index_stores: IndexStores,
	// The cross transaction cache
	cache: Arc<DatastoreCache>,
	// The index asynchronous builder
	#[cfg(not(target_family = "wasm"))]
	index_builder: IndexBuilder,
	#[cfg(feature = "jwks")]
	// The JWKS object cache
	jwks_cache: Arc<RwLock<JwksCache>>,
	#[cfg(storage)]
	// The temporary directory
	temporary_directory: Option<Arc<PathBuf>>,
	// Map of bucket connections
	buckets: Arc<BucketConnections>,
	// The sequences
	sequences: Sequences,
}

#[derive(Clone)]
pub(super) struct TransactionFactory {
	// Clock for tracking time. It is read-only and accessible to all transactions.
	clock: Arc<SizedClock>,
	// The inner datastore type
	builder: Arc<Box<dyn TransactionBuilder>>,
}

impl TransactionFactory {
	pub(super) fn new(clock: Arc<SizedClock>, builder: Box<dyn TransactionBuilder>) -> Self {
		Self {
			clock,
			builder: Arc::new(builder),
		}
	}

	#[allow(
		unreachable_code,
		unreachable_patterns,
		unused_variables,
		reason = "Some variables are unused when no backends are enabled."
	)]
	pub async fn transaction(&self, write: TransactionType, lock: LockType) -> Result<Transaction> {
		// Specify if the transaction is writeable
		let write = match write {
			Read => false,
			Write => true,
		};
		// Specify if the transaction is lockable
		let lock = match lock {
			Pessimistic => true,
			Optimistic => false,
		};
		// Create a new transaction on the datastore
		let (inner, local) = self.builder.new_transaction(write, lock).await?;
		Ok(Transaction::new(
			local,
			Transactor {
				inner,
				stash: super::stash::Stash::default(),
				cf: cf::Writer::new(),
			},
		))
	}
}

#[cfg_attr(target_family = "wasm", async_trait::async_trait(?Send))]
#[cfg_attr(not(target_family = "wasm"), async_trait::async_trait)]
/// Abstraction over storage backends for creating and managing transactions.
///
/// This trait allows decoupling `Datastore` from concrete KV engines (memory,
/// RocksDB, TiKV, FoundationDB, SurrealKV, etc.). Implementors translate the
/// generic transaction parameters into a backend-specific transaction and
/// report whether the transaction is considered "local" (used internally to
/// enable some optimizations).
///
/// This was introduced to make the server more composable/embeddable. External
/// crates can implement `TransactionBuilder` to plug in custom backends while
/// reusing the rest of SurrealDB.
pub trait TransactionBuilder: TransactionBuilderRequirements {
	/// Create a new backend transaction.
	///
	/// - `write`: whether the transaction is writable (Write vs Read)
	/// - `lock`: whether pessimistic locking is requested
	///
	/// Returns the backend transaction object and a flag indicating if the
	/// transaction is local to the process (true) or requires external resources
	/// (false).
	async fn new_transaction(
		&self,
		write: bool,
		lock: bool,
	) -> Result<(Box<dyn api::Transaction>, bool)>;

	/// Perform any backend-specific shutdown/cleanup.
	async fn shutdown(&self) -> Result<()>;
}

#[cfg_attr(target_family = "wasm", async_trait::async_trait(?Send))]
#[cfg_attr(not(target_family = "wasm"), async_trait::async_trait)]
/// Factory that parses a datastore path and returns a concrete `TransactionBuilder`.
///
/// Implementations can decide how to interpret connection strings (e.g. "memory",
/// "rocksdb:...", "tikv:...") and which clock to use. This lets the CLI and
/// server be generic over different storage backends without hard-coding them.
///
/// The `path_valid` helper is used by the CLI to validate the path early and
/// provide better error messages before starting the runtime.
pub trait TransactionBuilderFactory: TransactionBuilderFactoryRequirements {
	/// Create a new transaction builder and the clock to use throughout the datastore.
	async fn new_transaction_builder(
		path: &str,
		clock: Option<Arc<SizedClock>>,
	) -> Result<(Box<dyn TransactionBuilder>, Arc<SizedClock>)>;

	/// Validate a datastore path string.
	fn path_valid(v: &str) -> Result<String>;
}

pub mod requirements {
	use std::fmt::Display;

	#[cfg(target_family = "wasm")]
	pub trait TransactionBuilderRequirements: Display {}

	#[cfg(not(target_family = "wasm"))]
	pub trait TransactionBuilderRequirements: Display + Send + Sync + 'static {}

	#[cfg(target_family = "wasm")]
	pub trait TransactionBuilderFactoryRequirements {}

	#[cfg(not(target_family = "wasm"))]
	pub trait TransactionBuilderFactoryRequirements: Send + Sync + 'static {}
}

pub enum DatastoreFlavor {
	#[cfg(feature = "kv-mem")]
	Mem(super::mem::Datastore),
	#[cfg(feature = "kv-rocksdb")]
	RocksDB(super::rocksdb::Datastore),
	#[cfg(feature = "kv-indxdb")]
	IndxDB(super::indxdb::Datastore),
	#[cfg(feature = "kv-tikv")]
	TiKV(super::tikv::Datastore),
	#[cfg(feature = "kv-fdb")]
	FoundationDB(super::fdb::Datastore),
	#[cfg(feature = "kv-surrealkv")]
	SurrealKV(super::surrealkv::Datastore),
}

impl TransactionBuilderFactoryRequirements for DatastoreFlavor {}

#[cfg_attr(target_family = "wasm", async_trait::async_trait(?Send))]
#[cfg_attr(not(target_family = "wasm"), async_trait::async_trait)]
impl TransactionBuilderFactory for DatastoreFlavor {
	#[allow(unused_variables)]
	async fn new_transaction_builder(
		path: &str,
		clock: Option<Arc<SizedClock>>,
	) -> Result<(Box<dyn TransactionBuilder>, Arc<SizedClock>)> {
		// Initiate the desired datastore
		let (v, c) = match path {
			// Initiate an in-memory datastore
			"memory" => {
				#[cfg(feature = "kv-mem")]
				{
					// Initialise the storage engine
					info!(target: TARGET, "Starting kvs store in {}", path);
					let v = super::mem::Datastore::new().await.map(Self::Mem)?;
					let c = clock.unwrap_or_else(|| Arc::new(SizedClock::system()));
					info!(target: TARGET, "Started kvs store in {}", path);
					(v, c)
				}
				#[cfg(not(feature = "kv-mem"))]
				bail!(Error::Ds("Cannot connect to the `memory` storage engine as it is not enabled in this build of SurrealDB".to_owned()));
			}
			// Parse and initiate a File datastore
			s if s.starts_with("file:") => {
				#[cfg(feature = "kv-rocksdb")]
				{
					// Create a new blocking threadpool
					super::threadpool::initialise();
					// Initialise the storage engine
					info!(target: TARGET, "Starting kvs store at {}", path);
					warn!("file:// is deprecated, please use surrealkv:// or rocksdb://");
					let s = s.trim_start_matches("file://");
					let s = s.trim_start_matches("file:");
					let v = super::rocksdb::Datastore::new(s).await.map(Self::RocksDB)?;
					let c = clock.unwrap_or_else(|| Arc::new(SizedClock::system()));
					info!(target: TARGET, "Started kvs store at {}", path);
					(v, c)
				}
				#[cfg(not(feature = "kv-rocksdb"))]
				bail!(Error::Ds("Cannot connect to the `rocksdb` storage engine as it is not enabled in this build of SurrealDB".to_owned()));
			}
			// Parse and initiate a RocksDB datastore
			s if s.starts_with("rocksdb:") => {
				#[cfg(feature = "kv-rocksdb")]
				{
					// Create a new blocking threadpool
					super::threadpool::initialise();
					// Initialise the storage engine
					info!(target: TARGET, "Starting kvs store at {}", path);
					let s = s.trim_start_matches("rocksdb://");
					let s = s.trim_start_matches("rocksdb:");
					let v = super::rocksdb::Datastore::new(s).await.map(Self::RocksDB)?;
					let c = clock.unwrap_or_else(|| Arc::new(SizedClock::system()));
					info!(target: TARGET, "Started kvs store at {}", path);
					(v, c)
				}
				#[cfg(not(feature = "kv-rocksdb"))]
				bail!(Error::Ds("Cannot connect to the `rocksdb` storage engine as it is not enabled in this build of SurrealDB".to_owned()));
			}
			// Parse and initiate a SurrealKV datastore
			s if s.starts_with("surrealkv") => {
				#[cfg(feature = "kv-surrealkv")]
				{
					// Create a new blocking threadpool
					super::threadpool::initialise();
					// Initialise the storage engine
					info!(target: TARGET, "Starting kvs store at {}", s);
					let (path, enable_versions) =
						super::surrealkv::Datastore::parse_start_string(s)?;
					let v = super::surrealkv::Datastore::new(path, enable_versions)
						.await
						.map(Self::SurrealKV)?;
					let c = clock.unwrap_or_else(|| Arc::new(SizedClock::system()));
					info!(target: TARGET, "Started kvs store at {} with versions {}", path, if enable_versions { "enabled" } else { "disabled" });
					(v, c)
				}
				#[cfg(not(feature = "kv-surrealkv"))]
				bail!(Error::Ds("Cannot connect to the `surrealkv` storage engine as it is not enabled in this build of SurrealDB".to_owned()));
			}
			// Parse and initiate an IndxDB database
			s if s.starts_with("indxdb:") => {
				#[cfg(feature = "kv-indxdb")]
				{
					info!(target: TARGET, "Starting kvs store at {}", path);
					let s = s.trim_start_matches("indxdb://");
					let s = s.trim_start_matches("indxdb:");
					let v = super::indxdb::Datastore::new(s).await.map(DatastoreFlavor::IndxDB)?;
					let c = clock.unwrap_or_else(|| Arc::new(SizedClock::system()));
					info!(target: TARGET, "Started kvs store at {}", path);
					(v, c)
				}
				#[cfg(not(feature = "kv-indxdb"))]
				bail!(Error::Ds("Cannot connect to the `indxdb` storage engine as it is not enabled in this build of SurrealDB".to_owned()));
			}
			// Parse and initiate a TiKV datastore
			s if s.starts_with("tikv:") => {
				#[cfg(feature = "kv-tikv")]
				{
					info!(target: TARGET, "Connecting to kvs store at {}", path);
					let s = s.trim_start_matches("tikv://");
					let s = s.trim_start_matches("tikv:");
					let v = super::tikv::Datastore::new(s).await.map(DatastoreFlavor::TiKV)?;
					let c = clock.unwrap_or_else(|| Arc::new(SizedClock::system()));
					info!(target: TARGET, "Connected to kvs store at {}", path);
					(v, c)
				}
				#[cfg(not(feature = "kv-tikv"))]
				bail!(Error::Ds("Cannot connect to the `tikv` storage engine as it is not enabled in this build of SurrealDB".to_owned()));
			}
			// Parse and initiate a FoundationDB datastore
			s if s.starts_with("fdb:") => {
				#[cfg(feature = "kv-fdb")]
				{
					info!(target: TARGET, "Connecting to kvs store at {}", path);
					let s = s.trim_start_matches("fdb://");
					let s = s.trim_start_matches("fdb:");
					let v =
						super::fdb::Datastore::new(s).await.map(DatastoreFlavor::FoundationDB)?;
					let c = clock.unwrap_or_else(|| Arc::new(SizedClock::system()));
					info!(target: TARGET, "Connected to kvs store at {}", path);
					(v, c)
				}
				#[cfg(not(feature = "kv-fdb"))]
				bail!(Error::Ds("Cannot connect to the `foundationdb` storage engine as it is not enabled in this build of SurrealDB".to_owned()));
			}
			// The datastore path is not valid
			_ => {
				info!(target: TARGET, "Unable to load the specified datastore {}", path);
				bail!(Error::Ds("Unable to load the specified datastore".into()))
			}
<<<<<<< HEAD
		};
		Ok((Box::<DatastoreFlavor>::new(v), c))
	}

	fn path_valid(v: &str) -> Result<String> {
		match v {
			"memory" => Ok(v.to_string()),
			v if v.starts_with("file:") => Ok(v.to_string()),
			v if v.starts_with("rocksdb:") => Ok(v.to_string()),
			v if v.starts_with("surrealkv:") => Ok(v.to_string()),
			v if v.starts_with("surrealkv+versioned:") => Ok(v.to_string()),
			v if v.starts_with("tikv:") => Ok(v.to_string()),
			v if v.starts_with("fdb:") => Ok(v.to_string()),
			_ => bail!("Provide a valid database path parameter"),
		}
	}
}

impl TransactionBuilderRequirements for DatastoreFlavor {}

#[cfg_attr(target_family = "wasm", async_trait::async_trait(?Send))]
#[cfg_attr(not(target_family = "wasm"), async_trait::async_trait)]
impl TransactionBuilder for DatastoreFlavor {
	#[allow(
		unreachable_code,
		unreachable_patterns,
		unused_variables,
		reason = "Some variables are unused when no backends are enabled."
	)]
	async fn new_transaction(
		&self,
		write: bool,
		lock: bool,
	) -> Result<(Box<dyn api::Transaction>, bool)> {
		//-> Pin<Box<dyn Future<Output = Result<(Box<dyn api::Transaction>, bool)>> + Send + 'a>> {
		//Box::pin(async move {
		Ok(match self {
			#[cfg(feature = "kv-mem")]
			Self::Mem(v) => {
				let tx = v.transaction(write, lock).await?;
				(tx, true)
			}
			#[cfg(feature = "kv-rocksdb")]
			Self::RocksDB(v) => {
				let tx = v.transaction(write, lock).await?;
				(tx, true)
			}
			#[cfg(feature = "kv-indxdb")]
			Self::IndxDB(v) => {
				let tx = v.transaction(write, lock).await?;
				(tx, true)
			}
			#[cfg(feature = "kv-tikv")]
			Self::TiKV(v) => {
				let tx = v.transaction(write, lock).await?;
				(tx, false)
			}
			#[cfg(feature = "kv-fdb")]
			Self::FoundationDB(v) => {
				let tx = v.transaction(write, lock).await?;
				(tx, false)
			}
			#[cfg(feature = "kv-surrealkv")]
			Self::SurrealKV(v) => {
				let tx = v.transaction(write, lock).await?;
				(tx, true)
=======
		}?;
		// Set the properties on the datastore
		flavor.map(|flavor| {
			let tf = TransactionFactory::new(clock, flavor);
			Self {
				id: Uuid::new_v4(),
				transaction_factory: tf.clone(),
				strict: false,
				auth_enabled: false,
				query_timeout: None,
				slow_log: None,
				transaction_timeout: None,
				notification_channel: None,
				capabilities: Arc::new(Capabilities::default()),
				index_stores: IndexStores::default(),
				#[cfg(not(target_family = "wasm"))]
				index_builder: IndexBuilder::new(tf.clone()),
				#[cfg(feature = "jwks")]
				jwks_cache: Arc::new(RwLock::new(JwksCache::new())),
				#[cfg(storage)]
				temporary_directory: None,
				cache: Arc::new(DatastoreCache::new()),
				buckets: Arc::new(DashMap::new()),
				sequences: Sequences::new(tf),
>>>>>>> 4b909daf
			}
			_ => unreachable!(),
		})
	}

	async fn shutdown(&self) -> Result<()> {
		//Box::pin(async move {
		match self {
			#[cfg(feature = "kv-mem")]
			Self::Mem(v) => v.shutdown().await,
			#[cfg(feature = "kv-rocksdb")]
			Self::RocksDB(v) => v.shutdown().await,
			#[cfg(feature = "kv-indxdb")]
			Self::IndxDB(v) => v.shutdown().await,
			#[cfg(feature = "kv-tikv")]
			Self::TiKV(v) => v.shutdown().await,
			#[cfg(feature = "kv-fdb")]
			Self::FoundationDB(v) => v.shutdown().await,
			#[cfg(feature = "kv-surrealkv")]
			Self::SurrealKV(v) => v.shutdown().await,
			#[allow(unreachable_patterns)]
			_ => unreachable!(),
		}
	}
}

impl Display for DatastoreFlavor {
	fn fmt(&self, f: &mut fmt::Formatter<'_>) -> fmt::Result {
		#![allow(unused_variables)]
		match self {
			#[cfg(feature = "kv-mem")]
			Self::Mem(_) => write!(f, "memory"),
			#[cfg(feature = "kv-rocksdb")]
			Self::RocksDB(_) => write!(f, "rocksdb"),
			#[cfg(feature = "kv-indxdb")]
			Self::IndxDB(_) => write!(f, "indxdb"),
			#[cfg(feature = "kv-tikv")]
			Self::TiKV(_) => write!(f, "tikv"),
			#[cfg(feature = "kv-fdb")]
			Self::FoundationDB(_) => write!(f, "fdb"),
			#[cfg(feature = "kv-surrealkv")]
			Self::SurrealKV(_) => write!(f, "surrealkv"),
			#[allow(unreachable_patterns)]
			_ => unreachable!(),
		}
	}
}

impl Display for Datastore {
	fn fmt(&self, f: &mut fmt::Formatter<'_>) -> fmt::Result {
		self.transaction_factory.builder.fmt(f)
	}
}

impl Datastore {
	/// Creates a new datastore instance
	///
	/// # Examples
	///
	/// ```rust,no_run
	/// # use surrealdb_core::kvs::Datastore;
	/// # use anyhow::Error;
	/// # #[tokio::main]
	/// # async fn main() -> Result<(),Error> {
	/// let ds = Datastore::new("memory").await?;
	/// # Ok(())
	/// # }
	/// ```
	///
	/// Or to create a file-backed store:
	///
	/// ```rust,no_run
	/// # use surrealdb_core::kvs::Datastore;
	/// # use anyhow::Error;
	/// # #[tokio::main]
	/// # async fn main() -> Result<(),Error> {
	/// let ds = Datastore::new("surrealkv://temp.skv").await?;
	/// # Ok(())
	/// # }
	/// ```
	///
	/// Or to connect to a tikv-backed distributed store:
	///
	/// ```rust,no_run
	/// # use surrealdb_core::kvs::Datastore;
	/// # use anyhow::Error;
	/// # #[tokio::main]
	/// # async fn main() -> Result<(),Error> {
	/// let ds = Datastore::new("tikv://127.0.0.1:2379").await?;
	/// # Ok(())
	/// # }
	/// ```
	pub async fn new(path: &str) -> Result<Self> {
		Self::new_with_factory::<DatastoreFlavor>(path).await
	}

	pub async fn new_with_factory<F: TransactionBuilderFactory>(path: &str) -> Result<Self> {
		Self::new_with_clock::<F>(path, None).await
	}

	pub async fn new_with_clock<F: TransactionBuilderFactory>(
		path: &str,
		clock: Option<Arc<SizedClock>>,
	) -> Result<Datastore> {
		// Initiate the desired datastore
		let (builder, clock) = F::new_transaction_builder(path, clock).await?;
		// Set the properties on the datastore
		Self::new_with_builder(builder, clock)
	}

	pub fn new_with_builder(
		builder: Box<dyn TransactionBuilder>,
		clock: Arc<SizedClock>,
	) -> Result<Self> {
		let tf = TransactionFactory::new(clock, builder);
		Ok(Self {
			id: Uuid::new_v4(),
			transaction_factory: tf.clone(),
			strict: false,
			auth_enabled: false,
			query_timeout: None,
			slow_log_threshold: None,
			transaction_timeout: None,
			notification_channel: None,
			capabilities: Arc::new(Capabilities::default()),
			index_stores: IndexStores::default(),
			#[cfg(not(target_family = "wasm"))]
			index_builder: IndexBuilder::new(tf.clone()),
			#[cfg(feature = "jwks")]
			jwks_cache: Arc::new(RwLock::new(JwksCache::new())),
			#[cfg(storage)]
			temporary_directory: None,
			cache: Arc::new(DatastoreCache::new()),
			buckets: Arc::new(DashMap::new()),
			sequences: Sequences::new(tf),
		})
	}

	/// Create a new datastore with the same persistent data (inner), with
	/// flushed cache. Simulating a server restart
	pub fn restart(self) -> Self {
		Self {
			id: self.id,
			strict: self.strict,
			auth_enabled: self.auth_enabled,
			query_timeout: self.query_timeout,
			slow_log: self.slow_log.clone(),
			transaction_timeout: self.transaction_timeout,
			capabilities: self.capabilities,
			notification_channel: self.notification_channel,
			index_stores: Default::default(),
			#[cfg(not(target_family = "wasm"))]
			index_builder: IndexBuilder::new(self.transaction_factory.clone()),
			#[cfg(feature = "jwks")]
			jwks_cache: Arc::new(Default::default()),
			#[cfg(storage)]
			temporary_directory: self.temporary_directory,
			cache: Arc::new(DatastoreCache::new()),
			buckets: Arc::new(DashMap::new()),
			sequences: Sequences::new(self.transaction_factory.clone()),
			transaction_factory: self.transaction_factory,
		}
	}

	/// Specify whether this Datastore should run in strict mode
	pub fn with_node_id(mut self, id: Uuid) -> Self {
		self.id = id;
		self
	}

	/// Specify whether this Datastore should run in strict mode
	pub fn with_strict_mode(mut self, strict: bool) -> Self {
		self.strict = strict;
		self
	}

	pub fn is_strict_mode(&self) -> bool {
		self.strict
	}

	/// Specify whether this datastore should enable live query notifications
	pub fn with_notifications(mut self) -> Self {
		self.notification_channel = Some(async_channel::bounded(LQ_CHANNEL_SIZE));
		self
	}

	/// Set a global query timeout for this Datastore
	pub fn with_query_timeout(mut self, duration: Option<Duration>) -> Self {
		self.query_timeout = duration;
		self
	}

	/// Set a global slow log configuration
	///
	/// Parameters:
	/// - `duration`: Minimum execution time for a statement to be considered "slow". When `None`,
	///   slow logging is disabled.
	/// - `param_allow`: If non-empty, only parameters with names present in this list will be
	///   logged when a query is slow.
	/// - `param_deny`: Parameter names that should never be logged. This list always takes
	///   precedence over `param_allow`.
	pub fn with_slow_log(
		mut self,
		duration: Option<Duration>,
		param_allow: Vec<String>,
		param_deny: Vec<String>,
	) -> Self {
		self.slow_log = duration.map(|d| SlowLog::new(d, param_allow, param_deny));
		self
	}

	/// Set a global transaction timeout for this Datastore
	pub fn with_transaction_timeout(mut self, duration: Option<Duration>) -> Self {
		self.transaction_timeout = duration;
		self
	}

	/// Set whether authentication is enabled for this Datastore
	pub fn with_auth_enabled(mut self, enabled: bool) -> Self {
		self.auth_enabled = enabled;
		self
	}

	/// Set specific capabilities for this Datastore
	pub fn with_capabilities(mut self, caps: Capabilities) -> Self {
		self.capabilities = Arc::new(caps);
		self
	}

	#[cfg(storage)]
	/// Set a temporary directory for ordering of large result sets
	pub fn with_temporary_directory(mut self, path: Option<PathBuf>) -> Self {
		self.temporary_directory = path.map(Arc::new);
		self
	}

	pub fn index_store(&self) -> &IndexStores {
		&self.index_stores
	}

	/// Is authentication enabled for this Datastore?
	pub fn is_auth_enabled(&self) -> bool {
		self.auth_enabled
	}

	pub fn id(&self) -> Uuid {
		self.id
	}

	/// Does the datastore allow excecuting an RPC method?
	pub(crate) fn allows_rpc_method(&self, method_target: &MethodTarget) -> bool {
		self.capabilities.allows_rpc_method(method_target)
	}

	/// Does the datastore allow requesting an HTTP route?
	/// This function needs to be public to allow access from the CLI crate.
	pub fn allows_http_route(&self, route_target: &RouteTarget) -> bool {
		self.capabilities.allows_http_route(route_target)
	}

	/// Is the user allowed to query?
	pub fn allows_query_by_subject(&self, subject: impl Into<ArbitraryQueryTarget>) -> bool {
		self.capabilities.allows_query(&subject.into())
	}

	/// Does the datastore allow connections to a network target?
	#[cfg(feature = "jwks")]
	pub(crate) fn allows_network_target(&self, net_target: &NetTarget) -> bool {
		self.capabilities.allows_network_target(net_target)
	}

	/// Set specific capabilities for this Datastore
	pub fn get_capabilities(&self) -> &Capabilities {
		&self.capabilities
	}

	#[cfg(feature = "jwks")]
	pub(crate) fn jwks_cache(&self) -> &Arc<RwLock<JwksCache>> {
		&self.jwks_cache
	}

	pub(super) async fn clock_now(&self) -> Timestamp {
		self.transaction_factory.clock.now().await
	}

	// Used for testing live queries
	pub fn get_cache(&self) -> Arc<DatastoreCache> {
		self.cache.clone()
	}

	// Initialise the cluster and run bootstrap utilities
	#[instrument(err, level = "trace", target = "surrealdb::core::kvs::ds", skip_all)]
	pub async fn check_version(&self) -> Result<MajorVersion> {
		let version = self.get_version().await?;
		// Check we are running the latest version
		if !version.is_latest() {
			bail!(Error::OutdatedStorageVersion);
		}
		// Everything ok
		Ok(version)
	}

	// Initialise the cluster and run bootstrap utilities
	#[instrument(err, level = "trace", target = "surrealdb::core::kvs::ds", skip_all)]
	pub async fn get_version(&self) -> Result<MajorVersion> {
		// Start a new writeable transaction
		let txn = self.transaction(Write, Pessimistic).await?.enclose();
		// Create the key where the version is stored
		let key = crate::key::version::new();
		// Check if a version is already set in storage
		let val = match catch!(txn, txn.get(&key, None).await) {
			// There is a version set in the storage
			Some(val) => {
				// We didn't write anything, so just rollback
				catch!(txn, txn.cancel().await);
				// Return the current version
				val
			}
			// There is no version set in the storage
			None => {
				// Fetch any keys immediately following the version key
				let rng = crate::key::version::proceeding();
				let keys = catch!(txn, txn.keys(rng, 1, None).await);
				// Check the storage if there are any other keys set
				let version = if keys.is_empty() {
					// There are no keys set in storage, so this is a new database
					MajorVersion::latest()
				} else {
					// There were keys in storage, so this is an upgrade
					MajorVersion::v1()
				};
				// Attempt to set the current version in storage
				catch!(txn, txn.replace(&key, &version).await);
				// We set the version, so commit the transaction
				catch!(txn, txn.commit().await);
				// Return the current version
				version
			}
		};
		// Everything ok
		Ok(val)
	}

	/// Setup the initial cluster access credentials
	#[instrument(err, level = "trace", target = "surrealdb::core::kvs::ds", skip_all)]
	pub async fn initialise_credentials(&self, user: &str, pass: &str) -> Result<()> {
		// Start a new writeable transaction
		let txn = self.transaction(Write, Optimistic).await?.enclose();
		// Fetch the root users from the storage
		let users = catch!(txn, txn.all_root_users().await);
		// Process credentials, depending on existing users
		if users.is_empty() {
			// Display information in the logs
			info!(target: TARGET, "Credentials were provided, and no root users were found. The root user '{user}' will be created");
			// Create and new root user definition
			let stm = DefineUserStatement::new_with_password(
				Base::Root,
				user.to_owned(),
				pass,
				INITIAL_USER_ROLE.to_owned(),
			);
			let opt = Options::new().with_auth(Arc::new(Auth::for_root(Role::Owner)));
			let mut ctx = MutableContext::default();
			ctx.set_transaction(txn.clone());
			let ctx = ctx.freeze();
			let mut stack = reblessive::TreeStack::new();
			let res = stack.enter(|stk| stm.compute(stk, &ctx, &opt, None)).finish().await;
			catch!(txn, res);
			// We added a user, so commit the transaction
			txn.commit().await
		} else {
			// Display information in the logs
			warn!(target: TARGET, "Credentials were provided, but existing root users were found. The root user '{user}' will not be created");
			warn!(target: TARGET, "Consider removing the --user and --pass arguments from the server start command");
			// We didn't write anything, so just rollback
			txn.cancel().await
		}
	}

	/// Initialise the cluster and run bootstrap utilities
	#[instrument(err, level = "trace", target = "surrealdb::core::kvs::ds", skip_all)]
	pub async fn bootstrap(&self) -> Result<()> {
		// Insert this node in the cluster
		self.insert_node(self.id).await?;
		// Mark inactive nodes as archived
		self.expire_nodes().await?;
		// Remove archived nodes
		self.remove_nodes().await?;
		// Everything ok
		Ok(())
	}

	/// Run the background task to update node registration information
	#[instrument(level = "trace", target = "surrealdb::core::kvs::ds", skip(self))]
	pub async fn node_membership_update(&self) -> Result<()> {
		// Output function invocation details to logs
		trace!(target: TARGET, "Updating node registration information");
		// Update this node in the cluster
		self.update_node(self.id).await?;
		// Everything ok
		Ok(())
	}

	/// Run the background task to process and archive inactive nodes
	#[instrument(level = "trace", target = "surrealdb::core::kvs::ds", skip(self))]
	pub async fn node_membership_expire(&self) -> Result<()> {
		// Output function invocation details to logs
		trace!(target: TARGET, "Processing and archiving inactive nodes");
		// Mark expired nodes as archived
		self.expire_nodes().await?;
		// Everything ok
		Ok(())
	}

	/// Run the background task to process and cleanup archived nodes
	#[instrument(level = "trace", target = "surrealdb::core::kvs::ds", skip(self))]
	pub async fn node_membership_remove(&self) -> Result<()> {
		// Output function invocation details to logs
		trace!(target: TARGET, "Processing and cleaning archived nodes");
		// Cleanup expired nodes data
		self.remove_nodes().await?;
		// Everything ok
		Ok(())
	}

	/// Performs changefeed garbage collection as a background task.
	///
	/// This method is responsible for cleaning up old changefeed data across
	/// all databases. It uses a distributed task lease mechanism to ensure
	/// that only one node in a cluster performs this maintenance operation at
	/// a time, preventing duplicate work and potential conflicts.
	///
	/// The process involves:
	/// 1. Acquiring a lease for the ChangeFeedCleanup task
	/// 2. Calculating the current system time
	/// 3. Saving timestamps for current versionstamps
	/// 4. Cleaning up old changefeed data from all databases
	///
	/// # Parameters
	/// * `delay` - Duration specifying how long the lease should be valid
	///
	/// # Returns
	/// * `Ok(())` - If the operation completes successfully or if this node doesn't have the lease
	/// * `Err` - If any step in the process fails
	///
	/// # Errors
	/// * Returns an error if the system clock appears to have gone backwards
	/// * Propagates any errors from the underlying database operations
	#[instrument(level = "trace", target = "surrealdb::core::kvs::ds", skip(self))]
	pub async fn changefeed_process(&self, gc_interval: &Duration) -> Result<()> {
		let lh = LeaseHandler::new(
			self.id,
			self.transaction_factory.clone(),
			TaskLeaseType::ChangeFeedCleanup,
			*gc_interval * 2,
		)?;
		// Attempt to acquire a lease for the ChangeFeedCleanup task
		// If we don't get the lease, another node is handling this task
		if !lh.has_lease().await? {
			return Ok(());
		}
		let lh = Some(lh);
		// Output function invocation details to logs
		trace!(target: TARGET, "Running changefeed garbage collection");
		// Calculate the current system time in seconds since UNIX epoch
		// This will be used as a reference point for cleanup operations
		let ts = SystemTime::now()
			.duration_since(UNIX_EPOCH)
			.map_err(|e| {
				Error::Internal(format!("Clock may have gone backwards: {:?}", e.duration()))
			})?
			.as_secs();
		// Save timestamps for current versionstamps to track cleanup progress
		self.changefeed_versionstamp(lh.as_ref(), ts).await?;
		// Remove old changefeed data from all databases based on retention policies
		self.changefeed_cleanup(lh.as_ref(), ts).await?;
		// Everything completed successfully
		Ok(())
	}

	/// Performs changefeed garbage collection using a specified timestamp.
	///
	/// This method is similar to `changefeed_process` but accepts an explicit
	/// timestamp instead of calculating the current time. This allows for more
	/// controlled testing and specific cleanup operations at predetermined
	/// points in time.
	///
	/// Unlike `changefeed_process`, this method does not use the task lease
	/// mechanism, making it suitable for direct invocation in controlled
	/// environments or testing scenarios where lease coordination is not
	/// required.
	///
	/// The process involves:
	/// 1. Saving timestamps for current versionstamps using the provided timestamp
	/// 2. Cleaning up old changefeed data from all databases
	///
	/// # Parameters
	/// * `ts` - Explicit timestamp (in seconds since UNIX epoch) to use for cleanup operations
	///
	/// # Returns
	/// * `Ok(())` - If the operation completes successfully
	/// * `Err` - If any step in the process fails
	///
	/// # Errors
	/// * Propagates any errors from the underlying database operations
	#[instrument(level = "trace", target = "surrealdb::core::kvs::ds", skip(self, lh))]
	pub async fn changefeed_process_at(&self, lh: Option<&LeaseHandler>, ts: u64) -> Result<()> {
		// Output function invocation details to logs
		trace!(target: TARGET, "Running changefeed garbage collection");
		// Save timestamps for current versionstamps using the provided timestamp
		self.changefeed_versionstamp(lh, ts).await?;
		// Remove old changefeed data from all databases based on retention policies
		// using the provided timestamp as the reference point
		self.changefeed_cleanup(lh, ts).await?;
		// Everything completed successfully
		Ok(())
	}

	/// Processes the index compaction queue
	///
	/// This method is called periodically by the index compaction thread to
	/// process indexes that have been marked for compaction. It acquires a
	/// distributed lease to ensure only one node in a cluster performs the
	/// compaction at a time.
	///
	/// The method scans the index compaction queue (stored as `Ic` keys) and
	/// processes each index that needs compaction. Currently, only full-text
	/// indexes support compaction, which helps optimize their performance by
	/// consolidating changes and removing unnecessary data.
	///
	/// After processing an index, it is removed from the compaction queue.
	///
	/// # Arguments
	///
	/// * `interval` - The time interval between compaction runs, used to calculate the lease
	///   duration
	///
	/// # Returns
	///
	/// * `Result<()>` - Ok if the compaction was successful or if another node is handling the
	///   compaction, Error otherwise
	#[instrument(level = "trace", target = "surrealdb::core::kvs::ds", skip(self))]
	pub async fn index_compaction(&self, interval: Duration) -> Result<()> {
		let lh = LeaseHandler::new(
			self.id,
			self.transaction_factory.clone(),
			TaskLeaseType::IndexCompaction,
			interval * 2,
		)?;
		// We continue without interruptions while there are keys and the lease
		loop {
			// Attempt to acquire a lease for the ChangeFeedCleanup task
			// If we don't get the lease, another node is handling this task
			if !lh.has_lease().await? {
				return Ok(());
			}
			// Create a new transaction
			let txn = self.transaction(Write, Optimistic).await?;
			// Collect every item in the queue
			let (beg, end) = IndexCompactionKey::range();
			let range = beg..end;
			let mut previous: Option<IndexCompactionKey<'static>> = None;
			let mut count = 0;
			// Returns an ordered list of indexes that require compaction
			for (k, _) in txn.getr(range.clone(), None).await? {
				count += 1;
				lh.try_maintain_lease().await?;
				let ic = IndexCompactionKey::decode_key(&k)?;
				// If the index has already been compacted, we can ignore the task
				if let Some(p) = &previous {
					if p.index_matches(&ic) {
						continue;
					}
				}
				match txn.get_tb_index_by_id(ic.ns, ic.db, ic.tb.as_ref(), ic.ix).await? {
					Some(ix) => match &ix.index {
						Index::FullText(p) => {
							let ft = FullTextIndex::new(
								self.id(),
								&self.index_stores,
								&txn,
								IndexKeyBase::new(ic.ns, ic.db, &ix.table_name, ix.index_id),
								p,
							)
							.await?;
							ft.compaction(&txn).await?;
						}
						Index::Count(_) => {
							IndexOperation::index_count_compaction(&ic, &txn).await?;
						}
						_ => {
							trace!(target: TARGET, "Index compaction: Index {:?} does not support compaction, skipping", ic.ix);
						}
					},
					None => {
						trace!(target: TARGET, "Index compaction: Index {:?} not found, skipping", ic.ix);
					}
				}
				previous = Some(ic.into_owned());
			}
			if count > 0 {
				txn.delr(range).await?;
				txn.commit().await?;
			} else {
				txn.cancel().await?;
				return Ok(());
			}
		}
	}

	/// Performs a database import from SQL
	#[instrument(level = "trace", target = "surrealdb::core::kvs::ds", skip_all)]
	pub async fn startup(&self, sql: &str, sess: &Session) -> Result<Vec<Response>> {
		// Output function invocation details to logs
		trace!(target: TARGET, "Running datastore startup import script");
		// Check if the session has expired
		ensure!(!sess.expired(), Error::ExpiredSession);
		// Execute the SQL import
		self.execute(sql, sess, None).await
	}

	/// Run the datastore shutdown tasks, performing any necessary cleanup
	#[instrument(level = "trace", target = "surrealdb::core::kvs::ds", skip(self))]
	pub async fn shutdown(&self) -> Result<()> {
		// Output function invocation details to logs
		trace!(target: TARGET, "Running datastore shutdown operations");
		// Delete this datastore from the cluster
		self.delete_node(self.id).await?;
		// Run any storag engine shutdown tasks
		self.transaction_factory.builder.shutdown().await
	}

	/// Create a new transaction on this datastore
	///
	/// ```rust,no_run
	/// use surrealdb_core::kvs::{Datastore, TransactionType::*, LockType::*};
	/// use anyhow::Error;
	///
	/// #[tokio::main]
	/// async fn main() -> Result<(),Error> {
	///     let ds = Datastore::new("file://database.db").await?;
	///     let mut tx = ds.transaction(Write, Optimistic).await?;
	///     tx.cancel().await?;
	///     Ok(())
	/// }
	/// ```
	pub async fn transaction(&self, write: TransactionType, lock: LockType) -> Result<Transaction> {
		self.transaction_factory.transaction(write, lock).await
	}

	pub async fn health_check(&self) -> Result<()> {
		let tx = self.transaction(Read, Optimistic).await?;

		// Cancel the transaction
		trace!("Cancelling health check transaction");
		// Attempt to fetch data
		match tx.get(&vec![0x00], None).await {
			Err(err) => {
				// Ensure the transaction is cancelled
				let _ = tx.cancel().await;
				// Return an error for this endpoint
				Err(err)
			}
			Ok(_) => {
				// Ensure the transaction is cancelled
				let _ = tx.cancel().await;
				// Return success for this endpoint
				Ok(())
			}
		}
	}

	/// Parse and execute an SQL query
	///
	/// ```rust,no_run
	/// use anyhow::Error;
	/// use surrealdb_core::kvs::Datastore;
	/// use surrealdb_core::dbs::Session;
	///
	/// #[tokio::main]
	/// async fn main() -> Result<(),Error> {
	///     let ds = Datastore::new("memory").await?;
	///     let ses = Session::owner();
	///     let ast = "USE NS test DB test; SELECT * FROM person;";
	///     let res = ds.execute(ast, &ses, None).await?;
	///     Ok(())
	/// }
	/// ```
	#[instrument(level = "debug", target = "surrealdb::core::kvs::ds", skip_all)]
	pub async fn execute(
		&self,
		txt: &str,
		sess: &Session,
		vars: Option<Variables>,
	) -> Result<Vec<Response>> {
		// Parse the SQL query text
		let ast = syn::parse_with_capabilities(txt, &self.capabilities)?;
		// Process the AST
		self.process(ast, sess, vars).await
	}

	#[instrument(level = "debug", target = "surrealdb::core::kvs::ds", skip_all)]
	pub async fn execute_import<S>(
		&self,
		sess: &Session,
		vars: Option<Variables>,
		query: S,
	) -> Result<Vec<Response>>
	where
		S: Stream<Item = Result<Bytes>>,
	{
		// Check if the session has expired
		ensure!(!sess.expired(), Error::ExpiredSession);

		// Check if anonymous actors can execute queries when auth is enabled
		// TODO(sgirones): Check this as part of the authorisation layer
		self.check_anon(sess).map_err(|_| {
			Error::from(IamError::NotAllowed {
				actor: "anonymous".to_string(),
				action: "process".to_string(),
				resource: "query".to_string(),
			})
		})?;

		// Create a new query options
		let opt = self.setup_options(sess);

		// Create a default context
		let mut ctx = self.setup_ctx()?;
		// Start an execution context
		ctx.attach_session(sess)?;
		// Store the query variables
		if let Some(vars) = vars {
			ctx.attach_variables(vars)?;
		}
		// Process all statements

		let parser_settings = ParserSettings {
			references_enabled: ctx
				.get_capabilities()
				.allows_experimental(&ExperimentalTarget::RecordReferences),
			bearer_access_enabled: ctx
				.get_capabilities()
				.allows_experimental(&ExperimentalTarget::BearerAccess),
			define_api_enabled: ctx
				.get_capabilities()
				.allows_experimental(&ExperimentalTarget::DefineApi),
			files_enabled: ctx.get_capabilities().allows_experimental(&ExperimentalTarget::Files),
			..Default::default()
		};
		let mut statements_stream = StatementStream::new_with_settings(parser_settings);
		let mut buffer = BytesMut::new();
		let mut parse_size = 4096;
		let mut bytes_stream = pin!(query);
		let mut complete = false;
		let mut filling = true;

		let stream = futures::stream::poll_fn(move |cx| {
			loop {
				// fill the buffer to at least parse_size when filling is required.
				while filling {
					let bytes = ready!(bytes_stream.as_mut().poll_next(cx));
					let bytes = match bytes {
						Some(Err(e)) => return Poll::Ready(Some(Err(e))),
						Some(Ok(x)) => x,
						None => {
							complete = true;
							filling = false;
							break;
						}
					};

					buffer.extend_from_slice(&bytes);
					filling = buffer.len() < parse_size
				}

				// if we finished streaming we can parse with complete so that the parser can be
				// sure of it's results.
				if complete {
					return match statements_stream.parse_complete(&mut buffer) {
						Err(e) => {
							Poll::Ready(Some(Err(anyhow::Error::new(Error::InvalidQuery(e)))))
						}
						Ok(None) => Poll::Ready(None),
						Ok(Some(x)) => Poll::Ready(Some(Ok(x))),
					};
				}

				// otherwise try to parse a single statement.
				match statements_stream.parse_partial(&mut buffer) {
					Err(e) => {
						return Poll::Ready(Some(Err(anyhow::Error::new(Error::InvalidQuery(e)))));
					}
					Ok(Some(x)) => return Poll::Ready(Some(Ok(x))),
					Ok(None) => {
						// Couldn't parse a statement for sure.
						if buffer.len() >= parse_size && parse_size < u32::MAX as usize {
							// the buffer already contained more or equal to parse_size bytes
							// this means we are trying to parse a statement of more then buffer
							// size. so we need to increase the buffer size.
							parse_size = (parse_size + 1).next_power_of_two();
						}
						// start filling the buffer again.
						filling = true;
					}
				}
			}
		});

		Executor::execute_stream(self, Arc::new(ctx), opt, true, stream).await
	}

	/// Execute a pre-parsed SQL query
	#[instrument(level = "debug", target = "surrealdb::core::kvs::ds", skip_all)]
	pub async fn process(
		&self,
		ast: Ast,
		sess: &Session,
		vars: Option<Variables>,
	) -> Result<Vec<Response>> {
		//TODO: Insert planner here.
		self.process_plan(ast.into(), sess, vars).await
	}

	pub async fn process_plan(
		&self,
		plan: LogicalPlan,
		sess: &Session,
		vars: Option<Variables>,
	) -> Result<Vec<Response>> {
		// Check if the session has expired
		ensure!(!sess.expired(), Error::ExpiredSession);
		// Check if anonymous actors can execute queries when auth is enabled
		// TODO(sgirones): Check this as part of the authorisation layer
		self.check_anon(sess).map_err(|_| {
			Error::from(IamError::NotAllowed {
				actor: "anonymous".to_string(),
				action: "process".to_string(),
				resource: "query".to_string(),
			})
		})?;

		// Create a new query options
		let opt = self.setup_options(sess);

		// Create a default context
		let mut ctx = self.setup_ctx()?;
		// Start an execution context
		ctx.attach_session(sess)?;
		// Store the query variables
		if let Some(vars) = vars {
			ctx.attach_variables(vars)?;
		}

		// Process all statements
		Executor::execute_plan(self, ctx.freeze(), opt, plan).await
	}

	/// Ensure a SQL [`Value`] is fully computed
	#[instrument(level = "debug", target = "surrealdb::core::kvs::ds", skip_all)]
	pub async fn compute(
		&self,
		val: Expr,
		sess: &Session,
		vars: Option<Variables>,
	) -> Result<Value> {
		// Check if the session has expired
		ensure!(!sess.expired(), Error::ExpiredSession);
		// Check if anonymous actors can compute values when auth is enabled
		// TODO(sgirones): Check this as part of the authorisation layer
		self.check_anon(sess).map_err(|_| {
			Error::from(IamError::NotAllowed {
				actor: "anonymous".to_string(),
				action: "compute".to_string(),
				resource: "value".to_string(),
			})
		})?;

		// Create a new memory stack
		let mut stack = TreeStack::new();
		// Create a new query options
		let opt = self.setup_options(sess);
		// Create a default context
		let mut ctx = MutableContext::default();
		// Set context capabilities
		ctx.add_capabilities(self.capabilities.clone());
		// Set the global query timeout
		if let Some(timeout) = self.query_timeout {
			ctx.add_timeout(timeout)?;
		}
		// Setup the notification channel
		if let Some(channel) = &self.notification_channel {
			ctx.add_notifications(Some(&channel.0));
		}
		// Start an execution context
		ctx.attach_session(sess)?;
		// Store the query variables
		if let Some(vars) = vars {
			ctx.attach_variables(vars)?;
		}
		let txn_type = if val.read_only() {
			TransactionType::Read
		} else {
			TransactionType::Write
		};
		// Start a new transaction
		let txn = self.transaction(txn_type, Optimistic).await?.enclose();
		// Store the transaction
		ctx.set_transaction(txn.clone());
		// Freeze the context
		let ctx = ctx.freeze();
		// Compute the value
		let res =
			stack.enter(|stk| val.compute(stk, &ctx, &opt, None)).finish().await.catch_return();
		// Store any data
		if res.is_ok() && matches!(txn_type, TransactionType::Read) {
			// If the compute was successful, then commit if writeable
			txn.commit().await?
		} else {
			// Cancel if the compute was an error, or if readonly
			txn.cancel().await?
		};
		// Return result
		res
	}

	/// Evaluates a SQL [`Value`] without checking authenticating config
	/// This is used in very specific cases, where we do not need to check
	/// whether authentication is enabled, or guest access is disabled.
	/// For example, this is used when processing a record access SIGNUP or
	/// SIGNIN clause, which still needs to work without guest access.
	#[instrument(level = "debug", target = "surrealdb::core::kvs::ds", skip_all)]
	pub async fn evaluate(
		&self,
		val: &Expr,
		sess: &Session,
		vars: Option<Variables>,
	) -> Result<Value> {
		// Check if the session has expired
		ensure!(!sess.expired(), Error::ExpiredSession);
		// Create a new memory stack
		let mut stack = TreeStack::new();
		// Create a new query options
		let opt = self.setup_options(sess);
		// Create a default context
		let mut ctx = MutableContext::default();
		// Set context capabilities
		ctx.add_capabilities(self.capabilities.clone());
		// Set the global query timeout
		if let Some(timeout) = self.query_timeout {
			ctx.add_timeout(timeout)?;
		}
		// Setup the notification channel
		if let Some(channel) = &self.notification_channel {
			ctx.add_notifications(Some(&channel.0));
		}
		// Start an execution context
		ctx.attach_session(sess)?;
		// Store the query variables
		if let Some(vars) = vars {
			ctx.attach_variables(vars)?;
		}
		let txn_type = if val.read_only() {
			TransactionType::Read
		} else {
			TransactionType::Write
		};
		// Start a new transaction
		let txn = self.transaction(txn_type, Optimistic).await?.enclose();
		// Store the transaction
		ctx.set_transaction(txn.clone());
		// Freeze the context
		let ctx = ctx.freeze();
		// Compute the value
		let res =
			stack.enter(|stk| val.compute(stk, &ctx, &opt, None)).finish().await.catch_return();
		// Store any data
		if res.is_ok() && txn_type == TransactionType::Write {
			// If the compute was successful, then commit if writeable
			txn.commit().await?;
		} else {
			// Cancel if the compute was an error, or if readonly
			txn.cancel().await?;
		};
		// Return result
		res
	}

	/// Subscribe to live notifications
	///
	/// ```rust,no_run
	/// use surrealdb_core::kvs::Datastore;
	/// use surrealdb_core::dbs::Session;
	/// use anyhow::Error;
	///
	/// #[tokio::main]
	/// async fn main() -> Result<(),Error> {
	///     let ds = Datastore::new("memory").await?.with_notifications();
	///     let ses = Session::owner();
	/// 	if let Some(channel) = ds.notifications() {
	///     	while let Ok(v) = channel.recv().await {
	///     	    println!("Received notification: {v}");
	///     	}
	/// 	}
	///     Ok(())
	/// }
	/// ```
	#[instrument(level = "debug", target = "surrealdb::core::kvs::ds", skip_all)]
	pub fn notifications(&self) -> Option<Receiver<Notification>> {
		self.notification_channel.as_ref().map(|v| v.1.clone())
	}

	/// Performs a database import from SQL
	#[instrument(level = "debug", target = "surrealdb::core::kvs::ds", skip_all)]
	pub async fn import(&self, sql: &str, sess: &Session) -> Result<Vec<Response>> {
		// Check if the session has expired
		ensure!(!sess.expired(), Error::ExpiredSession);
		// Execute the SQL import
		self.execute(sql, sess, None).await
	}

	/// Performs a database import from SQL
	#[instrument(level = "debug", target = "surrealdb::core::kvs::ds", skip_all)]
	pub async fn import_stream<S>(&self, sess: &Session, stream: S) -> Result<Vec<Response>>
	where
		S: Stream<Item = Result<Bytes>>,
	{
		// Check if the session has expired
		ensure!(!sess.expired(), Error::ExpiredSession);
		// Execute the SQL import
		self.execute_import(sess, None, stream).await
	}

	/// Performs a full database export as SQL
	#[instrument(level = "debug", target = "surrealdb::core::kvs::ds", skip_all)]
	pub async fn export(
		&self,
		sess: &Session,
		chn: Sender<Vec<u8>>,
	) -> Result<impl Future<Output = Result<()>>> {
		// Create a default export config
		let cfg = super::export::Config::default();
		self.export_with_config(sess, chn, cfg).await
	}

	/// Performs a full database export as SQL
	#[instrument(level = "debug", target = "surrealdb::core::kvs::ds", skip_all)]
	pub async fn export_with_config(
		&self,
		sess: &Session,
		chn: Sender<Vec<u8>>,
		cfg: export::Config,
	) -> Result<impl Future<Output = Result<()>> + use<>> {
		// Check if the session has expired
		ensure!(!sess.expired(), Error::ExpiredSession);
		// Retrieve the provided NS and DB
		let (ns, db) = crate::iam::check::check_ns_db(sess)?;
		// Create a new readonly transaction
		let txn = self.transaction(Read, Optimistic).await?;
		// Return an async export job
		Ok(async move {
			// Process the export
			txn.export(&ns, &db, cfg, chn).await?;
			// Everything ok
			Ok(())
		})
	}

	/// Checks the required permissions level for this session
	#[instrument(level = "trace", target = "surrealdb::core::kvs::ds", skip(self, sess))]
	pub fn check(&self, sess: &Session, action: Action, resource: Resource) -> Result<()> {
		// Check if the session has expired
		ensure!(!sess.expired(), Error::ExpiredSession);
		// Skip auth for Anonymous users if auth is disabled
		let skip_auth = !self.is_auth_enabled() && sess.au.is_anon();
		if !skip_auth {
			sess.au.is_allowed(action, &resource)?;
		}
		// All ok
		Ok(())
	}

	pub fn setup_options(&self, sess: &Session) -> Options {
		Options::default()
			.with_id(self.id)
			.with_ns(sess.ns())
			.with_db(sess.db())
			.with_live(sess.live())
			.with_auth(sess.au.clone())
			.with_strict(self.strict)
			.with_auth_enabled(self.auth_enabled)
	}

	pub fn setup_ctx(&self) -> Result<MutableContext> {
		let mut ctx = MutableContext::from_ds(
			self.query_timeout,
			self.slow_log.clone(),
			self.capabilities.clone(),
			self.index_stores.clone(),
			#[cfg(not(target_family = "wasm"))]
			self.index_builder.clone(),
			self.sequences.clone(),
			self.cache.clone(),
			#[cfg(storage)]
			self.temporary_directory.clone(),
			self.buckets.clone(),
		)?;
		// Setup the notification channel
		if let Some(channel) = &self.notification_channel {
			ctx.add_notifications(Some(&channel.0));
		}
		Ok(ctx)
	}

	/// check for disallowed anonymous users
	pub fn check_anon(&self, sess: &Session) -> Result<(), IamError> {
		if self.auth_enabled && sess.au.is_anon() && !self.capabilities.allows_guest_access() {
			Err(IamError::NotAllowed {
				actor: "anonymous".to_string(),
				action: String::new(),
				resource: String::new(),
			})
		} else {
			Ok(())
		}
	}

	pub async fn process_use(
		&self,
		session: &mut Session,
		namespace: Option<String>,
		database: Option<String>,
	) -> Result<()> {
		match (namespace, database) {
			(Some(ns), Some(db)) => {
				let tx = self.transaction(TransactionType::Write, LockType::Optimistic).await?;
				tx.ensure_ns_db(&ns, &db, self.strict).await?;
				tx.commit().await?;
				session.ns = Some(ns);
				session.db = Some(db);
			}
			(Some(ns), None) => {
				let tx = self.transaction(TransactionType::Write, LockType::Optimistic).await?;
				tx.get_or_add_ns(&ns, self.strict).await?;
				tx.commit().await?;
				session.ns = Some(ns);
			}
			(None, Some(db)) => {
				let Some(ns) = session.ns.clone() else {
					return Err(anyhow::anyhow!("Cannot use database without namespace"));
				};
				let tx = self.transaction(TransactionType::Write, LockType::Optimistic).await?;
				tx.ensure_ns_db(&ns, &db, self.strict).await?;
				tx.commit().await?;
				session.db = Some(db);
			}
			(None, None) => {
				session.ns = None;
				session.db = None;
			}
		}

		Ok(())
	}

	/// Get a db model by name.
	///
	/// TODO: This should not be public, but it is used in `crates/sdk/src/api/engine/local/mod.rs`.
	pub async fn get_db_model(
		&self,
		ns: &str,
		db: &str,
		model_name: &str,
		model_version: &str,
	) -> Result<Option<Arc<crate::catalog::MlModelDefinition>>> {
		let tx = self.transaction(Read, Optimistic).await?;
		let db = tx.expect_db_by_name(ns, db).await?;
		let model =
			tx.get_db_model(db.namespace_id, db.database_id, model_name, model_version).await?;
		tx.cancel().await?;
		Ok(model)
	}

	/// Get a table by name.
	///
	/// TODO: This should not be public, but it is used in `src/net/key.rs`.
	pub async fn ensure_tb_exists(&self, ns: &str, db: &str, tb: &str) -> Result<()> {
		let tx = self.transaction(TransactionType::Read, LockType::Optimistic).await?;

		tx.expect_tb_by_name(ns, db, tb).await?;
		tx.cancel().await?;

		Ok(())
	}

	/// Invoke an API handler.
	///
	/// TODO: This should not need to be public, but it is used in `src/net/api.rs`.
	#[expect(clippy::too_many_arguments)]
	pub async fn invoke_api_handler<S>(
		&self,
		ns: &str,
		db: &str,
		path: &str,
		session: &Session,
		method: ApiMethod,
		headers: HeaderMap,
		query: BTreeMap<String, String>,
		body: S,
	) -> Result<Option<(ApiResponse, ResponseInstruction)>>
	where
		S: Stream<Item = std::result::Result<Bytes, Box<dyn Display + Send + Sync>>>
			+ Send
			+ Unpin
			+ 'static,
	{
		let tx = Arc::new(self.transaction(TransactionType::Write, LockType::Optimistic).await?);

		let db = tx.ensure_ns_db(ns, db, false).await?;

		let apis = tx.all_db_apis(db.namespace_id, db.database_id).await?;
		let segments: Vec<&str> = path.split('/').filter(|x| !x.is_empty()).collect();

		let res = match ApiDefinition::find_definition(apis.as_ref(), segments, method) {
			Some((api, params)) => {
				let invocation = ApiInvocation {
					params,
					method,
					headers,
					query,
				};

				let opt = self.setup_options(session);

				let mut ctx = self.setup_ctx()?;
				ctx.set_transaction(Arc::clone(&tx));
				ctx.attach_session(session)?;
				let ctx = &ctx.freeze();

				invocation.invoke_with_transaction(ctx, &opt, api, ApiBody::from_stream(body)).await
			}
			_ => {
				return Err(anyhow::anyhow!(Error::ApNotFound {
					value: path.to_owned(),
				}));
			}
		};

		// Handle committing or cancelling the transaction
		if res.is_ok() {
			tx.commit().await?;
		} else {
			tx.cancel().await?;
		}

		res
	}
}

#[cfg(test)]
mod test {
	use super::*;
	use crate::iam::verify::verify_root_creds;

	#[tokio::test]
	async fn test_setup_superuser() {
		let ds = Datastore::new("memory").await.unwrap();
		let username = "root";
		let password = "root";

		// Setup the initial user if there are no root users
		assert_eq!(
			ds.transaction(Read, Optimistic).await.unwrap().all_root_users().await.unwrap().len(),
			0
		);
		ds.initialise_credentials(username, password).await.unwrap();
		assert_eq!(
			ds.transaction(Read, Optimistic).await.unwrap().all_root_users().await.unwrap().len(),
			1
		);
		verify_root_creds(&ds, username, password).await.unwrap();

		// Do not setup the initial root user if there are root users:
		// Test the scenario by making sure the custom password doesn't change.
		let sql = "DEFINE USER root ON ROOT PASSWORD 'test' ROLES OWNER";
		let sess = Session::owner();
		ds.execute(sql, &sess, None).await.unwrap();
		let pass_hash = ds
			.transaction(Read, Optimistic)
			.await
			.unwrap()
			.expect_root_user(username)
			.await
			.unwrap()
			.hash
			.clone();

		ds.initialise_credentials(username, password).await.unwrap();
		assert_eq!(
			pass_hash,
			ds.transaction(Read, Optimistic)
				.await
				.unwrap()
				.expect_root_user(username)
				.await
				.unwrap()
				.hash
				.clone()
		)
	}

	#[tokio::test]
	pub async fn very_deep_query() -> Result<()> {
		use reblessive::{Stack, Stk};

		use crate::expr::{BinaryOperator, Expr, Literal};
		use crate::kvs::Datastore;
		use crate::val::{Number, Value};

		// build query manually to bypass query limits.
		let mut stack = Stack::new();
		async fn build_query(stk: &mut Stk, depth: usize) -> Expr {
			if depth == 0 {
				Expr::Binary {
					left: Box::new(Expr::Literal(Literal::Integer(1))),
					op: BinaryOperator::Add,
					right: Box::new(Expr::Literal(Literal::Integer(1))),
				}
			} else {
				let q = stk.run(|stk| build_query(stk, depth - 1)).await;
				Expr::Binary {
					left: Box::new(q),
					op: BinaryOperator::Add,
					right: Box::new(Expr::Literal(Literal::Integer(1))),
				}
			}
		}
		let val = stack.enter(|stk| build_query(stk, 1000)).finish();

		let dbs = Datastore::new("memory").await.unwrap().with_capabilities(Capabilities::all());

		let opt = Options::default()
			.with_id(dbs.id)
			.with_ns(Some("test".into()))
			.with_db(Some("test".into()))
			.with_live(false)
			.with_strict(false)
			.with_auth_enabled(false)
			.with_max_computation_depth(u32::MAX);

		// Create a default context
		let mut ctx = MutableContext::default();
		// Set context capabilities
		ctx.add_capabilities(dbs.capabilities.clone());
		// Start a new transaction
		let txn = dbs.transaction(TransactionType::Read, Optimistic).await?;
		// Store the transaction
		ctx.set_transaction(txn.enclose());
		// Freeze the context
		let ctx = ctx.freeze();
		// Compute the value
		let mut stack = reblessive::tree::TreeStack::new();
		let res = stack
			.enter(|stk| val.compute(stk, &ctx, &opt, None))
			.finish()
			.await
			.catch_return()
			.unwrap();
		assert_eq!(res, Value::Number(Number::Int(1002)));
		Ok(())
	}

	#[tokio::test]
	async fn cross_transaction_caching_uuids_updated() -> Result<()> {
		let ds = Datastore::new("memory")
			.await?
			.with_capabilities(Capabilities::all())
			.with_notifications();
		let cache = ds.get_cache();
		let ses = Session::owner().with_ns("test").with_db("test").with_rt(true);

		let txn = ds.transaction(TransactionType::Write, LockType::Pessimistic).await?;
		let db = txn.ensure_ns_db("test", "test", false).await?;
		drop(txn);

		// Define the table, set the initial uuids
		let sql = r"DEFINE TABLE test;".to_owned();
		let res = &mut ds.execute(&sql, &ses, None).await?;
		assert_eq!(res.len(), 1);
		res.remove(0).result.unwrap();
		// Obtain the initial uuids
		let txn = ds.transaction(TransactionType::Read, LockType::Pessimistic).await?;
		let initial = txn.get_tb(db.namespace_id, db.database_id, "test").await?.unwrap();
		let initial_live_query_version =
			cache.get_live_queries_version(db.namespace_id, db.database_id, "test")?;
		txn.cancel().await?;

		// Define some resources to refresh the UUIDs
		let sql = r"
		DEFINE FIELD test ON test;
		DEFINE EVENT test ON test WHEN {} THEN {};
		DEFINE TABLE view AS SELECT * FROM test;
		DEFINE INDEX test ON test FIELDS test;
		LIVE SELECT * FROM test;
	"
		.to_owned();
		let res = &mut ds.execute(&sql, &ses, None).await?;
		assert_eq!(res.len(), 5);
		res.remove(0).result.unwrap();
		res.remove(0).result.unwrap();
		res.remove(0).result.unwrap();
		res.remove(0).result.unwrap();
		let lqid = res.remove(0).result?;
		assert!(matches!(lqid, Value::Uuid(_)));
		// Obtain the uuids after definitions
		let txn = ds.transaction(TransactionType::Read, LockType::Pessimistic).await?;
		let after_define = txn.get_tb(db.namespace_id, db.database_id, "test").await?.unwrap();
		let after_define_live_query_version =
			cache.get_live_queries_version(db.namespace_id, db.database_id, "test")?;
		txn.cancel().await?;
		// Compare uuids after definitions
		assert_ne!(initial.cache_indexes_ts, after_define.cache_indexes_ts);
		assert_ne!(initial.cache_tables_ts, after_define.cache_tables_ts);
		assert_ne!(initial.cache_events_ts, after_define.cache_events_ts);
		assert_ne!(initial.cache_fields_ts, after_define.cache_fields_ts);
		assert_ne!(initial_live_query_version, after_define_live_query_version);

		// Remove the defined resources to refresh the UUIDs
		let sql = r"
		REMOVE FIELD test ON test;
		REMOVE EVENT test ON test;
		REMOVE TABLE view;
		REMOVE INDEX test ON test;
		KILL $lqid;
	"
		.to_owned();
		let vars = Variables::from(map! { "lqid".to_string() => lqid });
		let res = &mut ds.execute(&sql, &ses, Some(vars)).await?;
		assert_eq!(res.len(), 5);
		res.remove(0).result.unwrap();
		res.remove(0).result.unwrap();
		res.remove(0).result.unwrap();
		res.remove(0).result.unwrap();
		res.remove(0).result.unwrap();
		// Obtain the uuids after definitions
		let txn = ds.transaction(TransactionType::Read, LockType::Pessimistic).await?;
		let after_remove = txn.get_tb(db.namespace_id, db.database_id, "test").await?.unwrap();
		let after_remove_live_query_version =
			cache.get_live_queries_version(db.namespace_id, db.database_id, "test")?;
		drop(txn);
		// Compare uuids after definitions
		assert_ne!(after_define.cache_fields_ts, after_remove.cache_fields_ts);
		assert_ne!(after_define.cache_events_ts, after_remove.cache_events_ts);
		assert_ne!(after_define.cache_tables_ts, after_remove.cache_tables_ts);
		assert_ne!(after_define.cache_indexes_ts, after_remove.cache_indexes_ts);
		assert_ne!(after_define_live_query_version, after_remove_live_query_version);
		//
		Ok(())
	}
}<|MERGE_RESOLUTION|>--- conflicted
+++ resolved
@@ -389,7 +389,6 @@
 				info!(target: TARGET, "Unable to load the specified datastore {}", path);
 				bail!(Error::Ds("Unable to load the specified datastore".into()))
 			}
-<<<<<<< HEAD
 		};
 		Ok((Box::<DatastoreFlavor>::new(v), c))
 	}
@@ -456,32 +455,6 @@
 			Self::SurrealKV(v) => {
 				let tx = v.transaction(write, lock).await?;
 				(tx, true)
-=======
-		}?;
-		// Set the properties on the datastore
-		flavor.map(|flavor| {
-			let tf = TransactionFactory::new(clock, flavor);
-			Self {
-				id: Uuid::new_v4(),
-				transaction_factory: tf.clone(),
-				strict: false,
-				auth_enabled: false,
-				query_timeout: None,
-				slow_log: None,
-				transaction_timeout: None,
-				notification_channel: None,
-				capabilities: Arc::new(Capabilities::default()),
-				index_stores: IndexStores::default(),
-				#[cfg(not(target_family = "wasm"))]
-				index_builder: IndexBuilder::new(tf.clone()),
-				#[cfg(feature = "jwks")]
-				jwks_cache: Arc::new(RwLock::new(JwksCache::new())),
-				#[cfg(storage)]
-				temporary_directory: None,
-				cache: Arc::new(DatastoreCache::new()),
-				buckets: Arc::new(DashMap::new()),
-				sequences: Sequences::new(tf),
->>>>>>> 4b909daf
 			}
 			_ => unreachable!(),
 		})
@@ -603,7 +576,7 @@
 			strict: false,
 			auth_enabled: false,
 			query_timeout: None,
-			slow_log_threshold: None,
+				slow_log: None,
 			transaction_timeout: None,
 			notification_channel: None,
 			capabilities: Arc::new(Capabilities::default()),
