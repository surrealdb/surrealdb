--- conflicted
+++ resolved
@@ -93,13 +93,10 @@
 	#[cfg(storage)]
 	// The temporary directory
 	temporary_directory: Option<Arc<PathBuf>>,
-<<<<<<< HEAD
+	// Map of bucket connections
+	buckets: Arc<BucketConnections>,
 	// The sequences
 	sequences: Sequences,
-=======
-	// Map of bucket connections
-	buckets: Arc<BucketConnections>,
->>>>>>> e9c0d10b
 }
 
 #[derive(Clone)]
@@ -410,11 +407,8 @@
 				#[cfg(storage)]
 				temporary_directory: None,
 				cache: Arc::new(DatastoreCache::new()),
-<<<<<<< HEAD
+				buckets: Arc::new(DashMap::new()),
 				sequences: Sequences::new(tf),
-=======
-				buckets: Arc::new(DashMap::new()),
->>>>>>> e9c0d10b
 			}
 		})
 	}
@@ -439,12 +433,9 @@
 			#[cfg(storage)]
 			temporary_directory: self.temporary_directory,
 			cache: Arc::new(DatastoreCache::new()),
-<<<<<<< HEAD
+			buckets: Arc::new(DashMap::new()),
 			sequences: Sequences::new(self.transaction_factory.clone()),
 			transaction_factory: self.transaction_factory,
-=======
-			buckets: Arc::new(DashMap::new()),
->>>>>>> e9c0d10b
 		}
 	}
 
