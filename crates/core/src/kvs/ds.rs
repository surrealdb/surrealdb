--- conflicted
+++ resolved
@@ -889,8 +889,7 @@
 		}
 	}
 
-<<<<<<< HEAD
-	/// Setup the initial cluster access credentials
+	/// Setup the default namespace and database
 	#[instrument(err, level = "trace", target = "surrealdb::core::kvs::ds", skip_all)]
 	pub async fn initialise_defaults(&self, namespace: &str, database: &str) -> Result<()> {
 		info!(target: TARGET, "This is a new SurrealDB instance. Initialising default namespace '{namespace}' and database '{database}'");
@@ -915,7 +914,6 @@
 		Ok(())
 	}
 
-=======
 	/// Performs a database import from SQL
 	#[instrument(level = "trace", target = "surrealdb::core::kvs::ds", skip_all)]
 	pub async fn startup(&self, sql: &str, sess: &Session) -> Result<Vec<QueryResult>> {
@@ -942,7 +940,6 @@
 	// Node functions
 	// --------------------------------------------------
 
->>>>>>> d5e2dcbc
 	/// Initialise the cluster and run bootstrap utilities
 	#[instrument(err, level = "trace", target = "surrealdb::core::kvs::ds", skip_all)]
 	pub async fn bootstrap(&self) -> Result<()> {
