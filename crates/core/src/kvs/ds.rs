use std::collections::BTreeMap;
use std::fmt::{self, Display};
#[cfg(storage)]
use std::path::PathBuf;
use std::pin::pin;
use std::sync::Arc;
use std::task::{Poll, ready};
use std::time::Duration;

#[allow(unused_imports)]
use anyhow::bail;
use anyhow::{Context, Result, ensure};
use async_channel::{Receiver, Sender};
use bytes::{Bytes, BytesMut};
use futures::{Future, Stream};
use http::HeaderMap;
use reblessive::TreeStack;
use surrealdb_types::SurrealValue;
#[cfg(feature = "jwks")]
use tokio::sync::RwLock;
use tokio_util::sync::CancellationToken;
use tracing::{instrument, trace};
use uuid::Uuid;

use super::api::Transactable;
use super::export;
use super::tr::Transactor;
use super::tx::Transaction;
use super::version::MajorVersion;
use crate::api::body::ApiBody;
use crate::api::invocation::ApiInvocation;
use crate::api::response::{ApiResponse, ResponseInstruction};
use crate::buc::BucketStoreProvider;
use crate::buc::manager::BucketsManager;
use crate::catalog::providers::{
	ApiProvider, CatalogProvider, DatabaseProvider, NamespaceProvider, NodeProvider, TableProvider,
	UserProvider,
};
use crate::catalog::{ApiDefinition, ApiMethod, Index, NodeLiveQuery, SubscriptionDefinition};
use crate::cnf::NORMAL_FETCH_SIZE;
use crate::cnf::dynamic::DynamicConfiguration;
use crate::ctx::MutableContext;
#[cfg(feature = "jwks")]
use crate::dbs::capabilities::NetTarget;
use crate::dbs::capabilities::{
	ArbitraryQueryTarget, ExperimentalTarget, MethodTarget, RouteTarget,
};
use crate::dbs::node::{Node, Timestamp};
use crate::dbs::{Capabilities, Executor, Options, QueryResult, QueryResultBuilder, Session};
use crate::err::Error;
use crate::expr::model::get_model_path;
use crate::expr::statements::{DefineModelStatement, DefineStatement, DefineUserStatement};
use crate::expr::{Base, Expr, FlowResultExt as _, Literal, LogicalPlan, TopLevelExpr};
#[cfg(feature = "jwks")]
use crate::iam::jwks::JwksCache;
use crate::iam::{Action, Auth, Error as IamError, Resource, ResourceKind, Role};
use crate::idx::IndexKeyBase;
use crate::idx::ft::fulltext::FullTextIndex;
use crate::idx::index::IndexOperation;
use crate::idx::trees::store::IndexStores;
use crate::key::root::ic::IndexCompactionKey;
use crate::kvs::LockType::*;
use crate::kvs::TransactionType::*;
use crate::kvs::cache::ds::DatastoreCache;
use crate::kvs::clock::SizedClock;
#[expect(unused_imports)]
use crate::kvs::clock::SystemClock;
use crate::kvs::ds::requirements::{
	TransactionBuilderFactoryRequirements, TransactionBuilderRequirements,
};
use crate::kvs::index::IndexBuilder;
use crate::kvs::sequences::Sequences;
use crate::kvs::slowlog::SlowLog;
use crate::kvs::tasklease::{LeaseHandler, TaskLeaseType};
use crate::kvs::{KVValue, LockType, TransactionType};
use crate::rpc::DbResultError;
use crate::sql::Ast;
#[cfg(feature = "surrealism")]
use crate::surrealism::cache::SurrealismCache;
use crate::syn::parser::{ParserSettings, StatementStream};
use crate::types::{PublicNotification, PublicValue, PublicVariables};
use crate::val::convert_value_to_public_value;
use crate::{CommunityComposer, syn};

const TARGET: &str = "surrealdb::core::kvs::ds";

// If there are an infinite number of heartbeats, then we want to go
// batch-by-batch spread over several checks
const LQ_CHANNEL_SIZE: usize = 15_000;

// The role assigned to the initial user created when starting the server with
// credentials for the first time
const INITIAL_USER_ROLE: &str = "owner";

/// The underlying datastore instance which stores the dataset.
pub struct Datastore {
	transaction_factory: TransactionFactory,
	/// The unique id of this datastore, used in notifications.
	id: Uuid,
	/// Whether authentication is enabled on this datastore.
	auth_enabled: bool,
	/// The maximum duration timeout for running multiple statements in a query.
	dynamic_configuration: DynamicConfiguration,
	/// The slow log configuration determining when a query should be logged
	slow_log: Option<SlowLog>,
	/// The maximum duration timeout for running multiple statements in a
	/// transaction.
	transaction_timeout: Option<Duration>,
	/// The security and feature capabilities for this datastore.
	capabilities: Arc<Capabilities>,
	// Whether this datastore enables live query notifications to subscribers.
	notification_channel: Option<(Sender<PublicNotification>, Receiver<PublicNotification>)>,
	// The index store cache
	index_stores: IndexStores,
	// The cross transaction cache
	cache: Arc<DatastoreCache>,
	// The index asynchronous builder
	index_builder: IndexBuilder,
	#[cfg(feature = "jwks")]
	// The JWKS object cache
	jwks_cache: Arc<RwLock<JwksCache>>,
	#[cfg(storage)]
	// The temporary directory
	temporary_directory: Option<Arc<PathBuf>>,
	// Map of bucket connections
	buckets: BucketsManager,
	// The sequences
	sequences: Sequences,
	// The surrealism cache
	#[cfg(feature = "surrealism")]
	surrealism_cache: Arc<SurrealismCache>,
}

#[derive(Clone)]
pub(super) struct TransactionFactory {
	// Clock for tracking time. It is read-only and accessible to all transactions.
	clock: Arc<SizedClock>,
	// The inner datastore type
	builder: Arc<Box<dyn TransactionBuilder>>,
}

impl TransactionFactory {
	pub(super) fn new(clock: Arc<SizedClock>, builder: Box<dyn TransactionBuilder>) -> Self {
		Self {
			clock,
			builder: Arc::new(builder),
		}
	}

	#[allow(
		unreachable_code,
		unreachable_patterns,
		unused_variables,
		reason = "Some variables are unused when no backends are enabled."
	)]
	pub async fn transaction(
		&self,
		write: TransactionType,
		lock: LockType,
		sequences: Sequences,
	) -> Result<Transaction> {
		// Specify if the transaction is writeable
		let write = match write {
			Read => false,
			Write => true,
		};
		// Specify if the transaction is lockable
		let lock = match lock {
			Pessimistic => true,
			Optimistic => false,
		};
		// Create a new transaction on the datastore
		let (inner, local) = self.builder.new_transaction(write, lock).await?;
		Ok(Transaction::new(
			local,
			sequences,
			Transactor {
				inner,
			},
		))
	}
}

#[cfg_attr(target_family = "wasm", async_trait::async_trait(?Send))]
#[cfg_attr(not(target_family = "wasm"), async_trait::async_trait)]
/// Abstraction over storage backends for creating and managing transactions.
///
/// This trait allows decoupling `Datastore` from concrete KV engines (memory,
/// RocksDB, TiKV, SurrealKV, SurrealDS, etc.). Implementors translate the
/// generic transaction parameters into a backend-specific transaction and
/// report whether the transaction is considered "local" (used internally to
/// enable some optimizations).
///
/// This was introduced to make the server more composable/embeddable. External
/// crates can implement `TransactionBuilder` to plug in custom backends while
/// reusing the rest of SurrealDB.
pub trait TransactionBuilder: TransactionBuilderRequirements {
	/// Create a new backend transaction.
	///
	/// - `write`: whether the transaction is writable (Write vs Read)
	/// - `lock`: whether pessimistic locking is requested
	///
	/// Returns the backend transaction object and a flag indicating if the
	/// transaction is local to the process (true) or requires external resources
	/// (false).
	async fn new_transaction(
		&self,
		write: bool,
		lock: bool,
	) -> Result<(Box<dyn Transactable>, bool)>;

	/// Perform any backend-specific shutdown/cleanup.
	async fn shutdown(&self) -> Result<()>;
}

#[cfg_attr(target_family = "wasm", async_trait::async_trait(?Send))]
#[cfg_attr(not(target_family = "wasm"), async_trait::async_trait)]
/// Factory that parses a datastore path and returns a concrete `TransactionBuilder`.
///
/// Implementations can decide how to interpret connection strings (e.g. "memory",
/// "rocksdb:...", "tikv:...") and which clock to use. This lets the CLI and
/// server be generic over different storage backends without hard-coding them.
///
/// The `path_valid` helper is used by the CLI to validate the path early and
/// provide better error messages before starting the runtime.
pub trait TransactionBuilderFactory: TransactionBuilderFactoryRequirements {
	/// Create a new transaction builder and the clock to use throughout the datastore.
	///
	/// # Parameters
	/// - `path`: Database connection path string
	/// - `clock`: Optional clock for timestamp generation (uses system clock if None)
	/// - `canceller`: Token for graceful shutdown and cancellation of long-running operations
	async fn new_transaction_builder(
		&self,
		path: &str,
		clock: Option<Arc<SizedClock>>,
		canceller: CancellationToken,
	) -> Result<(Box<dyn TransactionBuilder>, Arc<SizedClock>)>;

	/// Validate a datastore path string.
	fn path_valid(v: &str) -> Result<String>;
}

pub mod requirements {
	use std::fmt::Display;

	#[cfg(target_family = "wasm")]
	pub trait TransactionBuilderRequirements: Display {}

	#[cfg(not(target_family = "wasm"))]
	pub trait TransactionBuilderRequirements: Display + Send + Sync + 'static {}

	#[cfg(target_family = "wasm")]
	pub trait TransactionBuilderFactoryRequirements {}

	#[cfg(not(target_family = "wasm"))]
	pub trait TransactionBuilderFactoryRequirements: Send + Sync + 'static {}
}

pub enum DatastoreFlavor {
	#[cfg(feature = "kv-mem")]
	Mem(super::mem::Datastore),
	#[cfg(feature = "kv-rocksdb")]
	RocksDB(super::rocksdb::Datastore),
	#[cfg(feature = "kv-indxdb")]
	IndxDB(super::indxdb::Datastore),
	#[cfg(feature = "kv-tikv")]
	TiKV(super::tikv::Datastore),
	#[cfg(feature = "kv-surrealkv")]
	SurrealKV(super::surrealkv::Datastore),
}

impl TransactionBuilderFactoryRequirements for CommunityComposer {}

#[cfg_attr(target_family = "wasm", async_trait::async_trait(?Send))]
#[cfg_attr(not(target_family = "wasm"), async_trait::async_trait)]
impl TransactionBuilderFactory for CommunityComposer {
	#[allow(unused_variables)]
	async fn new_transaction_builder(
		&self,
		path: &str,
		clock: Option<Arc<SizedClock>>,
		_canceller: CancellationToken,
	) -> Result<(Box<dyn TransactionBuilder>, Arc<SizedClock>)> {
		let (flavour, path) = match path.split_once("://").or_else(|| path.split_once(':')) {
			None if path == "memory" => ("memory", ""),
			Some((flavour, path)) => (flavour, path),
			// Validated already in the CLI, should never happen
			_ => bail!(Error::Unreachable("Provide a valid database path parameter".to_owned())),
		};

		let path = if path.starts_with("/") {
			// if absolute, remove all slashes except one
			let normalised = format!("/{}", path.trim_start_matches("/"));
			info!(target: TARGET, "Starting kvs store at absolute path {flavour}:{normalised}");
			normalised
		} else if path.is_empty() {
			info!(target: TARGET, "Starting kvs store in memory");
			"".to_string()
		} else {
			info!(target: TARGET, "Starting kvs store at relative path {flavour}://{path}");
			path.to_string()
		};
		// Initiate the desired datastore
		match (flavour, path) {
			// Initiate an in-memory datastore
			(flavour @ "memory", _) => {
				#[cfg(feature = "kv-mem")]
				{
					// Create a new blocking threadpool
					super::threadpool::initialise();
					// Initialise the storage engine
					let v = super::mem::Datastore::new().await.map(DatastoreFlavor::Mem)?;
					let c = clock.unwrap_or_else(|| Arc::new(SizedClock::system()));
					info!(target: TARGET, "Started kvs store in {flavour}");
					Ok((Box::<DatastoreFlavor>::new(v), c))
				}
				#[cfg(not(feature = "kv-mem"))]
				bail!(Error::Kvs(crate::kvs::Error::Datastore("Cannot connect to the `memory` storage engine as it is not enabled in this build of SurrealDB".to_owned())));
			}
			// Initiate a File (RocksDB) datastore
			(flavour @ "file", path) => {
				#[cfg(feature = "kv-rocksdb")]
				{
					// Create a new blocking threadpool
					super::threadpool::initialise();
					// Initialise the storage engine
					warn!(
						"file:// is deprecated, please use surrealkv:// or surrealkv+versioned:// or rocksdb://"
					);

					let v = super::rocksdb::Datastore::new(&path)
						.await
						.map(DatastoreFlavor::RocksDB)?;
					let c = clock.unwrap_or_else(|| Arc::new(SizedClock::system()));
					info!(target: TARGET, "Started {flavour} kvs store");
					Ok((Box::<DatastoreFlavor>::new(v), c))
				}
				#[cfg(not(feature = "kv-rocksdb"))]
				bail!(Error::Kvs(crate::kvs::Error::Datastore("Cannot connect to the `rocksdb` storage engine as it is not enabled in this build of SurrealDB".to_owned())));
			}
			// Initiate a RocksDB datastore
			(flavour @ "rocksdb", path) => {
				#[cfg(feature = "kv-rocksdb")]
				{
					// Create a new blocking threadpool
					super::threadpool::initialise();
					// Initialise the storage engine
					let v = super::rocksdb::Datastore::new(&path)
						.await
						.map(DatastoreFlavor::RocksDB)?;
					let c = clock.unwrap_or_else(|| Arc::new(SizedClock::system()));
					info!(target: TARGET, "Started {flavour} kvs store");
					Ok((Box::<DatastoreFlavor>::new(v), c))
				}
				#[cfg(not(feature = "kv-rocksdb"))]
				bail!(Error::Kvs(crate::kvs::Error::Datastore("Cannot connect to the `rocksdb` storage engine as it is not enabled in this build of SurrealDB".to_owned())));
			}
			// Initiate a SurrealKV versioned database
			(flavour @ "surrealkv+versioned", path) => {
				#[cfg(feature = "kv-surrealkv")]
				{
					// Create a new blocking threadpool
					super::threadpool::initialise();
					// Initialise the storage engine
					let v = super::surrealkv::Datastore::new(&path, true)
						.await
						.map(DatastoreFlavor::SurrealKV)?;
					let c = clock.unwrap_or_else(|| Arc::new(SizedClock::system()));
					info!(target: TARGET, "Started {flavour} kvs store with versions enabled");
					Ok((Box::<DatastoreFlavor>::new(v), c))
				}
				#[cfg(not(feature = "kv-surrealkv"))]
				bail!(Error::Kvs(crate::kvs::Error::Datastore("Cannot connect to the `surrealkv` storage engine as it is not enabled in this build of SurrealDB".to_owned())));
			}
			// Initiate a SurrealKV non-versioned database
			(flavour @ "surrealkv", path) => {
				#[cfg(feature = "kv-surrealkv")]
				{
					// Create a new blocking threadpool
					super::threadpool::initialise();
					// Initialise the storage engine
					let v = super::surrealkv::Datastore::new(&path, false)
						.await
						.map(DatastoreFlavor::SurrealKV)?;
					let c = clock.unwrap_or_else(|| Arc::new(SizedClock::system()));
					info!(target: TARGET, "Started {flavour} kvs store with versions not enabled");
					Ok((Box::<DatastoreFlavor>::new(v), c))
				}
				#[cfg(not(feature = "kv-surrealkv"))]
				bail!(Error::Kvs(crate::kvs::Error::Datastore("Cannot connect to the `surrealkv` storage engine as it is not enabled in this build of SurrealDB".to_owned())));
			}
			// Initiate an IndxDB database
			(flavour @ "indxdb", path) => {
				#[cfg(feature = "kv-indxdb")]
				{
					let v =
						super::indxdb::Datastore::new(&path).await.map(DatastoreFlavor::IndxDB)?;
					let c = clock.unwrap_or_else(|| Arc::new(SizedClock::system()));
					info!(target: TARGET, "Started {flavour} kvs store");
					Ok((Box::<DatastoreFlavor>::new(v), c))
				}
				#[cfg(not(feature = "kv-indxdb"))]
				bail!(Error::Kvs(crate::kvs::Error::Datastore("Cannot connect to the `indxdb` storage engine as it is not enabled in this build of SurrealDB".to_owned())));
			}
			// Initiate a TiKV datastore
			(flavour @ "tikv", path) => {
				#[cfg(feature = "kv-tikv")]
				{
					let v = super::tikv::Datastore::new(&path).await.map(DatastoreFlavor::TiKV)?;
					let c = clock.unwrap_or_else(|| Arc::new(SizedClock::system()));
					info!(target: TARGET, "Started {flavour} kvs store");
					Ok((Box::<DatastoreFlavor>::new(v), c))
				}
				#[cfg(not(feature = "kv-tikv"))]
				bail!(Error::Kvs(crate::kvs::Error::Datastore("Cannot connect to the `tikv` storage engine as it is not enabled in this build of SurrealDB".to_owned())));
			}
			// The datastore path is not valid
			(flavour, path) => {
				info!(target: TARGET, "Unable to load the specified datastore {flavour}{path}");
				bail!(Error::Kvs(crate::kvs::Error::Datastore(
					"Unable to load the specified datastore".into()
				)))
			}
		}
	}

	fn path_valid(v: &str) -> Result<String> {
		match v {
			"memory" => Ok(v.to_string()),
			v if v.starts_with("file:") => Ok(v.to_string()),
			v if v.starts_with("rocksdb:") => Ok(v.to_string()),
			v if v.starts_with("surrealkv:") => Ok(v.to_string()),
			v if v.starts_with("surrealkv+versioned:") => Ok(v.to_string()),
			v if v.starts_with("tikv:") => Ok(v.to_string()),
			_ => bail!("Provide a valid database path parameter"),
		}
	}
}

impl TransactionBuilderRequirements for DatastoreFlavor {}

#[cfg_attr(target_family = "wasm", async_trait::async_trait(?Send))]
#[cfg_attr(not(target_family = "wasm"), async_trait::async_trait)]
impl TransactionBuilder for DatastoreFlavor {
	#[allow(
		unreachable_code,
		unreachable_patterns,
		unused_variables,
		reason = "Some variables are unused when no backends are enabled."
	)]
	async fn new_transaction(
		&self,
		write: bool,
		lock: bool,
	) -> Result<(Box<dyn Transactable>, bool)> {
		//-> Pin<Box<dyn Future<Output = Result<(Box<dyn api::Transaction>, bool)>> + Send + 'a>> {
		//Box::pin(async move {
		Ok(match self {
			#[cfg(feature = "kv-mem")]
			Self::Mem(v) => {
				let tx = v.transaction(write, lock).await?;
				(tx, true)
			}
			#[cfg(feature = "kv-rocksdb")]
			Self::RocksDB(v) => {
				let tx = v.transaction(write, lock).await?;
				(tx, true)
			}
			#[cfg(feature = "kv-indxdb")]
			Self::IndxDB(v) => {
				let tx = v.transaction(write, lock).await?;
				(tx, true)
			}
			#[cfg(feature = "kv-tikv")]
			Self::TiKV(v) => {
				let tx = v.transaction(write, lock).await?;
				(tx, false)
			}
			#[cfg(feature = "kv-surrealkv")]
			Self::SurrealKV(v) => {
				let tx = v.transaction(write, lock).await?;
				(tx, true)
			}
			_ => unreachable!(),
		})
	}

	async fn shutdown(&self) -> Result<()> {
		match self {
			#[cfg(feature = "kv-mem")]
			Self::Mem(v) => Ok(v.shutdown().await?),
			#[cfg(feature = "kv-rocksdb")]
			Self::RocksDB(v) => Ok(v.shutdown().await?),
			#[cfg(feature = "kv-indxdb")]
			Self::IndxDB(v) => Ok(v.shutdown().await?),
			#[cfg(feature = "kv-tikv")]
			Self::TiKV(v) => Ok(v.shutdown().await?),
			#[cfg(feature = "kv-surrealkv")]
			Self::SurrealKV(v) => Ok(v.shutdown().await?),
			#[allow(unreachable_patterns)]
			_ => unreachable!(),
		}
	}
}

impl Display for DatastoreFlavor {
	fn fmt(&self, f: &mut fmt::Formatter<'_>) -> fmt::Result {
		#![allow(unused_variables)]
		match self {
			#[cfg(feature = "kv-mem")]
			Self::Mem(_) => write!(f, "memory"),
			#[cfg(feature = "kv-rocksdb")]
			Self::RocksDB(_) => write!(f, "rocksdb"),
			#[cfg(feature = "kv-indxdb")]
			Self::IndxDB(_) => write!(f, "indxdb"),
			#[cfg(feature = "kv-tikv")]
			Self::TiKV(_) => write!(f, "tikv"),
			#[cfg(feature = "kv-surrealkv")]
			Self::SurrealKV(_) => write!(f, "surrealkv"),
			#[allow(unreachable_patterns)]
			_ => unreachable!(),
		}
	}
}

impl Display for Datastore {
	fn fmt(&self, f: &mut fmt::Formatter<'_>) -> fmt::Result {
		self.transaction_factory.builder.fmt(f)
	}
}

impl Datastore {
	/// Creates a new datastore instance
	///
	/// # Examples
	///
	/// ```rust,no_run
	/// # use surrealdb_core::kvs::Datastore;
	/// # use anyhow::Error;
	/// # #[tokio::main]
	/// # async fn main() -> Result<(),Error> {
	/// let ds = Datastore::new("memory").await?;
	/// # Ok(())
	/// # }
	/// ```
	///
	/// Or to create a file-backed store:
	///
	/// ```rust,no_run
	/// # use surrealdb_core::kvs::Datastore;
	/// # use anyhow::Error;
	/// # #[tokio::main]
	/// # async fn main() -> Result<(),Error> {
	/// let ds = Datastore::new("surrealkv://temp.skv").await?;
	/// # Ok(())
	/// # }
	/// ```
	///
	/// Or to connect to a tikv-backed distributed store:
	///
	/// ```rust,no_run
	/// # use surrealdb_core::kvs::Datastore;
	/// # use anyhow::Error;
	/// # #[tokio::main]
	/// # async fn main() -> Result<(),Error> {
	/// let ds = Datastore::new("tikv://127.0.0.1:2379").await?;
	/// # Ok(())
	/// # }
	/// ```
	pub async fn new(path: &str) -> Result<Self> {
		Self::new_with_factory(CommunityComposer(), path, CancellationToken::new()).await
	}

	/// Creates a new datastore instance with a custom transaction builder factory.
	///
	/// This allows embedders to provide their own factory implementation for custom
	/// backend selection or configuration.
	///
	/// # Parameters
	/// - `factory`: Transaction builder factory for backend selection
	/// - `path`: Database path (e.g., "memory", "surrealkv://path", "tikv://host:port")
	/// - `canceller`: Token for graceful shutdown and cancellation of long-running operations
	///
	/// # Generic parameters
	/// - `F`: Transaction builder factory type implementing `TransactionBuilderFactory`
	pub async fn new_with_factory<F: TransactionBuilderFactory + BucketStoreProvider + 'static>(
		composer: F,
		path: &str,
		canceller: CancellationToken,
	) -> Result<Self> {
		Self::new_with_clock::<F>(composer, path, None, canceller).await
	}

	/// Creates a new datastore instance with a custom factory and clock.
	///
	/// This is the most flexible constructor, allowing full control over both
	/// the backend and the clock used for timestamps.
	///
	/// # Parameters
	/// - `factory`: Transaction builder factory for backend selection
	/// - `path`: Database path (e.g., "memory", "surrealkv://path", "tikv://host:port")
	/// - `clock`: Optional custom clock for timestamp generation (uses system clock if None)
	/// - `canceller`: Token for graceful shutdown and cancellation of long-running operations
	///
	/// # Generic parameters
	/// - `F`: Transaction builder factory type implementing `TransactionBuilderFactory`
	pub(crate) async fn new_with_clock<
		C: TransactionBuilderFactory + BucketStoreProvider + 'static,
	>(
		composer: C,
		path: &str,
		clock: Option<Arc<SizedClock>>,
		canceller: CancellationToken,
	) -> Result<Datastore> {
		// Initiate the desired datastore
		let (builder, clock) = composer.new_transaction_builder(path, clock, canceller).await?;
		//
		let buckets = BucketsManager::new(Arc::new(composer));
		// Set the properties on the datastore
		Self::new_with_builder(builder, buckets, clock)
	}

	pub(crate) fn new_with_builder(
		builder: Box<dyn TransactionBuilder>,
		buckets: BucketsManager,
		clock: Arc<SizedClock>,
	) -> Result<Self> {
		let tf = TransactionFactory::new(clock, builder);
		let id = Uuid::new_v4();
		Ok(Self {
			id,
			transaction_factory: tf.clone(),
			auth_enabled: false,
			dynamic_configuration: DynamicConfiguration::default(),
			slow_log: None,
			transaction_timeout: None,
			notification_channel: None,
			capabilities: Arc::new(Capabilities::default()),
			index_stores: IndexStores::default(),
			index_builder: IndexBuilder::new(tf.clone()),
			#[cfg(feature = "jwks")]
			jwks_cache: Arc::new(RwLock::new(JwksCache::new())),
			#[cfg(storage)]
			temporary_directory: None,
			cache: Arc::new(DatastoreCache::new()),
			buckets,
			sequences: Sequences::new(tf, id),
			#[cfg(feature = "surrealism")]
			surrealism_cache: Arc::new(SurrealismCache::new()),
		})
	}

	/// Create a new datastore with the same persistent data (inner), with
	/// flushed cache. Simulating a server restart
	pub fn restart(self) -> Self {
		self.buckets.clear();
		Self {
			id: self.id,
			auth_enabled: self.auth_enabled,
			dynamic_configuration: DynamicConfiguration::default(),
			slow_log: self.slow_log,
			transaction_timeout: self.transaction_timeout,
			capabilities: self.capabilities,
			notification_channel: self.notification_channel,
			index_stores: Default::default(),
			index_builder: IndexBuilder::new(self.transaction_factory.clone()),
			#[cfg(feature = "jwks")]
			jwks_cache: Arc::new(Default::default()),
			#[cfg(storage)]
			temporary_directory: self.temporary_directory,
			cache: Arc::new(DatastoreCache::new()),
			buckets: self.buckets,
			sequences: Sequences::new(self.transaction_factory.clone(), self.id),
			transaction_factory: self.transaction_factory,
			#[cfg(feature = "surrealism")]
			surrealism_cache: Arc::new(SurrealismCache::new()),
		}
	}

	/// Set the node id for this datastore.
	pub fn with_node_id(mut self, id: Uuid) -> Self {
		self.id = id;
		self
	}

	/// Specify whether this datastore should enable live query notifications
	pub fn with_notifications(mut self) -> Self {
		self.notification_channel = Some(async_channel::bounded(LQ_CHANNEL_SIZE));
		self
	}

	/// Set a global query timeout for this Datastore
	pub fn with_query_timeout(self, duration: Option<Duration>) -> Self {
		self.dynamic_configuration.set_query_timeout(duration);
		self
	}

	/// Set a global slow log configuration
	///
	/// Parameters:
	/// - `duration`: Minimum execution time for a statement to be considered "slow". When `None`,
	///   slow logging is disabled.
	/// - `param_allow`: If non-empty, only parameters with names present in this list will be
	///   logged when a query is slow.
	/// - `param_deny`: Parameter names that should never be logged. This list always takes
	///   precedence over `param_allow`.
	pub fn with_slow_log(
		mut self,
		duration: Option<Duration>,
		param_allow: Vec<String>,
		param_deny: Vec<String>,
	) -> Self {
		self.slow_log = duration.map(|d| SlowLog::new(d, param_allow, param_deny));
		self
	}

	/// Set a global transaction timeout for this Datastore
	pub fn with_transaction_timeout(mut self, duration: Option<Duration>) -> Self {
		self.transaction_timeout = duration;
		self
	}

	/// Set whether authentication is enabled for this Datastore
	pub fn with_auth_enabled(mut self, enabled: bool) -> Self {
		self.auth_enabled = enabled;
		self
	}

	/// Set specific capabilities for this Datastore
	pub fn with_capabilities(mut self, caps: Capabilities) -> Self {
		self.capabilities = Arc::new(caps);
		self
	}

	#[cfg(storage)]
	/// Set a temporary directory for ordering of large result sets
	pub fn with_temporary_directory(mut self, path: Option<PathBuf>) -> Self {
		self.temporary_directory = path.map(Arc::new);
		self
	}

	pub fn index_store(&self) -> &IndexStores {
		&self.index_stores
	}

	/// Is authentication enabled for this Datastore?
	pub fn is_auth_enabled(&self) -> bool {
		self.auth_enabled
	}

	pub fn id(&self) -> Uuid {
		self.id
	}

	/// Does the datastore allow excecuting an RPC method?
	pub(crate) fn allows_rpc_method(&self, method_target: &MethodTarget) -> bool {
		self.capabilities.allows_rpc_method(method_target)
	}

	/// Does the datastore allow requesting an HTTP route?
	/// This function needs to be public to allow access from the CLI crate.
	pub fn allows_http_route(&self, route_target: &RouteTarget) -> bool {
		self.capabilities.allows_http_route(route_target)
	}

	/// Is the user allowed to query?
	pub fn allows_query_by_subject(&self, subject: impl Into<ArbitraryQueryTarget>) -> bool {
		self.capabilities.allows_query(&subject.into())
	}

	/// Does the datastore allow connections to a network target?
	#[cfg(feature = "jwks")]
	pub(crate) fn allows_network_target(&self, net_target: &NetTarget) -> bool {
		self.capabilities.allows_network_target(net_target)
	}

	/// Set specific capabilities for this Datastore
	pub fn get_capabilities(&self) -> &Capabilities {
		&self.capabilities
	}

	#[cfg(feature = "jwks")]
	pub(crate) fn jwks_cache(&self) -> &Arc<RwLock<JwksCache>> {
		&self.jwks_cache
	}

	pub(super) async fn clock_now(&self) -> Timestamp {
		self.transaction_factory.clock.now().await
	}

	// Used for testing live queries
	#[cfg(test)]
	pub(crate) fn get_cache(&self) -> Arc<DatastoreCache> {
		self.cache.clone()
	}

	// Initialise the cluster and run bootstrap utilities
	// Returns the current version and a flag indicating if this is a new datastore
	#[instrument(err, level = "trace", target = "surrealdb::core::kvs::ds", skip_all)]
	pub async fn check_version(&self) -> Result<(MajorVersion, bool)> {
		let (version, is_new) = self.get_version().await?;
		// Check we are running the latest version
		if !version.is_latest() {
			bail!(Error::OutdatedStorageVersion);
		}
		// Everything ok
		Ok((version, is_new))
	}

	// Initialise the cluster and run bootstrap utilities
	// Returns the current version and a flag indicating if this is a new datastore
	#[instrument(err, level = "trace", target = "surrealdb::core::kvs::ds", skip_all)]
	pub async fn get_version(&self) -> Result<(MajorVersion, bool)> {
		// Start a new writeable transaction
		let txn = self.transaction(Write, Optimistic).await?.enclose();
		// Create the key where the version is stored
		let key = crate::key::version::new();
		// Check if a version is already set in storage
		let val = match catch!(txn, txn.get(&key, None).await) {
			// There is a version set in the storage
			Some(val) => {
				// We didn't write anything, so just rollback
				catch!(txn, txn.cancel().await);
				// Return the current version
				(val, false)
			}
			// There is no version set in the storage
			None => {
				// Fetch any keys immediately following the version key
				let rng = crate::key::version::proceeding();
				let keys = catch!(txn, txn.keys(rng, 1, None).await);
				// Check the storage if there are any other keys set
				let version = if keys.is_empty() {
					// There are no keys set in storage, so this is a new database
					MajorVersion::latest()
				} else {
					// There were keys in storage, so this is an upgrade
					MajorVersion::v1()
				};
				// Attempt to set the current version in storage
				catch!(txn, txn.replace(&key, &version).await);
				// We set the version, so commit the transaction
				catch!(txn, txn.commit().await);
				// Return the current version
				(version, true)
			}
		};
		// Everything ok
		Ok(val)
	}

	// --------------------------------------------------
	// Initialisation functions
	// --------------------------------------------------

	/// Setup the initial cluster access credentials
	#[instrument(err, level = "trace", target = "surrealdb::core::kvs::ds", skip_all)]
	pub async fn initialise_credentials(&self, user: &str, pass: &str) -> Result<()> {
		// Start a new writeable transaction
		let txn = self.transaction(Write, Optimistic).await?.enclose();
		// Fetch the root users from the storage
		let users = catch!(txn, txn.all_root_users().await);
		// Process credentials, depending on existing users
		if users.is_empty() {
			// Display information in the logs
			info!(target: TARGET, "Credentials were provided, and no root users were found. The root user '{user}' will be created");
			// Create and new root user definition
			let stm = DefineUserStatement::new_with_password(
				Base::Root,
				user.to_owned(),
				pass,
				INITIAL_USER_ROLE.to_owned(),
			);
<<<<<<< HEAD
			let opt = Options::new(DynamicConfiguration::default())
				.with_auth(Arc::new(Auth::for_root(Role::Owner)));
=======
			let opt = Options::new(self.id).with_auth(Arc::new(Auth::for_root(Role::Owner)));
>>>>>>> 526f84c9
			let mut ctx = MutableContext::default();
			ctx.set_transaction(txn.clone());
			let ctx = ctx.freeze();
			let mut stack = TreeStack::new();
			let res = stack.enter(|stk| stm.compute(stk, &ctx, &opt, None)).finish().await;
			catch!(txn, res);
			// We added a user, so commit the transaction
			txn.commit().await
		} else {
			// Display information in the logs
			warn!(target: TARGET, "Credentials were provided, but existing root users were found. The root user '{user}' will not be created");
			warn!(target: TARGET, "Consider removing the --user and --pass arguments from the server start command");
			// We didn't write anything, so just rollback
			txn.cancel().await
		}
	}

	/// Setup the default namespace and database
	#[instrument(err, level = "trace", target = "surrealdb::core::kvs::ds", skip_all)]
	pub async fn initialise_defaults(&self, namespace: &str, database: &str) -> Result<()> {
		info!(target: TARGET, "This is a new SurrealDB instance. Initialising default namespace '{namespace}' and database '{database}'");
		// Create the SQL statement
		let sql = r"
			DEFINE NAMESPACE $namespace COMMENT 'Default namespace generated by SurrealDB'; 
			USE NS $namespace;
			DEFINE DATABASE $database COMMENT 'Default database generated by SurrealDB'; 
			DEFINE CONFIG DEFAULT NAMESPACE $namespace DATABASE $database;
		"
		.to_string();

		// Create the variables
		let vars = map! {
			"namespace".to_string() => namespace.to_string().into_value(),
			"database".to_string() => database.to_string().into_value(),
		};

		// Execute the SQL statement
		self.execute(&sql, &Session::owner(), Some(vars.into())).await?;
		// Everything ok
		Ok(())
	}

	/// Performs a database import from SQL
	#[instrument(level = "trace", target = "surrealdb::core::kvs::ds", skip_all)]
	pub async fn startup(&self, sql: &str, sess: &Session) -> Result<Vec<QueryResult>> {
		// Output function invocation details to logs
		trace!(target: TARGET, "Running datastore startup import script");
		// Check if the session has expired
		ensure!(!sess.expired(), Error::ExpiredSession);
		// Execute the SQL import
		self.execute(sql, sess, None).await.map_err(|e| anyhow::anyhow!(e))
	}

	/// Run the datastore shutdown tasks, performing any necessary cleanup
	#[instrument(level = "trace", target = "surrealdb::core::kvs::ds", skip(self))]
	pub async fn shutdown(&self) -> Result<()> {
		// Output function invocation details to logs
		trace!(target: TARGET, "Running datastore shutdown operations");
		// Delete this datastore from the cluster
		self.delete_node().await?;
		// Run any storag engine shutdown tasks
		self.transaction_factory.builder.shutdown().await
	}

	// --------------------------------------------------
	// Node functions
	// --------------------------------------------------

	/// Initialise the cluster and run bootstrap utilities
	#[instrument(err, level = "trace", target = "surrealdb::core::kvs::ds", skip_all)]
	pub async fn bootstrap(&self) -> Result<()> {
		// Insert this node in the cluster
		self.insert_node().await?;
		// Mark inactive nodes as archived
		self.expire_nodes().await?;
		// Remove archived nodes
		self.remove_nodes().await?;
		// Everything ok
		Ok(())
	}

	/// Inserts a node for the first time into the cluster.
	///
	/// This function should be run at server or database startup.
	///
	/// This function ensures that this node is entered into the clister
	/// membership entries. This function must be run at server or database
	/// startup, in order to write the initial entry and timestamp to storage.
	#[instrument(err, level = "trace", target = "surrealdb::core::kvs::ds", skip(self))]
	pub async fn insert_node(&self) -> Result<()> {
		// Log when this method is run
		trace!(target: TARGET, id = %self.id,"Inserting node in the cluster");
		// Refresh system usage metrics
		crate::sys::refresh().await;
		// Open transaction and set node data
		let txn = self.transaction(Write, Optimistic).await?;
		let key = crate::key::root::nd::Nd::new(self.id);
		let now = self.clock_now().await;
		let node = Node::new(self.id, now, false);
		let res = run!(txn, txn.put(&key, &node, None).await);
		match res {
			Err(e) => {
				if matches!(
					e.downcast_ref(),
					Some(Error::Kvs(crate::kvs::Error::TransactionKeyAlreadyExists))
				) {
					Err(anyhow::Error::new(Error::ClAlreadyExists {
						id: self.id.to_string(),
					}))
				} else {
					Err(e)
				}
			}
			x => x,
		}
	}

	/// Updates an already existing node in the cluster.
	///
	/// This function should be run periodically at a regular interval.
	///
	/// This function updates the entry for this node with an up-to-date
	/// timestamp. This ensures that the node is not marked as expired by any
	/// garbage collection tasks, preventing any data cleanup for this node.
	#[instrument(err, level = "trace", target = "surrealdb::core::kvs::ds", skip(self))]
	pub async fn update_node(&self) -> Result<()> {
		// Log when this method is run
		trace!(target: TARGET, id = %self.id, "Updating node in the cluster");
		// Refresh system usage metrics
		crate::sys::refresh().await;
		// Open transaction and set node data
		let txn = self.transaction(Write, Optimistic).await?;
		let key = crate::key::root::nd::new(self.id);
		let now = self.clock_now().await;
		let node = Node::new(self.id, now, false);
		run!(txn, txn.replace(&key, &node).await)
	}

	/// Deletes a node from the cluster.
	///
	/// This function should be run when a node is shutting down.
	///
	/// This function marks the node as archived, ready for garbage collection.
	/// Later on when garbage collection is running the live queries assigned
	/// to this node will be removed, along with the node itself.
	#[instrument(err, level = "trace", target = "surrealdb::core::kvs::ds", skip(self))]
	pub async fn delete_node(&self) -> Result<()> {
		// Log when this method is run
		trace!(target: TARGET, id = %self.id, "Archiving node in the cluster");
		// Open transaction and set node data
		let txn = self.transaction(Write, Optimistic).await?;
		let key = crate::key::root::nd::new(self.id);
		let val = catch!(txn, txn.get_node(self.id).await);
		let node = val.as_ref().archive();
		run!(txn, txn.replace(&key, &node).await)
	}

	/// Expires nodes which have timedout from the cluster.
	///
	/// This function should be run periodically at an interval.
	///
	/// This function marks the node as archived, ready for garbage collection.
	/// Later on when garbage collection is running the live queries assigned
	/// to this node will be removed, along with the node itself.
	#[instrument(err, level = "trace", target = "surrealdb::core::kvs::ds", skip(self))]
	pub async fn expire_nodes(&self) -> Result<()> {
		// Log when this method is run
		trace!(target: TARGET, "Archiving expired nodes in the cluster");
		// Fetch all of the inactive nodes
		let inactive = {
			let txn = self.transaction(Read, Optimistic).await?;
			let nds = catch!(txn, txn.all_nodes().await);
			let now = self.clock_now().await;
			catch!(txn, txn.cancel().await);
			// Filter the inactive nodes
			nds.iter()
				.filter_map(|n| {
					// Check that the node is active and has expired
					match n.is_active() && n.heartbeat < now - Duration::from_secs(30) {
						true => Some(n.to_owned()),
						false => None,
					}
				})
				.collect::<Vec<_>>()
		};
		// Check if there are inactive nodes
		if !inactive.is_empty() {
			// Open a writeable transaction
			let txn = self.transaction(Write, Optimistic).await?;
			// Archive the inactive nodes
			for nd in inactive.iter() {
				// Log the live query scanning
				trace!(target: TARGET, id = %nd.id, "Archiving node in the cluster");
				// Mark the node as archived
				let node = nd.archive();
				// Get the key for the node entry
				let key = crate::key::root::nd::new(nd.id);
				// Update the node entry
				catch!(txn, txn.replace(&key, &node).await);
			}
			// Commit the changes
			catch!(txn, txn.commit().await);
		}
		// Everything was successful
		Ok(())
	}

	/// Removes and cleans up nodes which are no longer in this cluster.
	///
	/// This function should be run periodically at an interval.
	///
	/// This function clears up all nodes which have been marked as archived.
	/// When a matching node is found, all node queries, and table queries are
	/// garbage collected, before the node itself is completely deleted.
	#[instrument(err, level = "trace", target = "surrealdb::core::kvs::ds", skip(self))]
	pub async fn remove_nodes(&self) -> Result<()> {
		// Log when this method is run
		trace!(target: TARGET, "Cleaning up archived nodes in the cluster");
		// Fetch all of the archived nodes
		let archived = {
			let txn = self.transaction(Read, Optimistic).await?;
			let nds = catch!(txn, txn.all_nodes().await);
			catch!(txn, txn.cancel().await);
			// Filter the archived nodes
			nds.iter().filter_map(Node::archived).collect::<Vec<_>>()
		};
		// Loop over the archived nodes
		for id in archived.iter() {
			// Open a writeable transaction
			let beg = crate::key::node::lq::prefix(*id)?;
			let end = crate::key::node::lq::suffix(*id)?;
			let mut next = Some(beg..end);
			let txn = self.transaction(Write, Optimistic).await?;
			{
				// Log the live query scanning
				trace!(target: TARGET, id = %id, "Deleting live queries for node");
				// Scan the live queries for this node
				while let Some(rng) = next {
					// Fetch the next batch of keys and values
					let res = catch!(txn, txn.batch_keys_vals(rng, *NORMAL_FETCH_SIZE, None).await);
					next = res.next;
					for (k, v) in res.result.iter() {
						// Decode the data for this live query
						let val: NodeLiveQuery = KVValue::kv_decode_value(v.clone())?;
						// Get the key for this node live query
						let nlq = catch!(txn, crate::key::node::lq::Lq::decode_key(k.clone()));
						// Check that the node for this query is archived
						if archived.contains(&nlq.nd) {
							// Get the key for this table live query
							let tlq = crate::key::table::lq::new(val.ns, val.db, &val.tb, nlq.lq);
							// Delete the table live query
							catch!(txn, txn.clr(&tlq).await);
							// Delete the node live query
							catch!(txn, txn.clr(&nlq).await);
						}
					}
					// Pause and yield execution
					yield_now!();
				}
			}
			{
				// Log the node deletion
				trace!(target: TARGET, id = %id, "Deleting node from the cluster");
				// Get the key for the node entry
				let key = crate::key::root::nd::new(*id);
				// Delete the cluster node entry
				catch!(txn, txn.clr(&key).await);
			}
			// Commit the changes
			catch!(txn, txn.commit().await);
		}
		// Everything was successful
		Ok(())
	}

	/// Clean up all other miscellaneous data.
	///
	/// This function should be run periodically at an interval.
	///
	/// This function clears up all data which might have been missed from
	/// previous cleanup runs, or when previous runs failed. This function
	/// currently deletes all live queries, for nodes which no longer exist
	/// in the cluster, from all namespaces, databases, and tables. It uses
	/// a number of transactions in order to prevent failure of large or
	/// long-running transactions on distributed storage engines.
	#[instrument(err, level = "trace", target = "surrealdb::core::kvs::ds", skip(self))]
	pub async fn garbage_collect(&self) -> Result<()> {
		// Log the node deletion
		trace!(target: TARGET, "Garbage collecting all miscellaneous data");
		// Fetch archived nodes
		let archived = {
			let txn = self.transaction(Read, Optimistic).await?;
			let nds = catch!(txn, txn.all_nodes().await);
			// Filter the archived nodes
			nds.iter().filter_map(Node::archived).collect::<Vec<_>>()
		};
		// Fetch all namespaces
		let nss = {
			let txn = self.transaction(Read, Optimistic).await?;
			catch!(txn, txn.all_ns().await)
		};
		// Loop over all namespaces
		for ns in nss.iter() {
			// Log the namespace
			trace!(target: TARGET, "Garbage collecting data in namespace {}", ns.name);
			// Fetch all databases
			let dbs = {
				let txn = self.transaction(Read, Optimistic).await?;
				catch!(txn, txn.all_db(ns.namespace_id).await)
			};
			// Loop over all databases
			for db in dbs.iter() {
				// Log the namespace
				trace!(target: TARGET, "Garbage collecting data in database {}/{}", ns.name, db.name);
				// Fetch all tables
				let tbs = {
					let txn = self.transaction(Read, Optimistic).await?;
					catch!(txn, txn.all_tb(ns.namespace_id, db.database_id, None).await)
				};
				// Loop over all tables
				for tb in tbs.iter() {
					// Log the namespace
					trace!(target: TARGET, "Garbage collecting data in table {}/{}/{}", ns.name, db.name, tb.name);
					// Iterate over the table live queries
					let beg =
						crate::key::table::lq::prefix(db.namespace_id, db.database_id, &tb.name)?;
					let end =
						crate::key::table::lq::suffix(db.namespace_id, db.database_id, &tb.name)?;
					let mut next = Some(beg..end);
					let txn = self.transaction(Write, Optimistic).await?;
					while let Some(rng) = next {
						// Fetch the next batch of keys and values
						let max = *NORMAL_FETCH_SIZE;
						let res = catch!(txn, txn.batch_keys_vals(rng, max, None).await);
						next = res.next;
						for (k, v) in res.result.iter() {
							// Decode the LIVE query statement
							let stm: SubscriptionDefinition = KVValue::kv_decode_value(v.clone())?;
							// Get the node id and the live query id
							let (nid, lid) = (stm.node, stm.id);
							// Check that the node for this query is archived
							if archived.contains(&stm.node) {
								// Get the key for this node live query
								let tlq = catch!(txn, crate::key::table::lq::Lq::decode_key(k));
								// Get the key for this table live query
								let nlq = crate::key::node::lq::new(nid, lid);
								// Delete the node live query
								catch!(txn, txn.clr(&nlq).await);
								// Delete the table live query
								catch!(txn, txn.clr(&tlq).await);
							}
						}
						// Pause and yield execution
						yield_now!();
					}
					// Commit the changes
					txn.commit().await?;
				}
			}
		}
		// All ok
		Ok(())
	}

	// --------------------------------------------------
	// Live query functions
	// --------------------------------------------------

	/// Clean up the live queries for a disconnected connection.
	///
	/// This function should be run when a WebSocket disconnects.
	///
	/// This function clears up the live queries on the current node, which
	/// are specified by uique live query UUIDs. This is necessary when a
	/// WebSocket disconnects, and any associated live queries need to be
	/// cleaned up and removed.
	#[instrument(err, level = "trace", target = "surrealdb::core::kvs::ds", skip(self))]
	pub async fn delete_queries(&self, ids: Vec<uuid::Uuid>) -> Result<()> {
		// Log the node deletion
		trace!(target: TARGET, "Deleting live queries for a connection");
		// Fetch expired nodes
		let txn = self.transaction(Write, Optimistic).await?;
		// Loop over the live query unique ids
		for id in ids.into_iter() {
			// Get the key for this node live query
			let nlq = crate::key::node::lq::new(self.id(), id);
			// Fetch the LIVE meta data node entry
			if let Some(lq) = catch!(txn, txn.get(&nlq, None).await) {
				// Get the key for this node live query
				let nlq = crate::key::node::lq::new(self.id(), id);
				// Get the key for this table live query
				let tlq = crate::key::table::lq::new(lq.ns, lq.db, &lq.tb, id);
				// Delete the table live query
				catch!(txn, txn.clr(&tlq).await);
				// Delete the node live query
				catch!(txn, txn.clr(&nlq).await);
			}
		}
		// Commit the changes
		txn.commit().await?;
		// All ok
		Ok(())
	}

	// --------------------------------------------------
	// Changefeed functions
	// --------------------------------------------------

	/// Performs changefeed garbage collection as a background task.
	///
	/// This method is responsible for cleaning up old changefeed data across
	/// all databases. It uses a distributed task lease mechanism to ensure
	/// that only one node in a cluster performs this maintenance operation at
	/// a time, preventing duplicate work and potential conflicts.
	///
	/// The process involves:
	/// 1. Acquiring a lease for the ChangeFeedCleanup task
	/// 2. Calculating the current system time
	/// 4. Cleaning up old changefeed data from all databases
	///
	/// # Arguments
	/// * `interval` - The interval between compaction runs, to calculate the lease duration
	#[instrument(level = "trace", target = "surrealdb::core::kvs::ds", skip(self))]
	pub async fn changefeed_process(&self, interval: &Duration) -> Result<()> {
		// Output function invocation details to logs
		trace!(target: TARGET, "Attempting changefeed garbage collection");
		// Create a new lease handler
		let lh = LeaseHandler::new(
			self.sequences.clone(),
			self.id,
			self.transaction_factory.clone(),
			TaskLeaseType::ChangeFeedCleanup,
			*interval * 2,
		)?;
		// If we don't get the lease, another node is handling this task
		if !lh.has_lease().await? {
			return Ok(());
		}
		// Output function invocation details to logs
		trace!(target: TARGET, "Running changefeed garbage collection");
		// Create a new transaction
		let txn = self.transaction(Write, Optimistic).await?;
		// Perform the garbage collection
		catch!(txn, crate::cf::gc_all_at(&lh, &txn).await);
		// Commit the changes
		catch!(txn, txn.commit().await);
		// Everything ok
		Ok(())
	}

	// --------------------------------------------------
	// Indexing functions
	// --------------------------------------------------

	/// Processes the index compaction queue
	///
	/// This method is called periodically by the index compaction thread to
	/// process indexes that have been marked for compaction. It acquires a
	/// distributed lease to ensure only one node in a cluster performs the
	/// compaction at a time.
	///
	/// The method scans the index compaction queue (stored as `Ic` keys) and
	/// processes each index that needs compaction. Currently, only full-text
	/// indexes support compaction, which helps optimize their performance by
	/// consolidating changes and removing unnecessary data.
	///
	/// After processing an index, it is removed from the compaction queue.
	///
	/// # Arguments
	/// * `interval` - The interval between compaction runs, to calculate the lease duration
	#[instrument(level = "trace", target = "surrealdb::core::kvs::ds", skip(self))]
	pub async fn index_compaction(&self, interval: Duration) -> Result<()> {
		// Output function invocation details to logs
		trace!(target: TARGET, "Attempting index compaction process");
		// Create a new lease handler
		let lh = LeaseHandler::new(
			self.sequences.clone(),
			self.id,
			self.transaction_factory.clone(),
			TaskLeaseType::IndexCompaction,
			interval * 2,
		)?;
		// We continue without interruptions while there are keys and the lease
		loop {
			// Attempt to acquire a lease for the ChangeFeedCleanup task
			// If we don't get the lease, another node is handling this task
			if !lh.has_lease().await? {
				return Ok(());
			}
			// Output function invocation details to logs
			trace!(target: TARGET, "Running index compaction process");
			// Create a new transaction
			let txn = self.transaction(Write, Optimistic).await?;
			// Collect every item in the queue
			let (beg, end) = IndexCompactionKey::range();
			let range = beg..end;
			let mut previous: Option<IndexCompactionKey<'static>> = None;
			let mut count = 0;
			// Returns an ordered list of indexes that require compaction
			for (k, _) in txn.getr(range.clone(), None).await? {
				count += 1;
				lh.try_maintain_lease().await?;
				let ic = IndexCompactionKey::decode_key(&k)?;
				// If the index has already been compacted, we can ignore the task
				if let Some(p) = &previous
					&& p.index_matches(&ic)
				{
					continue;
				}
				match txn.get_tb_index_by_id(ic.ns, ic.db, ic.tb.as_ref(), ic.ix).await? {
					Some(ix) if !ix.prepare_remove => match &ix.index {
						Index::FullText(p) => {
							let ft = FullTextIndex::new(
								&self.index_stores,
								&txn,
								IndexKeyBase::new(ic.ns, ic.db, &ix.table_name, ix.index_id),
								p,
							)
							.await?;
							ft.compaction(&txn).await?;
						}
						Index::Count(_) => {
							IndexOperation::index_count_compaction(&ic, &txn).await?;
						}
						_ => {
							trace!(target: TARGET, "Index compaction: Index {:?} does not support compaction, skipping", ic.ix);
						}
					},
					_ => {
						trace!(target: TARGET, "Index compaction: Index {:?} not found, skipping", ic.ix);
					}
				}
				previous = Some(ic.into_owned());
			}
			if count > 0 {
				txn.delr(range).await?;
				txn.commit().await?;
			} else {
				txn.cancel().await?;
				return Ok(());
			}
		}
	}

	// --------------------------------------------------
	// Other functions
	// --------------------------------------------------

	/// Create a new transaction on this datastore
	///
	/// ```rust,no_run
	/// use surrealdb_core::kvs::{Datastore, TransactionType::*, LockType::*};
	/// use anyhow::Error;
	///
	/// #[tokio::main]
	/// async fn main() -> Result<(),Error> {
	///     let ds = Datastore::new("file://database.db").await?;
	///     let mut tx = ds.transaction(Write, Optimistic).await?;
	///     tx.cancel().await?;
	///     Ok(())
	/// }
	/// ```
	pub async fn transaction(&self, write: TransactionType, lock: LockType) -> Result<Transaction> {
		self.transaction_factory.transaction(write, lock, self.sequences.clone()).await
	}

	pub async fn health_check(&self) -> Result<()> {
		let tx = self.transaction(Read, Optimistic).await?;

		// Cancel the transaction
		trace!("Cancelling health check transaction");
		// Attempt to fetch data
		match tx.get(&vec![0x00], None).await {
			Err(err) => {
				// Ensure the transaction is cancelled
				let _ = tx.cancel().await;
				// Return an error for this endpoint
				Err(err)
			}
			Ok(_) => {
				// Ensure the transaction is cancelled
				let _ = tx.cancel().await;
				// Return success for this endpoint
				Ok(())
			}
		}
	}

	/// Parse and execute an SQL query
	///
	/// ```rust,no_run
	/// use anyhow::Error;
	/// use surrealdb_core::kvs::Datastore;
	/// use surrealdb_core::dbs::Session;
	///
	/// #[tokio::main]
	/// async fn main() -> Result<(),Error> {
	///     let ds = Datastore::new("memory").await?;
	///     let ses = Session::owner();
	///     let ast = "USE NS test DB test; SELECT * FROM person;";
	///     let res = ds.execute(ast, &ses, None).await?;
	///     Ok(())
	/// }
	/// ```
	#[instrument(level = "debug", target = "surrealdb::core::kvs::ds", skip_all)]
	pub async fn execute(
		&self,
		txt: &str,
		sess: &Session,
		vars: Option<PublicVariables>,
	) -> std::result::Result<Vec<QueryResult>, DbResultError> {
		// Parse the SQL query text
		let ast = syn::parse_with_capabilities(txt, &self.capabilities)
			.map_err(|e| DbResultError::ParseError(e.to_string()))?;
		// Process the AST
		self.process(ast, sess, vars).await
	}

	/// Execute a query with an existing transaction
	#[instrument(level = "debug", target = "surrealdb::core::kvs::ds", skip_all)]
	pub async fn execute_with_transaction(
		&self,
		txt: &str,
		sess: &Session,
		vars: Option<PublicVariables>,
		tx: Arc<Transaction>,
	) -> std::result::Result<Vec<QueryResult>, DbResultError> {
		// Parse the SQL query text
		let ast = syn::parse_with_capabilities(txt, &self.capabilities)
			.map_err(|e| DbResultError::ParseError(e.to_string()))?;
		// Process the AST with the transaction
		self.process_with_transaction(ast, sess, vars, tx).await
	}

	/// Process an AST with an existing transaction
	#[instrument(level = "debug", target = "surrealdb::core::kvs::ds", skip_all)]
	pub async fn process_with_transaction(
		&self,
		ast: Ast,
		sess: &Session,
		vars: Option<PublicVariables>,
		tx: Arc<Transaction>,
	) -> std::result::Result<Vec<QueryResult>, DbResultError> {
		// Check if the session has expired
		if sess.expired() {
			return Err(DbResultError::InvalidAuth("The session has expired".to_string()));
		}

		// Check if anonymous actors can execute queries when auth is enabled
		if let Err(e) = self.check_anon(sess) {
			return Err(DbResultError::InvalidAuth(format!("Anonymous access not allowed: {}", e)));
		}

		// Create a new query options
		let opt = self.setup_options(sess);

		// Create a default context
		let mut ctx = self.setup_ctx().map_err(|e| match e.downcast_ref::<Error>() {
			Some(Error::ExpiredSession) => {
				DbResultError::InvalidAuth("The session has expired".to_string())
			}
			_ => DbResultError::InternalError(e.to_string()),
		})?;

		// Store the query variables
		if let Some(vars) = vars {
			ctx.attach_variables(vars.into()).map_err(|e| match e {
				Error::InvalidParam {
					..
				} => DbResultError::InvalidParams("Invalid query variables".to_string()),
				_ => DbResultError::InternalError(e.to_string()),
			})?;
		}

		// Set the transaction in the context
		ctx.set_transaction(tx);

		// Process all statements with the transaction
		Executor::execute_plan_with_transaction(ctx.freeze(), opt, ast.into()).await.map_err(|e| {
			match e.downcast_ref::<Error>() {
				Some(Error::ExpiredSession) => {
					DbResultError::InvalidAuth("The session has expired".to_string())
				}
				_ => DbResultError::InternalError(e.to_string()),
			}
		})
	}

	#[instrument(level = "debug", target = "surrealdb::core::kvs::ds", skip_all)]
	pub async fn execute_import<S>(
		&self,
		sess: &Session,
		vars: Option<PublicVariables>,
		query: S,
	) -> Result<Vec<QueryResult>>
	where
		S: Stream<Item = Result<Bytes>>,
	{
		// Check if the session has expired
		ensure!(!sess.expired(), Error::ExpiredSession);

		// Check if anonymous actors can execute queries when auth is enabled
		// TODO(sgirones): Check this as part of the authorisation layer
		self.check_anon(sess).map_err(|_| {
			Error::from(IamError::NotAllowed {
				actor: "anonymous".to_string(),
				action: "process".to_string(),
				resource: "query".to_string(),
			})
		})?;

		// Create a new query options
		let opt = self.setup_options(sess);

		// Create a default context
		let mut ctx = self.setup_ctx()?;
		// Start an execution context
		ctx.attach_session(sess)?;
		// Store the query variables
		if let Some(vars) = vars {
			ctx.attach_variables(vars.into())?;
		}
		// Process all statements

		let parser_settings = ParserSettings {
			define_api_enabled: ctx
				.get_capabilities()
				.allows_experimental(&ExperimentalTarget::DefineApi),
			files_enabled: ctx.get_capabilities().allows_experimental(&ExperimentalTarget::Files),
			surrealism_enabled: ctx
				.get_capabilities()
				.allows_experimental(&ExperimentalTarget::Surrealism),
			..Default::default()
		};
		let mut statements_stream = StatementStream::new_with_settings(parser_settings);
		let mut buffer = BytesMut::new();
		let mut parse_size = 4096;
		let mut bytes_stream = pin!(query);
		let mut complete = false;
		let mut filling = true;

		let stream = futures::stream::poll_fn(move |cx| {
			loop {
				// fill the buffer to at least parse_size when filling is required.
				while filling {
					let bytes = ready!(bytes_stream.as_mut().poll_next(cx));
					let bytes = match bytes {
						Some(Err(e)) => return Poll::Ready(Some(Err(e))),
						Some(Ok(x)) => x,
						None => {
							complete = true;
							filling = false;
							break;
						}
					};

					buffer.extend_from_slice(&bytes);
					filling = buffer.len() < parse_size
				}

				// if we finished streaming we can parse with complete so that the parser can be
				// sure of it's results.
				if complete {
					return match statements_stream.parse_complete(&mut buffer) {
						Err(e) => {
							Poll::Ready(Some(Err(anyhow::Error::new(Error::InvalidQuery(e)))))
						}
						Ok(None) => Poll::Ready(None),
						Ok(Some(x)) => Poll::Ready(Some(Ok(x))),
					};
				}

				// otherwise try to parse a single statement.
				match statements_stream.parse_partial(&mut buffer) {
					Err(e) => {
						return Poll::Ready(Some(Err(anyhow::Error::new(Error::InvalidQuery(e)))));
					}
					Ok(Some(x)) => return Poll::Ready(Some(Ok(x))),
					Ok(None) => {
						// Couldn't parse a statement for sure.
						if buffer.len() >= parse_size && parse_size < u32::MAX as usize {
							// the buffer already contained more or equal to parse_size bytes
							// this means we are trying to parse a statement of more then buffer
							// size. so we need to increase the buffer size.
							parse_size = (parse_size + 1).next_power_of_two();
						}
						// start filling the buffer again.
						filling = true;
					}
				}
			}
		});

		Executor::execute_stream(self, Arc::new(ctx), opt, true, stream).await
	}

	/// Execute a pre-parsed SQL query
	#[instrument(level = "debug", target = "surrealdb::core::kvs::ds", skip_all)]
	pub async fn process(
		&self,
		ast: Ast,
		sess: &Session,
		vars: Option<PublicVariables>,
	) -> std::result::Result<Vec<QueryResult>, DbResultError> {
		//TODO: Insert planner here.
		self.process_plan(ast.into(), sess, vars).await
	}

	pub(crate) async fn process_plan(
		&self,
		plan: LogicalPlan,
		sess: &Session,
		vars: Option<PublicVariables>,
	) -> Result<Vec<QueryResult>, DbResultError> {
		// Check if the session has expired
		if sess.expired() {
			return Err(DbResultError::InvalidAuth("The session has expired".to_string()));
		}

		// Check if anonymous actors can execute queries when auth is enabled
		// TODO(sgirones): Check this as part of the authorisation layer
		if let Err(e) = self.check_anon(sess) {
			return Err(DbResultError::InvalidAuth(format!("Anonymous access not allowed: {}", e)));
		}

		// Create a new query options
		let opt = self.setup_options(sess);

		// Create a default context
		let mut ctx = self.setup_ctx().map_err(|e| match e.downcast_ref::<Error>() {
			Some(Error::ExpiredSession) => {
				DbResultError::InvalidAuth("The session has expired".to_string())
			}
			Some(Error::InvalidAuth) => {
				DbResultError::InvalidAuth("Authentication failed".to_string())
			}
			Some(Error::UnexpectedAuth) => {
				DbResultError::InvalidAuth("Unexpected authentication error".to_string())
			}
			Some(Error::MissingUserOrPass) => {
				DbResultError::InvalidAuth("Missing username or password".to_string())
			}
			Some(Error::InvalidPass) => DbResultError::InvalidAuth("Invalid password".to_string()),
			Some(Error::NoSigninTarget) => {
				DbResultError::InvalidAuth("No signin target specified".to_string())
			}
			Some(Error::TokenMakingFailed) => {
				DbResultError::InvalidAuth("Failed to create authentication token".to_string())
			}
			Some(Error::IamError(iam_err)) => {
				DbResultError::InvalidAuth(format!("IAM error: {}", iam_err))
			}
			Some(Error::Kvs(kvs_err)) => {
				DbResultError::InternalError(format!("Key-value store error: {}", kvs_err))
			}
			Some(Error::InvalidQuery(_)) => {
				DbResultError::ParseError("Invalid query syntax".to_string())
			}
			Some(Error::Internal(msg)) => DbResultError::InternalError(msg.clone()),
			Some(Error::Unimplemented(msg)) => {
				DbResultError::InternalError(format!("Unimplemented: {}", msg))
			}
			Some(Error::Io(e)) => DbResultError::InternalError(format!("I/O error: {}", e)),
			Some(Error::Http(msg)) => DbResultError::InternalError(format!("HTTP error: {}", msg)),
			Some(Error::Channel(msg)) => {
				DbResultError::InternalError(format!("Channel error: {}", msg))
			}
			Some(Error::QueryTimedout(msg)) => DbResultError::QueryTimedout(format!("{}", msg)),
			Some(Error::QueryCancelled) => DbResultError::QueryCancelled,
			Some(Error::QueryNotExecuted {
				message,
			}) => DbResultError::QueryNotExecuted(format!("{message} - plan: {plan:?}")),
			Some(Error::ScriptingNotAllowed) => {
				DbResultError::MethodNotAllowed("Scripting functions are not allowed".to_string())
			}
			Some(Error::FunctionNotAllowed(func)) => {
				DbResultError::MethodNotAllowed(format!("Function '{}' is not allowed", func))
			}
			Some(Error::NetTargetNotAllowed(target)) => DbResultError::MethodNotAllowed(format!(
				"Network target '{}' is not allowed",
				target
			)),
			Some(Error::Thrown(msg)) => DbResultError::Thrown(msg.clone()),
			_ => DbResultError::InternalError(e.to_string()),
		})?;

		// Start an execution context
		ctx.attach_session(sess).map_err(|e| match e {
			Error::ExpiredSession => {
				DbResultError::InvalidAuth("The session has expired".to_string())
			}
			Error::InvalidAuth => DbResultError::InvalidAuth("Authentication failed".to_string()),
			Error::UnexpectedAuth => {
				DbResultError::InvalidAuth("Unexpected authentication error".to_string())
			}
			Error::IamError(iam_err) => {
				DbResultError::InvalidAuth(format!("IAM error: {}", iam_err))
			}
			_ => DbResultError::InternalError(e.to_string()),
		})?;

		// Store the query variables
		if let Some(vars) = vars {
			ctx.attach_variables(vars.into()).map_err(|e| match e {
				Error::InvalidParam {
					..
				} => DbResultError::InvalidParams("Invalid query variables".to_string()),
				Error::Internal(msg) => DbResultError::InternalError(msg),
				_ => DbResultError::InternalError(e.to_string()),
			})?;
		}

		// Process all statements
		Executor::execute_plan(self, ctx.freeze(), opt, plan).await.map_err(|e| {
			match e.downcast_ref::<Error>() {
				Some(Error::ExpiredSession) => {
					DbResultError::InvalidAuth("The session has expired".to_string())
				}
				Some(Error::InvalidAuth) => {
					DbResultError::InvalidAuth("Authentication failed".to_string())
				}
				Some(Error::UnexpectedAuth) => {
					DbResultError::InvalidAuth("Unexpected authentication error".to_string())
				}
				Some(Error::MissingUserOrPass) => {
					DbResultError::InvalidAuth("Missing username or password".to_string())
				}
				Some(Error::InvalidPass) => {
					DbResultError::InvalidAuth("Invalid password".to_string())
				}
				Some(Error::NoSigninTarget) => {
					DbResultError::InvalidAuth("No signin target specified".to_string())
				}
				Some(Error::TokenMakingFailed) => {
					DbResultError::InvalidAuth("Failed to create authentication token".to_string())
				}
				Some(Error::IamError(iam_err)) => {
					DbResultError::InvalidAuth(format!("IAM error: {}", iam_err))
				}
				Some(Error::Kvs(kvs_err)) => {
					DbResultError::InternalError(format!("Key-value store error: {}", kvs_err))
				}
				Some(Error::NsEmpty) => {
					DbResultError::InvalidParams("No namespace specified".to_string())
				}
				Some(Error::DbEmpty) => {
					DbResultError::InvalidParams("No database specified".to_string())
				}
				Some(Error::InvalidQuery(_)) => {
					DbResultError::ParseError("Invalid query syntax".to_string())
				}
				Some(Error::InvalidContent {
					..
				}) => DbResultError::InvalidParams("Invalid content clause".to_string()),
				Some(Error::InvalidMerge {
					..
				}) => DbResultError::InvalidParams("Invalid merge clause".to_string()),
				Some(Error::InvalidPatch(_)) => {
					DbResultError::InvalidParams("Invalid patch operation".to_string())
				}
				Some(Error::Internal(msg)) => DbResultError::InternalError(msg.clone()),
				Some(Error::Unimplemented(msg)) => {
					DbResultError::InternalError(format!("Unimplemented: {}", msg))
				}
				Some(Error::Io(e)) => DbResultError::InternalError(format!("I/O error: {}", e)),
				Some(Error::Http(msg)) => {
					DbResultError::InternalError(format!("HTTP error: {}", msg))
				}
				Some(Error::Channel(msg)) => {
					DbResultError::InternalError(format!("Channel error: {}", msg))
				}
				Some(Error::QueryTimedout(timeout)) => {
					DbResultError::QueryTimedout(format!("Timed out: {}", timeout))
				}
				Some(Error::QueryCancelled) => DbResultError::QueryCancelled,
				Some(Error::QueryNotExecuted {
					message,
				}) => DbResultError::QueryNotExecuted(message.clone()),
				Some(Error::ScriptingNotAllowed) => DbResultError::MethodNotAllowed(
					"Scripting functions are not allowed".to_string(),
				),
				Some(Error::FunctionNotAllowed(func)) => {
					DbResultError::MethodNotAllowed(format!("Function '{}' is not allowed", func))
				}
				Some(Error::NetTargetNotAllowed(target)) => DbResultError::MethodNotAllowed(
					format!("Network target '{}' is not allowed", target),
				),
				Some(Error::Thrown(msg)) => DbResultError::Thrown(msg.clone()),
				Some(Error::Coerce(_)) => {
					DbResultError::InvalidParams("Type coercion error".to_string())
				}
				Some(Error::Cast(_)) => {
					DbResultError::InvalidParams("Type casting error".to_string())
				}
				Some(Error::TryAdd(_, _))
				| Some(Error::TrySub(_, _))
				| Some(Error::TryMul(_, _))
				| Some(Error::TryDiv(_, _))
				| Some(Error::TryRem(_, _))
				| Some(Error::TryPow(_, _))
				| Some(Error::TryNeg(_)) => {
					DbResultError::InvalidParams("Arithmetic operation error".to_string())
				}
				Some(Error::TryFrom(_, _)) => {
					DbResultError::InvalidParams("Type conversion error".to_string())
				}
				Some(Error::Unencodable) => {
					DbResultError::SerializationError("Value cannot be serialized".to_string())
				}
				Some(Error::Decode(_)) => {
					DbResultError::DeserializationError("Key decoding error".to_string())
				}
				Some(Error::Revision(_)) => {
					DbResultError::DeserializationError("Versioned data error".to_string())
				}
				Some(Error::CorruptedIndex(_)) => {
					DbResultError::InternalError("Index corruption detected".to_string())
				}
				Some(Error::NoIndexFoundForMatch {
					..
				}) => DbResultError::InternalError("No suitable index found".to_string()),
				Some(Error::AnalyzerError(msg)) => {
					DbResultError::InternalError(format!("Analyzer error: {}", msg))
				}
				Some(Error::HighlightError(msg)) => {
					DbResultError::InternalError(format!("Highlight error: {}", msg))
				}
				Some(Error::Bincode(_)) => {
					DbResultError::SerializationError("Bincode serialization error".to_string())
				}
				Some(Error::FstError(_)) => DbResultError::InternalError("FST error".to_string()),
				Some(Error::Utf8Error(_)) => {
					DbResultError::DeserializationError("UTF-8 decoding error".to_string())
				}
				Some(Error::ObsError(_)) => {
					DbResultError::InternalError("Object store error".to_string())
				}
				Some(Error::DuplicatedMatchRef {
					..
				}) => DbResultError::InvalidParams("Duplicated match reference".to_string()),
				Some(Error::TimestampOverflow(msg)) => {
					DbResultError::InternalError(format!("Timestamp overflow: {}", msg))
				}
				Some(Error::NoRecordFound) => {
					DbResultError::InternalError("No record found".to_string())
				}
				Some(Error::InvalidSignup) => {
					DbResultError::InvalidAuth("Signup failed".to_string())
				}
				Some(Error::ClAlreadyExists {
					..
				}) => DbResultError::InternalError("Cluster node already exists".to_string()),
				Some(Error::ApAlreadyExists {
					..
				}) => DbResultError::InternalError("API already exists".to_string()),
				Some(Error::AzAlreadyExists {
					..
				}) => DbResultError::InternalError("Analyzer already exists".to_string()),
				Some(Error::BuAlreadyExists {
					..
				}) => DbResultError::InternalError("Bucket already exists".to_string()),
				Some(Error::DbAlreadyExists {
					..
				}) => DbResultError::InternalError("Database already exists".to_string()),
				_ => DbResultError::InternalError(e.to_string()),
			}
		})
	}

	/// Evaluates a SQL [`Value`] without checking authenticating config
	/// This is used in very specific cases, where we do not need to check
	/// whether authentication is enabled, or guest access is disabled.
	/// For example, this is used when processing a record access SIGNUP or
	/// SIGNIN clause, which still needs to work without guest access.
	#[instrument(level = "debug", target = "surrealdb::core::kvs::ds", skip_all)]
	pub(crate) async fn evaluate(
		&self,
		val: &Expr,
		sess: &Session,
		vars: Option<PublicVariables>,
	) -> Result<PublicValue> {
		// Check if the session has expired
		ensure!(!sess.expired(), Error::ExpiredSession);
		// Create a new memory stack
		let mut stack = TreeStack::new();
		// Create a new query options
		let opt = self.setup_options(sess);
		// Create a default context
		let mut ctx = MutableContext::default();
		// Set context capabilities
		ctx.add_capabilities(self.capabilities.clone());
		// Set the global query timeout
		if let Some(timeout) = self.dynamic_configuration.get_query_timeout() {
			ctx.add_timeout(timeout)?;
		}
		// Setup the notification channel
		if let Some(channel) = &self.notification_channel {
			ctx.add_notifications(Some(&channel.0));
		}

		let txn_type = if val.read_only() {
			TransactionType::Read
		} else {
			TransactionType::Write
		};
		// Start a new transaction
		let txn = self.transaction(txn_type, Optimistic).await?.enclose();
		// Store the transaction
		ctx.set_transaction(txn.clone());

		// Start an execution context
		ctx.attach_session(sess)?;
		// Store the query variables
		if let Some(vars) = vars {
			ctx.attach_public_variables(vars)?;
		}

		// Freeze the context
		let ctx = ctx.freeze();
		// Compute the value
		let res =
			stack.enter(|stk| val.compute(stk, &ctx, &opt, None)).finish().await.catch_return();
		// Store any data
		if res.is_ok() && txn_type == TransactionType::Write {
			// If the compute was successful, then commit if writeable
			txn.commit().await?;
		} else {
			// Cancel if the compute was an error, or if readonly
			txn.cancel().await?;
		};
		// Return result
		convert_value_to_public_value(res?)
	}

	/// Subscribe to live notifications
	///
	/// ```rust,no_run
	/// use surrealdb_core::kvs::Datastore;
	/// use surrealdb_core::dbs::Session;
	/// use anyhow::Error;
	///
	/// #[tokio::main]
	/// async fn main() -> Result<(),Error> {
	///     let ds = Datastore::new("memory").await?.with_notifications();
	///     let ses = Session::owner();
	/// 	if let Some(channel) = ds.notifications() {
	///     	while let Ok(v) = channel.recv().await {
	///     	    println!("Received notification: {v:?}");
	///     	}
	/// 	}
	///     Ok(())
	/// }
	/// ```
	#[instrument(level = "debug", target = "surrealdb::core::kvs::ds", skip_all)]
	pub fn notifications(&self) -> Option<Receiver<PublicNotification>> {
		self.notification_channel.as_ref().map(|v| v.1.clone())
	}

	/// Performs a database import from SQL
	#[instrument(level = "debug", target = "surrealdb::core::kvs::ds", skip_all)]
	pub async fn import(&self, sql: &str, sess: &Session) -> Result<Vec<QueryResult>> {
		// Check if the session has expired
		ensure!(!sess.expired(), Error::ExpiredSession);
		// Execute the SQL import
		self.execute(sql, sess, None).await.map_err(|e| anyhow::anyhow!(e))
	}

	/// Performs a database import from SQL
	#[instrument(level = "debug", target = "surrealdb::core::kvs::ds", skip_all)]
	pub async fn import_stream<S>(&self, sess: &Session, stream: S) -> Result<Vec<QueryResult>>
	where
		S: Stream<Item = Result<Bytes>>,
	{
		// Check if the session has expired
		ensure!(!sess.expired(), Error::ExpiredSession);
		// Execute the SQL import
		self.execute_import(sess, None, stream).await
	}

	/// Performs a full database export as SQL
	#[instrument(level = "debug", target = "surrealdb::core::kvs::ds", skip_all)]
	pub async fn export(
		&self,
		sess: &Session,
		chn: Sender<Vec<u8>>,
	) -> Result<impl Future<Output = Result<()>>> {
		// Create a default export config
		let cfg = super::export::Config::default();
		self.export_with_config(sess, chn, cfg).await
	}

	/// Performs a full database export as SQL
	#[instrument(level = "debug", target = "surrealdb::core::kvs::ds", skip_all)]
	pub async fn export_with_config(
		&self,
		sess: &Session,
		chn: Sender<Vec<u8>>,
		cfg: export::Config,
	) -> Result<impl Future<Output = Result<()>> + use<>> {
		// Check if the session has expired
		ensure!(!sess.expired(), Error::ExpiredSession);
		// Retrieve the provided NS and DB
		let (ns, db) = crate::iam::check::check_ns_db(sess)?;
		// Create a new readonly transaction
		let txn = self.transaction(Read, Optimistic).await?;
		// Return an async export job
		Ok(async move {
			// Process the export
			txn.export(&ns, &db, cfg, chn).await?;
			// Everything ok
			Ok(())
		})
	}

	/// Checks the required permissions level for this session
	#[instrument(level = "trace", target = "surrealdb::core::kvs::ds", skip(self, sess))]
	pub fn check(&self, sess: &Session, action: Action, resource: Resource) -> Result<()> {
		// Check if the session has expired
		ensure!(!sess.expired(), Error::ExpiredSession);
		// Skip auth for Anonymous users if auth is disabled
		let skip_auth = !self.is_auth_enabled() && sess.au.is_anon();
		if !skip_auth {
			sess.au.is_allowed(action, &resource)?;
		}
		// All ok
		Ok(())
	}

	pub fn setup_options(&self, sess: &Session) -> Options {
<<<<<<< HEAD
		Options::new(self.dynamic_configuration.clone())
			.with_id(self.id)
=======
		Options::new(self.id)
>>>>>>> 526f84c9
			.with_ns(sess.ns())
			.with_db(sess.db())
			.with_live(sess.live())
			.with_auth(sess.au.clone())
			.with_auth_enabled(self.auth_enabled)
	}

	pub fn setup_ctx(&self) -> Result<MutableContext> {
		let mut ctx = MutableContext::from_ds(
			self.dynamic_configuration.get_query_timeout(),
			self.slow_log.clone(),
			self.capabilities.clone(),
			self.index_stores.clone(),
			self.index_builder.clone(),
			self.sequences.clone(),
			self.cache.clone(),
			#[cfg(storage)]
			self.temporary_directory.clone(),
			self.buckets.clone(),
			#[cfg(feature = "surrealism")]
			self.surrealism_cache.clone(),
		)?;
		// Setup the notification channel
		if let Some(channel) = &self.notification_channel {
			ctx.add_notifications(Some(&channel.0));
		}
		Ok(ctx)
	}

	/// check for disallowed anonymous users
	pub fn check_anon(&self, sess: &Session) -> Result<(), IamError> {
		if self.auth_enabled && sess.au.is_anon() && !self.capabilities.allows_guest_access() {
			Err(IamError::NotAllowed {
				actor: "anonymous".to_string(),
				action: String::new(),
				resource: String::new(),
			})
		} else {
			Ok(())
		}
	}

	pub async fn process_use(
		&self,
		ctx: Option<&MutableContext>,
		session: &mut Session,
		namespace: Option<String>,
		database: Option<String>,
	) -> std::result::Result<QueryResult, DbResultError> {
		let new_tx = || async {
			self.transaction(Write, Optimistic)
				.await
				.map_err(|err| DbResultError::InternalError(err.to_string()))
		};
		let commit_tx = |txn: Transaction| async move {
			txn.commit().await.map_err(|err| DbResultError::InternalError(err.to_string()))
		};

		let query_result = QueryResultBuilder::started_now();
		match (namespace, database) {
			(Some(ns), Some(db)) => {
				let tx = new_tx().await?;
				tx.ensure_ns_db(ctx, &ns, &db)
					.await
					.map_err(|err| DbResultError::InternalError(err.to_string()))?;
				commit_tx(tx).await?;
				session.ns = Some(ns);
				session.db = Some(db);
			}
			(Some(ns), None) => {
				let tx = new_tx().await?;
				tx.get_or_add_ns(ctx, &ns)
					.await
					.map_err(|err| DbResultError::InternalError(err.to_string()))?;
				commit_tx(tx).await?;
				session.ns = Some(ns);
			}
			(None, Some(db)) => {
				let Some(ns) = session.ns.clone() else {
					return Err(DbResultError::InvalidRequest(
						"Cannot use database without namespace".to_string(),
					));
				};
				let tx = new_tx().await?;
				tx.ensure_ns_db(ctx, &ns, &db)
					.await
					.map_err(|err| DbResultError::InternalError(err.to_string()))?;
				commit_tx(tx).await?;
				session.db = Some(db);
			}
			(None, None) => {
				session.ns = None;
				session.db = None;
			}
		}

		Ok(query_result.finish())
	}

	/// Get a db model by name.
	///
	/// TODO: This should not be public, but it is used in `crates/sdk/src/api/engine/local/mod.rs`.
	pub async fn get_db_model(
		&self,
		ns: &str,
		db: &str,
		model_name: &str,
		model_version: &str,
	) -> Result<Option<Arc<crate::catalog::MlModelDefinition>>> {
		let tx = self.transaction(Read, Optimistic).await?;
		let db = tx.expect_db_by_name(ns, db).await?;
		let model =
			tx.get_db_model(db.namespace_id, db.database_id, model_name, model_version).await?;
		tx.cancel().await?;
		Ok(model)
	}

	/// Get a table by name.
	///
	/// TODO: This should not be public, but it is used in `src/net/key.rs`.
	pub async fn ensure_tb_exists(&self, ns: &str, db: &str, tb: &str) -> Result<()> {
		let tx = self.transaction(TransactionType::Read, LockType::Optimistic).await?;

		tx.expect_tb_by_name(ns, db, tb).await?;
		tx.cancel().await?;

		Ok(())
	}

	/// Invoke an API handler.
	///
	/// TODO: This should not need to be public, but it is used in `src/net/api.rs`.
	#[expect(clippy::too_many_arguments)]
	pub async fn invoke_api_handler<S>(
		&self,
		ns: &str,
		db: &str,
		path: &str,
		session: &Session,
		method: ApiMethod,
		headers: HeaderMap,
		query: BTreeMap<String, String>,
		body: S,
	) -> Result<Option<(ApiResponse, ResponseInstruction)>>
	where
		S: Stream<Item = std::result::Result<Bytes, Box<dyn Display + Send + Sync>>>
			+ Send
			+ Unpin
			+ 'static,
	{
		let tx = Arc::new(self.transaction(TransactionType::Write, LockType::Optimistic).await?);

		let db = tx.ensure_ns_db(None, ns, db).await?;

		let apis = tx.all_db_apis(db.namespace_id, db.database_id).await?;
		let segments: Vec<&str> = path.split('/').filter(|x| !x.is_empty()).collect();

		let res = match ApiDefinition::find_definition(apis.as_ref(), segments, method) {
			Some((api, params)) => {
				let invocation = ApiInvocation {
					params: params.try_into()?,
					method,
					headers,
					query,
				};

				let opt = self.setup_options(session);

				let mut ctx = self.setup_ctx()?;
				ctx.set_transaction(Arc::clone(&tx));
				ctx.attach_session(session)?;
				let ctx = &ctx.freeze();

				invocation.invoke_with_transaction(ctx, &opt, api, ApiBody::from_stream(body)).await
			}
			_ => {
				return Err(anyhow::anyhow!(Error::ApNotFound {
					value: path.to_owned(),
				}));
			}
		};

		// Handle committing or cancelling the transaction
		if res.is_ok() {
			tx.commit().await?;
		} else {
			tx.cancel().await?;
		}

		res
	}

	pub async fn put_ml_model(
		&self,
		session: &Session,
		name: &str,
		version: &str,
		description: &str,
		data: Vec<u8>,
	) -> Result<()> {
		let ns = session.ns.as_ref().context("Namespace is required")?;
		let db = session.db.as_ref().context("Database is required")?;

		self.check(session, Action::Edit, ResourceKind::Model.on_db(ns, db))?;

		// Calculate the hash of the model file
		let hash = crate::obs::hash(&data);
		// Calculate the path of the model file
		let path = get_model_path(ns, db, name, version, &hash);
		// Insert the file data in to the store
		crate::obs::put(&path, data).await?;
		// Insert the model in to the database
		let model = DefineModelStatement {
			name: name.to_string(),
			version: version.to_string(),
			comment: Expr::Literal(Literal::String(description.to_string())),
			hash,
			kind: Default::default(),
			permissions: Default::default(),
		};

		let q = LogicalPlan {
			expressions: vec![TopLevelExpr::Expr(Expr::Define(Box::new(DefineStatement::Model(
				model,
			))))],
		};

		self.process_plan(q, session, None).await.map_err(|e| anyhow::anyhow!(e))?;

		Ok(())
	}
}

#[cfg(test)]
mod test {
	use super::*;
	use crate::iam::verify::verify_root_creds;
	use crate::types::{PublicValue, PublicVariables};

	#[tokio::test]
	async fn test_setup_superuser() {
		let ds = Datastore::new("memory").await.unwrap();
		let username = "root";
		let password = "root";

		// Setup the initial user if there are no root users
		assert_eq!(
			ds.transaction(Read, Optimistic).await.unwrap().all_root_users().await.unwrap().len(),
			0
		);
		ds.initialise_credentials(username, password).await.unwrap();
		assert_eq!(
			ds.transaction(Read, Optimistic).await.unwrap().all_root_users().await.unwrap().len(),
			1
		);
		verify_root_creds(&ds, username, password).await.unwrap();

		// Do not setup the initial root user if there are root users:
		// Test the scenario by making sure the custom password doesn't change.
		let sql = "DEFINE USER root ON ROOT PASSWORD 'test' ROLES OWNER";
		let sess = Session::owner();
		ds.execute(sql, &sess, None).await.unwrap();
		let pass_hash = ds
			.transaction(Read, Optimistic)
			.await
			.unwrap()
			.expect_root_user(username)
			.await
			.unwrap()
			.hash
			.clone();

		ds.initialise_credentials(username, password).await.unwrap();
		assert_eq!(
			pass_hash,
			ds.transaction(Read, Optimistic)
				.await
				.unwrap()
				.expect_root_user(username)
				.await
				.unwrap()
				.hash
				.clone()
		)
	}

	#[tokio::test]
	pub async fn very_deep_query() -> Result<()> {
		use reblessive::{Stack, Stk};

		use crate::expr::{BinaryOperator, Expr, Literal};
		use crate::kvs::Datastore;
		use crate::val::{Number, Value};

		// build query manually to bypass query limits.
		let mut stack = Stack::new();
		async fn build_query(stk: &mut Stk, depth: usize) -> Expr {
			if depth == 0 {
				Expr::Binary {
					left: Box::new(Expr::Literal(Literal::Integer(1))),
					op: BinaryOperator::Add,
					right: Box::new(Expr::Literal(Literal::Integer(1))),
				}
			} else {
				let q = stk.run(|stk| build_query(stk, depth - 1)).await;
				Expr::Binary {
					left: Box::new(q),
					op: BinaryOperator::Add,
					right: Box::new(Expr::Literal(Literal::Integer(1))),
				}
			}
		}
		let val = stack.enter(|stk| build_query(stk, 1000)).finish();

		let dbs = Datastore::new("memory").await.unwrap().with_capabilities(Capabilities::all());

<<<<<<< HEAD
		let opt = Options::new(DynamicConfiguration::default())
			.with_id(dbs.id)
=======
		let opt = Options::new(dbs.id())
>>>>>>> 526f84c9
			.with_ns(Some("test".into()))
			.with_db(Some("test".into()))
			.with_live(false)
			.with_auth_enabled(false)
			.with_max_computation_depth(u32::MAX);

		// Create a default context
		let mut ctx = MutableContext::default();
		// Set context capabilities
		ctx.add_capabilities(dbs.capabilities.clone());
		// Start a new transaction
		let txn = dbs.transaction(TransactionType::Read, Optimistic).await?;
		// Store the transaction
		ctx.set_transaction(txn.enclose());
		// Freeze the context
		let ctx = ctx.freeze();
		// Compute the value
		let mut stack = reblessive::tree::TreeStack::new();
		let res = stack
			.enter(|stk| val.compute(stk, &ctx, &opt, None))
			.finish()
			.await
			.catch_return()
			.unwrap();
		assert_eq!(res, Value::Number(Number::Int(1002)));
		Ok(())
	}

	#[tokio::test]
	async fn cross_transaction_caching_uuids_updated() -> Result<()> {
		let ds = Datastore::new("memory")
			.await?
			.with_capabilities(Capabilities::all())
			.with_notifications();
		let cache = ds.get_cache();
		let ses = Session::owner().with_ns("test").with_db("test").with_rt(true);

		let db = {
			let txn = ds.transaction(TransactionType::Write, LockType::Pessimistic).await?;
			let db = txn.ensure_ns_db(None, "test", "test").await?;
			txn.commit().await?;
			db
		};

		// Define the table, set the initial uuids
		let (initial, initial_live_query_version) = {
			let sql = r"DEFINE TABLE test;".to_owned();
			let res = &mut ds.execute(&sql, &ses, None).await?;
			assert_eq!(res.len(), 1);
			res.remove(0).result.unwrap();
			// Obtain the initial uuids
			let txn = ds.transaction(TransactionType::Read, LockType::Pessimistic).await?;
			let initial = txn.get_tb(db.namespace_id, db.database_id, "test").await?.unwrap();
			let initial_live_query_version =
				cache.get_live_queries_version(db.namespace_id, db.database_id, "test")?;
			txn.cancel().await?;
			(initial, initial_live_query_version)
		};

		// Define some resources to refresh the UUIDs
		let lqid = {
			let sql = r"
		DEFINE FIELD test ON test;
		DEFINE EVENT test ON test WHEN {} THEN {};
		DEFINE TABLE view AS SELECT * FROM test;
		DEFINE INDEX test ON test FIELDS test;
		LIVE SELECT * FROM test;
	"
			.to_owned();
			let res = &mut ds.execute(&sql, &ses, None).await?;
			assert_eq!(res.len(), 5);
			res.remove(0).result.unwrap();
			res.remove(0).result.unwrap();
			res.remove(0).result.unwrap();
			res.remove(0).result.unwrap();
			let lqid = res.remove(0).result?;
			assert!(matches!(lqid, PublicValue::Uuid(_)));
			lqid
		};

		// Obtain the uuids after definitions
		let (after_define, after_define_live_query_version) = {
			let txn = ds.transaction(TransactionType::Read, LockType::Pessimistic).await?;
			let after_define = txn.get_tb(db.namespace_id, db.database_id, "test").await?.unwrap();
			let after_define_live_query_version =
				cache.get_live_queries_version(db.namespace_id, db.database_id, "test")?;
			txn.cancel().await?;
			// Compare uuids after definitions
			assert_ne!(initial.cache_indexes_ts, after_define.cache_indexes_ts);
			assert_ne!(initial.cache_tables_ts, after_define.cache_tables_ts);
			assert_ne!(initial.cache_events_ts, after_define.cache_events_ts);
			assert_ne!(initial.cache_fields_ts, after_define.cache_fields_ts);
			assert_ne!(initial_live_query_version, after_define_live_query_version);
			(after_define, after_define_live_query_version)
		};

		// Remove the defined resources to refresh the UUIDs
		{
			let sql = r"
		REMOVE FIELD test ON test;
		REMOVE EVENT test ON test;
		REMOVE TABLE view;
		REMOVE INDEX test ON test;
		KILL $lqid;
	"
			.to_owned();
			let vars = PublicVariables::from(map! { "lqid".to_string() => lqid });
			let res = &mut ds.execute(&sql, &ses, Some(vars)).await?;
			assert_eq!(res.len(), 5);
			res.remove(0).result.unwrap();
			res.remove(0).result.unwrap();
			res.remove(0).result.unwrap();
			res.remove(0).result.unwrap();
			res.remove(0).result.unwrap();
		}
		// Obtain the uuids after definitions
		{
			let txn = ds.transaction(TransactionType::Read, LockType::Pessimistic).await?;
			let after_remove = txn.get_tb(db.namespace_id, db.database_id, "test").await?.unwrap();
			let after_remove_live_query_version =
				cache.get_live_queries_version(db.namespace_id, db.database_id, "test")?;
			drop(txn);
			// Compare uuids after definitions
			assert_ne!(after_define.cache_fields_ts, after_remove.cache_fields_ts);
			assert_ne!(after_define.cache_events_ts, after_remove.cache_events_ts);
			assert_ne!(after_define.cache_tables_ts, after_remove.cache_tables_ts);
			assert_ne!(after_define.cache_indexes_ts, after_remove.cache_indexes_ts);
			assert_ne!(after_define_live_query_version, after_remove_live_query_version);
		}
		//
		Ok(())
	}
}<|MERGE_RESOLUTION|>--- conflicted
+++ resolved
@@ -872,12 +872,7 @@
 				pass,
 				INITIAL_USER_ROLE.to_owned(),
 			);
-<<<<<<< HEAD
-			let opt = Options::new(DynamicConfiguration::default())
-				.with_auth(Arc::new(Auth::for_root(Role::Owner)));
-=======
 			let opt = Options::new(self.id).with_auth(Arc::new(Auth::for_root(Role::Owner)));
->>>>>>> 526f84c9
 			let mut ctx = MutableContext::default();
 			ctx.set_transaction(txn.clone());
 			let ctx = ctx.freeze();
@@ -2107,12 +2102,7 @@
 	}
 
 	pub fn setup_options(&self, sess: &Session) -> Options {
-<<<<<<< HEAD
-		Options::new(self.dynamic_configuration.clone())
-			.with_id(self.id)
-=======
-		Options::new(self.id)
->>>>>>> 526f84c9
+		Options::new(self.dynamic_configuration.clone(), self.id)
 			.with_ns(sess.ns())
 			.with_db(sess.db())
 			.with_live(sess.live())
@@ -2429,12 +2419,7 @@
 
 		let dbs = Datastore::new("memory").await.unwrap().with_capabilities(Capabilities::all());
 
-<<<<<<< HEAD
-		let opt = Options::new(DynamicConfiguration::default())
-			.with_id(dbs.id)
-=======
 		let opt = Options::new(dbs.id())
->>>>>>> 526f84c9
 			.with_ns(Some("test".into()))
 			.with_db(Some("test".into()))
 			.with_live(false)
