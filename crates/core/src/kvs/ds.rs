use std::collections::BTreeMap;
use std::fmt::{self, Display};
#[cfg(storage)]
use std::path::PathBuf;
use std::pin::pin;
use std::sync::Arc;
use std::task::{Poll, ready};
use std::time::Duration;

#[allow(unused_imports)]
use anyhow::bail;
use anyhow::{Context as _, Result, ensure};
use async_channel::{Receiver, Sender};
use bytes::{Bytes, BytesMut};
use futures::{Future, Stream};
use http::HeaderMap;
use reblessive::TreeStack;
use surrealdb_types::SurrealValue;
#[cfg(feature = "jwks")]
use tokio::sync::RwLock;
use tokio_util::sync::CancellationToken;
use tracing::{instrument, trace};
use uuid::Uuid;

use super::api::Transactable;
use super::export;
use super::tr::Transactor;
use super::tx::Transaction;
use super::version::MajorVersion;
use crate::api::body::ApiBody;
use crate::api::invocation::ApiInvocation;
use crate::api::response::{ApiResponse, ResponseInstruction};
use crate::buc::BucketStoreProvider;
use crate::buc::manager::BucketsManager;
use crate::catalog::providers::{
	ApiProvider, CatalogProvider, DatabaseProvider, NamespaceProvider, NodeProvider, TableProvider,
	UserProvider,
};
use crate::catalog::{ApiDefinition, ApiMethod, Index, NodeLiveQuery, SubscriptionDefinition};
use crate::cnf::NORMAL_FETCH_SIZE;
<<<<<<< HEAD
use crate::cnf::dynamic::DynamicConfiguration;
use crate::ctx::MutableContext;
=======
use crate::ctx::Context;
>>>>>>> 5205021e
#[cfg(feature = "jwks")]
use crate::dbs::capabilities::NetTarget;
use crate::dbs::capabilities::{
	ArbitraryQueryTarget, ExperimentalTarget, MethodTarget, RouteTarget,
};
use crate::dbs::node::{Node, Timestamp};
use crate::dbs::{Capabilities, Executor, Options, QueryResult, QueryResultBuilder, Session};
use crate::err::Error;
use crate::expr::model::get_model_path;
use crate::expr::statements::{DefineModelStatement, DefineStatement, DefineUserStatement};
use crate::expr::{Base, Expr, FlowResultExt as _, Literal, LogicalPlan, TopLevelExpr};
#[cfg(feature = "jwks")]
use crate::iam::jwks::JwksCache;
use crate::iam::{Action, Auth, Error as IamError, Resource, ResourceKind, Role};
use crate::idx::IndexKeyBase;
use crate::idx::ft::fulltext::FullTextIndex;
use crate::idx::index::IndexOperation;
use crate::idx::trees::store::IndexStores;
use crate::key::root::ic::IndexCompactionKey;
use crate::kvs::LockType::*;
use crate::kvs::TransactionType::*;
use crate::kvs::cache::ds::DatastoreCache;
use crate::kvs::clock::SizedClock;
#[expect(unused_imports)]
use crate::kvs::clock::SystemClock;
use crate::kvs::ds::requirements::{
	TransactionBuilderFactoryRequirements, TransactionBuilderRequirements,
};
use crate::kvs::index::IndexBuilder;
use crate::kvs::sequences::Sequences;
use crate::kvs::slowlog::SlowLog;
use crate::kvs::tasklease::{LeaseHandler, TaskLeaseType};
use crate::kvs::{KVValue, LockType, TransactionType};
use crate::rpc::DbResultError;
use crate::sql::Ast;
#[cfg(feature = "surrealism")]
use crate::surrealism::cache::SurrealismCache;
use crate::syn::parser::{ParserSettings, StatementStream};
use crate::types::{PublicNotification, PublicValue, PublicVariables};
use crate::val::convert_value_to_public_value;
use crate::{CommunityComposer, syn};

const TARGET: &str = "surrealdb::core::kvs::ds";

// If there are an infinite number of heartbeats, then we want to go
// batch-by-batch spread over several checks
const LQ_CHANNEL_SIZE: usize = 15_000;

// The role assigned to the initial user created when starting the server with
// credentials for the first time
const INITIAL_USER_ROLE: &str = "owner";

/// The underlying datastore instance which stores the dataset.
pub struct Datastore {
	transaction_factory: TransactionFactory,
	/// The unique id of this datastore, used in notifications.
	id: Uuid,
	/// Whether authentication is enabled on this datastore.
	auth_enabled: bool,
	/// The maximum duration timeout for running multiple statements in a query.
	dynamic_configuration: DynamicConfiguration,
	/// The slow log configuration determining when a query should be logged
	slow_log: Option<SlowLog>,
	/// The maximum duration timeout for running multiple statements in a
	/// transaction.
	transaction_timeout: Option<Duration>,
	/// The security and feature capabilities for this datastore.
	capabilities: Arc<Capabilities>,
	// Whether this datastore enables live query notifications to subscribers.
	notification_channel: Option<(Sender<PublicNotification>, Receiver<PublicNotification>)>,
	// The index store cache
	index_stores: IndexStores,
	// The cross transaction cache
	cache: Arc<DatastoreCache>,
	// The index asynchronous builder
	index_builder: IndexBuilder,
	#[cfg(feature = "jwks")]
	// The JWKS object cache
	jwks_cache: Arc<RwLock<JwksCache>>,
	#[cfg(storage)]
	// The temporary directory
	temporary_directory: Option<Arc<PathBuf>>,
	// Map of bucket connections
	buckets: BucketsManager,
	// The sequences
	sequences: Sequences,
	// The surrealism cache
	#[cfg(feature = "surrealism")]
	surrealism_cache: Arc<SurrealismCache>,
}

#[derive(Clone)]
pub(super) struct TransactionFactory {
	// Clock for tracking time. It is read-only and accessible to all transactions.
	clock: Arc<SizedClock>,
	// The inner datastore type
	builder: Arc<Box<dyn TransactionBuilder>>,
}

impl TransactionFactory {
	pub(super) fn new(clock: Arc<SizedClock>, builder: Box<dyn TransactionBuilder>) -> Self {
		Self {
			clock,
			builder: Arc::new(builder),
		}
	}

	#[allow(
		unreachable_code,
		unreachable_patterns,
		unused_variables,
		reason = "Some variables are unused when no backends are enabled."
	)]
	pub async fn transaction(
		&self,
		write: TransactionType,
		lock: LockType,
		sequences: Sequences,
	) -> Result<Transaction> {
		// Specify if the transaction is writeable
		let write = match write {
			Read => false,
			Write => true,
		};
		// Specify if the transaction is lockable
		let lock = match lock {
			Pessimistic => true,
			Optimistic => false,
		};
		// Create a new transaction on the datastore
		let (inner, local) = self.builder.new_transaction(write, lock).await?;
		Ok(Transaction::new(
			local,
			sequences,
			Transactor {
				inner,
			},
		))
	}
}

#[cfg_attr(target_family = "wasm", async_trait::async_trait(?Send))]
#[cfg_attr(not(target_family = "wasm"), async_trait::async_trait)]
/// Abstraction over storage backends for creating and managing transactions.
///
/// This trait allows decoupling `Datastore` from concrete KV engines (memory,
/// RocksDB, TiKV, SurrealKV, SurrealDS, etc.). Implementors translate the
/// generic transaction parameters into a backend-specific transaction and
/// report whether the transaction is considered "local" (used internally to
/// enable some optimizations).
///
/// This was introduced to make the server more composable/embeddable. External
/// crates can implement `TransactionBuilder` to plug in custom backends while
/// reusing the rest of SurrealDB.
pub trait TransactionBuilder: TransactionBuilderRequirements {
	/// Create a new backend transaction.
	///
	/// - `write`: whether the transaction is writable (Write vs Read)
	/// - `lock`: whether pessimistic locking is requested
	///
	/// Returns the backend transaction object and a flag indicating if the
	/// transaction is local to the process (true) or requires external resources
	/// (false).
	async fn new_transaction(
		&self,
		write: bool,
		lock: bool,
	) -> Result<(Box<dyn Transactable>, bool)>;

	/// Perform any backend-specific shutdown/cleanup.
	async fn shutdown(&self) -> Result<()>;
}

#[cfg_attr(target_family = "wasm", async_trait::async_trait(?Send))]
#[cfg_attr(not(target_family = "wasm"), async_trait::async_trait)]
/// Factory that parses a datastore path and returns a concrete `TransactionBuilder`.
///
/// Implementations can decide how to interpret connection strings (e.g. "memory",
/// "rocksdb:...", "tikv:...") and which clock to use. This lets the CLI and
/// server be generic over different storage backends without hard-coding them.
///
/// The `path_valid` helper is used by the CLI to validate the path early and
/// provide better error messages before starting the runtime.
pub trait TransactionBuilderFactory: TransactionBuilderFactoryRequirements {
	/// Create a new transaction builder and the clock to use throughout the datastore.
	///
	/// # Parameters
	/// - `path`: Database connection path string
	/// - `clock`: Optional clock for timestamp generation (uses system clock if None)
	/// - `canceller`: Token for graceful shutdown and cancellation of long-running operations
	async fn new_transaction_builder(
		&self,
		path: &str,
		clock: Option<Arc<SizedClock>>,
		canceller: CancellationToken,
	) -> Result<(Box<dyn TransactionBuilder>, Arc<SizedClock>)>;

	/// Validate a datastore path string.
	fn path_valid(v: &str) -> Result<String>;
}

pub mod requirements {
	use std::fmt::Display;

	#[cfg(target_family = "wasm")]
	pub trait TransactionBuilderRequirements: Display {}

	#[cfg(not(target_family = "wasm"))]
	pub trait TransactionBuilderRequirements: Display + Send + Sync + 'static {}

	#[cfg(target_family = "wasm")]
	pub trait TransactionBuilderFactoryRequirements {}

	#[cfg(not(target_family = "wasm"))]
	pub trait TransactionBuilderFactoryRequirements: Send + Sync + 'static {}
}

pub enum DatastoreFlavor {
	#[cfg(feature = "kv-mem")]
	Mem(super::mem::Datastore),
	#[cfg(feature = "kv-rocksdb")]
	RocksDB(super::rocksdb::Datastore),
	#[cfg(feature = "kv-indxdb")]
	IndxDB(super::indxdb::Datastore),
	#[cfg(feature = "kv-tikv")]
	TiKV(super::tikv::Datastore),
	#[cfg(feature = "kv-surrealkv")]
	SurrealKV(super::surrealkv::Datastore),
}

impl TransactionBuilderFactoryRequirements for CommunityComposer {}

#[cfg_attr(target_family = "wasm", async_trait::async_trait(?Send))]
#[cfg_attr(not(target_family = "wasm"), async_trait::async_trait)]
impl TransactionBuilderFactory for CommunityComposer {
	#[allow(unused_variables)]
	async fn new_transaction_builder(
		&self,
		path: &str,
		clock: Option<Arc<SizedClock>>,
		_canceller: CancellationToken,
	) -> Result<(Box<dyn TransactionBuilder>, Arc<SizedClock>)> {
		let (flavour, path) = match path.split_once("://").or_else(|| path.split_once(':')) {
			None if path == "memory" => ("memory", ""),
			Some((flavour, path)) => (flavour, path),
			// Validated already in the CLI, should never happen
			_ => bail!(Error::Unreachable("Provide a valid database path parameter".to_owned())),
		};

		let path = if path.starts_with("/") {
			// if absolute, remove all slashes except one
			let normalised = format!("/{}", path.trim_start_matches("/"));
			info!(target: TARGET, "Starting kvs store at absolute path {flavour}:{normalised}");
			normalised
		} else if path.is_empty() {
			info!(target: TARGET, "Starting kvs store in memory");
			"".to_string()
		} else {
			info!(target: TARGET, "Starting kvs store at relative path {flavour}://{path}");
			path.to_string()
		};
		// Initiate the desired datastore
		match (flavour, path) {
			// Initiate an in-memory datastore
			(flavour @ "memory", _) => {
				#[cfg(feature = "kv-mem")]
				{
					// Create a new blocking threadpool
					super::threadpool::initialise();
					// Initialise the storage engine
					let v = super::mem::Datastore::new().await.map(DatastoreFlavor::Mem)?;
					let c = clock.unwrap_or_else(|| Arc::new(SizedClock::system()));
					info!(target: TARGET, "Started kvs store in {flavour}");
					Ok((Box::<DatastoreFlavor>::new(v), c))
				}
				#[cfg(not(feature = "kv-mem"))]
				bail!(Error::Kvs(crate::kvs::Error::Datastore("Cannot connect to the `memory` storage engine as it is not enabled in this build of SurrealDB".to_owned())));
			}
			// Initiate a File (RocksDB) datastore
			(flavour @ "file", path) => {
				#[cfg(feature = "kv-rocksdb")]
				{
					// Create a new blocking threadpool
					super::threadpool::initialise();
					// Initialise the storage engine
					warn!(
						"file:// is deprecated, please use surrealkv:// or surrealkv+versioned:// or rocksdb://"
					);

					let v = super::rocksdb::Datastore::new(&path)
						.await
						.map(DatastoreFlavor::RocksDB)?;
					let c = clock.unwrap_or_else(|| Arc::new(SizedClock::system()));
					info!(target: TARGET, "Started {flavour} kvs store");
					Ok((Box::<DatastoreFlavor>::new(v), c))
				}
				#[cfg(not(feature = "kv-rocksdb"))]
				bail!(Error::Kvs(crate::kvs::Error::Datastore("Cannot connect to the `rocksdb` storage engine as it is not enabled in this build of SurrealDB".to_owned())));
			}
			// Initiate a RocksDB datastore
			(flavour @ "rocksdb", path) => {
				#[cfg(feature = "kv-rocksdb")]
				{
					// Create a new blocking threadpool
					super::threadpool::initialise();
					// Initialise the storage engine
					let v = super::rocksdb::Datastore::new(&path)
						.await
						.map(DatastoreFlavor::RocksDB)?;
					let c = clock.unwrap_or_else(|| Arc::new(SizedClock::system()));
					info!(target: TARGET, "Started {flavour} kvs store");
					Ok((Box::<DatastoreFlavor>::new(v), c))
				}
				#[cfg(not(feature = "kv-rocksdb"))]
				bail!(Error::Kvs(crate::kvs::Error::Datastore("Cannot connect to the `rocksdb` storage engine as it is not enabled in this build of SurrealDB".to_owned())));
			}
			// Initiate a SurrealKV versioned database
			(flavour @ "surrealkv+versioned", path) => {
				#[cfg(feature = "kv-surrealkv")]
				{
					// Create a new blocking threadpool
					super::threadpool::initialise();
					// Initialise the storage engine
					let v = super::surrealkv::Datastore::new(&path, true)
						.await
						.map(DatastoreFlavor::SurrealKV)?;
					let c = clock.unwrap_or_else(|| Arc::new(SizedClock::system()));
					info!(target: TARGET, "Started {flavour} kvs store with versions enabled");
					Ok((Box::<DatastoreFlavor>::new(v), c))
				}
				#[cfg(not(feature = "kv-surrealkv"))]
				bail!(Error::Kvs(crate::kvs::Error::Datastore("Cannot connect to the `surrealkv` storage engine as it is not enabled in this build of SurrealDB".to_owned())));
			}
			// Initiate a SurrealKV non-versioned database
			(flavour @ "surrealkv", path) => {
				#[cfg(feature = "kv-surrealkv")]
				{
					// Create a new blocking threadpool
					super::threadpool::initialise();
					// Initialise the storage engine
					let v = super::surrealkv::Datastore::new(&path, false)
						.await
						.map(DatastoreFlavor::SurrealKV)?;
					let c = clock.unwrap_or_else(|| Arc::new(SizedClock::system()));
					info!(target: TARGET, "Started {flavour} kvs store with versions not enabled");
					Ok((Box::<DatastoreFlavor>::new(v), c))
				}
				#[cfg(not(feature = "kv-surrealkv"))]
				bail!(Error::Kvs(crate::kvs::Error::Datastore("Cannot connect to the `surrealkv` storage engine as it is not enabled in this build of SurrealDB".to_owned())));
			}
			// Initiate an IndxDB database
			(flavour @ "indxdb", path) => {
				#[cfg(feature = "kv-indxdb")]
				{
					let v =
						super::indxdb::Datastore::new(&path).await.map(DatastoreFlavor::IndxDB)?;
					let c = clock.unwrap_or_else(|| Arc::new(SizedClock::system()));
					info!(target: TARGET, "Started {flavour} kvs store");
					Ok((Box::<DatastoreFlavor>::new(v), c))
				}
				#[cfg(not(feature = "kv-indxdb"))]
				bail!(Error::Kvs(crate::kvs::Error::Datastore("Cannot connect to the `indxdb` storage engine as it is not enabled in this build of SurrealDB".to_owned())));
			}
			// Initiate a TiKV datastore
			(flavour @ "tikv", path) => {
				#[cfg(feature = "kv-tikv")]
				{
					let v = super::tikv::Datastore::new(&path).await.map(DatastoreFlavor::TiKV)?;
					let c = clock.unwrap_or_else(|| Arc::new(SizedClock::system()));
					info!(target: TARGET, "Started {flavour} kvs store");
					Ok((Box::<DatastoreFlavor>::new(v), c))
				}
				#[cfg(not(feature = "kv-tikv"))]
				bail!(Error::Kvs(crate::kvs::Error::Datastore("Cannot connect to the `tikv` storage engine as it is not enabled in this build of SurrealDB".to_owned())));
			}
			// The datastore path is not valid
			(flavour, path) => {
				info!(target: TARGET, "Unable to load the specified datastore {flavour}{path}");
				bail!(Error::Kvs(crate::kvs::Error::Datastore(
					"Unable to load the specified datastore".into()
				)))
			}
		}
	}

	fn path_valid(v: &str) -> Result<String> {
		match v {
			"memory" => Ok(v.to_string()),
			v if v.starts_with("file:") => Ok(v.to_string()),
			v if v.starts_with("rocksdb:") => Ok(v.to_string()),
			v if v.starts_with("surrealkv:") => Ok(v.to_string()),
			v if v.starts_with("surrealkv+versioned:") => Ok(v.to_string()),
			v if v.starts_with("tikv:") => Ok(v.to_string()),
			_ => bail!("Provide a valid database path parameter"),
		}
	}
}

impl TransactionBuilderRequirements for DatastoreFlavor {}

#[cfg_attr(target_family = "wasm", async_trait::async_trait(?Send))]
#[cfg_attr(not(target_family = "wasm"), async_trait::async_trait)]
impl TransactionBuilder for DatastoreFlavor {
	#[allow(
		unreachable_code,
		unreachable_patterns,
		unused_variables,
		reason = "Some variables are unused when no backends are enabled."
	)]
	async fn new_transaction(
		&self,
		write: bool,
		lock: bool,
	) -> Result<(Box<dyn Transactable>, bool)> {
		//-> Pin<Box<dyn Future<Output = Result<(Box<dyn api::Transaction>, bool)>> + Send + 'a>> {
		//Box::pin(async move {
		Ok(match self {
			#[cfg(feature = "kv-mem")]
			Self::Mem(v) => {
				let tx = v.transaction(write, lock).await?;
				(tx, true)
			}
			#[cfg(feature = "kv-rocksdb")]
			Self::RocksDB(v) => {
				let tx = v.transaction(write, lock).await?;
				(tx, true)
			}
			#[cfg(feature = "kv-indxdb")]
			Self::IndxDB(v) => {
				let tx = v.transaction(write, lock).await?;
				(tx, true)
			}
			#[cfg(feature = "kv-tikv")]
			Self::TiKV(v) => {
				let tx = v.transaction(write, lock).await?;
				(tx, false)
			}
			#[cfg(feature = "kv-surrealkv")]
			Self::SurrealKV(v) => {
				let tx = v.transaction(write, lock).await?;
				(tx, true)
			}
			_ => unreachable!(),
		})
	}

	async fn shutdown(&self) -> Result<()> {
		match self {
			#[cfg(feature = "kv-mem")]
			Self::Mem(v) => Ok(v.shutdown().await?),
			#[cfg(feature = "kv-rocksdb")]
			Self::RocksDB(v) => Ok(v.shutdown().await?),
			#[cfg(feature = "kv-indxdb")]
			Self::IndxDB(v) => Ok(v.shutdown().await?),
			#[cfg(feature = "kv-tikv")]
			Self::TiKV(v) => Ok(v.shutdown().await?),
			#[cfg(feature = "kv-surrealkv")]
			Self::SurrealKV(v) => Ok(v.shutdown().await?),
			#[allow(unreachable_patterns)]
			_ => unreachable!(),
		}
	}
}

impl Display for DatastoreFlavor {
	fn fmt(&self, f: &mut fmt::Formatter<'_>) -> fmt::Result {
		#![allow(unused_variables)]
		match self {
			#[cfg(feature = "kv-mem")]
			Self::Mem(_) => write!(f, "memory"),
			#[cfg(feature = "kv-rocksdb")]
			Self::RocksDB(_) => write!(f, "rocksdb"),
			#[cfg(feature = "kv-indxdb")]
			Self::IndxDB(_) => write!(f, "indxdb"),
			#[cfg(feature = "kv-tikv")]
			Self::TiKV(_) => write!(f, "tikv"),
			#[cfg(feature = "kv-surrealkv")]
			Self::SurrealKV(_) => write!(f, "surrealkv"),
			#[allow(unreachable_patterns)]
			_ => unreachable!(),
		}
	}
}

impl Display for Datastore {
	fn fmt(&self, f: &mut fmt::Formatter<'_>) -> fmt::Result {
		self.transaction_factory.builder.fmt(f)
	}
}

impl Datastore {
	/// Creates a new datastore instance
	///
	/// # Examples
	///
	/// ```rust,no_run
	/// # use surrealdb_core::kvs::Datastore;
	/// # use anyhow::Error;
	/// # #[tokio::main]
	/// # async fn main() -> Result<(),Error> {
	/// let ds = Datastore::new("memory").await?;
	/// # Ok(())
	/// # }
	/// ```
	///
	/// Or to create a file-backed store:
	///
	/// ```rust,no_run
	/// # use surrealdb_core::kvs::Datastore;
	/// # use anyhow::Error;
	/// # #[tokio::main]
	/// # async fn main() -> Result<(),Error> {
	/// let ds = Datastore::new("surrealkv://temp.skv").await?;
	/// # Ok(())
	/// # }
	/// ```
	///
	/// Or to connect to a tikv-backed distributed store:
	///
	/// ```rust,no_run
	/// # use surrealdb_core::kvs::Datastore;
	/// # use anyhow::Error;
	/// # #[tokio::main]
	/// # async fn main() -> Result<(),Error> {
	/// let ds = Datastore::new("tikv://127.0.0.1:2379").await?;
	/// # Ok(())
	/// # }
	/// ```
	pub async fn new(path: &str) -> Result<Self> {
		Self::new_with_factory(CommunityComposer(), path, CancellationToken::new()).await
	}

	/// Creates a new datastore instance with a custom transaction builder factory.
	///
	/// This allows embedders to provide their own factory implementation for custom
	/// backend selection or configuration.
	///
	/// # Parameters
	/// - `factory`: Transaction builder factory for backend selection
	/// - `path`: Database path (e.g., "memory", "surrealkv://path", "tikv://host:port")
	/// - `canceller`: Token for graceful shutdown and cancellation of long-running operations
	///
	/// # Generic parameters
	/// - `F`: Transaction builder factory type implementing `TransactionBuilderFactory`
	pub async fn new_with_factory<F: TransactionBuilderFactory + BucketStoreProvider + 'static>(
		composer: F,
		path: &str,
		canceller: CancellationToken,
	) -> Result<Self> {
		Self::new_with_clock::<F>(composer, path, None, canceller).await
	}

	/// Creates a new datastore instance with a custom factory and clock.
	///
	/// This is the most flexible constructor, allowing full control over both
	/// the backend and the clock used for timestamps.
	///
	/// # Parameters
	/// - `factory`: Transaction builder factory for backend selection
	/// - `path`: Database path (e.g., "memory", "surrealkv://path", "tikv://host:port")
	/// - `clock`: Optional custom clock for timestamp generation (uses system clock if None)
	/// - `canceller`: Token for graceful shutdown and cancellation of long-running operations
	///
	/// # Generic parameters
	/// - `F`: Transaction builder factory type implementing `TransactionBuilderFactory`
	pub(crate) async fn new_with_clock<
		C: TransactionBuilderFactory + BucketStoreProvider + 'static,
	>(
		composer: C,
		path: &str,
		clock: Option<Arc<SizedClock>>,
		canceller: CancellationToken,
	) -> Result<Datastore> {
		// Initiate the desired datastore
		let (builder, clock) = composer.new_transaction_builder(path, clock, canceller).await?;
		//
		let buckets = BucketsManager::new(Arc::new(composer));
		// Set the properties on the datastore
		Self::new_with_builder(builder, buckets, clock)
	}

	pub(crate) fn new_with_builder(
		builder: Box<dyn TransactionBuilder>,
		buckets: BucketsManager,
		clock: Arc<SizedClock>,
	) -> Result<Self> {
		let tf = TransactionFactory::new(clock, builder);
		let id = Uuid::new_v4();
		Ok(Self {
			id,
			transaction_factory: tf.clone(),
			auth_enabled: false,
			dynamic_configuration: DynamicConfiguration::default(),
			slow_log: None,
			transaction_timeout: None,
			notification_channel: None,
			capabilities: Arc::new(Capabilities::default()),
			index_stores: IndexStores::default(),
			index_builder: IndexBuilder::new(tf.clone()),
			#[cfg(feature = "jwks")]
			jwks_cache: Arc::new(RwLock::new(JwksCache::new())),
			#[cfg(storage)]
			temporary_directory: None,
			cache: Arc::new(DatastoreCache::new()),
			buckets,
			sequences: Sequences::new(tf, id),
			#[cfg(feature = "surrealism")]
			surrealism_cache: Arc::new(SurrealismCache::new()),
		})
	}

	/// Create a new datastore with the same persistent data (inner), with
	/// flushed cache. Simulating a server restart
	pub fn restart(self) -> Self {
		self.buckets.clear();
		Self {
			id: self.id,
			auth_enabled: self.auth_enabled,
			dynamic_configuration: DynamicConfiguration::default(),
			slow_log: self.slow_log,
			transaction_timeout: self.transaction_timeout,
			capabilities: self.capabilities,
			notification_channel: self.notification_channel,
			index_stores: Default::default(),
			index_builder: IndexBuilder::new(self.transaction_factory.clone()),
			#[cfg(feature = "jwks")]
			jwks_cache: Arc::new(Default::default()),
			#[cfg(storage)]
			temporary_directory: self.temporary_directory,
			cache: Arc::new(DatastoreCache::new()),
			buckets: self.buckets,
			sequences: Sequences::new(self.transaction_factory.clone(), self.id),
			transaction_factory: self.transaction_factory,
			#[cfg(feature = "surrealism")]
			surrealism_cache: Arc::new(SurrealismCache::new()),
		}
	}

	/// Set the node id for this datastore.
	pub fn with_node_id(mut self, id: Uuid) -> Self {
		self.id = id;
		self
	}

	/// Specify whether this datastore should enable live query notifications
	pub fn with_notifications(mut self) -> Self {
		self.notification_channel = Some(async_channel::bounded(LQ_CHANNEL_SIZE));
		self
	}

	/// Set a global query timeout for this Datastore
	pub fn with_query_timeout(self, duration: Option<Duration>) -> Self {
		self.dynamic_configuration.set_query_timeout(duration);
		self
	}

	/// Set a global slow log configuration
	///
	/// Parameters:
	/// - `duration`: Minimum execution time for a statement to be considered "slow". When `None`,
	///   slow logging is disabled.
	/// - `param_allow`: If non-empty, only parameters with names present in this list will be
	///   logged when a query is slow.
	/// - `param_deny`: Parameter names that should never be logged. This list always takes
	///   precedence over `param_allow`.
	pub fn with_slow_log(
		mut self,
		duration: Option<Duration>,
		param_allow: Vec<String>,
		param_deny: Vec<String>,
	) -> Self {
		self.slow_log = duration.map(|d| SlowLog::new(d, param_allow, param_deny));
		self
	}

	/// Set a global transaction timeout for this Datastore
	pub fn with_transaction_timeout(mut self, duration: Option<Duration>) -> Self {
		self.transaction_timeout = duration;
		self
	}

	/// Set whether authentication is enabled for this Datastore
	pub fn with_auth_enabled(mut self, enabled: bool) -> Self {
		self.auth_enabled = enabled;
		self
	}

	/// Set specific capabilities for this Datastore
	pub fn with_capabilities(mut self, caps: Capabilities) -> Self {
		self.capabilities = Arc::new(caps);
		self
	}

	#[cfg(storage)]
	/// Set a temporary directory for ordering of large result sets
	pub fn with_temporary_directory(mut self, path: Option<PathBuf>) -> Self {
		self.temporary_directory = path.map(Arc::new);
		self
	}

	pub fn index_store(&self) -> &IndexStores {
		&self.index_stores
	}

	/// Is authentication enabled for this Datastore?
	pub fn is_auth_enabled(&self) -> bool {
		self.auth_enabled
	}

	pub fn id(&self) -> Uuid {
		self.id
	}

	/// Does the datastore allow excecuting an RPC method?
	pub(crate) fn allows_rpc_method(&self, method_target: &MethodTarget) -> bool {
		self.capabilities.allows_rpc_method(method_target)
	}

	/// Does the datastore allow requesting an HTTP route?
	/// This function needs to be public to allow access from the CLI crate.
	pub fn allows_http_route(&self, route_target: &RouteTarget) -> bool {
		self.capabilities.allows_http_route(route_target)
	}

	/// Is the user allowed to query?
	pub fn allows_query_by_subject(&self, subject: impl Into<ArbitraryQueryTarget>) -> bool {
		self.capabilities.allows_query(&subject.into())
	}

	/// Does the datastore allow connections to a network target?
	#[cfg(feature = "jwks")]
	pub(crate) fn allows_network_target(&self, net_target: &NetTarget) -> bool {
		self.capabilities.allows_network_target(net_target)
	}

	/// Set specific capabilities for this Datastore
	pub fn get_capabilities(&self) -> &Capabilities {
		&self.capabilities
	}

	#[cfg(feature = "jwks")]
	pub(crate) fn jwks_cache(&self) -> &Arc<RwLock<JwksCache>> {
		&self.jwks_cache
	}

	pub(super) async fn clock_now(&self) -> Timestamp {
		self.transaction_factory.clock.now().await
	}

	// Used for testing live queries
	#[cfg(test)]
	pub(crate) fn get_cache(&self) -> Arc<DatastoreCache> {
		self.cache.clone()
	}

	// Initialise the cluster and run bootstrap utilities
	// Returns the current version and a flag indicating if this is a new datastore
	#[instrument(err, level = "trace", target = "surrealdb::core::kvs::ds", skip_all)]
	pub async fn check_version(&self) -> Result<(MajorVersion, bool)> {
		let (version, is_new) = self.get_version().await?;
		// Check we are running the latest version
		if !version.is_latest() {
			bail!(Error::OutdatedStorageVersion);
		}
		// Everything ok
		Ok((version, is_new))
	}

	// Initialise the cluster and run bootstrap utilities
	// Returns the current version and a flag indicating if this is a new datastore
	#[instrument(err, level = "trace", target = "surrealdb::core::kvs::ds", skip_all)]
	pub async fn get_version(&self) -> Result<(MajorVersion, bool)> {
		// Start a new writeable transaction
		let txn = self.transaction(Write, Optimistic).await?.enclose();
		// Create the key where the version is stored
		let key = crate::key::version::new();
		// Check if a version is already set in storage
		let val = match catch!(txn, txn.get(&key, None).await) {
			// There is a version set in the storage
			Some(val) => {
				// We didn't write anything, so just rollback
				catch!(txn, txn.cancel().await);
				// Return the current version
				(val, false)
			}
			// There is no version set in the storage
			None => {
				// Fetch any keys immediately following the version key
				let rng = crate::key::version::proceeding();
				let keys = catch!(txn, txn.keys(rng, 1, None).await);
				// Check the storage if there are any other keys set
				let version = if keys.is_empty() {
					// There are no keys set in storage, so this is a new database
					MajorVersion::latest()
				} else {
					// There were keys in storage, so this is an upgrade
					MajorVersion::v1()
				};
				// Attempt to set the current version in storage
				catch!(txn, txn.replace(&key, &version).await);
				// We set the version, so commit the transaction
				catch!(txn, txn.commit().await);
				// Return the current version
				(version, true)
			}
		};
		// Everything ok
		Ok(val)
	}

	// --------------------------------------------------
	// Initialisation functions
	// --------------------------------------------------

	/// Setup the initial cluster access credentials
	#[instrument(err, level = "trace", target = "surrealdb::core::kvs::ds", skip_all)]
	pub async fn initialise_credentials(&self, user: &str, pass: &str) -> Result<()> {
		// Start a new writeable transaction
		let txn = self.transaction(Write, Optimistic).await?.enclose();
		// Fetch the root users from the storage
		let users = catch!(txn, txn.all_root_users().await);
		// Process credentials, depending on existing users
		if users.is_empty() {
			// Display information in the logs
			info!(target: TARGET, "Credentials were provided, and no root users were found. The root user '{user}' will be created");
			// Create and new root user definition
			let stm = DefineUserStatement::new_with_password(
				Base::Root,
				user.to_owned(),
				pass,
				INITIAL_USER_ROLE.to_owned(),
			);
<<<<<<< HEAD
			let opt = Options::new(self.id, self.dynamic_configuration.clone())
				.with_auth(Arc::new(Auth::for_root(Role::Owner)));
			let mut ctx = MutableContext::default();
=======
			let opt = Options::new(self.id).with_auth(Arc::new(Auth::for_root(Role::Owner)));
			let mut ctx = Context::default();
>>>>>>> 5205021e
			ctx.set_transaction(txn.clone());
			let ctx = ctx.freeze();
			let mut stack = TreeStack::new();
			let res = stack.enter(|stk| stm.compute(stk, &ctx, &opt, None)).finish().await;
			catch!(txn, res);
			// We added a user, so commit the transaction
			txn.commit().await
		} else {
			// Display information in the logs
			warn!(target: TARGET, "Credentials were provided, but existing root users were found. The root user '{user}' will not be created");
			warn!(target: TARGET, "Consider removing the --user and --pass arguments from the server start command");
			// We didn't write anything, so just rollback
			txn.cancel().await
		}
	}

	/// Setup the default namespace and database
	#[instrument(err, level = "trace", target = "surrealdb::core::kvs::ds", skip_all)]
	pub async fn initialise_defaults(&self, namespace: &str, database: &str) -> Result<()> {
		info!(target: TARGET, "This is a new SurrealDB instance. Initialising default namespace '{namespace}' and database '{database}'");
		// Create the SQL statement
		let sql = r"
			DEFINE NAMESPACE $namespace COMMENT 'Default namespace generated by SurrealDB'; 
			USE NS $namespace;
			DEFINE DATABASE $database COMMENT 'Default database generated by SurrealDB'; 
			DEFINE CONFIG DEFAULT NAMESPACE $namespace DATABASE $database;
		"
		.to_string();

		// Create the variables
		let vars = map! {
			"namespace".to_string() => namespace.to_string().into_value(),
			"database".to_string() => database.to_string().into_value(),
		};

		// Execute the SQL statement
		self.execute(&sql, &Session::owner(), Some(vars.into())).await?;
		// Everything ok
		Ok(())
	}

	/// Performs a database import from SQL
	#[instrument(level = "trace", target = "surrealdb::core::kvs::ds", skip_all)]
	pub async fn startup(&self, sql: &str, sess: &Session) -> Result<Vec<QueryResult>> {
		// Output function invocation details to logs
		trace!(target: TARGET, "Running datastore startup import script");
		// Check if the session has expired
		ensure!(!sess.expired(), Error::ExpiredSession);
		// Execute the SQL import
		self.execute(sql, sess, None).await.map_err(|e| anyhow::anyhow!(e))
	}

	/// Run the datastore shutdown tasks, performing any necessary cleanup
	#[instrument(level = "trace", target = "surrealdb::core::kvs::ds", skip(self))]
	pub async fn shutdown(&self) -> Result<()> {
		// Output function invocation details to logs
		trace!(target: TARGET, "Running datastore shutdown operations");
		// Delete this datastore from the cluster
		self.delete_node().await?;
		// Run any storag engine shutdown tasks
		self.transaction_factory.builder.shutdown().await
	}

	// --------------------------------------------------
	// Node functions
	// --------------------------------------------------

	/// Initialise the cluster and run bootstrap utilities
	#[instrument(err, level = "trace", target = "surrealdb::core::kvs::ds", skip_all)]
	pub async fn bootstrap(&self) -> Result<()> {
		// Insert this node in the cluster
		self.insert_node().await?;
		// Mark inactive nodes as archived
		self.expire_nodes().await?;
		// Remove archived nodes
		self.remove_nodes().await?;
		// Everything ok
		Ok(())
	}

	/// Inserts a node for the first time into the cluster.
	///
	/// This function should be run at server or database startup.
	///
	/// This function ensures that this node is entered into the clister
	/// membership entries. This function must be run at server or database
	/// startup, in order to write the initial entry and timestamp to storage.
	#[instrument(err, level = "trace", target = "surrealdb::core::kvs::ds", skip(self))]
	pub async fn insert_node(&self) -> Result<()> {
		// Log when this method is run
		trace!(target: TARGET, id = %self.id,"Inserting node in the cluster");
		// Refresh system usage metrics
		crate::sys::refresh().await;
		// Open transaction and set node data
		let txn = self.transaction(Write, Optimistic).await?;
		let key = crate::key::root::nd::Nd::new(self.id);
		let now = self.clock_now().await;
		let node = Node::new(self.id, now, false);
		let res = run!(txn, txn.put(&key, &node, None).await);
		match res {
			Err(e) => {
				if matches!(
					e.downcast_ref(),
					Some(Error::Kvs(crate::kvs::Error::TransactionKeyAlreadyExists))
				) {
					Err(anyhow::Error::new(Error::ClAlreadyExists {
						id: self.id.to_string(),
					}))
				} else {
					Err(e)
				}
			}
			x => x,
		}
	}

	/// Updates an already existing node in the cluster.
	///
	/// This function should be run periodically at a regular interval.
	///
	/// This function updates the entry for this node with an up-to-date
	/// timestamp. This ensures that the node is not marked as expired by any
	/// garbage collection tasks, preventing any data cleanup for this node.
	#[instrument(err, level = "trace", target = "surrealdb::core::kvs::ds", skip(self))]
	pub async fn update_node(&self) -> Result<()> {
		// Log when this method is run
		trace!(target: TARGET, id = %self.id, "Updating node in the cluster");
		// Refresh system usage metrics
		crate::sys::refresh().await;
		// Open transaction and set node data
		let txn = self.transaction(Write, Optimistic).await?;
		let key = crate::key::root::nd::new(self.id);
		let now = self.clock_now().await;
		let node = Node::new(self.id, now, false);
		run!(txn, txn.replace(&key, &node).await)
	}

	/// Deletes a node from the cluster.
	///
	/// This function should be run when a node is shutting down.
	///
	/// This function marks the node as archived, ready for garbage collection.
	/// Later on when garbage collection is running the live queries assigned
	/// to this node will be removed, along with the node itself.
	#[instrument(err, level = "trace", target = "surrealdb::core::kvs::ds", skip(self))]
	pub async fn delete_node(&self) -> Result<()> {
		// Log when this method is run
		trace!(target: TARGET, id = %self.id, "Archiving node in the cluster");
		// Open transaction and set node data
		let txn = self.transaction(Write, Optimistic).await?;
		let key = crate::key::root::nd::new(self.id);
		let val = catch!(txn, txn.get_node(self.id).await);
		let node = val.as_ref().archive();
		run!(txn, txn.replace(&key, &node).await)
	}

	/// Expires nodes which have timedout from the cluster.
	///
	/// This function should be run periodically at an interval.
	///
	/// This function marks the node as archived, ready for garbage collection.
	/// Later on when garbage collection is running the live queries assigned
	/// to this node will be removed, along with the node itself.
	#[instrument(err, level = "trace", target = "surrealdb::core::kvs::ds", skip(self))]
	pub async fn expire_nodes(&self) -> Result<()> {
		// Log when this method is run
		trace!(target: TARGET, "Archiving expired nodes in the cluster");
		// Fetch all of the inactive nodes
		let inactive = {
			let txn = self.transaction(Read, Optimistic).await?;
			let nds = catch!(txn, txn.all_nodes().await);
			let now = self.clock_now().await;
			catch!(txn, txn.cancel().await);
			// Filter the inactive nodes
			nds.iter()
				.filter_map(|n| {
					// Check that the node is active and has expired
					match n.is_active() && n.heartbeat < now - Duration::from_secs(30) {
						true => Some(n.to_owned()),
						false => None,
					}
				})
				.collect::<Vec<_>>()
		};
		// Check if there are inactive nodes
		if !inactive.is_empty() {
			// Open a writeable transaction
			let txn = self.transaction(Write, Optimistic).await?;
			// Archive the inactive nodes
			for nd in inactive.iter() {
				// Log the live query scanning
				trace!(target: TARGET, id = %nd.id, "Archiving node in the cluster");
				// Mark the node as archived
				let node = nd.archive();
				// Get the key for the node entry
				let key = crate::key::root::nd::new(nd.id);
				// Update the node entry
				catch!(txn, txn.replace(&key, &node).await);
			}
			// Commit the changes
			catch!(txn, txn.commit().await);
		}
		// Everything was successful
		Ok(())
	}

	/// Removes and cleans up nodes which are no longer in this cluster.
	///
	/// This function should be run periodically at an interval.
	///
	/// This function clears up all nodes which have been marked as archived.
	/// When a matching node is found, all node queries, and table queries are
	/// garbage collected, before the node itself is completely deleted.
	#[instrument(err, level = "trace", target = "surrealdb::core::kvs::ds", skip(self))]
	pub async fn remove_nodes(&self) -> Result<()> {
		// Log when this method is run
		trace!(target: TARGET, "Cleaning up archived nodes in the cluster");
		// Fetch all of the archived nodes
		let archived = {
			let txn = self.transaction(Read, Optimistic).await?;
			let nds = catch!(txn, txn.all_nodes().await);
			catch!(txn, txn.cancel().await);
			// Filter the archived nodes
			nds.iter().filter_map(Node::archived).collect::<Vec<_>>()
		};
		// Loop over the archived nodes
		for id in archived.iter() {
			// Open a writeable transaction
			let beg = crate::key::node::lq::prefix(*id)?;
			let end = crate::key::node::lq::suffix(*id)?;
			let mut next = Some(beg..end);
			let txn = self.transaction(Write, Optimistic).await?;
			{
				// Log the live query scanning
				trace!(target: TARGET, id = %id, "Deleting live queries for node");
				// Scan the live queries for this node
				while let Some(rng) = next {
					// Fetch the next batch of keys and values
					let res = catch!(txn, txn.batch_keys_vals(rng, *NORMAL_FETCH_SIZE, None).await);
					next = res.next;
					for (k, v) in res.result.iter() {
						// Decode the data for this live query
						let val: NodeLiveQuery = KVValue::kv_decode_value(v.clone())?;
						// Get the key for this node live query
						let nlq = catch!(txn, crate::key::node::lq::Lq::decode_key(k.clone()));
						// Check that the node for this query is archived
						if archived.contains(&nlq.nd) {
							// Get the key for this table live query
							let tlq = crate::key::table::lq::new(val.ns, val.db, &val.tb, nlq.lq);
							// Delete the table live query
							catch!(txn, txn.clr(&tlq).await);
							// Delete the node live query
							catch!(txn, txn.clr(&nlq).await);
						}
					}
					// Pause and yield execution
					yield_now!();
				}
			}
			{
				// Log the node deletion
				trace!(target: TARGET, id = %id, "Deleting node from the cluster");
				// Get the key for the node entry
				let key = crate::key::root::nd::new(*id);
				// Delete the cluster node entry
				catch!(txn, txn.clr(&key).await);
			}
			// Commit the changes
			catch!(txn, txn.commit().await);
		}
		// Everything was successful
		Ok(())
	}

	/// Clean up all other miscellaneous data.
	///
	/// This function should be run periodically at an interval.
	///
	/// This function clears up all data which might have been missed from
	/// previous cleanup runs, or when previous runs failed. This function
	/// currently deletes all live queries, for nodes which no longer exist
	/// in the cluster, from all namespaces, databases, and tables. It uses
	/// a number of transactions in order to prevent failure of large or
	/// long-running transactions on distributed storage engines.
	#[instrument(err, level = "trace", target = "surrealdb::core::kvs::ds", skip(self))]
	pub async fn garbage_collect(&self) -> Result<()> {
		// Log the node deletion
		trace!(target: TARGET, "Garbage collecting all miscellaneous data");
		// Fetch archived nodes
		let archived = {
			let txn = self.transaction(Read, Optimistic).await?;
			let nds = catch!(txn, txn.all_nodes().await);
			// Filter the archived nodes
			nds.iter().filter_map(Node::archived).collect::<Vec<_>>()
		};
		// Fetch all namespaces
		let nss = {
			let txn = self.transaction(Read, Optimistic).await?;
			catch!(txn, txn.all_ns().await)
		};
		// Loop over all namespaces
		for ns in nss.iter() {
			// Log the namespace
			trace!(target: TARGET, "Garbage collecting data in namespace {}", ns.name);
			// Fetch all databases
			let dbs = {
				let txn = self.transaction(Read, Optimistic).await?;
				catch!(txn, txn.all_db(ns.namespace_id).await)
			};
			// Loop over all databases
			for db in dbs.iter() {
				// Log the namespace
				trace!(target: TARGET, "Garbage collecting data in database {}/{}", ns.name, db.name);
				// Fetch all tables
				let tbs = {
					let txn = self.transaction(Read, Optimistic).await?;
					catch!(txn, txn.all_tb(ns.namespace_id, db.database_id, None).await)
				};
				// Loop over all tables
				for tb in tbs.iter() {
					// Log the namespace
					trace!(target: TARGET, "Garbage collecting data in table {}/{}/{}", ns.name, db.name, tb.name);
					// Iterate over the table live queries
					let beg =
						crate::key::table::lq::prefix(db.namespace_id, db.database_id, &tb.name)?;
					let end =
						crate::key::table::lq::suffix(db.namespace_id, db.database_id, &tb.name)?;
					let mut next = Some(beg..end);
					let txn = self.transaction(Write, Optimistic).await?;
					while let Some(rng) = next {
						// Fetch the next batch of keys and values
						let max = *NORMAL_FETCH_SIZE;
						let res = catch!(txn, txn.batch_keys_vals(rng, max, None).await);
						next = res.next;
						for (k, v) in res.result.iter() {
							// Decode the LIVE query statement
							let stm: SubscriptionDefinition = KVValue::kv_decode_value(v.clone())?;
							// Get the node id and the live query id
							let (nid, lid) = (stm.node, stm.id);
							// Check that the node for this query is archived
							if archived.contains(&stm.node) {
								// Get the key for this node live query
								let tlq = catch!(txn, crate::key::table::lq::Lq::decode_key(k));
								// Get the key for this table live query
								let nlq = crate::key::node::lq::new(nid, lid);
								// Delete the node live query
								catch!(txn, txn.clr(&nlq).await);
								// Delete the table live query
								catch!(txn, txn.clr(&tlq).await);
							}
						}
						// Pause and yield execution
						yield_now!();
					}
					// Commit the changes
					txn.commit().await?;
				}
			}
		}
		// All ok
		Ok(())
	}

	// --------------------------------------------------
	// Live query functions
	// --------------------------------------------------

	/// Clean up the live queries for a disconnected connection.
	///
	/// This function should be run when a WebSocket disconnects.
	///
	/// This function clears up the live queries on the current node, which
	/// are specified by uique live query UUIDs. This is necessary when a
	/// WebSocket disconnects, and any associated live queries need to be
	/// cleaned up and removed.
	#[instrument(err, level = "trace", target = "surrealdb::core::kvs::ds", skip(self))]
	pub async fn delete_queries(&self, ids: Vec<uuid::Uuid>) -> Result<()> {
		// Log the node deletion
		trace!(target: TARGET, "Deleting live queries for a connection");
		// Fetch expired nodes
		let txn = self.transaction(Write, Optimistic).await?;
		// Loop over the live query unique ids
		for id in ids {
			// Get the key for this node live query
			let nlq = crate::key::node::lq::new(self.id(), id);
			// Fetch the LIVE meta data node entry
			if let Some(lq) = catch!(txn, txn.get(&nlq, None).await) {
				// Get the key for this node live query
				let nlq = crate::key::node::lq::new(self.id(), id);
				// Get the key for this table live query
				let tlq = crate::key::table::lq::new(lq.ns, lq.db, &lq.tb, id);
				// Delete the table live query
				catch!(txn, txn.clr(&tlq).await);
				// Delete the node live query
				catch!(txn, txn.clr(&nlq).await);
			}
		}
		// Commit the changes
		txn.commit().await?;
		// All ok
		Ok(())
	}

	// --------------------------------------------------
	// Changefeed functions
	// --------------------------------------------------

	/// Performs changefeed garbage collection as a background task.
	///
	/// This method is responsible for cleaning up old changefeed data across
	/// all databases. It uses a distributed task lease mechanism to ensure
	/// that only one node in a cluster performs this maintenance operation at
	/// a time, preventing duplicate work and potential conflicts.
	///
	/// The process involves:
	/// 1. Acquiring a lease for the ChangeFeedCleanup task
	/// 2. Calculating the current system time
	/// 4. Cleaning up old changefeed data from all databases
	///
	/// # Arguments
	/// * `interval` - The interval between compaction runs, to calculate the lease duration
	#[instrument(level = "trace", target = "surrealdb::core::kvs::ds", skip(self))]
	pub async fn changefeed_process(&self, interval: &Duration) -> Result<()> {
		// Output function invocation details to logs
		trace!(target: TARGET, "Attempting changefeed garbage collection");
		// Create a new lease handler
		let lh = LeaseHandler::new(
			self.sequences.clone(),
			self.id,
			self.transaction_factory.clone(),
			TaskLeaseType::ChangeFeedCleanup,
			*interval * 2,
		)?;
		// If we don't get the lease, another node is handling this task
		if !lh.has_lease().await? {
			return Ok(());
		}
		// Output function invocation details to logs
		trace!(target: TARGET, "Running changefeed garbage collection");
		// Create a new transaction
		let txn = self.transaction(Write, Optimistic).await?;
		// Perform the garbage collection
		catch!(txn, crate::cf::gc_all_at(&lh, &txn).await);
		// Commit the changes
		catch!(txn, txn.commit().await);
		// Everything ok
		Ok(())
	}

	// --------------------------------------------------
	// Indexing functions
	// --------------------------------------------------

	/// Processes the index compaction queue
	///
	/// This method is called periodically by the index compaction thread to
	/// process indexes that have been marked for compaction. It acquires a
	/// distributed lease to ensure only one node in a cluster performs the
	/// compaction at a time.
	///
	/// The method scans the index compaction queue (stored as `Ic` keys) and
	/// processes each index that needs compaction. Currently, only full-text
	/// indexes support compaction, which helps optimize their performance by
	/// consolidating changes and removing unnecessary data.
	///
	/// After processing an index, it is removed from the compaction queue.
	///
	/// # Arguments
	/// * `interval` - The interval between compaction runs, to calculate the lease duration
	#[instrument(level = "trace", target = "surrealdb::core::kvs::ds", skip(self))]
	pub async fn index_compaction(&self, interval: Duration) -> Result<()> {
		// Output function invocation details to logs
		trace!(target: TARGET, "Attempting index compaction process");
		// Create a new lease handler
		let lh = LeaseHandler::new(
			self.sequences.clone(),
			self.id,
			self.transaction_factory.clone(),
			TaskLeaseType::IndexCompaction,
			interval * 2,
		)?;
		// We continue without interruptions while there are keys and the lease
		loop {
			// Attempt to acquire a lease for the ChangeFeedCleanup task
			// If we don't get the lease, another node is handling this task
			if !lh.has_lease().await? {
				return Ok(());
			}
			// Output function invocation details to logs
			trace!(target: TARGET, "Running index compaction process");
			// Create a new transaction
			let txn = self.transaction(Write, Optimistic).await?;
			// Collect every item in the queue
			let (beg, end) = IndexCompactionKey::range();
			let range = beg..end;
			let mut previous: Option<IndexCompactionKey<'static>> = None;
			let mut count = 0;
			// Returns an ordered list of indexes that require compaction
			for (k, _) in txn.getr(range.clone(), None).await? {
				count += 1;
				lh.try_maintain_lease().await?;
				let ic = IndexCompactionKey::decode_key(&k)?;
				// If the index has already been compacted, we can ignore the task
				if let Some(p) = &previous
					&& p.index_matches(&ic)
				{
					continue;
				}
				match txn.get_tb_index_by_id(ic.ns, ic.db, ic.tb.as_ref(), ic.ix).await? {
					Some(ix) if !ix.prepare_remove => match &ix.index {
						Index::FullText(p) => {
							let ft = FullTextIndex::new(
								&self.index_stores,
								&txn,
								IndexKeyBase::new(ic.ns, ic.db, &ix.table_name, ix.index_id),
								p,
							)
							.await?;
							ft.compaction(&txn).await?;
						}
						Index::Count(_) => {
							IndexOperation::index_count_compaction(&ic, &txn).await?;
						}
						_ => {
							trace!(target: TARGET, "Index compaction: Index {:?} does not support compaction, skipping", ic.ix);
						}
					},
					_ => {
						trace!(target: TARGET, "Index compaction: Index {:?} not found, skipping", ic.ix);
					}
				}
				previous = Some(ic.into_owned());
			}
			if count > 0 {
				txn.delr(range).await?;
				txn.commit().await?;
			} else {
				txn.cancel().await?;
				return Ok(());
			}
		}
	}

	// --------------------------------------------------
	// Other functions
	// --------------------------------------------------

	/// Create a new transaction on this datastore
	///
	/// ```rust,no_run
	/// use surrealdb_core::kvs::{Datastore, TransactionType::*, LockType::*};
	/// use anyhow::Error;
	///
	/// #[tokio::main]
	/// async fn main() -> Result<(),Error> {
	///     let ds = Datastore::new("file://database.db").await?;
	///     let mut tx = ds.transaction(Write, Optimistic).await?;
	///     tx.cancel().await?;
	///     Ok(())
	/// }
	/// ```
	pub async fn transaction(&self, write: TransactionType, lock: LockType) -> Result<Transaction> {
		self.transaction_factory.transaction(write, lock, self.sequences.clone()).await
	}

	pub async fn health_check(&self) -> Result<()> {
		let tx = self.transaction(Read, Optimistic).await?;

		// Cancel the transaction
		trace!("Cancelling health check transaction");
		// Attempt to fetch data
		match tx.get(&vec![0x00], None).await {
			Err(err) => {
				// Ensure the transaction is cancelled
				let _ = tx.cancel().await;
				// Return an error for this endpoint
				Err(err)
			}
			Ok(_) => {
				// Ensure the transaction is cancelled
				let _ = tx.cancel().await;
				// Return success for this endpoint
				Ok(())
			}
		}
	}

	/// Parse and execute an SQL query
	///
	/// ```rust,no_run
	/// use anyhow::Error;
	/// use surrealdb_core::kvs::Datastore;
	/// use surrealdb_core::dbs::Session;
	///
	/// #[tokio::main]
	/// async fn main() -> Result<(),Error> {
	///     let ds = Datastore::new("memory").await?;
	///     let ses = Session::owner();
	///     let ast = "USE NS test DB test; SELECT * FROM person;";
	///     let res = ds.execute(ast, &ses, None).await?;
	///     Ok(())
	/// }
	/// ```
	#[instrument(level = "debug", target = "surrealdb::core::kvs::ds", skip_all)]
	pub async fn execute(
		&self,
		txt: &str,
		sess: &Session,
		vars: Option<PublicVariables>,
	) -> std::result::Result<Vec<QueryResult>, DbResultError> {
		// Parse the SQL query text
		let ast = syn::parse_with_capabilities(txt, &self.capabilities)
			.map_err(|e| DbResultError::ParseError(e.to_string()))?;
		// Process the AST
		self.process(ast, sess, vars).await
	}

	/// Execute a query with an existing transaction
	#[instrument(level = "debug", target = "surrealdb::core::kvs::ds", skip_all)]
	pub async fn execute_with_transaction(
		&self,
		txt: &str,
		sess: &Session,
		vars: Option<PublicVariables>,
		tx: Arc<Transaction>,
	) -> std::result::Result<Vec<QueryResult>, DbResultError> {
		// Parse the SQL query text
		let ast = syn::parse_with_capabilities(txt, &self.capabilities)
			.map_err(|e| DbResultError::ParseError(e.to_string()))?;
		// Process the AST with the transaction
		self.process_with_transaction(ast, sess, vars, tx).await
	}

	/// Process an AST with an existing transaction
	#[instrument(level = "debug", target = "surrealdb::core::kvs::ds", skip_all)]
	pub async fn process_with_transaction(
		&self,
		ast: Ast,
		sess: &Session,
		vars: Option<PublicVariables>,
		tx: Arc<Transaction>,
	) -> std::result::Result<Vec<QueryResult>, DbResultError> {
		// Check if the session has expired
		if sess.expired() {
			return Err(DbResultError::InvalidAuth("The session has expired".to_string()));
		}

		// Check if anonymous actors can execute queries when auth is enabled
		if let Err(e) = self.check_anon(sess) {
			return Err(DbResultError::InvalidAuth(format!("Anonymous access not allowed: {}", e)));
		}

		// Create a new query options
		let opt = self.setup_options(sess);

		// Create a default context
		let mut ctx = self.setup_ctx().map_err(|e| match e.downcast_ref::<Error>() {
			Some(Error::ExpiredSession) => {
				DbResultError::InvalidAuth("The session has expired".to_string())
			}
			_ => DbResultError::InternalError(e.to_string()),
		})?;

		// Store the query variables
		if let Some(vars) = vars {
			ctx.attach_variables(vars.into()).map_err(|e| match e {
				Error::InvalidParam {
					..
				} => DbResultError::InvalidParams("Invalid query variables".to_string()),
				_ => DbResultError::InternalError(e.to_string()),
			})?;
		}

		// Set the transaction in the context
		ctx.set_transaction(tx);

		// Process all statements with the transaction
		Executor::execute_plan_with_transaction(ctx.freeze(), opt, ast.into()).await.map_err(|e| {
			match e.downcast_ref::<Error>() {
				Some(Error::ExpiredSession) => {
					DbResultError::InvalidAuth("The session has expired".to_string())
				}
				_ => DbResultError::InternalError(e.to_string()),
			}
		})
	}

	#[instrument(level = "debug", target = "surrealdb::core::kvs::ds", skip_all)]
	pub async fn execute_import<S>(
		&self,
		sess: &Session,
		vars: Option<PublicVariables>,
		query: S,
	) -> Result<Vec<QueryResult>>
	where
		S: Stream<Item = Result<Bytes>>,
	{
		// Check if the session has expired
		ensure!(!sess.expired(), Error::ExpiredSession);

		// Check if anonymous actors can execute queries when auth is enabled
		// TODO(sgirones): Check this as part of the authorisation layer
		self.check_anon(sess).map_err(|_| {
			Error::from(IamError::NotAllowed {
				actor: "anonymous".to_string(),
				action: "process".to_string(),
				resource: "query".to_string(),
			})
		})?;

		// Create a new query options
		let opt = self.setup_options(sess);

		// Create a default context
		let mut ctx = self.setup_ctx()?;
		// Start an execution context
		ctx.attach_session(sess)?;
		// Store the query variables
		if let Some(vars) = vars {
			ctx.attach_variables(vars.into())?;
		}
		// Process all statements

		let parser_settings = ParserSettings {
			define_api_enabled: ctx
				.get_capabilities()
				.allows_experimental(&ExperimentalTarget::DefineApi),
			files_enabled: ctx.get_capabilities().allows_experimental(&ExperimentalTarget::Files),
			surrealism_enabled: ctx
				.get_capabilities()
				.allows_experimental(&ExperimentalTarget::Surrealism),
			..Default::default()
		};
		let mut statements_stream = StatementStream::new_with_settings(parser_settings);
		let mut buffer = BytesMut::new();
		let mut parse_size = 4096;
		let mut bytes_stream = pin!(query);
		let mut complete = false;
		let mut filling = true;

		let stream = futures::stream::poll_fn(move |cx| {
			loop {
				// fill the buffer to at least parse_size when filling is required.
				while filling {
					let bytes = ready!(bytes_stream.as_mut().poll_next(cx));
					let bytes = match bytes {
						Some(Err(e)) => return Poll::Ready(Some(Err(e))),
						Some(Ok(x)) => x,
						None => {
							complete = true;
							filling = false;
							break;
						}
					};

					buffer.extend_from_slice(&bytes);
					filling = buffer.len() < parse_size
				}

				// if we finished streaming we can parse with complete so that the parser can be
				// sure of it's results.
				if complete {
					return match statements_stream.parse_complete(&mut buffer) {
						Err(e) => {
							Poll::Ready(Some(Err(anyhow::Error::new(Error::InvalidQuery(e)))))
						}
						Ok(None) => Poll::Ready(None),
						Ok(Some(x)) => Poll::Ready(Some(Ok(x))),
					};
				}

				// otherwise try to parse a single statement.
				match statements_stream.parse_partial(&mut buffer) {
					Err(e) => {
						return Poll::Ready(Some(Err(anyhow::Error::new(Error::InvalidQuery(e)))));
					}
					Ok(Some(x)) => return Poll::Ready(Some(Ok(x))),
					Ok(None) => {
						// Couldn't parse a statement for sure.
						if buffer.len() >= parse_size && parse_size < u32::MAX as usize {
							// the buffer already contained more or equal to parse_size bytes
							// this means we are trying to parse a statement of more then buffer
							// size. so we need to increase the buffer size.
							parse_size = (parse_size + 1).next_power_of_two();
						}
						// start filling the buffer again.
						filling = true;
					}
				}
			}
		});

		Executor::execute_stream(self, Arc::new(ctx), opt, true, stream).await
	}

	/// Execute a pre-parsed SQL query
	#[instrument(level = "debug", target = "surrealdb::core::kvs::ds", skip_all)]
	pub async fn process(
		&self,
		ast: Ast,
		sess: &Session,
		vars: Option<PublicVariables>,
	) -> std::result::Result<Vec<QueryResult>, DbResultError> {
		//TODO: Insert planner here.
		self.process_plan(ast.into(), sess, vars).await
	}

	pub(crate) async fn process_plan(
		&self,
		plan: LogicalPlan,
		sess: &Session,
		vars: Option<PublicVariables>,
	) -> Result<Vec<QueryResult>, DbResultError> {
		// Check if the session has expired
		if sess.expired() {
			return Err(DbResultError::InvalidAuth("The session has expired".to_string()));
		}

		// Check if anonymous actors can execute queries when auth is enabled
		// TODO(sgirones): Check this as part of the authorisation layer
		if let Err(e) = self.check_anon(sess) {
			return Err(DbResultError::InvalidAuth(format!("Anonymous access not allowed: {}", e)));
		}

		// Create a new query options
		let opt = self.setup_options(sess);

		// Create a default context
		let mut ctx = self.setup_ctx().map_err(|e| match e.downcast_ref::<Error>() {
			Some(Error::ExpiredSession) => {
				DbResultError::InvalidAuth("The session has expired".to_string())
			}
			Some(Error::InvalidAuth) => {
				DbResultError::InvalidAuth("Authentication failed".to_string())
			}
			Some(Error::UnexpectedAuth) => {
				DbResultError::InvalidAuth("Unexpected authentication error".to_string())
			}
			Some(Error::MissingUserOrPass) => {
				DbResultError::InvalidAuth("Missing username or password".to_string())
			}
			Some(Error::InvalidPass) => DbResultError::InvalidAuth("Invalid password".to_string()),
			Some(Error::NoSigninTarget) => {
				DbResultError::InvalidAuth("No signin target specified".to_string())
			}
			Some(Error::TokenMakingFailed) => {
				DbResultError::InvalidAuth("Failed to create authentication token".to_string())
			}
			Some(Error::IamError(iam_err)) => {
				DbResultError::InvalidAuth(format!("IAM error: {}", iam_err))
			}
			Some(Error::Kvs(kvs_err)) => {
				DbResultError::InternalError(format!("Key-value store error: {}", kvs_err))
			}
			Some(Error::InvalidQuery(_)) => {
				DbResultError::ParseError("Invalid query syntax".to_string())
			}
			Some(Error::Internal(msg)) => DbResultError::InternalError(msg.clone()),
			Some(Error::Unimplemented(msg)) => {
				DbResultError::InternalError(format!("Unimplemented: {}", msg))
			}
			Some(Error::Io(e)) => DbResultError::InternalError(format!("I/O error: {}", e)),
			Some(Error::Http(msg)) => DbResultError::InternalError(format!("HTTP error: {}", msg)),
			Some(Error::Channel(msg)) => {
				DbResultError::InternalError(format!("Channel error: {}", msg))
			}
			Some(Error::QueryTimedout(msg)) => DbResultError::QueryTimedout(format!("{}", msg)),
			Some(Error::QueryCancelled) => DbResultError::QueryCancelled,
			Some(Error::QueryNotExecuted {
				message,
			}) => DbResultError::QueryNotExecuted(format!("{message} - plan: {plan:?}")),
			Some(Error::ScriptingNotAllowed) => {
				DbResultError::MethodNotAllowed("Scripting functions are not allowed".to_string())
			}
			Some(Error::FunctionNotAllowed(func)) => {
				DbResultError::MethodNotAllowed(format!("Function '{}' is not allowed", func))
			}
			Some(Error::NetTargetNotAllowed(target)) => DbResultError::MethodNotAllowed(format!(
				"Network target '{}' is not allowed",
				target
			)),
			Some(Error::Thrown(msg)) => DbResultError::Thrown(msg.clone()),
			_ => DbResultError::InternalError(e.to_string()),
		})?;

		// Start an execution context
		ctx.attach_session(sess).map_err(|e| match e {
			Error::ExpiredSession => {
				DbResultError::InvalidAuth("The session has expired".to_string())
			}
			Error::InvalidAuth => DbResultError::InvalidAuth("Authentication failed".to_string()),
			Error::UnexpectedAuth => {
				DbResultError::InvalidAuth("Unexpected authentication error".to_string())
			}
			Error::IamError(iam_err) => {
				DbResultError::InvalidAuth(format!("IAM error: {}", iam_err))
			}
			_ => DbResultError::InternalError(e.to_string()),
		})?;

		// Store the query variables
		if let Some(vars) = vars {
			ctx.attach_variables(vars.into()).map_err(|e| match e {
				Error::InvalidParam {
					..
				} => DbResultError::InvalidParams("Invalid query variables".to_string()),
				Error::Internal(msg) => DbResultError::InternalError(msg),
				_ => DbResultError::InternalError(e.to_string()),
			})?;
		}

		// Process all statements
		Executor::execute_plan(self, ctx.freeze(), opt, plan).await.map_err(|e| {
			match e.downcast_ref::<Error>() {
				Some(Error::ExpiredSession) => {
					DbResultError::InvalidAuth("The session has expired".to_string())
				}
				Some(Error::InvalidAuth) => {
					DbResultError::InvalidAuth("Authentication failed".to_string())
				}
				Some(Error::UnexpectedAuth) => {
					DbResultError::InvalidAuth("Unexpected authentication error".to_string())
				}
				Some(Error::MissingUserOrPass) => {
					DbResultError::InvalidAuth("Missing username or password".to_string())
				}
				Some(Error::InvalidPass) => {
					DbResultError::InvalidAuth("Invalid password".to_string())
				}
				Some(Error::NoSigninTarget) => {
					DbResultError::InvalidAuth("No signin target specified".to_string())
				}
				Some(Error::TokenMakingFailed) => {
					DbResultError::InvalidAuth("Failed to create authentication token".to_string())
				}
				Some(Error::IamError(iam_err)) => {
					DbResultError::InvalidAuth(format!("IAM error: {}", iam_err))
				}
				Some(Error::Kvs(kvs_err)) => {
					DbResultError::InternalError(format!("Key-value store error: {}", kvs_err))
				}
				Some(Error::NsEmpty) => {
					DbResultError::InvalidParams("No namespace specified".to_string())
				}
				Some(Error::DbEmpty) => {
					DbResultError::InvalidParams("No database specified".to_string())
				}
				Some(Error::InvalidQuery(_)) => {
					DbResultError::ParseError("Invalid query syntax".to_string())
				}
				Some(Error::InvalidContent {
					..
				}) => DbResultError::InvalidParams("Invalid content clause".to_string()),
				Some(Error::InvalidMerge {
					..
				}) => DbResultError::InvalidParams("Invalid merge clause".to_string()),
				Some(Error::InvalidPatch(_)) => {
					DbResultError::InvalidParams("Invalid patch operation".to_string())
				}
				Some(Error::Internal(msg)) => DbResultError::InternalError(msg.clone()),
				Some(Error::Unimplemented(msg)) => {
					DbResultError::InternalError(format!("Unimplemented: {}", msg))
				}
				Some(Error::Io(e)) => DbResultError::InternalError(format!("I/O error: {}", e)),
				Some(Error::Http(msg)) => {
					DbResultError::InternalError(format!("HTTP error: {}", msg))
				}
				Some(Error::Channel(msg)) => {
					DbResultError::InternalError(format!("Channel error: {}", msg))
				}
				Some(Error::QueryTimedout(timeout)) => {
					DbResultError::QueryTimedout(format!("Timed out: {}", timeout))
				}
				Some(Error::QueryCancelled) => DbResultError::QueryCancelled,
				Some(Error::QueryNotExecuted {
					message,
				}) => DbResultError::QueryNotExecuted(message.clone()),
				Some(Error::ScriptingNotAllowed) => DbResultError::MethodNotAllowed(
					"Scripting functions are not allowed".to_string(),
				),
				Some(Error::FunctionNotAllowed(func)) => {
					DbResultError::MethodNotAllowed(format!("Function '{}' is not allowed", func))
				}
				Some(Error::NetTargetNotAllowed(target)) => DbResultError::MethodNotAllowed(
					format!("Network target '{}' is not allowed", target),
				),
				Some(Error::Thrown(msg)) => DbResultError::Thrown(msg.clone()),
				Some(Error::Coerce(_)) => {
					DbResultError::InvalidParams("Type coercion error".to_string())
				}
				Some(Error::Cast(_)) => {
					DbResultError::InvalidParams("Type casting error".to_string())
				}
				Some(Error::TryAdd(_, _))
				| Some(Error::TrySub(_, _))
				| Some(Error::TryMul(_, _))
				| Some(Error::TryDiv(_, _))
				| Some(Error::TryRem(_, _))
				| Some(Error::TryPow(_, _))
				| Some(Error::TryNeg(_)) => {
					DbResultError::InvalidParams("Arithmetic operation error".to_string())
				}
				Some(Error::TryFrom(_, _)) => {
					DbResultError::InvalidParams("Type conversion error".to_string())
				}
				Some(Error::Unencodable) => {
					DbResultError::SerializationError("Value cannot be serialized".to_string())
				}
				Some(Error::Decode(_)) => {
					DbResultError::DeserializationError("Key decoding error".to_string())
				}
				Some(Error::Revision(_)) => {
					DbResultError::DeserializationError("Versioned data error".to_string())
				}
				Some(Error::CorruptedIndex(_)) => {
					DbResultError::InternalError("Index corruption detected".to_string())
				}
				Some(Error::NoIndexFoundForMatch {
					..
				}) => DbResultError::InternalError("No suitable index found".to_string()),
				Some(Error::AnalyzerError(msg)) => {
					DbResultError::InternalError(format!("Analyzer error: {}", msg))
				}
				Some(Error::HighlightError(msg)) => {
					DbResultError::InternalError(format!("Highlight error: {}", msg))
				}
				Some(Error::Bincode(_)) => {
					DbResultError::SerializationError("Bincode serialization error".to_string())
				}
				Some(Error::FstError(_)) => DbResultError::InternalError("FST error".to_string()),
				Some(Error::Utf8Error(_)) => {
					DbResultError::DeserializationError("UTF-8 decoding error".to_string())
				}
				Some(Error::ObsError(_)) => {
					DbResultError::InternalError("Object store error".to_string())
				}
				Some(Error::DuplicatedMatchRef {
					..
				}) => DbResultError::InvalidParams("Duplicated match reference".to_string()),
				Some(Error::TimestampOverflow(msg)) => {
					DbResultError::InternalError(format!("Timestamp overflow: {}", msg))
				}
				Some(Error::NoRecordFound) => {
					DbResultError::InternalError("No record found".to_string())
				}
				Some(Error::InvalidSignup) => {
					DbResultError::InvalidAuth("Signup failed".to_string())
				}
				Some(Error::ClAlreadyExists {
					..
				}) => DbResultError::InternalError("Cluster node already exists".to_string()),
				Some(Error::ApAlreadyExists {
					..
				}) => DbResultError::InternalError("API already exists".to_string()),
				Some(Error::AzAlreadyExists {
					..
				}) => DbResultError::InternalError("Analyzer already exists".to_string()),
				Some(Error::BuAlreadyExists {
					..
				}) => DbResultError::InternalError("Bucket already exists".to_string()),
				Some(Error::DbAlreadyExists {
					..
				}) => DbResultError::InternalError("Database already exists".to_string()),
				_ => DbResultError::InternalError(e.to_string()),
			}
		})
	}

	/// Evaluates a SQL [`Value`] without checking authenticating config
	/// This is used in very specific cases, where we do not need to check
	/// whether authentication is enabled, or guest access is disabled.
	/// For example, this is used when processing a record access SIGNUP or
	/// SIGNIN clause, which still needs to work without guest access.
	#[instrument(level = "debug", target = "surrealdb::core::kvs::ds", skip_all)]
	pub(crate) async fn evaluate(
		&self,
		val: &Expr,
		sess: &Session,
		vars: Option<PublicVariables>,
	) -> Result<PublicValue> {
		// Check if the session has expired
		ensure!(!sess.expired(), Error::ExpiredSession);
		// Create a new memory stack
		let mut stack = TreeStack::new();
		// Create a new query options
		let opt = self.setup_options(sess);
		// Create a default context
		let mut ctx = Context::default();
		// Set context capabilities
		ctx.add_capabilities(self.capabilities.clone());
		// Set the global query timeout
		if let Some(timeout) = self.dynamic_configuration.get_query_timeout() {
			ctx.add_timeout(timeout)?;
		}
		// Setup the notification channel
		if let Some(channel) = &self.notification_channel {
			ctx.add_notifications(Some(&channel.0));
		}

		let txn_type = if val.read_only() {
			TransactionType::Read
		} else {
			TransactionType::Write
		};
		// Start a new transaction
		let txn = self.transaction(txn_type, Optimistic).await?.enclose();
		// Store the transaction
		ctx.set_transaction(txn.clone());

		// Start an execution context
		ctx.attach_session(sess)?;
		// Store the query variables
		if let Some(vars) = vars {
			ctx.attach_public_variables(vars)?;
		}

		// Freeze the context
		let ctx = ctx.freeze();
		// Compute the value
		let res =
			stack.enter(|stk| val.compute(stk, &ctx, &opt, None)).finish().await.catch_return();
		// Store any data
		if res.is_ok() && txn_type == TransactionType::Write {
			// If the compute was successful, then commit if writeable
			txn.commit().await?;
		} else {
			// Cancel if the compute was an error, or if readonly
			txn.cancel().await?;
		};
		// Return result
		convert_value_to_public_value(res?)
	}

	/// Subscribe to live notifications
	///
	/// ```rust,no_run
	/// use surrealdb_core::kvs::Datastore;
	/// use surrealdb_core::dbs::Session;
	/// use anyhow::Error;
	///
	/// #[tokio::main]
	/// async fn main() -> Result<(),Error> {
	///     let ds = Datastore::new("memory").await?.with_notifications();
	///     let ses = Session::owner();
	/// 	if let Some(channel) = ds.notifications() {
	///     	while let Ok(v) = channel.recv().await {
	///     	    println!("Received notification: {v:?}");
	///     	}
	/// 	}
	///     Ok(())
	/// }
	/// ```
	#[instrument(level = "debug", target = "surrealdb::core::kvs::ds", skip_all)]
	pub fn notifications(&self) -> Option<Receiver<PublicNotification>> {
		self.notification_channel.as_ref().map(|v| v.1.clone())
	}

	/// Performs a database import from SQL
	#[instrument(level = "debug", target = "surrealdb::core::kvs::ds", skip_all)]
	pub async fn import(&self, sql: &str, sess: &Session) -> Result<Vec<QueryResult>> {
		// Check if the session has expired
		ensure!(!sess.expired(), Error::ExpiredSession);
		// Execute the SQL import
		self.execute(sql, sess, None).await.map_err(|e| anyhow::anyhow!(e))
	}

	/// Performs a database import from SQL
	#[instrument(level = "debug", target = "surrealdb::core::kvs::ds", skip_all)]
	pub async fn import_stream<S>(&self, sess: &Session, stream: S) -> Result<Vec<QueryResult>>
	where
		S: Stream<Item = Result<Bytes>>,
	{
		// Check if the session has expired
		ensure!(!sess.expired(), Error::ExpiredSession);
		// Execute the SQL import
		self.execute_import(sess, None, stream).await
	}

	/// Performs a full database export as SQL
	#[instrument(level = "debug", target = "surrealdb::core::kvs::ds", skip_all)]
	pub async fn export(
		&self,
		sess: &Session,
		chn: Sender<Vec<u8>>,
	) -> Result<impl Future<Output = Result<()>>> {
		// Create a default export config
		let cfg = super::export::Config::default();
		self.export_with_config(sess, chn, cfg).await
	}

	/// Performs a full database export as SQL
	#[instrument(level = "debug", target = "surrealdb::core::kvs::ds", skip_all)]
	pub async fn export_with_config(
		&self,
		sess: &Session,
		chn: Sender<Vec<u8>>,
		cfg: export::Config,
	) -> Result<impl Future<Output = Result<()>> + use<>> {
		// Check if the session has expired
		ensure!(!sess.expired(), Error::ExpiredSession);
		// Retrieve the provided NS and DB
		let (ns, db) = crate::iam::check::check_ns_db(sess)?;
		// Create a new readonly transaction
		let txn = self.transaction(Read, Optimistic).await?;
		// Return an async export job
		Ok(async move {
			// Process the export
			txn.export(&ns, &db, cfg, chn).await?;
			// Everything ok
			Ok(())
		})
	}

	/// Checks the required permissions level for this session
	#[instrument(level = "trace", target = "surrealdb::core::kvs::ds", skip(self, sess))]
	pub fn check(&self, sess: &Session, action: Action, resource: Resource) -> Result<()> {
		// Check if the session has expired
		ensure!(!sess.expired(), Error::ExpiredSession);
		// Skip auth for Anonymous users if auth is disabled
		let skip_auth = !self.is_auth_enabled() && sess.au.is_anon();
		if !skip_auth {
			sess.au.is_allowed(action, &resource)?;
		}
		// All ok
		Ok(())
	}

	pub fn setup_options(&self, sess: &Session) -> Options {
		Options::new(self.id, self.dynamic_configuration.clone())
			.with_ns(sess.ns())
			.with_db(sess.db())
			.with_live(sess.live())
			.with_auth(sess.au.clone())
			.with_auth_enabled(self.auth_enabled)
	}

<<<<<<< HEAD
	pub fn setup_ctx(&self) -> Result<MutableContext> {
		let mut ctx = MutableContext::from_ds(
			self.dynamic_configuration.get_query_timeout(),
=======
	pub fn setup_ctx(&self) -> Result<Context> {
		let mut ctx = Context::from_ds(
			self.query_timeout,
>>>>>>> 5205021e
			self.slow_log.clone(),
			self.capabilities.clone(),
			self.index_stores.clone(),
			self.index_builder.clone(),
			self.sequences.clone(),
			self.cache.clone(),
			#[cfg(storage)]
			self.temporary_directory.clone(),
			self.buckets.clone(),
			#[cfg(feature = "surrealism")]
			self.surrealism_cache.clone(),
		)?;
		// Setup the notification channel
		if let Some(channel) = &self.notification_channel {
			ctx.add_notifications(Some(&channel.0));
		}
		Ok(ctx)
	}

	/// check for disallowed anonymous users
	pub fn check_anon(&self, sess: &Session) -> Result<(), IamError> {
		if self.auth_enabled && sess.au.is_anon() && !self.capabilities.allows_guest_access() {
			Err(IamError::NotAllowed {
				actor: "anonymous".to_string(),
				action: String::new(),
				resource: String::new(),
			})
		} else {
			Ok(())
		}
	}

	pub async fn process_use(
		&self,
		ctx: Option<&Context>,
		session: &mut Session,
		namespace: Option<String>,
		database: Option<String>,
	) -> std::result::Result<QueryResult, DbResultError> {
		let new_tx = || async {
			self.transaction(Write, Optimistic)
				.await
				.map_err(|err| DbResultError::InternalError(err.to_string()))
		};
		let commit_tx = |txn: Transaction| async move {
			txn.commit().await.map_err(|err| DbResultError::InternalError(err.to_string()))
		};

		let query_result = QueryResultBuilder::started_now();
		match (namespace, database) {
			(Some(ns), Some(db)) => {
				let tx = new_tx().await?;
				tx.ensure_ns_db(ctx, &ns, &db)
					.await
					.map_err(|err| DbResultError::InternalError(err.to_string()))?;
				commit_tx(tx).await?;
				session.ns = Some(ns);
				session.db = Some(db);
			}
			(Some(ns), None) => {
				let tx = new_tx().await?;
				tx.get_or_add_ns(ctx, &ns)
					.await
					.map_err(|err| DbResultError::InternalError(err.to_string()))?;
				commit_tx(tx).await?;
				session.ns = Some(ns);
			}
			(None, Some(db)) => {
				let Some(ns) = session.ns.clone() else {
					return Err(DbResultError::InvalidRequest(
						"Cannot use database without namespace".to_string(),
					));
				};
				let tx = new_tx().await?;
				tx.ensure_ns_db(ctx, &ns, &db)
					.await
					.map_err(|err| DbResultError::InternalError(err.to_string()))?;
				commit_tx(tx).await?;
				session.db = Some(db);
			}
			(None, None) => {
				session.ns = None;
				session.db = None;
			}
		}

		Ok(query_result.finish())
	}

	/// Get a db model by name.
	///
	/// TODO: This should not be public, but it is used in `crates/sdk/src/api/engine/local/mod.rs`.
	pub async fn get_db_model(
		&self,
		ns: &str,
		db: &str,
		model_name: &str,
		model_version: &str,
	) -> Result<Option<Arc<crate::catalog::MlModelDefinition>>> {
		let tx = self.transaction(Read, Optimistic).await?;
		let db = tx.expect_db_by_name(ns, db).await?;
		let model =
			tx.get_db_model(db.namespace_id, db.database_id, model_name, model_version).await?;
		tx.cancel().await?;
		Ok(model)
	}

	/// Get a table by name.
	///
	/// TODO: This should not be public, but it is used in `src/net/key.rs`.
	pub async fn ensure_tb_exists(&self, ns: &str, db: &str, tb: &str) -> Result<()> {
		let tx = self.transaction(TransactionType::Read, LockType::Optimistic).await?;

		tx.expect_tb_by_name(ns, db, tb).await?;
		tx.cancel().await?;

		Ok(())
	}

	/// Invoke an API handler.
	///
	/// TODO: This should not need to be public, but it is used in `src/net/api.rs`.
	#[expect(clippy::too_many_arguments)]
	pub async fn invoke_api_handler<S>(
		&self,
		ns: &str,
		db: &str,
		path: &str,
		session: &Session,
		method: ApiMethod,
		headers: HeaderMap,
		query: BTreeMap<String, String>,
		body: S,
	) -> Result<Option<(ApiResponse, ResponseInstruction)>>
	where
		S: Stream<Item = std::result::Result<Bytes, Box<dyn Display + Send + Sync>>>
			+ Send
			+ Unpin
			+ 'static,
	{
		let tx = Arc::new(self.transaction(TransactionType::Write, LockType::Optimistic).await?);

		let db = tx.ensure_ns_db(None, ns, db).await?;

		let apis = tx.all_db_apis(db.namespace_id, db.database_id).await?;
		let segments: Vec<&str> = path.split('/').filter(|x| !x.is_empty()).collect();

		let res = match ApiDefinition::find_definition(apis.as_ref(), segments, method) {
			Some((api, params)) => {
				let invocation = ApiInvocation {
					params: params.try_into()?,
					method,
					headers,
					query,
				};

				let opt = self.setup_options(session);

				let mut ctx = self.setup_ctx()?;
				ctx.set_transaction(Arc::clone(&tx));
				ctx.attach_session(session)?;
				let ctx = &ctx.freeze();

				invocation.invoke_with_transaction(ctx, &opt, api, ApiBody::from_stream(body)).await
			}
			_ => {
				return Err(anyhow::anyhow!(Error::ApNotFound {
					value: path.to_owned(),
				}));
			}
		};

		// Handle committing or cancelling the transaction
		if res.is_ok() {
			tx.commit().await?;
		} else {
			tx.cancel().await?;
		}

		res
	}

	pub async fn put_ml_model(
		&self,
		session: &Session,
		name: &str,
		version: &str,
		description: &str,
		data: Vec<u8>,
	) -> Result<()> {
		let ns = session.ns.as_ref().context("Namespace is required")?;
		let db = session.db.as_ref().context("Database is required")?;

		self.check(session, Action::Edit, ResourceKind::Model.on_db(ns, db))?;

		// Calculate the hash of the model file
		let hash = crate::obs::hash(&data);
		// Calculate the path of the model file
		let path = get_model_path(ns, db, name, version, &hash);
		// Insert the file data in to the store
		crate::obs::put(&path, data).await?;
		// Insert the model in to the database
		let model = DefineModelStatement {
			name: name.to_string(),
			version: version.to_string(),
			comment: Expr::Literal(Literal::String(description.to_string())),
			hash,
			kind: Default::default(),
			permissions: Default::default(),
		};

		let q = LogicalPlan {
			expressions: vec![TopLevelExpr::Expr(Expr::Define(Box::new(DefineStatement::Model(
				model,
			))))],
		};

		self.process_plan(q, session, None).await.map_err(|e| anyhow::anyhow!(e))?;

		Ok(())
	}
}

#[cfg(test)]
mod test {
	use super::*;
	use crate::iam::verify::verify_root_creds;
	use crate::types::{PublicValue, PublicVariables};

	#[tokio::test]
	async fn test_setup_superuser() {
		let ds = Datastore::new("memory").await.unwrap();
		let username = "root";
		let password = "root";

		// Setup the initial user if there are no root users
		assert_eq!(
			ds.transaction(Read, Optimistic).await.unwrap().all_root_users().await.unwrap().len(),
			0
		);
		ds.initialise_credentials(username, password).await.unwrap();
		assert_eq!(
			ds.transaction(Read, Optimistic).await.unwrap().all_root_users().await.unwrap().len(),
			1
		);
		verify_root_creds(&ds, username, password).await.unwrap();

		// Do not setup the initial root user if there are root users:
		// Test the scenario by making sure the custom password doesn't change.
		let sql = "DEFINE USER root ON ROOT PASSWORD 'test' ROLES OWNER";
		let sess = Session::owner();
		ds.execute(sql, &sess, None).await.unwrap();
		let pass_hash = ds
			.transaction(Read, Optimistic)
			.await
			.unwrap()
			.expect_root_user(username)
			.await
			.unwrap()
			.hash
			.clone();

		ds.initialise_credentials(username, password).await.unwrap();
		assert_eq!(
			pass_hash,
			ds.transaction(Read, Optimistic)
				.await
				.unwrap()
				.expect_root_user(username)
				.await
				.unwrap()
				.hash
				.clone()
		)
	}

	#[tokio::test]
	pub async fn very_deep_query() -> Result<()> {
		use reblessive::{Stack, Stk};

		use crate::expr::{BinaryOperator, Expr, Literal};
		use crate::kvs::Datastore;
		use crate::val::{Number, Value};

		// build query manually to bypass query limits.
		let mut stack = Stack::new();
		async fn build_query(stk: &mut Stk, depth: usize) -> Expr {
			if depth == 0 {
				Expr::Binary {
					left: Box::new(Expr::Literal(Literal::Integer(1))),
					op: BinaryOperator::Add,
					right: Box::new(Expr::Literal(Literal::Integer(1))),
				}
			} else {
				let q = stk.run(|stk| build_query(stk, depth - 1)).await;
				Expr::Binary {
					left: Box::new(q),
					op: BinaryOperator::Add,
					right: Box::new(Expr::Literal(Literal::Integer(1))),
				}
			}
		}
		let val = stack.enter(|stk| build_query(stk, 1000)).finish();

		let dbs = Datastore::new("memory").await.unwrap().with_capabilities(Capabilities::all());

		let opt = Options::new(dbs.id(), DynamicConfiguration::default())
			.with_ns(Some("test".into()))
			.with_db(Some("test".into()))
			.with_live(false)
			.with_auth_enabled(false)
			.with_max_computation_depth(u32::MAX);

		// Create a default context
		let mut ctx = Context::default();
		// Set context capabilities
		ctx.add_capabilities(dbs.capabilities.clone());
		// Start a new transaction
		let txn = dbs.transaction(TransactionType::Read, Optimistic).await?;
		// Store the transaction
		ctx.set_transaction(txn.enclose());
		// Freeze the context
		let ctx = ctx.freeze();
		// Compute the value
		let mut stack = reblessive::tree::TreeStack::new();
		let res = stack
			.enter(|stk| val.compute(stk, &ctx, &opt, None))
			.finish()
			.await
			.catch_return()
			.unwrap();
		assert_eq!(res, Value::Number(Number::Int(1002)));
		Ok(())
	}

	#[tokio::test]
	async fn cross_transaction_caching_uuids_updated() -> Result<()> {
		let ds = Datastore::new("memory")
			.await?
			.with_capabilities(Capabilities::all())
			.with_notifications();
		let cache = ds.get_cache();
		let ses = Session::owner().with_ns("test").with_db("test").with_rt(true);

		let db = {
			let txn = ds.transaction(TransactionType::Write, LockType::Pessimistic).await?;
			let db = txn.ensure_ns_db(None, "test", "test").await?;
			txn.commit().await?;
			db
		};

		// Define the table, set the initial uuids
		let (initial, initial_live_query_version) = {
			let sql = r"DEFINE TABLE test;".to_owned();
			let res = &mut ds.execute(&sql, &ses, None).await?;
			assert_eq!(res.len(), 1);
			res.remove(0).result.unwrap();
			// Obtain the initial uuids
			let txn = ds.transaction(TransactionType::Read, LockType::Pessimistic).await?;
			let initial = txn.get_tb(db.namespace_id, db.database_id, "test").await?.unwrap();
			let initial_live_query_version =
				cache.get_live_queries_version(db.namespace_id, db.database_id, "test")?;
			txn.cancel().await?;
			(initial, initial_live_query_version)
		};

		// Define some resources to refresh the UUIDs
		let lqid = {
			let sql = r"
		DEFINE FIELD test ON test;
		DEFINE EVENT test ON test WHEN {} THEN {};
		DEFINE TABLE view AS SELECT * FROM test;
		DEFINE INDEX test ON test FIELDS test;
		LIVE SELECT * FROM test;
	"
			.to_owned();
			let res = &mut ds.execute(&sql, &ses, None).await?;
			assert_eq!(res.len(), 5);
			res.remove(0).result.unwrap();
			res.remove(0).result.unwrap();
			res.remove(0).result.unwrap();
			res.remove(0).result.unwrap();
			let lqid = res.remove(0).result?;
			assert!(matches!(lqid, PublicValue::Uuid(_)));
			lqid
		};

		// Obtain the uuids after definitions
		let (after_define, after_define_live_query_version) = {
			let txn = ds.transaction(TransactionType::Read, LockType::Pessimistic).await?;
			let after_define = txn.get_tb(db.namespace_id, db.database_id, "test").await?.unwrap();
			let after_define_live_query_version =
				cache.get_live_queries_version(db.namespace_id, db.database_id, "test")?;
			txn.cancel().await?;
			// Compare uuids after definitions
			assert_ne!(initial.cache_indexes_ts, after_define.cache_indexes_ts);
			assert_ne!(initial.cache_tables_ts, after_define.cache_tables_ts);
			assert_ne!(initial.cache_events_ts, after_define.cache_events_ts);
			assert_ne!(initial.cache_fields_ts, after_define.cache_fields_ts);
			assert_ne!(initial_live_query_version, after_define_live_query_version);
			(after_define, after_define_live_query_version)
		};

		// Remove the defined resources to refresh the UUIDs
		{
			let sql = r"
		REMOVE FIELD test ON test;
		REMOVE EVENT test ON test;
		REMOVE TABLE view;
		REMOVE INDEX test ON test;
		KILL $lqid;
	"
			.to_owned();
			let vars = PublicVariables::from(map! { "lqid".to_string() => lqid });
			let res = &mut ds.execute(&sql, &ses, Some(vars)).await?;
			assert_eq!(res.len(), 5);
			res.remove(0).result.unwrap();
			res.remove(0).result.unwrap();
			res.remove(0).result.unwrap();
			res.remove(0).result.unwrap();
			res.remove(0).result.unwrap();
		}
		// Obtain the uuids after definitions
		{
			let txn = ds.transaction(TransactionType::Read, LockType::Pessimistic).await?;
			let after_remove = txn.get_tb(db.namespace_id, db.database_id, "test").await?.unwrap();
			let after_remove_live_query_version =
				cache.get_live_queries_version(db.namespace_id, db.database_id, "test")?;
			drop(txn);
			// Compare uuids after definitions
			assert_ne!(after_define.cache_fields_ts, after_remove.cache_fields_ts);
			assert_ne!(after_define.cache_events_ts, after_remove.cache_events_ts);
			assert_ne!(after_define.cache_tables_ts, after_remove.cache_tables_ts);
			assert_ne!(after_define.cache_indexes_ts, after_remove.cache_indexes_ts);
			assert_ne!(after_define_live_query_version, after_remove_live_query_version);
		}
		//
		Ok(())
	}
}<|MERGE_RESOLUTION|>--- conflicted
+++ resolved
@@ -38,12 +38,8 @@
 };
 use crate::catalog::{ApiDefinition, ApiMethod, Index, NodeLiveQuery, SubscriptionDefinition};
 use crate::cnf::NORMAL_FETCH_SIZE;
-<<<<<<< HEAD
 use crate::cnf::dynamic::DynamicConfiguration;
-use crate::ctx::MutableContext;
-=======
 use crate::ctx::Context;
->>>>>>> 5205021e
 #[cfg(feature = "jwks")]
 use crate::dbs::capabilities::NetTarget;
 use crate::dbs::capabilities::{
@@ -876,14 +872,9 @@
 				pass,
 				INITIAL_USER_ROLE.to_owned(),
 			);
-<<<<<<< HEAD
 			let opt = Options::new(self.id, self.dynamic_configuration.clone())
 				.with_auth(Arc::new(Auth::for_root(Role::Owner)));
-			let mut ctx = MutableContext::default();
-=======
-			let opt = Options::new(self.id).with_auth(Arc::new(Auth::for_root(Role::Owner)));
 			let mut ctx = Context::default();
->>>>>>> 5205021e
 			ctx.set_transaction(txn.clone());
 			let ctx = ctx.freeze();
 			let mut stack = TreeStack::new();
@@ -2120,15 +2111,9 @@
 			.with_auth_enabled(self.auth_enabled)
 	}
 
-<<<<<<< HEAD
-	pub fn setup_ctx(&self) -> Result<MutableContext> {
-		let mut ctx = MutableContext::from_ds(
-			self.dynamic_configuration.get_query_timeout(),
-=======
 	pub fn setup_ctx(&self) -> Result<Context> {
 		let mut ctx = Context::from_ds(
-			self.query_timeout,
->>>>>>> 5205021e
+			self.dynamic_configuration.get_query_timeout(),
 			self.slow_log.clone(),
 			self.capabilities.clone(),
 			self.index_stores.clone(),
