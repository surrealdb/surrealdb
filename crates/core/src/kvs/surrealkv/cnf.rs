<<<<<<< HEAD
use std::sync::{LazyLock, OnceLock};
=======
use std::cmp::max;
use std::sync::{LazyLock, OnceLock};
use sysinfo::System;
>>>>>>> e9c0d10b

/// Should we sync writes to disk before acknowledgement
pub(super) static SYNC_DATA: LazyLock<bool> = lazy_env_parse!("SURREAL_SYNC_DATA", bool, false);

/// The size to store values in the tree, or a separate log file (default: 64 bytes)
pub(super) static SURREALKV_MAX_VALUE_THRESHOLD: LazyLock<usize> =
	lazy_env_parse!(bytes, "SURREAL_SURREALKV_MAX_VALUE_THRESHOLD", usize, 64);

/// The maximum size of a single data file segment (default: 512 MiB)
pub(super) static SURREALKV_MAX_SEGMENT_SIZE: LazyLock<u64> =
	lazy_env_parse!(bytes, "SURREAL_SURREALKV_MAX_SEGMENT_SIZE", u64, 1 << 29);

<<<<<<< HEAD
pub static SURREALKV_MAX_VALUE_CACHE_SIZE: LazyLock<u64> =
	lazy_env_parse!("SURREAL_SURREALKV_MAX_VALUE_CACHE_SIZE", u64, 10000);

pub(crate) static SKV_THREADPOOL: OnceLock<affinitypool::Threadpool> = OnceLock::new();

pub(crate) fn commit_pool() -> &'static affinitypool::Threadpool {
	SKV_THREADPOOL.get_or_init(|| {
		affinitypool::Builder::new()
			.thread_name("surrealkv-threadpool")
=======
/// The size of the in-memory value cache (default: 512 MiB)
pub(super) static SURREALKV_MAX_VALUE_CACHE_SIZE: LazyLock<u64> =
	lazy_env_parse!(bytes, "SURREAL_SURREALKV_MAX_VALUE_CACHE_SIZE", u64, || {
		// Load the system attributes
		let system = System::new_all();
		// Get the total system memory
		let memory = system.total_memory();
		// Divide the total system memory by 2
		let memory = memory.saturating_div(2);
		// Subtract 1 GiB from the memory size
		let memory = memory.saturating_sub(1024 * 1024 * 1024);
		// Take the larger of 512MiB or available memory
		max(memory, 512 * 1024 * 1024)
	});

pub(super) static SKV_COMMIT_POOL: OnceLock<affinitypool::Threadpool> = OnceLock::new();

pub(super) fn commit_pool() -> &'static affinitypool::Threadpool {
	SKV_COMMIT_POOL.get_or_init(|| {
		affinitypool::Builder::new()
			.thread_name("surrealkv-commitpool")
>>>>>>> e9c0d10b
			.thread_stack_size(5 * 1024 * 1024)
			.thread_per_core(false)
			.worker_threads(1)
			.build()
	})
}<|MERGE_RESOLUTION|>--- conflicted
+++ resolved
@@ -1,10 +1,6 @@
-<<<<<<< HEAD
-use std::sync::{LazyLock, OnceLock};
-=======
 use std::cmp::max;
 use std::sync::{LazyLock, OnceLock};
 use sysinfo::System;
->>>>>>> e9c0d10b
 
 /// Should we sync writes to disk before acknowledgement
 pub(super) static SYNC_DATA: LazyLock<bool> = lazy_env_parse!("SURREAL_SYNC_DATA", bool, false);
@@ -17,17 +13,6 @@
 pub(super) static SURREALKV_MAX_SEGMENT_SIZE: LazyLock<u64> =
 	lazy_env_parse!(bytes, "SURREAL_SURREALKV_MAX_SEGMENT_SIZE", u64, 1 << 29);
 
-<<<<<<< HEAD
-pub static SURREALKV_MAX_VALUE_CACHE_SIZE: LazyLock<u64> =
-	lazy_env_parse!("SURREAL_SURREALKV_MAX_VALUE_CACHE_SIZE", u64, 10000);
-
-pub(crate) static SKV_THREADPOOL: OnceLock<affinitypool::Threadpool> = OnceLock::new();
-
-pub(crate) fn commit_pool() -> &'static affinitypool::Threadpool {
-	SKV_THREADPOOL.get_or_init(|| {
-		affinitypool::Builder::new()
-			.thread_name("surrealkv-threadpool")
-=======
 /// The size of the in-memory value cache (default: 512 MiB)
 pub(super) static SURREALKV_MAX_VALUE_CACHE_SIZE: LazyLock<u64> =
 	lazy_env_parse!(bytes, "SURREAL_SURREALKV_MAX_VALUE_CACHE_SIZE", u64, || {
@@ -49,7 +34,6 @@
 	SKV_COMMIT_POOL.get_or_init(|| {
 		affinitypool::Builder::new()
 			.thread_name("surrealkv-commitpool")
->>>>>>> e9c0d10b
 			.thread_stack_size(5 * 1024 * 1024)
 			.thread_per_core(false)
 			.worker_threads(1)
