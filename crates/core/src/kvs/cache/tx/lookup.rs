--- conflicted
+++ resolved
@@ -1,13 +1,8 @@
-<<<<<<< HEAD
+use quick_cache::Equivalent;
+use uuid::Uuid;
+
 use super::key::Key;
 use crate::catalog::{DatabaseId, NamespaceId};
-use crate::val::RecordIdKey;
-=======
->>>>>>> 71fad245
-use quick_cache::Equivalent;
-use uuid::Uuid;
-
-use super::key::Key;
 use crate::val::RecordIdKey;
 
 #[derive(Hash, Eq, PartialEq)]
@@ -189,9 +184,9 @@
 
 #[cfg(test)]
 mod tests {
+	use rstest::rstest;
+
 	use super::*;
-
-	use rstest::rstest;
 
 	#[rstest]
 	#[case(Lookup::Nds, Key::Nds, true)]
