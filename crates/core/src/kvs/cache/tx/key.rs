--- conflicted
+++ resolved
@@ -1,12 +1,8 @@
 use super::lookup::Lookup;
-<<<<<<< HEAD
 use crate::{
 	catalog::{DatabaseId, NamespaceId},
-	expr::id::Id,
 };
-=======
 use crate::val::RecordIdKey;
->>>>>>> e3245342
 use uuid::Uuid;
 
 #[derive(Clone, Hash, Eq, PartialEq)]
@@ -118,11 +114,7 @@
 	/// A cache key for an index (on a table)
 	Ix(NamespaceId, DatabaseId, String, String),
 	/// A cache key for a record
-<<<<<<< HEAD
-	Record(NamespaceId, DatabaseId, String, Id),
-=======
-	Record(String, String, String, RecordIdKey),
->>>>>>> e3245342
+	Record(NamespaceId, DatabaseId, String, RecordIdKey),
 }
 
 impl<'a> From<Lookup<'a>> for Key {
