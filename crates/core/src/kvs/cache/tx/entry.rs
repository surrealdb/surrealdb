--- conflicted
+++ resolved
@@ -1,12 +1,7 @@
 use crate::dbs::node::Node;
 use crate::err::Error;
-<<<<<<< HEAD
-=======
-use crate::sql::statements::define::ApiDefinition;
-use crate::sql::statements::define::BucketDefinition;
->>>>>>> e9c0d10b
 use crate::sql::statements::define::DefineConfigStatement;
-use crate::sql::statements::define::{ApiDefinition, DefineSequenceStatement};
+use crate::sql::statements::define::{ApiDefinition, BucketDefinition, DefineSequenceStatement};
 use crate::sql::statements::AccessGrant;
 use crate::sql::statements::DefineAccessStatement;
 use crate::sql::statements::DefineAnalyzerStatement;
@@ -209,21 +204,20 @@
 			_ => Err(fail!("Unable to convert type into Entry::Azs")),
 		}
 	}
-<<<<<<< HEAD
+	/// Converts this cache entry into a slice of [`DefineBucketStatement`].
+	/// This panics if called on a cache entry that is not an [`Entry::Bus`].
+	pub(crate) fn try_into_bus(self) -> Result<Arc<[BucketDefinition]>, Error> {
+		match self {
+			Entry::Bus(v) => Ok(v),
+			_ => Err(fail!("Unable to convert type into Entry::Bus")),
+		}
+	}
 	/// Converts this cache entry into a slice of [`DefineSequenceStatement`].
 	/// This panics if called on a cache entry that is not an [`Entry::Sqs`].
 	pub(crate) fn try_into_sqs(self) -> Result<Arc<[DefineSequenceStatement]>, Error> {
 		match self {
 			Entry::Sqs(v) => Ok(v),
 			_ => Err(fail!("Unable to convert type into Entry::Sqs")),
-=======
-	/// Converts this cache entry into a slice of [`DefineBucketStatement`].
-	/// This panics if called on a cache entry that is not an [`Entry::Bus`].
-	pub(crate) fn try_into_bus(self) -> Result<Arc<[BucketDefinition]>, Error> {
-		match self {
-			Entry::Bus(v) => Ok(v),
-			_ => Err(fail!("Unable to convert type into Entry::Bus")),
->>>>>>> e9c0d10b
 		}
 	}
 	/// Converts this cache entry into a slice of [`DefineFunctionStatement`].
