use std::fmt::Debug;
use std::ops::Range;
use std::sync::Arc;

use anyhow::{Result, bail};
use futures::lock::{Mutex, MutexGuard};
use futures::stream::Stream;
use uuid::Uuid;

use super::batch::Batch;
use super::tr::Check;
use super::{Key, Val, Version, util};
use crate::catalog::{
	DatabaseDefinition, DatabaseId, NamespaceDefinition, NamespaceId, TableDefinition,
};
use crate::cnf::NORMAL_FETCH_SIZE;
use crate::dbs::node::Node;
use crate::err::Error;
use crate::expr::statements::access::AccessGrantStore;
use crate::expr::statements::define::config::ConfigStore;
use crate::expr::statements::define::{ApiDefinition, BucketDefinition, DefineSequenceStatement};
use crate::expr::statements::{
	DefineAccessStatement, DefineAnalyzerStatement, DefineEventStatement, DefineFieldStatement,
	DefineFunctionStatement, DefineIndexStatement, DefineModelStatement, DefineParamStore,
	DefineUserStatement, LiveStatement,
};
use crate::idx::planner::ScanDirection;
use crate::idx::trees::store::cache::IndexTreeCaches;
use crate::key::database::sq::Sq;
use crate::kvs::cache::tx::TransactionCache;
use crate::kvs::key::KVKey;
use crate::kvs::scanner::Scanner;
use crate::kvs::{Transactor, cache};
use crate::val::{RecordId, RecordIdKey, Value};
<<<<<<< HEAD
use anyhow::Result;
use futures::lock::{Mutex, MutexGuard};
use futures::stream::Stream;
use std::any::Any;
use std::fmt::Debug;
use std::ops::Range;
use std::sync::Arc;
use uuid::Uuid;
=======
>>>>>>> 71fad245

pub struct Transaction {
	/// Is this is a local datastore transaction?
	local: bool,
	/// The underlying transactor
	tx: Mutex<Transactor>,
	/// The query cache for this store
	cache: TransactionCache,
	/// Cache the index updates
	index_caches: IndexTreeCaches,
	/// Does this support reverse scan?
	reverse_scan: bool,
}

impl Transaction {
	/// Create a new query store
	pub fn new(local: bool, tx: Transactor) -> Transaction {
		Transaction {
			local,
			reverse_scan: tx.inner.supports_reverse_scan(),
			tx: Mutex::new(tx),
			cache: TransactionCache::new(),
			index_caches: IndexTreeCaches::default(),
		}
	}

	/// Retrieve the underlying transaction
	pub fn inner(self) -> Transactor {
		self.tx.into_inner()
	}

	/// Enclose this transaction in an [`Arc`]
	pub fn enclose(self) -> Arc<Transaction> {
		Arc::new(self)
	}

	/// Retrieve the underlying transaction
	pub async fn lock(&self) -> MutexGuard<'_, Transactor> {
		self.tx.lock().await
	}

	/// Check if the transaction is local or remote
	pub fn local(&self) -> bool {
		self.local
	}

	/// Check if the transaction supports reverse scan
	pub fn reverse_scan(&self) -> bool {
		self.reverse_scan
	}

	/// Check if the transaction is finished.
	///
	/// If the transaction has been canceled or committed,
	/// then this function will return [`true`], and any further
	/// calls to functions on this transaction will result
	/// in a [`Error::TxFinished`] error.
	pub async fn closed(&self) -> bool {
		self.lock().await.closed()
	}

	/// Cancel a transaction.
	///
	/// This reverses all changes made within the transaction.
	#[instrument(level = "trace", target = "surrealdb::core::kvs::tx", skip_all)]
	pub async fn cancel(&self) -> Result<()> {
		self.lock().await.cancel().await
	}

	/// Commit a transaction.
	///
	/// This attempts to commit all changes made within the transaction.
	#[instrument(level = "trace", target = "surrealdb::core::kvs::tx", skip_all)]
	pub async fn commit(&self) -> Result<()> {
		self.lock().await.commit().await
	}

	/// Check if a key exists in the datastore.
	#[instrument(level = "trace", target = "surrealdb::core::kvs::tx", skip_all)]
	pub async fn exists<K>(&self, key: &K, version: Option<u64>) -> Result<bool>
	where
		K: KVKey + Debug,
	{
		self.lock().await.exists(key, version).await
	}

	/// Fetch a key from the datastore.
	#[instrument(level = "trace", target = "surrealdb::core::kvs::tx", skip_all)]
	pub async fn get<K>(&self, key: &K, version: Option<u64>) -> Result<Option<K::ValueType>>
	where
		K: KVKey + Debug,
	{
		self.lock().await.get(key, version).await
	}

	/// Retrieve a batch set of keys from the datastore.
	#[instrument(level = "trace", target = "surrealdb::core::kvs::tx", skip_all)]
	pub async fn getm<K>(&self, keys: Vec<K>) -> Result<Vec<Option<K::ValueType>>>
	where
		K: KVKey + Debug,
	{
		self.lock().await.getm(keys).await
	}

	/// Retrieve a specific prefix of keys from the datastore.
	///
	/// This function fetches key-value pairs from the underlying datastore in
	/// grouped batches.
	#[instrument(level = "trace", target = "surrealdb::core::kvs::tx", skip_all)]
	pub async fn getp<K>(&self, key: &K) -> Result<Vec<(Key, Val)>>
	where
		K: KVKey + Debug,
	{
		self.lock().await.getp(key).await
	}

	/// Retrieve a specific range of keys from the datastore.
	///
	/// This function fetches key-value pairs from the underlying datastore in
	/// grouped batches.
	#[instrument(level = "trace", target = "surrealdb::core::kvs::tx", skip_all)]
	pub async fn getr<K>(&self, rng: Range<K>, version: Option<u64>) -> Result<Vec<(Key, Val)>>
	where
		K: KVKey + Debug,
	{
		self.lock().await.getr(rng, version).await
	}

	/// Delete a key from the datastore.
	#[instrument(level = "trace", target = "surrealdb::core::kvs::tx", skip_all)]
	pub async fn del<K>(&self, key: &K) -> Result<()>
	where
		K: KVKey + Debug,
	{
		self.lock().await.del(key).await
	}

	/// Delete a key from the datastore if the current value matches a
	/// condition.
	#[instrument(level = "trace", target = "surrealdb::core::kvs::tx", skip_all)]
	pub async fn delc<K>(&self, key: &K, chk: Option<&K::ValueType>) -> Result<()>
	where
		K: KVKey + Debug,
	{
		self.lock().await.delc(key, chk).await
	}

	/// Delete a range of keys from the datastore.
	///
	/// This function deletes entries from the underlying datastore in grouped
	/// batches.
	#[instrument(level = "trace", target = "surrealdb::core::kvs::tx", skip_all)]
	pub async fn delr<K>(&self, rng: Range<K>) -> Result<()>
	where
		K: KVKey + Debug,
	{
		self.lock().await.delr(rng).await
	}

	/// Delete a prefix of keys from the datastore.
	///
	/// This function deletes entries from the underlying datastore in grouped
	/// batches.
	#[instrument(level = "trace", target = "surrealdb::core::kvs::tx", skip_all)]
	pub async fn delp<K>(&self, key: &K) -> Result<()>
	where
		K: KVKey + Debug,
	{
		self.lock().await.delp(key).await
	}

	/// Delete all versions of a key from the datastore.
	#[instrument(level = "trace", target = "surrealdb::core::kvs::tx", skip_all)]
	pub async fn clr<K>(&self, key: &K) -> Result<()>
	where
		K: KVKey + Debug,
	{
		self.lock().await.clr(key).await
	}

	/// Delete all versions of a key from the datastore if the current value
	/// matches a condition.
	#[instrument(level = "trace", target = "surrealdb::core::kvs::tx", skip_all)]
	pub async fn clrc<K>(&self, key: &K, chk: Option<&K::ValueType>) -> Result<()>
	where
		K: KVKey + Debug,
	{
		self.lock().await.clrc(key, chk).await
	}

	/// Delete all versions of a range of keys from the datastore.
	///
	/// This function deletes entries from the underlying datastore in grouped
	/// batches.
	#[instrument(level = "trace", target = "surrealdb::core::kvs::tx", skip_all)]
	pub async fn clrr<K>(&self, rng: Range<K>) -> Result<()>
	where
		K: KVKey + Debug,
	{
		self.lock().await.clrr(rng).await
	}

	/// Delete all versions of a prefix of keys from the datastore.
	///
	/// This function deletes entries from the underlying datastore in grouped
	/// batches.
	#[instrument(level = "trace", target = "surrealdb::core::kvs::tx", skip_all)]
	pub async fn clrp<K>(&self, key: &K) -> Result<()>
	where
		K: KVKey + Debug,
	{
		self.lock().await.clrp(key).await
	}

	/// Insert or update a key in the datastore.
	#[instrument(level = "trace", target = "surrealdb::core::kvs::tx", skip_all)]
	pub async fn set<K>(&self, key: &K, val: &K::ValueType, version: Option<u64>) -> Result<()>
	where
		K: KVKey + Debug,
	{
		self.lock().await.set(key, val, version).await
	}

	/// Insert or replace a key in the datastore.
	#[instrument(level = "trace", target = "surrealdb::core::kvs::tx", skip_all)]
	pub async fn replace<K>(&self, key: &K, val: &K::ValueType) -> Result<()>
	where
		K: KVKey + Debug,
	{
		self.lock().await.replace(key, val).await
	}

	/// Insert a key if it doesn't exist in the datastore.
	#[instrument(level = "trace", target = "surrealdb::core::kvs::tx", skip_all)]
	pub async fn put<K>(&self, key: &K, val: &K::ValueType, version: Option<u64>) -> Result<()>
	where
		K: KVKey + Debug,
	{
		self.lock().await.put(key, val, version).await
	}

	/// Update a key in the datastore if the current value matches a condition.
	#[instrument(level = "trace", target = "surrealdb::core::kvs::tx", skip_all)]
	pub async fn putc<K>(
		&self,
		key: &K,
		val: &K::ValueType,
		chk: Option<&K::ValueType>,
	) -> Result<()>
	where
		K: KVKey + Debug,
	{
		self.lock().await.putc(key, val, chk).await
	}

	/// Retrieve a specific range of keys from the datastore.
	///
	/// This function fetches the full range of keys, in a single request to the
	/// underlying datastore.
	#[instrument(level = "trace", target = "surrealdb::core::kvs::tx", skip_all)]
	pub async fn keys<K>(&self, rng: Range<K>, limit: u32, version: Option<u64>) -> Result<Vec<Key>>
	where
		K: KVKey + Debug,
	{
		self.lock().await.keys(rng, limit, version).await
	}

	/// Retrieve a specific range of keys from the datastore in reverse order.
	///
	/// This function fetches the full range of keys, in a single request to the
	/// underlying datastore.
	#[instrument(level = "trace", target = "surrealdb::core::kvs::tx", skip_all)]
	pub async fn keysr<K>(
		&self,
		rng: Range<K>,
		limit: u32,
		version: Option<u64>,
	) -> Result<Vec<Key>>
	where
		K: KVKey + Debug,
	{
		self.lock().await.keysr(rng, limit, version).await
	}

	/// Retrieve a specific range of keys from the datastore.
	///
	/// This function fetches the full range of key-value pairs, in a single
	/// request to the underlying datastore.
	#[instrument(level = "trace", target = "surrealdb::core::kvs::tx", skip_all)]
	pub async fn scan<K>(
		&self,
		rng: Range<K>,
		limit: u32,
		version: Option<u64>,
	) -> Result<Vec<(Key, Val)>>
	where
		K: KVKey + Debug,
	{
		self.lock().await.scan(rng, limit, version).await
	}

	#[instrument(level = "trace", target = "surrealdb::core::kvs::tx", skip_all)]
	pub async fn scanr<K>(
		&self,
		rng: Range<K>,
		limit: u32,
		version: Option<u64>,
	) -> Result<Vec<(Key, Val)>>
	where
		K: KVKey + Debug,
	{
		self.lock().await.scanr(rng, limit, version).await
	}

	/// Count the total number of keys within a range in the datastore.
	///
	/// This function fetches the total count, in batches, with multiple
	/// requests to the underlying datastore.
	#[instrument(level = "trace", target = "surrealdb::core::kvs::tx", skip_all)]
	pub async fn count<K>(&self, rng: Range<K>) -> Result<usize>
	where
		K: KVKey + Debug,
	{
		self.lock().await.count(rng).await
	}

	/// Retrieve a batched scan over a specific range of keys in the datastore.
	///
	/// This function fetches the keys in batches, with multiple requests to the
	/// underlying datastore.
	#[instrument(level = "trace", target = "surrealdb::core::kvs::tx", skip_all)]
	pub async fn batch_keys<K>(
		&self,
		rng: Range<K>,
		batch: u32,
		version: Option<u64>,
	) -> Result<Batch<Key>>
	where
		K: KVKey + Debug,
	{
		self.lock().await.batch_keys(rng, batch, version).await
	}

	/// Retrieve a batched scan over a specific range of keys in the datastore.
	///
	/// This function fetches the key-value pairs in batches, with multiple
	/// requests to the underlying datastore.
	#[instrument(level = "trace", target = "surrealdb::core::kvs::tx", skip_all)]
	pub async fn batch_keys_vals<K>(
		&self,
		rng: Range<K>,
		batch: u32,
		version: Option<u64>,
	) -> Result<Batch<(Key, Val)>>
	where
		K: KVKey + Debug,
	{
		self.lock().await.batch_keys_vals(rng, batch, version).await
	}

	/// Retrieve a batched scan over a specific range of keys in the datastore.
	///
	/// This function fetches the key-value-version pairs in batches, with
	/// multiple requests to the underlying datastore.
	#[instrument(level = "trace", target = "surrealdb::core::kvs::tx", skip_all)]
	pub async fn batch_keys_vals_versions<K>(
		&self,
		rng: Range<K>,
		batch: u32,
	) -> Result<Batch<(Key, Val, Version, bool)>>
	where
		K: KVKey + Debug,
	{
		self.lock().await.batch_keys_vals_versions(rng, batch).await
	}

	/// Retrieve a stream over a specific range of keys in the datastore.
	///
	/// This function fetches the key-value pairs in batches, with multiple
	/// requests to the underlying datastore.
	#[instrument(level = "trace", target = "surrealdb::core::kvs::tx", skip_all)]
	pub fn stream(
		&self,
		rng: Range<Vec<u8>>,
		version: Option<u64>,
		limit: Option<usize>,
		sc: ScanDirection,
	) -> impl Stream<Item = Result<(Key, Val)>> + '_ {
		Scanner::<(Key, Val)>::new(self, *NORMAL_FETCH_SIZE, rng, version, limit, sc)
	}

	#[instrument(level = "trace", target = "surrealdb::core::kvs::tx", skip_all)]
	pub fn stream_keys(
		&self,
		rng: Range<Vec<u8>>,
		limit: Option<usize>,
		sc: ScanDirection,
	) -> impl Stream<Item = Result<Key>> + '_ {
		Scanner::<Key>::new(self, *NORMAL_FETCH_SIZE, rng, None, limit, sc)
	}

	// --------------------------------------------------
	// Rollback methods
	// --------------------------------------------------

	/// Warn if this transaction is dropped without proper handling.
	pub async fn rollback_with_warning(self) -> Self {
		self.tx.lock().await.check_level(Check::Warn);
		self
	}

	/// Error if this transaction is dropped without proper handling.
	pub async fn rollback_with_error(self) -> Self {
		self.tx.lock().await.check_level(Check::Error);
		self
	}

	/// Do nothing if this transaction is dropped without proper handling.
	pub async fn rollback_and_ignore(self) -> Self {
		self.tx.lock().await.check_level(Check::None);
		self
	}

	// --------------------------------------------------
	// Cache methods
	// --------------------------------------------------

	/// Retrieve all nodes belonging to this cluster.
	#[instrument(level = "trace", target = "surrealdb::core::kvs::tx", skip(self))]
	pub async fn all_nodes(&self) -> Result<Arc<[Node]>> {
		let qey = cache::tx::Lookup::Nds;
		match self.cache.get(&qey) {
			Some(val) => val.try_into_nds(),
			None => {
				let beg = crate::key::root::nd::prefix();
				let end = crate::key::root::nd::suffix();
				let val = self.getr(beg..end, None).await?;
				let val = util::deserialize_cache(val.iter().map(|x| x.1.as_slice()))?;
				let entry = cache::tx::Entry::Nds(val.clone());
				self.cache.insert(qey, entry);
				Ok(val)
			}
		}
	}

	/// Retrieve all ROOT level users in a datastore.
	#[instrument(level = "trace", target = "surrealdb::core::kvs::tx", skip(self))]
	pub async fn all_root_users(&self) -> Result<Arc<[DefineUserStatement]>> {
		let qey = cache::tx::Lookup::Rus;
		match self.cache.get(&qey) {
			Some(val) => val.try_into_rus(),
			None => {
				let beg = crate::key::root::us::prefix();
				let end = crate::key::root::us::suffix();
				let val = self.getr(beg..end, None).await?;
				let val = util::deserialize_cache(val.iter().map(|x| x.1.as_slice()))?;
				let entry = cache::tx::Entry::Rus(val.clone());
				self.cache.insert(qey, entry);
				Ok(val)
			}
		}
	}

	/// Retrieve all ROOT level accesses in a datastore.
	#[instrument(level = "trace", target = "surrealdb::core::kvs::tx", skip(self))]
	pub async fn all_root_accesses(&self) -> Result<Arc<[DefineAccessStatement]>> {
		let qey = cache::tx::Lookup::Ras;
		match self.cache.get(&qey) {
			Some(val) => val.try_into_ras(),
			None => {
				let beg = crate::key::root::ac::prefix();
				let end = crate::key::root::ac::suffix();
				let val = self.getr(beg..end, None).await?;
				let val = util::deserialize_cache(val.iter().map(|x| x.1.as_slice()))?;
				let entry = cache::tx::Entry::Ras(val.clone());
				self.cache.insert(qey, entry);
				Ok(val)
			}
		}
	}

	/// Retrieve all root access grants in a datastore.
	#[instrument(level = "trace", target = "surrealdb::core::kvs::tx", skip(self))]
	pub async fn all_root_access_grants(&self, ra: &str) -> Result<Arc<[AccessGrantStore]>> {
		let qey = cache::tx::Lookup::Rgs(ra);
		match self.cache.get(&qey) {
			Some(val) => val.try_into_rag(),
			None => {
				let beg = crate::key::root::access::gr::prefix(ra)?;
				let end = crate::key::root::access::gr::suffix(ra)?;
				let val = self.getr(beg..end, None).await?;
				let val = util::deserialize_cache(val.iter().map(|x| x.1.as_slice()))?;
				let entry = cache::tx::Entry::Rag(val.clone());
				self.cache.insert(qey, entry);
				Ok(val)
			}
		}
	}

	/// Retrieve all namespace definitions in a datastore.
	#[instrument(level = "trace", target = "surrealdb::core::kvs::tx", skip(self))]
	pub async fn all_ns(&self) -> Result<Arc<[NamespaceDefinition]>> {
		let qey = cache::tx::Lookup::Nss;
		match self.cache.get(&qey) {
			Some(val) => val.try_into_nss(),
			None => {
				let beg = crate::key::root::ns::prefix();
				let end = crate::key::root::ns::suffix();
				let val = self.getr(beg..end, None).await?;
				let val = util::deserialize_cache(val.iter().map(|x| x.1.as_slice()))?;
				let entry = cache::tx::Entry::Nss(val.clone());
				self.cache.insert(qey, entry);
				Ok(val)
			}
		}
	}

	/// Retrieve all namespace user definitions for a specific namespace.
	#[instrument(level = "trace", target = "surrealdb::core::kvs::tx", skip(self))]
	pub async fn all_ns_users(&self, ns: NamespaceId) -> Result<Arc<[DefineUserStatement]>> {
		let qey = cache::tx::Lookup::Nus(ns);
		match self.cache.get(&qey) {
			Some(val) => val.try_into_nus(),
			None => {
				let beg = crate::key::namespace::us::prefix(ns)?;
				let end = crate::key::namespace::us::suffix(ns)?;
				let val = self.getr(beg..end, None).await?;
				let val = util::deserialize_cache(val.iter().map(|x| x.1.as_slice()))?;
				let entry = cache::tx::Entry::Nus(val.clone());
				self.cache.insert(qey, entry);
				Ok(val)
			}
		}
	}

	/// Retrieve all namespace access definitions for a specific namespace.
	#[instrument(level = "trace", target = "surrealdb::core::kvs::tx", skip(self))]
	pub async fn all_ns_accesses(&self, ns: NamespaceId) -> Result<Arc<[DefineAccessStatement]>> {
		let qey = cache::tx::Lookup::Nas(ns);
		match self.cache.get(&qey) {
			Some(val) => val.try_into_nas(),
			None => {
				let beg = crate::key::namespace::ac::prefix(ns)?;
				let end = crate::key::namespace::ac::suffix(ns)?;
				let val = self.getr(beg..end, None).await?;
				let val = util::deserialize_cache(val.iter().map(|x| x.1.as_slice()))?;
				let entry = cache::tx::Entry::Nas(val.clone());
				self.cache.insert(qey, entry);
				Ok(val)
			}
		}
	}

	/// Retrieve all namespace access grants for a specific namespace.
	#[instrument(level = "trace", target = "surrealdb::core::kvs::tx", skip(self))]
	pub async fn all_ns_access_grants(
		&self,
		ns: NamespaceId,
		na: &str,
	) -> Result<Arc<[AccessGrantStore]>> {
		let qey = cache::tx::Lookup::Ngs(ns, na);
		match self.cache.get(&qey) {
			Some(val) => val.try_into_nag(),
			None => {
				let beg = crate::key::namespace::access::gr::prefix(ns, na)?;
				let end = crate::key::namespace::access::gr::suffix(ns, na)?;
				let val = self.getr(beg..end, None).await?;
				let val = util::deserialize_cache(val.iter().map(|x| x.1.as_slice()))?;
				let entry = cache::tx::Entry::Nag(val.clone());
				self.cache.insert(qey, entry);
				Ok(val)
			}
		}
	}

	/// Retrieve all database definitions for a specific namespace.
	#[instrument(level = "trace", target = "surrealdb::core::kvs::tx", skip(self))]
	pub async fn all_db(&self, ns: NamespaceId) -> Result<Arc<[DatabaseDefinition]>> {
		let qey = cache::tx::Lookup::Dbs(ns);
		match self.cache.get(&qey) {
			Some(val) => val.try_into_dbs(),
			None => {
				let beg = crate::key::namespace::db::prefix(ns)?;
				let end = crate::key::namespace::db::suffix(ns)?;
				let val = self.getr(beg..end, None).await?;
				let val = util::deserialize_cache(val.iter().map(|x| x.1.as_slice()))?;
				let entry = cache::tx::Entry::Dbs(val.clone());
				self.cache.insert(qey, entry);
				Ok(val)
			}
		}
	}

	/// Retrieve all database user definitions for a specific database.
	#[instrument(level = "trace", target = "surrealdb::core::kvs::tx", skip(self))]
	pub async fn all_db_users(
		&self,
		ns: NamespaceId,
		db: DatabaseId,
	) -> Result<Arc<[DefineUserStatement]>> {
		let qey = cache::tx::Lookup::Dus(ns, db);
		match self.cache.get(&qey) {
			Some(val) => val.try_into_dus(),
			None => {
				let beg = crate::key::database::us::prefix(ns, db)?;
				let end = crate::key::database::us::suffix(ns, db)?;
				let val = self.getr(beg..end, None).await?;
				let val = util::deserialize_cache(val.iter().map(|x| x.1.as_slice()))?;
				let entry = cache::tx::Entry::Dus(val.clone());
				self.cache.insert(qey, entry);
				Ok(val)
			}
		}
	}

	/// Retrieve all database access definitions for a specific database.
	#[instrument(level = "trace", target = "surrealdb::core::kvs::tx", skip(self))]
	pub async fn all_db_accesses(
		&self,
		ns: NamespaceId,
		db: DatabaseId,
	) -> Result<Arc<[DefineAccessStatement]>> {
		let qey = cache::tx::Lookup::Das(ns, db);
		match self.cache.get(&qey) {
			Some(val) => val.try_into_das(),
			None => {
				let beg = crate::key::database::ac::prefix(ns, db)?;
				let end = crate::key::database::ac::suffix(ns, db)?;
				let val = self.getr(beg..end, None).await?;
				let val = util::deserialize_cache(val.iter().map(|x| x.1.as_slice()))?;
				let entry = cache::tx::Entry::Das(val.clone());
				self.cache.insert(qey, entry);
				Ok(val)
			}
		}
	}

	/// Retrieve all database access grants for a specific database.
	#[instrument(level = "trace", target = "surrealdb::core::kvs::tx", skip(self))]
	pub async fn all_db_access_grants(
		&self,
		ns: NamespaceId,
		db: DatabaseId,
		da: &str,
	) -> Result<Arc<[AccessGrantStore]>> {
		let qey = cache::tx::Lookup::Dgs(ns, db, da);
		match self.cache.get(&qey) {
			Some(val) => val.try_into_dag(),
			None => {
				let beg = crate::key::database::access::gr::prefix(ns, db, da)?;
				let end = crate::key::database::access::gr::suffix(ns, db, da)?;
				let val = self.getr(beg..end, None).await?;
				let val = util::deserialize_cache(val.iter().map(|x| x.1.as_slice()))?;
				let entry = cache::tx::Entry::Dag(val.clone());
				self.cache.insert(qey, entry);
				Ok(val)
			}
		}
	}

	/// Retrieve all api definitions for a specific database.
	#[instrument(level = "trace", target = "surrealdb::core::kvs::tx", skip(self))]
	pub async fn all_db_apis(
		&self,
		ns: NamespaceId,
		db: DatabaseId,
	) -> Result<Arc<[ApiDefinition]>> {
		let qey = cache::tx::Lookup::Aps(ns, db);
		match self.cache.get(&qey) {
			Some(val) => val,
			None => {
				let beg = crate::key::database::ap::prefix(ns, db)?;
				let end = crate::key::database::ap::suffix(ns, db)?;
				let val = self.getr(beg..end, None).await?;
				let val = util::deserialize_cache(val.iter().map(|x| x.1.as_slice()))?;
				let val = cache::tx::Entry::Aps(Arc::clone(&val));
				self.cache.insert(qey, val.clone());
				val
			}
		}
		.try_into_aps()
	}

	/// Retrieve all analyzer definitions for a specific database.
	#[instrument(level = "trace", target = "surrealdb::core::kvs::tx", skip(self))]
	pub async fn all_db_analyzers(
		&self,
		ns: NamespaceId,
		db: DatabaseId,
	) -> Result<Arc<[DefineAnalyzerStatement]>> {
		let qey = cache::tx::Lookup::Azs(ns, db);
		match self.cache.get(&qey) {
			Some(val) => val.try_into_azs(),
			None => {
				let beg = crate::key::database::az::prefix(ns, db)?;
				let end = crate::key::database::az::suffix(ns, db)?;
				let val = self.getr(beg..end, None).await?;
				let val = util::deserialize_cache(val.iter().map(|x| x.1.as_slice()))?;
				let entry = cache::tx::Entry::Azs(val.clone());
				self.cache.insert(qey, entry);
				Ok(val)
			}
		}
	}

	/// Retrieve all analyzer definitions for a specific database.
	#[instrument(level = "trace", target = "surrealdb::core::kvs::tx", skip(self))]
	pub async fn all_db_buckets(
		&self,
		ns: NamespaceId,
		db: DatabaseId,
	) -> Result<Arc<[BucketDefinition]>> {
		let qey = cache::tx::Lookup::Bus(ns, db);
		match self.cache.get(&qey) {
			Some(val) => val.try_into_bus(),
			None => {
				let beg = crate::key::database::bu::prefix(ns, db)?;
				let end = crate::key::database::bu::suffix(ns, db)?;
				let val = self.getr(beg..end, None).await?;
				let val = util::deserialize_cache(val.iter().map(|x| x.1.as_slice()))?;
				let entry = cache::tx::Entry::Bus(val.clone());
				self.cache.insert(qey, entry);
				Ok(val)
			}
		}
	}

	/// Retrieve all sequences definitions for a specific database.
	#[instrument(level = "trace", target = "surrealdb::core::kvs::tx", skip(self))]
	pub async fn all_db_sequences(
		&self,
		ns: NamespaceId,
		db: DatabaseId,
	) -> Result<Arc<[DefineSequenceStatement]>> {
		let qey = cache::tx::Lookup::Sqs(ns, db);
		match self.cache.get(&qey) {
			Some(val) => val.try_into_sqs(),
			None => {
				let beg = crate::key::database::sq::prefix(ns, db)?;
				let end = crate::key::database::sq::suffix(ns, db)?;
				let val = self.getr(beg..end, None).await?;
				let val = util::deserialize_cache(val.iter().map(|x| x.1.as_slice()))?;
				let entry = cache::tx::Entry::Sqs(val.clone());
				self.cache.insert(qey, entry);
				Ok(val)
			}
		}
	}

	/// Retrieve all function definitions for a specific database.
	#[instrument(level = "trace", target = "surrealdb::core::kvs::tx", skip(self))]
	pub async fn all_db_functions(
		&self,
		ns: NamespaceId,
		db: DatabaseId,
	) -> Result<Arc<[DefineFunctionStatement]>> {
		let qey = cache::tx::Lookup::Fcs(ns, db);
		match self.cache.get(&qey) {
			Some(val) => val.try_into_fcs(),
			None => {
				let beg = crate::key::database::fc::prefix(ns, db)?;
				let end = crate::key::database::fc::suffix(ns, db)?;
				let val = self.getr(beg..end, None).await?;
				let val = util::deserialize_cache(val.iter().map(|x| x.1.as_slice()))?;
				let entry = cache::tx::Entry::Fcs(val.clone());
				self.cache.insert(qey, entry);
				Ok(val)
			}
		}
	}

	/// Retrieve all param definitions for a specific database.
	#[instrument(level = "trace", target = "surrealdb::core::kvs::tx", skip(self))]
	pub async fn all_db_params(
		&self,
		ns: NamespaceId,
		db: DatabaseId,
	) -> Result<Arc<[DefineParamStore]>> {
		let qey = cache::tx::Lookup::Pas(ns, db);
		match self.cache.get(&qey) {
			Some(val) => val.try_into_pas(),
			None => {
				let beg = crate::key::database::pa::prefix(ns, db)?;
				let end = crate::key::database::pa::suffix(ns, db)?;
				let val = self.getr(beg..end, None).await?;
				let val = util::deserialize_cache(val.iter().map(|x| x.1.as_slice()))?;
				let entry = cache::tx::Entry::Pas(val.clone());
				self.cache.insert(qey, entry);
				Ok(val)
			}
		}
	}

	/// Retrieve all model definitions for a specific database.
	#[instrument(level = "trace", target = "surrealdb::core::kvs::tx", skip(self))]
	pub async fn all_db_models(
		&self,
		ns: NamespaceId,
		db: DatabaseId,
	) -> Result<Arc<[DefineModelStatement]>> {
		let qey = cache::tx::Lookup::Mls(ns, db);
		match self.cache.get(&qey) {
			Some(val) => val.try_into_mls(),
			None => {
				let beg = crate::key::database::ml::prefix(ns, db)?;
				let end = crate::key::database::ml::suffix(ns, db)?;
				let val = self.getr(beg..end, None).await?;
				let val = util::deserialize_cache(val.iter().map(|x| x.1.as_slice()))?;
				let entry = cache::tx::Entry::Mls(val.clone());
				self.cache.insert(qey, entry);
				Ok(val)
			}
		}
	}

	/// Retrieve all model definitions for a specific database.
	#[instrument(level = "trace", target = "surrealdb::core::kvs::tx", skip(self))]
	pub async fn all_db_configs(
		&self,
		ns: NamespaceId,
		db: DatabaseId,
	) -> Result<Arc<[ConfigStore]>> {
		let qey = cache::tx::Lookup::Cgs(ns, db);
		match self.cache.get(&qey) {
			Some(val) => val.try_into_cgs(),
			None => {
				let beg = crate::key::database::cg::prefix(ns, db)?;
				let end = crate::key::database::cg::suffix(ns, db)?;
				let val = self.getr(beg..end, None).await?;
				let val = util::deserialize_cache(val.iter().map(|x| x.1.as_slice()))?;
				let entry = cache::tx::Entry::Cgs(val.clone());
				self.cache.insert(qey, entry);
				Ok(val)
			}
		}
	}

	/// Retrieve all table definitions for a specific database.
	#[instrument(level = "trace", target = "surrealdb::core::kvs::tx", skip(self))]
	pub async fn all_tb(
		&self,
		ns: NamespaceId,
		db: DatabaseId,
		version: Option<u64>,
	) -> Result<Arc<[TableDefinition]>> {
		let qey = cache::tx::Lookup::Tbs(ns, db);
		match self.cache.get(&qey) {
			Some(val) => val.try_into_tbs(),
			None => {
				let beg = crate::key::database::tb::prefix(ns, db)?;
				let end = crate::key::database::tb::suffix(ns, db)?;
				let val = self.getr(beg..end, version).await?;
				let val = util::deserialize_cache(val.iter().map(|x| x.1.as_slice()))?;
				let entry = cache::tx::Entry::Tbs(val.clone());
				self.cache.insert(qey, entry);
				Ok(val)
			}
		}
	}

	/// Retrieve all event definitions for a specific table.
	#[instrument(level = "trace", target = "surrealdb::core::kvs::tx", skip(self))]
	pub async fn all_tb_events(
		&self,
		ns: NamespaceId,
		db: DatabaseId,
		tb: &str,
	) -> Result<Arc<[DefineEventStatement]>> {
		let qey = cache::tx::Lookup::Evs(ns, db, tb);
		match self.cache.get(&qey) {
			Some(val) => val.try_into_evs(),
			None => {
				let beg = crate::key::table::ev::prefix(ns, db, tb)?;
				let end = crate::key::table::ev::suffix(ns, db, tb)?;
				let val = self.getr(beg..end, None).await?;
				let val = util::deserialize_cache(val.iter().map(|x| x.1.as_slice()))?;
				let entry = cache::tx::Entry::Evs(val.clone());
				self.cache.insert(qey, entry);
				Ok(val)
			}
		}
	}

	/// Retrieve all field definitions for a specific table.
	#[instrument(level = "trace", target = "surrealdb::core::kvs::tx", skip(self))]
	pub async fn all_tb_fields(
		&self,
		ns: NamespaceId,
		db: DatabaseId,
		tb: &str,
		version: Option<u64>,
	) -> Result<Arc<[DefineFieldStatement]>> {
		let qey = cache::tx::Lookup::Fds(ns, db, tb);
		match self.cache.get(&qey) {
			Some(val) => val.try_into_fds(),
			None => {
				let beg = crate::key::table::fd::prefix(ns, db, tb)?;
				let end = crate::key::table::fd::suffix(ns, db, tb)?;
				let val = self.getr(beg..end, version).await?;
				let val = util::deserialize_cache(val.iter().map(|x| x.1.as_slice()))?;
				let entry = cache::tx::Entry::Fds(val.clone());
				self.cache.insert(qey, entry);
				Ok(val)
			}
		}
	}

	/// Retrieve all index definitions for a specific table.
	#[instrument(level = "trace", target = "surrealdb::core::kvs::tx", skip(self))]
	pub async fn all_tb_indexes(
		&self,
		ns: NamespaceId,
		db: DatabaseId,
		tb: &str,
	) -> Result<Arc<[DefineIndexStatement]>> {
		let qey = cache::tx::Lookup::Ixs(ns, db, tb);
		match self.cache.get(&qey) {
			Some(val) => val.try_into_ixs(),
			None => {
				let beg = crate::key::table::ix::prefix(ns, db, tb)?;
				let end = crate::key::table::ix::suffix(ns, db, tb)?;
				let val = self.getr(beg..end, None).await?;
				let val = util::deserialize_cache(val.iter().map(|x| x.1.as_slice()))?;
				let entry = cache::tx::Entry::Ixs(val.clone());
				self.cache.insert(qey, entry);
				Ok(val)
			}
		}
	}

	/// Retrieve all view definitions for a specific table.
	#[instrument(level = "trace", target = "surrealdb::core::kvs::tx", skip(self))]
	pub async fn all_tb_views(
		&self,
		ns: NamespaceId,
		db: DatabaseId,
		tb: &str,
	) -> Result<Arc<[TableDefinition]>> {
		let qey = cache::tx::Lookup::Fts(ns, db, tb);
		match self.cache.get(&qey) {
			Some(val) => val.try_into_fts(),
			None => {
				let beg = crate::key::table::ft::prefix(ns, db, tb)?;
				let end = crate::key::table::ft::suffix(ns, db, tb)?;
				let val = self.getr(beg..end, None).await?;
				let val = util::deserialize_cache(val.iter().map(|x| x.1.as_slice()))?;
				let entry = cache::tx::Entry::Fts(val.clone());
				self.cache.insert(qey, entry);
				Ok(val)
			}
		}
	}

	/// Retrieve all live definitions for a specific table.
	#[instrument(level = "trace", target = "surrealdb::core::kvs::tx", skip(self))]
	pub async fn all_tb_lives(
		&self,
		ns: NamespaceId,
		db: DatabaseId,
		tb: &str,
	) -> Result<Arc<[LiveStatement]>> {
		let qey = cache::tx::Lookup::Lvs(ns, db, tb);
		match self.cache.get(&qey) {
			Some(val) => val.try_into_lvs(),
			None => {
				let beg = crate::key::table::lq::prefix(ns, db, tb)?;
				let end = crate::key::table::lq::suffix(ns, db, tb)?;
				let val = self.getr(beg..end, None).await?;
				let val = util::deserialize_cache(val.iter().map(|x| x.1.as_slice()))?;
				let entry = cache::tx::Entry::Lvs(val.clone());
				self.cache.insert(qey, entry);
				Ok(val)
			}
		}
	}

	/// Retrieve a specific node in the cluster.
	#[instrument(level = "trace", target = "surrealdb::core::kvs::tx", skip(self))]
	pub async fn get_node(&self, id: Uuid) -> Result<Arc<Node>> {
		let qey = cache::tx::Lookup::Nd(id);
		match self.cache.get(&qey) {
			Some(val) => val,
			None => {
				let key = crate::key::root::nd::new(id);
				let val = self.get(&key, None).await?.ok_or_else(|| Error::NdNotFound {
					uuid: id.to_string(),
				})?;
				let val = cache::tx::Entry::Any(Arc::new(val));
				self.cache.insert(qey, val.clone());
				val
			}
		}
		.try_into_type()
	}

	/// Retrieve a specific root user definition.
	#[instrument(level = "trace", target = "surrealdb::core::kvs::tx", skip(self))]
	pub async fn get_root_user(&self, us: &str) -> Result<Option<Arc<DefineUserStatement>>> {
		let qey = cache::tx::Lookup::Ru(us);
		match self.cache.get(&qey) {
			Some(val) => val.try_into_type().map(Some),
			None => {
				let key = crate::key::root::us::new(us);
				let Some(val) = self.get(&key, None).await? else {
					return Ok(None);
				};
				let val = Arc::new(val);
				let entr = cache::tx::Entry::Any(val.clone());
				self.cache.insert(qey, entr);
				Ok(Some(val))
			}
		}
	}

	pub async fn expect_root_user(&self, us: &str) -> Result<Arc<DefineUserStatement>> {
		match self.get_root_user(us).await? {
			Some(val) => Ok(val),
			None => anyhow::bail!(Error::UserRootNotFound {
				name: us.to_owned(),
			}),
		}
	}

	/// Retrieve a specific root access definition.
	#[instrument(level = "trace", target = "surrealdb::core::kvs::tx", skip(self))]
	pub async fn get_root_access(&self, ra: &str) -> Result<Option<Arc<DefineAccessStatement>>> {
		let qey = cache::tx::Lookup::Ra(ra);
		match self.cache.get(&qey) {
			Some(val) => val.try_into_type().map(Some),
			None => {
				let key = crate::key::root::ac::new(ra);
				let Some(val) = self.get(&key, None).await? else {
					return Ok(None);
				};
				let val = Arc::new(val);
				let entr = cache::tx::Entry::Any(val.clone());
				self.cache.insert(qey, entr);
				Ok(Some(val))
			}
		}
	}

	pub async fn expect_root_access(&self, ra: &str) -> Result<Arc<DefineAccessStatement>> {
		match self.get_root_access(ra).await? {
			Some(val) => Ok(val),
			None => anyhow::bail!(Error::AccessRootNotFound {
				ac: ra.to_owned(),
			}),
		}
	}

	/// Retrieve a specific root access grant.
	#[instrument(level = "trace", target = "surrealdb::core::kvs::tx", skip(self))]
	pub async fn get_root_access_grant(
		&self,
		ac: &str,
		gr: &str,
	) -> Result<Option<Arc<AccessGrantStore>>> {
		let qey = cache::tx::Lookup::Rg(ac, gr);
		match self.cache.get(&qey) {
			Some(val) => val.try_into_type().map(Some),
			None => {
				let key = crate::key::root::access::gr::new(ac, gr);
				let Some(val) = self.get(&key, None).await? else {
					return Ok(None);
				};
				let val = Arc::new(val);
				let entr = cache::tx::Entry::Any(val.clone());
				self.cache.insert(qey, entr);
				Ok(Some(val))
			}
		}
	}

	/// Retrieve a specific namespace definition.
	#[instrument(level = "trace", target = "surrealdb::core::kvs::tx", skip(self))]
	pub async fn get_ns(&self, ns: NamespaceId) -> Result<Option<Arc<NamespaceDefinition>>> {
		let qey = cache::tx::Lookup::NsById(ns);
		match self.cache.get(&qey) {
			Some(val) => val.try_into_type().map(Some),
			None => {
				let key = crate::key::root::ns::new(ns);
				let Some(ns_def) = self.get(&key, None).await? else {
					return Ok(None);
				};

				let ns_def = Arc::new(ns_def);
				let entr = cache::tx::Entry::Any(ns_def.clone());
				self.cache.insert(qey, entr);
				Ok(Some(ns_def))
			}
		}
	}

	pub async fn get_ns_by_name(&self, ns: &str) -> Result<Option<Arc<NamespaceDefinition>>> {
		let qey = cache::tx::Lookup::NsByName(ns);
		match self.cache.get(&qey) {
			Some(val) => val.try_into_type().map(Some),
			None => {
				let key = crate::key::catalog::ns::new(ns);
				let Some(ns) = self.get(&key, None).await? else {
					return Ok(None);
				};

				let ns = Arc::new(ns);
				let entr = cache::tx::Entry::Any(ns.clone());
				self.cache.insert(qey, entr);
				Ok(Some(ns))
			}
		}
	}

	pub async fn expect_ns_by_name(&self, ns: &str) -> Result<Arc<NamespaceDefinition>> {
		match self.get_ns_by_name(ns).await? {
			Some(val) => Ok(val),
			None => anyhow::bail!(Error::NsNotFound {
				name: ns.to_owned(),
			}),
		}
	}

	async fn put_ns(&self, ns: NamespaceDefinition) -> Result<Arc<NamespaceDefinition>> {
		let key = crate::key::catalog::ns::new(&ns.name);
		self.put(&key, &ns, None).await?;

		let key = crate::key::root::ns::new(ns.namespace_id);
		self.put(&key, &ns, None).await?;

		// Populate cache
		let cached_ns = Arc::new(ns.clone());

		let qey = cache::tx::Lookup::NsById(ns.namespace_id);
		let entry = cache::tx::Entry::Any(Arc::clone(&cached_ns) as Arc<dyn Any + Send + Sync>);
		self.cache.insert(qey, entry.clone());

		let qey = cache::tx::Lookup::NsByName(&ns.name);
		self.cache.insert(qey, entry);

		Ok(cached_ns)
	}

	async fn put_db(
		&self,
		ns: &NamespaceDefinition,
		db: DatabaseDefinition,
	) -> Result<Arc<DatabaseDefinition>> {
		let key = crate::key::catalog::db::new(&ns.name, &db.name);
		self.put(&key, &db, None).await?;

		let key = crate::key::namespace::db::new(db.namespace_id, db.database_id);
		self.put(&key, &db, None).await?;

		// Populate cache
		let cached_db = Arc::new(db.clone());

		let qey = cache::tx::Lookup::DbById(db.namespace_id, db.database_id);
		let entry = cache::tx::Entry::Any(Arc::clone(&cached_db) as Arc<dyn Any + Send + Sync>);
		self.cache.insert(qey, entry.clone());

		let qey = cache::tx::Lookup::DbByName(&ns.name, &db.name);
		self.cache.insert(qey, entry);

		Ok(cached_db)
	}

	async fn put_tb(
		&self,
		ns: &str,
		db: &str,
		tb: TableDefinition,
	) -> Result<Arc<TableDefinition>> {
		let key = crate::key::catalog::tb::new(ns, db, &tb.name);
		self.put(&key, &tb, None).await?;

		let key = crate::key::database::tb::new(tb.namespace_id, tb.database_id, &tb.name);
		self.put(&key, &tb, None).await?;

		// Populate cache
		let cached_tb = Arc::new(tb.clone());
		let cached_entry =
			cache::tx::Entry::Any(Arc::clone(&cached_tb) as Arc<dyn Any + Send + Sync>);

		let qey = cache::tx::Lookup::TbById(tb.namespace_id, tb.database_id, &tb.name);
		self.cache.insert(qey, cached_entry.clone());

		let qey = cache::tx::Lookup::TbByName(ns, db, &tb.name);
		self.cache.insert(qey, cached_entry);

		Ok(cached_tb)
	}

	/// Retrieve a specific namespace user definition.
	#[instrument(level = "trace", target = "surrealdb::core::kvs::tx", skip(self))]
	pub async fn get_ns_user(
		&self,
		ns: NamespaceId,
		us: &str,
	) -> Result<Option<Arc<DefineUserStatement>>> {
		let qey = cache::tx::Lookup::Nu(ns, us);
		match self.cache.get(&qey) {
			Some(val) => val.try_into_type().map(Some),
			None => {
				let key = crate::key::namespace::us::new(ns, us);
				let Some(val) = self.get(&key, None).await? else {
					return Ok(None);
				};

				let val = Arc::new(val);
				let entr = cache::tx::Entry::Any(val.clone());
				self.cache.insert(qey, entr);
				Ok(Some(val))
			}
		}
	}

	/// Retrieve a specific namespace access definition.
	#[instrument(level = "trace", target = "surrealdb::core::kvs::tx", skip(self))]
	pub async fn get_ns_access(
		&self,
		ns: NamespaceId,
		na: &str,
	) -> Result<Option<Arc<DefineAccessStatement>>> {
		let qey = cache::tx::Lookup::Na(ns, na);
		match self.cache.get(&qey) {
			Some(val) => val.try_into_type().map(Some),
			None => {
				let key = crate::key::namespace::ac::new(ns, na);
				let Some(val) = self.get(&key, None).await? else {
					return Ok(None);
				};
				let val = Arc::new(val);
				let entr = cache::tx::Entry::Any(val.clone());
				self.cache.insert(qey, entr);
				Ok(Some(val))
			}
		}
	}

	/// Retrieve a specific namespace access grant.
	#[instrument(level = "trace", target = "surrealdb::core::kvs::tx", skip(self))]
	pub async fn get_ns_access_grant(
		&self,
		ns: NamespaceId,
		ac: &str,
		gr: &str,
	) -> Result<Option<Arc<AccessGrantStore>>> {
		let qey = cache::tx::Lookup::Ng(ns, ac, gr);
		match self.cache.get(&qey) {
			Some(val) => val.try_into_type().map(Some),
			None => {
				let key = crate::key::namespace::access::gr::new(ns, ac, gr);
				let Some(val) = self.get(&key, None).await? else {
					return Ok(None);
				};
				let val = Arc::new(val);
				let entr = cache::tx::Entry::Any(val.clone());
				self.cache.insert(qey, entr);
				Ok(Some(val))
			}
		}
	}

	/// Retrieve a specific database definition.
	#[instrument(level = "trace", target = "surrealdb::core::kvs::tx", skip(self))]
	pub async fn get_db(
		&self,
		ns: NamespaceId,
		db: DatabaseId,
	) -> Result<Option<Arc<DatabaseDefinition>>> {
		let qey = cache::tx::Lookup::DbById(ns, db);
		match self.cache.get(&qey) {
			Some(val) => val.try_into_type().map(Some),
			None => {
				let key = crate::key::namespace::db::new(ns, db);
				let Some(db_def) = self.get(&key, None).await? else {
					return Ok(None);
				};

				let val = Arc::new(db_def);
				let entr = cache::tx::Entry::Any(val.clone());
				self.cache.insert(qey, entr);
				Ok(Some(val))
			}
		}
	}

	/// Retrieve a specific database definition.
	#[instrument(level = "trace", target = "surrealdb::core::kvs::tx", skip(self))]
	pub async fn get_db_by_name(
		&self,
		ns: &str,
		db: &str,
	) -> Result<Option<Arc<DatabaseDefinition>>> {
		let qey = cache::tx::Lookup::DbByName(ns, db);
		match self.cache.get(&qey) {
			Some(val) => val.try_into_type().map(Some),
			None => {
				let catalog_key = crate::key::catalog::db::new(ns, db);
				let Some(db) = self.get(&catalog_key, None).await? else {
					return Ok(None);
				};

				let key = crate::key::namespace::db::new(db.namespace_id, db.database_id);
				let Some(db_def) = self.get(&key, None).await? else {
					return Ok(None);
				};

				let val = Arc::new(db_def);
				let entr = cache::tx::Entry::Any(val.clone());
				self.cache.insert(qey, entr);
				Ok(Some(val))
			}
		}
	}

	pub async fn expect_db_by_name(&self, ns: &str, db: &str) -> Result<Arc<DatabaseDefinition>> {
		match self.get_db_by_name(ns, db).await? {
			Some(val) => Ok(val),
			None => {
				// Check if the namespace exists.
				// If it doesn't, return a namespace not found error.
				self.expect_ns_by_name(ns).await?;

				// Return a database not found error.
				Err(anyhow::anyhow!(Error::DbNotFound {
					name: db.to_owned()
				}))
			}
		}
	}

	/// Retrieve a specific user definition from a database.
	#[instrument(level = "trace", target = "surrealdb::core::kvs::tx", skip(self))]
	pub async fn get_db_user(
		&self,
		ns: NamespaceId,
		db: DatabaseId,
		us: &str,
	) -> Result<Option<Arc<DefineUserStatement>>> {
		let qey = cache::tx::Lookup::Du(ns, db, us);
		match self.cache.get(&qey) {
			Some(val) => val.try_into_type().map(Some),
			None => {
				let key = crate::key::database::us::new(ns, db, us);
				let Some(val) = self.get(&key, None).await? else {
					return Ok(None);
				};

				let val = Arc::new(val);
				let entr = cache::tx::Entry::Any(val.clone());
				self.cache.insert(qey, entr);
				Ok(Some(val))
			}
		}
	}

	/// Retrieve a specific database access definition.
	#[instrument(level = "trace", target = "surrealdb::core::kvs::tx", skip(self))]
	pub async fn get_db_access(
		&self,
		ns: NamespaceId,
		db: DatabaseId,
		da: &str,
	) -> Result<Option<Arc<DefineAccessStatement>>> {
		let qey = cache::tx::Lookup::Da(ns, db, da);
		match self.cache.get(&qey) {
			Some(val) => val.try_into_type().map(Some),
			None => {
				let key = crate::key::database::ac::new(ns, db, da);
				let Some(val) = self.get(&key, None).await? else {
					return Ok(None);
				};
				let val = Arc::new(val);
				let entr = cache::tx::Entry::Any(val.clone());
				self.cache.insert(qey, entr);
				Ok(Some(val))
			}
		}
	}

	/// Retrieve a specific database access grant.
	#[instrument(level = "trace", target = "surrealdb::core::kvs::tx", skip(self))]
	pub async fn get_db_access_grant(
		&self,
		ns: NamespaceId,
		db: DatabaseId,
		ac: &str,
		gr: &str,
	) -> Result<Option<Arc<AccessGrantStore>>> {
		let qey = cache::tx::Lookup::Dg(ns, db, ac, gr);
		match self.cache.get(&qey) {
			Some(val) => val.try_into_type().map(Some),
			None => {
				let key = crate::key::database::access::gr::new(ns, db, ac, gr);
				let Some(val) = self.get(&key, None).await? else {
					return Ok(None);
				};
				let val = Arc::new(val);
				let entr = cache::tx::Entry::Any(val.clone());
				self.cache.insert(qey, entr);
				Ok(Some(val))
			}
		}
	}

	/// Retrieve a specific model definition from a database.
	#[instrument(level = "trace", target = "surrealdb::core::kvs::tx", skip(self))]
	pub async fn get_db_model(
		&self,
		ns: NamespaceId,
		db: DatabaseId,
		ml: &str,
		vn: &str,
	) -> Result<Option<Arc<DefineModelStatement>>> {
		let qey = cache::tx::Lookup::Ml(ns, db, ml, vn);
		match self.cache.get(&qey) {
			Some(val) => val.try_into_type().map(Some),
			None => {
				let key = crate::key::database::ml::new(ns, db, ml, vn);
				let Some(val) = self.get(&key, None).await? else {
					return Ok(None);
				};

				let val = Arc::new(val);
				let entr = cache::tx::Entry::Any(val.clone());
				self.cache.insert(qey, entr);
				Ok(Some(val))
			}
		}
	}

	/// Retrieve a specific api definition.
	#[instrument(level = "trace", target = "surrealdb::core::kvs::tx", skip(self))]
	pub async fn get_db_api(
		&self,
		ns: NamespaceId,
		db: DatabaseId,
		ap: &str,
	) -> Result<Arc<ApiDefinition>> {
		let qey = cache::tx::Lookup::Ap(ns, db, ap);
		match self.cache.get(&qey) {
			Some(val) => val,
			None => {
				let key = crate::key::database::ap::new(ns, db, ap);
				let val = self.get(&key, None).await?.ok_or_else(|| Error::ApNotFound {
					value: ap.to_owned(),
				})?;
				let val = cache::tx::Entry::Any(Arc::new(val));
				self.cache.insert(qey, val.clone());
				val
			}
		}
		.try_into_type()
	}

	/// Retrieve a specific api definition.
	#[instrument(level = "trace", target = "surrealdb::core::kvs::tx", skip(self))]
	pub async fn get_db_bucket(
		&self,
		ns: NamespaceId,
		db: DatabaseId,
		bu: &str,
	) -> Result<Option<Arc<BucketDefinition>>> {
		let qey = cache::tx::Lookup::Bu(ns, db, bu);
		match self.cache.get(&qey) {
			Some(val) => val.try_into_type().map(Some),
			None => {
				let key = crate::key::database::bu::new(ns, db, bu);
				let Some(val) = self.get(&key, None).await? else {
					return Ok(None);
				};
				let bucket_def = Arc::new(val);
				let entr = cache::tx::Entry::Any(bucket_def.clone());
				self.cache.insert(qey, entr);
				Ok(Some(bucket_def))
			}
		}
	}

	pub async fn expect_db_bucket(
		&self,
		ns: NamespaceId,
		db: DatabaseId,
		bu: &str,
	) -> Result<Arc<BucketDefinition>> {
		match self.get_db_bucket(ns, db, bu).await? {
			Some(val) => Ok(val),
			None => anyhow::bail!(Error::BuNotFound {
				name: bu.to_owned(),
			}),
		}
	}

	/// Retrieve a specific analyzer definition.
	#[instrument(level = "trace", target = "surrealdb::core::kvs::tx", skip(self))]
	pub async fn get_db_analyzer(
		&self,
		ns: NamespaceId,
		db: DatabaseId,
		az: &str,
	) -> Result<Arc<DefineAnalyzerStatement>> {
		let qey = cache::tx::Lookup::Az(ns, db, az);
		match self.cache.get(&qey) {
			Some(val) => val.try_into_type(),
			None => {
				let key = crate::key::database::az::new(ns, db, az);
				let val = self.get(&key, None).await?.ok_or_else(|| Error::AzNotFound {
					name: az.to_owned(),
				})?;
				let val = Arc::new(val);
				let entr = cache::tx::Entry::Any(val.clone());
				self.cache.insert(qey, entr);
				Ok(val)
			}
		}
	}

	#[instrument(level = "trace", target = "surrealdb::core::kvs::tx", skip(self))]
	pub async fn get_db_sequence(
		&self,
		ns: NamespaceId,
		db: DatabaseId,
		sq: &str,
	) -> Result<Arc<DefineSequenceStatement>> {
		let qey = cache::tx::Lookup::Sq(ns, db, sq);
		match self.cache.get(&qey) {
			Some(val) => val.try_into_type(),
			None => {
				let key = Sq::new(ns, db, sq);
				let val = self.get(&key, None).await?.ok_or_else(|| Error::SeqNotFound {
					name: sq.to_owned(),
				})?;
				let val = Arc::new(val);
				let entr = cache::tx::Entry::Any(val.clone());
				self.cache.insert(qey, entr);
				Ok(val)
			}
		}
	}

	/// Retrieve a specific function definition from a database.
	#[instrument(level = "trace", target = "surrealdb::core::kvs::tx", skip(self))]
	pub async fn get_db_function(
		&self,
		ns: NamespaceId,
		db: DatabaseId,
		fc: &str,
	) -> Result<Arc<DefineFunctionStatement>> {
		let qey = cache::tx::Lookup::Fc(ns, db, fc);
		match self.cache.get(&qey) {
			Some(val) => val.try_into_type(),
			None => {
				let key = crate::key::database::fc::new(ns, db, fc);
				let val = self.get(&key, None).await?.ok_or_else(|| Error::FcNotFound {
					name: fc.to_owned(),
				})?;
				let val = Arc::new(val);
				let entr = cache::tx::Entry::Any(val.clone());
				self.cache.insert(qey, entr);
				Ok(val)
			}
		}
	}

	/// Retrieve a specific function definition from a database.
	#[instrument(level = "trace", target = "surrealdb::core::kvs::tx", skip(self))]
	pub async fn get_db_param(
		&self,
		ns: NamespaceId,
		db: DatabaseId,
		pa: &str,
	) -> Result<Arc<DefineParamStore>> {
		let qey = cache::tx::Lookup::Pa(ns, db, pa);
		match self.cache.get(&qey) {
			Some(val) => val.try_into_type(),
			None => {
				let key = crate::key::database::pa::new(ns, db, pa);
				let val = self.get(&key, None).await?.ok_or_else(|| Error::PaNotFound {
					name: pa.to_owned(),
				})?;
				let val = Arc::new(val);
				let entr = cache::tx::Entry::Any(val.clone());
				self.cache.insert(qey, entr);
				Ok(val)
			}
		}
	}

	/// Retrieve a specific config definition from a database.
	#[instrument(level = "trace", target = "surrealdb::core::kvs::tx", skip(self))]
	pub async fn get_db_config(
		&self,
		ns: NamespaceId,
		db: DatabaseId,
		cg: &str,
	) -> Result<Arc<ConfigStore>> {
		if let Some(val) = self.get_db_optional_config(ns, db, cg).await? {
			Ok(val)
		} else {
			Err(anyhow::Error::new(Error::CgNotFound {
				name: cg.to_owned(),
			}))
		}
	}

	/// Retrieve a specific config definition from a database.
	#[instrument(level = "trace", target = "surrealdb::core::kvs::tx", skip(self))]
	pub async fn get_db_optional_config(
		&self,
		ns: NamespaceId,
		db: DatabaseId,
		cg: &str,
	) -> Result<Option<Arc<ConfigStore>>> {
		let qey = cache::tx::Lookup::Cg(ns, db, cg);
		match self.cache.get(&qey) {
			Some(val) => val.try_into_type().map(Option::Some),
			None => {
				let key = crate::key::database::cg::new(ns, db, cg);
				if let Some(val) = self.get(&key, None).await? {
					let val = Arc::new(val);
					let entr = cache::tx::Entry::Any(val.clone());
					self.cache.insert(qey, entr);
					Ok(Some(val))
				} else {
					Ok(None)
				}
			}
		}
	}

	/// Retrieve a specific table definition.
	#[instrument(level = "trace", target = "surrealdb::core::kvs::tx", skip(self))]
	pub async fn get_tb(
		&self,
		ns: NamespaceId,
		db: DatabaseId,
		tb: &str,
	) -> Result<Option<Arc<TableDefinition>>> {
		let qey = cache::tx::Lookup::TbById(ns, db, tb);
		match self.cache.get(&qey) {
			Some(val) => val.try_into_type().map(Some),
			None => {
				let key = crate::key::database::tb::new(ns, db, tb);
				let Some(val) = self.get(&key, None).await? else {
					return Ok(None);
				};
				let val = Arc::new(val);
				let entr = cache::tx::Entry::Any(val.clone());
				self.cache.insert(qey, entr);
				Ok(Some(val))
			}
		}
	}

	pub async fn check_tb(
		&self,
		ns: NamespaceId,
		db: DatabaseId,
		tb: &str,
		strict: bool,
	) -> Result<()> {
		if !strict {
			return Ok(());
		}
		self.expect_tb(ns, db, tb).await?;
		Ok(())
	}

	pub async fn expect_tb(
		&self,
		ns: NamespaceId,
		db: DatabaseId,
		tb: &str,
	) -> Result<Arc<TableDefinition>> {
		match self.get_tb(ns, db, tb).await? {
			Some(val) => Ok(val),
			None => anyhow::bail!(Error::TbNotFound {
				name: tb.to_owned(),
			}),
		}
	}

	/// Retrieve an event for a table.
	#[instrument(level = "trace", target = "surrealdb::core::kvs::tx", skip(self))]
	pub async fn get_tb_event(
		&self,
		ns: NamespaceId,
		db: DatabaseId,
		tb: &str,
		ev: &str,
	) -> Result<Arc<DefineEventStatement>> {
		let qey = cache::tx::Lookup::Ev(ns, db, tb, ev);
		match self.cache.get(&qey) {
			Some(val) => val.try_into_type(),
			None => {
				let key = crate::key::table::ev::new(ns, db, tb, ev);
				let val = self.get(&key, None).await?.ok_or_else(|| Error::EvNotFound {
					name: ev.to_owned(),
				})?;
				let val = Arc::new(val);
				let entr = cache::tx::Entry::Any(val.clone());
				self.cache.insert(qey, entr);
				Ok(val)
			}
		}
	}

	/// Retrieve a field for a table.
	#[instrument(level = "trace", target = "surrealdb::core::kvs::tx", skip(self))]
	pub async fn get_tb_field(
		&self,
		ns: NamespaceId,
		db: DatabaseId,
		tb: &str,
		fd: &str,
	) -> Result<Option<Arc<DefineFieldStatement>>> {
		let qey = cache::tx::Lookup::Fd(ns, db, tb, fd);
		match self.cache.get(&qey) {
			Some(val) => val.try_into_type().map(Some),
			None => {
				let key = crate::key::table::fd::new(ns, db, tb, fd);
				let Some(val) = self.get(&key, None).await? else {
					return Ok(None);
				};
				let val = Arc::new(val);
				let entr = cache::tx::Entry::Any(val.clone());
				self.cache.insert(qey, entr);
				Ok(Some(val))
			}
		}
	}

	/// Retrieve an index for a table.
	#[instrument(level = "trace", target = "surrealdb::core::kvs::tx", skip(self))]
	pub async fn get_tb_index(
		&self,
		ns: NamespaceId,
		db: DatabaseId,
		tb: &str,
		ix: &str,
	) -> Result<Arc<DefineIndexStatement>> {
		let qey = cache::tx::Lookup::Ix(ns, db, tb, ix);
		match self.cache.get(&qey) {
			Some(val) => val.try_into_type(),
			None => {
				let key = crate::key::table::ix::new(ns, db, tb, ix);
				let val = self.get(&key, None).await?.ok_or_else(|| Error::IxNotFound {
					name: ix.to_owned(),
				})?;
				let val = Arc::new(val);
				let entr = cache::tx::Entry::Any(val.clone());
				self.cache.insert(qey, entr);
				Ok(val)
			}
		}
	}

	/// Fetch a specific record value.
	#[instrument(level = "trace", target = "surrealdb::core::kvs::tx", skip(self))]
	pub async fn get_record(
		&self,
		ns: NamespaceId,
		db: DatabaseId,
		tb: &str,
		id: &RecordIdKey,
		version: Option<u64>,
	) -> Result<Arc<Value>> {
		// Cache is not versioned
		if version.is_some() {
			// Fetch the record from the datastore
			let key = crate::key::thing::new(ns, db, tb, id);
			return match self.get(&key, version).await? {
				// The value exists in the datastore
				Some(mut val) => {
					// Inject the id field into the document
					let rid = RecordId {
						table: tb.to_owned(),
						key: id.clone(),
					};
					val.def(&rid);
					let val = cache::tx::Entry::Val(Arc::new(val));
					val.try_into_val()
				}
				// The value is not in the datastore
				None => Ok(Arc::new(Value::None)),
			};
		} else {
			let qey = cache::tx::Lookup::Record(ns, db, tb, id);
			match self.cache.get(&qey) {
				// The entry is in the cache
				Some(val) => val.try_into_val(),
				// The entry is not in the cache
				None => {
					// Fetch the record from the datastore
					let key = crate::key::thing::new(ns, db, tb, id);
					match self.get(&key, None).await? {
						// The value exists in the datastore
						Some(mut val) => {
							// Inject the id field into the document
							let rid = RecordId {
								table: tb.to_owned(),
								key: id.clone(),
							};
							val.def(&rid);
							let val = cache::tx::Entry::Val(Arc::new(val));
							self.cache.insert(qey, val.clone());
							val.try_into_val()
						}
						// The value is not in the datastore
						None => Ok(Arc::new(Value::None)),
					}
				}
			}
		}
	}

	#[instrument(level = "trace", target = "surrealdb::core::kvs::tx", skip(self))]
	pub async fn set_record(
		&self,
		ns: NamespaceId,
		db: DatabaseId,
		tb: &str,
		id: &RecordIdKey,
		val: Value,
	) -> Result<()> {
		// Set the value in the datastore
		let key = crate::key::thing::new(ns, db, tb, id);
		self.set(&key, &val, None).await?;
		// Set the value in the cache
		let qey = cache::tx::Lookup::Record(ns, db, tb, id);
		self.cache.insert(qey, cache::tx::Entry::Val(Arc::new(val)));
		// Return nothing
		Ok(())
	}

	#[instrument(level = "trace", target = "surrealdb::core::kvs::tx", skip(self))]
	pub fn set_record_cache(
		&self,
		ns: NamespaceId,
		db: DatabaseId,
		tb: &str,
		id: &RecordIdKey,
		val: Arc<Value>,
	) -> Result<()> {
		// Set the value in the cache
		let qey = cache::tx::Lookup::Record(ns, db, tb, id);
		self.cache.insert(qey, cache::tx::Entry::Val(val));
		// Return nothing
		Ok(())
	}

	#[instrument(level = "trace", target = "surrealdb::core::kvs::tx", skip(self))]
	pub async fn del_record(
		&self,
		ns: NamespaceId,
		db: DatabaseId,
		tb: &str,
		id: &RecordIdKey,
	) -> Result<()> {
		// Delete the value in the datastore
		let key = crate::key::thing::new(ns, db, tb, id);
		self.del(&key).await?;
		// Clear the value from the cache
		let qey = cache::tx::Lookup::Record(ns, db, tb, id);
		self.cache.remove(qey);
		// Return nothing
		Ok(())
	}

	/// Get or add a namespace with a default configuration, only if we are in
	/// dynamic mode.
	#[instrument(level = "trace", target = "surrealdb::core::kvs::tx", skip(self))]
	pub async fn get_or_add_ns(&self, ns: &str, strict: bool) -> Result<Arc<NamespaceDefinition>> {
		self.get_or_add_ns_upwards(ns, strict).await
	}

	/// Get or add a database with a default configuration, only if we are in
	/// dynamic mode.
	#[instrument(level = "trace", target = "surrealdb::core::kvs::tx", skip(self))]
	pub async fn get_or_add_db(
		&self,
		ns: &str,
		db: &str,
		strict: bool,
	) -> Result<Arc<DatabaseDefinition>> {
		self.get_or_add_db_upwards(ns, db, strict, false).await
	}

<<<<<<< HEAD
	pub async fn ensure_ns_db(
		&self,
		ns: &str,
		db: &str,
		strict: bool,
	) -> Result<Arc<DatabaseDefinition>> {
		self.get_or_add_db_upwards(ns, db, strict, true).await
	}

	/// Get or add a table with a default configuration, only if we are in dynamic mode.
=======
	/// Get or add a table with a default configuration, only if we are in
	/// dynamic mode.
>>>>>>> 71fad245
	#[instrument(level = "trace", target = "surrealdb::core::kvs::tx", skip(self))]
	pub async fn get_or_add_tb(
		&self,
		ns: &str,
		db: &str,
		tb: &str,
		strict: bool,
	) -> Result<Arc<TableDefinition>> {
		self.get_or_add_tb_upwards(ns, db, tb, strict, false).await
	}

	/// Ensures that a table, database, and namespace are all fully defined.
	#[instrument(level = "trace", target = "surrealdb::core::kvs::tx", skip(self))]
	pub async fn ensure_ns_db_tb(
		&self,
		ns: &str,
		db: &str,
		tb: &str,
		strict: bool,
	) -> Result<Arc<TableDefinition>> {
		self.get_or_add_tb_upwards(ns, db, tb, strict, true).await
	}

	/// Ensure a specific table (and database, and namespace) exist.
	#[instrument(level = "trace", target = "surrealdb::core::kvs::tx", skip(self))]
	pub(crate) async fn check_ns_db_tb(
		&self,
		ns: &str,
		db: &str,
		tb: &str,
		strict: bool,
	) -> Result<()> {
		if !strict {
			return Ok(());
		}

		let db = match self.get_db_by_name(ns, db).await? {
			Some(db) => db,
			None => {
				return Err(Error::DbNotFound {
					name: db.to_owned(),
				}
				.into());
			}
		};

		match self.get_tb(db.namespace_id, db.database_id, tb).await? {
			Some(tb) => tb,
			None => {
				return Err(Error::TbNotFound {
					name: tb.to_owned(),
				}
				.into());
			}
		};
		Ok(())
	}

	/// Clears all keys from the transaction cache.
	#[instrument(level = "trace", target = "surrealdb::core::kvs::tx", skip(self))]
	pub fn clear_cache(&self) {
		self.cache.clear()
	}

	// --------------------------------------------------
	// Private methods
	// --------------------------------------------------

	/// Get or add a namespace with a default configuration, only if we are in
	/// dynamic mode.
	#[instrument(level = "trace", target = "surrealdb::core::kvs::tx", skip(self))]
	async fn get_or_add_ns_upwards(
		&self,
		ns: &str,
		strict: bool,
	) -> Result<Arc<NamespaceDefinition>> {
		match self.get_ns_by_name(ns).await? {
			Some(val) => Ok(val),
			// The entry is not in the database
			None => {
				if strict {
					return Err(Error::NsNotFound {
						name: ns.to_owned(),
					}
					.into());
				}

				let ns = NamespaceDefinition {
					namespace_id: self.lock().await.get_next_ns_id().await?,
					name: ns.to_owned(),
					comment: None,
				};

				return self.put_ns(ns).await;
			}
		}
	}

	/// Get or add a database with a default configuration, only if we are in
	/// dynamic mode.
	#[instrument(level = "trace", target = "surrealdb::core::kvs::tx", skip(self))]
	async fn get_or_add_db_upwards(
		&self,
		ns: &str,
		db: &str,
		strict: bool,
		upwards: bool,
	) -> Result<Arc<DatabaseDefinition>> {
		let qey = cache::tx::Lookup::DbByName(ns, db);
		match self.cache.get(&qey) {
			// The entry is in the cache
			Some(val) => val,
			// The entry is not in the cache
			None => {
				let db_def = self.get_db_by_name(ns, db).await?;
				if let Some(db_def) = db_def {
					return Ok(db_def);
				}

				// Database does not exist
				if !strict {
					let ns_def = if upwards {
						self.get_or_add_ns_upwards(ns, strict).await?
					} else {
						match self.get_ns_by_name(ns).await? {
							Some(ns_def) => ns_def,
							None => {
								return Err(Error::NsNotFound {
									name: ns.to_owned(),
								}
								.into());
							}
						}
					};

					let db_def = DatabaseDefinition {
						namespace_id: ns_def.namespace_id,
						database_id: self.lock().await.get_next_db_id(ns_def.namespace_id).await?,
						name: db.to_string(),
						comment: None,
						changefeed: None,
					};

					return self.put_db(&ns_def, db_def).await;
				}

				// Ensure the namespace exists
				if self.get_ns_by_name(ns).await?.is_none() {
					return Err(Error::NsNotFound {
						name: ns.to_owned(),
					}
					.into());
				}

				return Err(Error::DbNotFound {
					name: db.to_owned(),
				}
				.into());
			}
		}
		.try_into_type()
	}

	/// Get or add a table with a default configuration, only if we are in
	/// dynamic mode.
	#[instrument(level = "trace", target = "surrealdb::core::kvs::tx", skip(self))]
	async fn get_or_add_tb_upwards(
		&self,
		ns: &str,
		db: &str,
		tb: &str,
		strict: bool,
		upwards: bool,
	) -> Result<Arc<TableDefinition>> {
		let qey = cache::tx::Lookup::TbByName(ns, db, tb);
		match self.cache.get(&qey) {
			// The entry is in the cache
			Some(val) => val.try_into_type(),
			// The entry is not in the cache
			None => {
				let key = crate::key::catalog::tb::new(ns, db, tb);
				if let Some(tb_def) = self.get(&key, None).await? {
					let cached_tb = Arc::new(tb_def);
					let cached_entry =
						cache::tx::Entry::Any(Arc::clone(&cached_tb) as Arc<dyn Any + Send + Sync>);
					self.cache.insert(qey, cached_entry);
					return Ok(cached_tb);
				}

				if strict {
					return Err(Error::TbNotFound {
						name: tb.to_owned(),
					}
					.into());
				}

				let db_def = if upwards {
					self.get_or_add_db_upwards(ns, db, strict, upwards).await?
				} else {
					if self.get_ns_by_name(ns).await?.is_none() {
						return Err(Error::NsNotFound {
							name: ns.to_owned(),
						}
						.into());
					}
					match self.get_db_by_name(ns, db).await? {
						Some(db_def) => db_def,
						None => {
							return Err(Error::DbNotFound {
								name: db.to_owned(),
							}
							.into());
						}
					}
				};

				let tb_def = TableDefinition::new(
					db_def.namespace_id,
					db_def.database_id,
					self.lock()
						.await
						.get_next_tb_id(db_def.namespace_id, db_def.database_id)
						.await?,
					tb.to_owned(),
				);
				self.put_tb(ns, db, tb_def).await
			}
		}
	}

	pub(crate) fn index_caches(&self) -> &IndexTreeCaches {
		&self.index_caches
	}
}<|MERGE_RESOLUTION|>--- conflicted
+++ resolved
@@ -1,8 +1,9 @@
+use std::any::Any;
 use std::fmt::Debug;
 use std::ops::Range;
 use std::sync::Arc;
 
-use anyhow::{Result, bail};
+use anyhow::Result;
 use futures::lock::{Mutex, MutexGuard};
 use futures::stream::Stream;
 use uuid::Uuid;
@@ -32,17 +33,6 @@
 use crate::kvs::scanner::Scanner;
 use crate::kvs::{Transactor, cache};
 use crate::val::{RecordId, RecordIdKey, Value};
-<<<<<<< HEAD
-use anyhow::Result;
-use futures::lock::{Mutex, MutexGuard};
-use futures::stream::Stream;
-use std::any::Any;
-use std::fmt::Debug;
-use std::ops::Range;
-use std::sync::Arc;
-use uuid::Uuid;
-=======
->>>>>>> 71fad245
 
 pub struct Transaction {
 	/// Is this is a local datastore transaction?
@@ -1931,7 +1921,6 @@
 		self.get_or_add_db_upwards(ns, db, strict, false).await
 	}
 
-<<<<<<< HEAD
 	pub async fn ensure_ns_db(
 		&self,
 		ns: &str,
@@ -1941,11 +1930,8 @@
 		self.get_or_add_db_upwards(ns, db, strict, true).await
 	}
 
-	/// Get or add a table with a default configuration, only if we are in dynamic mode.
-=======
 	/// Get or add a table with a default configuration, only if we are in
 	/// dynamic mode.
->>>>>>> 71fad245
 	#[instrument(level = "trace", target = "surrealdb::core::kvs::tx", skip(self))]
 	pub async fn get_or_add_tb(
 		&self,
