use super::batch::Batch;
use super::tr::Check;
use super::util;
use super::Key;
use super::KeyEncode;
use super::Val;
use super::Version;
use crate::cnf::NORMAL_FETCH_SIZE;
use crate::dbs::node::Node;
use crate::err::Error;
use crate::idx::trees::store::cache::IndexTreeCaches;
use crate::kvs::cache;
use crate::kvs::cache::tx::TransactionCache;
use crate::kvs::scanner::Scanner;
use crate::kvs::Transactor;
use crate::sql::statements::define::DefineConfigStatement;
use crate::sql::statements::AccessGrant;
use crate::sql::statements::DefineAccessStatement;
use crate::sql::statements::DefineAnalyzerStatement;
use crate::sql::statements::DefineApiStatement;
use crate::sql::statements::DefineDatabaseStatement;
use crate::sql::statements::DefineEventStatement;
use crate::sql::statements::DefineFieldStatement;
use crate::sql::statements::DefineFunctionStatement;
use crate::sql::statements::DefineIndexStatement;
use crate::sql::statements::DefineModelStatement;
use crate::sql::statements::DefineNamespaceStatement;
use crate::sql::statements::DefineParamStatement;
use crate::sql::statements::DefineTableStatement;
use crate::sql::statements::DefineUserStatement;
use crate::sql::statements::LiveStatement;
use crate::sql::Id;
use crate::sql::Permissions;
use crate::sql::Value;
use futures::lock::Mutex;
use futures::lock::MutexGuard;
use futures::stream::Stream;
use std::fmt::Debug;
use std::ops::Range;
use std::sync::Arc;
use uuid::Uuid;

#[non_exhaustive]
pub struct Transaction {
	/// Is this is a local datastore transaction
	local: bool,
	/// The underlying transactor
	tx: Mutex<Transactor>,
	/// The query cache for this store
	cache: TransactionCache,
	/// Cache the index updates
	index_caches: IndexTreeCaches,
}

impl Transaction {
	/// Create a new query store
	pub fn new(local: bool, tx: Transactor) -> Transaction {
		Transaction {
			local,
			tx: Mutex::new(tx),
			cache: TransactionCache::new(),
			index_caches: IndexTreeCaches::default(),
		}
	}

	/// Retrieve the underlying transaction
	pub fn inner(self) -> Transactor {
		self.tx.into_inner()
	}

	/// Enclose this transaction in an [`Arc`]
	pub fn enclose(self) -> Arc<Transaction> {
		Arc::new(self)
	}

	/// Retrieve the underlying transaction
	pub async fn lock(&self) -> MutexGuard<'_, Transactor> {
		self.tx.lock().await
	}

	/// Check if the transaction is local or distributed
	pub fn local(&self) -> bool {
		self.local
	}

	/// Check if the transaction is finished.
	///
	/// If the transaction has been canceled or committed,
	/// then this function will return [`true`], and any further
	/// calls to functions on this transaction will result
	/// in a [`Error::TxFinished`] error.
	pub async fn closed(&self) -> bool {
		self.lock().await.closed().await
	}

	/// Cancel a transaction.
	///
	/// This reverses all changes made within the transaction.
	#[instrument(level = "trace", target = "surrealdb::core::kvs::tx", skip_all)]
	pub async fn cancel(&self) -> Result<(), Error> {
		self.lock().await.cancel().await
	}

	/// Commit a transaction.
	///
	/// This attempts to commit all changes made within the transaction.
	#[instrument(level = "trace", target = "surrealdb::core::kvs::tx", skip_all)]
	pub async fn commit(&self) -> Result<(), Error> {
		self.lock().await.commit().await
	}

	/// Check if a key exists in the datastore.
	#[instrument(level = "trace", target = "surrealdb::core::kvs::tx", skip_all)]
	pub async fn exists<K>(&self, key: K, version: Option<u64>) -> Result<bool, Error>
	where
		K: KeyEncode + Debug,
	{
		self.lock().await.exists(key, version).await
	}

	/// Fetch a key from the datastore.
	#[instrument(level = "trace", target = "surrealdb::core::kvs::tx", skip_all)]
	pub async fn get<K>(&self, key: K, version: Option<u64>) -> Result<Option<Val>, Error>
	where
		K: KeyEncode + Debug,
	{
		self.lock().await.get(key, version).await
	}

	/// Retrieve a batch set of keys from the datastore.
	#[instrument(level = "trace", target = "surrealdb::core::kvs::tx", skip_all)]
	pub async fn getm<K>(&self, keys: Vec<K>) -> Result<Vec<Option<Val>>, Error>
	where
		K: KeyEncode + Debug,
	{
		self.lock().await.getm(keys).await
	}

	/// Retrieve a specific prefix of keys from the datastore.
	///
	/// This function fetches key-value pairs from the underlying datastore in grouped batches.
	#[instrument(level = "trace", target = "surrealdb::core::kvs::tx", skip_all)]
	pub async fn getp<K>(&self, key: K) -> Result<Vec<(Key, Val)>, Error>
	where
		K: KeyEncode + Debug,
	{
		self.lock().await.getp(key).await
	}

	/// Retrieve a specific range of keys from the datastore.
	///
	/// This function fetches key-value pairs from the underlying datastore in grouped batches.
	#[instrument(level = "trace", target = "surrealdb::core::kvs::tx", skip_all)]
	pub async fn getr<K>(
		&self,
		rng: Range<K>,
		version: Option<u64>,
	) -> Result<Vec<(Key, Val)>, Error>
	where
		K: KeyEncode + Debug,
	{
		self.lock().await.getr(rng, version).await
	}

	/// Delete a key from the datastore.
	#[instrument(level = "trace", target = "surrealdb::core::kvs::tx", skip_all)]
	pub async fn del<K>(&self, key: K) -> Result<(), Error>
	where
		K: KeyEncode + Debug,
	{
		self.lock().await.del(key).await
	}

	/// Delete a key from the datastore if the current value matches a condition.
	#[instrument(level = "trace", target = "surrealdb::core::kvs::tx", skip_all)]
	pub async fn delc<K, V>(&self, key: K, chk: Option<V>) -> Result<(), Error>
	where
		K: KeyEncode + Debug,
		V: Into<Val> + Debug,
	{
		self.lock().await.delc(key, chk).await
	}

	/// Delete a range of keys from the datastore.
	///
	/// This function deletes entries from the underlying datastore in grouped batches.
	#[instrument(level = "trace", target = "surrealdb::core::kvs::tx", skip_all)]
	pub async fn delr<K>(&self, rng: Range<K>) -> Result<(), Error>
	where
		K: KeyEncode + Debug,
	{
		self.lock().await.delr(rng).await
	}

	/// Delete a prefix of keys from the datastore.
	///
	/// This function deletes entries from the underlying datastore in grouped batches.
	#[instrument(level = "trace", target = "surrealdb::core::kvs::tx", skip_all)]
	pub async fn delp<K>(&self, key: K) -> Result<(), Error>
	where
		K: KeyEncode + Debug,
	{
		self.lock().await.delp(key).await
	}

	/// Delete all versions of a key from the datastore.
	#[instrument(level = "trace", target = "surrealdb::core::kvs::tx", skip_all)]
	pub async fn clr<K>(&self, key: K) -> Result<(), Error>
	where
		K: KeyEncode + Debug,
	{
		self.lock().await.clr(key).await
	}

	/// Delete all versions of a key from the datastore if the current value matches a condition.
	#[instrument(level = "trace", target = "surrealdb::core::kvs::tx", skip_all)]
	pub async fn clrc<K, V>(&self, key: K, chk: Option<V>) -> Result<(), Error>
	where
		K: KeyEncode + Debug,
		V: Into<Val> + Debug,
	{
		self.lock().await.clrc(key, chk).await
	}

	/// Delete all versions of a range of keys from the datastore.
	///
	/// This function deletes entries from the underlying datastore in grouped batches.
	#[instrument(level = "trace", target = "surrealdb::core::kvs::tx", skip_all)]
	pub async fn clrr<K>(&self, rng: Range<K>) -> Result<(), Error>
	where
		K: KeyEncode + Debug,
	{
		self.lock().await.clrr(rng).await
	}

	/// Delete all versions of a prefix of keys from the datastore.
	///
	/// This function deletes entries from the underlying datastore in grouped batches.
	#[instrument(level = "trace", target = "surrealdb::core::kvs::tx", skip_all)]
	pub async fn clrp<K>(&self, key: K) -> Result<(), Error>
	where
		K: KeyEncode + Debug,
	{
		self.lock().await.clrp(key).await
	}

	/// Insert or update a key in the datastore.
	#[instrument(level = "trace", target = "surrealdb::core::kvs::tx", skip_all)]
	pub async fn set<K, V>(&self, key: K, val: V, version: Option<u64>) -> Result<(), Error>
	where
		K: KeyEncode + Debug,
		V: Into<Val> + Debug,
	{
		self.lock().await.set(key, val, version).await
	}

	/// Insert or replace a key in the datastore.
	#[instrument(level = "trace", target = "surrealdb::core::kvs::tx", skip_all)]
	pub async fn replace<K, V>(&self, key: K, val: V) -> Result<(), Error>
	where
		K: KeyEncode + Debug,
		V: Into<Val> + Debug,
	{
		self.lock().await.replace(key, val).await
	}

	/// Insert a key if it doesn't exist in the datastore.
	#[instrument(level = "trace", target = "surrealdb::core::kvs::tx", skip_all)]
	pub async fn put<K, V>(&self, key: K, val: V, version: Option<u64>) -> Result<(), Error>
	where
		K: KeyEncode + Debug,
		V: Into<Val> + Debug,
	{
		self.lock().await.put(key, val, version).await
	}

	/// Update a key in the datastore if the current value matches a condition.
	#[instrument(level = "trace", target = "surrealdb::core::kvs::tx", skip_all)]
	pub async fn putc<K, V>(&self, key: K, val: V, chk: Option<V>) -> Result<(), Error>
	where
		K: KeyEncode + Debug,
		V: Into<Val> + Debug,
	{
		self.lock().await.putc(key, val, chk).await
	}

	/// Retrieve a specific range of keys from the datastore.
	///
	/// This function fetches the full range of keys, in a single request to the underlying datastore.
	#[instrument(level = "trace", target = "surrealdb::core::kvs::tx", skip_all)]
	pub async fn keys<K>(
		&self,
		rng: Range<K>,
		limit: u32,
		version: Option<u64>,
	) -> Result<Vec<Key>, Error>
	where
		K: KeyEncode + Debug,
	{
		self.lock().await.keys(rng, limit, version).await
	}

	/// Retrieve a specific range of keys from the datastore.
	///
	/// This function fetches the full range of key-value pairs, in a single request to the underlying datastore.
	#[instrument(level = "trace", target = "surrealdb::core::kvs::tx", skip_all)]
	pub async fn scan<K>(
		&self,
		rng: Range<K>,
		limit: u32,
		version: Option<u64>,
	) -> Result<Vec<(Key, Val)>, Error>
	where
		K: KeyEncode + Debug,
	{
		self.lock().await.scan(rng, limit, version).await
	}

	/// Count the total number of keys within a range in the datastore.
	///
	/// This function fetches the total count, in batches, with multiple requests to the underlying datastore.
	#[instrument(level = "trace", target = "surrealdb::core::kvs::tx", skip_all)]
	pub async fn count<K>(&self, rng: Range<K>) -> Result<usize, Error>
	where
		K: KeyEncode + Debug,
	{
		self.lock().await.count(rng).await
	}

	/// Retrieve a batched scan over a specific range of keys in the datastore.
	///
	/// This function fetches the keys in batches, with multiple requests to the underlying datastore.
	#[instrument(level = "trace", target = "surrealdb::core::kvs::tx", skip_all)]
	pub async fn batch_keys<K>(
		&self,
		rng: Range<K>,
		batch: u32,
		version: Option<u64>,
	) -> Result<Batch<Key>, Error>
	where
		K: KeyEncode + Debug,
	{
		self.lock().await.batch_keys(rng, batch, version).await
	}

	/// Retrieve a batched scan over a specific range of keys in the datastore.
	///
	/// This function fetches the key-value pairs in batches, with multiple requests to the underlying datastore.
	#[instrument(level = "trace", target = "surrealdb::core::kvs::tx", skip_all)]
	pub async fn batch_keys_vals<K>(
		&self,
		rng: Range<K>,
		batch: u32,
		version: Option<u64>,
	) -> Result<Batch<(Key, Val)>, Error>
	where
		K: KeyEncode + Debug,
	{
		self.lock().await.batch_keys_vals(rng, batch, version).await
	}

	/// Retrieve a batched scan over a specific range of keys in the datastore.
	///
	/// This function fetches the key-value-version pairs in batches, with multiple requests to the underlying datastore.
	#[instrument(level = "trace", target = "surrealdb::core::kvs::tx", skip_all)]
	pub async fn batch_keys_vals_versions<K>(
		&self,
		rng: Range<K>,
		batch: u32,
	) -> Result<Batch<(Key, Val, Version, bool)>, Error>
	where
		K: KeyEncode + Debug,
	{
		self.lock().await.batch_keys_vals_versions(rng, batch).await
	}

	/// Retrieve a stream over a specific range of keys in the datastore.
	///
	/// This function fetches the key-value pairs in batches, with multiple requests to the underlying datastore.
	#[instrument(level = "trace", target = "surrealdb::core::kvs::tx", skip_all)]
	pub fn stream(
		&self,
		rng: Range<Vec<u8>>,
		version: Option<u64>,
		limit: Option<usize>,
	) -> impl Stream<Item = Result<(Key, Val), Error>> + '_ {
		Scanner::<(Key, Val)>::new(self, *NORMAL_FETCH_SIZE, rng, version, limit)
	}

	#[instrument(level = "trace", target = "surrealdb::core::kvs::tx", skip_all)]
	pub fn stream_keys(
		&self,
		rng: Range<Vec<u8>>,
		limit: Option<usize>,
	) -> impl Stream<Item = Result<Key, Error>> + '_ {
		Scanner::<Key>::new(self, *NORMAL_FETCH_SIZE, rng, None, limit)
	}

	// --------------------------------------------------
	// Rollback methods
	// --------------------------------------------------

	/// Warn if this transaction is dropped without proper handling.
	pub async fn rollback_with_warning(self) -> Self {
		self.tx.lock().await.check_level(Check::Warn);
		self
	}

	/// Error if this transaction is dropped without proper handling.
	pub async fn rollback_with_error(self) -> Self {
		self.tx.lock().await.check_level(Check::Error);
		self
	}

	/// Do nothing if this transaction is dropped without proper handling.
	pub async fn rollback_and_ignore(self) -> Self {
		self.tx.lock().await.check_level(Check::None);
		self
	}

	// --------------------------------------------------
	// Cache methods
	// --------------------------------------------------

	/// Retrieve all nodes belonging to this cluster.
	#[instrument(level = "trace", target = "surrealdb::core::kvs::tx", skip(self))]
	pub async fn all_nodes(&self) -> Result<Arc<[Node]>, Error> {
		let qey = cache::tx::Lookup::Nds;
		match self.cache.get(&qey) {
			Some(val) => val.try_into_nds(),
			None => {
				let beg = crate::key::root::nd::prefix();
				let end = crate::key::root::nd::suffix();
				let val = self.getr(beg..end, None).await?;
				let val = util::deserialize_cache(val.iter().map(|x| x.1.as_slice()))?;
				let entry = cache::tx::Entry::Nds(val.clone());
				self.cache.insert(qey, entry);
				Ok(val)
			}
		}
	}

	/// Retrieve all ROOT level users in a datastore.
	#[instrument(level = "trace", target = "surrealdb::core::kvs::tx", skip(self))]
	pub async fn all_root_users(&self) -> Result<Arc<[DefineUserStatement]>, Error> {
		let qey = cache::tx::Lookup::Rus;
		match self.cache.get(&qey) {
			Some(val) => val.try_into_rus(),
			None => {
				let beg = crate::key::root::us::prefix();
				let end = crate::key::root::us::suffix();
				let val = self.getr(beg..end, None).await?;
				let val = util::deserialize_cache(val.iter().map(|x| x.1.as_slice()))?;
				let entry = cache::tx::Entry::Rus(val.clone());
				self.cache.insert(qey, entry);
				Ok(val)
			}
		}
	}

	/// Retrieve all ROOT level accesses in a datastore.
	#[instrument(level = "trace", target = "surrealdb::core::kvs::tx", skip(self))]
	pub async fn all_root_accesses(&self) -> Result<Arc<[DefineAccessStatement]>, Error> {
		let qey = cache::tx::Lookup::Ras;
		match self.cache.get(&qey) {
			Some(val) => val.try_into_ras(),
			None => {
				let beg = crate::key::root::ac::prefix();
				let end = crate::key::root::ac::suffix();
				let val = self.getr(beg..end, None).await?;
				let val = util::deserialize_cache(val.iter().map(|x| x.1.as_slice()))?;
				let entry = cache::tx::Entry::Ras(val.clone());
				self.cache.insert(qey, entry);
				Ok(val)
			}
		}
	}

	/// Retrieve all root access grants in a datastore.
	#[instrument(level = "trace", target = "surrealdb::core::kvs::tx", skip(self))]
	pub async fn all_root_access_grants(&self, ra: &str) -> Result<Arc<[AccessGrant]>, Error> {
		let qey = cache::tx::Lookup::Rgs(ra);
		match self.cache.get(&qey) {
			Some(val) => val.try_into_rag(),
			None => {
				let beg = crate::key::root::access::gr::prefix(ra)?;
				let end = crate::key::root::access::gr::suffix(ra)?;
				let val = self.getr(beg..end, None).await?;
				let val = util::deserialize_cache(val.iter().map(|x| x.1.as_slice()))?;
				let entry = cache::tx::Entry::Rag(val.clone());
				self.cache.insert(qey, entry);
				Ok(val)
			}
		}
	}

	/// Retrieve all namespace definitions in a datastore.
	#[instrument(level = "trace", target = "surrealdb::core::kvs::tx", skip(self))]
	pub async fn all_ns(&self) -> Result<Arc<[DefineNamespaceStatement]>, Error> {
		let qey = cache::tx::Lookup::Nss;
		match self.cache.get(&qey) {
			Some(val) => val.try_into_nss(),
			None => {
				let beg = crate::key::root::ns::prefix();
				let end = crate::key::root::ns::suffix();
				let val = self.getr(beg..end, None).await?;
				let val = util::deserialize_cache(val.iter().map(|x| x.1.as_slice()))?;
				let entry = cache::tx::Entry::Nss(val.clone());
				self.cache.insert(qey, entry);
				Ok(val)
			}
		}
	}

	/// Retrieve all namespace user definitions for a specific namespace.
	#[instrument(level = "trace", target = "surrealdb::core::kvs::tx", skip(self))]
	pub async fn all_ns_users(&self, ns: &str) -> Result<Arc<[DefineUserStatement]>, Error> {
		let qey = cache::tx::Lookup::Nus(ns);
		match self.cache.get(&qey) {
			Some(val) => val.try_into_nus(),
			None => {
				let beg = crate::key::namespace::us::prefix(ns)?;
				let end = crate::key::namespace::us::suffix(ns)?;
				let val = self.getr(beg..end, None).await?;
				let val = util::deserialize_cache(val.iter().map(|x| x.1.as_slice()))?;
				let entry = cache::tx::Entry::Nus(val.clone());
				self.cache.insert(qey, entry);
				Ok(val)
			}
		}
	}

	/// Retrieve all namespace access definitions for a specific namespace.
	#[instrument(level = "trace", target = "surrealdb::core::kvs::tx", skip(self))]
	pub async fn all_ns_accesses(&self, ns: &str) -> Result<Arc<[DefineAccessStatement]>, Error> {
		let qey = cache::tx::Lookup::Nas(ns);
		match self.cache.get(&qey) {
			Some(val) => val.try_into_nas(),
			None => {
				let beg = crate::key::namespace::ac::prefix(ns)?;
				let end = crate::key::namespace::ac::suffix(ns)?;
				let val = self.getr(beg..end, None).await?;
				let val = util::deserialize_cache(val.iter().map(|x| x.1.as_slice()))?;
				let entry = cache::tx::Entry::Nas(val.clone());
				self.cache.insert(qey, entry);
				Ok(val)
			}
		}
	}

	/// Retrieve all namespace access grants for a specific namespace.
	#[instrument(level = "trace", target = "surrealdb::core::kvs::tx", skip(self))]
	pub async fn all_ns_access_grants(
		&self,
		ns: &str,
		na: &str,
	) -> Result<Arc<[AccessGrant]>, Error> {
		let qey = cache::tx::Lookup::Ngs(ns, na);
		match self.cache.get(&qey) {
			Some(val) => val.try_into_nag(),
			None => {
				let beg = crate::key::namespace::access::gr::prefix(ns, na)?;
				let end = crate::key::namespace::access::gr::suffix(ns, na)?;
				let val = self.getr(beg..end, None).await?;
				let val = util::deserialize_cache(val.iter().map(|x| x.1.as_slice()))?;
				let entry = cache::tx::Entry::Nag(val.clone());
				self.cache.insert(qey, entry);
				Ok(val)
			}
		}
	}

	/// Retrieve all database definitions for a specific namespace.
	#[instrument(level = "trace", target = "surrealdb::core::kvs::tx", skip(self))]
	pub async fn all_db(&self, ns: &str) -> Result<Arc<[DefineDatabaseStatement]>, Error> {
		let qey = cache::tx::Lookup::Dbs(ns);
		match self.cache.get(&qey) {
			Some(val) => val.try_into_dbs(),
			None => {
				let beg = crate::key::namespace::db::prefix(ns)?;
				let end = crate::key::namespace::db::suffix(ns)?;
				let val = self.getr(beg..end, None).await?;
				let val = util::deserialize_cache(val.iter().map(|x| x.1.as_slice()))?;
				let entry = cache::tx::Entry::Dbs(val.clone());
				self.cache.insert(qey, entry);
				Ok(val)
			}
		}
	}

	/// Retrieve all database user definitions for a specific database.
	#[instrument(level = "trace", target = "surrealdb::core::kvs::tx", skip(self))]
	pub async fn all_db_users(
		&self,
		ns: &str,
		db: &str,
	) -> Result<Arc<[DefineUserStatement]>, Error> {
		let qey = cache::tx::Lookup::Dus(ns, db);
		match self.cache.get(&qey) {
			Some(val) => val.try_into_dus(),
			None => {
				let beg = crate::key::database::us::prefix(ns, db)?;
				let end = crate::key::database::us::suffix(ns, db)?;
				let val = self.getr(beg..end, None).await?;
				let val = util::deserialize_cache(val.iter().map(|x| x.1.as_slice()))?;
				let entry = cache::tx::Entry::Dus(val.clone());
				self.cache.insert(qey, entry);
				Ok(val)
			}
		}
	}

	/// Retrieve all database access definitions for a specific database.
	#[instrument(level = "trace", target = "surrealdb::core::kvs::tx", skip(self))]
	pub async fn all_db_accesses(
		&self,
		ns: &str,
		db: &str,
	) -> Result<Arc<[DefineAccessStatement]>, Error> {
		let qey = cache::tx::Lookup::Das(ns, db);
		match self.cache.get(&qey) {
			Some(val) => val.try_into_das(),
			None => {
				let beg = crate::key::database::ac::prefix(ns, db)?;
				let end = crate::key::database::ac::suffix(ns, db)?;
				let val = self.getr(beg..end, None).await?;
				let val = util::deserialize_cache(val.iter().map(|x| x.1.as_slice()))?;
				let entry = cache::tx::Entry::Das(val.clone());
				self.cache.insert(qey, entry);
				Ok(val)
			}
		}
	}

	/// Retrieve all database access grants for a specific database.
	#[instrument(level = "trace", target = "surrealdb::core::kvs::tx", skip(self))]
	pub async fn all_db_access_grants(
		&self,
		ns: &str,
		db: &str,
		da: &str,
	) -> Result<Arc<[AccessGrant]>, Error> {
		let qey = cache::tx::Lookup::Dgs(ns, db, da);
		match self.cache.get(&qey) {
			Some(val) => val.try_into_dag(),
			None => {
				let beg = crate::key::database::access::gr::prefix(ns, db, da)?;
				let end = crate::key::database::access::gr::suffix(ns, db, da)?;
				let val = self.getr(beg..end, None).await?;
				let val = util::deserialize_cache(val.iter().map(|x| x.1.as_slice()))?;
				let entry = cache::tx::Entry::Dag(val.clone());
				self.cache.insert(qey, entry);
				Ok(val)
			}
		}
	}

	/// Retrieve all api definitions for a specific database.
	#[instrument(level = "trace", target = "surrealdb::core::kvs::tx", skip(self))]
	pub async fn all_db_apis(
		&self,
		ns: &str,
		db: &str,
	) -> Result<Arc<[DefineApiStatement]>, Error> {
		let qey = cache::tx::Lookup::Aps(ns, db);
		match self.cache.get(&qey) {
			Some(val) => val,
			None => {
				let beg = crate::key::database::ap::prefix(ns, db)?;
				let end = crate::key::database::ap::suffix(ns, db)?;
				let val = self.getr(beg..end, None).await?;
				let val = util::deserialize_cache(val.iter().map(|x| x.1.as_slice()))?;
				let val = cache::tx::Entry::Aps(Arc::clone(&val));
				self.cache.insert(qey, val.clone());
				val
			}
		}
		.try_into_aps()
	}

	/// Retrieve all analyzer definitions for a specific database.
	#[instrument(level = "trace", target = "surrealdb::core::kvs::tx", skip(self))]
	pub async fn all_db_analyzers(
		&self,
		ns: &str,
		db: &str,
	) -> Result<Arc<[DefineAnalyzerStatement]>, Error> {
		let qey = cache::tx::Lookup::Azs(ns, db);
		match self.cache.get(&qey) {
			Some(val) => val.try_into_azs(),
			None => {
				let beg = crate::key::database::az::prefix(ns, db)?;
				let end = crate::key::database::az::suffix(ns, db)?;
				let val = self.getr(beg..end, None).await?;
				let val = util::deserialize_cache(val.iter().map(|x| x.1.as_slice()))?;
				let entry = cache::tx::Entry::Azs(val.clone());
				self.cache.insert(qey, entry);
				Ok(val)
			}
		}
	}

	/// Retrieve all function definitions for a specific database.
	#[instrument(level = "trace", target = "surrealdb::core::kvs::tx", skip(self))]
	pub async fn all_db_functions(
		&self,
		ns: &str,
		db: &str,
	) -> Result<Arc<[DefineFunctionStatement]>, Error> {
		let qey = cache::tx::Lookup::Fcs(ns, db);
		match self.cache.get(&qey) {
			Some(val) => val.try_into_fcs(),
			None => {
				let beg = crate::key::database::fc::prefix(ns, db)?;
				let end = crate::key::database::fc::suffix(ns, db)?;
				let val = self.getr(beg..end, None).await?;
				let val = util::deserialize_cache(val.iter().map(|x| x.1.as_slice()))?;
				let entry = cache::tx::Entry::Fcs(val.clone());
				self.cache.insert(qey, entry);
				Ok(val)
			}
		}
	}

	/// Retrieve all param definitions for a specific database.
	#[instrument(level = "trace", target = "surrealdb::core::kvs::tx", skip(self))]
	pub async fn all_db_params(
		&self,
		ns: &str,
		db: &str,
	) -> Result<Arc<[DefineParamStatement]>, Error> {
		let qey = cache::tx::Lookup::Pas(ns, db);
		match self.cache.get(&qey) {
			Some(val) => val.try_into_pas(),
			None => {
				let beg = crate::key::database::pa::prefix(ns, db)?;
				let end = crate::key::database::pa::suffix(ns, db)?;
				let val = self.getr(beg..end, None).await?;
				let val = util::deserialize_cache(val.iter().map(|x| x.1.as_slice()))?;
				let entry = cache::tx::Entry::Pas(val.clone());
				self.cache.insert(qey, entry);
				Ok(val)
			}
		}
	}

	/// Retrieve all model definitions for a specific database.
	#[instrument(level = "trace", target = "surrealdb::core::kvs::tx", skip(self))]
	pub async fn all_db_models(
		&self,
		ns: &str,
		db: &str,
	) -> Result<Arc<[DefineModelStatement]>, Error> {
		let qey = cache::tx::Lookup::Mls(ns, db);
		match self.cache.get(&qey) {
			Some(val) => val.try_into_mls(),
			None => {
				let beg = crate::key::database::ml::prefix(ns, db)?;
				let end = crate::key::database::ml::suffix(ns, db)?;
				let val = self.getr(beg..end, None).await?;
				let val = util::deserialize_cache(val.iter().map(|x| x.1.as_slice()))?;
				let entry = cache::tx::Entry::Mls(val.clone());
				self.cache.insert(qey, entry);
				Ok(val)
			}
		}
	}

	/// Retrieve all model definitions for a specific database.
	#[instrument(level = "trace", target = "surrealdb::core::kvs::tx", skip(self))]
	pub async fn all_db_configs(
		&self,
		ns: &str,
		db: &str,
	) -> Result<Arc<[DefineConfigStatement]>, Error> {
		let qey = cache::tx::Lookup::Cgs(ns, db);
		match self.cache.get(&qey) {
			Some(val) => val.try_into_cgs(),
			None => {
				let beg = crate::key::database::cg::prefix(ns, db)?;
				let end = crate::key::database::cg::suffix(ns, db)?;
				let val = self.getr(beg..end, None).await?;
				let val = util::deserialize_cache(val.iter().map(|x| x.1.as_slice()))?;
				let entry = cache::tx::Entry::Cgs(val.clone());
				self.cache.insert(qey, entry);
				Ok(val)
			}
		}
	}

	/// Retrieve all table definitions for a specific database.
	#[instrument(level = "trace", target = "surrealdb::core::kvs::tx", skip(self))]
	pub async fn all_tb(
		&self,
		ns: &str,
		db: &str,
		version: Option<u64>,
	) -> Result<Arc<[DefineTableStatement]>, Error> {
		let qey = cache::tx::Lookup::Tbs(ns, db);
		match self.cache.get(&qey) {
			Some(val) => val.try_into_tbs(),
			None => {
				let beg = crate::key::database::tb::prefix(ns, db)?;
				let end = crate::key::database::tb::suffix(ns, db)?;
				let val = self.getr(beg..end, version).await?;
				let val = util::deserialize_cache(val.iter().map(|x| x.1.as_slice()))?;
				let entry = cache::tx::Entry::Tbs(val.clone());
				self.cache.insert(qey, entry);
				Ok(val)
			}
		}
	}

	/// Retrieve all event definitions for a specific table.
	#[instrument(level = "trace", target = "surrealdb::core::kvs::tx", skip(self))]
	pub async fn all_tb_events(
		&self,
		ns: &str,
		db: &str,
		tb: &str,
	) -> Result<Arc<[DefineEventStatement]>, Error> {
		let qey = cache::tx::Lookup::Evs(ns, db, tb);
		match self.cache.get(&qey) {
			Some(val) => val.try_into_evs(),
			None => {
				let beg = crate::key::table::ev::prefix(ns, db, tb)?;
				let end = crate::key::table::ev::suffix(ns, db, tb)?;
				let val = self.getr(beg..end, None).await?;
				let val = util::deserialize_cache(val.iter().map(|x| x.1.as_slice()))?;
				let entry = cache::tx::Entry::Evs(val.clone());
				self.cache.insert(qey, entry);
				Ok(val)
			}
		}
	}

	/// Retrieve all field definitions for a specific table.
	#[instrument(level = "trace", target = "surrealdb::core::kvs::tx", skip(self))]
	pub async fn all_tb_fields(
		&self,
		ns: &str,
		db: &str,
		tb: &str,
		version: Option<u64>,
	) -> Result<Arc<[DefineFieldStatement]>, Error> {
		let qey = cache::tx::Lookup::Fds(ns, db, tb);
		match self.cache.get(&qey) {
			Some(val) => val.try_into_fds(),
			None => {
				let beg = crate::key::table::fd::prefix(ns, db, tb)?;
				let end = crate::key::table::fd::suffix(ns, db, tb)?;
				let val = self.getr(beg..end, version).await?;
				let val = util::deserialize_cache(val.iter().map(|x| x.1.as_slice()))?;
				let entry = cache::tx::Entry::Fds(val.clone());
				self.cache.insert(qey, entry);
				Ok(val)
			}
		}
	}

	/// Retrieve all index definitions for a specific table.
	#[instrument(level = "trace", target = "surrealdb::core::kvs::tx", skip(self))]
	pub async fn all_tb_indexes(
		&self,
		ns: &str,
		db: &str,
		tb: &str,
	) -> Result<Arc<[DefineIndexStatement]>, Error> {
		let qey = cache::tx::Lookup::Ixs(ns, db, tb);
		match self.cache.get(&qey) {
			Some(val) => val.try_into_ixs(),
			None => {
				let beg = crate::key::table::ix::prefix(ns, db, tb)?;
				let end = crate::key::table::ix::suffix(ns, db, tb)?;
				let val = self.getr(beg..end, None).await?;
				let val = util::deserialize_cache(val.iter().map(|x| x.1.as_slice()))?;
				let entry = cache::tx::Entry::Ixs(val.clone());
				self.cache.insert(qey, entry);
				Ok(val)
			}
		}
	}

	/// Retrieve all view definitions for a specific table.
	#[instrument(level = "trace", target = "surrealdb::core::kvs::tx", skip(self))]
	pub async fn all_tb_views(
		&self,
		ns: &str,
		db: &str,
		tb: &str,
	) -> Result<Arc<[DefineTableStatement]>, Error> {
		let qey = cache::tx::Lookup::Fts(ns, db, tb);
		match self.cache.get(&qey) {
			Some(val) => val.try_into_fts(),
			None => {
				let beg = crate::key::table::ft::prefix(ns, db, tb)?;
				let end = crate::key::table::ft::suffix(ns, db, tb)?;
				let val = self.getr(beg..end, None).await?;
				let val = util::deserialize_cache(val.iter().map(|x| x.1.as_slice()))?;
				let entry = cache::tx::Entry::Fts(val.clone());
				self.cache.insert(qey, entry);
				Ok(val)
			}
		}
	}

	/// Retrieve all live definitions for a specific table.
	#[instrument(level = "trace", target = "surrealdb::core::kvs::tx", skip(self))]
	pub async fn all_tb_lives(
		&self,
		ns: &str,
		db: &str,
		tb: &str,
	) -> Result<Arc<[LiveStatement]>, Error> {
		let qey = cache::tx::Lookup::Lvs(ns, db, tb);
		match self.cache.get(&qey) {
			Some(val) => val.try_into_lvs(),
			None => {
				let beg = crate::key::table::lq::prefix(ns, db, tb)?;
				let end = crate::key::table::lq::suffix(ns, db, tb)?;
				let val = self.getr(beg..end, None).await?;
				let val = util::deserialize_cache(val.iter().map(|x| x.1.as_slice()))?;
				let entry = cache::tx::Entry::Lvs(val.clone());
				self.cache.insert(qey, entry);
				Ok(val)
			}
		}
	}

	/// Retrieve a specific node in the cluster.
	#[instrument(level = "trace", target = "surrealdb::core::kvs::tx", skip(self))]
	pub async fn get_node(&self, id: Uuid) -> Result<Arc<Node>, Error> {
		let qey = cache::tx::Lookup::Nd(id);
		match self.cache.get(&qey) {
			Some(val) => val,
			None => {
				let key = crate::key::root::nd::new(id).encode()?;
				let val = self.get(key, None).await?.ok_or_else(|| Error::NdNotFound {
					uuid: id.to_string(),
				})?;
				let val: Node = revision::from_slice(&val)?;
				let val = cache::tx::Entry::Any(Arc::new(val));
				self.cache.insert(qey, val.clone());
				val
			}
		}
		.try_into_type()
	}

	/// Retrieve a specific root user definition.
	#[instrument(level = "trace", target = "surrealdb::core::kvs::tx", skip(self))]
	pub async fn get_root_user(&self, us: &str) -> Result<Arc<DefineUserStatement>, Error> {
		let qey = cache::tx::Lookup::Ru(us);
		match self.cache.get(&qey) {
			Some(val) => val.try_into_type(),
			None => {
				let key = crate::key::root::us::new(us).encode()?;
				let val = self.get(key, None).await?.ok_or_else(|| Error::UserRootNotFound {
					name: us.to_owned(),
				})?;
				let val: DefineUserStatement = revision::from_slice(&val)?;
				let val = Arc::new(val);
				let entr = cache::tx::Entry::Any(val.clone());
				self.cache.insert(qey, entr);
				Ok(val)
			}
		}
	}

	/// Retrieve a specific root access definition.
	#[instrument(level = "trace", target = "surrealdb::core::kvs::tx", skip(self))]
	pub async fn get_root_access(&self, ra: &str) -> Result<Arc<DefineAccessStatement>, Error> {
		let qey = cache::tx::Lookup::Ra(ra);
		match self.cache.get(&qey) {
			Some(val) => val.try_into_type(),
			None => {
				let key = crate::key::root::ac::new(ra).encode()?;
				let val = self.get(key, None).await?.ok_or_else(|| Error::AccessRootNotFound {
					ac: ra.to_owned(),
				})?;
				let val: DefineAccessStatement = revision::from_slice(&val)?;
				let val = Arc::new(val);
				let entr = cache::tx::Entry::Any(val.clone());
				self.cache.insert(qey, entr);
				Ok(val)
			}
		}
	}

	/// Retrieve a specific root access grant.
	#[instrument(level = "trace", target = "surrealdb::core::kvs::tx", skip(self))]
	pub async fn get_root_access_grant(
		&self,
		ac: &str,
		gr: &str,
	) -> Result<Arc<AccessGrant>, Error> {
		let qey = cache::tx::Lookup::Rg(ac, gr);
		match self.cache.get(&qey) {
			Some(val) => val.try_into_type(),
			None => {
				let key = crate::key::root::access::gr::new(ac, gr).encode()?;
				let val =
					self.get(key, None).await?.ok_or_else(|| Error::AccessGrantRootNotFound {
						ac: ac.to_owned(),
						gr: gr.to_owned(),
					})?;
				let val: AccessGrant = revision::from_slice(&val)?;
				let val = Arc::new(val);
				let entr = cache::tx::Entry::Any(val.clone());
				self.cache.insert(qey, entr);
				Ok(val)
			}
		}
	}

	/// Retrieve a specific namespace definition.
	#[instrument(level = "trace", target = "surrealdb::core::kvs::tx", skip(self))]
	pub async fn get_ns(&self, ns: &str) -> Result<Arc<DefineNamespaceStatement>, Error> {
		let qey = cache::tx::Lookup::Ns(ns);
		match self.cache.get(&qey) {
			Some(val) => val.try_into_type(),
			None => {
				let key = crate::key::root::ns::new(ns).encode()?;
				let val = self.get(key, None).await?.ok_or_else(|| Error::NsNotFound {
					name: ns.to_owned(),
				})?;
				let val: DefineNamespaceStatement = revision::from_slice(&val)?;
				let val = Arc::new(val);
				let entr = cache::tx::Entry::Any(val.clone());
				self.cache.insert(qey, entr);
				Ok(val)
			}
		}
	}

	/// Retrieve a specific namespace user definition.
	#[instrument(level = "trace", target = "surrealdb::core::kvs::tx", skip(self))]
	pub async fn get_ns_user(&self, ns: &str, us: &str) -> Result<Arc<DefineUserStatement>, Error> {
		let qey = cache::tx::Lookup::Nu(ns, us);
		match self.cache.get(&qey) {
			Some(val) => val.try_into_type(),
			None => {
				let key = crate::key::namespace::us::new(ns, us).encode()?;
				let val = self.get(key, None).await?.ok_or_else(|| Error::UserNsNotFound {
					name: us.to_owned(),
					ns: ns.to_owned(),
				})?;
				let val: DefineUserStatement = revision::from_slice(&val)?;
				let val = Arc::new(val);
				let entr = cache::tx::Entry::Any(val.clone());
				self.cache.insert(qey, entr);
				Ok(val)
			}
		}
	}

	/// Retrieve a specific namespace access definition.
	#[instrument(level = "trace", target = "surrealdb::core::kvs::tx", skip(self))]
	pub async fn get_ns_access(
		&self,
		ns: &str,
		na: &str,
	) -> Result<Arc<DefineAccessStatement>, Error> {
		let qey = cache::tx::Lookup::Na(ns, na);
		match self.cache.get(&qey) {
			Some(val) => val.try_into_type(),
			None => {
				let key = crate::key::namespace::ac::new(ns, na).encode()?;
				let val = self.get(key, None).await?.ok_or_else(|| Error::AccessNsNotFound {
					ac: na.to_owned(),
					ns: ns.to_owned(),
				})?;
				let val: DefineAccessStatement = revision::from_slice(&val)?;
				let val = Arc::new(val);
				let entr = cache::tx::Entry::Any(val.clone());
				self.cache.insert(qey, entr);
				Ok(val)
			}
		}
	}

	/// Retrieve a specific namespace access grant.
	#[instrument(level = "trace", target = "surrealdb::core::kvs::tx", skip(self))]
	pub async fn get_ns_access_grant(
		&self,
		ns: &str,
		ac: &str,
		gr: &str,
	) -> Result<Arc<AccessGrant>, Error> {
		let qey = cache::tx::Lookup::Ng(ns, ac, gr);
		match self.cache.get(&qey) {
			Some(val) => val.try_into_type(),
			None => {
				let key = crate::key::namespace::access::gr::new(ns, ac, gr).encode()?;
				let val =
					self.get(key, None).await?.ok_or_else(|| Error::AccessGrantNsNotFound {
						ac: ac.to_owned(),
						gr: gr.to_owned(),
						ns: ns.to_owned(),
					})?;
				let val: AccessGrant = revision::from_slice(&val)?;
				let val = Arc::new(val);
				let entr = cache::tx::Entry::Any(val.clone());
				self.cache.insert(qey, entr);
				Ok(val)
			}
		}
	}

	/// Retrieve a specific database definition.
	#[instrument(level = "trace", target = "surrealdb::core::kvs::tx", skip(self))]
	pub async fn get_db(&self, ns: &str, db: &str) -> Result<Arc<DefineDatabaseStatement>, Error> {
		let qey = cache::tx::Lookup::Db(ns, db);
		match self.cache.get(&qey) {
			Some(val) => val.try_into_type(),
			None => {
				let key = crate::key::namespace::db::new(ns, db).encode()?;
				let val = self.get(key, None).await?.ok_or_else(|| Error::DbNotFound {
					name: db.to_owned(),
				})?;
				let val: DefineDatabaseStatement = revision::from_slice(&val)?;
				let val = Arc::new(val);
				let entr = cache::tx::Entry::Any(val.clone());
				self.cache.insert(qey, entr);
				Ok(val)
			}
		}
	}

	/// Retrieve a specific user definition from a database.
	#[instrument(level = "trace", target = "surrealdb::core::kvs::tx", skip(self))]
	pub async fn get_db_user(
		&self,
		ns: &str,
		db: &str,
		us: &str,
	) -> Result<Arc<DefineUserStatement>, Error> {
		let qey = cache::tx::Lookup::Du(ns, db, us);
		match self.cache.get(&qey) {
			Some(val) => val.try_into_type(),
			None => {
				let key = crate::key::database::us::new(ns, db, us).encode()?;
				let val = self.get(key, None).await?.ok_or_else(|| Error::UserDbNotFound {
					name: us.to_owned(),
					ns: ns.to_owned(),
					db: db.to_owned(),
				})?;
				let val: DefineUserStatement = revision::from_slice(&val)?;
				let val = Arc::new(val);
				let entr = cache::tx::Entry::Any(val.clone());
				self.cache.insert(qey, entr);
				Ok(val)
			}
		}
	}

	/// Retrieve a specific database access definition.
	#[instrument(level = "trace", target = "surrealdb::core::kvs::tx", skip(self))]
	pub async fn get_db_access(
		&self,
		ns: &str,
		db: &str,
		da: &str,
	) -> Result<Arc<DefineAccessStatement>, Error> {
		let qey = cache::tx::Lookup::Da(ns, db, da);
		match self.cache.get(&qey) {
			Some(val) => val.try_into_type(),
			None => {
				let key = crate::key::database::ac::new(ns, db, da).encode()?;
				let val = self.get(key, None).await?.ok_or_else(|| Error::AccessDbNotFound {
					ac: da.to_owned(),
					ns: ns.to_owned(),
					db: db.to_owned(),
				})?;
				let val: DefineAccessStatement = revision::from_slice(&val)?;
				let val = Arc::new(val);
				let entr = cache::tx::Entry::Any(val.clone());
				self.cache.insert(qey, entr);
				Ok(val)
			}
		}
	}

	/// Retrieve a specific database access grant.
	#[instrument(level = "trace", target = "surrealdb::core::kvs::tx", skip(self))]
	pub async fn get_db_access_grant(
		&self,
		ns: &str,
		db: &str,
		ac: &str,
		gr: &str,
	) -> Result<Arc<AccessGrant>, Error> {
		let qey = cache::tx::Lookup::Dg(ns, db, ac, gr);
		match self.cache.get(&qey) {
			Some(val) => val.try_into_type(),
			None => {
				let key = crate::key::database::access::gr::new(ns, db, ac, gr).encode()?;
				let val =
					self.get(key, None).await?.ok_or_else(|| Error::AccessGrantDbNotFound {
						ac: ac.to_owned(),
						gr: gr.to_owned(),
						ns: ns.to_owned(),
						db: db.to_owned(),
					})?;
				let val: AccessGrant = revision::from_slice(&val)?;
				let val = Arc::new(val);
				let entr = cache::tx::Entry::Any(val.clone());
				self.cache.insert(qey, entr);
				Ok(val)
			}
		}
	}

	/// Retrieve a specific model definition from a database.
	#[instrument(level = "trace", target = "surrealdb::core::kvs::tx", skip(self))]
	pub async fn get_db_model(
		&self,
		ns: &str,
		db: &str,
		ml: &str,
		vn: &str,
	) -> Result<Arc<DefineModelStatement>, Error> {
		let qey = cache::tx::Lookup::Ml(ns, db, ml, vn);
		match self.cache.get(&qey) {
			Some(val) => val.try_into_type(),
			None => {
				let key = crate::key::database::ml::new(ns, db, ml, vn).encode()?;
				let val = self.get(key, None).await?.ok_or_else(|| Error::MlNotFound {
					name: format!("{ml}<{vn}>"),
				})?;
				let val: DefineModelStatement = revision::from_slice(&val)?;
				let val = Arc::new(val);
				let entr = cache::tx::Entry::Any(val.clone());
				self.cache.insert(qey, entr);
				Ok(val)
			}
		}
	}

	/// Retrieve a specific api definition.
	#[instrument(level = "trace", target = "surrealdb::core::kvs::tx", skip(self))]
	pub async fn get_db_api(
		&self,
		ns: &str,
		db: &str,
		ap: &str,
	) -> Result<Arc<DefineApiStatement>, Error> {
		let qey = cache::tx::Lookup::Ap(ns, db, ap);
		match self.cache.get(&qey) {
			Some(val) => val,
			None => {
				let key = crate::key::database::ap::new(ns, db, ap).encode()?;
				let val = self.get(key, None).await?.ok_or_else(|| Error::ApNotFound {
					value: ap.to_owned(),
				})?;
				let val: DefineApiStatement = val.into();
				let val = cache::tx::Entry::Any(Arc::new(val));
				self.cache.insert(qey, val.clone());
				val
			}
		}
		.try_into_type()
	}

	/// Retrieve a specific analyzer definition.
	#[instrument(level = "trace", target = "surrealdb::core::kvs::tx", skip(self))]
	pub async fn get_db_analyzer(
		&self,
		ns: &str,
		db: &str,
		az: &str,
	) -> Result<Arc<DefineAnalyzerStatement>, Error> {
		let qey = cache::tx::Lookup::Az(ns, db, az);
		match self.cache.get(&qey) {
			Some(val) => val.try_into_type(),
			None => {
				let key = crate::key::database::az::new(ns, db, az).encode()?;
				let val = self.get(key, None).await?.ok_or_else(|| Error::AzNotFound {
					name: az.to_owned(),
				})?;
				let val: DefineAnalyzerStatement = revision::from_slice(&val)?;
				let val = Arc::new(val);
				let entr = cache::tx::Entry::Any(val.clone());
				self.cache.insert(qey, entr);
				Ok(val)
			}
		}
	}

	/// Retrieve a specific function definition from a database.
	#[instrument(level = "trace", target = "surrealdb::core::kvs::tx", skip(self))]
	pub async fn get_db_function(
		&self,
		ns: &str,
		db: &str,
		fc: &str,
	) -> Result<Arc<DefineFunctionStatement>, Error> {
		let qey = cache::tx::Lookup::Fc(ns, db, fc);
		match self.cache.get(&qey) {
			Some(val) => val.try_into_type(),
			None => {
				let key = crate::key::database::fc::new(ns, db, fc).encode()?;
				let val = self.get(key, None).await?.ok_or_else(|| Error::FcNotFound {
					name: fc.to_owned(),
				})?;
				let val: DefineFunctionStatement = revision::from_slice(&val)?;
				let val = Arc::new(val);
				let entr = cache::tx::Entry::Any(val.clone());
				self.cache.insert(qey, entr);
				Ok(val)
			}
		}
	}

	/// Retrieve a specific function definition from a database.
	#[instrument(level = "trace", target = "surrealdb::core::kvs::tx", skip(self))]
	pub async fn get_db_param(
		&self,
		ns: &str,
		db: &str,
		pa: &str,
	) -> Result<Arc<DefineParamStatement>, Error> {
		let qey = cache::tx::Lookup::Pa(ns, db, pa);
		match self.cache.get(&qey) {
			Some(val) => val.try_into_type(),
			None => {
				let key = crate::key::database::pa::new(ns, db, pa).encode()?;
				let val = self.get(key, None).await?.ok_or_else(|| Error::PaNotFound {
					name: pa.to_owned(),
				})?;
				let val: DefineParamStatement = revision::from_slice(&val)?;
				let val = Arc::new(val);
				let entr = cache::tx::Entry::Any(val.clone());
				self.cache.insert(qey, entr);
				Ok(val)
			}
		}
	}

	/// Retrieve a specific config definition from a database.
	#[instrument(level = "trace", target = "surrealdb::core::kvs::tx", skip(self))]
	pub async fn get_db_config(
		&self,
		ns: &str,
		db: &str,
		cg: &str,
	) -> Result<Arc<DefineConfigStatement>, Error> {
		if let Some(val) = self.get_db_optional_config(ns, db, cg).await? {
			Ok(val)
		} else {
			Err(Error::CgNotFound {
				name: cg.to_owned(),
			})
		}
	}

	/// Retrieve a specific config definition from a database.
	#[instrument(level = "trace", target = "surrealdb::core::kvs::tx", skip(self))]
	pub async fn get_db_optional_config(
		&self,
		ns: &str,
		db: &str,
		cg: &str,
	) -> Result<Option<Arc<DefineConfigStatement>>, Error> {
		let qey = cache::tx::Lookup::Cg(ns, db, cg);
		match self.cache.get(&qey) {
			Some(val) => val.try_into_type().map(Option::Some),
			None => {
				let key = crate::key::database::cg::new(ns, db, cg).encode()?;
<<<<<<< HEAD
				if let Some(val) = self.get(key, None).await? {
					let val: DefineConfigStatement = val.into();
					let val = Arc::new(val);
					let entr = cache::tx::Entry::Any(val.clone());
					self.cache.insert(qey, entr);
					Ok(Some(val))
				} else {
					Ok(None)
				}
=======
				let val = self.get(key, None).await?.ok_or_else(|| Error::CgNotFound {
					name: cg.to_owned(),
				})?;
				let val: DefineConfigStatement = revision::from_slice(&val)?;
				let val = Arc::new(val);
				let entr = cache::tx::Entry::Any(val.clone());
				self.cache.insert(qey, entr);
				Ok(val)
>>>>>>> 403f3fa9
			}
		}
	}

	/// Retrieve a specific table definition.
	#[instrument(level = "trace", target = "surrealdb::core::kvs::tx", skip(self))]
	pub async fn get_tb(
		&self,
		ns: &str,
		db: &str,
		tb: &str,
	) -> Result<Arc<DefineTableStatement>, Error> {
		let qey = cache::tx::Lookup::Tb(ns, db, tb);
		match self.cache.get(&qey) {
			Some(val) => val.try_into_type(),
			None => {
				let key = crate::key::database::tb::new(ns, db, tb).encode()?;
				let val = self.get(key, None).await?.ok_or_else(|| Error::TbNotFound {
					name: tb.to_owned(),
				})?;
				let val: DefineTableStatement = revision::from_slice(&val)?;
				let val = Arc::new(val);
				let entr = cache::tx::Entry::Any(val.clone());
				self.cache.insert(qey, entr);
				Ok(val)
			}
		}
	}

	/// Retrieve an event for a table.
	#[instrument(level = "trace", target = "surrealdb::core::kvs::tx", skip(self))]
	pub async fn get_tb_event(
		&self,
		ns: &str,
		db: &str,
		tb: &str,
		ev: &str,
	) -> Result<Arc<DefineEventStatement>, Error> {
		let qey = cache::tx::Lookup::Ev(ns, db, tb, ev);
		match self.cache.get(&qey) {
			Some(val) => val.try_into_type(),
			None => {
				let key = crate::key::table::ev::new(ns, db, tb, ev).encode()?;
				let val = self.get(key, None).await?.ok_or_else(|| Error::EvNotFound {
					name: ev.to_owned(),
				})?;
				let val: DefineEventStatement = revision::from_slice(&val)?;
				let val = Arc::new(val);
				let entr = cache::tx::Entry::Any(val.clone());
				self.cache.insert(qey, entr);
				Ok(val)
			}
		}
	}

	/// Retrieve a field for a table.
	#[instrument(level = "trace", target = "surrealdb::core::kvs::tx", skip(self))]
	pub async fn get_tb_field(
		&self,
		ns: &str,
		db: &str,
		tb: &str,
		fd: &str,
	) -> Result<Arc<DefineFieldStatement>, Error> {
		let qey = cache::tx::Lookup::Fd(ns, db, tb, fd);
		match self.cache.get(&qey) {
			Some(val) => val.try_into_type(),
			None => {
				let key = crate::key::table::fd::new(ns, db, tb, fd).encode()?;
				let val = self.get(key, None).await?.ok_or_else(|| Error::FdNotFound {
					name: fd.to_owned(),
				})?;
				let val: DefineFieldStatement = revision::from_slice(&val)?;
				let val = Arc::new(val);
				let entr = cache::tx::Entry::Any(val.clone());
				self.cache.insert(qey, entr);
				Ok(val)
			}
		}
	}

	/// Retrieve an index for a table.
	#[instrument(level = "trace", target = "surrealdb::core::kvs::tx", skip(self))]
	pub async fn get_tb_index(
		&self,
		ns: &str,
		db: &str,
		tb: &str,
		ix: &str,
	) -> Result<Arc<DefineIndexStatement>, Error> {
		let qey = cache::tx::Lookup::Ix(ns, db, tb, ix);
		match self.cache.get(&qey) {
			Some(val) => val.try_into_type(),
			None => {
				let key = crate::key::table::ix::new(ns, db, tb, ix).encode()?;
				let val = self.get(key, None).await?.ok_or_else(|| Error::IxNotFound {
					name: ix.to_owned(),
				})?;
				let val: DefineIndexStatement = revision::from_slice(&val)?;
				let val = Arc::new(val);
				let entr = cache::tx::Entry::Any(val.clone());
				self.cache.insert(qey, entr);
				Ok(val)
			}
		}
	}

	/// Fetch a specific record value.
	#[instrument(level = "trace", target = "surrealdb::core::kvs::tx", skip(self))]
	pub async fn get_record(
		&self,
		ns: &str,
		db: &str,
		tb: &str,
		id: &Id,
		version: Option<u64>,
	) -> Result<Arc<Value>, Error> {
		// Cache is not versioned
		if version.is_some() {
			// Fetch the record from the datastore
			let key = crate::key::thing::new(ns, db, tb, id).encode()?;
			match self.get(key, version).await? {
				// The value exists in the datastore
				Some(val) => {
					let val = cache::tx::Entry::Val(Arc::new(revision::from_slice(&val)?));
					val.try_into_val()
				}
				// The value is not in the datastore
				None => Ok(Arc::new(Value::None)),
			}
		} else {
			let qey = cache::tx::Lookup::Record(ns, db, tb, id);
			match self.cache.get(&qey) {
				// The entry is in the cache
				Some(val) => val.try_into_val(),
				// The entry is not in the cache
				None => {
					// Fetch the record from the datastore
					let key = crate::key::thing::new(ns, db, tb, id).encode()?;
					match self.get(key, None).await? {
						// The value exists in the datastore
						Some(val) => {
							let val = cache::tx::Entry::Val(Arc::new(revision::from_slice(&val)?));
							self.cache.insert(qey, val.clone());
							val.try_into_val()
						}
						// The value is not in the datastore
						None => Ok(Arc::new(Value::None)),
					}
				}
			}
		}
	}

	#[instrument(level = "trace", target = "surrealdb::core::kvs::tx", skip(self))]
	pub async fn set_record(
		&self,
		ns: &str,
		db: &str,
		tb: &str,
		id: &Id,
		val: Value,
	) -> Result<(), Error> {
		// Set the value in the datastore
		let key = crate::key::thing::new(ns, db, tb, id);
		self.set(&key, revision::to_vec(&val)?, None).await?;
		// Set the value in the cache
		let qey = cache::tx::Lookup::Record(ns, db, tb, id);
		self.cache.insert(qey, cache::tx::Entry::Val(Arc::new(val)));
		// Return nothing
		Ok(())
	}

	#[instrument(level = "trace", target = "surrealdb::core::kvs::tx", skip(self))]
	pub fn set_record_cache(
		&self,
		ns: &str,
		db: &str,
		tb: &str,
		id: &Id,
		val: Arc<Value>,
	) -> Result<(), Error> {
		// Set the value in the cache
		let qey = cache::tx::Lookup::Record(ns, db, tb, id);
		self.cache.insert(qey, cache::tx::Entry::Val(val));
		// Return nothing
		Ok(())
	}

	#[instrument(level = "trace", target = "surrealdb::core::kvs::tx", skip(self))]
	pub async fn del_record(&self, ns: &str, db: &str, tb: &str, id: &Id) -> Result<(), Error> {
		// Set the value in the datastore
		let key = crate::key::thing::new(ns, db, tb, id);
		self.del(&key).await?;
		// Set the value in the cache
		let qey = cache::tx::Lookup::Record(ns, db, tb, id);
		self.cache.remove(qey);
		// Return nothing
		Ok(())
	}

	/// Get or add a namespace with a default configuration, only if we are in dynamic mode.
	#[instrument(level = "trace", target = "surrealdb::core::kvs::tx", skip(self))]
	pub async fn get_or_add_ns(
		&self,
		ns: &str,
		strict: bool,
	) -> Result<Arc<DefineNamespaceStatement>, Error> {
		self.get_or_add_ns_upwards(ns, strict, false).await
	}

	/// Get or add a database with a default configuration, only if we are in dynamic mode.
	#[instrument(level = "trace", target = "surrealdb::core::kvs::tx", skip(self))]
	pub async fn get_or_add_db(
		&self,
		ns: &str,
		db: &str,
		strict: bool,
	) -> Result<Arc<DefineDatabaseStatement>, Error> {
		self.get_or_add_db_upwards(ns, db, strict, false).await
	}

	/// Get or add a table with a default configuration, only if we are in dynamic mode.
	#[instrument(level = "trace", target = "surrealdb::core::kvs::tx", skip(self))]
	pub async fn get_or_add_tb(
		&self,
		ns: &str,
		db: &str,
		tb: &str,
		strict: bool,
	) -> Result<Arc<DefineTableStatement>, Error> {
		self.get_or_add_tb_upwards(ns, db, tb, strict, false).await
	}

	/// Ensures that a table, database, and namespace are all fully defined.
	#[instrument(level = "trace", target = "surrealdb::core::kvs::tx", skip(self))]
	#[inline(always)]
	pub async fn ensure_ns_db_tb(
		&self,
		ns: &str,
		db: &str,
		tb: &str,
		strict: bool,
	) -> Result<Arc<DefineTableStatement>, Error> {
		self.get_or_add_tb_upwards(ns, db, tb, strict, true).await
	}

	/// Ensure a specific table (and database, and namespace) exist.
	#[instrument(level = "trace", target = "surrealdb::core::kvs::tx", skip(self))]
	#[inline(always)]
	pub(crate) async fn check_ns_db_tb(
		&self,
		ns: &str,
		db: &str,
		tb: &str,
		strict: bool,
	) -> Result<(), Error> {
		match strict {
			// Strict mode is disabled
			false => Ok(()),
			// Strict mode is enabled
			true => {
				// Check that the table exists
				match self.get_tb(ns, db, tb).await {
					Err(Error::TbNotFound {
						name: tb,
					}) => {
						// If not, check the database exists
						match self.get_db(ns, db).await {
							Err(Error::DbNotFound {
								name: db,
							}) => {
								// If not, check the namespace exists
								match self.get_ns(ns).await {
									Err(Error::NsNotFound {
										name: ns,
									}) => Err(Error::NsNotFound {
										name: ns,
									}),
									// Return any other errors
									Err(err) => Err(err),
									// Namespace does exist
									Ok(_) => Err(Error::DbNotFound {
										name: db,
									}),
								}
							}
							// Return any other errors
							Err(err) => Err(err),
							// Database does exist
							Ok(_) => Err(Error::TbNotFound {
								name: tb,
							}),
						}
					}
					// Return any other errors
					Err(err) => Err(err),
					// Table does exist
					Ok(_) => Ok(()),
				}
			}
		}
	}

	/// Clears all keys from the transaction cache.
	#[instrument(level = "trace", target = "surrealdb::core::kvs::tx", skip(self))]
	#[inline(always)]
	pub fn clear(&self) {
		self.cache.clear()
	}

	// --------------------------------------------------
	// Private methods
	// --------------------------------------------------

	/// Get or add a namespace with a default configuration, only if we are in dynamic mode.
	#[instrument(level = "trace", target = "surrealdb::core::kvs::tx", skip(self))]
	async fn get_or_add_ns_upwards(
		&self,
		ns: &str,
		strict: bool,
		_upwards: bool,
	) -> Result<Arc<DefineNamespaceStatement>, Error> {
		let qey = cache::tx::Lookup::Ns(ns);
		match self.cache.get(&qey) {
			// The entry is in the cache
			Some(val) => val,
			// The entry is not in the cache
			None => {
				// Try to fetch the value from the datastore
				let key = crate::key::root::ns::new(ns);
				let res = self.get(&key, None).await?.ok_or_else(|| Error::NsNotFound {
					name: ns.to_owned(),
				});
				// Check whether the value exists in the datastore
				match res {
					// Store a new default value in the datastore
					Err(Error::NsNotFound {
						..
					}) if !strict => {
						let val = DefineNamespaceStatement {
							name: ns.to_owned().into(),
							..Default::default()
						};
						let val = {
							self.put(&key, revision::to_vec(&val)?, None).await?;
							cache::tx::Entry::Any(Arc::new(val))
						};
						self.cache.insert(qey, val.clone());
						val
					}
					// Store the fetched value in the cache
					Ok(val) => {
						let val: DefineNamespaceStatement = revision::from_slice(&val)?;
						let val = cache::tx::Entry::Any(Arc::new(val));
						self.cache.insert(qey, val.clone());
						val
					}
					// Throw any received errors
					Err(err) => Err(err)?,
				}
			}
		}
		.try_into_type()
	}

	/// Get or add a database with a default configuration, only if we are in dynamic mode.
	#[instrument(level = "trace", target = "surrealdb::core::kvs::tx", skip(self))]
	async fn get_or_add_db_upwards(
		&self,
		ns: &str,
		db: &str,
		strict: bool,
		upwards: bool,
	) -> Result<Arc<DefineDatabaseStatement>, Error> {
		let qey = cache::tx::Lookup::Db(ns, db);
		match self.cache.get(&qey) {
			// The entry is in the cache
			Some(val) => val,
			// The entry is not in the cache
			None => {
				// Try to fetch the value from the datastore
				let key = crate::key::namespace::db::new(ns, db);
				let res = self.get(&key, None).await?.ok_or_else(|| Error::DbNotFound {
					name: db.to_owned(),
				});
				// Check whether the value exists in the datastore
				match res {
					// Store a new default value in the datastore
					Err(Error::DbNotFound {
						..
					}) if !strict => {
						// First ensure that a namespace exists
						if upwards {
							self.get_or_add_ns_upwards(ns, strict, upwards).await?;
						}
						// Next, dynamically define the database
						let val = DefineDatabaseStatement {
							name: db.to_owned().into(),
							..Default::default()
						};
						let val = {
							self.put(&key, revision::to_vec(&val)?, None).await?;
							cache::tx::Entry::Any(Arc::new(val))
						};
						self.cache.insert(qey, val.clone());
						val
					}
					// Check to see that the hierarchy exists
					Err(Error::DbNotFound {
						name,
					}) if strict => {
						self.get_ns(ns).await?;
						Err(Error::DbNotFound {
							name,
						})?
					}
					// Store the fetched value in the cache
					Ok(val) => {
						let val: DefineDatabaseStatement = revision::from_slice(&val)?;
						let val = cache::tx::Entry::Any(Arc::new(val));
						self.cache.insert(qey, val.clone());
						val
					}
					// Throw any received errors
					Err(err) => Err(err)?,
				}
			}
		}
		.try_into_type()
	}

	/// Get or add a table with a default configuration, only if we are in dynamic mode.
	#[instrument(level = "trace", target = "surrealdb::core::kvs::tx", skip(self))]
	async fn get_or_add_tb_upwards(
		&self,
		ns: &str,
		db: &str,
		tb: &str,
		strict: bool,
		upwards: bool,
	) -> Result<Arc<DefineTableStatement>, Error> {
		let qey = cache::tx::Lookup::Tb(ns, db, tb);
		match self.cache.get(&qey) {
			// The entry is in the cache
			Some(val) => val,
			// The entry is not in the cache
			None => {
				// Try to fetch the value from the datastore
				let key = crate::key::database::tb::new(ns, db, tb);
				let res = self.get(&key, None).await?.ok_or_else(|| Error::TbNotFound {
					name: tb.to_owned(),
				});
				// Check whether the value exists in the datastore
				match res {
					// Store a new default value in the datastore
					Err(Error::TbNotFound {
						..
					}) if !strict => {
						// First ensure that a database exists
						if upwards {
							self.get_or_add_db_upwards(ns, db, strict, upwards).await?;
						}
						// Next, dynamically define the table
						let val = DefineTableStatement {
							name: tb.to_owned().into(),
							permissions: Permissions::none(),
							..Default::default()
						};
						let val = {
							self.put(&key, revision::to_vec(&val)?, None).await?;
							cache::tx::Entry::Any(Arc::new(val))
						};
						self.cache.insert(qey, val.clone());
						val
					}
					// Check to see that the hierarchy exists
					Err(Error::TbNotFound {
						name,
					}) if strict => {
						self.get_ns(ns).await?;
						self.get_db(ns, db).await?;
						Err(Error::TbNotFound {
							name,
						})?
					}
					// Store the fetched value in the cache
					Ok(val) => {
						let val: DefineTableStatement = revision::from_slice(&val)?;
						let val = cache::tx::Entry::Any(Arc::new(val));
						self.cache.insert(qey, val.clone());
						val
					}
					// Throw any received errors
					Err(err) => Err(err)?,
				}
			}
		}
		.try_into_type()
	}

	pub(crate) fn index_caches(&self) -> &IndexTreeCaches {
		&self.index_caches
	}
}<|MERGE_RESOLUTION|>--- conflicted
+++ resolved
@@ -1253,7 +1253,7 @@
 				let val = self.get(key, None).await?.ok_or_else(|| Error::ApNotFound {
 					value: ap.to_owned(),
 				})?;
-				let val: DefineApiStatement = val.into();
+				let val: DefineApiStatement = revision::from_slice(&val)?;
 				let val = cache::tx::Entry::Any(Arc::new(val));
 				self.cache.insert(qey, val.clone());
 				val
@@ -1367,9 +1367,8 @@
 			Some(val) => val.try_into_type().map(Option::Some),
 			None => {
 				let key = crate::key::database::cg::new(ns, db, cg).encode()?;
-<<<<<<< HEAD
 				if let Some(val) = self.get(key, None).await? {
-					let val: DefineConfigStatement = val.into();
+					let val: DefineConfigStatement = revision::from_slice(&val)?;
 					let val = Arc::new(val);
 					let entr = cache::tx::Entry::Any(val.clone());
 					self.cache.insert(qey, entr);
@@ -1377,16 +1376,6 @@
 				} else {
 					Ok(None)
 				}
-=======
-				let val = self.get(key, None).await?.ok_or_else(|| Error::CgNotFound {
-					name: cg.to_owned(),
-				})?;
-				let val: DefineConfigStatement = revision::from_slice(&val)?;
-				let val = Arc::new(val);
-				let entr = cache::tx::Entry::Any(val.clone());
-				self.cache.insert(qey, entr);
-				Ok(val)
->>>>>>> 403f3fa9
 			}
 		}
 	}
