<<<<<<< HEAD
=======
use super::Key;
use super::Val;
use super::Version;
>>>>>>> 3bd63f7b
use super::batch::Batch;
use super::tr::Check;
use super::{Key, KeyEncode, Val, Version, util};
use crate::cnf::NORMAL_FETCH_SIZE;
use crate::dbs::node::Node;
use crate::err::Error;
use crate::expr::statements::access::AccessGrantStore;
use crate::expr::statements::define::config::ConfigStore;
use crate::expr::statements::define::{ApiDefinition, BucketDefinition, DefineSequenceStatement};
use crate::expr::statements::{
	DefineAccessStatement, DefineAnalyzerStatement, DefineDatabaseStatement, DefineEventStatement,
	DefineFieldStatement, DefineFunctionStatement, DefineIndexStatement, DefineModelStatement,
	DefineNamespaceStatement, DefineParamStore, DefineTableStatement, DefineUserStatement,
	LiveStatement,
};
use crate::expr::{Ident, Permissions};
use crate::idx::planner::ScanDirection;
use crate::idx::trees::store::cache::IndexTreeCaches;
use crate::key::database::sq::Sq;
use crate::kvs::cache::tx::TransactionCache;
use crate::kvs::key::KVKey;
use crate::kvs::scanner::Scanner;
use crate::kvs::{Transactor, cache};
use crate::val::{RecordId, RecordIdKey, Value};
use anyhow::{Result, bail};
use futures::lock::{Mutex, MutexGuard};
use futures::stream::Stream;
use std::fmt::Debug;
use std::ops::Range;
use std::sync::Arc;
use uuid::Uuid;

pub struct Transaction {
	/// Is this is a local datastore transaction?
	local: bool,
	/// The underlying transactor
	tx: Mutex<Transactor>,
	/// The query cache for this store
	cache: TransactionCache,
	/// Cache the index updates
	index_caches: IndexTreeCaches,
	/// Does this support reverse scan?
	reverse_scan: bool,
}

impl Transaction {
	/// Create a new query store
	pub fn new(local: bool, tx: Transactor) -> Transaction {
		Transaction {
			local,
			reverse_scan: tx.inner.supports_reverse_scan(),
			tx: Mutex::new(tx),
			cache: TransactionCache::new(),
			index_caches: IndexTreeCaches::default(),
		}
	}

	/// Retrieve the underlying transaction
	pub fn inner(self) -> Transactor {
		self.tx.into_inner()
	}

	/// Enclose this transaction in an [`Arc`]
	pub fn enclose(self) -> Arc<Transaction> {
		Arc::new(self)
	}

	/// Retrieve the underlying transaction
	pub async fn lock(&self) -> MutexGuard<'_, Transactor> {
		self.tx.lock().await
	}

	/// Check if the transaction is local or remote
	pub fn local(&self) -> bool {
		self.local
	}

	/// Check if the transaction supports reverse scan
	pub fn reverse_scan(&self) -> bool {
		self.reverse_scan
	}

	/// Check if the transaction is finished.
	///
	/// If the transaction has been canceled or committed,
	/// then this function will return [`true`], and any further
	/// calls to functions on this transaction will result
	/// in a [`Error::TxFinished`] error.
	pub async fn closed(&self) -> bool {
		self.lock().await.closed()
	}

	/// Cancel a transaction.
	///
	/// This reverses all changes made within the transaction.
	#[instrument(level = "trace", target = "surrealdb::core::kvs::tx", skip_all)]
	pub async fn cancel(&self) -> Result<()> {
		self.lock().await.cancel().await
	}

	/// Commit a transaction.
	///
	/// This attempts to commit all changes made within the transaction.
	#[instrument(level = "trace", target = "surrealdb::core::kvs::tx", skip_all)]
	pub async fn commit(&self) -> Result<()> {
		self.lock().await.commit().await
	}

	/// Check if a key exists in the datastore.
	#[instrument(level = "trace", target = "surrealdb::core::kvs::tx", skip_all)]
	pub async fn exists<K>(&self, key: &K, version: Option<u64>) -> Result<bool>
	where
		K: KVKey + Debug,
	{
		self.lock().await.exists(key, version).await
	}

	/// Fetch a key from the datastore.
	#[instrument(level = "trace", target = "surrealdb::core::kvs::tx", skip_all)]
	pub async fn get<K>(&self, key: &K, version: Option<u64>) -> Result<Option<K::ValueType>>
	where
		K: KVKey + Debug,
	{
		self.lock().await.get(key, version).await
	}

	/// Retrieve a batch set of keys from the datastore.
	#[instrument(level = "trace", target = "surrealdb::core::kvs::tx", skip_all)]
	pub async fn getm<K>(&self, keys: Vec<K>) -> Result<Vec<Option<K::ValueType>>>
	where
		K: KVKey + Debug,
	{
		self.lock().await.getm(keys).await
	}

	/// Retrieve a specific prefix of keys from the datastore.
	///
	/// This function fetches key-value pairs from the underlying datastore in grouped batches.
	#[instrument(level = "trace", target = "surrealdb::core::kvs::tx", skip_all)]
	pub async fn getp<K>(&self, key: &K) -> Result<Vec<(Key, Val)>>
	where
		K: KVKey + Debug,
	{
		self.lock().await.getp(key).await
	}

	/// Retrieve a specific range of keys from the datastore.
	///
	/// This function fetches key-value pairs from the underlying datastore in grouped batches.
	#[instrument(level = "trace", target = "surrealdb::core::kvs::tx", skip_all)]
	pub async fn getr<K>(&self, rng: Range<K>, version: Option<u64>) -> Result<Vec<(Key, Val)>>
	where
		K: KVKey + Debug,
	{
		self.lock().await.getr(rng, version).await
	}

	/// Delete a key from the datastore.
	#[instrument(level = "trace", target = "surrealdb::core::kvs::tx", skip_all)]
	pub async fn del<K>(&self, key: &K) -> Result<()>
	where
		K: KVKey + Debug,
	{
		self.lock().await.del(key).await
	}

	/// Delete a key from the datastore if the current value matches a condition.
	#[instrument(level = "trace", target = "surrealdb::core::kvs::tx", skip_all)]
	pub async fn delc<K>(&self, key: &K, chk: Option<&K::ValueType>) -> Result<()>
	where
		K: KVKey + Debug,
	{
		self.lock().await.delc(key, chk).await
	}

	/// Delete a range of keys from the datastore.
	///
	/// This function deletes entries from the underlying datastore in grouped batches.
	#[instrument(level = "trace", target = "surrealdb::core::kvs::tx", skip_all)]
	pub async fn delr<K>(&self, rng: Range<K>) -> Result<()>
	where
		K: KVKey + Debug,
	{
		self.lock().await.delr(rng).await
	}

	/// Delete a prefix of keys from the datastore.
	///
	/// This function deletes entries from the underlying datastore in grouped batches.
	#[instrument(level = "trace", target = "surrealdb::core::kvs::tx", skip_all)]
	pub async fn delp<K>(&self, key: &K) -> Result<()>
	where
		K: KVKey + Debug,
	{
		self.lock().await.delp(key).await
	}

	/// Delete all versions of a key from the datastore.
	#[instrument(level = "trace", target = "surrealdb::core::kvs::tx", skip_all)]
	pub async fn clr<K>(&self, key: &K) -> Result<()>
	where
		K: KVKey + Debug,
	{
		self.lock().await.clr(key).await
	}

	/// Delete all versions of a key from the datastore if the current value matches a condition.
	#[instrument(level = "trace", target = "surrealdb::core::kvs::tx", skip_all)]
	pub async fn clrc<K>(&self, key: &K, chk: Option<&K::ValueType>) -> Result<()>
	where
		K: KVKey + Debug,
	{
		self.lock().await.clrc(key, chk).await
	}

	/// Delete all versions of a range of keys from the datastore.
	///
	/// This function deletes entries from the underlying datastore in grouped batches.
	#[instrument(level = "trace", target = "surrealdb::core::kvs::tx", skip_all)]
	pub async fn clrr<K>(&self, rng: Range<K>) -> Result<()>
	where
		K: KVKey + Debug,
	{
		self.lock().await.clrr(rng).await
	}

	/// Delete all versions of a prefix of keys from the datastore.
	///
	/// This function deletes entries from the underlying datastore in grouped batches.
	#[instrument(level = "trace", target = "surrealdb::core::kvs::tx", skip_all)]
	pub async fn clrp<K>(&self, key: &K) -> Result<()>
	where
		K: KVKey + Debug,
	{
		self.lock().await.clrp(key).await
	}

	/// Insert or update a key in the datastore.
	#[instrument(level = "trace", target = "surrealdb::core::kvs::tx", skip_all)]
	pub async fn set<K>(&self, key: &K, val: &K::ValueType, version: Option<u64>) -> Result<()>
	where
		K: KVKey + Debug,
	{
		self.lock().await.set(key, val, version).await
	}

	/// Insert or replace a key in the datastore.
	#[instrument(level = "trace", target = "surrealdb::core::kvs::tx", skip_all)]
	pub async fn replace<K>(&self, key: &K, val: &K::ValueType) -> Result<()>
	where
		K: KVKey + Debug,
	{
		self.lock().await.replace(key, val).await
	}

	/// Insert a key if it doesn't exist in the datastore.
	#[instrument(level = "trace", target = "surrealdb::core::kvs::tx", skip_all)]
	pub async fn put<K>(&self, key: &K, val: &K::ValueType, version: Option<u64>) -> Result<()>
	where
		K: KVKey + Debug,
	{
		self.lock().await.put(key, val, version).await
	}

	/// Update a key in the datastore if the current value matches a condition.
	#[instrument(level = "trace", target = "surrealdb::core::kvs::tx", skip_all)]
	pub async fn putc<K>(
		&self,
		key: &K,
		val: &K::ValueType,
		chk: Option<&K::ValueType>,
	) -> Result<()>
	where
		K: KVKey + Debug,
	{
		self.lock().await.putc(key, val, chk).await
	}

	/// Retrieve a specific range of keys from the datastore.
	///
	/// This function fetches the full range of keys, in a single request to the underlying datastore.
	#[instrument(level = "trace", target = "surrealdb::core::kvs::tx", skip_all)]
	pub async fn keys<K>(&self, rng: Range<K>, limit: u32, version: Option<u64>) -> Result<Vec<Key>>
	where
		K: KVKey + Debug,
	{
		self.lock().await.keys(rng, limit, version).await
	}

	/// Retrieve a specific range of keys from the datastore in reverse order.
	///
	/// This function fetches the full range of keys, in a single request to the underlying datastore.
	#[instrument(level = "trace", target = "surrealdb::core::kvs::tx", skip_all)]
	pub async fn keysr<K>(
		&self,
		rng: Range<K>,
		limit: u32,
		version: Option<u64>,
	) -> Result<Vec<Key>>
	where
		K: KVKey + Debug,
	{
		self.lock().await.keysr(rng, limit, version).await
	}

	/// Retrieve a specific range of keys from the datastore.
	///
	/// This function fetches the full range of key-value pairs, in a single request to the underlying datastore.
	#[instrument(level = "trace", target = "surrealdb::core::kvs::tx", skip_all)]
	pub async fn scan<K>(
		&self,
		rng: Range<K>,
		limit: u32,
		version: Option<u64>,
	) -> Result<Vec<(Key, Val)>>
	where
		K: KVKey + Debug,
	{
		self.lock().await.scan(rng, limit, version).await
	}

	#[instrument(level = "trace", target = "surrealdb::core::kvs::tx", skip_all)]
	pub async fn scanr<K>(
		&self,
		rng: Range<K>,
		limit: u32,
		version: Option<u64>,
	) -> Result<Vec<(Key, Val)>>
	where
		K: KVKey + Debug,
	{
		self.lock().await.scanr(rng, limit, version).await
	}

	/// Count the total number of keys within a range in the datastore.
	///
	/// This function fetches the total count, in batches, with multiple requests to the underlying datastore.
	#[instrument(level = "trace", target = "surrealdb::core::kvs::tx", skip_all)]
	pub async fn count<K>(&self, rng: Range<K>) -> Result<usize>
	where
		K: KVKey + Debug,
	{
		self.lock().await.count(rng).await
	}

	/// Retrieve a batched scan over a specific range of keys in the datastore.
	///
	/// This function fetches the keys in batches, with multiple requests to the underlying datastore.
	#[instrument(level = "trace", target = "surrealdb::core::kvs::tx", skip_all)]
	pub async fn batch_keys<K>(
		&self,
		rng: Range<K>,
		batch: u32,
		version: Option<u64>,
	) -> Result<Batch<Key>>
	where
		K: KVKey + Debug,
	{
		self.lock().await.batch_keys(rng, batch, version).await
	}

	/// Retrieve a batched scan over a specific range of keys in the datastore.
	///
	/// This function fetches the key-value pairs in batches, with multiple requests to the underlying datastore.
	#[instrument(level = "trace", target = "surrealdb::core::kvs::tx", skip_all)]
	pub async fn batch_keys_vals<K>(
		&self,
		rng: Range<K>,
		batch: u32,
		version: Option<u64>,
	) -> Result<Batch<(Key, Val)>>
	where
		K: KVKey + Debug,
	{
		self.lock().await.batch_keys_vals(rng, batch, version).await
	}

	/// Retrieve a batched scan over a specific range of keys in the datastore.
	///
	/// This function fetches the key-value-version pairs in batches, with multiple requests to the underlying datastore.
	#[instrument(level = "trace", target = "surrealdb::core::kvs::tx", skip_all)]
	pub async fn batch_keys_vals_versions<K>(
		&self,
		rng: Range<K>,
		batch: u32,
	) -> Result<Batch<(Key, Val, Version, bool)>>
	where
		K: KVKey + Debug,
	{
		self.lock().await.batch_keys_vals_versions(rng, batch).await
	}

	/// Retrieve a stream over a specific range of keys in the datastore.
	///
	/// This function fetches the key-value pairs in batches, with multiple requests to the underlying datastore.
	#[instrument(level = "trace", target = "surrealdb::core::kvs::tx", skip_all)]
	pub fn stream(
		&self,
		rng: Range<Vec<u8>>,
		version: Option<u64>,
		limit: Option<usize>,
		sc: ScanDirection,
	) -> impl Stream<Item = Result<(Key, Val)>> + '_ {
		Scanner::<(Key, Val)>::new(self, *NORMAL_FETCH_SIZE, rng, version, limit, sc)
	}

	#[instrument(level = "trace", target = "surrealdb::core::kvs::tx", skip_all)]
	pub fn stream_keys(
		&self,
		rng: Range<Vec<u8>>,
		limit: Option<usize>,
		sc: ScanDirection,
	) -> impl Stream<Item = Result<Key>> + '_ {
		Scanner::<Key>::new(self, *NORMAL_FETCH_SIZE, rng, None, limit, sc)
	}

	// --------------------------------------------------
	// Rollback methods
	// --------------------------------------------------

	/// Warn if this transaction is dropped without proper handling.
	pub async fn rollback_with_warning(self) -> Self {
		self.tx.lock().await.check_level(Check::Warn);
		self
	}

	/// Error if this transaction is dropped without proper handling.
	pub async fn rollback_with_error(self) -> Self {
		self.tx.lock().await.check_level(Check::Error);
		self
	}

	/// Do nothing if this transaction is dropped without proper handling.
	pub async fn rollback_and_ignore(self) -> Self {
		self.tx.lock().await.check_level(Check::None);
		self
	}

	// --------------------------------------------------
	// Cache methods
	// --------------------------------------------------

	/// Retrieve all nodes belonging to this cluster.
	#[instrument(level = "trace", target = "surrealdb::core::kvs::tx", skip(self))]
	pub async fn all_nodes(&self) -> Result<Arc<[Node]>> {
		let qey = cache::tx::Lookup::Nds;
		match self.cache.get(&qey) {
			Some(val) => val.try_into_nds(),
			None => {
				let beg = crate::key::root::nd::prefix();
				let end = crate::key::root::nd::suffix();
				let val = self.getr(beg..end, None).await?;
				let val = util::deserialize_cache(val.iter().map(|x| x.1.as_slice()))?;
				let entry = cache::tx::Entry::Nds(val.clone());
				self.cache.insert(qey, entry);
				Ok(val)
			}
		}
	}

	/// Retrieve all ROOT level users in a datastore.
	#[instrument(level = "trace", target = "surrealdb::core::kvs::tx", skip(self))]
	pub async fn all_root_users(&self) -> Result<Arc<[DefineUserStatement]>> {
		let qey = cache::tx::Lookup::Rus;
		match self.cache.get(&qey) {
			Some(val) => val.try_into_rus(),
			None => {
				let beg = crate::key::root::us::prefix();
				let end = crate::key::root::us::suffix();
				let val = self.getr(beg..end, None).await?;
				let val = util::deserialize_cache(val.iter().map(|x| x.1.as_slice()))?;
				let entry = cache::tx::Entry::Rus(val.clone());
				self.cache.insert(qey, entry);
				Ok(val)
			}
		}
	}

	/// Retrieve all ROOT level accesses in a datastore.
	#[instrument(level = "trace", target = "surrealdb::core::kvs::tx", skip(self))]
	pub async fn all_root_accesses(&self) -> Result<Arc<[DefineAccessStatement]>> {
		let qey = cache::tx::Lookup::Ras;
		match self.cache.get(&qey) {
			Some(val) => val.try_into_ras(),
			None => {
				let beg = crate::key::root::ac::prefix();
				let end = crate::key::root::ac::suffix();
				let val = self.getr(beg..end, None).await?;
				let val = util::deserialize_cache(val.iter().map(|x| x.1.as_slice()))?;
				let entry = cache::tx::Entry::Ras(val.clone());
				self.cache.insert(qey, entry);
				Ok(val)
			}
		}
	}

	/// Retrieve all root access grants in a datastore.
	#[instrument(level = "trace", target = "surrealdb::core::kvs::tx", skip(self))]
	pub async fn all_root_access_grants(&self, ra: &str) -> Result<Arc<[AccessGrantStore]>> {
		let qey = cache::tx::Lookup::Rgs(ra);
		match self.cache.get(&qey) {
			Some(val) => val.try_into_rag(),
			None => {
				let beg = crate::key::root::access::gr::prefix(ra)?;
				let end = crate::key::root::access::gr::suffix(ra)?;
				let val = self.getr(beg..end, None).await?;
				let val = util::deserialize_cache(val.iter().map(|x| x.1.as_slice()))?;
				let entry = cache::tx::Entry::Rag(val.clone());
				self.cache.insert(qey, entry);
				Ok(val)
			}
		}
	}

	/// Retrieve all namespace definitions in a datastore.
	#[instrument(level = "trace", target = "surrealdb::core::kvs::tx", skip(self))]
	pub async fn all_ns(&self) -> Result<Arc<[DefineNamespaceStatement]>> {
		let qey = cache::tx::Lookup::Nss;
		match self.cache.get(&qey) {
			Some(val) => val.try_into_nss(),
			None => {
				let beg = crate::key::root::ns::prefix();
				let end = crate::key::root::ns::suffix();
				let val = self.getr(beg..end, None).await?;
				let val = util::deserialize_cache(val.iter().map(|x| x.1.as_slice()))?;
				let entry = cache::tx::Entry::Nss(val.clone());
				self.cache.insert(qey, entry);
				Ok(val)
			}
		}
	}

	/// Retrieve all namespace user definitions for a specific namespace.
	#[instrument(level = "trace", target = "surrealdb::core::kvs::tx", skip(self))]
	pub async fn all_ns_users(&self, ns: &str) -> Result<Arc<[DefineUserStatement]>> {
		let qey = cache::tx::Lookup::Nus(ns);
		match self.cache.get(&qey) {
			Some(val) => val.try_into_nus(),
			None => {
				let beg = crate::key::namespace::us::prefix(ns)?;
				let end = crate::key::namespace::us::suffix(ns)?;
				let val = self.getr(beg..end, None).await?;
				let val = util::deserialize_cache(val.iter().map(|x| x.1.as_slice()))?;
				let entry = cache::tx::Entry::Nus(val.clone());
				self.cache.insert(qey, entry);
				Ok(val)
			}
		}
	}

	/// Retrieve all namespace access definitions for a specific namespace.
	#[instrument(level = "trace", target = "surrealdb::core::kvs::tx", skip(self))]
	pub async fn all_ns_accesses(&self, ns: &str) -> Result<Arc<[DefineAccessStatement]>> {
		let qey = cache::tx::Lookup::Nas(ns);
		match self.cache.get(&qey) {
			Some(val) => val.try_into_nas(),
			None => {
				let beg = crate::key::namespace::ac::prefix(ns)?;
				let end = crate::key::namespace::ac::suffix(ns)?;
				let val = self.getr(beg..end, None).await?;
				let val = util::deserialize_cache(val.iter().map(|x| x.1.as_slice()))?;
				let entry = cache::tx::Entry::Nas(val.clone());
				self.cache.insert(qey, entry);
				Ok(val)
			}
		}
	}

	/// Retrieve all namespace access grants for a specific namespace.
	#[instrument(level = "trace", target = "surrealdb::core::kvs::tx", skip(self))]
	pub async fn all_ns_access_grants(
		&self,
		ns: &str,
		na: &str,
	) -> Result<Arc<[AccessGrantStore]>> {
		let qey = cache::tx::Lookup::Ngs(ns, na);
		match self.cache.get(&qey) {
			Some(val) => val.try_into_nag(),
			None => {
				let beg = crate::key::namespace::access::gr::prefix(ns, na)?;
				let end = crate::key::namespace::access::gr::suffix(ns, na)?;
				let val = self.getr(beg..end, None).await?;
				let val = util::deserialize_cache(val.iter().map(|x| x.1.as_slice()))?;
				let entry = cache::tx::Entry::Nag(val.clone());
				self.cache.insert(qey, entry);
				Ok(val)
			}
		}
	}

	/// Retrieve all database definitions for a specific namespace.
	#[instrument(level = "trace", target = "surrealdb::core::kvs::tx", skip(self))]
	pub async fn all_db(&self, db: &str) -> Result<Arc<[DefineDatabaseStatement]>> {
		let qey = cache::tx::Lookup::Dbs(db);
		match self.cache.get(&qey) {
			Some(val) => val.try_into_dbs(),
			None => {
				let beg = crate::key::namespace::db::prefix(db)?;
				let end = crate::key::namespace::db::suffix(db)?;
				let val = self.getr(beg..end, None).await?;
				let val = util::deserialize_cache(val.iter().map(|x| x.1.as_slice()))?;
				let entry = cache::tx::Entry::Dbs(val.clone());
				self.cache.insert(qey, entry);
				Ok(val)
			}
		}
	}

	/// Retrieve all database user definitions for a specific database.
	#[instrument(level = "trace", target = "surrealdb::core::kvs::tx", skip(self))]
	pub async fn all_db_users(&self, ns: &str, db: &str) -> Result<Arc<[DefineUserStatement]>> {
		let qey = cache::tx::Lookup::Dus(ns, db);
		match self.cache.get(&qey) {
			Some(val) => val.try_into_dus(),
			None => {
				let beg = crate::key::database::us::prefix(ns, db)?;
				let end = crate::key::database::us::suffix(ns, db)?;
				let val = self.getr(beg..end, None).await?;
				let val = util::deserialize_cache(val.iter().map(|x| x.1.as_slice()))?;
				let entry = cache::tx::Entry::Dus(val.clone());
				self.cache.insert(qey, entry);
				Ok(val)
			}
		}
	}

	/// Retrieve all database access definitions for a specific database.
	#[instrument(level = "trace", target = "surrealdb::core::kvs::tx", skip(self))]
	pub async fn all_db_accesses(
		&self,
		ns: &str,
		db: &str,
	) -> Result<Arc<[DefineAccessStatement]>> {
		let qey = cache::tx::Lookup::Das(ns, db);
		match self.cache.get(&qey) {
			Some(val) => val.try_into_das(),
			None => {
				let beg = crate::key::database::ac::prefix(ns, db)?;
				let end = crate::key::database::ac::suffix(ns, db)?;
				let val = self.getr(beg..end, None).await?;
				let val = util::deserialize_cache(val.iter().map(|x| x.1.as_slice()))?;
				let entry = cache::tx::Entry::Das(val.clone());
				self.cache.insert(qey, entry);
				Ok(val)
			}
		}
	}

	/// Retrieve all database access grants for a specific database.
	#[instrument(level = "trace", target = "surrealdb::core::kvs::tx", skip(self))]
	pub async fn all_db_access_grants(
		&self,
		ns: &str,
		db: &str,
		da: &str,
	) -> Result<Arc<[AccessGrantStore]>> {
		let qey = cache::tx::Lookup::Dgs(ns, db, da);
		match self.cache.get(&qey) {
			Some(val) => val.try_into_dag(),
			None => {
				let beg = crate::key::database::access::gr::prefix(ns, db, da)?;
				let end = crate::key::database::access::gr::suffix(ns, db, da)?;
				let val = self.getr(beg..end, None).await?;
				let val = util::deserialize_cache(val.iter().map(|x| x.1.as_slice()))?;
				let entry = cache::tx::Entry::Dag(val.clone());
				self.cache.insert(qey, entry);
				Ok(val)
			}
		}
	}

	/// Retrieve all api definitions for a specific database.
	#[instrument(level = "trace", target = "surrealdb::core::kvs::tx", skip(self))]
	pub async fn all_db_apis(&self, ns: &str, db: &str) -> Result<Arc<[ApiDefinition]>> {
		let qey = cache::tx::Lookup::Aps(ns, db);
		match self.cache.get(&qey) {
			Some(val) => val,
			None => {
				let beg = crate::key::database::ap::prefix(ns, db)?;
				let end = crate::key::database::ap::suffix(ns, db)?;
				let val = self.getr(beg..end, None).await?;
				let val = util::deserialize_cache(val.iter().map(|x| x.1.as_slice()))?;
				let val = cache::tx::Entry::Aps(Arc::clone(&val));
				self.cache.insert(qey, val.clone());
				val
			}
		}
		.try_into_aps()
	}

	/// Retrieve all analyzer definitions for a specific database.
	#[instrument(level = "trace", target = "surrealdb::core::kvs::tx", skip(self))]
	pub async fn all_db_analyzers(
		&self,
		ns: &str,
		db: &str,
	) -> Result<Arc<[DefineAnalyzerStatement]>> {
		let qey = cache::tx::Lookup::Azs(ns, db);
		match self.cache.get(&qey) {
			Some(val) => val.try_into_azs(),
			None => {
				let beg = crate::key::database::az::prefix(ns, db)?;
				let end = crate::key::database::az::suffix(ns, db)?;
				let val = self.getr(beg..end, None).await?;
				let val = util::deserialize_cache(val.iter().map(|x| x.1.as_slice()))?;
				let entry = cache::tx::Entry::Azs(val.clone());
				self.cache.insert(qey, entry);
				Ok(val)
			}
		}
	}

	/// Retrieve all analyzer definitions for a specific database.
	#[instrument(level = "trace", target = "surrealdb::core::kvs::tx", skip(self))]
	pub async fn all_db_buckets(&self, ns: &str, db: &str) -> Result<Arc<[BucketDefinition]>> {
		let qey = cache::tx::Lookup::Bus(ns, db);
		match self.cache.get(&qey) {
			Some(val) => val.try_into_bus(),
			None => {
				let beg = crate::key::database::bu::prefix(ns, db)?;
				let end = crate::key::database::bu::suffix(ns, db)?;
				let val = self.getr(beg..end, None).await?;
				let val = util::deserialize_cache(val.iter().map(|x| x.1.as_slice()))?;
				let entry = cache::tx::Entry::Bus(val.clone());
				self.cache.insert(qey, entry);
				Ok(val)
			}
		}
	}

	/// Retrieve all sequences definitions for a specific database.
	#[instrument(level = "trace", target = "surrealdb::core::kvs::tx", skip(self))]
	pub async fn all_db_sequences(
		&self,
		ns: &str,
		db: &str,
	) -> Result<Arc<[DefineSequenceStatement]>> {
		let qey = cache::tx::Lookup::Sqs(ns, db);
		match self.cache.get(&qey) {
			Some(val) => val.try_into_sqs(),
			None => {
				let beg = crate::key::database::sq::prefix(ns, db)?;
				let end = crate::key::database::sq::suffix(ns, db)?;
				let val = self.getr(beg..end, None).await?;
				let val = util::deserialize_cache(val.iter().map(|x| x.1.as_slice()))?;
				let entry = cache::tx::Entry::Sqs(val.clone());
				self.cache.insert(qey, entry);
				Ok(val)
			}
		}
	}

	/// Retrieve all function definitions for a specific database.
	#[instrument(level = "trace", target = "surrealdb::core::kvs::tx", skip(self))]
	pub async fn all_db_functions(
		&self,
		ns: &str,
		db: &str,
	) -> Result<Arc<[DefineFunctionStatement]>> {
		let qey = cache::tx::Lookup::Fcs(ns, db);
		match self.cache.get(&qey) {
			Some(val) => val.try_into_fcs(),
			None => {
				let beg = crate::key::database::fc::prefix(ns, db)?;
				let end = crate::key::database::fc::suffix(ns, db)?;
				let val = self.getr(beg..end, None).await?;
				let val = util::deserialize_cache(val.iter().map(|x| x.1.as_slice()))?;
				let entry = cache::tx::Entry::Fcs(val.clone());
				self.cache.insert(qey, entry);
				Ok(val)
			}
		}
	}

	/// Retrieve all param definitions for a specific database.
	#[instrument(level = "trace", target = "surrealdb::core::kvs::tx", skip(self))]
	pub async fn all_db_params(&self, ns: &str, db: &str) -> Result<Arc<[DefineParamStore]>> {
		let qey = cache::tx::Lookup::Pas(ns, db);
		match self.cache.get(&qey) {
			Some(val) => val.try_into_pas(),
			None => {
				let beg = crate::key::database::pa::prefix(ns, db)?;
				let end = crate::key::database::pa::suffix(ns, db)?;
				let val = self.getr(beg..end, None).await?;
				let val = util::deserialize_cache(val.iter().map(|x| x.1.as_slice()))?;
				let entry = cache::tx::Entry::Pas(val.clone());
				self.cache.insert(qey, entry);
				Ok(val)
			}
		}
	}

	/// Retrieve all model definitions for a specific database.
	#[instrument(level = "trace", target = "surrealdb::core::kvs::tx", skip(self))]
	pub async fn all_db_models(&self, ns: &str, db: &str) -> Result<Arc<[DefineModelStatement]>> {
		let qey = cache::tx::Lookup::Mls(ns, db);
		match self.cache.get(&qey) {
			Some(val) => val.try_into_mls(),
			None => {
				let beg = crate::key::database::ml::prefix(ns, db)?;
				let end = crate::key::database::ml::suffix(ns, db)?;
				let val = self.getr(beg..end, None).await?;
				let val = util::deserialize_cache(val.iter().map(|x| x.1.as_slice()))?;
				let entry = cache::tx::Entry::Mls(val.clone());
				self.cache.insert(qey, entry);
				Ok(val)
			}
		}
	}

	/// Retrieve all model definitions for a specific database.
	#[instrument(level = "trace", target = "surrealdb::core::kvs::tx", skip(self))]
	pub async fn all_db_configs(&self, ns: &str, db: &str) -> Result<Arc<[ConfigStore]>> {
		let qey = cache::tx::Lookup::Cgs(ns, db);
		match self.cache.get(&qey) {
			Some(val) => val.try_into_cgs(),
			None => {
				let beg = crate::key::database::cg::prefix(ns, db)?;
				let end = crate::key::database::cg::suffix(ns, db)?;
				let val = self.getr(beg..end, None).await?;
				let val = util::deserialize_cache(val.iter().map(|x| x.1.as_slice()))?;
				let entry = cache::tx::Entry::Cgs(val.clone());
				self.cache.insert(qey, entry);
				Ok(val)
			}
		}
	}

	/// Retrieve all table definitions for a specific database.
	#[instrument(level = "trace", target = "surrealdb::core::kvs::tx", skip(self))]
	pub async fn all_tb(
		&self,
		ns: &str,
		db: &str,
		version: Option<u64>,
	) -> Result<Arc<[DefineTableStatement]>> {
		let qey = cache::tx::Lookup::Tbs(ns, db);
		match self.cache.get(&qey) {
			Some(val) => val.try_into_tbs(),
			None => {
				let beg = crate::key::database::tb::prefix(ns, db)?;
				let end = crate::key::database::tb::suffix(ns, db)?;
				let val = self.getr(beg..end, version).await?;
				let val = util::deserialize_cache(val.iter().map(|x| x.1.as_slice()))?;
				let entry = cache::tx::Entry::Tbs(val.clone());
				self.cache.insert(qey, entry);
				Ok(val)
			}
		}
	}

	/// Retrieve all event definitions for a specific table.
	#[instrument(level = "trace", target = "surrealdb::core::kvs::tx", skip(self))]
	pub async fn all_tb_events(
		&self,
		ns: &str,
		db: &str,
		tb: &str,
	) -> Result<Arc<[DefineEventStatement]>> {
		let qey = cache::tx::Lookup::Evs(ns, db, tb);
		match self.cache.get(&qey) {
			Some(val) => val.try_into_evs(),
			None => {
				let beg = crate::key::table::ev::prefix(ns, db, tb)?;
				let end = crate::key::table::ev::suffix(ns, db, tb)?;
				let val = self.getr(beg..end, None).await?;
				let val = util::deserialize_cache(val.iter().map(|x| x.1.as_slice()))?;
				let entry = cache::tx::Entry::Evs(val.clone());
				self.cache.insert(qey, entry);
				Ok(val)
			}
		}
	}

	/// Retrieve all field definitions for a specific table.
	#[instrument(level = "trace", target = "surrealdb::core::kvs::tx", skip(self))]
	pub async fn all_tb_fields(
		&self,
		ns: &str,
		db: &str,
		tb: &str,
		version: Option<u64>,
	) -> Result<Arc<[DefineFieldStatement]>> {
		let qey = cache::tx::Lookup::Fds(ns, db, tb);
		match self.cache.get(&qey) {
			Some(val) => val.try_into_fds(),
			None => {
				let beg = crate::key::table::fd::prefix(ns, db, tb)?;
				let end = crate::key::table::fd::suffix(ns, db, tb)?;
				let val = self.getr(beg..end, version).await?;
				let val = util::deserialize_cache(val.iter().map(|x| x.1.as_slice()))?;
				let entry = cache::tx::Entry::Fds(val.clone());
				self.cache.insert(qey, entry);
				Ok(val)
			}
		}
	}

	/// Retrieve all index definitions for a specific table.
	#[instrument(level = "trace", target = "surrealdb::core::kvs::tx", skip(self))]
	pub async fn all_tb_indexes(
		&self,
		ns: &str,
		db: &str,
		tb: &str,
	) -> Result<Arc<[DefineIndexStatement]>> {
		let qey = cache::tx::Lookup::Ixs(ns, db, tb);
		match self.cache.get(&qey) {
			Some(val) => val.try_into_ixs(),
			None => {
				let beg = crate::key::table::ix::prefix(ns, db, tb)?;
				let end = crate::key::table::ix::suffix(ns, db, tb)?;
				let val = self.getr(beg..end, None).await?;
				let val = util::deserialize_cache(val.iter().map(|x| x.1.as_slice()))?;
				let entry = cache::tx::Entry::Ixs(val.clone());
				self.cache.insert(qey, entry);
				Ok(val)
			}
		}
	}

	/// Retrieve all view definitions for a specific table.
	#[instrument(level = "trace", target = "surrealdb::core::kvs::tx", skip(self))]
	pub async fn all_tb_views(
		&self,
		ns: &str,
		db: &str,
		tb: &str,
	) -> Result<Arc<[DefineTableStatement]>> {
		let qey = cache::tx::Lookup::Fts(ns, db, tb);
		match self.cache.get(&qey) {
			Some(val) => val.try_into_fts(),
			None => {
				let beg = crate::key::table::ft::prefix(ns, db, tb)?;
				let end = crate::key::table::ft::suffix(ns, db, tb)?;
				let val = self.getr(beg..end, None).await?;
				let val = util::deserialize_cache(val.iter().map(|x| x.1.as_slice()))?;
				let entry = cache::tx::Entry::Fts(val.clone());
				self.cache.insert(qey, entry);
				Ok(val)
			}
		}
	}

	/// Retrieve all live definitions for a specific table.
	#[instrument(level = "trace", target = "surrealdb::core::kvs::tx", skip(self))]
	pub async fn all_tb_lives(&self, ns: &str, db: &str, tb: &str) -> Result<Arc<[LiveStatement]>> {
		let qey = cache::tx::Lookup::Lvs(ns, db, tb);
		match self.cache.get(&qey) {
			Some(val) => val.try_into_lvs(),
			None => {
				let beg = crate::key::table::lq::prefix(ns, db, tb)?;
				let end = crate::key::table::lq::suffix(ns, db, tb)?;
				let val = self.getr(beg..end, None).await?;
				let val = util::deserialize_cache(val.iter().map(|x| x.1.as_slice()))?;
				let entry = cache::tx::Entry::Lvs(val.clone());
				self.cache.insert(qey, entry);
				Ok(val)
			}
		}
	}

	/// Retrieve a specific node in the cluster.
	#[instrument(level = "trace", target = "surrealdb::core::kvs::tx", skip(self))]
	pub async fn get_node(&self, id: Uuid) -> Result<Arc<Node>> {
		let qey = cache::tx::Lookup::Nd(id);
		match self.cache.get(&qey) {
			Some(val) => val,
			None => {
				let key = crate::key::root::nd::new(id);
				let val = self.get(&key, None).await?.ok_or_else(|| Error::NdNotFound {
					uuid: id.to_string(),
				})?;
				let val = cache::tx::Entry::Any(Arc::new(val));
				self.cache.insert(qey, val.clone());
				val
			}
		}
		.try_into_type()
	}

	/// Retrieve a specific root user definition.
	#[instrument(level = "trace", target = "surrealdb::core::kvs::tx", skip(self))]
	pub async fn get_root_user(&self, us: &str) -> Result<Arc<DefineUserStatement>> {
		let qey = cache::tx::Lookup::Ru(us);
		match self.cache.get(&qey) {
			Some(val) => val.try_into_type(),
			None => {
				let key = crate::key::root::us::new(us);
				let val = self.get(&key, None).await?.ok_or_else(|| Error::UserRootNotFound {
					name: us.to_owned(),
				})?;
				let val = Arc::new(val);
				let entr = cache::tx::Entry::Any(val.clone());
				self.cache.insert(qey, entr);
				Ok(val)
			}
		}
	}

	/// Retrieve a specific root access definition.
	#[instrument(level = "trace", target = "surrealdb::core::kvs::tx", skip(self))]
	pub async fn get_root_access(&self, ra: &str) -> Result<Arc<DefineAccessStatement>> {
		let qey = cache::tx::Lookup::Ra(ra);
		match self.cache.get(&qey) {
			Some(val) => val.try_into_type(),
			None => {
				let key = crate::key::root::ac::new(ra);
				let val = self.get(&key, None).await?.ok_or_else(|| Error::AccessRootNotFound {
					ac: ra.to_owned(),
				})?;
				let val = Arc::new(val);
				let entr = cache::tx::Entry::Any(val.clone());
				self.cache.insert(qey, entr);
				Ok(val)
			}
		}
	}

	/// Retrieve a specific root access grant.
	#[instrument(level = "trace", target = "surrealdb::core::kvs::tx", skip(self))]
	pub async fn get_root_access_grant(&self, ac: &str, gr: &str) -> Result<Arc<AccessGrantStore>> {
		let qey = cache::tx::Lookup::Rg(ac, gr);
		match self.cache.get(&qey) {
			Some(val) => val.try_into_type(),
			None => {
				let key = crate::key::root::access::gr::new(ac, gr);
				let val =
					self.get(&key, None).await?.ok_or_else(|| Error::AccessGrantRootNotFound {
						ac: ac.to_owned(),
						gr: gr.to_owned(),
					})?;
<<<<<<< HEAD
				let val: AccessGrantStore = revision::from_slice(&val)?;
=======
>>>>>>> 3bd63f7b
				let val = Arc::new(val);
				let entr = cache::tx::Entry::Any(val.clone());
				self.cache.insert(qey, entr);
				Ok(val)
			}
		}
	}

	/// Retrieve a specific namespace definition.
	#[instrument(level = "trace", target = "surrealdb::core::kvs::tx", skip(self))]
	pub async fn get_ns(&self, ns: &str) -> Result<Arc<DefineNamespaceStatement>> {
		let qey = cache::tx::Lookup::Ns(ns);
		match self.cache.get(&qey) {
			Some(val) => val.try_into_type(),
			None => {
				let key = crate::key::root::ns::new(ns);
				let val = self.get(&key, None).await?.ok_or_else(|| Error::NsNotFound {
					name: ns.to_owned(),
				})?;
				let val = Arc::new(val);
				let entr = cache::tx::Entry::Any(val.clone());
				self.cache.insert(qey, entr);
				Ok(val)
			}
		}
	}

	/// Retrieve a specific namespace user definition.
	#[instrument(level = "trace", target = "surrealdb::core::kvs::tx", skip(self))]
	pub async fn get_ns_user(&self, ns: &str, us: &str) -> Result<Arc<DefineUserStatement>> {
		let qey = cache::tx::Lookup::Nu(ns, us);
		match self.cache.get(&qey) {
			Some(val) => val.try_into_type(),
			None => {
				let key = crate::key::namespace::us::new(ns, us);
				let val = self.get(&key, None).await?.ok_or_else(|| Error::UserNsNotFound {
					name: us.to_owned(),
					ns: ns.to_owned(),
				})?;
				let val = Arc::new(val);
				let entr = cache::tx::Entry::Any(val.clone());
				self.cache.insert(qey, entr);
				Ok(val)
			}
		}
	}

	/// Retrieve a specific namespace access definition.
	#[instrument(level = "trace", target = "surrealdb::core::kvs::tx", skip(self))]
	pub async fn get_ns_access(&self, ns: &str, na: &str) -> Result<Arc<DefineAccessStatement>> {
		let qey = cache::tx::Lookup::Na(ns, na);
		match self.cache.get(&qey) {
			Some(val) => val.try_into_type(),
			None => {
				let key = crate::key::namespace::ac::new(ns, na);
				let val = self.get(&key, None).await?.ok_or_else(|| Error::AccessNsNotFound {
					ac: na.to_owned(),
					ns: ns.to_owned(),
				})?;
				let val = Arc::new(val);
				let entr = cache::tx::Entry::Any(val.clone());
				self.cache.insert(qey, entr);
				Ok(val)
			}
		}
	}

	/// Retrieve a specific namespace access grant.
	#[instrument(level = "trace", target = "surrealdb::core::kvs::tx", skip(self))]
	pub async fn get_ns_access_grant(
		&self,
		ns: &str,
		ac: &str,
		gr: &str,
	) -> Result<Arc<AccessGrantStore>> {
		let qey = cache::tx::Lookup::Ng(ns, ac, gr);
		match self.cache.get(&qey) {
			Some(val) => val.try_into_type(),
			None => {
				let key = crate::key::namespace::access::gr::new(ns, ac, gr);
				let val =
					self.get(&key, None).await?.ok_or_else(|| Error::AccessGrantNsNotFound {
						ac: ac.to_owned(),
						gr: gr.to_owned(),
						ns: ns.to_owned(),
					})?;
<<<<<<< HEAD
				let val: AccessGrantStore = revision::from_slice(&val)?;
=======
>>>>>>> 3bd63f7b
				let val = Arc::new(val);
				let entr = cache::tx::Entry::Any(val.clone());
				self.cache.insert(qey, entr);
				Ok(val)
			}
		}
	}

	/// Retrieve a specific database definition.
	#[instrument(level = "trace", target = "surrealdb::core::kvs::tx", skip(self))]
	pub async fn get_db(&self, ns: &str, db: &str) -> Result<Arc<DefineDatabaseStatement>> {
		let qey = cache::tx::Lookup::Db(ns, db);
		match self.cache.get(&qey) {
			Some(val) => val.try_into_type(),
			None => {
				let key = crate::key::namespace::db::new(ns, db);
				let val = self.get(&key, None).await?.ok_or_else(|| Error::DbNotFound {
					name: db.to_owned(),
				})?;
				let val = Arc::new(val);
				let entr = cache::tx::Entry::Any(val.clone());
				self.cache.insert(qey, entr);
				Ok(val)
			}
		}
	}

	/// Retrieve a specific user definition from a database.
	#[instrument(level = "trace", target = "surrealdb::core::kvs::tx", skip(self))]
	pub async fn get_db_user(
		&self,
		ns: &str,
		db: &str,
		us: &str,
	) -> Result<Arc<DefineUserStatement>> {
		let qey = cache::tx::Lookup::Du(ns, db, us);
		match self.cache.get(&qey) {
			Some(val) => val.try_into_type(),
			None => {
				let key = crate::key::database::us::new(ns, db, us);
				let val = self.get(&key, None).await?.ok_or_else(|| Error::UserDbNotFound {
					name: us.to_owned(),
					ns: ns.to_owned(),
					db: db.to_owned(),
				})?;
				let val = Arc::new(val);
				let entr = cache::tx::Entry::Any(val.clone());
				self.cache.insert(qey, entr);
				Ok(val)
			}
		}
	}

	/// Retrieve a specific database access definition.
	#[instrument(level = "trace", target = "surrealdb::core::kvs::tx", skip(self))]
	pub async fn get_db_access(
		&self,
		ns: &str,
		db: &str,
		da: &str,
	) -> Result<Arc<DefineAccessStatement>> {
		let qey = cache::tx::Lookup::Da(ns, db, da);
		match self.cache.get(&qey) {
			Some(val) => val.try_into_type(),
			None => {
				let key = crate::key::database::ac::new(ns, db, da);
				let val = self.get(&key, None).await?.ok_or_else(|| Error::AccessDbNotFound {
					ac: da.to_owned(),
					ns: ns.to_owned(),
					db: db.to_owned(),
				})?;
				let val = Arc::new(val);
				let entr = cache::tx::Entry::Any(val.clone());
				self.cache.insert(qey, entr);
				Ok(val)
			}
		}
	}

	/// Retrieve a specific database access grant.
	#[instrument(level = "trace", target = "surrealdb::core::kvs::tx", skip(self))]
	pub async fn get_db_access_grant(
		&self,
		ns: &str,
		db: &str,
		ac: &str,
		gr: &str,
	) -> Result<Arc<AccessGrantStore>> {
		let qey = cache::tx::Lookup::Dg(ns, db, ac, gr);
		match self.cache.get(&qey) {
			Some(val) => val.try_into_type(),
			None => {
				let key = crate::key::database::access::gr::new(ns, db, ac, gr);
				let val =
					self.get(&key, None).await?.ok_or_else(|| Error::AccessGrantDbNotFound {
						ac: ac.to_owned(),
						gr: gr.to_owned(),
						ns: ns.to_owned(),
						db: db.to_owned(),
					})?;
<<<<<<< HEAD
				let val: AccessGrantStore = revision::from_slice(&val)?;
=======
>>>>>>> 3bd63f7b
				let val = Arc::new(val);
				let entr = cache::tx::Entry::Any(val.clone());
				self.cache.insert(qey, entr);
				Ok(val)
			}
		}
	}

	/// Retrieve a specific model definition from a database.
	#[instrument(level = "trace", target = "surrealdb::core::kvs::tx", skip(self))]
	pub async fn get_db_model(
		&self,
		ns: &str,
		db: &str,
		ml: &str,
		vn: &str,
	) -> Result<Arc<DefineModelStatement>> {
		let qey = cache::tx::Lookup::Ml(ns, db, ml, vn);
		match self.cache.get(&qey) {
			Some(val) => val.try_into_type(),
			None => {
				let key = crate::key::database::ml::new(ns, db, ml, vn);
				let val = self.get(&key, None).await?.ok_or_else(|| Error::MlNotFound {
					name: format!("{ml}<{vn}>"),
				})?;
				let val = Arc::new(val);
				let entr = cache::tx::Entry::Any(val.clone());
				self.cache.insert(qey, entr);
				Ok(val)
			}
		}
	}

	/// Retrieve a specific api definition.
	#[instrument(level = "trace", target = "surrealdb::core::kvs::tx", skip(self))]
	pub async fn get_db_api(&self, ns: &str, db: &str, ap: &str) -> Result<Arc<ApiDefinition>> {
		let qey = cache::tx::Lookup::Ap(ns, db, ap);
		match self.cache.get(&qey) {
			Some(val) => val,
			None => {
				let key = crate::key::database::ap::new(ns, db, ap);
				let val = self.get(&key, None).await?.ok_or_else(|| Error::ApNotFound {
					value: ap.to_owned(),
				})?;
				let val = cache::tx::Entry::Any(Arc::new(val));
				self.cache.insert(qey, val.clone());
				val
			}
		}
		.try_into_type()
	}

	/// Retrieve a specific api definition.
	#[instrument(level = "trace", target = "surrealdb::core::kvs::tx", skip(self))]
	pub async fn get_db_bucket(
		&self,
		ns: &str,
		db: &str,
		bu: &str,
	) -> Result<Arc<BucketDefinition>> {
		let qey = cache::tx::Lookup::Bu(ns, db, bu);
		match self.cache.get(&qey) {
			Some(val) => val,
			None => {
				let key = crate::key::database::bu::new(ns, db, bu);
				let val = self.get(&key, None).await?.ok_or_else(|| Error::BuNotFound {
					value: bu.to_owned(),
				})?;
				let val = cache::tx::Entry::Any(Arc::new(val));
				self.cache.insert(qey, val.clone());
				val
			}
		}
		.try_into_type()
	}

	/// Retrieve a specific analyzer definition.
	#[instrument(level = "trace", target = "surrealdb::core::kvs::tx", skip(self))]
	pub async fn get_db_analyzer(
		&self,
		ns: &str,
		db: &str,
		az: &str,
	) -> Result<Arc<DefineAnalyzerStatement>> {
		let qey = cache::tx::Lookup::Az(ns, db, az);
		match self.cache.get(&qey) {
			Some(val) => val.try_into_type(),
			None => {
				let key = crate::key::database::az::new(ns, db, az);
				let val = self.get(&key, None).await?.ok_or_else(|| Error::AzNotFound {
					name: az.to_owned(),
				})?;
				let val = Arc::new(val);
				let entr = cache::tx::Entry::Any(val.clone());
				self.cache.insert(qey, entr);
				Ok(val)
			}
		}
	}

	#[instrument(level = "trace", target = "surrealdb::core::kvs::tx", skip(self))]
	pub async fn get_db_sequence(
		&self,
		ns: &str,
		db: &str,
		sq: &str,
	) -> Result<Arc<DefineSequenceStatement>> {
		let qey = cache::tx::Lookup::Sq(ns, db, sq);
		match self.cache.get(&qey) {
			Some(val) => val.try_into_type(),
			None => {
				let key = Sq::new(ns, db, sq);
				let val = self.get(&key, None).await?.ok_or_else(|| Error::SeqNotFound {
					name: sq.to_owned(),
				})?;
				let val = Arc::new(val);
				let entr = cache::tx::Entry::Any(val.clone());
				self.cache.insert(qey, entr);
				Ok(val)
			}
		}
	}

	/// Retrieve a specific function definition from a database.
	#[instrument(level = "trace", target = "surrealdb::core::kvs::tx", skip(self))]
	pub async fn get_db_function(
		&self,
		ns: &str,
		db: &str,
		fc: &str,
	) -> Result<Arc<DefineFunctionStatement>> {
		let qey = cache::tx::Lookup::Fc(ns, db, fc);
		match self.cache.get(&qey) {
			Some(val) => val.try_into_type(),
			None => {
				let key = crate::key::database::fc::new(ns, db, fc);
				let val = self.get(&key, None).await?.ok_or_else(|| Error::FcNotFound {
					name: fc.to_owned(),
				})?;
				let val = Arc::new(val);
				let entr = cache::tx::Entry::Any(val.clone());
				self.cache.insert(qey, entr);
				Ok(val)
			}
		}
	}

	/// Retrieve a specific function definition from a database.
	#[instrument(level = "trace", target = "surrealdb::core::kvs::tx", skip(self))]
	pub async fn get_db_param(
		&self,
		ns: &str,
		db: &str,
		pa: &str,
	) -> Result<Arc<DefineParamStore>> {
		let qey = cache::tx::Lookup::Pa(ns, db, pa);
		match self.cache.get(&qey) {
			Some(val) => val.try_into_type(),
			None => {
				let key = crate::key::database::pa::new(ns, db, pa);
				let val = self.get(&key, None).await?.ok_or_else(|| Error::PaNotFound {
					name: pa.to_owned(),
				})?;
<<<<<<< HEAD
				let val: DefineParamStore = revision::from_slice(&val)?;
=======
>>>>>>> 3bd63f7b
				let val = Arc::new(val);
				let entr = cache::tx::Entry::Any(val.clone());
				self.cache.insert(qey, entr);
				Ok(val)
			}
		}
	}

	/// Retrieve a specific config definition from a database.
	#[instrument(level = "trace", target = "surrealdb::core::kvs::tx", skip(self))]
	pub async fn get_db_config(&self, ns: &str, db: &str, cg: &str) -> Result<Arc<ConfigStore>> {
		if let Some(val) = self.get_db_optional_config(ns, db, cg).await? {
			Ok(val)
		} else {
			Err(anyhow::Error::new(Error::CgNotFound {
				name: cg.to_owned(),
			}))
		}
	}

	/// Retrieve a specific config definition from a database.
	#[instrument(level = "trace", target = "surrealdb::core::kvs::tx", skip(self))]
	pub async fn get_db_optional_config(
		&self,
		ns: &str,
		db: &str,
		cg: &str,
	) -> Result<Option<Arc<ConfigStore>>> {
		let qey = cache::tx::Lookup::Cg(ns, db, cg);
		match self.cache.get(&qey) {
			Some(val) => val.try_into_type().map(Option::Some),
			None => {
<<<<<<< HEAD
				let key = crate::key::database::cg::new(ns, db, cg).encode()?;
				if let Some(val) = self.get(key, None).await? {
					let val: ConfigStore = revision::from_slice(&val)?;
=======
				let key = crate::key::database::cg::new(ns, db, cg);
				if let Some(val) = self.get(&key, None).await? {
>>>>>>> 3bd63f7b
					let val = Arc::new(val);
					let entr = cache::tx::Entry::Any(val.clone());
					self.cache.insert(qey, entr);
					Ok(Some(val))
				} else {
					Ok(None)
				}
			}
		}
	}

	/// Retrieve a specific table definition.
	#[instrument(level = "trace", target = "surrealdb::core::kvs::tx", skip(self))]
	pub async fn get_tb(&self, ns: &str, db: &str, tb: &str) -> Result<Arc<DefineTableStatement>> {
		let qey = cache::tx::Lookup::Tb(ns, db, tb);
		match self.cache.get(&qey) {
			Some(val) => val.try_into_type(),
			None => {
				let key = crate::key::database::tb::new(ns, db, tb);
				let val = self.get(&key, None).await?.ok_or_else(|| Error::TbNotFound {
					name: tb.to_owned(),
				})?;
				let val = Arc::new(val);
				let entr = cache::tx::Entry::Any(val.clone());
				self.cache.insert(qey, entr);
				Ok(val)
			}
		}
	}

	/// Retrieve an event for a table.
	#[instrument(level = "trace", target = "surrealdb::core::kvs::tx", skip(self))]
	pub async fn get_tb_event(
		&self,
		ns: &str,
		db: &str,
		tb: &str,
		ev: &str,
	) -> Result<Arc<DefineEventStatement>> {
		let qey = cache::tx::Lookup::Ev(ns, db, tb, ev);
		match self.cache.get(&qey) {
			Some(val) => val.try_into_type(),
			None => {
				let key = crate::key::table::ev::new(ns, db, tb, ev);
				let val = self.get(&key, None).await?.ok_or_else(|| Error::EvNotFound {
					name: ev.to_owned(),
				})?;
				let val = Arc::new(val);
				let entr = cache::tx::Entry::Any(val.clone());
				self.cache.insert(qey, entr);
				Ok(val)
			}
		}
	}

	/// Retrieve a field for a table.
	#[instrument(level = "trace", target = "surrealdb::core::kvs::tx", skip(self))]
	pub async fn get_tb_field(
		&self,
		ns: &str,
		db: &str,
		tb: &str,
		fd: &str,
	) -> Result<Arc<DefineFieldStatement>> {
		let qey = cache::tx::Lookup::Fd(ns, db, tb, fd);
		match self.cache.get(&qey) {
			Some(val) => val.try_into_type(),
			None => {
				let key = crate::key::table::fd::new(ns, db, tb, fd);
				let val = self.get(&key, None).await?.ok_or_else(|| Error::FdNotFound {
					name: fd.to_owned(),
				})?;
				let val = Arc::new(val);
				let entr = cache::tx::Entry::Any(val.clone());
				self.cache.insert(qey, entr);
				Ok(val)
			}
		}
	}

	/// Retrieve an index for a table.
	#[instrument(level = "trace", target = "surrealdb::core::kvs::tx", skip(self))]
	pub async fn get_tb_index(
		&self,
		ns: &str,
		db: &str,
		tb: &str,
		ix: &str,
	) -> Result<Arc<DefineIndexStatement>> {
		let qey = cache::tx::Lookup::Ix(ns, db, tb, ix);
		match self.cache.get(&qey) {
			Some(val) => val.try_into_type(),
			None => {
				let key = crate::key::table::ix::new(ns, db, tb, ix);
				let val = self.get(&key, None).await?.ok_or_else(|| Error::IxNotFound {
					name: ix.to_owned(),
				})?;
				let val = Arc::new(val);
				let entr = cache::tx::Entry::Any(val.clone());
				self.cache.insert(qey, entr);
				Ok(val)
			}
		}
	}

	/// Fetch a specific record value.
	#[instrument(level = "trace", target = "surrealdb::core::kvs::tx", skip(self))]
	pub async fn get_record(
		&self,
		ns: &str,
		db: &str,
		tb: &str,
		id: &RecordIdKey,
		version: Option<u64>,
	) -> Result<Arc<Value>> {
		// Cache is not versioned
		if version.is_some() {
			// Fetch the record from the datastore
			let key = crate::key::thing::new(ns, db, tb, id);
			match self.get(&key, version).await? {
				// The value exists in the datastore
				Some(mut val) => {
					// Inject the id field into the document
					let rid = RecordId {
						table: tb.to_owned(),
						key: id.clone(),
					};
					val.def(&rid);
					let val = cache::tx::Entry::Val(Arc::new(val));
					val.try_into_val()
				}
				// The value is not in the datastore
				None => Ok(Arc::new(Value::None)),
			}
		} else {
			let qey = cache::tx::Lookup::Record(ns, db, tb, id);
			match self.cache.get(&qey) {
				// The entry is in the cache
				Some(val) => val.try_into_val(),
				// The entry is not in the cache
				None => {
					// Fetch the record from the datastore
					let key = crate::key::thing::new(ns, db, tb, id);
					match self.get(&key, None).await? {
						// The value exists in the datastore
						Some(mut val) => {
							// Inject the id field into the document
							let rid = RecordId {
								table: tb.to_owned(),
								key: id.clone(),
							};
							val.def(&rid);
							let val = cache::tx::Entry::Val(Arc::new(val));
							self.cache.insert(qey, val.clone());
							val.try_into_val()
						}
						// The value is not in the datastore
						None => Ok(Arc::new(Value::None)),
					}
				}
			}
		}
	}

	#[instrument(level = "trace", target = "surrealdb::core::kvs::tx", skip(self))]
	pub async fn set_record(
		&self,
		ns: &str,
		db: &str,
		tb: &str,
		id: &RecordIdKey,
		val: Value,
	) -> Result<()> {
		// Set the value in the datastore
		let key = crate::key::thing::new(ns, db, tb, id);
		self.set(&key, &val, None).await?;
		// Set the value in the cache
		let qey = cache::tx::Lookup::Record(ns, db, tb, id);
		self.cache.insert(qey, cache::tx::Entry::Val(Arc::new(val)));
		// Return nothing
		Ok(())
	}

	#[instrument(level = "trace", target = "surrealdb::core::kvs::tx", skip(self))]
	pub fn set_record_cache(
		&self,
		ns: &str,
		db: &str,
		tb: &str,
		id: &RecordIdKey,
		val: Arc<Value>,
	) -> Result<()> {
		// Set the value in the cache
		let qey = cache::tx::Lookup::Record(ns, db, tb, id);
		self.cache.insert(qey, cache::tx::Entry::Val(val));
		// Return nothing
		Ok(())
	}

	#[instrument(level = "trace", target = "surrealdb::core::kvs::tx", skip(self))]
	pub async fn del_record(&self, ns: &str, db: &str, tb: &str, id: &RecordIdKey) -> Result<()> {
		// Set the value in the datastore
		let key = crate::key::thing::new(ns, db, tb, id);
		self.del(&key).await?;
		// Set the value in the cache
		let qey = cache::tx::Lookup::Record(ns, db, tb, id);
		self.cache.remove(qey);
		// Return nothing
		Ok(())
	}

	/// Get or add a namespace with a default configuration, only if we are in dynamic mode.
	#[instrument(level = "trace", target = "surrealdb::core::kvs::tx", skip(self))]
	pub async fn get_or_add_ns(
		&self,
		ns: &str,
		strict: bool,
	) -> Result<Arc<DefineNamespaceStatement>> {
		self.get_or_add_ns_upwards(ns, strict, false).await
	}

	/// Get or add a database with a default configuration, only if we are in dynamic mode.
	#[instrument(level = "trace", target = "surrealdb::core::kvs::tx", skip(self))]
	pub async fn get_or_add_db(
		&self,
		ns: &str,
		db: &str,
		strict: bool,
	) -> Result<Arc<DefineDatabaseStatement>> {
		self.get_or_add_db_upwards(ns, db, strict, false).await
	}

	/// Get or add a table with a default configuration, only if we are in dynamic mode.
	#[instrument(level = "trace", target = "surrealdb::core::kvs::tx", skip(self))]
	pub async fn get_or_add_tb(
		&self,
		ns: &str,
		db: &str,
		tb: &str,
		strict: bool,
	) -> Result<Arc<DefineTableStatement>> {
		self.get_or_add_tb_upwards(ns, db, tb, strict, false).await
	}

	/// Ensures that a table, database, and namespace are all fully defined.
	#[instrument(level = "trace", target = "surrealdb::core::kvs::tx", skip(self))]
	pub async fn ensure_ns_db_tb(
		&self,
		ns: &str,
		db: &str,
		tb: &str,
		strict: bool,
	) -> Result<Arc<DefineTableStatement>> {
		self.get_or_add_tb_upwards(ns, db, tb, strict, true).await
	}

	/// Ensure a specific table (and database, and namespace) exist.
	#[instrument(level = "trace", target = "surrealdb::core::kvs::tx", skip(self))]
	pub(crate) async fn check_ns_db_tb(
		&self,
		ns: &str,
		db: &str,
		tb: &str,
		strict: bool,
	) -> Result<()> {
		if !strict {
			// Strict mode is disabled
			return Ok(());
		}
		// Strict mode is enabled
		// Check that the table exists
		let Err(tb_e) = self.get_tb(ns, db, tb).await else {
			return Ok(());
		};

		let Some(Error::TbNotFound {
			..
		}) = tb_e.downcast_ref()
		else {
			return Err(tb_e);
		};

		// Table doesn't exists but next check the database.
		let Err(db_e) = self.get_db(ns, db).await else {
			return Err(tb_e);
		};

		let Some(Error::DbNotFound {
			..
		}) = db_e.downcast_ref()
		else {
			return Err(db_e);
		};

		// Database doesn't exists but next check the namespace.
		let Err(ns_e) = self.get_ns(ns).await else {
			return Err(db_e);
		};

		// Namespace check failed or namespace didn't exist.
		return Err(ns_e);
	}

	/// Clears all keys from the transaction cache.
	#[instrument(level = "trace", target = "surrealdb::core::kvs::tx", skip(self))]
	pub fn clear_cache(&self) {
		self.cache.clear()
	}

	// --------------------------------------------------
	// Private methods
	// --------------------------------------------------

	/// Get or add a namespace with a default configuration, only if we are in dynamic mode.
	#[instrument(level = "trace", target = "surrealdb::core::kvs::tx", skip(self))]
	async fn get_or_add_ns_upwards(
		&self,
		ns: &str,
		strict: bool,
		_upwards: bool,
	) -> Result<Arc<DefineNamespaceStatement>> {
		let qey = cache::tx::Lookup::Ns(ns);
		match self.cache.get(&qey) {
			// The entry is in the cache
			Some(val) => val,
			// The entry is not in the cache
			None => {
				// Try to fetch the value from the datastore
				let key = crate::key::root::ns::new(ns);
				let res = self.get(&key, None).await?.ok_or_else(|| Error::NsNotFound {
					name: ns.to_owned(),
				});
				// Check whether the value exists in the datastore
				match res {
					// Store a new default value in the datastore
					Err(Error::NsNotFound {
						..
					}) if !strict => {
						let val = DefineNamespaceStatement {
							// TODO: Null byte validity
							name: unsafe { Ident::new_unchecked(ns.to_owned()) },
							..Default::default()
						};
						let val = {
							self.put(&key, &val, None).await?;
							cache::tx::Entry::Any(Arc::new(val))
						};
						self.cache.insert(qey, val.clone());
						val
					}
					// Store the fetched value in the cache
					Ok(val) => {
						let val = cache::tx::Entry::Any(Arc::new(val));
						self.cache.insert(qey, val.clone());
						val
					}
					// Throw any received errors
					Err(err) => Err(err)?,
				}
			}
		}
		.try_into_type()
	}

	/// Get or add a database with a default configuration, only if we are in dynamic mode.
	#[instrument(level = "trace", target = "surrealdb::core::kvs::tx", skip(self))]
	async fn get_or_add_db_upwards(
		&self,
		ns: &str,
		db: &str,
		strict: bool,
		upwards: bool,
	) -> Result<Arc<DefineDatabaseStatement>> {
		let qey = cache::tx::Lookup::Db(ns, db);
		match self.cache.get(&qey) {
			// The entry is in the cache
			Some(val) => val,
			// The entry is not in the cache
			None => {
				// Try to fetch the value from the datastore
				let key = crate::key::namespace::db::new(ns, db);
				let res = self.get(&key, None).await?.ok_or_else(|| Error::DbNotFound {
					name: db.to_owned(),
				});
				// Check whether the value exists in the datastore
				match res {
					// Store a new default value in the datastore
					Err(Error::DbNotFound {
						..
					}) if !strict => {
						// First ensure that a namespace exists
						if upwards {
							self.get_or_add_ns_upwards(ns, strict, upwards).await?;
						}
						// Next, dynamically define the database
						let val = DefineDatabaseStatement {
							name: unsafe { Ident::new_unchecked(db.to_owned()) },
							..Default::default()
						};
						let val = {
							self.put(&key, &val, None).await?;
							cache::tx::Entry::Any(Arc::new(val))
						};
						self.cache.insert(qey, val.clone());
						val
					}
					// Check to see that the hierarchy exists
					Err(Error::DbNotFound {
						name,
					}) if strict => {
						self.get_ns(ns).await?;
						Err(Error::DbNotFound {
							name,
						})?
					}
					// Store the fetched value in the cache
					Ok(val) => {
						let val = cache::tx::Entry::Any(Arc::new(val));
						self.cache.insert(qey, val.clone());
						val
					}
					// Throw any received errors
					Err(err) => Err(err)?,
				}
			}
		}
		.try_into_type()
	}

	/// Get or add a table with a default configuration, only if we are in dynamic mode.
	#[instrument(level = "trace", target = "surrealdb::core::kvs::tx", skip(self))]
	async fn get_or_add_tb_upwards(
		&self,
		ns: &str,
		db: &str,
		tb: &str,
		strict: bool,
		upwards: bool,
	) -> Result<Arc<DefineTableStatement>> {
		let qey = cache::tx::Lookup::Tb(ns, db, tb);
		match self.cache.get(&qey) {
			// The entry is in the cache
			Some(val) => val.try_into_type(),
			// The entry is not in the cache
			None => {
				// Try to fetch the value from the datastore
				let key = crate::key::database::tb::new(ns, db, tb);
				let res = self.get(&key, None).await?.ok_or_else(|| Error::TbNotFound {
					name: tb.to_owned(),
				});
				// Check whether the value exists in the datastore
				match res {
					// Store a new default value in the datastore
					Err(Error::TbNotFound {
						..
					}) if !strict => {
						// First ensure that a database exists
						if upwards {
							self.get_or_add_db_upwards(ns, db, strict, upwards).await?;
						}
						// Next, dynamically define the table
						let val = DefineTableStatement {
							name: unsafe { Ident::new_unchecked(tb.to_owned()) },
							permissions: Permissions::none(),
							..Default::default()
						};
						let val = {
<<<<<<< HEAD
							self.put(&key, revision::to_vec(&val)?, None).await?;
							Arc::new(val)
=======
							self.put(&key, &val, None).await?;
							cache::tx::Entry::Any(Arc::new(val))
>>>>>>> 3bd63f7b
						};
						self.cache.insert(qey, cache::tx::Entry::Any(val.clone()));
						Ok(val)
					}
					// Check to see that the hierarchy exists
					Err(Error::TbNotFound {
						name,
					}) if strict => {
						self.get_ns(ns).await?;
						self.get_db(ns, db).await?;
						bail!(Error::TbNotFound {
							name,
						})
					}
					// Store the fetched value in the cache
					Ok(val) => {
<<<<<<< HEAD
						let val: DefineTableStatement = revision::from_slice(&val)?;
						let val = Arc::new(val);

						self.cache.insert(qey, cache::tx::Entry::Any(val.clone()));
						Ok(val)
=======
						let val = cache::tx::Entry::Any(Arc::new(val));
						self.cache.insert(qey, val.clone());
						val
>>>>>>> 3bd63f7b
					}
					// Throw any received errors
					Err(err) => Err(err)?,
				}
			}
		}
	}

	pub(crate) fn index_caches(&self) -> &IndexTreeCaches {
		&self.index_caches
	}
}<|MERGE_RESOLUTION|>--- conflicted
+++ resolved
@@ -1,12 +1,6 @@
-<<<<<<< HEAD
-=======
-use super::Key;
-use super::Val;
-use super::Version;
->>>>>>> 3bd63f7b
 use super::batch::Batch;
 use super::tr::Check;
-use super::{Key, KeyEncode, Val, Version, util};
+use super::{Key, Val, Version, util};
 use crate::cnf::NORMAL_FETCH_SIZE;
 use crate::dbs::node::Node;
 use crate::err::Error;
@@ -1036,10 +1030,6 @@
 						ac: ac.to_owned(),
 						gr: gr.to_owned(),
 					})?;
-<<<<<<< HEAD
-				let val: AccessGrantStore = revision::from_slice(&val)?;
-=======
->>>>>>> 3bd63f7b
 				let val = Arc::new(val);
 				let entr = cache::tx::Entry::Any(val.clone());
 				self.cache.insert(qey, entr);
@@ -1126,10 +1116,6 @@
 						gr: gr.to_owned(),
 						ns: ns.to_owned(),
 					})?;
-<<<<<<< HEAD
-				let val: AccessGrantStore = revision::from_slice(&val)?;
-=======
->>>>>>> 3bd63f7b
 				let val = Arc::new(val);
 				let entr = cache::tx::Entry::Any(val.clone());
 				self.cache.insert(qey, entr);
@@ -1230,10 +1216,6 @@
 						ns: ns.to_owned(),
 						db: db.to_owned(),
 					})?;
-<<<<<<< HEAD
-				let val: AccessGrantStore = revision::from_slice(&val)?;
-=======
->>>>>>> 3bd63f7b
 				let val = Arc::new(val);
 				let entr = cache::tx::Entry::Any(val.clone());
 				self.cache.insert(qey, entr);
@@ -1397,10 +1379,6 @@
 				let val = self.get(&key, None).await?.ok_or_else(|| Error::PaNotFound {
 					name: pa.to_owned(),
 				})?;
-<<<<<<< HEAD
-				let val: DefineParamStore = revision::from_slice(&val)?;
-=======
->>>>>>> 3bd63f7b
 				let val = Arc::new(val);
 				let entr = cache::tx::Entry::Any(val.clone());
 				self.cache.insert(qey, entr);
@@ -1433,14 +1411,8 @@
 		match self.cache.get(&qey) {
 			Some(val) => val.try_into_type().map(Option::Some),
 			None => {
-<<<<<<< HEAD
-				let key = crate::key::database::cg::new(ns, db, cg).encode()?;
-				if let Some(val) = self.get(key, None).await? {
-					let val: ConfigStore = revision::from_slice(&val)?;
-=======
 				let key = crate::key::database::cg::new(ns, db, cg);
 				if let Some(val) = self.get(&key, None).await? {
->>>>>>> 3bd63f7b
 					let val = Arc::new(val);
 					let entr = cache::tx::Entry::Any(val.clone());
 					self.cache.insert(qey, entr);
@@ -1908,13 +1880,8 @@
 							..Default::default()
 						};
 						let val = {
-<<<<<<< HEAD
-							self.put(&key, revision::to_vec(&val)?, None).await?;
+							self.put(&key, &val, None).await?;
 							Arc::new(val)
-=======
-							self.put(&key, &val, None).await?;
-							cache::tx::Entry::Any(Arc::new(val))
->>>>>>> 3bd63f7b
 						};
 						self.cache.insert(qey, cache::tx::Entry::Any(val.clone()));
 						Ok(val)
@@ -1931,17 +1898,9 @@
 					}
 					// Store the fetched value in the cache
 					Ok(val) => {
-<<<<<<< HEAD
-						let val: DefineTableStatement = revision::from_slice(&val)?;
 						let val = Arc::new(val);
-
 						self.cache.insert(qey, cache::tx::Entry::Any(val.clone()));
 						Ok(val)
-=======
-						let val = cache::tx::Entry::Any(Arc::new(val));
-						self.cache.insert(qey, val.clone());
-						val
->>>>>>> 3bd63f7b
 					}
 					// Throw any received errors
 					Err(err) => Err(err)?,
