--- conflicted
+++ resolved
@@ -1,12 +1,3 @@
-use std::fmt::Debug;
-use std::ops::Range;
-use std::sync::Arc;
-
-use anyhow::{Result, bail};
-use futures::lock::{Mutex, MutexGuard};
-use futures::stream::Stream;
-use uuid::Uuid;
-
 use super::batch::Batch;
 use super::tr::Check;
 use super::{Key, Val, Version, util};
@@ -31,7 +22,6 @@
 use crate::kvs::scanner::Scanner;
 use crate::kvs::{Transactor, cache};
 use crate::val::{RecordId, RecordIdKey, Value};
-<<<<<<< HEAD
 use anyhow::Result;
 use futures::lock::{Mutex, MutexGuard};
 use futures::stream::Stream;
@@ -40,8 +30,6 @@
 use std::ops::Range;
 use std::sync::Arc;
 use uuid::Uuid;
-=======
->>>>>>> e517508b
 
 pub struct Transaction {
 	/// Is this is a local datastore transaction?
@@ -1936,7 +1924,6 @@
 		self.get_or_add_db_upwards(ns, db, strict, false).await
 	}
 
-<<<<<<< HEAD
 	pub async fn ensure_ns_db(
 		&self,
 		ns: &str,
@@ -1946,11 +1933,8 @@
 		self.get_or_add_db_upwards(ns, db, strict, true).await
 	}
 
-	/// Get or add a table with a default configuration, only if we are in dynamic mode.
-=======
 	/// Get or add a table with a default configuration, only if we are in
 	/// dynamic mode.
->>>>>>> e517508b
 	#[instrument(level = "trace", target = "surrealdb::core::kvs::tx", skip(self))]
 	pub async fn get_or_add_tb(
 		&self,
