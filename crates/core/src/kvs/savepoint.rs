--- conflicted
+++ resolved
@@ -3,7 +3,6 @@
 	expect(dead_code, reason = "This is only used in FoundationDB and TiKV")
 )]
 
-use crate::err::Error;
 use crate::kvs::{Key, Val};
 use anyhow::Result;
 use std::collections::{HashMap, VecDeque};
@@ -65,7 +64,7 @@
 			self.current = self.stack.pop_back();
 			Ok(c)
 		} else {
-			Err(fail!("No current SavePoint"))
+			fail!("No current SavePoint")
 		}
 	}
 
@@ -88,72 +87,4 @@
 			}
 		}
 	}
-<<<<<<< HEAD
-
-	pub(super) async fn rollback<T>(sp: SavePoint, tx: &mut T) -> Result<()>
-	where
-		T: Transaction,
-	{
-		for (key, saved_value) in sp {
-			match saved_value.last_operation {
-				SaveOperation::Set | SaveOperation::Put => {
-					if let Some(initial_value) = saved_value.saved_val {
-						// If the last operation was a SET or PUT
-						// then we just have set back the key to its initial value
-						tx.set(key, initial_value, saved_value.saved_version).await?;
-					} else {
-						// If the last operation on this key was not a DEL operation,
-						// then we have to delete the key
-						tx.del(key).await?;
-					}
-				}
-				SaveOperation::Del => {
-					if let Some(initial_value) = saved_value.saved_val {
-						// If the last operation was a DEL,
-						// then we have to put back the initial value
-						tx.put(key, initial_value, saved_value.saved_version).await?;
-					}
-				}
-			}
-		}
-		Ok(())
-	}
-}
-
-pub(super) trait SavePointImpl: Transaction + Sized {
-	fn get_save_points(&mut self) -> &mut SavePoints;
-
-	fn new_save_point(&mut self) {
-		self.get_save_points().new_save_point()
-	}
-
-	async fn rollback_to_save_point(&mut self) -> Result<()> {
-		let sp = self.get_save_points().pop()?;
-		SavePoints::rollback(sp, self).await
-	}
-
-	fn release_last_save_point(&mut self) -> Result<()> {
-		self.get_save_points().pop()?;
-		Ok(())
-	}
-
-	async fn save_point_prepare(
-		&mut self,
-		key: &Key,
-		version: Option<u64>,
-		op: SaveOperation,
-	) -> Result<Option<SavePrepare>> {
-		let is_saved_key = self.get_save_points().is_saved_key(key);
-		let r = match is_saved_key {
-			None => None,
-			Some(true) => Some(SavePrepare::AlreadyPresent(key.clone(), op)),
-			Some(false) => {
-				let val = self.get(key.clone(), version).await?;
-				Some(SavePrepare::NewKey(key.clone(), SavedValue::new(val, version, op)))
-			}
-		};
-		Ok(r)
-	}
-=======
->>>>>>> 69207812
 }