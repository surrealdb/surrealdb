use crate::catalog::{DatabaseDefinition, DatabaseId, NamespaceId};
use crate::cnf::{INDEXING_BATCH_SIZE, NORMAL_FETCH_SIZE};
use crate::ctx::{Context, MutableContext};
use crate::dbs::Options;
use crate::doc::{CursorDoc, Document};
use crate::err::Error;
use crate::expr::statements::DefineIndexStatement;
use crate::idx::IndexKeyBase;
use crate::idx::ft::fulltext::FullTextIndex;
use crate::idx::index::IndexOperation;
use crate::key::thing;
use crate::kvs::LockType::Optimistic;
use crate::kvs::ds::TransactionFactory;
use crate::kvs::{Key, Transaction, TransactionType, Val, impl_kv_value_revisioned};
use crate::mem::ALLOC;
use crate::val::{Object, RecordId, RecordIdKey, Value};
use anyhow::{Result, ensure};
use dashmap::DashMap;
use dashmap::mapref::entry::Entry;
use futures::channel::oneshot::{Receiver, Sender, channel};
use reblessive::TreeStack;
use revision::revisioned;
use serde::{Deserialize, Serialize};
use std::ops::Range;
use std::sync::Arc;
use std::sync::atomic::{AtomicBool, Ordering};
use tokio::sync::RwLock;
use tokio::task;
use tokio::task::JoinHandle;

#[derive(Debug, Clone)]
pub(crate) enum BuildingStatus {
	Started,
	Cleaning,
	Indexing {
		initial: Option<usize>,
		updated: Option<usize>,
		pending: Option<usize>,
	},
	Ready {
		initial: Option<usize>,
		updated: Option<usize>,
		pending: Option<usize>,
	},
	Aborted,
	Error(String),
}

impl Default for BuildingStatus {
	fn default() -> Self {
		Self::Ready {
			initial: None,
			updated: None,
			pending: None,
		}
	}
}
pub(crate) enum ConsumeResult {
	/// The document has been enqueued to be indexed
	Enqueued,
	/// The index has been built, the document can be indexed normally
	Ignored(Option<Vec<Value>>, Option<Vec<Value>>),
}

impl BuildingStatus {
	fn is_error(&self) -> bool {
		matches!(self, Self::Error(_))
	}

	fn is_ready(&self) -> bool {
		matches!(self, Self::Ready { .. })
	}
}

impl From<BuildingStatus> for Value {
	fn from(st: BuildingStatus) -> Self {
		let mut o = Object::default();
		let s = match st {
			BuildingStatus::Started => "started",
			BuildingStatus::Cleaning => "cleaning",
			BuildingStatus::Indexing {
				initial,
				pending,
				updated,
			} => {
				if let Some(c) = initial {
					o.insert("initial".to_string(), c.into());
				}
				if let Some(c) = pending {
					o.insert("pending".to_string(), c.into());
				}
				if let Some(c) = updated {
					o.insert("updated".to_string(), c.into());
				}
				"indexing"
			}
			BuildingStatus::Ready {
				initial,
				pending,
				updated,
			} => {
				if let Some(c) = initial {
					o.insert("initial".to_string(), c.into());
				}
				if let Some(c) = pending {
					o.insert("pending".to_string(), c.into());
				}
				if let Some(c) = updated {
					o.insert("updated".to_string(), c.into());
				}
				"ready"
			}
			BuildingStatus::Aborted => "aborted",
			BuildingStatus::Error(error) => {
				o.insert("error".to_string(), error.to_string().into());
				"error"
			}
		};
		o.insert("status".to_string(), s.into());
		o.into()
	}
}

type IndexBuilding = (Arc<Building>, JoinHandle<()>);

#[derive(Hash, PartialEq, Eq)]
struct IndexKey {
	ns: NamespaceId,
	db: DatabaseId,
	tb: String,
	ix: String,
}

impl IndexKey {
	fn new(ns: NamespaceId, db: DatabaseId, tb: &str, ix: &str) -> Self {
		Self {
			ns,
			db,
			tb: tb.to_owned(),
			ix: ix.to_owned(),
		}
	}
}

#[derive(Clone)]
pub(crate) struct IndexBuilder {
	tf: TransactionFactory,
	indexes: Arc<DashMap<IndexKey, IndexBuilding>>,
}

impl IndexBuilder {
	pub(super) fn new(tf: TransactionFactory) -> Self {
		Self {
			tf,
			indexes: Default::default(),
		}
	}

	fn start_building(
		&self,
		ctx: &Context,
		opt: Options,
		ns: NamespaceId,
		db: DatabaseId,
		ix: Arc<DefineIndexStatement>,
		sdr: Option<Sender<Result<()>>>,
	) -> Result<IndexBuilding> {
		let building = Arc::new(Building::new(ctx, self.tf.clone(), opt, ns, db, ix)?);
		let b = building.clone();
		let jh = task::spawn(async move {
			let r = b.run().await;
			if let Err(err) = &r {
				b.set_status(BuildingStatus::Error(err.to_string())).await;
			}
			if let Some(s) = sdr {
				if s.send(r).is_err() {
					warn!("Failed to send index building result to the consumer");
				}
			}
		});
		Ok((building, jh))
	}

	pub(crate) fn build(
		&self,
		ctx: &Context,
		opt: Options,
		ns: NamespaceId,
		db: DatabaseId,
		ix: Arc<DefineIndexStatement>,
		blocking: bool,
	) -> Result<Option<Receiver<Result<()>>>> {
		let key = IndexKey::new(ns, db, &ix.what, &ix.name);
		let (rcv, sdr) = if blocking {
			let (s, r) = channel();
			(Some(r), Some(s))
		} else {
			(None, None)
		};
		match self.indexes.entry(key) {
			Entry::Occupied(e) => {
				// If the building is currently running, we return error
				ensure!(
					e.get().1.is_finished(),
					Error::IndexAlreadyBuilding {
						name: e.key().ix.clone(),
					}
				);
				let ib = self.start_building(ctx, opt, ns, db, ix, sdr)?;
				e.replace_entry(ib);
			}
			Entry::Vacant(e) => {
				// No index is currently building, we can start building it
				let ib = self.start_building(ctx, opt, ns, db, ix, sdr)?;
				e.insert(ib);
			}
		};
		Ok(rcv)
	}

	pub(crate) async fn consume(
		&self,
		db: &DatabaseDefinition,
		ctx: &Context,
		ix: &DefineIndexStatement,
		old_values: Option<Vec<Value>>,
		new_values: Option<Vec<Value>>,
		rid: &RecordId,
	) -> Result<ConsumeResult> {
		let key = IndexKey::new(db.namespace_id, db.database_id, &ix.what, &ix.name);
		if let Some(r) = self.indexes.get(&key) {
			let (b, _) = r.value();
			return b.maybe_consume(ctx, old_values, new_values, rid).await;
		}
		Ok(ConsumeResult::Ignored(old_values, new_values))
	}

	pub(crate) async fn get_status(
		&self,
		ns: NamespaceId,
		db: DatabaseId,
		ix: &DefineIndexStatement,
	) -> BuildingStatus {
		let key = IndexKey::new(ns, db, &ix.what, &ix.name);
		if let Some(a) = self.indexes.get(&key) {
			a.value().0.status.read().await.clone()
		} else {
			BuildingStatus::default()
		}
	}

	pub(crate) fn remove_index(
		&self,
		ns: NamespaceId,
		db: DatabaseId,
		tb: &str,
		ix: &str,
	) -> Result<()> {
		let key = IndexKey::new(ns, db, tb, ix);
		if let Some((_, b)) = self.indexes.remove(&key) {
			b.0.abort();
		}
		Ok(())
	}
}

#[revisioned(revision = 1)]
#[derive(Serialize, Deserialize, Debug)]
pub(crate) struct Appending {
	old_values: Option<Vec<Value>>,
	new_values: Option<Vec<Value>>,
	id: RecordIdKey,
}

impl_kv_value_revisioned!(Appending);

#[revisioned(revision = 1)]
#[derive(Serialize, Deserialize, Debug)]
pub(crate) struct PrimaryAppending(u32);

impl_kv_value_revisioned!(PrimaryAppending);

#[derive(Default)]
struct QueueSequences {
	/// The index of the next appending to be indexed
	to_index: u32,
	/// The index of the next appending to be added
	next: u32,
}

impl QueueSequences {
	fn is_empty(&self) -> bool {
		self.to_index == self.next
	}

	fn add_update(&mut self) -> u32 {
		let i = self.next;
		self.next += 1;
		i
	}

	fn clear(&mut self) {
		self.to_index = 0;
		self.next = 0;
	}

	fn pending(&self) -> u32 {
		self.next - self.to_index
	}

	fn set_to_index(&mut self, i: u32) {
		self.to_index = i;
	}

	fn next_indexing_batch(&self, page: u32) -> Range<u32> {
		let s = self.to_index;
		let e = (s + page).min(self.next);
		s..e
	}
}

struct Building {
	ctx: Context,
	opt: Options,
	ns: NamespaceId,
	db: DatabaseId,
	ikb: IndexKeyBase,
	tf: TransactionFactory,
	ix: Arc<DefineIndexStatement>,
	status: Arc<RwLock<BuildingStatus>>,
	queue: Arc<RwLock<QueueSequences>>,
	aborted: AtomicBool,
}

impl Building {
	fn new(
		ctx: &Context,
		tf: TransactionFactory,
		opt: Options,
		ns: NamespaceId,
		db: DatabaseId,
		ix: Arc<DefineIndexStatement>,
	) -> Result<Self> {
		let ikb = IndexKeyBase::new(ns, db, &ix.what, &ix.name);
		Ok(Self {
			ctx: MutableContext::new_concurrent(ctx).freeze(),
			opt,
			ns,
			db,
			ikb,
			tf,
			ix,
			status: Arc::new(RwLock::new(BuildingStatus::Started)),
			queue: Default::default(),
			aborted: AtomicBool::new(false),
		})
	}

	async fn set_status(&self, status: BuildingStatus) {
		let mut s = self.status.write().await;
		// We want to keep only the first error
		if !s.is_error() {
			*s = status;
		}
	}

	async fn maybe_consume(
		&self,
		ctx: &Context,
		old_values: Option<Vec<Value>>,
		new_values: Option<Vec<Value>>,
		rid: &RecordId,
	) -> Result<ConsumeResult> {
		let mut queue = self.queue.write().await;
		// Now that the queue is locked, we have the possibility to assess if the asynchronous build is done.
		if queue.is_empty() {
			// If the appending queue is empty and the index is built...
			if self.status.read().await.is_ready() {
				// ... we return the values back, so the document can be updated the usual way
				return Ok(ConsumeResult::Ignored(old_values, new_values));
			}
		}

		let tx = ctx.tx();
		let a = Appending {
			old_values,
			new_values,
			id: rid.key.clone(),
		};
		// Get the idx of this appended record from the sequence
		let idx = queue.add_update();
		// Store the appending
		let ia = self.ikb.new_ia_key(idx);
		tx.set(&ia, &a, None).await?;
		// Do we already have a primary appending?
		let ip = self.ikb.new_ip_key(rid.key.clone());
		if tx.get(&ip, None).await?.is_none() {
			// If not, we set it
			tx.set(&ip, &PrimaryAppending(idx), None).await?;
		}
		drop(queue);
		Ok(ConsumeResult::Enqueued)
	}

	async fn new_read_tx(&self) -> Result<Transaction> {
		self.tf.transaction(TransactionType::Read, Optimistic).await
	}

	async fn new_write_tx_ctx(&self) -> Result<Context> {
		let tx = self.tf.transaction(TransactionType::Write, Optimistic).await?.into();
		let mut ctx = MutableContext::new(&self.ctx);
		ctx.set_transaction(tx);
		Ok(ctx.freeze())
	}

	async fn run(&self) -> Result<()> {
		// Remove the index data
		{
			self.set_status(BuildingStatus::Cleaning).await;
			let ctx = self.new_write_tx_ctx().await?;
			let key =
				crate::key::index::all::new(self.ns, self.db, self.ikb.table(), self.ikb.index());
			let tx = ctx.tx();
			tx.delp(&key).await?;
			tx.commit().await?;
		}

		// First iteration, we index every key
		let beg = thing::prefix(self.ns, self.db, self.ikb.table())?;
		let end = thing::suffix(self.ns, self.db, self.ikb.table())?;
		let mut next = Some(beg..end);
		let mut initial_count = 0;
		// Set the initial status
		self.set_status(BuildingStatus::Indexing {
			initial: Some(initial_count),
			pending: Some(self.queue.read().await.pending() as usize),
			updated: None,
		})
		.await;
		while let Some(rng) = next {
			if self.is_aborted().await {
				return Ok(());
			}
			self.is_beyond_threshold(None)?;
			// Get the next batch of records
			let batch = {
				let tx = self.new_read_tx().await?;
				catch!(tx, tx.batch_keys_vals(rng, *INDEXING_BATCH_SIZE, None).await)
			};
			// Set the next scan range
			next = batch.next;
			// Check there are records
			if batch.result.is_empty() {
				// If not, we are with the initial indexing
				break;
			}
			// Create a new context with a "write" transaction
			{
				let ctx = self.new_write_tx_ctx().await?;
				let tx = ctx.tx();
				// Index the batch
				catch!(
					tx,
					self.index_initial_batch(&ctx, &tx, batch.result, &mut initial_count).await
				);
				tx.commit().await?;
			}
		}
		// Second iteration, we index/remove any records that has been added or removed since the initial indexing
		self.set_status(BuildingStatus::Indexing {
			initial: Some(initial_count),
			pending: Some(self.queue.read().await.pending() as usize),
			updated: Some(0),
		})
		.await;
		let mut updates_count = 0;
		let mut next_to_index = None;
		loop {
			if self.is_aborted().await {
				return Ok(());
			}
			self.is_beyond_threshold(None)?;
			let range = {
				let mut queue = self.queue.write().await;
				if let Some(ni) = next_to_index {
					queue.set_to_index(ni);
				}
				if queue.is_empty() {
					// If the batch is empty, we are done.
					// Due to the lock on self.queue, we know that no external process can add an item to the queue.
					self.set_status(BuildingStatus::Ready {
						initial: Some(initial_count),
						pending: Some(queue.pending() as usize),
						updated: Some(updates_count),
					})
					.await;
					// This is here to be sure the lock on back is not released early
					queue.clear();
					break;
				}
				queue.next_indexing_batch(*NORMAL_FETCH_SIZE)
			};
			if range.is_empty() {
				continue;
			}
			next_to_index = Some(range.end);
			// Create a new context with a write transaction
			{
				let ctx = self.new_write_tx_ctx().await?;
				let tx = ctx.tx();
				catch!(
					tx,
					self.index_appending_range(&ctx, &tx, range, initial_count, &mut updates_count)
						.await
				);
				tx.commit().await?;
			}
		}
		Ok(())
	}

	async fn index_initial_batch(
		&self,
		ctx: &Context,
		tx: &Transaction,
		values: Vec<(Key, Val)>,
		count: &mut usize,
	) -> Result<()> {
		let rc = AtomicBool::new(false);
		let mut stack = TreeStack::new();
		// Index the records
		for (k, v) in values.into_iter() {
			if self.is_aborted().await {
				return Ok(());
			}
			self.is_beyond_threshold(Some(*count))?;
			let key = thing::ThingKey::decode_key(&k)?;
			// Parse the value
			let val: Value = revision::from_slice(&v)?;
			let rid: Arc<RecordId> = RecordId {
				table: key.tb.to_owned(),
				key: key.id,
			}
			.into();

			let opt_values;

			// Do we already have an appended value?
			let ip = self.ikb.new_ip_key(rid.key.clone());
			if let Some(pa) = tx.get(&ip, None).await? {
				// Then we take the old value of the appending value as the initial indexing value
				let ia = self.ikb.new_ia_key(pa.0);
				let a = tx
					.get(&ia, None)
					.await?
					.ok_or_else(|| Error::CorruptedIndex("Appending record is missing"))?;
				opt_values = a.old_values;
			} else {
				// Otherwise, we normally proceed to the indexing
				let doc = CursorDoc::new(Some(rid.clone()), None, val);
				opt_values = stack
					.enter(|stk| Document::build_opt_values(stk, ctx, &self.opt, &self.ix, &doc))
					.finish()
					.await?;
			}

			// Index the record
			let mut io = IndexOperation::new(
				ctx,
				&self.opt,
				self.ns,
				self.db,
				&self.ix,
				None,
				opt_values.clone(),
				&rid,
			);
			stack.enter(|stk| io.compute(stk, &rc)).finish().await?;

			// Increment the count and update the status
			*count += 1;
			self.set_status(BuildingStatus::Indexing {
				initial: Some(*count),
				pending: Some(self.queue.read().await.pending() as usize),
				updated: None,
			})
			.await;
		}
		// Check if we trigger the compaction
		self.check_index_compaction(tx, &rc).await?;
		// We're done
		Ok(())
	}

	async fn index_appending_range(
		&self,
		ctx: &Context,
		tx: &Transaction,
		range: Range<u32>,
		initial: usize,
		count: &mut usize,
	) -> Result<()> {
		let rc = AtomicBool::new(false);
		let mut stack = TreeStack::new();
		for i in range {
			if self.is_aborted().await {
				return Ok(());
			}
			self.is_beyond_threshold(Some(*count))?;
			let ia = self.ikb.new_ia_key(i);
			if let Some(a) = tx.get(&ia, None).await? {
				tx.del(&ia).await?;
<<<<<<< HEAD
				let rid = Thing::from((self.ikb.table().to_string(), a.id));
				let mut io = IndexOperation::new(
					ctx,
					&self.opt,
					self.ns,
					self.db,
					&self.ix,
					a.old_values,
					a.new_values,
					&rid,
				);
=======
				let rid = RecordId {
					table: self.ikb.table().to_string(),
					key: a.id,
				};
				let mut io =
					IndexOperation::new(ctx, &self.opt, &self.ix, a.old_values, a.new_values, &rid);
>>>>>>> e3245342
				stack.enter(|stk| io.compute(stk, &rc)).finish().await?;

				// We can delete the ip record if any
				let ip = self.ikb.new_ip_key(rid.key);
				tx.del(&ip).await?;

				*count += 1;
				self.set_status(BuildingStatus::Indexing {
					initial: Some(initial),
					pending: Some(self.queue.read().await.pending() as usize),
					updated: Some(*count),
				})
				.await;
			}
		}
		// Check if we trigger the compaction
		self.check_index_compaction(tx, &rc).await?;
		// We're done
		Ok(())
	}

	async fn check_index_compaction(&self, tx: &Transaction, rc: &AtomicBool) -> Result<()> {
		if !rc.load(Ordering::Relaxed) {
			return Ok(());
		}
		FullTextIndex::trigger_compaction(&self.ikb, tx, self.opt.id()?).await?;
		rc.store(false, Ordering::Relaxed);
		Ok(())
	}
	/// Abort the current indexing process.
	fn abort(&self) {
		// We use `Ordering::Relaxed` as the called does not require to be synchronized.
		// We just want the current builder to eventually stop.
		self.aborted.store(true, Ordering::Relaxed);
	}

	/// Check if the indexing process is aborting.
	async fn is_aborted(&self) -> bool {
		// We use `Ordering::Relaxed` as there are no shared data that would require any synchronization.
		// This method is only called by the single thread building the index.
		if self.aborted.load(Ordering::Relaxed) {
			self.set_status(BuildingStatus::Aborted).await;
			true
		} else {
			false
		}
	}

	fn is_beyond_threshold(&self, count: Option<usize>) -> Result<()> {
		if let Some(count) = count {
			if count % 100 != 0 {
				return Ok(());
			}
		}
		if ALLOC.is_beyond_threshold() {
			Err(anyhow::Error::new(Error::QueryBeyondMemoryThreshold))
		} else {
			Ok(())
		}
	}
}<|MERGE_RESOLUTION|>--- conflicted
+++ resolved
@@ -610,26 +610,12 @@
 			let ia = self.ikb.new_ia_key(i);
 			if let Some(a) = tx.get(&ia, None).await? {
 				tx.del(&ia).await?;
-<<<<<<< HEAD
-				let rid = Thing::from((self.ikb.table().to_string(), a.id));
-				let mut io = IndexOperation::new(
-					ctx,
-					&self.opt,
-					self.ns,
-					self.db,
-					&self.ix,
-					a.old_values,
-					a.new_values,
-					&rid,
-				);
-=======
 				let rid = RecordId {
 					table: self.ikb.table().to_string(),
 					key: a.id,
 				};
 				let mut io =
-					IndexOperation::new(ctx, &self.opt, &self.ix, a.old_values, a.new_values, &rid);
->>>>>>> e3245342
+					IndexOperation::new(ctx, &self.opt, self.ns, self.db, &self.ix, a.old_values, a.new_values, &rid);
 				stack.enter(|stk| io.compute(stk, &rc)).finish().await?;
 
 				// We can delete the ip record if any
