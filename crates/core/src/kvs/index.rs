use crate::cnf::{INDEXING_BATCH_SIZE, NORMAL_FETCH_SIZE};
use crate::ctx::{Context, MutableContext};
use crate::dbs::Options;
use crate::doc::{CursorDoc, Document};
use crate::err::Error;
use crate::expr::statements::DefineIndexStatement;
use crate::idx::IndexKeyBase;
use crate::idx::ft::fulltext::FullTextIndex;
use crate::idx::index::IndexOperation;
use crate::key::thing;
use crate::kvs::LockType::Optimistic;
use crate::kvs::ds::TransactionFactory;
use crate::kvs::{Key, Transaction, TransactionType, Val, impl_kv_value_revisioned};
use crate::mem::ALLOC;
use crate::val::{Object, RecordId, RecordIdKey, Value};
use anyhow::{Result, ensure};
use dashmap::DashMap;
use dashmap::mapref::entry::Entry;
use futures::channel::oneshot::{Receiver, Sender, channel};
use reblessive::TreeStack;
use revision::revisioned;
use serde::{Deserialize, Serialize};
use std::ops::Range;
use std::sync::Arc;
use std::sync::atomic::{AtomicBool, Ordering};
use tokio::sync::RwLock;
use tokio::task;
use tokio::task::JoinHandle;

#[derive(Debug, Clone)]
pub(crate) enum BuildingStatus {
	Started,
	Cleaning,
	Indexing {
		initial: Option<usize>,
		updated: Option<usize>,
		pending: Option<usize>,
	},
	Ready {
		initial: Option<usize>,
		updated: Option<usize>,
		pending: Option<usize>,
	},
	Aborted,
	Error(String),
}

impl Default for BuildingStatus {
	fn default() -> Self {
		Self::Ready {
			initial: None,
			updated: None,
			pending: None,
		}
	}
}
pub(crate) enum ConsumeResult {
	/// The document has been enqueued to be indexed
	Enqueued,
	/// The index has been built, the document can be indexed normally
	Ignored(Option<Vec<Value>>, Option<Vec<Value>>),
}

impl BuildingStatus {
	fn is_error(&self) -> bool {
		matches!(self, Self::Error(_))
	}

	fn is_ready(&self) -> bool {
		matches!(self, Self::Ready { .. })
	}
}

impl From<BuildingStatus> for Value {
	fn from(st: BuildingStatus) -> Self {
		let mut o = Object::default();
		let s = match st {
			BuildingStatus::Started => "started",
			BuildingStatus::Cleaning => "cleaning",
			BuildingStatus::Indexing {
				initial,
				pending,
				updated,
			} => {
				if let Some(c) = initial {
					o.insert("initial".to_string(), c.into());
				}
				if let Some(c) = pending {
					o.insert("pending".to_string(), c.into());
				}
				if let Some(c) = updated {
					o.insert("updated".to_string(), c.into());
				}
				"indexing"
			}
			BuildingStatus::Ready {
				initial,
				pending,
				updated,
			} => {
				if let Some(c) = initial {
					o.insert("initial".to_string(), c.into());
				}
				if let Some(c) = pending {
					o.insert("pending".to_string(), c.into());
				}
				if let Some(c) = updated {
					o.insert("updated".to_string(), c.into());
				}
				"ready"
			}
			BuildingStatus::Aborted => "aborted",
			BuildingStatus::Error(error) => {
				o.insert("error".to_string(), error.to_string().into());
				"error"
			}
		};
		o.insert("status".to_string(), s.into());
		o.into()
	}
}

type IndexBuilding = (Arc<Building>, JoinHandle<()>);

#[derive(Hash, PartialEq, Eq)]
struct IndexKey {
	ns: String,
	db: String,
	tb: String,
	ix: String,
}

impl IndexKey {
	fn new(ns: &str, db: &str, tb: &str, ix: &str) -> Self {
		Self {
			ns: ns.to_owned(),
			db: db.to_owned(),
			tb: tb.to_owned(),
			ix: ix.to_owned(),
		}
	}
}

#[derive(Clone)]
pub(crate) struct IndexBuilder {
	tf: TransactionFactory,
	indexes: Arc<DashMap<IndexKey, IndexBuilding>>,
}

impl IndexBuilder {
	pub(super) fn new(tf: TransactionFactory) -> Self {
		Self {
			tf,
			indexes: Default::default(),
		}
	}

	fn start_building(
		&self,
		ctx: &Context,
		opt: Options,
		ix: Arc<DefineIndexStatement>,
		sdr: Option<Sender<Result<()>>>,
	) -> Result<IndexBuilding> {
		let building = Arc::new(Building::new(ctx, self.tf.clone(), opt, ix)?);
		let b = building.clone();
		let jh = task::spawn(async move {
			let r = b.run().await;
			if let Err(err) = &r {
				b.set_status(BuildingStatus::Error(err.to_string())).await;
			}
			if let Some(s) = sdr {
				if s.send(r).is_err() {
					warn!("Failed to send index building result to the consumer");
				}
			}
		});
		Ok((building, jh))
	}

	pub(crate) fn build(
		&self,
		ctx: &Context,
		opt: Options,
		ix: Arc<DefineIndexStatement>,
		blocking: bool,
	) -> Result<Option<Receiver<Result<()>>>> {
		let (ns, db) = opt.ns_db()?;
		let key = IndexKey::new(ns, db, &ix.what, &ix.name);
		let (rcv, sdr) = if blocking {
			let (s, r) = channel();
			(Some(r), Some(s))
		} else {
			(None, None)
		};
		match self.indexes.entry(key) {
			Entry::Occupied(e) => {
				// If the building is currently running, we return error
				ensure!(
					e.get().1.is_finished(),
					Error::IndexAlreadyBuilding {
						name: e.key().ix.clone(),
					}
				);
				let ib = self.start_building(ctx, opt, ix, sdr)?;
				e.replace_entry(ib);
			}
			Entry::Vacant(e) => {
				// No index is currently building, we can start building it
				let ib = self.start_building(ctx, opt, ix, sdr)?;
				e.insert(ib);
			}
		};
		Ok(rcv)
	}

	pub(crate) async fn consume(
		&self,
		ctx: &Context,
		(ns, db): (&str, &str),
		ix: &DefineIndexStatement,
		old_values: Option<Vec<Value>>,
		new_values: Option<Vec<Value>>,
		rid: &RecordId,
	) -> Result<ConsumeResult> {
		let key = IndexKey::new(ns, db, &ix.what, &ix.name);
		if let Some(r) = self.indexes.get(&key) {
			let (b, _) = r.value();
			return b.maybe_consume(ctx, old_values, new_values, rid).await;
		}
		Ok(ConsumeResult::Ignored(old_values, new_values))
	}

	pub(crate) async fn get_status(
		&self,
		ns: &str,
		db: &str,
		ix: &DefineIndexStatement,
	) -> BuildingStatus {
		let key = IndexKey::new(ns, db, &ix.what, &ix.name);
		if let Some(a) = self.indexes.get(&key) {
			a.value().0.status.read().await.clone()
		} else {
			BuildingStatus::default()
		}
	}

	pub(crate) fn remove_index(&self, ns: &str, db: &str, tb: &str, ix: &str) -> Result<()> {
		let key = IndexKey::new(ns, db, tb, ix);
		if let Some((_, b)) = self.indexes.remove(&key) {
			b.0.abort();
		}
		Ok(())
	}
}

#[revisioned(revision = 1)]
#[derive(Serialize, Deserialize, Debug)]
pub(crate) struct Appending {
	old_values: Option<Vec<Value>>,
	new_values: Option<Vec<Value>>,
	id: RecordIdKey,
}

impl_kv_value_revisioned!(Appending);

#[revisioned(revision = 1)]
#[derive(Serialize, Deserialize, Debug)]
pub(crate) struct PrimaryAppending(u32);

impl_kv_value_revisioned!(PrimaryAppending);

#[derive(Default)]
struct QueueSequences {
	/// The index of the next appending to be indexed
	to_index: u32,
	/// The index of the next appending to be added
	next: u32,
}

impl QueueSequences {
	fn is_empty(&self) -> bool {
		self.to_index == self.next
	}

	fn add_update(&mut self) -> u32 {
		let i = self.next;
		self.next += 1;
		i
	}

	fn clear(&mut self) {
		self.to_index = 0;
		self.next = 0;
	}

	fn pending(&self) -> u32 {
		self.next - self.to_index
	}

	fn set_to_index(&mut self, i: u32) {
		self.to_index = i;
	}

	fn next_indexing_batch(&self, page: u32) -> Range<u32> {
		let s = self.to_index;
		let e = (s + page).min(self.next);
		s..e
	}
}

struct Building {
	ctx: Context,
	opt: Options,
	ikb: IndexKeyBase,
	tf: TransactionFactory,
	ix: Arc<DefineIndexStatement>,
	status: Arc<RwLock<BuildingStatus>>,
	queue: Arc<RwLock<QueueSequences>>,
	aborted: AtomicBool,
}

impl Building {
	fn new(
		ctx: &Context,
		tf: TransactionFactory,
		opt: Options,
		ix: Arc<DefineIndexStatement>,
	) -> Result<Self> {
		let (ns, db) = opt.ns_db()?;
		let ikb = IndexKeyBase::new(ns, db, &ix.what, &ix.name);
		Ok(Self {
			ctx: MutableContext::new_concurrent(ctx).freeze(),
			opt,
			ikb,
			tf,
			ix,
			status: Arc::new(RwLock::new(BuildingStatus::Started)),
			queue: Default::default(),
			aborted: AtomicBool::new(false),
		})
	}

	async fn set_status(&self, status: BuildingStatus) {
		let mut s = self.status.write().await;
		// We want to keep only the first error
		if !s.is_error() {
			*s = status;
		}
	}

	async fn maybe_consume(
		&self,
		ctx: &Context,
		old_values: Option<Vec<Value>>,
		new_values: Option<Vec<Value>>,
		rid: &RecordId,
	) -> Result<ConsumeResult> {
		let mut queue = self.queue.write().await;
		// Now that the queue is locked, we have the possibility to assess if the asynchronous build is done.
		if queue.is_empty() {
			// If the appending queue is empty and the index is built...
			if self.status.read().await.is_ready() {
				// ... we return the values back, so the document can be updated the usual way
				return Ok(ConsumeResult::Ignored(old_values, new_values));
			}
		}

		let tx = ctx.tx();
		let a = Appending {
			old_values,
			new_values,
			id: rid.key.clone(),
		};
		// Get the idx of this appended record from the sequence
		let idx = queue.add_update();
		// Store the appending
		let ia = self.ikb.new_ia_key(idx);
		tx.set(&ia, &a, None).await?;
		// Do we already have a primary appending?
<<<<<<< HEAD
		let ip = self.ikb.new_ip_key(rid.key.clone());
		if tx.get(ip.clone(), None).await?.is_none() {
=======
		let ip = self.ikb.new_ip_key(rid.id.clone());
		if tx.get(&ip, None).await?.is_none() {
>>>>>>> 3bd63f7b
			// If not, we set it
			tx.set(&ip, &PrimaryAppending(idx), None).await?;
		}
		drop(queue);
		Ok(ConsumeResult::Enqueued)
	}

	async fn new_read_tx(&self) -> Result<Transaction> {
		self.tf.transaction(TransactionType::Read, Optimistic).await
	}

	async fn new_write_tx_ctx(&self) -> Result<Context> {
		let tx = self.tf.transaction(TransactionType::Write, Optimistic).await?.into();
		let mut ctx = MutableContext::new(&self.ctx);
		ctx.set_transaction(tx);
		Ok(ctx.freeze())
	}

	async fn run(&self) -> Result<()> {
		let (ns, db) = self.opt.ns_db()?;
		// Remove the index data
		{
			self.set_status(BuildingStatus::Cleaning).await;
			let ctx = self.new_write_tx_ctx().await?;
			let key = crate::key::index::all::new(ns, db, self.ikb.table(), self.ikb.index());
			let tx = ctx.tx();
			tx.delp(&key).await?;
			tx.commit().await?;
		}

		// First iteration, we index every key
		let beg = thing::prefix(ns, db, self.ikb.table())?;
		let end = thing::suffix(ns, db, self.ikb.table())?;
		let mut next = Some(beg..end);
		let mut initial_count = 0;
		// Set the initial status
		self.set_status(BuildingStatus::Indexing {
			initial: Some(initial_count),
			pending: Some(self.queue.read().await.pending() as usize),
			updated: None,
		})
		.await;
		while let Some(rng) = next {
			if self.is_aborted().await {
				return Ok(());
			}
			self.is_beyond_threshold(None)?;
			// Get the next batch of records
			let batch = {
				let tx = self.new_read_tx().await?;
				catch!(tx, tx.batch_keys_vals(rng, *INDEXING_BATCH_SIZE, None).await)
			};
			// Set the next scan range
			next = batch.next;
			// Check there are records
			if batch.result.is_empty() {
				// If not, we are with the initial indexing
				break;
			}
			// Create a new context with a "write" transaction
			{
				let ctx = self.new_write_tx_ctx().await?;
				let tx = ctx.tx();
				// Index the batch
				catch!(
					tx,
					self.index_initial_batch(&ctx, &tx, batch.result, &mut initial_count).await
				);
				tx.commit().await?;
			}
		}
		// Second iteration, we index/remove any records that has been added or removed since the initial indexing
		self.set_status(BuildingStatus::Indexing {
			initial: Some(initial_count),
			pending: Some(self.queue.read().await.pending() as usize),
			updated: Some(0),
		})
		.await;
		let mut updates_count = 0;
		let mut next_to_index = None;
		loop {
			if self.is_aborted().await {
				return Ok(());
			}
			self.is_beyond_threshold(None)?;
			let range = {
				let mut queue = self.queue.write().await;
				if let Some(ni) = next_to_index {
					queue.set_to_index(ni);
				}
				if queue.is_empty() {
					// If the batch is empty, we are done.
					// Due to the lock on self.queue, we know that no external process can add an item to the queue.
					self.set_status(BuildingStatus::Ready {
						initial: Some(initial_count),
						pending: Some(queue.pending() as usize),
						updated: Some(updates_count),
					})
					.await;
					// This is here to be sure the lock on back is not released early
					queue.clear();
					break;
				}
				queue.next_indexing_batch(*NORMAL_FETCH_SIZE)
			};
			if range.is_empty() {
				continue;
			}
			next_to_index = Some(range.end);
			// Create a new context with a write transaction
			{
				let ctx = self.new_write_tx_ctx().await?;
				let tx = ctx.tx();
				catch!(
					tx,
					self.index_appending_range(&ctx, &tx, range, initial_count, &mut updates_count)
						.await
				);
				tx.commit().await?;
			}
		}
		Ok(())
	}

	async fn index_initial_batch(
		&self,
		ctx: &Context,
		tx: &Transaction,
		values: Vec<(Key, Val)>,
		count: &mut usize,
	) -> Result<()> {
		let rc = AtomicBool::new(false);
		let mut stack = TreeStack::new();
		// Index the records
		for (k, v) in values.into_iter() {
			if self.is_aborted().await {
				return Ok(());
			}
			self.is_beyond_threshold(Some(*count))?;
			let key = thing::Thing::decode_key(&k)?;
			// Parse the value
			let val: Value = revision::from_slice(&v)?;
			let rid: Arc<RecordId> = RecordId {
				table: key.tb.to_owned(),
				key: key.id,
			}
			.into();

			let opt_values;

			// Do we already have an appended value?
<<<<<<< HEAD
			let ip = self.ikb.new_ip_key(rid.key.clone());
			if let Some(v) = tx.get(ip, None).await? {
=======
			let ip = self.ikb.new_ip_key(rid.id.clone());
			if let Some(pa) = tx.get(&ip, None).await? {
>>>>>>> 3bd63f7b
				// Then we take the old value of the appending value as the initial indexing value
				let ia = self.ikb.new_ia_key(pa.0);
				let a = tx
					.get(&ia, None)
					.await?
					.ok_or_else(|| Error::CorruptedIndex("Appending record is missing"))?;
				opt_values = a.old_values;
			} else {
				// Otherwise, we normally proceed to the indexing
				let doc = CursorDoc::new(Some(rid.clone()), None, val);
				opt_values = stack
					.enter(|stk| Document::build_opt_values(stk, ctx, &self.opt, &self.ix, &doc))
					.finish()
					.await?;
			}

			// Index the record
			let mut io =
				IndexOperation::new(ctx, &self.opt, &self.ix, None, opt_values.clone(), &rid);
			stack.enter(|stk| io.compute(stk, &rc)).finish().await?;

			// Increment the count and update the status
			*count += 1;
			self.set_status(BuildingStatus::Indexing {
				initial: Some(*count),
				pending: Some(self.queue.read().await.pending() as usize),
				updated: None,
			})
			.await;
		}
		// Check if we trigger the compaction
		self.check_index_compaction(tx, &rc).await?;
		// We're done
		Ok(())
	}

	async fn index_appending_range(
		&self,
		ctx: &Context,
		tx: &Transaction,
		range: Range<u32>,
		initial: usize,
		count: &mut usize,
	) -> Result<()> {
		let rc = AtomicBool::new(false);
		let mut stack = TreeStack::new();
		for i in range {
			if self.is_aborted().await {
				return Ok(());
			}
			self.is_beyond_threshold(Some(*count))?;
			let ia = self.ikb.new_ia_key(i);
<<<<<<< HEAD
			if let Some(v) = tx.get(ia.clone(), None).await? {
				tx.del(ia).await?;
				let a: Appending = revision::from_slice(&v)?;
				let rid = RecordId {
					table: self.ikb.table().to_string(),
					key: a.id,
				};
=======
			if let Some(a) = tx.get(&ia, None).await? {
				tx.del(&ia).await?;
				let rid = Thing::from((self.ikb.table().to_string(), a.id));
>>>>>>> 3bd63f7b
				let mut io =
					IndexOperation::new(ctx, &self.opt, &self.ix, a.old_values, a.new_values, &rid);
				stack.enter(|stk| io.compute(stk, &rc)).finish().await?;

				// We can delete the ip record if any
<<<<<<< HEAD
				let ip = self.ikb.new_ip_key(rid.key);
				tx.del(ip).await?;
=======
				let ip = self.ikb.new_ip_key(rid.id);
				tx.del(&ip).await?;
>>>>>>> 3bd63f7b

				*count += 1;
				self.set_status(BuildingStatus::Indexing {
					initial: Some(initial),
					pending: Some(self.queue.read().await.pending() as usize),
					updated: Some(*count),
				})
				.await;
			}
		}
		// Check if we trigger the compaction
		self.check_index_compaction(tx, &rc).await?;
		// We're done
		Ok(())
	}

	async fn check_index_compaction(&self, tx: &Transaction, rc: &AtomicBool) -> Result<()> {
		if !rc.load(Ordering::Relaxed) {
			return Ok(());
		}
		FullTextIndex::trigger_compaction(&self.ikb, tx, self.opt.id()?).await?;
		rc.store(false, Ordering::Relaxed);
		Ok(())
	}
	/// Abort the current indexing process.
	fn abort(&self) {
		// We use `Ordering::Relaxed` as the called does not require to be synchronized.
		// We just want the current builder to eventually stop.
		self.aborted.store(true, Ordering::Relaxed);
	}

	/// Check if the indexing process is aborting.
	async fn is_aborted(&self) -> bool {
		// We use `Ordering::Relaxed` as there are no shared data that would require any synchronization.
		// This method is only called by the single thread building the index.
		if self.aborted.load(Ordering::Relaxed) {
			self.set_status(BuildingStatus::Aborted).await;
			true
		} else {
			false
		}
	}

	fn is_beyond_threshold(&self, count: Option<usize>) -> Result<()> {
		if let Some(count) = count {
			if count % 100 != 0 {
				return Ok(());
			}
		}
		if ALLOC.is_beyond_threshold() {
			Err(anyhow::Error::new(Error::QueryBeyondMemoryThreshold))
		} else {
			Ok(())
		}
	}
}<|MERGE_RESOLUTION|>--- conflicted
+++ resolved
@@ -378,13 +378,8 @@
 		let ia = self.ikb.new_ia_key(idx);
 		tx.set(&ia, &a, None).await?;
 		// Do we already have a primary appending?
-<<<<<<< HEAD
 		let ip = self.ikb.new_ip_key(rid.key.clone());
-		if tx.get(ip.clone(), None).await?.is_none() {
-=======
-		let ip = self.ikb.new_ip_key(rid.id.clone());
 		if tx.get(&ip, None).await?.is_none() {
->>>>>>> 3bd63f7b
 			// If not, we set it
 			tx.set(&ip, &PrimaryAppending(idx), None).await?;
 		}
@@ -536,13 +531,8 @@
 			let opt_values;
 
 			// Do we already have an appended value?
-<<<<<<< HEAD
 			let ip = self.ikb.new_ip_key(rid.key.clone());
-			if let Some(v) = tx.get(ip, None).await? {
-=======
-			let ip = self.ikb.new_ip_key(rid.id.clone());
 			if let Some(pa) = tx.get(&ip, None).await? {
->>>>>>> 3bd63f7b
 				// Then we take the old value of the appending value as the initial indexing value
 				let ia = self.ikb.new_ia_key(pa.0);
 				let a = tx
@@ -595,31 +585,19 @@
 			}
 			self.is_beyond_threshold(Some(*count))?;
 			let ia = self.ikb.new_ia_key(i);
-<<<<<<< HEAD
-			if let Some(v) = tx.get(ia.clone(), None).await? {
-				tx.del(ia).await?;
-				let a: Appending = revision::from_slice(&v)?;
+			if let Some(a) = tx.get(&ia, None).await? {
+				tx.del(&ia).await?;
 				let rid = RecordId {
 					table: self.ikb.table().to_string(),
 					key: a.id,
 				};
-=======
-			if let Some(a) = tx.get(&ia, None).await? {
-				tx.del(&ia).await?;
-				let rid = Thing::from((self.ikb.table().to_string(), a.id));
->>>>>>> 3bd63f7b
 				let mut io =
 					IndexOperation::new(ctx, &self.opt, &self.ix, a.old_values, a.new_values, &rid);
 				stack.enter(|stk| io.compute(stk, &rc)).finish().await?;
 
 				// We can delete the ip record if any
-<<<<<<< HEAD
 				let ip = self.ikb.new_ip_key(rid.key);
-				tx.del(ip).await?;
-=======
-				let ip = self.ikb.new_ip_key(rid.id);
 				tx.del(&ip).await?;
->>>>>>> 3bd63f7b
 
 				*count += 1;
 				self.set_status(BuildingStatus::Indexing {
