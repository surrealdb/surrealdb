--- conflicted
+++ resolved
@@ -346,13 +346,8 @@
 		// Do we already have a primary appending?
 		let ip = self.new_ip_key(rid.id.clone())?;
 		if tx.get(ip.clone(), None).await?.is_none() {
-<<<<<<< HEAD
 			// If not, we set it
-			tx.set(ip, PrimaryAppending(idx), None).await?;
-=======
-			// If not we set it
 			tx.set(ip, revision::to_vec(&PrimaryAppending(idx))?, None).await?;
->>>>>>> 2bc281b8
 		}
 		drop(queue);
 		Ok(ConsumeResult::Enqueued)
