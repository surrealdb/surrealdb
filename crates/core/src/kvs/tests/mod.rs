--- conflicted
+++ resolved
@@ -28,12 +28,8 @@
 mod multiwriter_same_keys_allow;
 mod multiwriter_same_keys_conflict;
 mod raw;
-<<<<<<< HEAD
-=======
 #[cfg(feature = "kv-rocksdb")]
 mod read_and_deletion_only;
-#[cfg(any(feature = "kv-rocksdb", feature = "kv-tikv"))]
->>>>>>> 021bc7fb
 mod reverse_iterator;
 mod snapshot;
 mod timestamp_to_versionstamp;
@@ -123,7 +119,6 @@
 		(ds, Kvs::Rocksdb)
 	}
 
-<<<<<<< HEAD
 	include_tests!(new_ds =>
 		raw,
 		snapshot,
@@ -132,10 +127,8 @@
 		multiwriter_same_keys_conflict,
 		timestamp_to_versionstamp,
 		reverse_iterator,
-	);
-=======
-	include_tests!(new_ds => raw,snapshot,multireader,multiwriter_different_keys,multiwriter_same_keys_conflict,timestamp_to_versionstamp,reverse_iterator, read_and_deletion_only);
->>>>>>> 021bc7fb
+		read_and_deletion_only,
+	);
 }
 
 #[cfg(feature = "kv-surrealkv")]
