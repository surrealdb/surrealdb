--- conflicted
+++ resolved
@@ -185,7 +185,6 @@
 		(ds, Kvs::Tikv)
 	}
 
-<<<<<<< HEAD
 	include_tests!(new_ds =>
 		raw,
 		snapshot,
@@ -195,42 +194,4 @@
 		timestamp_to_versionstamp,
 		reverse_iterator,
 	);
-}
-
-#[cfg(feature = "kv-fdb")]
-mod fdb {
-	use uuid::Uuid;
-
-	use super::{ClockType, Kvs};
-	use crate::CommunityComposer;
-	use crate::kvs::{Datastore, LockType, TransactionType};
-
-	async fn new_ds(id: Uuid, clock: ClockType) -> (Datastore, Kvs) {
-		// Setup the cluster connection string
-		let path = "fdb:/etc/foundationdb/fdb.cluster";
-		// Setup the FoundationDB datastore
-		let ds = Datastore::new_with_clock(&CommunityComposer(), path, Some(clock))
-			.await
-			.unwrap()
-			.with_node_id(id);
-		// Clear any previous test entries
-		let tx = ds.transaction(TransactionType::Write, LockType::Optimistic).await.unwrap();
-		tx.delp(&vec![]).await.unwrap();
-		tx.commit().await.unwrap();
-		// Return the datastore
-		(ds, Kvs::Fdb)
-	}
-
-	include_tests!(new_ds =>
-		raw,
-		snapshot,
-		multireader,
-		multiwriter_different_keys,
-		multiwriter_same_keys_allow,
-		timestamp_to_versionstamp,
-		reverse_iterator,
-	);
-=======
-	include_tests!(new_ds => raw,snapshot,multireader,multiwriter_different_keys,multiwriter_same_keys_allow,timestamp_to_versionstamp,reverse_iterator);
->>>>>>> 54326671
 }