--- conflicted
+++ resolved
@@ -196,11 +196,7 @@
 		let Ok(Error::Unreachable(msg)) = fail_func().unwrap_err().downcast() else {
 			panic!()
 		};
-<<<<<<< HEAD
-		assert_eq!("crates/core/src/mac/mod.rs:207: Reached unreachable code", msg);
-=======
-		assert_eq!("crates/core/src/mac/mod.rs:168: Reached unreachable code", msg);
->>>>>>> 4291ab69
+		assert_eq!("crates/core/src/mac/mod.rs:187: Reached unreachable code", msg);
 	}
 
 	#[test]
@@ -208,11 +204,7 @@
 		let Error::Unreachable(msg) = Error::unreachable("Reached unreachable code") else {
 			panic!()
 		};
-<<<<<<< HEAD
-		assert_eq!("crates/core/src/mac/mod.rs:224: Reached unreachable code", msg);
-=======
-		assert_eq!("crates/core/src/mac/mod.rs:185: Reached unreachable code", msg);
->>>>>>> 4291ab69
+		assert_eq!("crates/core/src/mac/mod.rs:204: Reached unreachable code", msg);
 	}
 
 	#[test]
@@ -220,10 +212,6 @@
 		let Ok(Error::Unreachable(msg)) = fail_func_args().unwrap_err().downcast() else {
 			panic!()
 		};
-<<<<<<< HEAD
-		assert_eq!("crates/core/src/mac/mod.rs:211: Found test but expected other", msg);
-=======
-		assert_eq!("crates/core/src/mac/mod.rs:172: Found test but expected other", msg);
->>>>>>> 4291ab69
+		assert_eq!("crates/core/src/mac/mod.rs:191: Found test but expected other", msg);
 	}
 }