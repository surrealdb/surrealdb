--- conflicted
+++ resolved
@@ -10,142 +10,6 @@
 //! It also enables simple and advanced querying of a [remote](crate::engine::remote) SurrealDB server from
 //! server-side or client-side code. All connections to SurrealDB are made over WebSockets by default,
 //! and automatically reconnect when the connection is terminated.
-<<<<<<< HEAD
-//!
-//! # Running SurrealDB embedded in Rust
-//!
-//! When running SurrealDB as an embedded database within Rust, using the correct release profile and memory allocator can greatly improve the performance of the database core engine. In addition using an optimised asynchronous runtime configuration can help speed up concurrent queries and increase database throughput.
-//!
-//! In your project’s Cargo.toml file, ensure that the release profile uses the following configuration:
-//!
-//! ```toml
-//! [profile.release]
-//! lto = true
-//! strip = true
-//! opt-level = 3
-//! panic = 'abort'
-//! codegen-units = 1
-//! ```
-//!
-//! In your project’s Cargo.toml file, ensure that the allocator feature is among those enabled on the surrealdb dependency:
-//!
-//! ```toml
-//! surrealdb = { version = "2", features = ["allocator", "storage-mem", "storage-surrealkv", "storage-rocksdb", "protocol-http", "protocol-ws", "rustls"] }
-//! ```
-//!
-//! When running SurrealDB within your Rust code, ensure that the asynchronous runtime is configured correctly, making use of multiple threads, an increased stack size, and an optimised number of threads:
-//!
-//! ```toml
-//! [dependencies]
-//! tokio = { version = "1.41.1", features = ["sync", "rt-multi-thread"] }
-//! ```
-//!
-//! ```no_run
-//!     tokio::runtime::Builder::new_multi_thread()
-//!     .enable_all()
-//!     .thread_stack_size(10 * 1024 * 1024) // 10MiB
-//!     .build()
-//!     .unwrap()
-//!     .block_on(async {
-//!       // Your application code
-//!     })
-//! ```
-//!
-//! # Examples
-//!
-//! ```no_run
-//! use std::borrow::Cow;
-//! use serde::{Serialize, Deserialize};
-//! use serde_json::json;
-//! use surrealdb::{Error, Surreal};
-//! use surrealdb::opt::auth::Root;
-//! use surrealdb::engine::remote::ws::Ws;
-//!
-//! #[derive(Serialize, Deserialize)]
-//! struct Person {
-//!     title: String,
-//!     name: Name,
-//!     marketing: bool,
-//! }
-//!
-//! // Pro tip: Replace String with Cow<'static, str> to
-//! // avoid unnecessary heap allocations when inserting
-//!
-//! #[derive(Serialize, Deserialize)]
-//! struct Name {
-//!     first: Cow<'static, str>,
-//!     last: Cow<'static, str>,
-//! }
-//!
-//! // Install at https://surrealdb.com/install
-//! // and use `surreal start --user root --pass root`
-//! // to start a working database to take the following queries
-
-//! // See the results via `surreal sql --ns namespace --db database --pretty`
-//! // or https://surrealist.app/
-//! // followed by the query `SELECT * FROM person;`
-
-//! #[tokio::main]
-//! async fn main() -> Result<(), Error> {
-//!     let db = Surreal::new::<Ws>("localhost:8000").await?;
-//!
-//!     // Signin as a namespace, database, or root user
-//!     db.signin(Root {
-//!         username: "root",
-//!         password: "root",
-//!     }).await?;
-//!
-//!     // Select a specific namespace / database
-//!     db.use_ns("namespace").use_db("database").await?;
-//!
-//!     // Create a new person with a random ID
-//!     let created: Option<Person> = db.create("person")
-//!         .content(Person {
-//!             title: "Founder & CEO".into(),
-//!             name: Name {
-//!                 first: "Tobie".into(),
-//!                 last: "Morgan Hitchcock".into(),
-//!             },
-//!             marketing: true,
-//!         })
-//!         .await?;
-//!
-//!     // Create a new person with a specific ID
-//!     let created: Option<Person> = db.create(("person", "jaime"))
-//!         .content(Person {
-//!             title: "Founder & COO".into(),
-//!             name: Name {
-//!                 first: "Jaime".into(),
-//!                 last: "Morgan Hitchcock".into(),
-//!             },
-//!             marketing: false,
-//!         })
-//!         .await?;
-//!
-//!     // Update a person record with a specific ID
-//!     let updated: Option<Person> = db.update(("person", "jaime"))
-//!         .merge(json!({"marketing": true}))
-//!         .await?;
-//!
-//!     // Select all people records
-//!     let people: Vec<Person> = db.select("person").await?;
-//!
-//!     // Perform a custom advanced query
-//!     let query = r#"
-//!         SELECT marketing, count()
-//!         FROM type::table($table)
-//!         GROUP BY marketing
-//!     "#;
-//!
-//!     let groups = db.query(query)
-//!         .bind(("table", "person"))
-//!         .await?;
-//!
-//!     Ok(())
-//! }
-//! ```
-=======
->>>>>>> 9043346e
 
 #![doc(html_favicon_url = "https://surrealdb.s3.amazonaws.com/favicon.png")]
 #![doc(html_logo_url = "https://surrealdb.s3.amazonaws.com/icon.png")]
@@ -160,12 +24,6 @@
 #[doc(hidden)]
 pub use surrealdb_core::*;
 
-<<<<<<< HEAD
-#[deprecated(since = "2.3.0")]
-pub use uuid::Uuid;
-
-=======
->>>>>>> 9043346e
 #[expect(hidden_glob_reexports)]
 mod api;
 
