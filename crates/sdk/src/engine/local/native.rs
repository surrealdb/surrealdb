use std::collections::HashSet;
use std::sync::Arc;
use std::task::Poll;

use async_channel::{Receiver, Sender};
use futures::StreamExt;
use futures::stream::poll_fn;
use surrealdb_core::iam::Level;
use surrealdb_core::kvs::Datastore;
use surrealdb_core::options::EngineOptions;
use tokio::sync::watch;
use tokio_util::sync::CancellationToken;

use crate::conn::{self, Route, Router};
use crate::engine::local::{Db, SessionError};
use crate::engine::tasks;
use crate::method::BoxFuture;
use crate::opt::auth::Root;
use crate::opt::{Endpoint, EndpointKind, WaitFor};
use crate::types::HashMap;
use crate::{ExtraFeatures, Result, SessionClone, SessionId, Surreal};

impl crate::Connection for Db {}
impl conn::Sealed for Db {
	#[allow(private_interfaces)]
	fn connect(
		address: Endpoint,
		capacity: usize,
		session_clone: Option<crate::SessionClone>,
	) -> BoxFuture<'static, Result<Surreal<Self>>> {
		Box::pin(async move {
			let (route_tx, route_rx) = match capacity {
				0 => async_channel::unbounded(),
				capacity => async_channel::bounded(capacity),
			};

			let (conn_tx, conn_rx) = async_channel::bounded(1);
			let config = address.config.clone();
			let session_clone = session_clone.unwrap_or_else(SessionClone::new);

			tokio::spawn(run_router(address, conn_tx, route_rx, session_clone.receiver.clone()));

			conn_rx.recv().await??;

			let mut features = HashSet::new();
			features.insert(ExtraFeatures::Backup);
			features.insert(ExtraFeatures::LiveQueries);

			let waiter = watch::channel(Some(WaitFor::Connection));
			let router = Router {
				features,
				config,
				sender: route_tx,
			};

			Ok((router, waiter, session_clone).into())
		})
	}
}

pub(crate) async fn run_router(
	address: Endpoint,
	conn_tx: Sender<Result<()>>,
	route_rx: Receiver<Route>,
	session_rx: Receiver<SessionId>,
) {
	let configured_root = match address.config.auth {
		Level::Root => Some(Root {
			username: address.config.username,
			password: address.config.password,
		}),
		_ => None,
	};

	let endpoint = match EndpointKind::from(address.url.scheme()) {
		EndpointKind::TiKv => address.url.as_str(),
		_ => &address.path,
	};

	let kvs = match Datastore::new(endpoint).await {
		Ok(kvs) => {
			if let Err(error) = kvs.check_version().await {
				conn_tx.send(Err(crate::Error::InternalError(error.to_string()))).await.ok();
				return;
			};
			if let Err(error) = kvs.bootstrap().await {
				conn_tx.send(Err(crate::Error::InternalError(error.to_string()))).await.ok();
				return;
			}
			// If a root user is specified, setup the initial datastore credentials
			if let Some(root) = &configured_root
				&& let Err(error) = kvs.initialise_credentials(&root.username, &root.password).await
			{
				conn_tx.send(Err(crate::Error::InternalError(error.to_string()))).await.ok();
				return;
			}
			conn_tx.send(Ok(())).await.ok();
			kvs.with_auth_enabled(configured_root.is_some())
		}
		Err(error) => {
			conn_tx.send(Err(crate::Error::InternalError(error.to_string()))).await.ok();
			return;
		}
	};

	let kvs = match address.config.capabilities.allows_live_query_notifications() {
		true => kvs.with_notifications(),
		false => kvs,
	};

	let kvs = kvs
		.with_query_timeout(address.config.query_timeout)
		.with_transaction_timeout(address.config.transaction_timeout)
		.with_capabilities(address.config.capabilities);

	#[cfg(storage)]
	let kvs = kvs.with_temporary_directory(address.config.temporary_directory);

	let router_state = super::RouterState {
		kvs: Arc::new(kvs),
		sessions: HashMap::new(),
	};

	let canceller = CancellationToken::new();

	let mut opt = EngineOptions::default();
	if let Some(interval) = address.config.node_membership_refresh_interval {
		opt.node_membership_refresh_interval = interval;
	}
	if let Some(interval) = address.config.node_membership_check_interval {
		opt.node_membership_check_interval = interval;
	}
	if let Some(interval) = address.config.node_membership_cleanup_interval {
		opt.node_membership_cleanup_interval = interval;
	}
	if let Some(interval) = address.config.changefeed_gc_interval {
		opt.changefeed_gc_interval = interval;
	}
	let tasks = tasks::init(router_state.kvs.clone(), canceller.clone(), &opt);

	let mut notifications = router_state.kvs.notifications().map(Box::pin);
	let mut notification_stream = poll_fn(move |cx| match &mut notifications {
		Some(rx) => rx.poll_next_unpin(cx),
		// return poll pending so that this future is never woken up again and therefore not
		// constantly polled.
		None => Poll::Pending,
	});

	loop {
		tokio::select! {
			biased;

			session = session_rx.recv() => {
				let Ok(session_id) = session else {
					break
				};
				match session_id {
					SessionId::Initial(session_id) => {
						router_state.handle_session_initial(session_id);
					}
					SessionId::Clone { old, new } => {
						router_state.handle_session_clone(old, new).await;
					}
					SessionId::Drop(session_id) => {
						router_state.handle_session_drop(session_id);
					}
				}
			}
			route = route_rx.recv() => {
				let Ok(route) = route else {
					break
				};
				match router_state.sessions.get(&route.request.session_id) {
					Some(Ok(state)) => {
						let kvs = router_state.kvs.clone();
						tokio::spawn(async move {
							match super::router(&kvs, &state, route.request.command)
								.await
							{
								Ok(value) => {
									route.response.send(Ok(value)).await.ok();
								}
								Err(error) => {
									route.response.send(Err(error.into())).await.ok();
								}
							}
						});
					}
					Some(Err(error)) => {
						route.response.send(Err(crate::Error::from(error).into())).await.ok();
					}
					None => {
						let error = crate::Error::from(SessionError::NotFound(route.request.session_id));
						route.response.send(Err(error.into())).await.ok();
					}
				}
			}
			notification = notification_stream.next() => {
				let Some(notification) = notification else {
					continue
				};
				let Some(session_id) = notification.session.map(|x| x.0) else {
					continue
				};

<<<<<<< HEAD
				let live_query_id = notification.id.0;

				match router_state.sessions.get(&session_id) {
					Some(Ok(state)) => {
						match state.live_queries.get(&live_query_id) {
							Some(sender) => {
								let kvs = router_state.kvs.clone();
								let vars = state.vars.read().await.clone();
								let session = state.session.read().await.clone();
								tokio::spawn(async move {
									if sender.send(Ok(notification)).await.is_err() {
										state.live_queries.remove(&live_query_id);
										if let Err(error) =
											super::kill_live_query(&kvs, live_query_id, &session, vars).await
										{
											warn!("Failed to kill live query '{live_query_id}'; {error}");
										}
									}
								});
							}
							None => {
								warn!("Failed to find live query '{live_query_id}' for session '{session_id:?}'");
=======
				let kvs_clone = kvs.clone();
				let vars_clone = vars.clone();
				let session_clone = session.clone();
				let live_queries_clone = live_queries.clone();
				tokio::spawn(async move {
					let id = notification.id.into_inner();
					if let Some(sender) = live_queries_clone.read().await.get(&id)

						&& sender.send(Ok(notification)).await.is_err() {
							live_queries_clone.write().await.remove(&id);
							if let Err(error) =
								super::kill_live_query(&kvs_clone, id, &*session_clone.read().await, vars_clone.read().await.clone()).await
							{
								warn!("Failed to kill live query '{id}'; {error}");
>>>>>>> 9bd958fb
							}
						}
					}
					Some(Err(error)) => {
						let error = crate::Error::from(error);
						warn!("Failed to find session '{session_id:?}' for live query '{live_query_id}'; {error}");
					}
					None => {
						let error = crate::Error::from(SessionError::NotFound(session_id));
						warn!("Failed to find session '{session_id:?}' for live query '{live_query_id}'; {error}");
					}
				}
			}
		}
	}
	// Shutdown and stop closed tasks
	canceller.cancel();
	// Wait for background tasks to finish
	tasks.resolve().await.ok();
	// Delete this node from the cluster
	router_state.kvs.shutdown().await.ok();
}<|MERGE_RESOLUTION|>--- conflicted
+++ resolved
@@ -199,12 +199,11 @@
 				let Some(notification) = notification else {
 					continue
 				};
-				let Some(session_id) = notification.session.map(|x| x.0) else {
+				let Some(session_id) = notification.session.map(|x| x.into_inner()) else {
 					continue
 				};
 
-<<<<<<< HEAD
-				let live_query_id = notification.id.0;
+				let live_query_id = notification.id.into_inner();
 
 				match router_state.sessions.get(&session_id) {
 					Some(Ok(state)) => {
@@ -226,22 +225,6 @@
 							}
 							None => {
 								warn!("Failed to find live query '{live_query_id}' for session '{session_id:?}'");
-=======
-				let kvs_clone = kvs.clone();
-				let vars_clone = vars.clone();
-				let session_clone = session.clone();
-				let live_queries_clone = live_queries.clone();
-				tokio::spawn(async move {
-					let id = notification.id.into_inner();
-					if let Some(sender) = live_queries_clone.read().await.get(&id)
-
-						&& sender.send(Ok(notification)).await.is_err() {
-							live_queries_clone.write().await.remove(&id);
-							if let Err(error) =
-								super::kill_live_query(&kvs_clone, id, &*session_clone.read().await, vars_clone.read().await.clone()).await
-							{
-								warn!("Failed to kill live query '{id}'; {error}");
->>>>>>> 9bd958fb
 							}
 						}
 					}
