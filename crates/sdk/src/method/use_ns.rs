use std::borrow::Cow;
use std::future::IntoFuture;

use surrealdb_types::Value;

use crate::conn::Command;
use crate::method::{BoxFuture, OnceLockExt, UseDb};
use crate::{Connection, Result, Surreal};

/// Stores the namespace to use
#[derive(Debug)]
#[must_use = "futures do nothing unless you `.await` or poll them"]
pub struct UseNs<'r, C: Connection> {
	pub(super) client: Cow<'r, Surreal<C>>,
	pub(super) ns: String,
}

impl<C> UseNs<'_, C>
where
	C: Connection,
{
	/// Converts to an owned type which can easily be moved to a different
	/// thread
	pub fn into_owned(self) -> UseNs<'static, C> {
		UseNs {
			client: Cow::Owned(self.client.into_owned()),
			..self
		}
	}
}

impl<'r, C> UseNs<'r, C>
where
	C: Connection,
{
	/// Switch to a specific database
	pub fn use_db(self, db: impl Into<String>) -> UseDb<'r, C> {
		UseDb {
			ns: self.ns.into(),
			db: db.into(),
			client: self.client,
		}
	}
}

impl<'r, Client> IntoFuture for UseNs<'r, Client>
where
	Client: Connection,
{
	type Output = Result<(Option<String>, Option<String>)>;
	type IntoFuture = BoxFuture<'r, Self::Output>;

	fn into_future(self) -> Self::IntoFuture {
		Box::pin(async move {
			let router = self.client.inner.router.extract()?;
<<<<<<< HEAD
			router
				.execute_unit(
					self.client.session_id,
					Command::Use {
						namespace: Some(self.ns),
						database: None,
					},
				)
				.await
=======
			let result = router
				.execute_value(Command::Use {
					namespace: Some(self.ns),
					database: None,
				})
				.await?;

			let Value::Object(obj) = result else {
				return Ok((None, None));
			};

			let namespace = obj.get("namespace").and_then(|v| v.as_string()).map(String::from);
			let database = obj.get("database").and_then(|v| v.as_string()).map(String::from);

			Ok((namespace, database))
>>>>>>> 7501e0ef
		})
	}
}<|MERGE_RESOLUTION|>--- conflicted
+++ resolved
@@ -53,22 +53,14 @@
 	fn into_future(self) -> Self::IntoFuture {
 		Box::pin(async move {
 			let router = self.client.inner.router.extract()?;
-<<<<<<< HEAD
-			router
-				.execute_unit(
+			let result = router
+				.execute_value(
 					self.client.session_id,
 					Command::Use {
 						namespace: Some(self.ns),
 						database: None,
 					},
 				)
-				.await
-=======
-			let result = router
-				.execute_value(Command::Use {
-					namespace: Some(self.ns),
-					database: None,
-				})
 				.await?;
 
 			let Value::Object(obj) = result else {
@@ -79,7 +71,6 @@
 			let database = obj.get("database").and_then(|v| v.as_string()).map(String::from);
 
 			Ok((namespace, database))
->>>>>>> 7501e0ef
 		})
 	}
 }