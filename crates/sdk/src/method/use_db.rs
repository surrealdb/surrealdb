--- conflicted
+++ resolved
@@ -40,22 +40,14 @@
 	fn into_future(self) -> Self::IntoFuture {
 		Box::pin(async move {
 			let router = self.client.inner.router.extract()?;
-<<<<<<< HEAD
-			router
-				.execute_unit(
+			let result = router
+				.execute_value(
 					self.client.session_id,
 					Command::Use {
 						namespace: self.ns,
 						database: Some(self.db),
 					},
 				)
-=======
-			let result = router
-				.execute_value(Command::Use {
-					namespace: self.ns,
-					database: Some(self.db),
-				})
->>>>>>> 7501e0ef
 				.await?;
 			self.client.inner.waiter.0.send(Some(WaitFor::Database)).ok();
 
