use std::borrow::Cow;
use std::io::Read;
use std::path::PathBuf;

use async_channel::Sender;
use bincode::Options;
use revision::Revisioned;
use serde::Serialize;
use serde::ser::SerializeMap as _;
use surrealdb_core::expr::Expr;
#[cfg(any(feature = "protocol-ws", feature = "protocol-http"))]
#[allow(unused_imports)]
use surrealdb_types::{Array, Object, Value};
use surrealdb_types::{Notification as CoreNotification, Variables};
use uuid::Uuid;

use super::MlExportConfig;
use crate::Result;
use crate::core::expr::LogicalPlan;
use crate::core::kvs::export::Config as DbExportConfig;
use crate::opt::Resource;

#[derive(Debug, Clone)]
#[allow(dead_code)]
pub(crate) enum Command {
	Use {
		namespace: Option<String>,
		database: Option<String>,
	},
	Signup {
		credentials: Object,
	},
	Signin {
		credentials: Object,
	},
	Authenticate {
		token: String,
	},
	Invalidate,
	Create {
		txn: Option<Uuid>,
		what: Resource,
		data: Option<Value>,
	},
	Upsert {
		txn: Option<Uuid>,
		what: Resource,
		data: Option<Value>,
	},
	Update {
		txn: Option<Uuid>,
		what: Resource,
		data: Option<Value>,
	},
	Insert {
		txn: Option<Uuid>,
		// inserts can only be on a table.
		what: Option<String>,
		data: Value,
	},
	InsertRelation {
		txn: Option<Uuid>,
		what: Option<String>,
		data: Value,
	},
	Patch {
		txn: Option<Uuid>,
		what: Resource,
		data: Option<Value>,
		upsert: bool,
	},
	Merge {
		txn: Option<Uuid>,
		what: Resource,
		data: Option<Value>,
		upsert: bool,
	},
	Select {
		txn: Option<Uuid>,
		what: Resource,
	},
	Delete {
		txn: Option<Uuid>,
		what: Resource,
	},
	Query {
		txn: Option<Uuid>,
		query: LogicalPlan,
		variables: Variables,
	},
	RawQuery {
		txn: Option<Uuid>,
		query: Cow<'static, str>,
		variables: Variables,
	},
	ExportFile {
		path: PathBuf,
		config: Option<DbExportConfig>,
	},
	ExportMl {
		path: PathBuf,
		config: MlExportConfig,
	},
	ExportBytes {
		bytes: Sender<Result<Vec<u8>>>,
		config: Option<DbExportConfig>,
	},
	ExportBytesMl {
		bytes: Sender<Result<Vec<u8>>>,
		config: MlExportConfig,
	},
	ImportFile {
		path: PathBuf,
	},
	ImportMl {
		path: PathBuf,
	},
	Health,
	Version,
	Set {
		key: String,
		value: Value,
	},
	Unset {
		key: String,
	},
	SubscribeLive {
		uuid: Uuid,
		notification_sender: Sender<CoreNotification>,
	},
	Kill {
		uuid: Uuid,
	},
	Run {
		name: String,
		version: Option<String>,
		args: Array,
	},
}

impl Command {
	#[cfg(any(feature = "protocol-ws", feature = "protocol-http"))]
	pub(crate) fn into_router_request(self, id: Option<i64>) -> Option<RouterRequest> {
		use surrealdb_types::Uuid;

		use crate::core::expr::{Data, Output, UpdateStatement, UpsertStatement};
<<<<<<< HEAD
=======
		use crate::core::val::{self};
>>>>>>> 1309ce09
		use crate::engine::resource_to_exprs;

		let res = match self {
			Command::Use {
				namespace,
				database,
			} => {
<<<<<<< HEAD
				// TODO: Null byte validity
				let namespace = namespace.map(|n| Value::String(n)).unwrap_or(Value::None);
				let database = database.map(|d| Value::String(d)).unwrap_or(Value::None);
=======
				let namespace = namespace.map(From::from).unwrap_or(CoreValue::None);
				let database = database.map(From::from).unwrap_or(CoreValue::None);
>>>>>>> 1309ce09
				RouterRequest {
					id,
					method: "use",
					params: Some(Value::Array(Array::from(vec![namespace, database]))),
					transaction: None,
				}
			}
			Command::Signup {
				credentials,
			} => RouterRequest {
				id,
				method: "signup",
				params: Some(Value::Array(Array::from(vec![Value::from(credentials)]))),
				transaction: None,
			},
			Command::Signin {
				credentials,
			} => RouterRequest {
				id,
				method: "signin",
				params: Some(Value::Array(Array::from(vec![Value::from(credentials)]))),
				transaction: None,
			},
			Command::Authenticate {
				token,
			} => RouterRequest {
				id,
				method: "authenticate",
				params: Some(Value::Array(Array::from(vec![Value::from(token)]))),
				transaction: None,
			},
			Command::Invalidate => RouterRequest {
				id,
				method: "invalidate",
				params: None,
				transaction: None,
			},
			Command::Create {
				txn,
				what,
				data,
			} => {
				let mut params = vec![what.into_core_value()];
				if let Some(data) = data {
					params.push(data);
				}

				RouterRequest {
					id,
					method: "create",
					params: Some(Value::Array(Array::from(params))),
					transaction: txn,
				}
			}
			Command::Upsert {
				txn,
				what,
				data,
				..
			} => {
				let mut params = vec![what.into_core_value()];
				if let Some(data) = data {
					params.push(data);
				}

				RouterRequest {
					id,
					method: "upsert",
					params: Some(Value::Array(Array::from(params))),
					transaction: txn,
				}
			}
			Command::Update {
				txn,
				what,
				data,
				..
			} => {
				let mut params = vec![what.into_core_value()];

				if let Some(data) = data {
					params.push(data);
				}

				RouterRequest {
					id,
					method: "update",
					params: Some(Value::Array(Array::from(params))),
					transaction: txn,
				}
			}
			Command::Insert {
				txn,
				what,
				data,
			} => {
				let table = match what {
<<<<<<< HEAD
					Some(table) => Value::String(table),
					None => Value::None,
=======
					Some(w) => {
						let table = CoreTable::new(w);
						CoreValue::from(table)
					}
					None => CoreValue::None,
>>>>>>> 1309ce09
				};

				let params = vec![table, data];

				RouterRequest {
					id,
					method: "insert",
					params: Some(Value::Array(Array::from(params))),
					transaction: txn,
				}
			}
			Command::InsertRelation {
				txn,
				what,
				data,
			} => {
				let table = match what {
<<<<<<< HEAD
					Some(table) => Value::String(table),
					None => Value::None,
=======
					Some(w) => {
						let table = CoreTable::new(w);
						CoreValue::from(table)
					}
					None => CoreValue::None,
>>>>>>> 1309ce09
				};
				let params = vec![table, data];

				RouterRequest {
					id,
					method: "insert_relation",
					params: Some(Value::Array(Array::from(params))),
					transaction: txn,
				}
			}
			Command::Patch {
				txn,
				what,
				data,
				upsert,
				..
			} => {
				let query = if upsert {
					let expr = UpsertStatement {
						only: false,
						what: resource_to_exprs(what),
						with: None,
						data: data.map(|x| Data::PatchExpression(Expr::from_public_value(x))),
						cond: None,
						output: Some(Output::After),
						timeout: None,
						parallel: false,
						explain: None,
					};
					expr.to_string()
				} else {
					let expr = UpdateStatement {
						only: false,
						what: resource_to_exprs(what),
						with: None,
						data: data.map(|x| Data::PatchExpression(Expr::from_public_value(x))),
						cond: None,
						output: Some(Output::After),
						timeout: None,
						parallel: false,
						explain: None,
					};
					expr.to_string()
				};

				let variables = surrealdb_types::Object::default();
				let params: Vec<Value> = vec![Value::String(query), Value::Object(variables)];

				RouterRequest {
					id,
					method: "query",
					params: Some(Value::Array(Array::from(params))),
					transaction: txn,
				}
			}
			Command::Merge {
				txn,
				what,
				data,
				upsert,
				..
			} => {
				let query = if upsert {
					let expr = UpsertStatement {
						only: false,
						what: resource_to_exprs(what),
						with: None,
						data: data.map(|x| Data::MergeExpression(Expr::from_public_value(x))),
						cond: None,
						output: Some(Output::After),
						timeout: None,
						parallel: false,
						explain: None,
					};
					expr.to_string()
				} else {
					let expr = UpdateStatement {
						only: false,
						what: resource_to_exprs(what),
						with: None,
						data: data.map(|x| Data::MergeExpression(Expr::from_public_value(x))),
						cond: None,
						output: Some(Output::After),
						timeout: None,
						parallel: false,
						explain: None,
					};
					expr.to_string()
				};

				let variables = Object::default();
				let params: Vec<Value> = vec![Value::String(query), Value::Object(variables)];

				RouterRequest {
					id,
					method: "query",
					params: Some(Value::Array(Array::from(params))),
					transaction: txn,
				}
			}
			Command::Select {
				txn,
				what,
				..
			} => RouterRequest {
				id,
				method: "select",
				params: Some(Value::Array(vec![what.into_core_value()].into())),
				transaction: txn,
			},
			Command::Delete {
				txn,
				what,
				..
			} => RouterRequest {
				id,
				method: "delete",
				params: Some(Value::Array(vec![what.into_core_value()].into())),
				transaction: txn,
			},
			Command::Query {
				txn,
				query,
				variables,
			} => {
<<<<<<< HEAD
				// TODO: Null byte validity
				// TODO: STU: LogicalPlan->to_string()??? - seems wrong.
				let query = query.to_string();
				let params: Vec<Value> =
					vec![Value::String(query), Value::Object(variables.into())];
=======
				let params: Vec<CoreValue> = vec![query.to_string().into(), variables.into()];
>>>>>>> 1309ce09
				RouterRequest {
					id,
					method: "query",
					params: Some(Value::Array(Array::from(params))),
					transaction: txn,
				}
			}
			Command::RawQuery {
				txn,
				query,
				variables,
			} => {
				let params: Vec<Value> =
					vec![Value::String(query.into_owned()), Value::Object(variables.into())];
				RouterRequest {
					id,
					method: "query",
					params: Some(Value::Array(Array::from(params))),
					transaction: txn,
				}
			}
			Command::ExportFile {
				..
			}
			| Command::ExportBytes {
				..
			}
			| Command::ImportFile {
				..
			}
			| Command::ExportBytesMl {
				..
			}
			| Command::ExportMl {
				..
			}
			| Command::ImportMl {
				..
			} => return None,
			Command::Health => RouterRequest {
				id,
				method: "ping",
				params: None,
				transaction: None,
			},
			Command::Version => RouterRequest {
				id,
				method: "version",
				params: None,
				transaction: None,
			},
			Command::Set {
				key,
				value,
			} => RouterRequest {
				id,
				method: "let",
				params: Some(Value::from(vec![Value::from(key), value])),
				transaction: None,
			},
			Command::Unset {
				key,
			} => RouterRequest {
				id,
				method: "unset",
				params: Some(Value::from(vec![Value::from(key)])),
				transaction: None,
			},
			Command::SubscribeLive {
				..
			} => return None,
			Command::Kill {
				uuid,
			} => RouterRequest {
				id,
				method: "kill",
				params: Some(Value::from(vec![Value::Uuid(Uuid(uuid))])),
				transaction: None,
			},
			Command::Run {
				name,
				version,
				args,
			} => {
<<<<<<< HEAD
				// TODO: Null byte validity
				let version = version.map(|x| Value::String(x)).unwrap_or(Value::None);
=======
				let version = version.map(From::from).unwrap_or(CoreValue::None);
>>>>>>> 1309ce09
				RouterRequest {
					id,
					method: "run",
					params: Some(Value::Array(Array::from(vec![
						Value::String(name),
						version,
						Value::Array(args),
					]))),
					transaction: None,
				}
			}
		};
		Some(res)
	}

	#[cfg(feature = "protocol-http")]
	pub(crate) fn needs_flatten(&self) -> bool {
		match self {
			Command::Upsert {
				what,
				..
			}
			| Command::Update {
				what,
				..
			}
			| Command::Patch {
				what,
				..
			}
			| Command::Merge {
				what,
				..
			}
			| Command::Select {
				what,
				..
			}
			| Command::Delete {
				what,
				..
			} => matches!(what, Resource::RecordId(_)),
			Command::Insert {
				data,
				..
			} => !data.is_array(),
			_ => false,
		}
	}
}

/// A struct which will be serialized as a map to behave like the previously
/// used BTreeMap.
///
/// This struct serializes as if it is a crate::core::expr::Value::Object.
#[derive(Debug)]
pub(crate) struct RouterRequest {
	id: Option<i64>,
	method: &'static str,
	params: Option<Value>,
	#[allow(dead_code)]
	transaction: Option<Uuid>,
}

impl Serialize for RouterRequest {
	fn serialize<S>(&self, serializer: S) -> std::result::Result<S::Ok, S::Error>
	where
		S: serde::Serializer,
	{
		struct InnerRequest<'a>(&'a RouterRequest);
		struct InnerNumberVariant(i64);
		struct InnerNumber(i64);
		struct InnerMethod(&'static str);
		struct InnerTransaction<'a>(&'a Uuid);
		struct InnerUuid<'a>(&'a Uuid);
		struct InnerObject<'a>(&'a RouterRequest);

		impl Serialize for InnerNumberVariant {
			fn serialize<S>(&self, serializer: S) -> std::result::Result<S::Ok, S::Error>
			where
				S: serde::Serializer,
			{
				serializer.serialize_newtype_variant("Value", 3, "Number", &InnerNumber(self.0))
			}
		}

		impl Serialize for InnerNumber {
			fn serialize<S>(&self, serializer: S) -> std::result::Result<S::Ok, S::Error>
			where
				S: serde::Serializer,
			{
				serializer.serialize_newtype_variant("Number", 0, "Int", &self.0)
			}
		}

		impl Serialize for InnerMethod {
			fn serialize<S>(&self, serializer: S) -> std::result::Result<S::Ok, S::Error>
			where
				S: serde::Serializer,
			{
				serializer.serialize_newtype_variant("Value", 4, "String", &self.0)
			}
		}

		impl Serialize for InnerTransaction<'_> {
			fn serialize<S>(&self, serializer: S) -> std::result::Result<S::Ok, S::Error>
			where
				S: serde::Serializer,
			{
				serializer.serialize_newtype_variant("Value", 7, "Uuid", &InnerUuid(self.0))
			}
		}

		impl Serialize for InnerUuid<'_> {
			fn serialize<S>(&self, serializer: S) -> std::result::Result<S::Ok, S::Error>
			where
				S: serde::Serializer,
			{
				serializer.serialize_newtype_struct("$surrealdb::private::sql::Uuid", self.0)
			}
		}

		impl Serialize for InnerRequest<'_> {
			fn serialize<S>(&self, serializer: S) -> std::result::Result<S::Ok, S::Error>
			where
				S: serde::Serializer,
			{
				let size = 1 + self.0.id.is_some() as usize + self.0.params.is_some() as usize;
				let mut map = serializer.serialize_map(Some(size))?;
				if let Some(id) = self.0.id.as_ref() {
					map.serialize_entry("id", &InnerNumberVariant(*id))?;
				}
				map.serialize_entry("method", &InnerMethod(self.0.method))?;
				if let Some(params) = self.0.params.as_ref() {
					map.serialize_entry("params", params)?;
				}
				if let Some(txn) = self.0.transaction.as_ref() {
					map.serialize_entry("transaction", &InnerTransaction(txn))?;
				}
				map.end()
			}
		}

		impl Serialize for InnerObject<'_> {
			fn serialize<S>(&self, serializer: S) -> std::result::Result<S::Ok, S::Error>
			where
				S: serde::Serializer,
			{
				serializer.serialize_newtype_struct("Object", &InnerRequest(self.0))
			}
		}

		serializer.serialize_newtype_variant(
			"$surrealdb::private::sql::Value",
			9,
			"Object",
			&InnerObject(self),
		)
	}
}

impl Revisioned for RouterRequest {
	fn revision() -> u16 {
		1
	}

	fn serialize_revisioned<W: std::io::Write>(
		&self,
		w: &mut W,
	) -> std::result::Result<(), revision::Error> {
		// version
		Revisioned::serialize_revisioned(&1u32, w)?;
		// object variant
		Revisioned::serialize_revisioned(&9u32, w)?;
		// object wrapper version
		Revisioned::serialize_revisioned(&1u32, w)?;

		let size = 1
			+ self.id.is_some() as usize
			+ self.params.is_some() as usize
			+ self.transaction.is_some() as usize;
		size.serialize_revisioned(w)?;

		let serializer = bincode::options()
			.with_no_limit()
			.with_little_endian()
			.with_varint_encoding()
			.reject_trailing_bytes();

		if let Some(x) = self.id.as_ref() {
			serializer
				.serialize_into(&mut *w, "id")
				.map_err(|err| revision::Error::Serialize(err.to_string()))?;

			// the Value version
			1u16.serialize_revisioned(w)?;

			// the Value::Number variant
			3u16.serialize_revisioned(w)?;

			// the Number version
			1u16.serialize_revisioned(w)?;

			// the Number::Int variant
			0u16.serialize_revisioned(w)?;

			x.serialize_revisioned(w)?;
		}

		serializer
			.serialize_into(&mut *w, "method")
			.map_err(|err| revision::Error::Serialize(err.to_string()))?;

		// the Value version
		1u16.serialize_revisioned(w)?;

		// the Value::String variant
		4u16.serialize_revisioned(w)?;

		serializer
			.serialize_into(&mut *w, self.method)
			.map_err(|e| revision::Error::Serialize(format!("{:?}", e)))?;

		if let Some(x) = self.params.as_ref() {
			serializer
				.serialize_into(&mut *w, "params")
				.map_err(|err| revision::Error::Serialize(err.to_string()))?;

			x.serialize_revisioned(w)?;
		}

		if let Some(x) = self.transaction.as_ref() {
			serializer
				.serialize_into(&mut *w, "transaction")
				.map_err(|err| revision::Error::Serialize(err.to_string()))?;

			// the Value version
			1u16.serialize_revisioned(w)?;

			// the Value::Uuid variant
			7u16.serialize_revisioned(w)?;

			// the Uuid version
			1u16.serialize_revisioned(w)?;

			x.serialize_revisioned(w)?;
		}

		Ok(())
	}

	fn deserialize_revisioned<R: Read>(_: &mut R) -> std::result::Result<Self, revision::Error>
	where
		Self: Sized,
	{
		panic!("deliberately unimplemented");
	}
}

#[cfg(test)]
mod test {
	use std::io::Cursor;

	use revision::Revisioned;
	use surrealdb_types::{Number, Value};
	use uuid::Uuid;

	use super::RouterRequest;

	fn assert_converts<S, D, I>(req: &RouterRequest, s: S, d: D)
	where
		S: FnOnce(&RouterRequest) -> I,
		D: FnOnce(I) -> Value,
	{
		let ser = s(req);
		let val = d(ser);
		let Value::Object(obj) = val else {
			panic!("not an object");
		};
		assert_eq!(
			obj.get("id").cloned().and_then(|x| if let Value::Number(Number::Int(x)) = x {
				Some(x)
			} else {
				None
			}),
			req.id
		);
		let Some(Value::String(x)) = obj.get("method") else {
<<<<<<< HEAD
			panic!("invalid method field: {obj:?}")
=======
			panic!("invalid method field: {}", obj)
>>>>>>> 1309ce09
		};
		assert_eq!(x.as_str(), req.method);

		assert_eq!(obj.get("params").cloned(), req.params);
	}

	#[test]
	fn router_request_value_conversion() {
		let request = RouterRequest {
			id: Some(1234),
			method: "request",
			params: Some(Value::Array(vec![
				Value::Number(Number::Int(1234i64)),
				Value::String("request"),
			])),
			transaction: Some(Uuid::new_v4()),
		};

		println!("test convert bincode");

		assert_converts(
			&request,
			|i| crate::core::rpc::format::bincode::encode(i).unwrap(),
			|b| crate::core::rpc::format::bincode::decode(&b).unwrap(),
		);

		println!("test convert revisioned");

		assert_converts(
			&request,
			|i| {
				let mut buf = Vec::new();
				i.serialize_revisioned(&mut Cursor::new(&mut buf)).unwrap();
				buf
			},
			|b| Value::deserialize_revisioned(&mut Cursor::new(b)).unwrap(),
		);

		println!("done");
	}
}<|MERGE_RESOLUTION|>--- conflicted
+++ resolved
@@ -144,10 +144,6 @@
 		use surrealdb_types::Uuid;
 
 		use crate::core::expr::{Data, Output, UpdateStatement, UpsertStatement};
-<<<<<<< HEAD
-=======
-		use crate::core::val::{self};
->>>>>>> 1309ce09
 		use crate::engine::resource_to_exprs;
 
 		let res = match self {
@@ -155,14 +151,8 @@
 				namespace,
 				database,
 			} => {
-<<<<<<< HEAD
-				// TODO: Null byte validity
 				let namespace = namespace.map(|n| Value::String(n)).unwrap_or(Value::None);
 				let database = database.map(|d| Value::String(d)).unwrap_or(Value::None);
-=======
-				let namespace = namespace.map(From::from).unwrap_or(CoreValue::None);
-				let database = database.map(From::from).unwrap_or(CoreValue::None);
->>>>>>> 1309ce09
 				RouterRequest {
 					id,
 					method: "use",
@@ -260,16 +250,8 @@
 				data,
 			} => {
 				let table = match what {
-<<<<<<< HEAD
 					Some(table) => Value::String(table),
 					None => Value::None,
-=======
-					Some(w) => {
-						let table = CoreTable::new(w);
-						CoreValue::from(table)
-					}
-					None => CoreValue::None,
->>>>>>> 1309ce09
 				};
 
 				let params = vec![table, data];
@@ -287,16 +269,8 @@
 				data,
 			} => {
 				let table = match what {
-<<<<<<< HEAD
 					Some(table) => Value::String(table),
 					None => Value::None,
-=======
-					Some(w) => {
-						let table = CoreTable::new(w);
-						CoreValue::from(table)
-					}
-					None => CoreValue::None,
->>>>>>> 1309ce09
 				};
 				let params = vec![table, data];
 
@@ -422,15 +396,10 @@
 				query,
 				variables,
 			} => {
-<<<<<<< HEAD
-				// TODO: Null byte validity
 				// TODO: STU: LogicalPlan->to_string()??? - seems wrong.
 				let query = query.to_string();
 				let params: Vec<Value> =
 					vec![Value::String(query), Value::Object(variables.into())];
-=======
-				let params: Vec<CoreValue> = vec![query.to_string().into(), variables.into()];
->>>>>>> 1309ce09
 				RouterRequest {
 					id,
 					method: "query",
@@ -515,12 +484,7 @@
 				version,
 				args,
 			} => {
-<<<<<<< HEAD
-				// TODO: Null byte validity
 				let version = version.map(|x| Value::String(x)).unwrap_or(Value::None);
-=======
-				let version = version.map(From::from).unwrap_or(CoreValue::None);
->>>>>>> 1309ce09
 				RouterRequest {
 					id,
 					method: "run",
@@ -809,11 +773,7 @@
 			req.id
 		);
 		let Some(Value::String(x)) = obj.get("method") else {
-<<<<<<< HEAD
 			panic!("invalid method field: {obj:?}")
-=======
-			panic!("invalid method field: {}", obj)
->>>>>>> 1309ce09
 		};
 		assert_eq!(x.as_str(), req.method);
 
