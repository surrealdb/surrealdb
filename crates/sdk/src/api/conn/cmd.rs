--- conflicted
+++ resolved
@@ -3,12 +3,8 @@
 use std::path::PathBuf;
 
 use async_channel::Sender;
-<<<<<<< HEAD
-use revision::Revisioned;
-=======
 use bincode::Options;
 use revision::{DeserializeRevisioned, Revisioned, SerializeRevisioned};
->>>>>>> f4893ac5
 use serde::Serialize;
 use surrealdb_core::kvs::export::Config as DbExportConfig;
 use surrealdb_types::{Array, Notification, Object, SurrealValue, Value, Variables};
@@ -261,99 +257,13 @@
 		&self,
 		w: &mut W,
 	) -> std::result::Result<(), revision::Error> {
-<<<<<<< HEAD
 		let value = self.clone().into_value();
 		value.serialize_revisioned(w)
-=======
-		// version
-		SerializeRevisioned::serialize_revisioned(&1u32, w)?;
-		// object variant
-		SerializeRevisioned::serialize_revisioned(&9u32, w)?;
-		// object wrapper version
-		SerializeRevisioned::serialize_revisioned(&1u32, w)?;
-
-		let size = 1
-			+ self.id.is_some() as usize
-			+ self.params.is_some() as usize
-			+ self.transaction.is_some() as usize;
-		SerializeRevisioned::serialize_revisioned(&size, w)?;
-
-		let serializer = bincode::options()
-			.with_no_limit()
-			.with_little_endian()
-			.with_varint_encoding()
-			.reject_trailing_bytes();
-
-		if let Some(x) = self.id.as_ref() {
-			serializer
-				.serialize_into(&mut *w, "id")
-				.map_err(|err| revision::Error::Serialize(err.to_string()))?;
-
-			// the Value version
-			SerializeRevisioned::serialize_revisioned(&1u16, w)?;
-
-			// the Value::Number variant
-			SerializeRevisioned::serialize_revisioned(&3u16, w)?;
-
-			// the Number version
-			SerializeRevisioned::serialize_revisioned(&1u16, w)?;
-
-			// the Number::Int variant
-			SerializeRevisioned::serialize_revisioned(&0u16, w)?;
-
-			SerializeRevisioned::serialize_revisioned(x, w)?;
-		}
-
-		serializer
-			.serialize_into(&mut *w, "method")
-			.map_err(|err| revision::Error::Serialize(err.to_string()))?;
-
-		// the Value version
-		SerializeRevisioned::serialize_revisioned(&1u16, w)?;
-
-		// the Value::String variant
-		SerializeRevisioned::serialize_revisioned(&4u16, w)?;
-
-		serializer
-			.serialize_into(&mut *w, self.method)
-			.map_err(|e| revision::Error::Serialize(format!("{:?}", e)))?;
-
-		if let Some(x) = self.params.as_ref() {
-			serializer
-				.serialize_into(&mut *w, "params")
-				.map_err(|err| revision::Error::Serialize(err.to_string()))?;
-
-			SerializeRevisioned::serialize_revisioned(x, w)?;
-		}
-
-		if let Some(x) = self.transaction.as_ref() {
-			serializer
-				.serialize_into(&mut *w, "transaction")
-				.map_err(|err| revision::Error::Serialize(err.to_string()))?;
-
-			// the Value version
-			SerializeRevisioned::serialize_revisioned(&1u16, w)?;
-
-			// the Value::Uuid variant
-			SerializeRevisioned::serialize_revisioned(&7u16, w)?;
-
-			// the Uuid version
-			SerializeRevisioned::serialize_revisioned(&1u16, w)?;
-
-			SerializeRevisioned::serialize_revisioned(x, w)?;
-		}
-
-		Ok(())
->>>>>>> f4893ac5
-	}
-}
-
-<<<<<<< HEAD
-	fn deserialize_revisioned<R: Read>(r: &mut R) -> std::result::Result<Self, revision::Error>
-=======
+	}
+}
+
 impl DeserializeRevisioned for RouterRequest {
 	fn deserialize_revisioned<R: Read>(_: &mut R) -> std::result::Result<Self, revision::Error>
->>>>>>> f4893ac5
 	where
 		Self: Sized,
 	{
@@ -365,13 +275,10 @@
 
 #[cfg(test)]
 mod test {
-<<<<<<< HEAD
 	use surrealdb_types::{Array, Number, Value};
-=======
 	use std::io::Cursor;
 
 	use revision::{DeserializeRevisioned, SerializeRevisioned};
->>>>>>> f4893ac5
 	use uuid::Uuid;
 
 	use super::RouterRequest;
@@ -426,21 +333,8 @@
 
 		assert_converts(
 			&request,
-<<<<<<< HEAD
 			|i| revision::to_vec(i).unwrap(),
 			|b| revision::from_slice(&b).unwrap(),
-=======
-			|i| {
-				let mut buf = Vec::new();
-				SerializeRevisioned::serialize_revisioned(i, &mut Cursor::new(&mut buf)).unwrap();
-				buf
-			},
-			|b| {
-				let val: Value =
-					DeserializeRevisioned::deserialize_revisioned(&mut Cursor::new(b)).unwrap();
-				val
-			},
->>>>>>> f4893ac5
 		);
 
 		println!("done");
