use super::MlExportConfig;
use crate::{Result, opt::Resource};
use async_channel::Sender;
use bincode::Options;
use revision::Revisioned;
use serde::{Serialize, ser::SerializeMap as _};
use std::borrow::Cow;
use std::io::Read;
use std::path::PathBuf;
<<<<<<< HEAD
use surrealdb_core::expr::{
	Array as CoreArray, Object as CoreObject, Query as CoreQuery, Value as CoreValue,
};
=======
use surrealdb_core::dbs::Notification;
use surrealdb_core::expr::{Array as CoreArray, Object as CoreObject, Query, Value as CoreValue};
>>>>>>> fd53dca0
use surrealdb_core::kvs::export::Config as DbExportConfig;
use surrealdb_core::sql::{
	Object as CoreSqlObject, Query as CoreSqlQuery, SqlValue as CoreSqlValue,
};
use uuid::Uuid;

#[cfg(any(feature = "protocol-ws", feature = "protocol-http"))]
use surrealdb_core::expr::Table as CoreTable;

#[derive(Debug, Clone)]
#[allow(dead_code)]
pub(crate) enum Command {
	Use {
		namespace: Option<String>,
		database: Option<String>,
	},
	Signup {
		credentials: CoreObject,
	},
	Signin {
		credentials: CoreObject,
	},
	Authenticate {
		token: String,
	},
	Invalidate,
	Create {
		what: Resource,
		data: Option<CoreValue>,
	},
	Upsert {
		what: Resource,
		data: Option<CoreValue>,
	},
	Update {
		what: Resource,
		data: Option<CoreValue>,
	},
	Insert {
		// inserts can only be on a table.
		what: Option<String>,
		data: CoreValue,
	},
	InsertRelation {
		what: Option<String>,
		data: CoreValue,
	},
	Patch {
		what: Resource,
		data: Option<CoreValue>,
		upsert: bool,
	},
	Merge {
		what: Resource,
		data: Option<CoreValue>,
		upsert: bool,
	},
	Select {
		what: Resource,
	},
	Delete {
		what: Resource,
	},
	Query {
		query: CoreSqlQuery,
		variables: CoreObject,
	},
	RawQuery {
		query: Cow<'static, str>,
		variables: CoreObject,
	},
	ExportFile {
		path: PathBuf,
		config: Option<DbExportConfig>,
	},
	ExportMl {
		path: PathBuf,
		config: MlExportConfig,
	},
	ExportBytes {
		bytes: Sender<Result<Vec<u8>>>,
		config: Option<DbExportConfig>,
	},
	ExportBytesMl {
		bytes: Sender<Result<Vec<u8>>>,
		config: MlExportConfig,
	},
	ImportFile {
		path: PathBuf,
	},
	ImportMl {
		path: PathBuf,
	},
	Health,
	Version,
	Set {
		key: String,
		value: CoreValue,
	},
	Unset {
		key: String,
	},
	SubscribeLive {
		uuid: Uuid,
		notification_sender: Sender<Notification>,
	},
	Kill {
		uuid: Uuid,
	},
	Run {
		name: String,
		version: Option<String>,
		args: CoreArray,
	},
}

impl Command {
	#[cfg(any(feature = "protocol-ws", feature = "protocol-http"))]
	pub(crate) fn into_router_request(self, id: Option<i64>) -> Option<RouterRequest> {
		use crate::api::engine::resource_to_sql_values;
		use surrealdb_core::sql::{
			Data, Output,
			statements::{UpdateStatement, UpsertStatement},
		};

		let res = match self {
			Command::Use {
				namespace,
				database,
			} => RouterRequest {
				id,
				method: "use",
				params: Some(vec![CoreValue::from(namespace), CoreValue::from(database)].into()),
			},
			Command::Signup {
				credentials,
			} => RouterRequest {
				id,
				method: "signup",
				params: Some(vec![CoreValue::from(credentials)].into()),
			},
			Command::Signin {
				credentials,
			} => RouterRequest {
				id,
				method: "signin",
				params: Some(vec![CoreValue::from(credentials)].into()),
			},
			Command::Authenticate {
				token,
			} => RouterRequest {
				id,
				method: "authenticate",
				params: Some(vec![CoreValue::from(token)].into()),
			},
			Command::Invalidate => RouterRequest {
				id,
				method: "invalidate",
				params: None,
			},
			Command::Create {
				what,
				data,
			} => {
				let mut params = vec![what.into_core_value()];
				if let Some(data) = data {
					params.push(data);
				}

				RouterRequest {
					id,
					method: "create",
					params: Some(params.into()),
				}
			}
			Command::Upsert {
				what,
				data,
				..
			} => {
				let mut params = vec![what.into_core_value()];
				if let Some(data) = data {
					params.push(data);
				}

				RouterRequest {
					id,
					method: "upsert",
					params: Some(params.into()),
				}
			}
			Command::Update {
				what,
				data,
				..
			} => {
				let mut params = vec![what.into_core_value()];

				if let Some(data) = data {
					params.push(data);
				}

				RouterRequest {
					id,
					method: "update",
					params: Some(params.into()),
				}
			}
			Command::Insert {
				what,
				data,
			} => {
				let table = match what {
					Some(w) => {
						let mut table = CoreTable::default();
						table.0.clone_from(&w);
						CoreValue::from(table)
					}
					None => CoreValue::None,
				};

				let params = vec![table, data];

				RouterRequest {
					id,
					method: "insert",
					params: Some(params.into()),
				}
			}
			Command::InsertRelation {
				what,
				data,
			} => {
				let table = match what {
					Some(w) => {
						let mut tmp = CoreTable::default();
						tmp.0.clone_from(&w);
						CoreValue::from(tmp)
					}
					None => CoreValue::None,
				};
				let params = vec![table, data];

				RouterRequest {
					id,
					method: "insert_relation",
					params: Some(params.into()),
				}
			}
			Command::Patch {
				what,
				data,
				upsert,
				..
			} => {
				let query = if upsert {
					let mut stmt = UpsertStatement::default();
					stmt.what = resource_to_sql_values(what);
					stmt.data = data.map(|d| Data::PatchExpression(d.into()));
					stmt.output = Some(Output::After);
					CoreSqlQuery::from(stmt)
				} else {
					let mut stmt = UpdateStatement::default();
					stmt.what = resource_to_sql_values(what);
					stmt.data = data.map(|d| Data::PatchExpression(d.into()));
					stmt.output = Some(Output::After);
					CoreSqlQuery::from(stmt)
				};

				let variables = CoreSqlObject::default();
				let params: Vec<CoreValue> =
					vec![CoreSqlValue::from(query).into(), CoreSqlValue::from(variables).into()];

				RouterRequest {
					id,
					method: "query",
					params: Some(params.into()),
				}
			}
			Command::Merge {
				what,
				data,
				upsert,
				..
			} => {
				let query = if upsert {
					let mut stmt = UpsertStatement::default();
					stmt.what = resource_to_sql_values(what);
					stmt.data = data.map(|d| Data::MergeExpression(d.into()));
					stmt.output = Some(Output::After);
					CoreSqlQuery::from(stmt)
				} else {
					let mut stmt = UpdateStatement::default();
					stmt.what = resource_to_sql_values(what);
					stmt.data = data.map(|d| Data::MergeExpression(d.into()));
					stmt.output = Some(Output::After);
					CoreSqlQuery::from(stmt)
				};

				let variables = CoreSqlObject::default();
				let params: Vec<CoreValue> =
					vec![CoreSqlValue::from(query).into(), CoreSqlValue::from(variables).into()];

				RouterRequest {
					id,
					method: "query",
					params: Some(params.into()),
				}
			}
			Command::Select {
				what,
				..
			} => RouterRequest {
				id,
				method: "select",
				params: Some(CoreValue::Array(vec![what.into_core_value()].into())),
			},
			Command::Delete {
				what,
				..
			} => RouterRequest {
				id,
				method: "delete",
				params: Some(CoreValue::Array(vec![what.into_core_value()].into())),
			},
			Command::Query {
				query,
				variables,
			} => {
				let params: Vec<CoreValue> = vec![CoreQuery::from(query).into(), variables.into()];
				RouterRequest {
					id,
					method: "query",
					params: Some(params.into()),
				}
			}
			Command::RawQuery {
				query,
				variables,
			} => {
				let params: Vec<CoreValue> = vec![query.into_owned().into(), variables.into()];
				RouterRequest {
					id,
					method: "query",
					params: Some(params.into()),
				}
			}
			Command::ExportFile {
				..
			}
			| Command::ExportBytes {
				..
			}
			| Command::ImportFile {
				..
			}
			| Command::ExportBytesMl {
				..
			}
			| Command::ExportMl {
				..
			}
			| Command::ImportMl {
				..
			} => return None,
			Command::Health => RouterRequest {
				id,
				method: "ping",
				params: None,
			},
			Command::Version => RouterRequest {
				id,
				method: "version",
				params: None,
			},
			Command::Set {
				key,
				value,
			} => RouterRequest {
				id,
				method: "let",
				params: Some(CoreValue::from(vec![CoreValue::from(key), value])),
			},
			Command::Unset {
				key,
			} => RouterRequest {
				id,
				method: "unset",
				params: Some(CoreValue::from(vec![CoreValue::from(key)])),
			},
			Command::SubscribeLive {
				..
			} => return None,
			Command::Kill {
				uuid,
			} => RouterRequest {
				id,
				method: "kill",
				params: Some(CoreValue::from(vec![CoreValue::from(uuid)])),
			},
			Command::Run {
				name,
				version,
				args,
			} => RouterRequest {
				id,
				method: "run",
				params: Some(
					vec![CoreValue::from(name), CoreValue::from(version), CoreValue::Array(args)]
						.into(),
				),
			},
		};
		Some(res)
	}

	#[cfg(feature = "protocol-http")]
	pub(crate) fn needs_flatten(&self) -> bool {
		match self {
			Command::Upsert {
				what,
				..
			}
			| Command::Update {
				what,
				..
			}
			| Command::Patch {
				what,
				..
			}
			| Command::Merge {
				what,
				..
			}
			| Command::Select {
				what,
			}
			| Command::Delete {
				what,
			} => matches!(what, Resource::RecordId(_)),
			Command::Insert {
				data,
				..
			} => !data.is_array(),
			_ => false,
		}
	}
}

/// A struct which will be serialized as a map to behave like the previously used BTreeMap.
///
/// This struct serializes as if it is a surrealdb_core::expr::Value::Object.
#[derive(Debug)]
pub(crate) struct RouterRequest {
	id: Option<i64>,
	method: &'static str,
	params: Option<CoreValue>,
}

#[cfg(feature = "protocol-ws")]
fn stringify_queries(value: CoreValue) -> CoreValue {
	match value {
		CoreValue::Query(query) => CoreValue::Strand(query.to_string().into()),
		CoreValue::Array(array) => CoreValue::Array(CoreArray::from(
			array.0.into_iter().map(stringify_queries).collect::<Vec<_>>(),
		)),
		_ => value,
	}
}

impl RouterRequest {
	#[cfg(feature = "protocol-ws")]
	pub(crate) fn stringify_queries(self) -> Self {
		Self {
			params: self.params.map(stringify_queries),
			..self
		}
	}
}

impl Serialize for RouterRequest {
	fn serialize<S>(&self, serializer: S) -> std::result::Result<S::Ok, S::Error>
	where
		S: serde::Serializer,
	{
		struct InnerRequest<'a>(&'a RouterRequest);
		struct InnerNumberVariant(i64);
		struct InnerNumber(i64);
		struct InnerMethod(&'static str);
		struct InnerStrand(&'static str);
		struct InnerObject<'a>(&'a RouterRequest);

		impl Serialize for InnerNumberVariant {
			fn serialize<S>(&self, serializer: S) -> std::result::Result<S::Ok, S::Error>
			where
				S: serde::Serializer,
			{
				serializer.serialize_newtype_variant("Value", 3, "Number", &InnerNumber(self.0))
			}
		}

		impl Serialize for InnerNumber {
			fn serialize<S>(&self, serializer: S) -> std::result::Result<S::Ok, S::Error>
			where
				S: serde::Serializer,
			{
				serializer.serialize_newtype_variant("Number", 0, "Int", &self.0)
			}
		}

		impl Serialize for InnerMethod {
			fn serialize<S>(&self, serializer: S) -> std::result::Result<S::Ok, S::Error>
			where
				S: serde::Serializer,
			{
				serializer.serialize_newtype_variant("Value", 4, "Strand", &InnerStrand(self.0))
			}
		}

		impl Serialize for InnerStrand {
			fn serialize<S>(&self, serializer: S) -> std::result::Result<S::Ok, S::Error>
			where
				S: serde::Serializer,
			{
				serializer.serialize_newtype_struct("$surrealdb::private::sql::Strand", self.0)
			}
		}

		impl Serialize for InnerRequest<'_> {
			fn serialize<S>(&self, serializer: S) -> std::result::Result<S::Ok, S::Error>
			where
				S: serde::Serializer,
			{
				let size = 1 + self.0.id.is_some() as usize + self.0.params.is_some() as usize;
				let mut map = serializer.serialize_map(Some(size))?;
				if let Some(id) = self.0.id.as_ref() {
					map.serialize_entry("id", &InnerNumberVariant(*id))?;
				}
				map.serialize_entry("method", &InnerMethod(self.0.method))?;
				if let Some(params) = self.0.params.as_ref() {
					map.serialize_entry("params", params)?;
				}
				map.end()
			}
		}

		impl Serialize for InnerObject<'_> {
			fn serialize<S>(&self, serializer: S) -> std::result::Result<S::Ok, S::Error>
			where
				S: serde::Serializer,
			{
				serializer.serialize_newtype_struct("Object", &InnerRequest(self.0))
			}
		}

		serializer.serialize_newtype_variant(
			"$surrealdb::private::sql::Value",
			9,
			"Object",
			&InnerObject(self),
		)
	}
}

impl Revisioned for RouterRequest {
	fn revision() -> u16 {
		1
	}

	fn serialize_revisioned<W: std::io::Write>(
		&self,
		w: &mut W,
	) -> std::result::Result<(), revision::Error> {
		// version
		Revisioned::serialize_revisioned(&1u32, w)?;
		// object variant
		Revisioned::serialize_revisioned(&9u32, w)?;
		// object wrapper version
		Revisioned::serialize_revisioned(&1u32, w)?;

		let size = 1 + self.id.is_some() as usize + self.params.is_some() as usize;
		size.serialize_revisioned(w)?;

		let serializer = bincode::options()
			.with_no_limit()
			.with_little_endian()
			.with_varint_encoding()
			.reject_trailing_bytes();

		if let Some(x) = self.id.as_ref() {
			serializer
				.serialize_into(&mut *w, "id")
				.map_err(|err| revision::Error::Serialize(err.to_string()))?;

			// the Value version
			1u16.serialize_revisioned(w)?;

			// the Value::Number variant
			3u16.serialize_revisioned(w)?;

			// the Number version
			1u16.serialize_revisioned(w)?;

			// the Number::Int variant
			0u16.serialize_revisioned(w)?;

			x.serialize_revisioned(w)?;
		}

		serializer
			.serialize_into(&mut *w, "method")
			.map_err(|err| revision::Error::Serialize(err.to_string()))?;

		// the Value version
		1u16.serialize_revisioned(w)?;

		// the Value::Strand variant
		4u16.serialize_revisioned(w)?;

		// the Strand version
		1u16.serialize_revisioned(w)?;

		serializer
			.serialize_into(&mut *w, self.method)
			.map_err(|e| revision::Error::Serialize(format!("{:?}", e)))?;

		if let Some(x) = self.params.as_ref() {
			serializer
				.serialize_into(&mut *w, "params")
				.map_err(|err| revision::Error::Serialize(err.to_string()))?;

			x.serialize_revisioned(w)?;
		}

		Ok(())
	}

	fn deserialize_revisioned<R: Read>(_: &mut R) -> std::result::Result<Self, revision::Error>
	where
		Self: Sized,
	{
		panic!("deliberately unimplemented");
	}
}

#[cfg(test)]
mod test {
	use std::io::Cursor;

	use revision::Revisioned;
	use surrealdb_core::expr::{Number, Value};

	use super::RouterRequest;

	fn assert_converts<S, D, I>(req: &RouterRequest, s: S, d: D)
	where
		S: FnOnce(&RouterRequest) -> I,
		D: FnOnce(I) -> Value,
	{
		let ser = s(req);
		let val = d(ser);
		let Value::Object(obj) = val else {
			panic!("not an object");
		};
		assert_eq!(
			obj.get("id").cloned().and_then(|x| if let Value::Number(Number::Int(x)) = x {
				Some(x)
			} else {
				None
			}),
			req.id
		);
		let Some(Value::Strand(x)) = obj.get("method") else {
			panic!("invalid method field: {}", obj)
		};
		assert_eq!(x.0, req.method);

		assert_eq!(obj.get("params").cloned(), req.params);
	}

	#[test]
	fn router_request_value_conversion() {
		let request = RouterRequest {
			id: Some(1234),
			method: "request",
			params: Some(vec![Value::from(1234i64), Value::from("request")].into()),
		};

		println!("test convert bincode");

		assert_converts(
			&request,
			|i| bincode::serialize(i).unwrap(),
			|b| bincode::deserialize(&b).unwrap(),
		);

		println!("test convert json");

		assert_converts(
			&request,
			|i| serde_json::to_string(i).unwrap(),
			|b| serde_json::from_str(&b).unwrap(),
		);

		println!("test convert revisioned");

		assert_converts(
			&request,
			|i| {
				let mut buf = Vec::new();
				i.serialize_revisioned(&mut Cursor::new(&mut buf)).unwrap();
				buf
			},
			|b| Value::deserialize_revisioned(&mut Cursor::new(b)).unwrap(),
		);

		println!("done");
	}
}<|MERGE_RESOLUTION|>--- conflicted
+++ resolved
@@ -7,14 +7,10 @@
 use std::borrow::Cow;
 use std::io::Read;
 use std::path::PathBuf;
-<<<<<<< HEAD
 use surrealdb_core::expr::{
 	Array as CoreArray, Object as CoreObject, Query as CoreQuery, Value as CoreValue,
 };
-=======
 use surrealdb_core::dbs::Notification;
-use surrealdb_core::expr::{Array as CoreArray, Object as CoreObject, Query, Value as CoreValue};
->>>>>>> fd53dca0
 use surrealdb_core::kvs::export::Config as DbExportConfig;
 use surrealdb_core::sql::{
 	Object as CoreSqlObject, Query as CoreSqlQuery, SqlValue as CoreSqlValue,
