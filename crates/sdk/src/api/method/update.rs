use super::transaction::WithTransaction;
use crate::Surreal;
use crate::method::merge::Merge;
use crate::method::patch::Patch;
use crate::opt::PatchOp;
use crate::opt::PatchOps;
use crate::opt::RangeableResource;

use crate::api::Connection;
use crate::api::Result;
use crate::api::conn::Command;
use crate::api::method::BoxFuture;
use crate::api::method::Content;
use crate::api::opt::Resource;
use crate::method::OnceLockExt;
use crate::opt::KeyRange;
use serde::Serialize;
use std::borrow::Cow;
use std::future::IntoFuture;
use std::marker::PhantomData;
<<<<<<< HEAD
use surrealdb_core::expr::Data;
use surrealdb_core::expr::TryFromValue;
use surrealdb_core::expr::{Value, to_value as to_core_value};
=======
use surrealdb_core::expr::{Value as CoreValue, to_value as to_core_value};
use uuid::Uuid;

use super::validate_data;
>>>>>>> 95a90b27

/// An update future
#[derive(Debug)]
#[must_use = "futures do nothing unless you `.await` or poll them"]
<<<<<<< HEAD
pub struct Update<'r, C: Connection, R: Resource, RT> {
=======
pub struct Update<'r, C: Connection, R> {
	pub(super) txn: Option<Uuid>,
>>>>>>> 95a90b27
	pub(super) client: Cow<'r, Surreal<C>>,
	pub(super) resource: R,
	pub(super) response_type: PhantomData<RT>,
}

<<<<<<< HEAD
impl<C, R, RT> Update<'_, C, R, RT>
=======
impl<C, R> WithTransaction for Update<'_, C, R>
where
	C: Connection,
{
	fn with_transaction(mut self, id: Uuid) -> Self {
		self.txn = Some(id);
		self
	}
}

impl<C, R> Update<'_, C, R>
>>>>>>> 95a90b27
where
	C: Connection,
	R: Resource,
{
	/// Converts to an owned type which can easily be moved to a different thread
	pub fn into_owned(self) -> Update<'static, C, R, RT> {
		Update {
			client: Cow::Owned(self.client.into_owned()),
			..self
		}
	}
}

macro_rules! into_future {
	($method:ident) => {
		fn into_future(self) -> Self::IntoFuture {
			let Update {
				txn,
				client,
				resource,
				..
			} = self;
			Box::pin(async move {
				let router = client.inner.router.extract()?;
				router
					.$method(Command::Update {
<<<<<<< HEAD
						what: resource.into_values(),
=======
						txn,
						what: resource?,
>>>>>>> 95a90b27
						data: None,
					})
					.await
			})
		}
	};
}

impl<'r, Client, R> IntoFuture for Update<'r, Client, R, Value>
where
	Client: Connection,
	R: Resource,
{
	type Output = Result<Value>;
	type IntoFuture = BoxFuture<'r, Self::Output>;

	into_future! {execute_value}
}

impl<'r, Client, R, RT> IntoFuture for Update<'r, Client, R, Option<RT>>
where
	Client: Connection,
	R: Resource,
	RT: TryFromValue,
{
	type Output = Result<Option<RT>>;
	type IntoFuture = BoxFuture<'r, Self::Output>;

	into_future! {execute_opt}
}

impl<'r, Client, R, RT> IntoFuture for Update<'r, Client, R, Vec<RT>>
where
	Client: Connection,
	R: Resource,
	RT: TryFromValue,
{
	type Output = Result<Vec<RT>>;
	type IntoFuture = BoxFuture<'r, Self::Output>;

	into_future! {execute_vec}
}

// impl<C, R> Update<'_, C, R, Value>
// where
// 	C: Connection,
// 	R: RangeableResource,
// {
// 	/// Restricts the records to update to those in the specified range
// 	pub fn range(mut self, range: impl Into<KeyRange>) -> Self {
// 		self.resource = self.resource.with_range(range.into());
// 		self
// 	}
// }

// impl<C, R, RT> Update<'_, C, R, Vec<RT>>
// where
// 	C: Connection,
// 	R: RangeableResource,
// {
// 	/// Restricts the records to update to those in the specified range
// 	pub fn range(mut self, range: impl Into<KeyRange>) -> Self {
// 		self.resource = self.resource.with_range(range.into());
// 		self
// 	}
// }

impl<'r, C, R, RT> Update<'r, C, R, RT>
where
	C: Connection,
	R: Resource,
	RT: TryFromValue,
{
	/// Replaces the current document / record data with the specified data
	pub fn content(self, data: Value) -> Content<'r, C, RT> {
		let what = self.resource.into_values();

		let data = match data {
			Value::None => None,
			content => Some(Data::ContentExpression(content)),
		};

<<<<<<< HEAD
		let cmd = Command::Update {
			what,
			data,
		};

		Content::new(self.client, cmd)
=======
impl<'r, C, R> Update<'r, C, R>
where
	C: Connection,
	R: DeserializeOwned,
{
	/// Replaces the current document / record data with the specified data
	pub fn content<D>(self, data: D) -> Content<'r, C, R>
	where
		D: Serialize + 'static,
	{
		Content::from_closure(self.client, self.txn, || {
			let data = to_core_value(data)?;

			validate_data(
				&data,
				"Tried to update non-object-like data as content, only structs and objects are supported",
			)?;

			let what = self.resource?;

			let data = match data {
				CoreValue::None => None,
				content => Some(content),
			};

			Ok(Command::Update {
				txn: self.txn,
				what,
				data,
			})
		})
>>>>>>> 95a90b27
	}

	/// Merges the current document / record data with the specified data
	pub fn merge(self, data: Value) -> Merge<'r, C, R, RT> {
		Merge {
			txn: self.txn,
			client: self.client,
			resource: self.resource,
			content: Data::MergeExpression(data),
			upsert: false,
			response_type: PhantomData,
		}
	}

	/// Patches the current document / record data with the specified JSON Patch data
	pub fn patch(self, patch: impl Into<PatchOp>) -> Patch<'r, C, R, RT> {
		Patch {
<<<<<<< HEAD
			patches: PatchOps(vec![patch.into()]),
=======
			patches,
			txn: self.txn,
>>>>>>> 95a90b27
			client: self.client,
			resource: self.resource,
			upsert: false,
			response_type: PhantomData,
		}
	}
}<|MERGE_RESOLUTION|>--- conflicted
+++ resolved
@@ -18,37 +18,25 @@
 use std::borrow::Cow;
 use std::future::IntoFuture;
 use std::marker::PhantomData;
-<<<<<<< HEAD
 use surrealdb_core::expr::Data;
 use surrealdb_core::expr::TryFromValue;
 use surrealdb_core::expr::{Value, to_value as to_core_value};
-=======
-use surrealdb_core::expr::{Value as CoreValue, to_value as to_core_value};
 use uuid::Uuid;
-
-use super::validate_data;
->>>>>>> 95a90b27
 
 /// An update future
 #[derive(Debug)]
 #[must_use = "futures do nothing unless you `.await` or poll them"]
-<<<<<<< HEAD
 pub struct Update<'r, C: Connection, R: Resource, RT> {
-=======
-pub struct Update<'r, C: Connection, R> {
+	pub(super) client: Cow<'r, Surreal<C>>,
 	pub(super) txn: Option<Uuid>,
->>>>>>> 95a90b27
-	pub(super) client: Cow<'r, Surreal<C>>,
 	pub(super) resource: R,
 	pub(super) response_type: PhantomData<RT>,
 }
 
-<<<<<<< HEAD
-impl<C, R, RT> Update<'_, C, R, RT>
-=======
-impl<C, R> WithTransaction for Update<'_, C, R>
+impl<C, R, RT> WithTransaction for Update<'_, C, R, RT>
 where
 	C: Connection,
+	R: Resource,
 {
 	fn with_transaction(mut self, id: Uuid) -> Self {
 		self.txn = Some(id);
@@ -56,8 +44,7 @@
 	}
 }
 
-impl<C, R> Update<'_, C, R>
->>>>>>> 95a90b27
+impl<C, R, RT> Update<'_, C, R, RT>
 where
 	C: Connection,
 	R: Resource,
@@ -84,12 +71,8 @@
 				let router = client.inner.router.extract()?;
 				router
 					.$method(Command::Update {
-<<<<<<< HEAD
+						txn,
 						what: resource.into_values(),
-=======
-						txn,
-						what: resource?,
->>>>>>> 95a90b27
 						data: None,
 					})
 					.await
@@ -101,7 +84,7 @@
 impl<'r, Client, R> IntoFuture for Update<'r, Client, R, Value>
 where
 	Client: Connection,
-	R: Resource,
+	R: Resource + 'r,
 {
 	type Output = Result<Value>;
 	type IntoFuture = BoxFuture<'r, Self::Output>;
@@ -112,7 +95,7 @@
 impl<'r, Client, R, RT> IntoFuture for Update<'r, Client, R, Option<RT>>
 where
 	Client: Connection,
-	R: Resource,
+	R: Resource + 'r,
 	RT: TryFromValue,
 {
 	type Output = Result<Option<RT>>;
@@ -124,7 +107,7 @@
 impl<'r, Client, R, RT> IntoFuture for Update<'r, Client, R, Vec<RT>>
 where
 	Client: Connection,
-	R: Resource,
+	R: Resource + 'r,
 	RT: TryFromValue,
 {
 	type Output = Result<Vec<RT>>;
@@ -172,46 +155,13 @@
 			content => Some(Data::ContentExpression(content)),
 		};
 
-<<<<<<< HEAD
 		let cmd = Command::Update {
+			txn: self.txn,
 			what,
 			data,
 		};
 
 		Content::new(self.client, cmd)
-=======
-impl<'r, C, R> Update<'r, C, R>
-where
-	C: Connection,
-	R: DeserializeOwned,
-{
-	/// Replaces the current document / record data with the specified data
-	pub fn content<D>(self, data: D) -> Content<'r, C, R>
-	where
-		D: Serialize + 'static,
-	{
-		Content::from_closure(self.client, self.txn, || {
-			let data = to_core_value(data)?;
-
-			validate_data(
-				&data,
-				"Tried to update non-object-like data as content, only structs and objects are supported",
-			)?;
-
-			let what = self.resource?;
-
-			let data = match data {
-				CoreValue::None => None,
-				content => Some(content),
-			};
-
-			Ok(Command::Update {
-				txn: self.txn,
-				what,
-				data,
-			})
-		})
->>>>>>> 95a90b27
 	}
 
 	/// Merges the current document / record data with the specified data
@@ -229,12 +179,8 @@
 	/// Patches the current document / record data with the specified JSON Patch data
 	pub fn patch(self, patch: impl Into<PatchOp>) -> Patch<'r, C, R, RT> {
 		Patch {
-<<<<<<< HEAD
+			txn: self.txn,
 			patches: PatchOps(vec![patch.into()]),
-=======
-			patches,
-			txn: self.txn,
->>>>>>> 95a90b27
 			client: self.client,
 			resource: self.resource,
 			upsert: false,
