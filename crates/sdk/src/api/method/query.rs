--- conflicted
+++ resolved
@@ -29,7 +29,7 @@
 use std::task::Context;
 use std::task::Poll;
 use surrealdb_core::dbs;
-use surrealdb_core::dbs::QueryResultData;
+use surrealdb_core::dbs::ResponseData;
 use surrealdb_core::dbs::Variables;
 use surrealdb_core::expr::TryFromValue;
 use surrealdb_core::expr::{Object, Value, to_value as to_core_value};
@@ -44,11 +44,8 @@
 pub struct Query<'r, C: Connection> {
 	pub(crate) txn: Option<Uuid>,
 	pub(crate) client: Cow<'r, Surreal<C>>,
-<<<<<<< HEAD
-	pub(crate) queries: Vec<Cow<'r, str>>,
+	pub(crate) queries: Vec<String>,
 	pub(crate) variables: Variables,
-=======
-	pub(crate) inner: Result<ValidQuery>,
 }
 
 impl<C> WithTransaction for Query<'_, C>
@@ -59,20 +56,6 @@
 		self.txn = Some(id);
 		self
 	}
-}
-
-#[derive(Debug)]
-pub(crate) enum ValidQuery {
-	Raw {
-		query: Cow<'static, str>,
-		bindings: CoreObject,
-	},
-	Normal {
-		query: Vec<Statement>,
-		register_live_queries: bool,
-		bindings: CoreObject,
-	},
->>>>>>> 95a90b27
 }
 
 impl<'r, C> Query<'r, C>
@@ -88,29 +71,10 @@
 		}
 	}
 
-<<<<<<< HEAD
 	/// Sets the variables for the query
 	pub fn variables(mut self, variables: impl Into<Variables>) -> Self {
 		self.variables = variables.into();
 		self
-=======
-	pub(crate) fn map_valid<F>(self, f: F) -> Self
-	where
-		F: FnOnce(ValidQuery) -> Result<ValidQuery>,
-	{
-		match self.inner {
-			Ok(x) => Query {
-				txn: self.txn,
-				client: self.client,
-				inner: f(x),
-			},
-			x => Query {
-				txn: self.txn,
-				client: self.client,
-				inner: x,
-			},
-		}
->>>>>>> 95a90b27
 	}
 
 	/// Converts to an owned type which can easily be moved to a different thread
@@ -136,101 +100,15 @@
 			// Extract the router from the client
 			let router = self.client.inner.router.extract()?;
 
-<<<<<<< HEAD
 			let query_results = router
 				.execute_query(Command::MultiQuery {
+					txn: self.txn,
 					queries: self.queries,
 					variables: self.variables,
 				})
 				.await?;
 
 			Ok(query_results)
-=======
-			match self.inner? {
-				ValidQuery::Raw {
-					query,
-					bindings,
-				} => {
-					router
-						.execute_query(Command::RawQuery {
-							query,
-							txn: self.txn,
-							variables: bindings,
-						})
-						.await
-				}
-				ValidQuery::Normal {
-					query,
-					register_live_queries,
-					bindings,
-				} => {
-					let query_statements = query;
-
-					// Collect the indexes of the live queries which should be registerd.
-					let query_indicies = if register_live_queries {
-						query_statements
-							.iter()
-							// BEGIN, COMMIT, and CANCEL don't return a result.
-							.filter(|x| {
-								!matches!(
-									x,
-									Statement::Begin(_)
-										| Statement::Commit(_) | Statement::Cancel(_)
-								)
-							})
-							.enumerate()
-							.filter(|(_, x)| matches!(x, Statement::Live(_)))
-							.map(|(i, _)| i)
-							.collect()
-					} else {
-						Vec::new()
-					};
-
-					// If there are live queries and it is not supported, return an error.
-					if !query_indicies.is_empty()
-						&& !router.features.contains(&ExtraFeatures::LiveQueries)
-					{
-						return Err(Error::LiveQueriesNotSupported.into());
-					}
-
-					let mut query = sql::Query::default();
-					query.0.0 = query_statements;
-
-					let mut response = router
-						.execute_query(Command::Query {
-							txn: self.txn,
-							query,
-							variables: bindings,
-						})
-						.await?;
-
-					for idx in query_indicies {
-						let Some((_, result)) = response.results.get(&idx) else {
-							continue;
-						};
-
-						// This is a live query. We are using this as a workaround to avoid
-						// creating another public error variant for this internal error.
-						let res = match result {
-							Ok(id) => {
-								let CoreValue::Uuid(uuid) = id else {
-									bail!(Error::InternalError(
-										"successfull live query did not return a uuid".to_string(),
-									));
-								};
-								live::register(router, uuid.0).await.map(|rx| {
-									Stream::new(self.client.inner.clone().into(), uuid.0, Some(rx))
-								})
-							}
-							Err(_) => Err(anyhow::Error::new(Error::NotLiveQuery(idx))),
-						};
-						response.live_queries.insert(idx, res);
-					}
-
-					Ok(response)
-				}
-			}
->>>>>>> 95a90b27
 		})
 	}
 }
@@ -260,7 +138,7 @@
 
 		let surql = surql.into();
 
-		self.queries.push(Cow::Owned(surql));
+		self.queries.push(surql);
 
 		self
 	}
@@ -268,12 +146,6 @@
 	/// Return query statistics along with its results
 	pub const fn with_stats(self) -> WithStats<Self> {
 		WithStats(self)
-	}
-
-	pub fn commit(self) -> Commit<'req, C> {
-		Commit {
-			client: Cow::Borrowed(&self.client),
-		}
 	}
 
 	/// Binds a parameter or parameters to a query
@@ -512,7 +384,7 @@
 			if let Some(query_result) = self.results.swap_remove(&key) {
 				if let Err(error) = query_result.result {
 					// If the result is an error, we insert it into the errors map
-					errors.insert(key, error);
+					errors.insert(key, error.into());
 				}
 			}
 		}
@@ -544,7 +416,7 @@
 		if let Some(key) = first_error {
 			if let Some(query_result) = self.results.swap_remove(&key) {
 				if let Err(error) = query_result.result {
-					return Err(error);
+					return Err(error.into());
 				}
 			}
 		}
