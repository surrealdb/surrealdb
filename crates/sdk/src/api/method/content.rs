--- conflicted
+++ resolved
@@ -8,13 +8,10 @@
 use std::borrow::Cow;
 use std::future::IntoFuture;
 use std::marker::PhantomData;
-<<<<<<< HEAD
-use surrealdb_core::dbs::QueryResultData;
+use surrealdb_core::dbs::ResponseData;
 use surrealdb_core::expr::TryFromValue;
 use surrealdb_core::expr::Value;
-=======
 use uuid::Uuid;
->>>>>>> 95a90b27
 
 /// A content future
 ///
@@ -23,7 +20,6 @@
 #[must_use = "futures do nothing unless you `.await` or poll them"]
 pub struct Content<'r, C: Connection, R> {
 	#[allow(dead_code)]
-	pub(super) txn: Option<Uuid>,
 	pub(super) client: Cow<'r, Surreal<C>>,
 	pub(super) command: Command,
 	pub(super) response_type: PhantomData<R>,
@@ -33,7 +29,6 @@
 where
 	C: Connection,
 {
-<<<<<<< HEAD
 	pub(crate) fn new(client: Cow<'r, Surreal<C>>, command: Command) -> Self {
 		Content {
 			client,
@@ -43,14 +38,10 @@
 	}
 
 	pub(crate) fn from_closure<F>(client: Cow<'r, Surreal<C>>, f: F) -> Self
-=======
-	pub(crate) fn from_closure<F>(client: Cow<'r, Surreal<C>>, txn: Option<Uuid>, f: F) -> Self
->>>>>>> 95a90b27
 	where
 		F: FnOnce() -> Command,
 	{
 		Content {
-			txn,
 			client,
 			command: f(),
 			response_type: PhantomData,
