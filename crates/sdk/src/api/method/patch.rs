use crate::Surreal;
use crate::api::Connection;
use crate::api::Result;
use crate::api::conn::Command;
use crate::api::method::BoxFuture;
use crate::api::opt::PatchOp;
use crate::api::opt::Resource;
use crate::method::OnceLockExt;
use crate::opt::PatchOps;
use std::borrow::Cow;
use std::future::IntoFuture;
use std::marker::PhantomData;
<<<<<<< HEAD
use surrealdb_core::expr::TryFromValue;
use surrealdb_core::expr::{Array, Data, Value};
=======
use surrealdb_core::expr::{Value as CoreValue, to_value as to_core_value};
use uuid::Uuid;
>>>>>>> 95a90b27

/// A patch future
#[derive(Debug)]
#[must_use = "futures do nothing unless you `.await` or poll them"]
<<<<<<< HEAD
pub struct Patch<'r, C: Connection, R: Resource, RT> {
=======
pub struct Patch<'r, C: Connection, R> {
	pub(super) txn: Option<Uuid>,
>>>>>>> 95a90b27
	pub(super) client: Cow<'r, Surreal<C>>,
	pub(super) resource: R,
	pub(super) patches: PatchOps,
	pub(super) upsert: bool,
	pub(super) response_type: PhantomData<RT>,
}

impl<C, R, RT> Patch<'_, C, R, RT>
where
	C: Connection,
	R: Resource,
{
	/// Converts to an owned type which can easily be moved to a different thread
	pub fn into_owned(self) -> Patch<'static, C, R, RT> {
		Patch {
			client: Cow::Owned(self.client.into_owned()),
			..self
		}
	}
}

macro_rules! into_future {
	() => {
		fn into_future(self) -> Self::IntoFuture {
			let Patch {
				txn,
				client,
				resource,
				patches,
				upsert,
				..
			} = self;
			Box::pin(async move {
				let mut vec = Vec::with_capacity(patches.len());
				for patch in patches.into_iter() {
					let value = Value::try_from(patch)?;
					vec.push(value);
				}
				let router = client.inner.router.extract()?;
<<<<<<< HEAD
				let cmd = Command::Upsert {
					what: resource.into_values(),
					data: Some(Data::PatchExpression(Value::Array(Array(vec)))),
=======
				let cmd = Command::Patch {
					txn,
					upsert,
					what: resource?,
					data: Some(patches),
>>>>>>> 95a90b27
				};

				let query_results = router.execute_query(cmd).await?;

				query_results.take(0_usize)
			})
		}
	};
}

impl<'r, Client, R> IntoFuture for Patch<'r, Client, R, Value>
where
	Client: Connection,
	R: Resource,
{
	type Output = Result<Value>;
	type IntoFuture = BoxFuture<'r, Self::Output>;

	into_future! {}
}

impl<'r, Client, R, RT> IntoFuture for Patch<'r, Client, R, Option<RT>>
where
	Client: Connection,
	R: Resource,
	RT: TryFromValue,
{
	type Output = Result<Option<RT>>;
	type IntoFuture = BoxFuture<'r, Self::Output>;

	into_future! {}
}

impl<'r, Client, R, RT> IntoFuture for Patch<'r, Client, R, Vec<RT>>
where
	Client: Connection,
	R: Resource,
	RT: TryFromValue,
{
	type Output = Result<Vec<RT>>;
	type IntoFuture = BoxFuture<'r, Self::Output>;

	into_future! {}
}

impl<'r, C, R, RT> Patch<'r, C, R, RT>
where
	C: Connection,
	R: Resource,
{
	/// Applies JSON Patch changes to all records, or a specific record, in the database.
	pub fn patch(mut self, patch: impl Into<PatchOp>) -> Patch<'r, C, R, RT> {
		self.patches.push(patch.into());
		self
	}
}<|MERGE_RESOLUTION|>--- conflicted
+++ resolved
@@ -10,24 +10,16 @@
 use std::borrow::Cow;
 use std::future::IntoFuture;
 use std::marker::PhantomData;
-<<<<<<< HEAD
 use surrealdb_core::expr::TryFromValue;
 use surrealdb_core::expr::{Array, Data, Value};
-=======
-use surrealdb_core::expr::{Value as CoreValue, to_value as to_core_value};
 use uuid::Uuid;
->>>>>>> 95a90b27
 
 /// A patch future
 #[derive(Debug)]
 #[must_use = "futures do nothing unless you `.await` or poll them"]
-<<<<<<< HEAD
 pub struct Patch<'r, C: Connection, R: Resource, RT> {
-=======
-pub struct Patch<'r, C: Connection, R> {
+	pub(super) client: Cow<'r, Surreal<C>>,
 	pub(super) txn: Option<Uuid>,
->>>>>>> 95a90b27
-	pub(super) client: Cow<'r, Surreal<C>>,
 	pub(super) resource: R,
 	pub(super) patches: PatchOps,
 	pub(super) upsert: bool,
@@ -66,20 +58,13 @@
 					vec.push(value);
 				}
 				let router = client.inner.router.extract()?;
-<<<<<<< HEAD
 				let cmd = Command::Upsert {
+					txn,
 					what: resource.into_values(),
 					data: Some(Data::PatchExpression(Value::Array(Array(vec)))),
-=======
-				let cmd = Command::Patch {
-					txn,
-					upsert,
-					what: resource?,
-					data: Some(patches),
->>>>>>> 95a90b27
 				};
 
-				let query_results = router.execute_query(cmd).await?;
+				let mut query_results = router.execute_query(cmd).await?;
 
 				query_results.take(0_usize)
 			})
@@ -90,7 +75,7 @@
 impl<'r, Client, R> IntoFuture for Patch<'r, Client, R, Value>
 where
 	Client: Connection,
-	R: Resource,
+	R: Resource + 'r,
 {
 	type Output = Result<Value>;
 	type IntoFuture = BoxFuture<'r, Self::Output>;
@@ -101,7 +86,7 @@
 impl<'r, Client, R, RT> IntoFuture for Patch<'r, Client, R, Option<RT>>
 where
 	Client: Connection,
-	R: Resource,
+	R: Resource + 'r,
 	RT: TryFromValue,
 {
 	type Output = Result<Option<RT>>;
@@ -113,7 +98,7 @@
 impl<'r, Client, R, RT> IntoFuture for Patch<'r, Client, R, Vec<RT>>
 where
 	Client: Connection,
-	R: Resource,
+	R: Resource + 'r,
 	RT: TryFromValue,
 {
 	type Output = Result<Vec<RT>>;
