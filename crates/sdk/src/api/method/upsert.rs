use super::transaction::WithTransaction;
use crate::Surreal;
use crate::method::merge::Merge;
use crate::method::patch::Patch;
use crate::opt::PatchOp;
use crate::opt::PatchOps;
use crate::opt::RangeableResource;

use crate::api::Connection;
use crate::api::Result;
use crate::api::conn::Command;
use crate::api::method::BoxFuture;
use crate::api::method::Content;
use crate::api::opt::Resource;
use crate::method::OnceLockExt;
use crate::opt::KeyRange;
use std::borrow::Cow;
use std::future::IntoFuture;
use std::marker::PhantomData;
<<<<<<< HEAD
use surrealdb_core::expr::Data;
use surrealdb_core::expr::TryFromValue;
use surrealdb_core::expr::{Value, to_value as to_core_value};
=======
use surrealdb_core::expr::{Value as CoreValue, to_value as to_core_value};
use uuid::Uuid;

use super::validate_data;
>>>>>>> 95a90b27

/// An upsert future
#[derive(Debug)]
#[must_use = "futures do nothing unless you `.await` or poll them"]
<<<<<<< HEAD
pub struct Upsert<'r, C: Connection, R: Resource, RT> {
=======
pub struct Upsert<'r, C: Connection, R> {
	pub(super) txn: Option<Uuid>,
>>>>>>> 95a90b27
	pub(super) client: Cow<'r, Surreal<C>>,
	pub(super) resource: R,
	pub(super) response_type: PhantomData<RT>,
}

<<<<<<< HEAD
impl<C, R, RT> Upsert<'_, C, R, RT>
=======
impl<C, R> WithTransaction for Upsert<'_, C, R>
where
	C: Connection,
{
	fn with_transaction(mut self, id: Uuid) -> Self {
		self.txn = Some(id);
		self
	}
}

impl<C, R> Upsert<'_, C, R>
>>>>>>> 95a90b27
where
	C: Connection,
	R: Resource,
{
	/// Converts to an owned type which can easily be moved to a different thread
	pub fn into_owned(self) -> Upsert<'static, C, R, RT> {
		Upsert {
			client: Cow::Owned(self.client.into_owned()),
			..self
		}
	}
}

macro_rules! into_future {
	($method:ident) => {
		fn into_future(self) -> Self::IntoFuture {
			let Upsert {
				txn,
				client,
				resource,
				..
			} = self;
			Box::pin(async move {
				let router = client.inner.router.extract()?;
				router
					.$method(Command::Upsert {
<<<<<<< HEAD
						what: resource.into_values(),
=======
						txn,
						what: resource?,
>>>>>>> 95a90b27
						data: None,
					})
					.await
			})
		}
	};
}

impl<'r, Client, R> IntoFuture for Upsert<'r, Client, R, Value>
where
	Client: Connection,
	R: Resource,
{
	type Output = Result<Value>;
	type IntoFuture = BoxFuture<'r, Self::Output>;

	into_future! {execute_value}
}

impl<'r, Client, R, RT> IntoFuture for Upsert<'r, Client, R, Option<RT>>
where
	Client: Connection,
	R: Resource,
	RT: TryFromValue,
{
	type Output = Result<Option<RT>>;
	type IntoFuture = BoxFuture<'r, Self::Output>;

	into_future! {execute_opt}
}

impl<'r, Client, R, RT> IntoFuture for Upsert<'r, Client, R, Vec<RT>>
where
	Client: Connection,
	R: Resource,
	RT: TryFromValue,
{
	type Output = Result<Vec<RT>>;
	type IntoFuture = BoxFuture<'r, Self::Output>;

	into_future! {execute_vec}
}

// impl<C, R> Upsert<'_, C, R, Value>
// where
// 	C: Connection,
// 	R: RangeableResource,
// {
// 	/// Restricts the records to upsert to those in the specified range
// 	pub fn range(mut self, range: impl Into<KeyRange>) -> Self {
// 		self.resource = self.resource.with_range(range.into());
// 		self
// 	}
// }

// impl<C, R, RT> Upsert<'_, C, R, Vec<RT>>
// where
// 	C: Connection,
// 	R: RangeableResource,
// {
// 	/// Restricts the records to upsert to those in the specified range
// 	pub fn range(mut self, range: impl Into<KeyRange>) -> Self {
// 		self.resource = self.resource.with_range(range.into());
// 		self
// 	}
// }

impl<'r, C, R, RT> Upsert<'r, C, R, RT>
where
	C: Connection,
	R: Resource,
	RT: TryFromValue,
{
	/// Replaces the current document / record data with the specified data
<<<<<<< HEAD
	pub fn content(self, data: impl Into<Value>) -> Content<'r, C, RT> {
		let data = data.into();

		let command = Command::Upsert {
			what: self.resource.into_values(),
			data: match data {
				Value::None => None,
				content => Some(Data::ContentExpression(content)),
			},
		};

		Content::new(self.client, command)
=======
	pub fn content<D>(self, data: D) -> Content<'r, C, R>
	where
		D: Serialize + 'static,
	{
		Content::from_closure(self.client, self.txn, || {
			let data = to_core_value(data)?;

			validate_data(
				&data,
				"Tried to upsert non-object-like data as content, only structs and objects are supported",
			)?;

			let data = match data {
				CoreValue::None => None,
				content => Some(content),
			};

			Ok(Command::Upsert {
				txn: self.txn,
				what: self.resource?,
				data,
			})
		})
>>>>>>> 95a90b27
	}

	/// Merges the current document / record data with the specified data
	pub fn merge(self, data: Value) -> Merge<'r, C, R, RT> {
		Merge {
			txn: self.txn,
			client: self.client,
			resource: self.resource,
			content: Data::MergeExpression(data),
			upsert: true,
			response_type: PhantomData,
		}
	}

	/// Patches the current document / record data with the specified JSON Patch data
	pub fn patch(self, patch: impl Into<PatchOp>) -> Patch<'r, C, R, RT> {
		Patch {
<<<<<<< HEAD
			patches: PatchOps(vec![patch.into()]),
=======
			patches,
			txn: self.txn,
>>>>>>> 95a90b27
			client: self.client,
			resource: self.resource,
			upsert: true,
			response_type: PhantomData,
		}
	}
}<|MERGE_RESOLUTION|>--- conflicted
+++ resolved
@@ -17,37 +17,25 @@
 use std::borrow::Cow;
 use std::future::IntoFuture;
 use std::marker::PhantomData;
-<<<<<<< HEAD
 use surrealdb_core::expr::Data;
 use surrealdb_core::expr::TryFromValue;
 use surrealdb_core::expr::{Value, to_value as to_core_value};
-=======
-use surrealdb_core::expr::{Value as CoreValue, to_value as to_core_value};
 use uuid::Uuid;
-
-use super::validate_data;
->>>>>>> 95a90b27
 
 /// An upsert future
 #[derive(Debug)]
 #[must_use = "futures do nothing unless you `.await` or poll them"]
-<<<<<<< HEAD
 pub struct Upsert<'r, C: Connection, R: Resource, RT> {
-=======
-pub struct Upsert<'r, C: Connection, R> {
+	pub(super) client: Cow<'r, Surreal<C>>,
 	pub(super) txn: Option<Uuid>,
->>>>>>> 95a90b27
-	pub(super) client: Cow<'r, Surreal<C>>,
 	pub(super) resource: R,
 	pub(super) response_type: PhantomData<RT>,
 }
 
-<<<<<<< HEAD
-impl<C, R, RT> Upsert<'_, C, R, RT>
-=======
-impl<C, R> WithTransaction for Upsert<'_, C, R>
+impl<C, R, RT> WithTransaction for Upsert<'_, C, R, RT>
 where
 	C: Connection,
+	R: Resource,
 {
 	fn with_transaction(mut self, id: Uuid) -> Self {
 		self.txn = Some(id);
@@ -55,8 +43,7 @@
 	}
 }
 
-impl<C, R> Upsert<'_, C, R>
->>>>>>> 95a90b27
+impl<C, R, RT> Upsert<'_, C, R, RT>
 where
 	C: Connection,
 	R: Resource,
@@ -83,12 +70,8 @@
 				let router = client.inner.router.extract()?;
 				router
 					.$method(Command::Upsert {
-<<<<<<< HEAD
+						txn,
 						what: resource.into_values(),
-=======
-						txn,
-						what: resource?,
->>>>>>> 95a90b27
 						data: None,
 					})
 					.await
@@ -100,7 +83,7 @@
 impl<'r, Client, R> IntoFuture for Upsert<'r, Client, R, Value>
 where
 	Client: Connection,
-	R: Resource,
+	R: Resource + 'r,
 {
 	type Output = Result<Value>;
 	type IntoFuture = BoxFuture<'r, Self::Output>;
@@ -111,7 +94,7 @@
 impl<'r, Client, R, RT> IntoFuture for Upsert<'r, Client, R, Option<RT>>
 where
 	Client: Connection,
-	R: Resource,
+	R: Resource + 'r,
 	RT: TryFromValue,
 {
 	type Output = Result<Option<RT>>;
@@ -123,7 +106,7 @@
 impl<'r, Client, R, RT> IntoFuture for Upsert<'r, Client, R, Vec<RT>>
 where
 	Client: Connection,
-	R: Resource,
+	R: Resource + 'r,
 	RT: TryFromValue,
 {
 	type Output = Result<Vec<RT>>;
@@ -163,11 +146,11 @@
 	RT: TryFromValue,
 {
 	/// Replaces the current document / record data with the specified data
-<<<<<<< HEAD
 	pub fn content(self, data: impl Into<Value>) -> Content<'r, C, RT> {
 		let data = data.into();
 
 		let command = Command::Upsert {
+			txn: self.txn,
 			what: self.resource.into_values(),
 			data: match data {
 				Value::None => None,
@@ -176,31 +159,6 @@
 		};
 
 		Content::new(self.client, command)
-=======
-	pub fn content<D>(self, data: D) -> Content<'r, C, R>
-	where
-		D: Serialize + 'static,
-	{
-		Content::from_closure(self.client, self.txn, || {
-			let data = to_core_value(data)?;
-
-			validate_data(
-				&data,
-				"Tried to upsert non-object-like data as content, only structs and objects are supported",
-			)?;
-
-			let data = match data {
-				CoreValue::None => None,
-				content => Some(content),
-			};
-
-			Ok(Command::Upsert {
-				txn: self.txn,
-				what: self.resource?,
-				data,
-			})
-		})
->>>>>>> 95a90b27
 	}
 
 	/// Merges the current document / record data with the specified data
@@ -218,12 +176,8 @@
 	/// Patches the current document / record data with the specified JSON Patch data
 	pub fn patch(self, patch: impl Into<PatchOp>) -> Patch<'r, C, R, RT> {
 		Patch {
-<<<<<<< HEAD
+			txn: self.txn,
 			patches: PatchOps(vec![patch.into()]),
-=======
-			patches,
-			txn: self.txn,
->>>>>>> 95a90b27
 			client: self.client,
 			resource: self.resource,
 			upsert: true,
