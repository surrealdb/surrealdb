--- conflicted
+++ resolved
@@ -611,24 +611,6 @@
 		}
 	}
 
-	pub fn begin(&self) -> Begin<C> {
-		Begin {
-			client: Cow::Borrowed(self),
-		}
-	}
-
-	pub fn commit(&self) -> Commit<C> {
-		Commit {
-			client: Cow::Borrowed(self),
-		}
-	}
-
-	pub fn cancel(&self) -> Cancel<C> {
-		Cancel {
-			client: Cow::Borrowed(self),
-		}
-	}
-
 	/// Runs a set of SurrealQL statements against the database
 	///
 	/// # Examples
@@ -680,13 +662,9 @@
 	/// ```
 	pub fn query(&self, query: impl opt::IntoQuery) -> Query<C> {
 		Query {
-<<<<<<< HEAD
+			txn: None,
 			queries: vec![query.into_query()],
 			variables: Variables::default(),
-=======
-			txn: None,
-			inner: result.map(|x| x.0),
->>>>>>> 95a90b27
 			client: Cow::Borrowed(self),
 		}
 	}
@@ -789,21 +767,16 @@
 	/// # Ok(())
 	/// # }
 	/// ```
-<<<<<<< HEAD
-	pub fn create<R, RT>(&self, resource: R) -> anyhow::Result<Create<C, R, RT>>
+	pub fn create<R, RT>(&self, resource: R) -> Create<C, R, RT>
 	where
 		R: CreatableResource,
 	{
-		Ok(Create {
-=======
-	pub fn create<R>(&self, resource: impl CreateResource<R>) -> Create<C, R> {
 		Create {
 			txn: None,
->>>>>>> 95a90b27
 			client: Cow::Borrowed(self),
 			resource,
 			response_type: PhantomData,
-		})
+		}
 	}
 
 	/// Insert a record or records into a table
