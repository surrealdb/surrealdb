--- conflicted
+++ resolved
@@ -644,14 +644,9 @@
 			Some(surql) => self.inner.router.extract().and_then(|router| {
 				let capabilities = &router.config.capabilities;
 				syn::parse_with_capabilities(surql, capabilities)
-<<<<<<< HEAD
-					.and_then(opt::IntoQuery::into_query)
-=======
-					.map_err(Into::into)
-					.and_then(opt::query::into_query::Sealed::into_query)
->>>>>>> b8d988a8
+					.map(opt::into_query::Sealed::into_query)
 			}),
-			None => query.into_query(),
+			None => Ok(query.into_query()),
 		};
 		Query {
 			inner: result.map(|x| x.0),
