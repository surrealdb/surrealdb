use std::future::IntoFuture;
use std::marker::PhantomData;
use std::pin::Pin;
use std::task::{Context, Poll};

use async_channel::Receiver;
use futures::StreamExt;
use surrealdb_core::expr::{
	BinaryOperator, Cond, Expr, Fields, Idiom, Literal, LiveStatement, RecordIdKeyLit, RecordIdLit,
	TopLevelExpr,
};
use surrealdb_types::{
	self, Action, Notification as CoreNotification, RecordIdKey, SurrealValue, Value,
};
#[cfg(not(target_family = "wasm"))]
use tokio::spawn;
use uuid::Uuid;
#[cfg(target_family = "wasm")]
use wasm_bindgen_futures::spawn_local as spawn;

use crate::Surreal;
use crate::api::conn::{Command, Router};
use crate::api::err::Error;
use crate::api::method::BoxFuture;
use crate::api::{Connection, ExtraFeatures, Result};
use crate::engine::any::Any;
use crate::method::{Live, OnceLockExt, Query, Select};
use crate::notification::Notification;
use crate::opt::Resource;

fn into_future<C, O>(this: Select<C, O, Live>) -> BoxFuture<Result<Stream<O>>>
where
	C: Connection,
{
	let Select {
		client,
		resource,
		..
	} = this;
	Box::pin(async move {
		let router = client.inner.router.extract()?;
		if !router.features.contains(&ExtraFeatures::LiveQueries) {
			return Err(Error::LiveQueriesNotSupported.into());
		}
		let mut stmt = LiveStatement::new(Fields::all());
		match resource? {
			Resource::Table(table) => {
				stmt.what = Expr::Table(table);
			}
			Resource::RecordId(record) => {
				stmt.what = Expr::Table(record.table.clone());
				let ident = "id".to_string();
				let key_lit = record.key.into();
				let cond = Expr::Binary {
					left: Box::new(Expr::Idiom(Idiom::field(ident))),
					op: BinaryOperator::Equal,
					right: Box::new(Expr::Literal(Literal::RecordId(RecordIdLit {
						table: record.table,
						key: key_lit,
					}))),
				};
				stmt.cond = Some(Cond(cond));
			}
			Resource::Object(_) => return Err(Error::LiveOnObject.into()),
			Resource::Array(_) => return Err(Error::LiveOnArray.into()),
			Resource::Range(range) => {
				let record = range.0;

				let RecordIdKey::Range(range) = record.key else {
					panic!("invalid resource?");
				};

				stmt.what = Expr::Table(record.table.clone());

				let id = Expr::Idiom(Idiom::field("id".to_string()));

				// Convert RecordIdKey bounds to expressions
				let convert_key = |key: RecordIdKey| -> Expr {
					let key_lit = match key {
						RecordIdKey::Number(n) => RecordIdKeyLit::Number(n),
						RecordIdKey::String(s) => RecordIdKeyLit::String(s),
						RecordIdKey::Uuid(u) => RecordIdKeyLit::Uuid(u.into()),
						RecordIdKey::Array(a) => RecordIdKeyLit::Array(
							a.inner().iter().cloned().map(Expr::from_public_value).collect(),
						),
						RecordIdKey::Object(o) => {
							use surrealdb_core::expr::ObjectEntry;
							RecordIdKeyLit::Object(
								o.inner()
									.iter()
									.map(|(k, v)| ObjectEntry {
										key: k.clone(),
										value: Expr::from_public_value(v.clone()),
									})
									.collect(),
							)
						}
						RecordIdKey::Range(_range) => {
							// Ranges within RecordIdKey are not yet fully supported in the SDK
							// For now, default to a Number(0) key
							RecordIdKeyLit::Number(0)
						}
					};
					Expr::Literal(Literal::RecordId(RecordIdLit {
						table: record.table.clone(),
						key: key_lit,
					}))
				};

				let left = match range.start {
					std::ops::Bound::Included(x) => Some(Expr::Binary {
						left: Box::new(id.clone()),
						op: BinaryOperator::MoreThanEqual,
						right: Box::new(convert_key(x)),
					}),
					std::ops::Bound::Excluded(x) => Some(Expr::Binary {
						left: Box::new(id.clone()),
						op: BinaryOperator::MoreThan,
						right: Box::new(convert_key(x)),
					}),
					std::ops::Bound::Unbounded => None,
				};
				let right = match range.end {
					std::ops::Bound::Included(x) => Some(Expr::Binary {
						left: Box::new(id),
						op: BinaryOperator::LessThanEqual,
						right: Box::new(convert_key(x)),
					}),
					std::ops::Bound::Excluded(x) => Some(Expr::Binary {
						left: Box::new(id),
						op: BinaryOperator::LessThan,
						right: Box::new(convert_key(x)),
					}),
					std::ops::Bound::Unbounded => None,
				};

				let cond = match (left, right) {
					(Some(l), Some(r)) => Some(Cond(Expr::Binary {
						left: Box::new(l),
						op: BinaryOperator::And,
						right: Box::new(r),
					})),
					(Some(x), None) | (None, Some(x)) => Some(Cond(x)),
					_ => None,
				};

				stmt.cond = cond
			}
			Resource::Unspecified => return Err(Error::LiveOnUnspecified.into()),
		}
		let query = Query::normal(
			client.clone(),
			vec![TopLevelExpr::Live(Box::new(stmt))],
			Default::default(),
			false,
		);
		let Value::Uuid(id) = query.await?.take::<Value>(0)? else {
			return Err(Error::InternalError(
				"successufull live query didn't return a uuid".to_string(),
			)
			.into());
		};
		let rx = register(router, *id).await?;
		Ok(Stream::new(client.inner.clone().into(), *id, Some(rx)))
	})
}

pub(crate) async fn register(
	router: &Router,
	id: Uuid,
) -> Result<Receiver<Result<CoreNotification>>> {
	let (tx, rx) = async_channel::unbounded();
	router
		.execute_unit(Command::SubscribeLive {
			uuid: id,
			notification_sender: tx,
		})
		.await?;
	Ok(rx)
}

impl<'r, Client> IntoFuture for Select<'r, Client, Value, Live>
where
	Client: Connection,
{
	type Output = Result<Stream<Value>>;
	type IntoFuture = BoxFuture<'r, Self::Output>;

	fn into_future(self) -> Self::IntoFuture {
		into_future(self)
	}
}

impl<'r, Client, R> IntoFuture for Select<'r, Client, Option<R>, Live>
where
	Client: Connection,
	R: SurrealValue,
{
	type Output = Result<Stream<Option<R>>>;
	type IntoFuture = BoxFuture<'r, Self::Output>;

	fn into_future(self) -> Self::IntoFuture {
		into_future(self)
	}
}

impl<'r, Client, R> IntoFuture for Select<'r, Client, Vec<R>, Live>
where
	Client: Connection,
	R: SurrealValue,
{
	type Output = Result<Stream<Vec<R>>>;
	type IntoFuture = BoxFuture<'r, Self::Output>;

	fn into_future(self) -> Self::IntoFuture {
		into_future(self)
	}
}

/// A stream of live query notifications
#[derive(Debug)]
#[must_use = "streams do nothing unless you poll them"]
pub struct Stream<R> {
	pub(crate) client: Surreal<Any>,
	// We no longer need the lifetime and the type parameter
	// Leaving them in for backwards compatibility
	pub(crate) id: Uuid,
	pub(crate) rx: Option<Pin<Box<Receiver<Result<CoreNotification>>>>>,
	pub(crate) response_type: PhantomData<R>,
}

impl<R> Stream<R> {
	pub(crate) fn new(
		client: Surreal<Any>,
		id: Uuid,
		rx: Option<Receiver<Result<CoreNotification>>>,
	) -> Self {
		Self {
			id,
			rx: rx.map(Box::pin),
			client,
			response_type: PhantomData,
		}
	}
}

macro_rules! poll_next {
	($result:ident => $body:expr_2021) => {
		fn poll_next(mut self: Pin<&mut Self>, cx: &mut Context<'_>) -> Poll<Option<Self::Item>> {
			let Some(ref mut rx) = self.as_mut().rx else {
				return Poll::Ready(None);
			};
			match rx.poll_next_unpin(cx) {
				Poll::Ready(Some($result)) => $body,
				Poll::Ready(None) => Poll::Ready(None),
				Poll::Pending => Poll::Pending,
			}
		}
	};
}

impl futures::Stream for Stream<Value> {
	type Item = Result<Notification<Value>>;

	poll_next! {
<<<<<<< HEAD
		notification => {
			match notification.action {
				Action::Killed => Poll::Ready(None),
				action => Poll::Ready(Some(Notification {
					query_id: notification.id,
					action,
					data: notification.result,
				})),
=======
		result => match result {
			Ok(notification) => {
				match notification.action {
					CoreAction::Killed => Poll::Ready(None),
					action => Poll::Ready(Some(Ok(Notification {
						query_id: *notification.id,
						action: Action::from_core(action),
						data: Value::from_inner(notification.result),
					}))),
				}
			}
			Err(error) => {
				Poll::Ready(Some(Err(error)))
>>>>>>> 73d65ebc
			}
		}
	}

	fn size_hint(&self) -> (usize, Option<usize>) {
		(0, None)
	}
}

macro_rules! poll_next_and_convert {
	() => {
		poll_next! {
			result => match result {
				Ok(notification) => {
					Poll::Ready(deserialize(notification))
				}
				Err(error) => {
					Poll::Ready(Some(Err(error)))
				}
			}
		}
	};
}

impl<R> futures::Stream for Stream<Option<R>>
where
	R: SurrealValue + Unpin,
{
	type Item = Result<Notification<R>>;

	poll_next_and_convert! {}
}

impl<R> futures::Stream for Stream<Vec<R>>
where
	R: SurrealValue + Unpin,
{
	type Item = Result<Notification<R>>;

	poll_next_and_convert! {}
}

impl<R> futures::Stream for Stream<Notification<R>>
where
	R: SurrealValue + Unpin,
{
	type Item = Result<Notification<R>>;

	poll_next_and_convert! {}
}

pub(crate) fn kill<Client>(client: &Surreal<Client>, uuid: Uuid)
where
	Client: Connection,
{
	let client = client.clone();
	spawn(async move {
		if let Ok(router) = client.inner.router.extract() {
			router
				.execute_unit(Command::Kill {
					uuid,
				})
				.await
				.ok();
		}
	});
}

impl<R> Drop for Stream<R> {
	/// Close the live query stream
	///
	/// This kills the live query process responsible for this stream.
	fn drop(&mut self) {
		if self.rx.is_some() {
			kill(&self.client, self.id);
		}
	}
}

fn deserialize<R>(notification: CoreNotification) -> Option<Result<Notification<R>>>
where
	R: SurrealValue,
{
	let query_id = notification.id;
	let action = notification.action;
	match action {
		Action::Killed => None,
		action => match R::from_value(notification.result) {
			Ok(data) => Some(Ok(Notification {
				query_id,
				data,
				action,
			})),
			Err(error) => Some(Err(error)),
		},
	}
}<|MERGE_RESOLUTION|>--- conflicted
+++ resolved
@@ -263,30 +263,19 @@
 	type Item = Result<Notification<Value>>;
 
 	poll_next! {
-<<<<<<< HEAD
-		notification => {
-			match notification.action {
-				Action::Killed => Poll::Ready(None),
-				action => Poll::Ready(Some(Notification {
-					query_id: notification.id,
-					action,
-					data: notification.result,
-				})),
-=======
 		result => match result {
 			Ok(notification) => {
 				match notification.action {
-					CoreAction::Killed => Poll::Ready(None),
+					Action::Killed => Poll::Ready(None),
 					action => Poll::Ready(Some(Ok(Notification {
-						query_id: *notification.id,
-						action: Action::from_core(action),
-						data: Value::from_inner(notification.result),
+						query_id: notification.id,
+						action,
+						data: notification.result,
 					}))),
 				}
 			}
 			Err(error) => {
 				Poll::Ready(Some(Err(error)))
->>>>>>> 73d65ebc
 			}
 		}
 	}
