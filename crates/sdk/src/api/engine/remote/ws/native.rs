use std::collections::HashSet;
use std::collections::hash_map::Entry;
use std::sync::atomic::AtomicI64;

use async_channel::Receiver;
use futures::stream::{SplitSink, SplitStream};
use futures::{SinkExt, StreamExt};
use revision::revisioned;
use serde::Deserialize;
use surrealdb_core::dbs::QueryResultBuilder;
use surrealdb_core::rpc::{DbResponse, DbResult};
use tokio::net::TcpStream;
use tokio::sync::watch;
use tokio::time;
use tokio::time::MissedTickBehavior;
use tokio_tungstenite::tungstenite::Message;
use tokio_tungstenite::tungstenite::client::IntoClientRequest;
use tokio_tungstenite::tungstenite::error::Error as WsError;
use tokio_tungstenite::tungstenite::http::HeaderValue;
use tokio_tungstenite::tungstenite::http::header::SEC_WEBSOCKET_PROTOCOL;
use tokio_tungstenite::tungstenite::protocol::WebSocketConfig;
use tokio_tungstenite::{Connector, MaybeTlsStream, WebSocketStream};
use trice::Instant;

use super::{HandleResult, PATH, PendingRequest, ReplayMethod, RequestEffect};
use crate::api::conn::{self, Command, RequestData, Route, Router};
use crate::api::engine::remote::ws::{Client, PING_INTERVAL};
use crate::api::err::Error;
use crate::api::method::BoxFuture;
use crate::api::opt::Endpoint;
#[cfg(any(feature = "native-tls", feature = "rustls"))]
use crate::api::opt::Tls;
use crate::api::{ExtraFeatures, Result, Surreal};
use crate::engine::IntervalStream;
use crate::opt::WaitFor;
use crate::types::Value;

pub(crate) const NAGLE_ALG: bool = false;

type MessageSink = SplitSink<WebSocketStream<MaybeTlsStream<TcpStream>>, Message>;
type MessageStream = SplitStream<WebSocketStream<MaybeTlsStream<TcpStream>>>;
type RouterState = super::RouterState<MessageSink, MessageStream>;

#[cfg(any(feature = "native-tls", feature = "rustls"))]
impl From<Tls> for Connector {
	fn from(tls: Tls) -> Self {
		match tls {
			#[cfg(feature = "native-tls")]
			Tls::Native(config) => Self::NativeTls(config),
			#[cfg(feature = "rustls")]
			Tls::Rust(config) => Self::Rustls(std::sync::Arc::new(config)),
		}
	}
}

pub(crate) async fn connect(
	endpoint: &Endpoint,
	config: Option<WebSocketConfig>,
	#[cfg_attr(not(any(feature = "native-tls", feature = "rustls")), expect(unused_variables))]
	maybe_connector: Option<Connector>,
) -> Result<WebSocketStream<MaybeTlsStream<TcpStream>>> {
	let mut request = (&endpoint.url).into_client_request()?;

	request
		.headers_mut()
		.insert(SEC_WEBSOCKET_PROTOCOL, HeaderValue::from_static(super::REVISION_HEADER));

	#[cfg(any(feature = "native-tls", feature = "rustls"))]
	let (socket, _) = tokio_tungstenite::connect_async_tls_with_config(
		request,
		config,
		NAGLE_ALG,
		maybe_connector,
	)
	.await?;

	#[cfg(not(any(feature = "native-tls", feature = "rustls")))]
	let (socket, _) = tokio_tungstenite::connect_async_with_config(request, config, NAGLE_ALG).await?;

	Ok(socket)
}

impl crate::api::Connection for Client {}
impl conn::Sealed for Client {
	fn connect(
		mut address: Endpoint,
		capacity: usize,
	) -> BoxFuture<'static, Result<Surreal<Self>>> {
		Box::pin(async move {
			address.url = address.url.join(PATH)?;
			#[cfg(any(feature = "native-tls", feature = "rustls"))]
			let maybe_connector = address.config.tls_config.clone().map(Connector::from);
			#[cfg(not(any(feature = "native-tls", feature = "rustls")))]
			let maybe_connector = None;

			let ws_config = WebSocketConfig::default()
				.read_buffer_size(address.config.websocket.read_buffer_size)
				.max_message_size(address.config.websocket.max_message_size)
				.max_frame_size(address.config.websocket.max_frame_size)
				.max_write_buffer_size(address.config.websocket.max_write_buffer_size)
				.write_buffer_size(address.config.websocket.write_buffer_size);

			let socket = connect(&address, Some(ws_config), maybe_connector.clone()).await?;

			let (route_tx, route_rx) = match capacity {
				0 => async_channel::unbounded(),
				capacity => async_channel::bounded(capacity),
			};
			let config = address.config.clone();

			tokio::spawn(run_router(
				address,
				maybe_connector,
				capacity,
				ws_config,
				socket,
				route_rx,
			));

			let mut features = HashSet::new();
			features.insert(ExtraFeatures::LiveQueries);

			let waiter = watch::channel(Some(WaitFor::Connection));
			let router = Router {
				features,
				config,
				sender: route_tx,
				last_id: AtomicI64::new(0),
			};

			Ok((router, waiter).into())
		})
	}
}

async fn router_handle_route(
	Route {
		request,
		response,
	}: Route,
	max_message_size: Option<usize>,
	state: &mut RouterState,
) -> HandleResult {
	let RequestData {
		id,
		command,
	} = request;

	// We probably shouldn't be sending duplicate id requests.
	let entry = state.pending_requests.entry(id);
	let Entry::Vacant(entry) = entry else {
		let error = Error::DuplicateRequestId(id);
		if response.send(Err(error.into())).await.is_err() {
			trace!("Receiver dropped");
		}
		return HandleResult::Ok;
	};

	let mut effect = RequestEffect::None;

	match command {
		Command::Set {
			ref key,
			ref value,
		} => {
			effect = RequestEffect::Set {
				key: key.clone(),
				value: value.clone(),
			};
		}
		Command::Unset {
			ref key,
		} => {
			effect = RequestEffect::Clear {
				key: key.clone(),
			};
		}
		Command::SubscribeLive {
			ref uuid,
			ref notification_sender,
		} => {
			state.live_queries.insert(*uuid, notification_sender.clone());
			if response.clone().send(Ok(vec![QueryResultBuilder::instant_none()])).await.is_err() {
				trace!("Receiver dropped");
			}
			// There is nothing to send to the server here
			return HandleResult::Ok;
		}
		Command::Kill {
			ref uuid,
		} => {
			state.live_queries.remove(uuid);
		}
		Command::Use {
			..
		} => {
			state.replay.insert(ReplayMethod::Use, command.clone());
		}
		Command::Signup {
			..
		} => {
			state.replay.insert(ReplayMethod::Signup, command.clone());
		}
		Command::Signin {
			..
		} => {
			state.replay.insert(ReplayMethod::Signin, command.clone());
		}
		Command::Invalidate => {
			state.replay.insert(ReplayMethod::Invalidate, command.clone());
		}
		Command::Authenticate {
			token: _,
		} => {
			state.replay.insert(ReplayMethod::Authenticate, command.clone());
		}
		_ => {}
	}

	let message = {
		let Some(request) = command.into_router_request(Some(id)) else {
			let _ = response.send(Err(Error::BackupsNotSupported.into())).await;
			return HandleResult::Ok;
		};
		trace!("Request {:?}", request);

		// Unwrap because a router request cannot fail to serialize.
		let payload = surrealdb_core::rpc::format::revision::encode(&request).unwrap();

		Message::Binary(payload.into())
	};

	if let Some(max_message_size) = max_message_size {
		let size = message.len();
		if size > max_message_size {
			if response.send(Err(Error::MessageTooLong(size).into())).await.is_err() {
				trace!("Receiver dropped");
			}
			return HandleResult::Ok;
		}
	}

	match state.sink.send(message).await {
		Ok(_) => {
			state.last_activity = Instant::now();
			entry.insert(PendingRequest {
				effect,
				response_channel: response,
			});
		}
		Err(error) => {
			if response.send(Err(error.into())).await.is_err() {
				trace!("Receiver dropped");
			}
			return HandleResult::Disconnected;
		}
	}
	HandleResult::Ok
}

async fn router_handle_response(message: Message, state: &mut RouterState) -> HandleResult {
	match db_response_from_message(&message) {
		Ok(response) => {
			trace!("{response:?}");
			let Some(response) = response else {
				return HandleResult::Ok;
			};

			match response.id {
				// If `id` is set this is a normal response
				Some(id) => {
					// Try to extract i64 from Value
					if let Value::Number(surrealdb_types::Number::Int(id_num)) = id {
						match state.pending_requests.remove(&id_num) {
							Some(pending) => {
								// We can only route responses with IDs
								match pending.effect {
									RequestEffect::None => {}
									RequestEffect::Set {
										key,
										value,
									} => {
										state.vars.insert(key, value);
									}
									RequestEffect::Clear {
										key,
									} => {
										state.vars.shift_remove(&key);
									}
								}

								// let _res =
								// pending.response_channel.send(response.result.map_err(|e|
								// e.into())).await;

								match response.result {
									Ok(DbResult::Query(results)) => {
										let _res = pending.response_channel.send(Ok(results)).await;
									}
									Ok(DbResult::Live(_notification)) => {
										panic!("TODO: STU: What should we do here?")
									}
									Ok(DbResult::Other(_value)) => {
										panic!("TODO: STU: I don't think this is possible anymore.")
									}
									Err(error) => {
										let _res =
											pending.response_channel.send(Err(error.into())).await;
									}
								}
							}
							_ => {
								warn!(
									"got response for request with id '{id_num}', which was not in pending requests"
								)
							}
						}
					}
				}
				// If `id` is not set, this may be a live query notification
				None => {
					if let Ok(DbResult::Live(notification)) = response.result {
						let live_query_id = notification.id.0;
						// Check if this live query is registered
						if let Some(sender) = state.live_queries.get(&live_query_id) {
							// Send the notification back to the caller or kill live query
							// if the receiver is already dropped
							if sender.send(Ok(notification)).await.is_err() {
								state.live_queries.remove(&live_query_id);
								let kill = {
									let request = Command::Kill {
										uuid: live_query_id,
									}
									.into_router_request(None)
									.unwrap();

									let value =
										surrealdb_core::rpc::format::revision::encode(&request)
											.unwrap();
<<<<<<< HEAD
									Message::Binary(value)
								};
								if let Err(error) = state.sink.send(kill).await {
									trace!("failed to send kill query to the server; {error:?}");
									return HandleResult::Disconnected;
=======
											Message::Binary(value.into())
										};
										if let Err(error) = state.sink.send(kill).await {
											trace!(
												"failed to send kill query to the server; {error:?}"
											);
											return HandleResult::Disconnected;
										}
									}
>>>>>>> ed754c93
								}
							}
						}
					}
				}
			}
		}
		Err(error) => {
			#[revisioned(revision = 1)]
			#[derive(Deserialize)]
			struct ErrorResponse {
				id: Option<Value>,
			}

			// Let's try to find out the ID of the response that failed to deserialise
			if let Message::Binary(binary) = message {
				match surrealdb_core::rpc::format::revision::decode(&binary) {
					Ok(ErrorResponse {
						id,
					}) => {
						// Return an error if an ID was returned
						if let Some(Value::Number(surrealdb_types::Number::Int(id_num))) = id {
							match state.pending_requests.remove(&id_num) {
								Some(pending) => {
									let _res = pending.response_channel.send(Err(error)).await;
								}
								_ => {
									warn!(
										"got response for request with id '{id_num}', which was not in pending requests"
									)
								}
							}
						}
					}
					_ => {
						// Unfortunately, we don't know which response failed to deserialize
						warn!("Failed to deserialise message; {error:?}");
					}
				}
			}
		}
	}
	HandleResult::Ok
}

fn db_response_from_message(message: &Message) -> Result<Option<DbResponse>> {
	match message {
		Message::Text(text) => {
			trace!("Received an unexpected text message; {text}");
			Ok(None)
		}
		Message::Binary(binary) => DbResponse::from_bytes(binary).map(Some),
		Message::Ping(..) => {
			trace!("Received a ping from the server");
			Ok(None)
		}
		Message::Pong(..) => {
			trace!("Received a pong from the server");
			Ok(None)
		}
		Message::Frame(..) => {
			trace!("Received an unexpected raw frame");
			Ok(None)
		}
		Message::Close(..) => {
			trace!("Received an unexpected close message");
			Ok(None)
		}
	}
}

async fn router_reconnect(
	maybe_connector: &Option<Connector>,
	config: &WebSocketConfig,
	state: &mut RouterState,
	endpoint: &Endpoint,
) {
	loop {
		trace!("Reconnecting...");
		match connect(endpoint, Some(*config), maybe_connector.clone()).await {
			Ok(s) => {
				let (new_sink, new_stream) = s.split();
				state.sink = new_sink;
				state.stream = new_stream;
				for commands in state.replay.values() {
					let request = commands
						.clone()
						.into_router_request(None)
						.expect("replay commands should always convert to route requests");

					let message = surrealdb_core::rpc::format::revision::encode(&request).unwrap();

					if let Err(error) = state.sink.send(Message::Binary(message.into())).await {
						trace!("{error}");
						time::sleep(time::Duration::from_secs(1)).await;
						continue;
					}
				}
				for (key, value) in &state.vars {
					let request = Command::Set {
						key: key.as_str().into(),
						value: value.clone(),
					}
					.into_router_request(None)
					.unwrap();
					trace!("Request {:?}", request);
					let payload = surrealdb_core::rpc::format::revision::encode(&request).unwrap();

					if let Err(error) = state.sink.send(Message::Binary(payload.into())).await {
						trace!("{error}");
						time::sleep(time::Duration::from_secs(1)).await;
						continue;
					}
				}
				trace!("Reconnected successfully");
				break;
			}
			Err(error) => {
				trace!("Failed to reconnect; {error}");
				time::sleep(time::Duration::from_secs(1)).await;
			}
		}
	}
}

pub(crate) async fn run_router(
	endpoint: Endpoint,
	maybe_connector: Option<Connector>,
	_capacity: usize,
	config: WebSocketConfig,
	socket: WebSocketStream<MaybeTlsStream<TcpStream>>,
	route_rx: Receiver<Route>,
) {
	let ping = {
		let request = Command::Health.into_router_request(None).unwrap();
<<<<<<< HEAD
		let value = surrealdb_core::rpc::format::revision::encode(&request).unwrap();
		Message::Binary(value)
=======
		let value = crate::core::rpc::format::revision::encode(&request).unwrap();
		Message::Binary(value.into())
>>>>>>> ed754c93
	};

	let (socket_sink, socket_stream) = socket.split();
	let mut state = RouterState::new(socket_sink, socket_stream);

	'router: loop {
		let mut interval = time::interval(PING_INTERVAL);
		// don't bombard the server with pings if we miss some ticks
		interval.set_missed_tick_behavior(MissedTickBehavior::Delay);

		let mut pinger = IntervalStream::new(interval);
		// Turn into a stream instead of calling recv_async
		// The stream seems to be able to keep some state which would otherwise need to
		// be recreated with each next.

		state.last_activity = Instant::now();
		state.reset().await;

		loop {
			tokio::select! {
				route = route_rx.recv() => {
					// handle incoming route

					let Ok(response) = route else {
						// route returned Err, frontend dropped the channel, meaning the router
						// should quit.
						match state.sink.send(Message::Close(None)).await {
							Ok(..) => trace!("Connection closed successfully"),
							Err(error) => {
								warn!("Failed to close database connection; {error}")
							}
						}
						break 'router;
					};

					match router_handle_route(response, config.max_message_size, &mut state).await {
						HandleResult::Ok => {},
						HandleResult::Disconnected => {
							router_reconnect(
								&maybe_connector,
								&config,
								&mut state,
								&endpoint,
							)
							.await;
							continue 'router;
						}
					}
				}
				result = state.stream.next() => {
					// Handle result from database.

					let Some(result) = result else {
						// stream returned none meaning the connection dropped, try to reconnect.
						router_reconnect(
							&maybe_connector,
							&config,
							&mut state,
							&endpoint,
						)
						.await;
						continue 'router;
					};

					state.last_activity = Instant::now();
					match result {
						Ok(message) => {
							match router_handle_response(message, &mut state).await {
								HandleResult::Ok => continue,
								HandleResult::Disconnected => {
									router_reconnect(
										&maybe_connector,
										&config,
										&mut state,
										&endpoint,
									)
									.await;
									continue 'router;
								}
							}
						}
						Err(error) => {
							state.reset().await;
							match error {
								WsError::ConnectionClosed => {
									trace!("Connection successfully closed on the server");
								}
								error => {
									trace!("{error}");
								}
							}
							router_reconnect(
								&maybe_connector,
								&config,
								&mut state,
								&endpoint,
							)
							.await;
							continue 'router;
						}
					}
				}
				_ = pinger.next() => {
					// only ping if we haven't talked to the server recently
					if state.last_activity.elapsed() >= PING_INTERVAL {
						trace!("Pinging the server");
						if let Err(error) = state.sink.send(ping.clone()).await {
							trace!("failed to ping the server; {error:?}");
							router_reconnect(
								&maybe_connector,
								&config,
								&mut state,
								&endpoint,
							)
							.await;
							continue 'router;
						}
					}

				}
			}
		}
	}
}

#[cfg(test)]
mod tests {
	use std::io::Write;
	use std::time::SystemTime;

	use bincode::Options;
	use flate2::Compression;
	use flate2::write::GzEncoder;
	use rand::{Rng, thread_rng};
	use surrealdb_core::rpc;

	use crate::types::{Array, Value};

	#[test_log::test]
	fn large_vector_serialisation_bench() {
		//
		let timed = |func: &dyn Fn() -> Vec<u8>| {
			let start = SystemTime::now();
			let r = func();
			(start.elapsed().unwrap(), r)
		};
		//
		let compress = |v: &Vec<u8>| {
			let mut encoder = GzEncoder::new(Vec::new(), Compression::default());
			encoder.write_all(v).unwrap();
			encoder.finish().unwrap()
		};
		// Generate a random vector
		let vector_size = if cfg!(debug_assertions) {
			200_000 // Debug is slow
		} else {
			2_000_000 // Release is fast
		};
		let mut vector: Vec<i32> = Vec::new();
		let mut rng = thread_rng();
		for _ in 0..vector_size {
			vector.push(rng.r#gen());
		}
		//	Store the results
		let mut results = vec![];
		// Calculate the reference
		let ref_payload;
		let ref_compressed;
		//
		const BINCODE_REF: &str = "Bincode Vec<i32>";
		const COMPRESSED_BINCODE_REF: &str = "Compressed Bincode Vec<i32>";
		{
			// Bincode Vec<i32>
			let (duration, payload) = timed(&|| {
				let mut payload = Vec::new();
				bincode::options()
					.with_fixint_encoding()
					.serialize_into(&mut payload, &vector)
					.unwrap();
				payload
			});
			ref_payload = payload.len() as f32;
			results.push((payload.len(), BINCODE_REF, duration, 1.0));

			// Compressed bincode
			let (compression_duration, payload) = timed(&|| compress(&payload));
			let duration = duration + compression_duration;
			ref_compressed = payload.len() as f32;
			results.push((payload.len(), COMPRESSED_BINCODE_REF, duration, 1.0));
		}
		// Build the Value
		let vector = Value::Array(Array::from(vector));
		//
		const BINCODE: &str = "Bincode Vec<Value>";
		const COMPRESSED_BINCODE: &str = "Compressed Bincode Vec<Value>";
		{
			// Bincode Vec<i32>
			let (duration, payload) = timed(&|| {
				let mut payload = Vec::new();
				bincode::options()
					.with_varint_encoding()
					.serialize_into(&mut payload, &vector)
					.unwrap();
				payload
			});
			results.push((payload.len(), BINCODE, duration, payload.len() as f32 / ref_payload));

			// Compressed bincode
			let (compression_duration, payload) = timed(&|| compress(&payload));
			let duration = duration + compression_duration;
			results.push((
				payload.len(),
				COMPRESSED_BINCODE,
				duration,
				payload.len() as f32 / ref_compressed,
			));
		}
		const UNVERSIONED: &str = "Unversioned Vec<Value>";
		const COMPRESSED_UNVERSIONED: &str = "Compressed Unversioned Vec<Value>";
		{
			// Unversioned
			let (duration, payload) =
				timed(&|| surrealdb_core::rpc::format::bincode::encode(&vector).unwrap());
			results.push((
				payload.len(),
				UNVERSIONED,
				duration,
				payload.len() as f32 / ref_payload,
			));

			// Compressed Versioned
			let (compression_duration, payload) = timed(&|| compress(&payload));
			let duration = duration + compression_duration;
			results.push((
				payload.len(),
				COMPRESSED_UNVERSIONED,
				duration,
				payload.len() as f32 / ref_compressed,
			));
		}
		//
		const VERSIONED: &str = "Versioned Vec<Value>";
		const COMPRESSED_VERSIONED: &str = "Compressed Versioned Vec<Value>";
		{
			// Versioned
			let (duration, payload) =
				timed(&|| surrealdb_core::rpc::format::revision::encode(&vector).unwrap());
			results.push((payload.len(), VERSIONED, duration, payload.len() as f32 / ref_payload));

			// Compressed Versioned
			let (compression_duration, payload) = timed(&|| compress(&payload));
			let duration = duration + compression_duration;
			results.push((
				payload.len(),
				COMPRESSED_VERSIONED,
				duration,
				payload.len() as f32 / ref_compressed,
			));
		}
		//
		const CBOR: &str = "CBor Vec<Value>";
		const COMPRESSED_CBOR: &str = "Compressed CBor Vec<Value>";
		{
			// CBor
			let (duration, payload) = timed(&|| {
				let cbor = rpc::format::cbor::encode(vector.clone()).unwrap();
				let mut res = Vec::new();
				ciborium::into_writer(&cbor, &mut res).unwrap();
				res
			});
			results.push((payload.len(), CBOR, duration, payload.len() as f32 / ref_payload));

			// Compressed Cbor
			let (compression_duration, payload) = timed(&|| compress(&payload));
			let duration = duration + compression_duration;
			results.push((
				payload.len(),
				COMPRESSED_CBOR,
				duration,
				payload.len() as f32 / ref_compressed,
			));
		}
		// Sort the results by ascending size
		results.sort_by(|(a, _, _, _), (b, _, _, _)| a.cmp(b));
		for (size, name, duration, factor) in &results {
			info!("{name} - Size: {size} - Duration: {duration:?} - Factor: {factor}");
		}

		// TODO: Figure out what this test was supposed to track.
		//
		//	Note this test changed with the value inversion PR, below is the previous
		// check.
		//
		//	vec![
		//		BINCODE_REF,
		//		COMPRESSED_BINCODE_REF,
		//		COMPRESSED_CBOR,
		//		COMPRESSED_BINCODE,
		//		COMPRESSED_UNVERSIONED,
		//		CBOR,
		//		COMPRESSED_VERSIONED,
		//		BINCODE,
		//		UNVERSIONED,
		//		VERSIONED,
		//	]

		// Check the expected sorted results
		let results: Vec<&str> = results.into_iter().map(|(_, name, _, _)| name).collect();
		assert_eq!(
			results,
			vec![
				BINCODE_REF,
				COMPRESSED_BINCODE_REF,
				COMPRESSED_BINCODE,
				COMPRESSED_UNVERSIONED,
				COMPRESSED_VERSIONED,
				COMPRESSED_CBOR,
				BINCODE,
				UNVERSIONED,
				VERSIONED,
				CBOR,
			]
		)
	}
}<|MERGE_RESOLUTION|>--- conflicted
+++ resolved
@@ -337,23 +337,11 @@
 									let value =
 										surrealdb_core::rpc::format::revision::encode(&request)
 											.unwrap();
-<<<<<<< HEAD
-									Message::Binary(value)
+									Message::Binary(value.into())
 								};
 								if let Err(error) = state.sink.send(kill).await {
 									trace!("failed to send kill query to the server; {error:?}");
 									return HandleResult::Disconnected;
-=======
-											Message::Binary(value.into())
-										};
-										if let Err(error) = state.sink.send(kill).await {
-											trace!(
-												"failed to send kill query to the server; {error:?}"
-											);
-											return HandleResult::Disconnected;
-										}
-									}
->>>>>>> ed754c93
 								}
 							}
 						}
@@ -489,13 +477,8 @@
 ) {
 	let ping = {
 		let request = Command::Health.into_router_request(None).unwrap();
-<<<<<<< HEAD
 		let value = surrealdb_core::rpc::format::revision::encode(&request).unwrap();
-		Message::Binary(value)
-=======
-		let value = crate::core::rpc::format::revision::encode(&request).unwrap();
 		Message::Binary(value.into())
->>>>>>> ed754c93
 	};
 
 	let (socket_sink, socket_stream) = socket.split();
