//! Embedded database instance
//!
//! `SurrealDB` itself can be embedded in this library, allowing you to query it
//! using the same crate and API that you would use when connecting to it
//! remotely via WebSockets or HTTP. All storage engines are supported but you
//! have to activate their feature flags first.
//!
//! **NB**: Some storage engines like `TiKV` and `RocksDB` depend on non-Rust
//! libraries so you need to install those libraries before you can build this
//! crate when you activate their feature flags. Please refer to [these instructions](https://github.com/surrealdb/surrealdb/blob/main/doc/BUILDING.md)
//! for more details on how to install them. If you are on Linux and you use
//! [the Nix package manager](https://github.com/surrealdb/surrealdb/tree/main/pkg/nix#installing-nix)
//! you can just run
//!
//! ```bash
//! nix develop github:surrealdb/surrealdb
//! ```
//!
//! which will drop you into a shell with all the dependencies available. One
//! tip you may find useful is to only enable the in-memory engine (`kv-mem`)
//! during development. Besides letting you not worry about those dependencies
//! on your dev machine, it allows you to keep compile times low
//! during development while allowing you to test your code fully.
//!
//! When running SurrealDB as an embedded database within Rust, using the
//! correct release profile and memory allocator can greatly improve the
//! performance of the database core engine. In addition using an optimised
//! asynchronous runtime configuration can help speed up concurrent queries and
//! increase database throughput.
//!
//! In your project’s Cargo.toml file, ensure that the release profile uses the
//! following configuration:
//!
//! ```toml
//! [profile.release]
//! lto = true
//! strip = true
//! opt-level = 3
//! panic = 'abort'
//! codegen-units = 1
//! ```
//!
//! In your project’s Cargo.toml file, ensure that the allocator feature is
//! among those enabled on the surrealdb dependency:
//!
//! ```toml
//! [dependencies]
//! surrealdb = { version = "2", features = ["allocator", "storage-rocksdb"] }
//! ```
//!
//! When running SurrealDB within your Rust code, ensure that the asynchronous
//! runtime is configured correctly, making use of multiple threads, an
//! increased stack size, and an optimised number of threads:
//!
//! ```toml
//! [dependencies]
//! tokio = { version = "1", features = ["sync", "rt-multi-thread"] }
//! ```
//!
//! ```no_run
//! tokio::runtime::Builder::new_multi_thread()
//!     .enable_all()
//!     .thread_stack_size(10 * 1024 * 1024) // 10MiB
//!     .build()
//!     .unwrap()
//!     .block_on(async {
//!         // Your application code
//!     })
//! ```
//!
//! # Example
//!
//! ```no_compile
//! use std::borrow::Cow;
//! use serde::{Serialize, Deserialize};
//! use serde_json::json;
//! use surrealdb::{Error, Surreal};
//! use surrealdb::opt::auth::Root;
//! use surrealdb::engine::local::RocksDb;
//!
//! #[derive(Serialize, Deserialize)]
//! struct Person {
//!     title: String,
//!     name: Name,
//!     marketing: bool,
//! }
//!
//! // Pro tip: Replace String with Cow<'static, str> to
//! // avoid unnecessary heap allocations when inserting
//!
//! #[derive(Serialize, Deserialize)]
//! struct Name {
//!     first: Cow<'static, str>,
//!     last: Cow<'static, str>,
//! }
//!
//! #[tokio::main]
//! async fn main() -> Result<(), Error> {
//!     let db = Surreal::new::<RocksDb>("path/to/database/folder").await?;
//!
//!     // Select a specific namespace / database
//!     db.use_ns("namespace").use_db("database").await?;
//!
//!     // Create a new person with a random ID
//!     let created: Option<Person> = db.create("person")
//!         .content(Person {
//!             title: "Founder & CEO".into(),
//!             name: Name {
//!                 first: "Tobie".into(),
//!                 last: "Morgan Hitchcock".into(),
//!             },
//!             marketing: true,
//!         })
//!         .await?;
//!
//!     // Create a new person with a specific ID
//!     let created: Option<Person> = db.create(("person", "jaime"))
//!         .content(Person {
//!             title: "Founder & COO".into(),
//!             name: Name {
//!                 first: "Jaime".into(),
//!                 last: "Morgan Hitchcock".into(),
//!             },
//!             marketing: false,
//!         })
//!         .await?;
//!
//!     // Update a person record with a specific ID
//!     let updated: Option<Person> = db.update(("person", "jaime"))
//!         .merge(json!({"marketing": true}))
//!         .await?;
//!
//!     // Select all people records
//!     let people: Vec<Person> = db.select("person").await?;
//!
//!     // Perform a custom advanced query
//!     let query = r#"
//!         SELECT marketing, count()
//!         FROM type::table($table)
//!         GROUP BY marketing
//!     "#;
//!
//!     let groups = db.query(query)
//!         .bind(("table", "person"))
//!         .await?;
//!
//!     Ok(())
//! }
//! ```

use std::collections::HashMap;
use std::marker::PhantomData;
use std::mem;
<<<<<<< HEAD
use std::sync::Arc;
use surrealdb_core::dbs::{Notification, Response, Session, Variables};
use surrealdb_core::expr::statements::DeleteStatement;
use surrealdb_core::expr::{
	CreateStatement, Data, Expr, Fields, Function, Ident, InsertStatement, KillStatement, Literal,
	LogicalPlan, Output, SelectStatement, TopLevelExpr, UpdateStatement, UpsertStatement,
};
use surrealdb_core::iam;
use surrealdb_core::kvs::{Datastore, LockType, TransactionType};
use surrealdb_core::val::{self, Strand};
use tokio::sync::RwLock;
use uuid::Uuid;

#[cfg(not(target_family = "wasm"))]
use anyhow::bail;
#[cfg(not(target_family = "wasm"))]
use futures::stream::poll_fn;
=======
>>>>>>> 71fad245
#[cfg(not(target_family = "wasm"))]
use std::pin::pin;
use std::sync::Arc;
#[cfg(not(target_family = "wasm"))]
use std::task::{Poll, ready};
#[cfg(not(target_family = "wasm"))]
use std::{future::Future, path::PathBuf};

#[cfg(not(target_family = "wasm"))]
use anyhow::bail;
use async_channel::Sender;
#[cfg(all(not(target_family = "wasm"), feature = "ml"))]
use futures::StreamExt;
#[cfg(not(target_family = "wasm"))]
use futures::stream::poll_fn;
use indexmap::IndexMap;
use tokio::sync::RwLock;
#[cfg(not(target_family = "wasm"))]
use tokio::{
	fs::OpenOptions,
	io::{self, AsyncReadExt, AsyncWriteExt},
};
#[cfg(not(target_family = "wasm"))]
use tokio_util::bytes::BytesMut;
use uuid::Uuid;

use super::resource_to_exprs;
use crate::Result;
#[cfg(all(not(target_family = "wasm"), feature = "ml"))]
use crate::api::conn::MlExportConfig;
use crate::api::conn::{Command, DbResponse, RequestData};
use crate::api::err::Error;
use crate::api::{Connect, Response as QueryResponse, Surreal};
use crate::core::dbs::{Notification, Response, Session, Variables};
#[cfg(not(target_family = "wasm"))]
use crate::core::err::Error as CoreError;
#[cfg(feature = "ml")]
use crate::core::expr::Model;
use crate::core::expr::statements::DeleteStatement;
use crate::core::expr::{
	CreateStatement, Data, Expr, Fields, Function, Ident, InsertStatement, KillStatement, Literal,
	LogicalPlan, Output, SelectStatement, TopLevelExpr, UpdateStatement, UpsertStatement,
};
use crate::core::iam;
use crate::core::kvs::Datastore;
#[cfg(not(target_family = "wasm"))]
use crate::core::kvs::export::Config as DbExportConfig;
use crate::core::val::{self, Strand};
#[cfg(all(not(target_family = "wasm"), feature = "ml"))]
use crate::core::{
	expr::statements::{DefineModelStatement, DefineStatement},
	iam::{Action, ResourceKind, check::check_ns_db},
	ml::storage::surml_file::SurMlFile,
};
use crate::method::Stats;
use crate::opt::IntoEndpoint;

#[cfg(not(target_family = "wasm"))]
pub(crate) mod native;
#[cfg(target_family = "wasm")]
pub(crate) mod wasm;

type LiveQueryMap = HashMap<Uuid, Sender<Notification>>;

/// In-memory database
///
/// # Examples
///
/// Instantiating a global instance
///
/// ```
/// use std::sync::LazyLock;
/// use surrealdb::{Result, Surreal};
/// use surrealdb::engine::local::Db;
/// use surrealdb::engine::local::Mem;
///
/// static DB: LazyLock<Surreal<Db>> = LazyLock::new(Surreal::init);
///
/// #[tokio::main]
/// async fn main() -> Result<()> {
///     DB.connect::<Mem>(()).await?;
///
///     Ok(())
/// }
/// ```
///
/// Instantiating an in-memory instance
///
/// ```
/// use surrealdb::Surreal;
/// use surrealdb::engine::local::Mem;
///
/// # #[tokio::main]
/// # async fn main() -> surrealdb::Result<()> {
/// let db = Surreal::new::<Mem>(()).await?;
/// # Ok(())
/// # }
/// ```
///
/// Instantiating an in-memory strict instance
///
/// ```
/// use surrealdb::opt::Config;
/// use surrealdb::Surreal;
/// use surrealdb::engine::local::Mem;
///
/// # #[tokio::main]
/// # async fn main() -> surrealdb::Result<()> {
/// let config = Config::default().strict();
/// let db = Surreal::new::<Mem>(config).await?;
/// # Ok(())
/// # }
/// ```
#[cfg(feature = "kv-mem")]
#[cfg_attr(docsrs, doc(cfg(feature = "kv-mem")))]
#[derive(Debug)]
pub struct Mem;

/// RocksDB database
///
/// # Examples
///
/// Instantiating a RocksDB-backed instance
///
/// ```no_run
/// # #[tokio::main]
/// # async fn main() -> surrealdb::Result<()> {
/// use surrealdb::Surreal;
/// use surrealdb::engine::local::RocksDb;
///
/// let db = Surreal::new::<RocksDb>("path/to/database-folder").await?;
/// # Ok(())
/// # }
/// ```
///
/// Instantiating a RocksDB-backed strict instance
///
/// ```no_run
/// # #[tokio::main]
/// # async fn main() -> surrealdb::Result<()> {
/// use surrealdb::opt::Config;
/// use surrealdb::Surreal;
/// use surrealdb::engine::local::RocksDb;
///
/// let config = Config::default().strict();
/// let db = Surreal::new::<RocksDb>(("path/to/database-folder", config)).await?;
/// # Ok(())
/// # }
/// ```
#[cfg(feature = "kv-rocksdb")]
#[cfg_attr(docsrs, doc(cfg(feature = "kv-rocksdb")))]
#[derive(Debug)]
pub struct RocksDb;

/// IndxDB database
///
/// # Examples
///
/// Instantiating a IndxDB-backed instance
///
/// ```no_run
/// # #[tokio::main]
/// # async fn main() -> surrealdb::Result<()> {
/// use surrealdb::Surreal;
/// use surrealdb::engine::local::IndxDb;
///
/// let db = Surreal::new::<IndxDb>("DatabaseName").await?;
/// # Ok(())
/// # }
/// ```
///
/// Instantiating an IndxDB-backed strict instance
///
/// ```no_run
/// # #[tokio::main]
/// # async fn main() -> surrealdb::Result<()> {
/// use surrealdb::opt::Config;
/// use surrealdb::Surreal;
/// use surrealdb::engine::local::IndxDb;
///
/// let config = Config::default().strict();
/// let db = Surreal::new::<IndxDb>(("DatabaseName", config)).await?;
/// # Ok(())
/// # }
/// ```
#[cfg(feature = "kv-indxdb")]
#[cfg_attr(docsrs, doc(cfg(feature = "kv-indxdb")))]
#[derive(Debug)]
pub struct IndxDb;

/// TiKV database
///
/// # Examples
///
/// Instantiating a TiKV instance
///
/// ```no_run
/// # #[tokio::main]
/// # async fn main() -> surrealdb::Result<()> {
/// use surrealdb::Surreal;
/// use surrealdb::engine::local::TiKv;
///
/// let db = Surreal::new::<TiKv>("localhost:2379").await?;
/// # Ok(())
/// # }
/// ```
///
/// Instantiating a TiKV strict instance
///
/// ```no_run
/// # #[tokio::main]
/// # async fn main() -> surrealdb::Result<()> {
/// use surrealdb::opt::Config;
/// use surrealdb::Surreal;
/// use surrealdb::engine::local::TiKv;
///
/// let config = Config::default().strict();
/// let db = Surreal::new::<TiKv>(("localhost:2379", config)).await?;
/// # Ok(())
/// # }
/// ```
#[cfg(feature = "kv-tikv")]
#[cfg_attr(docsrs, doc(cfg(feature = "kv-tikv")))]
#[derive(Debug)]
pub struct TiKv;

/// FoundationDB database
///
/// # Examples
///
/// Instantiating a FoundationDB-backed instance
///
/// ```no_run
/// # #[tokio::main]
/// # async fn main() -> surrealdb::Result<()> {
/// use surrealdb::Surreal;
/// use surrealdb::engine::local::FDb;
///
/// let db = Surreal::new::<FDb>("path/to/fdb.cluster").await?;
/// # Ok(())
/// # }
/// ```
///
/// Instantiating a FoundationDB-backed strict instance
///
/// ```no_run
/// # #[tokio::main]
/// # async fn main() -> surrealdb::Result<()> {
/// use surrealdb::opt::Config;
/// use surrealdb::Surreal;
/// use surrealdb::engine::local::FDb;
///
/// let config = Config::default().strict();
/// let db = Surreal::new::<FDb>(("path/to/fdb.cluster", config)).await?;
/// # Ok(())
/// # }
/// ```
#[cfg(kv_fdb)]
#[cfg_attr(docsrs, doc(cfg(feature = "kv-fdb-7_3")))]
#[derive(Debug)]
pub struct FDb;

/// SurrealKV database
///
/// # Examples
///
/// Instantiating a SurrealKV-backed instance
///
/// ```no_run
/// # #[tokio::main]
/// # async fn main() -> surrealdb::Result<()> {
/// use surrealdb::Surreal;
/// use surrealdb::engine::local::SurrealKv;
///
/// let db = Surreal::new::<SurrealKv>("path/to/database-folder").await?;
/// # Ok(())
/// # }
/// ```
///
/// Instantiating a SurrealKV-backed strict instance
///
/// ```no_run
/// # #[tokio::main]
/// # async fn main() -> surrealdb::Result<()> {
/// use surrealdb::opt::Config;
/// use surrealdb::Surreal;
/// use surrealdb::engine::local::SurrealKv;
///
/// let config = Config::default().strict();
/// let db = Surreal::new::<SurrealKv>(("path/to/database-folder", config)).await?;
/// # Ok(())
/// # }
/// ```
#[cfg(feature = "kv-surrealkv")]
#[cfg_attr(docsrs, doc(cfg(feature = "kv-surrealkv")))]
#[derive(Debug)]
pub struct SurrealKv;

/// An embedded database
#[derive(Debug, Clone)]
pub struct Db(());

impl Surreal<Db> {
	/// Connects to a specific database endpoint, saving the connection on the
	/// static client
	pub fn connect<P>(&self, address: impl IntoEndpoint<P, Client = Db>) -> Connect<Db, ()> {
		Connect {
			surreal: self.inner.clone().into(),
			address: address.into_endpoint(),
			capacity: 0,
			response_type: PhantomData,
		}
	}
}

fn process(responses: Vec<Response>) -> QueryResponse {
	let mut map = IndexMap::<usize, (Stats, Result<val::Value>)>::with_capacity(responses.len());
	for (index, response) in responses.into_iter().enumerate() {
		let stats = Stats {
			execution_time: Some(response.time),
		};
		match response.result {
			Ok(value) => {
				// Deserializing from a core value should always work.
				map.insert(index, (stats, Ok(value)));
			}
			Err(error) => {
				map.insert(index, (stats, Err(error)));
			}
		};
	}
	QueryResponse {
		results: map,
		..QueryResponse::new()
	}
}

async fn take(one: bool, responses: Vec<Response>) -> Result<val::Value> {
	if let Some((_stats, result)) = process(responses).results.swap_remove(&0) {
		let value = result?;
		match one {
			true => match value {
				val::Value::Array(mut array) => {
					if let [ref mut value] = array[..] {
						return Ok(mem::replace(value, val::Value::None));
					}
				}
				val::Value::None | val::Value::Null => {}
				value => return Ok(value),
			},
			false => return Ok(value),
		}
	}
	match one {
		true => Ok(val::Value::None),
		false => Ok(val::Value::Array(Default::default())),
	}
}

#[cfg(not(target_family = "wasm"))]
async fn export_file(
	kvs: &Datastore,
	sess: &Session,
	chn: async_channel::Sender<Vec<u8>>,
	config: Option<DbExportConfig>,
) -> Result<()> {
	let res = match config {
		Some(config) => kvs.export_with_config(sess, chn, config).await?.await,
		None => kvs.export(sess, chn).await?.await,
	};

	if let Err(error) = res {
		if let Some(crate::core::err::Error::Channel(message)) = error.downcast_ref() {
			// This is not really an error. Just logging it for improved visibility.
			trace!("{message}");
			return Ok(());
		}

		return Err(error);
	}
	Ok(())
}

#[cfg(all(not(target_family = "wasm"), feature = "ml"))]
async fn export_ml(
	kvs: &Datastore,
	sess: &Session,
	chn: async_channel::Sender<Vec<u8>>,
	MlExportConfig {
		name,
		version,
	}: MlExportConfig,
) -> Result<()> {
	let (nsv, dbv) = check_ns_db(sess)?;
	// Check the permissions level
	kvs.check(sess, Action::View, ResourceKind::Model.on_db(&nsv, &dbv))?;

	// Ensure a NS and DB are set
	let tx = kvs.transaction(TransactionType::Read, LockType::Optimistic).await?;
	let Some(db) = tx.get_db_by_name(&nsv, &dbv).await? else {
		anyhow::bail!("Database not found".to_string());
	};
	tx.cancel().await?;

	// Attempt to get the model definition
	let Some(model) = tx.get_db_model(db.namespace_id, db.database_id, &name, &version).await?
	else {
		// Attempt to get the model definition
		anyhow::bail!("Model not found".to_string());
	};
	// Export the file data in to the store
<<<<<<< HEAD
	let mut data = crate::obs::stream(model.hash.clone()).await?;
=======
	let mut data = crate::core::obs::stream(info.hash.clone()).await?;
>>>>>>> 71fad245
	// Process all stream values
	while let Some(Ok(bytes)) = data.next().await {
		if chn.send(bytes.to_vec()).await.is_err() {
			break;
		}
	}
	Ok(())
}

#[cfg(not(target_family = "wasm"))]
async fn copy<'a, R, W>(path: PathBuf, reader: &'a mut R, writer: &'a mut W) -> Result<()>
where
	R: tokio::io::AsyncRead + Unpin + ?Sized,
	W: tokio::io::AsyncWrite + Unpin + ?Sized,
{
	io::copy(reader, writer)
		.await
		.map(|_| ())
		.map_err(|error| crate::error::Api::FileRead {
			path,
			error,
		})
		.map_err(anyhow::Error::new)
}

async fn kill_live_query(
	kvs: &Datastore,
	id: Uuid,
	session: &Session,
	vars: Variables,
) -> Result<val::Value> {
	let kill_plan = KillStatement {
		id: Expr::Literal(Literal::Uuid(id.into())),
	};
	let plan = LogicalPlan {
		expressions: vec![TopLevelExpr::Kill(kill_plan)],
	};

	let response = kvs.process_plan(plan, session, Some(vars)).await?;
	take(true, response).await
}

async fn router(
	RequestData {
		command,
		..
	}: RequestData,
	kvs: &Arc<Datastore>,
	session: &Arc<RwLock<Session>>,
	vars: &Arc<RwLock<Variables>>,
	live_queries: &Arc<RwLock<LiveQueryMap>>,
) -> Result<DbResponse> {
	match command {
		Command::Use {
			namespace,
			database,
		} => {
			if let Some(ns) = namespace {
				let tx = kvs.transaction(TransactionType::Write, LockType::Optimistic).await?;
				tx.get_or_add_ns(&ns, kvs.is_strict_mode()).await?;
				tx.commit().await?;
				session.write().await.ns = Some(ns);
			}
			if let Some(db) = database {
				let ns = session.read().await.ns.clone().unwrap();
				let tx = kvs.transaction(TransactionType::Write, LockType::Optimistic).await?;
				tx.ensure_ns_db(&ns, &db, kvs.is_strict_mode()).await?;
				tx.commit().await?;
				session.write().await.db = Some(db);
			}
			Ok(DbResponse::Other(val::Value::None))
		}
		Command::Signup {
			credentials,
		} => {
			let response =
				iam::signup::signup(kvs, &mut *session.write().await, credentials).await?.token;
			// TODO: Null byte validity
			let response = response
				.map(|x| unsafe { Strand::new_unchecked(x) })
				.map(From::from)
				.unwrap_or(val::Value::None);
			Ok(DbResponse::Other(response))
		}
		Command::Signin {
			credentials,
		} => {
			let response =
				iam::signin::signin(kvs, &mut *session.write().await, credentials).await?.token;
			Ok(DbResponse::Other(response.into()))
		}
		Command::Authenticate {
			token,
		} => {
			iam::verify::token(kvs, &mut *session.write().await, &token).await?;
			Ok(DbResponse::Other(val::Value::None))
		}
		Command::Invalidate => {
			iam::clear::clear(&mut *session.write().await)?;
			Ok(DbResponse::Other(val::Value::None))
		}
		Command::Create {
			txn: _,
			what,
			data,
		} => {
			let create_plan = CreateStatement {
				only: false,
				what: resource_to_exprs(what),
				data: data.map(|x| Data::ContentExpression(x.into_literal())),
				output: Some(Output::After),
				timeout: None,
				parallel: false,
				version: None,
			};
			let plan = LogicalPlan {
				expressions: vec![TopLevelExpr::Expr(Expr::Create(Box::new(create_plan)))],
			};

			let response = kvs
				.process_plan(plan, &*session.read().await, Some(vars.read().await.clone()))
				.await?;
			let value = take(true, response).await?;
			Ok(DbResponse::Other(value))
		}
		Command::Upsert {
			txn: _,
			what,
			data,
		} => {
			let one = what.is_single_recordid();
			let upsert_plan = UpsertStatement {
				only: false,
				what: resource_to_exprs(what),
				data: data.map(|x| Data::ContentExpression(x.into_literal())),
				with: None,
				cond: None,
				output: Some(Output::After),
				timeout: None,
				parallel: false,
				explain: None,
			};
			let plan = LogicalPlan {
				expressions: vec![TopLevelExpr::Expr(Expr::Upsert(Box::new(upsert_plan)))],
			};
			let vars = vars.read().await.iter().map(|(k, v)| (k.clone(), v.clone())).collect();
			let response = kvs.process_plan(plan, &*session.read().await, Some(vars)).await?;
			let value = take(one, response).await?;
			Ok(DbResponse::Other(value))
		}
		Command::Update {
			txn: _,
			what,
			data,
		} => {
			let one = what.is_single_recordid();
			let update_plan = UpdateStatement {
				only: false,
				what: resource_to_exprs(what),
				data: data.map(|x| Data::ContentExpression(x.into_literal())),
				with: None,
				cond: None,
				output: Some(Output::After),
				timeout: None,
				parallel: false,
				explain: None,
			};
			let plan = LogicalPlan {
				expressions: vec![TopLevelExpr::Expr(Expr::Update(Box::new(update_plan)))],
			};
			let vars = vars.read().await.iter().map(|(k, v)| (k.clone(), v.clone())).collect();
			let response = kvs.process_plan(plan, &*session.read().await, Some(vars)).await?;
			let value = take(one, response).await?;
			Ok(DbResponse::Other(value))
		}
		Command::Insert {
			txn: _,
			what,
			data,
		} => {
			let one = !data.is_array();

			let insert_plan = InsertStatement {
				into: what.map(|w| Expr::Table(unsafe { Ident::new_unchecked(w) })),
				data: Data::SingleExpression(data.into_literal()),
				ignore: false,
				update: None,
				output: Some(Output::After),
				timeout: None,
				parallel: false,
				relation: false,
				version: None,
			};
			let plan = LogicalPlan {
				expressions: vec![TopLevelExpr::Expr(Expr::Insert(Box::new(insert_plan)))],
			};
			let vars = vars.read().await.iter().map(|(k, v)| (k.clone(), v.clone())).collect();
			let response = kvs.process_plan(plan, &*session.read().await, Some(vars)).await?;
			let value = take(one, response).await?;
			Ok(DbResponse::Other(value))
		}
		Command::InsertRelation {
			txn: _,
			what,
			data,
		} => {
			let one = !data.is_array();

			let insert_plan = InsertStatement {
				into: what.map(|w| Expr::Table(unsafe { Ident::new_unchecked(w) })),
				data: Data::SingleExpression(data.into_literal()),
				output: Some(Output::After),
				relation: true,
				ignore: false,
				update: None,
				timeout: None,
				parallel: false,
				version: None,
			};
			let plan = LogicalPlan {
				expressions: vec![TopLevelExpr::Expr(Expr::Insert(Box::new(insert_plan)))],
			};

			let response = kvs
				.process_plan(plan, &*session.read().await, Some(vars.read().await.clone()))
				.await?;
			let value = take(one, response).await?;
			Ok(DbResponse::Other(value))
		}
		Command::Patch {
			txn: _,
			what,
			data,
			upsert,
		} => {
			let plan = if upsert {
				let upsert_plan = UpsertStatement {
					only: false,
					what: resource_to_exprs(what),
					data: data.map(|x| Data::PatchExpression(x.into_literal())),
					with: None,
					cond: None,
					output: Some(Output::After),
					timeout: None,
					parallel: false,
					explain: None,
				};
				LogicalPlan {
					expressions: vec![TopLevelExpr::Expr(Expr::Upsert(Box::new(upsert_plan)))],
				}
			} else {
				let update_plan = UpdateStatement {
					only: false,
					what: resource_to_exprs(what),
					data: data.map(|x| Data::PatchExpression(x.into_literal())),
					with: None,
					cond: None,
					output: Some(Output::After),
					timeout: None,
					parallel: false,
					explain: None,
				};
				LogicalPlan {
					expressions: vec![TopLevelExpr::Expr(Expr::Update(Box::new(update_plan)))],
				}
			};
			let vars = vars.read().await.iter().map(|(k, v)| (k.clone(), v.clone())).collect();
			let response = kvs.process_plan(plan, &*session.read().await, Some(vars)).await?;
			let response = process(response);
			Ok(DbResponse::Query(response))
		}
		Command::Merge {
			txn: _,
			what,
			data,
			upsert,
		} => {
			let plan = if upsert {
				let upsert_plan = UpsertStatement {
					only: false,
					what: resource_to_exprs(what),
					data: data.map(|x| Data::MergeExpression(x.into_literal())),
					with: None,
					cond: None,
					output: Some(Output::After),
					timeout: None,
					parallel: false,
					explain: None,
				};
				LogicalPlan {
					expressions: vec![TopLevelExpr::Expr(Expr::Upsert(Box::new(upsert_plan)))],
				}
			} else {
				let update_plan = UpdateStatement {
					only: false,
					what: resource_to_exprs(what),
					data: data.map(|x| Data::MergeExpression(x.into_literal())),
					with: None,
					cond: None,
					output: Some(Output::After),
					timeout: None,
					parallel: false,
					explain: None,
				};
				LogicalPlan {
					expressions: vec![TopLevelExpr::Expr(Expr::Update(Box::new(update_plan)))],
				}
			};
			let vars = vars.read().await.iter().map(|(k, v)| (k.clone(), v.clone())).collect();
			let response = kvs.process_plan(plan, &*session.read().await, Some(vars)).await?;
			let response = process(response);
			Ok(DbResponse::Query(response))
		}
		Command::Select {
			txn: _,
			what,
		} => {
			let one = what.is_single_recordid();

			let select_plan = SelectStatement {
				expr: Fields::all(),
				what: resource_to_exprs(what),
				omit: None,
				only: false,
				with: None,
				cond: None,
				split: None,
				group: None,
				order: None,
				limit: None,
				start: None,
				fetch: None,
				version: None,
				timeout: None,
				parallel: false,
				explain: None,
				tempfiles: false,
			};

			let plan = LogicalPlan {
				expressions: vec![TopLevelExpr::Expr(Expr::Select(Box::new(select_plan)))],
			};
			let vars = vars.read().await.iter().map(|(k, v)| (k.clone(), v.clone())).collect();
			let response = kvs.process_plan(plan, &*session.read().await, Some(vars)).await?;
			let value = take(one, response).await?;
			Ok(DbResponse::Other(value))
		}
		Command::Delete {
			txn: _,
			what,
		} => {
			let one = what.is_single_recordid();
			let delete_plan = DeleteStatement {
				only: false,
				what: resource_to_exprs(what),
				with: None,
				cond: None,
				output: Some(Output::Before),
				timeout: None,
				parallel: false,
				explain: None,
			};
			let plan = LogicalPlan {
				expressions: vec![TopLevelExpr::Expr(Expr::Delete(Box::new(delete_plan)))],
			};
			let vars = vars.read().await.iter().map(|(k, v)| (k.clone(), v.clone())).collect();
			let response = kvs.process_plan(plan, &*session.read().await, Some(vars)).await?;
			let value = take(one, response).await?;
			Ok(DbResponse::Other(value))
		}
		Command::Query {
			txn: _,
			query,
			variables,
		} => {
			let mut vars = vars.read().await.clone();
			vars.merge(variables);
			let response =
				kvs.execute(&query.to_string(), &*session.read().await, Some(vars)).await?;
			let response = process(response);
			Ok(DbResponse::Query(response))
		}
		Command::RawQuery {
			txn: _,
			query,
			variables,
		} => {
			let mut vars = vars.read().await.clone();
			vars.merge(variables);
			let response = kvs.execute(query.as_ref(), &*session.read().await, Some(vars)).await?;
			let response = process(response);
			Ok(DbResponse::Query(response))
		}

		#[cfg(target_family = "wasm")]
		Command::ExportFile {
			..
		}
		| Command::ExportBytes {
			..
		}
		| Command::ImportFile {
			..
		} => Err(crate::api::Error::BackupsNotSupported.into()),

		#[cfg(any(target_family = "wasm", not(feature = "ml")))]
		Command::ExportMl {
			..
		}
		| Command::ExportBytesMl {
			..
		}
		| Command::ImportMl {
			..
		} => Err(crate::api::Error::BackupsNotSupported.into()),

		#[cfg(not(target_family = "wasm"))]
		Command::ExportFile {
			path: file,
			config,
		} => {
			let (tx, rx) = crate::channel::bounded(1);
			let (mut writer, mut reader) = io::duplex(10_240);

			// Write to channel.
			let session = session.read().await.clone();
			let export = export_file(kvs, &session, tx, config);

			// Read from channel and write to pipe.
			let bridge = async move {
				while let Ok(value) = rx.recv().await {
					if writer.write_all(&value).await.is_err() {
						// Broken pipe. Let either side's error be propagated.
						break;
					}
				}
				Ok(())
			};

			// Output to stdout or file.
			let mut output = match OpenOptions::new()
				.write(true)
				.create(true)
				.truncate(true)
				.open(&file)
				.await
			{
				Ok(path) => path,
				Err(error) => {
					return Err(Error::FileOpen {
						path: file,
						error,
					}
					.into());
				}
			};

			// Copy from pipe to output.
			let copy = copy(file, &mut reader, &mut output);

			tokio::try_join!(export, bridge, copy)?;
			Ok(DbResponse::Other(val::Value::None))
		}

		#[cfg(all(not(target_family = "wasm"), feature = "ml"))]
		Command::ExportMl {
			path,
			config,
		} => {
			let (tx, rx) = crate::channel::bounded(1);
			let (mut writer, mut reader) = io::duplex(10_240);

			// Write to channel.
			let session = session.read().await;
			let export = export_ml(kvs, &session, tx, config);

			// Read from channel and write to pipe.
			let bridge = async move {
				while let Ok(value) = rx.recv().await {
					if writer.write_all(&value).await.is_err() {
						// Broken pipe. Let either side's error be propagated.
						break;
					}
				}
				Ok(())
			};

			// Output to stdout or file.
			let mut output = match OpenOptions::new()
				.write(true)
				.create(true)
				.truncate(true)
				.open(&path)
				.await
			{
				Ok(path) => path,
				Err(error) => {
					return Err(Error::FileOpen {
						path,
						error,
					}
					.into());
				}
			};

			// Copy from pipe to output.
			let copy = copy(path, &mut reader, &mut output);

			tokio::try_join!(export, bridge, copy)?;
			Ok(DbResponse::Other(val::Value::None))
		}

		#[cfg(not(target_family = "wasm"))]
		Command::ExportBytes {
			bytes,
			config,
		} => {
			let (tx, rx) = crate::channel::bounded(1);

			let kvs = kvs.clone();
			let session = session.read().await.clone();
			tokio::spawn(async move {
				let export = async {
					if let Err(error) = export_file(&kvs, &session, tx, config).await {
						let _ = bytes.send(Err(error)).await;
					}
				};

				let bridge = async {
					while let Ok(b) = rx.recv().await {
						if bytes.send(Ok(b)).await.is_err() {
							break;
						}
					}
				};

				tokio::join!(export, bridge);
			});

			Ok(DbResponse::Other(val::Value::None))
		}
		#[cfg(all(not(target_family = "wasm"), feature = "ml"))]
		Command::ExportBytesMl {
			bytes,
			config,
		} => {
			let (tx, rx) = crate::channel::bounded(1);

			let kvs = kvs.clone();
			let session = session.clone();
			tokio::spawn(async move {
				let export = async {
					if let Err(error) = export_ml(&kvs, &*session.read().await, tx, config).await {
						let _ = bytes.send(Err(error)).await;
					}
				};

				let bridge = async {
					while let Ok(b) = rx.recv().await {
						if bytes.send(Ok(b)).await.is_err() {
							break;
						}
					}
				};

				tokio::join!(export, bridge);
			});

			Ok(DbResponse::Other(val::Value::None))
		}
		#[cfg(not(target_family = "wasm"))]
		Command::ImportFile {
			path,
		} => {
			let file = match OpenOptions::new().read(true).open(&path).await {
				Ok(path) => path,
				Err(error) => {
					bail!(Error::FileOpen {
						path,
						error,
					});
				}
			};

			let mut file = pin!(file);
			let mut buffer = BytesMut::with_capacity(4096);

			let stream = poll_fn(|ctx| {
				// Doing it this way optimizes allocation.
				// It is highly likely that the buffer we return from this stream will be
				// dropped between calls to this function.
				// If this is the case than instead of allocating new memory the call to reserve
				// will instead reclaim the existing used memory.
				if buffer.capacity() == 0 {
					buffer.reserve(4096);
				}

				let future = pin!(file.read_buf(&mut buffer));
				match ready!(future.poll(ctx)) {
					Ok(0) => Poll::Ready(None),
					Ok(_) => Poll::Ready(Some(Ok(buffer.split().freeze()))),
					Err(e) => {
						let error = anyhow::Error::new(CoreError::QueryStream(e.to_string()));
						Poll::Ready(Some(Err(error)))
					}
				}
			});

			let responses = kvs
				.execute_import(&*session.read().await, Some(vars.read().await.clone()), stream)
				.await?;

			for response in responses {
				response.result?;
			}

			Ok(DbResponse::Other(val::Value::None))
		}
		#[cfg(all(not(target_family = "wasm"), feature = "ml"))]
		Command::ImportMl {
			path,
		} => {
			let mut file = match OpenOptions::new().read(true).open(&path).await {
				Ok(path) => path,
				Err(error) => {
					return Err(Error::FileOpen {
						path,
						error,
					}
					.into());
				}
			};

			// Ensure a NS and DB are set
			let (nsv, dbv) = check_ns_db(&*session.read().await)?;
			// Check the permissions level
			kvs.check(&*session.read().await, Action::Edit, ResourceKind::Model.on_db(&nsv, &dbv))?;
			// Create a new buffer
			let mut buffer = Vec::new();
			// Load all the uploaded file chunks
			if let Err(error) = file.read_to_end(&mut buffer).await {
				return Err(Error::FileRead {
					path,
					error,
				}
				.into());
			}
			// Check that the SurrealML file is valid
			let file = match SurMlFile::from_bytes(buffer) {
				Ok(file) => file,
				Err(error) => {
					return Err(Error::FileRead {
						path,
						error: io::Error::new(
							io::ErrorKind::InvalidData,
							error.message.to_string(),
						),
					}
					.into());
				}
			};
			// Convert the file back in to raw bytes
			let data = file.to_bytes();
			// Calculate the hash of the model file
			let hash = crate::core::obs::hash(&data);
			// Insert the file data in to the store
			crate::core::obs::put(&hash, data).await?;
			// Insert the model in to the database
			let model = DefineModelStatement {
				name: Ident::new(file.header.name.to_string()).unwrap(),
				version: file.header.version.to_string(),
				comment: Some(file.header.description.to_string().into()),
				hash,
				..Default::default()
			};
			// TODO: Null byte validity
			let q = DefineStatement::Model(model);
			let q = LogicalPlan {
				expressions: vec![TopLevelExpr::Expr(Expr::Define(Box::new(q)))],
			};
			let responses = kvs
				.process_plan(q, &*session.read().await, Some(vars.read().await.clone()))
				.await?;

			for response in responses {
				response.result?;
			}

			Ok(DbResponse::Other(val::Value::None))
		}
		Command::Health => Ok(DbResponse::Other(val::Value::None)),
		Command::Version => {
			Ok(DbResponse::Other(val::Value::from(crate::core::env::VERSION.to_string())))
		}
		Command::Set {
			key,
			value,
		} => {
			crate::core::rpc::check_protected_param(&key)?;
			// Need to compute because certain keys might not be allowed to be set and those
			// should be rejected by an error.
			match value {
				val::Value::None => vars.write().await.remove(&key),
				v => vars.write().await.insert(key, v),
			};

			Ok(DbResponse::Other(val::Value::None))
		}
		Command::Unset {
			key,
		} => {
			vars.write().await.remove(&key);
			Ok(DbResponse::Other(val::Value::None))
		}
		Command::SubscribeLive {
			uuid,
			notification_sender,
		} => {
			live_queries.write().await.insert(uuid, notification_sender);
			Ok(DbResponse::Other(val::Value::None))
		}
		Command::Kill {
			uuid,
		} => {
			live_queries.write().await.remove(&uuid);
			let value =
				kill_live_query(kvs, uuid, &*session.read().await, vars.read().await.clone())
					.await?;
			Ok(DbResponse::Other(value))
		}

		Command::Run {
			name,
			version: _version,
			args,
		} => {
			let func = match name.strip_prefix("fn::") {
				Some(name) => Function::Custom(name.to_owned()),
				None => match name.strip_prefix("ml::") {
					#[cfg(feature = "ml")]
					Some(name) => Function::Model(Model {
						name: name.to_owned(),
						version: _version
							.ok_or(Error::Query("ML functions must have a version".to_string()))?,
					}),
					#[cfg(not(feature = "ml"))]
					Some(_) => {
						return Err(Error::Query(format!(
							"tried to call an ML function `{name}` but the `ml` feature is not enabled"
						))
						.into());
					}
					None => Function::Normal(name),
				},
			};

			let args = args.into_iter().map(|x| x.into_literal()).collect();

			let plan = Expr::FunctionCall(Box::new(crate::core::expr::FunctionCall {
				receiver: func,
				arguments: args,
			}));

			let plan = LogicalPlan {
				expressions: vec![TopLevelExpr::Expr(plan)],
			};

			let response = kvs
				.process_plan(plan, &*session.read().await, Some(vars.read().await.clone()))
				.await?;
			let value = take(true, response).await?;

			Ok(DbResponse::Other(value))
		}
	}
}<|MERGE_RESOLUTION|>--- conflicted
+++ resolved
@@ -151,26 +151,6 @@
 use std::collections::HashMap;
 use std::marker::PhantomData;
 use std::mem;
-<<<<<<< HEAD
-use std::sync::Arc;
-use surrealdb_core::dbs::{Notification, Response, Session, Variables};
-use surrealdb_core::expr::statements::DeleteStatement;
-use surrealdb_core::expr::{
-	CreateStatement, Data, Expr, Fields, Function, Ident, InsertStatement, KillStatement, Literal,
-	LogicalPlan, Output, SelectStatement, TopLevelExpr, UpdateStatement, UpsertStatement,
-};
-use surrealdb_core::iam;
-use surrealdb_core::kvs::{Datastore, LockType, TransactionType};
-use surrealdb_core::val::{self, Strand};
-use tokio::sync::RwLock;
-use uuid::Uuid;
-
-#[cfg(not(target_family = "wasm"))]
-use anyhow::bail;
-#[cfg(not(target_family = "wasm"))]
-use futures::stream::poll_fn;
-=======
->>>>>>> 71fad245
 #[cfg(not(target_family = "wasm"))]
 use std::pin::pin;
 use std::sync::Arc;
@@ -187,6 +167,27 @@
 #[cfg(not(target_family = "wasm"))]
 use futures::stream::poll_fn;
 use indexmap::IndexMap;
+use surrealdb_core::dbs::{Notification, Response, Session, Variables};
+#[cfg(not(target_family = "wasm"))]
+use surrealdb_core::err::Error as CoreError;
+#[cfg(feature = "ml")]
+use surrealdb_core::expr::Model;
+use surrealdb_core::expr::statements::DeleteStatement;
+use surrealdb_core::expr::{
+	CreateStatement, Data, Expr, Fields, Function, Ident, InsertStatement, KillStatement, Literal,
+	LogicalPlan, Output, SelectStatement, TopLevelExpr, UpdateStatement, UpsertStatement,
+};
+use surrealdb_core::iam;
+#[cfg(not(target_family = "wasm"))]
+use surrealdb_core::kvs::export::Config as DbExportConfig;
+use surrealdb_core::kvs::{Datastore, LockType, TransactionType};
+use surrealdb_core::val::{self, Strand};
+#[cfg(all(not(target_family = "wasm"), feature = "ml"))]
+use surrealdb_core::{
+	expr::statements::{DefineModelStatement, DefineStatement},
+	iam::{Action, ResourceKind, check::check_ns_db},
+	ml::storage::surml_file::SurMlFile,
+};
 use tokio::sync::RwLock;
 #[cfg(not(target_family = "wasm"))]
 use tokio::{
@@ -204,27 +205,6 @@
 use crate::api::conn::{Command, DbResponse, RequestData};
 use crate::api::err::Error;
 use crate::api::{Connect, Response as QueryResponse, Surreal};
-use crate::core::dbs::{Notification, Response, Session, Variables};
-#[cfg(not(target_family = "wasm"))]
-use crate::core::err::Error as CoreError;
-#[cfg(feature = "ml")]
-use crate::core::expr::Model;
-use crate::core::expr::statements::DeleteStatement;
-use crate::core::expr::{
-	CreateStatement, Data, Expr, Fields, Function, Ident, InsertStatement, KillStatement, Literal,
-	LogicalPlan, Output, SelectStatement, TopLevelExpr, UpdateStatement, UpsertStatement,
-};
-use crate::core::iam;
-use crate::core::kvs::Datastore;
-#[cfg(not(target_family = "wasm"))]
-use crate::core::kvs::export::Config as DbExportConfig;
-use crate::core::val::{self, Strand};
-#[cfg(all(not(target_family = "wasm"), feature = "ml"))]
-use crate::core::{
-	expr::statements::{DefineModelStatement, DefineStatement},
-	iam::{Action, ResourceKind, check::check_ns_db},
-	ml::storage::surml_file::SurMlFile,
-};
 use crate::method::Stats;
 use crate::opt::IntoEndpoint;
 
@@ -543,7 +523,7 @@
 	};
 
 	if let Err(error) = res {
-		if let Some(crate::core::err::Error::Channel(message)) = error.downcast_ref() {
+		if let Some(surrealdb_core::err::Error::Channel(message)) = error.downcast_ref() {
 			// This is not really an error. Just logging it for improved visibility.
 			trace!("{message}");
 			return Ok(());
@@ -582,11 +562,7 @@
 		anyhow::bail!("Model not found".to_string());
 	};
 	// Export the file data in to the store
-<<<<<<< HEAD
 	let mut data = crate::obs::stream(model.hash.clone()).await?;
-=======
-	let mut data = crate::core::obs::stream(info.hash.clone()).await?;
->>>>>>> 71fad245
 	// Process all stream values
 	while let Some(Ok(bytes)) = data.next().await {
 		if chn.send(bytes.to_vec()).await.is_err() {
@@ -1251,9 +1227,9 @@
 			// Convert the file back in to raw bytes
 			let data = file.to_bytes();
 			// Calculate the hash of the model file
-			let hash = crate::core::obs::hash(&data);
+			let hash = crate::obs::hash(&data);
 			// Insert the file data in to the store
-			crate::core::obs::put(&hash, data).await?;
+			crate::obs::put(&hash, data).await?;
 			// Insert the model in to the database
 			let model = DefineModelStatement {
 				name: Ident::new(file.header.name.to_string()).unwrap(),
@@ -1279,13 +1255,13 @@
 		}
 		Command::Health => Ok(DbResponse::Other(val::Value::None)),
 		Command::Version => {
-			Ok(DbResponse::Other(val::Value::from(crate::core::env::VERSION.to_string())))
+			Ok(DbResponse::Other(val::Value::from(surrealdb_core::env::VERSION.to_string())))
 		}
 		Command::Set {
 			key,
 			value,
 		} => {
-			crate::core::rpc::check_protected_param(&key)?;
+			surrealdb_core::rpc::check_protected_param(&key)?;
 			// Need to compute because certain keys might not be allowed to be set and those
 			// should be rejected by an error.
 			match value {
@@ -1345,7 +1321,7 @@
 
 			let args = args.into_iter().map(|x| x.into_literal()).collect();
 
-			let plan = Expr::FunctionCall(Box::new(crate::core::expr::FunctionCall {
+			let plan = Expr::FunctionCall(Box::new(surrealdb_core::expr::FunctionCall {
 				receiver: func,
 				arguments: args,
 			}));
