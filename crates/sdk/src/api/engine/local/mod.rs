//! Embedded database instance
//!
//! `SurrealDB` itself can be embedded in this library, allowing you to query it
//! using the same crate and API that you would use when connecting to it
//! remotely via WebSockets or HTTP. All storage engines are supported but you
//! have to activate their feature flags first.
//!
//! **NB**: Some storage engines like `TiKV` and `RocksDB` depend on non-Rust
//! libraries so you need to install those libraries before you can build this
//! crate when you activate their feature flags. Please refer to [these instructions](https://github.com/surrealdb/surrealdb/blob/main/doc/BUILDING.md)
//! for more details on how to install them. If you are on Linux and you use
//! [the Nix package manager](https://github.com/surrealdb/surrealdb/tree/main/pkg/nix#installing-nix)
//! you can just run
//!
//! ```bash
//! nix develop github:surrealdb/surrealdb
//! ```
//!
//! which will drop you into a shell with all the dependencies available. One
//! tip you may find useful is to only enable the in-memory engine (`kv-mem`)
//! during development. Besides letting you not worry about those dependencies
//! on your dev machine, it allows you to keep compile times low
//! during development while allowing you to test your code fully.
//!
//! When running SurrealDB as an embedded database within Rust, using the
//! correct release profile and memory allocator can greatly improve the
//! performance of the database core engine. In addition using an optimised
//! asynchronous runtime configuration can help speed up concurrent queries and
//! increase database throughput.
//!
//! In your project’s Cargo.toml file, ensure that the release profile uses the
//! following configuration:
//!
//! ```toml
//! [profile.release]
//! lto = true
//! strip = true
//! opt-level = 3
//! panic = 'abort'
//! codegen-units = 1
//! ```
//!
//! In your project’s Cargo.toml file, ensure that the allocator feature is
//! among those enabled on the surrealdb dependency:
//!
//! ```toml
//! [dependencies]
//! surrealdb = { version = "2", features = ["allocator", "storage-rocksdb"] }
//! ```
//!
//! When running SurrealDB within your Rust code, ensure that the asynchronous
//! runtime is configured correctly, making use of multiple threads, an
//! increased stack size, and an optimised number of threads:
//!
//! ```toml
//! [dependencies]
//! tokio = { version = "1", features = ["sync", "rt-multi-thread"] }
//! ```
//!
//! ```no_run
//! tokio::runtime::Builder::new_multi_thread()
//!     .enable_all()
//!     .thread_stack_size(10 * 1024 * 1024) // 10MiB
//!     .build()
//!     .unwrap()
//!     .block_on(async {
//!         // Your application code
//!     })
//! ```
//!
//! # Example
//!
//! ```no_compile
//! use std::borrow::Cow;
//! use serde::{Serialize, Deserialize};
//! use serde_json::json;
//! use surrealdb::{Error, Surreal};
//! use surrealdb::opt::auth::Root;
//! use surrealdb::engine::local::RocksDb;
//!
//! #[derive(Serialize, Deserialize)]
//! struct Person {
//!     title: String,
//!     name: Name,
//!     marketing: bool,
//! }
//!
//! // Pro tip: Replace String with Cow<'static, str> to
//! // avoid unnecessary heap allocations when inserting
//!
//! #[derive(Serialize, Deserialize)]
//! struct Name {
//!     first: Cow<'static, str>,
//!     last: Cow<'static, str>,
//! }
//!
//! #[tokio::main]
//! async fn main() -> Result<(), Error> {
//!     let db = Surreal::new::<RocksDb>("path/to/database/folder").await?;
//!
//!     // Select a specific namespace / database
//!     db.use_ns("namespace").use_db("database").await?;
//!
//!     // Create a new person with a random ID
//!     let created: Option<Person> = db.create("person")
//!         .content(Person {
//!             title: "Founder & CEO".into(),
//!             name: Name {
//!                 first: "Tobie".into(),
//!                 last: "Morgan Hitchcock".into(),
//!             },
//!             marketing: true,
//!         })
//!         .await?;
//!
//!     // Create a new person with a specific ID
//!     let created: Option<Person> = db.create(("person", "jaime"))
//!         .content(Person {
//!             title: "Founder & COO".into(),
//!             name: Name {
//!                 first: "Jaime".into(),
//!                 last: "Morgan Hitchcock".into(),
//!             },
//!             marketing: false,
//!         })
//!         .await?;
//!
//!     // Update a person record with a specific ID
//!     let updated: Option<Person> = db.update(("person", "jaime"))
//!         .merge(json!({"marketing": true}))
//!         .await?;
//!
//!     // Select all people records
//!     let people: Vec<Person> = db.select("person").await?;
//!
//!     // Perform a custom advanced query
//!     let query = r#"
//!         SELECT marketing, count()
//!         FROM type::table($table)
//!         GROUP BY marketing
//!     "#;
//!
//!     let groups = db.query(query)
//!         .bind(("table", "person"))
//!         .await?;
//!
//!     Ok(())
//! }
//! ```

use std::collections::HashMap;
use std::marker::PhantomData;
use std::mem;
#[cfg(not(target_family = "wasm"))]
use std::pin::pin;
use std::sync::Arc;
#[cfg(not(target_family = "wasm"))]
use std::task::{Poll, ready};
#[cfg(not(target_family = "wasm"))]
use std::{future::Future, path::PathBuf};

#[cfg(not(target_family = "wasm"))]
use anyhow::bail;
use async_channel::Sender;
#[cfg(all(not(target_family = "wasm"), feature = "ml"))]
use futures::StreamExt;
#[cfg(not(target_family = "wasm"))]
use futures::stream::poll_fn;
use indexmap::IndexMap;
use surrealdb_core::dbs::{QueryResult, Session};
#[cfg(feature = "ml")]
use surrealdb_core::expr::Model;
use surrealdb_core::expr::statements::DeleteStatement;
use surrealdb_core::expr::{
	CreateStatement, Data, Expr, Fields, Function, InsertStatement, KillStatement, Literal,
	LogicalPlan, Output, SelectStatement, TopLevelExpr, UpdateStatement, UpsertStatement,
};
use surrealdb_core::iam;
use surrealdb_core::kvs::Datastore;
#[cfg(not(target_family = "wasm"))]
use surrealdb_core::kvs::export::Config as DbExportConfig;
<<<<<<< HEAD
use surrealdb_core::rpc::DbResultStats;
=======
use surrealdb_core::val::{self};
>>>>>>> 1309ce09
#[cfg(all(not(target_family = "wasm"), feature = "ml"))]
use surrealdb_core::{
	expr::statements::{DefineModelStatement, DefineStatement},
	iam::{Action, ResourceKind, check::check_ns_db},
	ml::storage::surml_file::SurMlFile,
};
use surrealdb_types::{Notification as CoreNotification, Value, Variables};
use tokio::sync::RwLock;
#[cfg(not(target_family = "wasm"))]
use tokio::{
	fs::OpenOptions,
	io::{self, AsyncReadExt, AsyncWriteExt},
};
#[cfg(not(target_family = "wasm"))]
use tokio_util::bytes::BytesMut;
use uuid::Uuid;

use super::resource_to_exprs;
use crate::Result;
#[cfg(all(not(target_family = "wasm"), feature = "ml"))]
use crate::api::conn::MlExportConfig;
use crate::api::conn::{Command, IndexedDbResults, RequestData};
// use surrealdb_core::rpc::DbResponse;
use crate::api::err::Error;
use crate::api::{Connect, IndexedResults as QueryResponse, Surreal};
use crate::opt::IntoEndpoint;

#[cfg(not(target_family = "wasm"))]
pub(crate) mod native;
#[cfg(target_family = "wasm")]
pub(crate) mod wasm;

type LiveQueryMap = HashMap<Uuid, Sender<CoreNotification>>;

/// In-memory database
///
/// # Examples
///
/// Instantiating a global instance
///
/// ```
/// use std::sync::LazyLock;
/// use surrealdb::{Result, Surreal};
/// use surrealdb::engine::local::Db;
/// use surrealdb::engine::local::Mem;
///
/// static DB: LazyLock<Surreal<Db>> = LazyLock::new(Surreal::init);
///
/// #[tokio::main]
/// async fn main() -> Result<()> {
///     DB.connect::<Mem>(()).await?;
///
///     Ok(())
/// }
/// ```
///
/// Instantiating an in-memory instance
///
/// ```
/// use surrealdb::Surreal;
/// use surrealdb::engine::local::Mem;
///
/// # #[tokio::main]
/// # async fn main() -> surrealdb::Result<()> {
/// let db = Surreal::new::<Mem>(()).await?;
/// # Ok(())
/// # }
/// ```
///
/// Instantiating an in-memory strict instance
///
/// ```
/// use surrealdb::opt::Config;
/// use surrealdb::Surreal;
/// use surrealdb::engine::local::Mem;
///
/// # #[tokio::main]
/// # async fn main() -> surrealdb::Result<()> {
/// let config = Config::default().strict();
/// let db = Surreal::new::<Mem>(config).await?;
/// # Ok(())
/// # }
/// ```
#[cfg(feature = "kv-mem")]
#[cfg_attr(docsrs, doc(cfg(feature = "kv-mem")))]
#[derive(Debug)]
pub struct Mem;

/// RocksDB database
///
/// # Examples
///
/// Instantiating a RocksDB-backed instance
///
/// ```no_run
/// # #[tokio::main]
/// # async fn main() -> surrealdb::Result<()> {
/// use surrealdb::Surreal;
/// use surrealdb::engine::local::RocksDb;
///
/// let db = Surreal::new::<RocksDb>("path/to/database-folder").await?;
/// # Ok(())
/// # }
/// ```
///
/// Instantiating a RocksDB-backed strict instance
///
/// ```no_run
/// # #[tokio::main]
/// # async fn main() -> surrealdb::Result<()> {
/// use surrealdb::opt::Config;
/// use surrealdb::Surreal;
/// use surrealdb::engine::local::RocksDb;
///
/// let config = Config::default().strict();
/// let db = Surreal::new::<RocksDb>(("path/to/database-folder", config)).await?;
/// # Ok(())
/// # }
/// ```
#[cfg(feature = "kv-rocksdb")]
#[cfg_attr(docsrs, doc(cfg(feature = "kv-rocksdb")))]
#[derive(Debug)]
pub struct RocksDb;

/// IndxDB database
///
/// # Examples
///
/// Instantiating a IndxDB-backed instance
///
/// ```no_run
/// # #[tokio::main]
/// # async fn main() -> surrealdb::Result<()> {
/// use surrealdb::Surreal;
/// use surrealdb::engine::local::IndxDb;
///
/// let db = Surreal::new::<IndxDb>("DatabaseName").await?;
/// # Ok(())
/// # }
/// ```
///
/// Instantiating an IndxDB-backed strict instance
///
/// ```no_run
/// # #[tokio::main]
/// # async fn main() -> surrealdb::Result<()> {
/// use surrealdb::opt::Config;
/// use surrealdb::Surreal;
/// use surrealdb::engine::local::IndxDb;
///
/// let config = Config::default().strict();
/// let db = Surreal::new::<IndxDb>(("DatabaseName", config)).await?;
/// # Ok(())
/// # }
/// ```
#[cfg(feature = "kv-indxdb")]
#[cfg_attr(docsrs, doc(cfg(feature = "kv-indxdb")))]
#[derive(Debug)]
pub struct IndxDb;

/// TiKV database
///
/// # Examples
///
/// Instantiating a TiKV instance
///
/// ```no_run
/// # #[tokio::main]
/// # async fn main() -> surrealdb::Result<()> {
/// use surrealdb::Surreal;
/// use surrealdb::engine::local::TiKv;
///
/// let db = Surreal::new::<TiKv>("localhost:2379").await?;
/// # Ok(())
/// # }
/// ```
///
/// Instantiating a TiKV strict instance
///
/// ```no_run
/// # #[tokio::main]
/// # async fn main() -> surrealdb::Result<()> {
/// use surrealdb::opt::Config;
/// use surrealdb::Surreal;
/// use surrealdb::engine::local::TiKv;
///
/// let config = Config::default().strict();
/// let db = Surreal::new::<TiKv>(("localhost:2379", config)).await?;
/// # Ok(())
/// # }
/// ```
#[cfg(feature = "kv-tikv")]
#[cfg_attr(docsrs, doc(cfg(feature = "kv-tikv")))]
#[derive(Debug)]
pub struct TiKv;

/// FoundationDB database
///
/// # Examples
///
/// Instantiating a FoundationDB-backed instance
///
/// ```no_run
/// # #[tokio::main]
/// # async fn main() -> surrealdb::Result<()> {
/// use surrealdb::Surreal;
/// use surrealdb::engine::local::FDb;
///
/// let db = Surreal::new::<FDb>("path/to/fdb.cluster").await?;
/// # Ok(())
/// # }
/// ```
///
/// Instantiating a FoundationDB-backed strict instance
///
/// ```no_run
/// # #[tokio::main]
/// # async fn main() -> surrealdb::Result<()> {
/// use surrealdb::opt::Config;
/// use surrealdb::Surreal;
/// use surrealdb::engine::local::FDb;
///
/// let config = Config::default().strict();
/// let db = Surreal::new::<FDb>(("path/to/fdb.cluster", config)).await?;
/// # Ok(())
/// # }
/// ```
#[cfg(kv_fdb)]
#[cfg_attr(docsrs, doc(cfg(feature = "kv-fdb-7_3")))]
#[derive(Debug)]
pub struct FDb;

/// SurrealKV database
///
/// # Examples
///
/// Instantiating a SurrealKV-backed instance
///
/// ```no_run
/// # #[tokio::main]
/// # async fn main() -> surrealdb::Result<()> {
/// use surrealdb::Surreal;
/// use surrealdb::engine::local::SurrealKv;
///
/// let db = Surreal::new::<SurrealKv>("path/to/database-folder").await?;
/// # Ok(())
/// # }
/// ```
///
/// Instantiating a SurrealKV-backed strict instance
///
/// ```no_run
/// # #[tokio::main]
/// # async fn main() -> surrealdb::Result<()> {
/// use surrealdb::opt::Config;
/// use surrealdb::Surreal;
/// use surrealdb::engine::local::SurrealKv;
///
/// let config = Config::default().strict();
/// let db = Surreal::new::<SurrealKv>(("path/to/database-folder", config)).await?;
/// # Ok(())
/// # }
/// ```
#[cfg(feature = "kv-surrealkv")]
#[cfg_attr(docsrs, doc(cfg(feature = "kv-surrealkv")))]
#[derive(Debug)]
pub struct SurrealKv;

/// An embedded database
#[derive(Debug, Clone)]
pub struct Db(());

impl Surreal<Db> {
	/// Connects to a specific database endpoint, saving the connection on the
	/// static client
	pub fn connect<P>(&self, address: impl IntoEndpoint<P, Client = Db>) -> Connect<Db, ()> {
		Connect {
			surreal: self.inner.clone().into(),
			address: address.into_endpoint(),
			capacity: 0,
			response_type: PhantomData,
		}
	}
}

fn process(responses: Vec<QueryResult>) -> QueryResponse {
	let mut results = IndexMap::with_capacity(responses.len());
	for (index, response) in responses.into_iter().enumerate() {
		let stats = DbResultStats::default().with_execution_time(response.time);
		results.insert(index, (stats, response.result));
		// match response.result {
		// 	Ok(value) => {
		// 		// Deserializing from a core value should always work.
		// 		map.insert(index, (stats, Ok(value)));
		// 	}
		// 	Err(error) => {
		// 		map.insert(index, (stats, Err(error)));
		// 	}
		// };
	}
	QueryResponse {
		results,
		..QueryResponse::new()
	}
}

async fn take(one: bool, responses: Vec<QueryResult>) -> Result<Value> {
	if let Some((_stats, result)) = process(responses).results.swap_remove(&0) {
		let value = result?;
		match one {
			true => match value {
				Value::Array(mut array) => {
					if let [ref mut value] = array[..] {
						return Ok(mem::replace(value, Value::None));
					}
				}
				Value::None | Value::Null => {}
				value => return Ok(value),
			},
			false => return Ok(value),
		}
	}
	match one {
		true => Ok(Value::None),
		false => Ok(Value::Array(Default::default())),
	}
}

#[cfg(not(target_family = "wasm"))]
async fn export_file(
	kvs: &Datastore,
	sess: &Session,
	chn: async_channel::Sender<Vec<u8>>,
	config: Option<DbExportConfig>,
) -> Result<()> {
	let res = match config {
		Some(config) => kvs.export_with_config(sess, chn, config).await?.await,
		None => kvs.export(sess, chn).await?.await,
	};

	if let Err(error) = res {
		if let Some(surrealdb_core::err::Error::Channel(message)) = error.downcast_ref() {
			// This is not really an error. Just logging it for improved visibility.
			trace!("{message}");
			return Ok(());
		}

		return Err(error);
	}
	Ok(())
}

#[cfg(all(not(target_family = "wasm"), feature = "ml"))]
async fn export_ml(
	kvs: &Datastore,
	sess: &Session,
	chn: async_channel::Sender<Vec<u8>>,
	MlExportConfig {
		name,
		version,
	}: MlExportConfig,
) -> Result<()> {
	let (nsv, dbv) = check_ns_db(sess)?;
	// Check the permissions level
	kvs.check(sess, Action::View, ResourceKind::Model.on_db(&nsv, &dbv))?;

	// Attempt to get the model definition
	let Some(model) = kvs.get_db_model(&nsv, &dbv, &name, &version).await? else {
		// Attempt to get the model definition
		anyhow::bail!("Model not found".to_string());
	};
	// Export the file data in to the store
	let mut data = surrealdb_core::obs::stream(model.hash.clone()).await?;
	// Process all stream values
	while let Some(Ok(bytes)) = data.next().await {
		if chn.send(bytes.to_vec()).await.is_err() {
			break;
		}
	}
	Ok(())
}

#[cfg(not(target_family = "wasm"))]
async fn copy<'a, R, W>(path: PathBuf, reader: &'a mut R, writer: &'a mut W) -> Result<()>
where
	R: tokio::io::AsyncRead + Unpin + ?Sized,
	W: tokio::io::AsyncWrite + Unpin + ?Sized,
{
	io::copy(reader, writer)
		.await
		.map(|_| ())
		.map_err(|error| crate::error::Api::FileRead {
			path,
			error,
		})
		.map_err(anyhow::Error::new)
}

async fn kill_live_query(
	kvs: &Datastore,
	id: Uuid,
	session: &Session,
	vars: Variables,
) -> Result<Value> {
	let kill_plan = KillStatement {
		id: Expr::Literal(Literal::Uuid(id.into())),
	};
	let plan = LogicalPlan {
		expressions: vec![TopLevelExpr::Kill(kill_plan)],
	};

	let response = kvs.process_plan(plan, session, Some(vars)).await?;
	take(true, response).await
}

async fn router(
	RequestData {
		command,
		..
	}: RequestData,
	kvs: &Arc<Datastore>,
	session: &Arc<RwLock<Session>>,
	vars: &Arc<RwLock<Variables>>,
	live_queries: &Arc<RwLock<LiveQueryMap>>,
) -> Result<IndexedDbResults> {
	match command {
		Command::Use {
			namespace,
			database,
		} => {
			kvs.process_use(&mut *session.write().await, namespace, database).await?;
			Ok(IndexedDbResults::Other(Value::None))
		}
		Command::Signup {
			credentials,
		} => {
<<<<<<< HEAD
			let token = iam::signup::signup(kvs, &mut *session.write().await, credentials.into())
				.await?
				.token;
			// TODO: Null byte validity
			let response = token.map(Value::String).unwrap_or(Value::None);
			Ok(IndexedDbResults::Other(response))
=======
			let response =
				iam::signup::signup(kvs, &mut *session.write().await, credentials).await?.token;
			let response = response.map(From::from).unwrap_or(val::Value::None);
			Ok(DbResponse::Other(response))
>>>>>>> 1309ce09
		}
		Command::Signin {
			credentials,
		} => {
			let response =
				iam::signin::signin(kvs, &mut *session.write().await, credentials.into())
					.await?
					.token;
			Ok(IndexedDbResults::Other(Value::String(response)))
		}
		Command::Authenticate {
			token,
		} => {
			iam::verify::token(kvs, &mut *session.write().await, &token).await?;
			Ok(IndexedDbResults::Other(Value::None))
		}
		Command::Invalidate => {
			iam::clear::clear(&mut *session.write().await)?;
			Ok(IndexedDbResults::Other(Value::None))
		}
		Command::Create {
			txn: _,
			what,
			data,
		} => {
			let create_plan = CreateStatement {
				only: false,
				what: resource_to_exprs(what),
				data: data.map(|x| Data::ContentExpression(Expr::from_public_value(x))),
				output: Some(Output::After),
				timeout: None,
				parallel: false,
				version: None,
			};
			let plan = LogicalPlan {
				expressions: vec![TopLevelExpr::Expr(Expr::Create(Box::new(create_plan)))],
			};

			let response = kvs
				.process_plan(plan, &*session.read().await, Some(vars.read().await.clone()))
				.await?;
			let value = take(true, response).await?;
			Ok(IndexedDbResults::Other(value))
		}
		Command::Upsert {
			txn: _,
			what,
			data,
		} => {
			let one = what.is_single_recordid();
			let upsert_plan = UpsertStatement {
				only: false,
				what: resource_to_exprs(what),
				data: data.map(|x| Data::ContentExpression(Expr::from_public_value(x))),
				with: None,
				cond: None,
				output: Some(Output::After),
				timeout: None,
				parallel: false,
				explain: None,
			};
			let plan = LogicalPlan {
				expressions: vec![TopLevelExpr::Expr(Expr::Upsert(Box::new(upsert_plan)))],
			};
			let vars = vars.read().await.iter().map(|(k, v)| (k.clone(), v.clone())).collect();
			let response = kvs.process_plan(plan, &*session.read().await, Some(vars)).await?;
			let value = take(one, response).await?;
			Ok(IndexedDbResults::Other(value))
		}
		Command::Update {
			txn: _,
			what,
			data,
		} => {
			let one = what.is_single_recordid();
			let update_plan = UpdateStatement {
				only: false,
				what: resource_to_exprs(what),
				data: data.map(|x| Data::ContentExpression(Expr::from_public_value(x))),
				with: None,
				cond: None,
				output: Some(Output::After),
				timeout: None,
				parallel: false,
				explain: None,
			};
			let plan = LogicalPlan {
				expressions: vec![TopLevelExpr::Expr(Expr::Update(Box::new(update_plan)))],
			};
			let vars = vars.read().await.iter().map(|(k, v)| (k.clone(), v.clone())).collect();
			let response = kvs.process_plan(plan, &*session.read().await, Some(vars)).await?;
			let value = take(one, response).await?;
			Ok(IndexedDbResults::Other(value))
		}
		Command::Insert {
			txn: _,
			what,
			data,
		} => {
			let one = !data.is_array();

			let insert_plan = InsertStatement {
<<<<<<< HEAD
				into: what.map(|w| Expr::Table(unsafe { Ident::new_unchecked(w) })),
				data: Data::SingleExpression(Expr::from_public_value(data)),
=======
				into: what.map(Expr::Table),
				data: Data::SingleExpression(data.into_literal()),
>>>>>>> 1309ce09
				ignore: false,
				update: None,
				output: Some(Output::After),
				timeout: None,
				parallel: false,
				relation: false,
				version: None,
			};
			let plan = LogicalPlan {
				expressions: vec![TopLevelExpr::Expr(Expr::Insert(Box::new(insert_plan)))],
			};
			let vars = vars.read().await.iter().map(|(k, v)| (k.clone(), v.clone())).collect();
			let response = kvs.process_plan(plan, &*session.read().await, Some(vars)).await?;
			let value = take(one, response).await?;
			Ok(IndexedDbResults::Other(value))
		}
		Command::InsertRelation {
			txn: _,
			what,
			data,
		} => {
			let one = !data.is_array();

			let insert_plan = InsertStatement {
<<<<<<< HEAD
				into: what.map(|w| Expr::Table(unsafe { Ident::new_unchecked(w) })),
				data: Data::SingleExpression(Expr::from_public_value(data)),
=======
				into: what.map(Expr::Table),
				data: Data::SingleExpression(data.into_literal()),
>>>>>>> 1309ce09
				output: Some(Output::After),
				relation: true,
				ignore: false,
				update: None,
				timeout: None,
				parallel: false,
				version: None,
			};
			let plan = LogicalPlan {
				expressions: vec![TopLevelExpr::Expr(Expr::Insert(Box::new(insert_plan)))],
			};

			let response = kvs
				.process_plan(plan, &*session.read().await, Some(vars.read().await.clone()))
				.await?;
			let value = take(one, response).await?;
			Ok(IndexedDbResults::Other(value))
		}
		Command::Patch {
			txn: _,
			what,
			data,
			upsert,
		} => {
			let plan = if upsert {
				let upsert_plan = UpsertStatement {
					only: false,
					what: resource_to_exprs(what),
					data: data.map(|x| Data::PatchExpression(Expr::from_public_value(x))),
					with: None,
					cond: None,
					output: Some(Output::After),
					timeout: None,
					parallel: false,
					explain: None,
				};
				LogicalPlan {
					expressions: vec![TopLevelExpr::Expr(Expr::Upsert(Box::new(upsert_plan)))],
				}
			} else {
				let update_plan = UpdateStatement {
					only: false,
					what: resource_to_exprs(what),
					data: data.map(|x| Data::PatchExpression(Expr::from_public_value(x))),
					with: None,
					cond: None,
					output: Some(Output::After),
					timeout: None,
					parallel: false,
					explain: None,
				};
				LogicalPlan {
					expressions: vec![TopLevelExpr::Expr(Expr::Update(Box::new(update_plan)))],
				}
			};
			let vars = vars.read().await.iter().map(|(k, v)| (k.clone(), v.clone())).collect();
			let response = kvs.process_plan(plan, &*session.read().await, Some(vars)).await?;
			let response = process(response);
			Ok(IndexedDbResults::Query(response))
		}
		Command::Merge {
			txn: _,
			what,
			data,
			upsert,
		} => {
			let plan = if upsert {
				let upsert_plan = UpsertStatement {
					only: false,
					what: resource_to_exprs(what),
					data: data.map(|x| Data::MergeExpression(Expr::from_public_value(x))),
					with: None,
					cond: None,
					output: Some(Output::After),
					timeout: None,
					parallel: false,
					explain: None,
				};
				LogicalPlan {
					expressions: vec![TopLevelExpr::Expr(Expr::Upsert(Box::new(upsert_plan)))],
				}
			} else {
				let update_plan = UpdateStatement {
					only: false,
					what: resource_to_exprs(what),
					data: data.map(|x| Data::MergeExpression(Expr::from_public_value(x))),
					with: None,
					cond: None,
					output: Some(Output::After),
					timeout: None,
					parallel: false,
					explain: None,
				};
				LogicalPlan {
					expressions: vec![TopLevelExpr::Expr(Expr::Update(Box::new(update_plan)))],
				}
			};
			let vars = vars.read().await.iter().map(|(k, v)| (k.clone(), v.clone())).collect();
			let response = kvs.process_plan(plan, &*session.read().await, Some(vars)).await?;
			let response = process(response);
			Ok(IndexedDbResults::Query(response))
		}
		Command::Select {
			txn: _,
			what,
		} => {
			let one = what.is_single_recordid();

			let select_plan = SelectStatement {
				expr: Fields::all(),
				what: resource_to_exprs(what),
				omit: None,
				only: false,
				with: None,
				cond: None,
				split: None,
				group: None,
				order: None,
				limit: None,
				start: None,
				fetch: None,
				version: None,
				timeout: None,
				parallel: false,
				explain: None,
				tempfiles: false,
			};

			let plan = LogicalPlan {
				expressions: vec![TopLevelExpr::Expr(Expr::Select(Box::new(select_plan)))],
			};
			let vars = vars.read().await.iter().map(|(k, v)| (k.clone(), v.clone())).collect();
			let response = kvs.process_plan(plan, &*session.read().await, Some(vars)).await?;
			let value = take(one, response).await?;
			Ok(IndexedDbResults::Other(value))
		}
		Command::Delete {
			txn: _,
			what,
		} => {
			let one = what.is_single_recordid();
			let delete_plan = DeleteStatement {
				only: false,
				what: resource_to_exprs(what),
				with: None,
				cond: None,
				output: Some(Output::Before),
				timeout: None,
				parallel: false,
				explain: None,
			};
			let plan = LogicalPlan {
				expressions: vec![TopLevelExpr::Expr(Expr::Delete(Box::new(delete_plan)))],
			};
			let vars = vars.read().await.iter().map(|(k, v)| (k.clone(), v.clone())).collect();
			let response = kvs.process_plan(plan, &*session.read().await, Some(vars)).await?;
			let value = take(one, response).await?;
			Ok(IndexedDbResults::Other(value))
		}
		Command::Query {
			txn: _,
			query,
			variables,
		} => {
			let mut vars = vars.read().await.clone();
			vars.extend(variables);
			let response =
				kvs.execute(&query.to_string(), &*session.read().await, Some(vars)).await?;
			let response = process(response);
			Ok(IndexedDbResults::Query(response))
		}
		Command::RawQuery {
			txn: _,
			query,
			variables,
		} => {
			let mut vars = vars.read().await.clone();
			vars.extend(variables);
			let response = kvs.execute(query.as_ref(), &*session.read().await, Some(vars)).await?;
			let response = process(response);
			Ok(IndexedDbResults::Query(response))
		}

		#[cfg(target_family = "wasm")]
		Command::ExportFile {
			..
		}
		| Command::ExportBytes {
			..
		}
		| Command::ImportFile {
			..
		} => Err(crate::api::Error::BackupsNotSupported.into()),

		#[cfg(any(target_family = "wasm", not(feature = "ml")))]
		Command::ExportMl {
			..
		}
		| Command::ExportBytesMl {
			..
		}
		| Command::ImportMl {
			..
		} => Err(crate::api::Error::BackupsNotSupported.into()),

		#[cfg(not(target_family = "wasm"))]
		Command::ExportFile {
			path: file,
			config,
		} => {
			let (tx, rx) = crate::channel::bounded(1);
			let (mut writer, mut reader) = io::duplex(10_240);

			// Write to channel.
			let session = session.read().await.clone();
			let export = export_file(kvs, &session, tx, config);

			// Read from channel and write to pipe.
			let bridge = async move {
				while let Ok(value) = rx.recv().await {
					if writer.write_all(&value).await.is_err() {
						// Broken pipe. Let either side's error be propagated.
						break;
					}
				}
				Ok(())
			};

			// Output to stdout or file.
			let mut output = match OpenOptions::new()
				.write(true)
				.create(true)
				.truncate(true)
				.open(&file)
				.await
			{
				Ok(path) => path,
				Err(error) => {
					return Err(Error::FileOpen {
						path: file,
						error,
					}
					.into());
				}
			};

			// Copy from pipe to output.
			let copy = copy(file, &mut reader, &mut output);

			tokio::try_join!(export, bridge, copy)?;
			Ok(IndexedDbResults::Other(Value::None))
		}

		#[cfg(all(not(target_family = "wasm"), feature = "ml"))]
		Command::ExportMl {
			path,
			config,
		} => {
			let (tx, rx) = crate::channel::bounded(1);
			let (mut writer, mut reader) = io::duplex(10_240);

			// Write to channel.
			let session = session.read().await;
			let export = export_ml(kvs, &session, tx, config);

			// Read from channel and write to pipe.
			let bridge = async move {
				while let Ok(value) = rx.recv().await {
					if writer.write_all(&value).await.is_err() {
						// Broken pipe. Let either side's error be propagated.
						break;
					}
				}
				Ok(())
			};

			// Output to stdout or file.
			let mut output = match OpenOptions::new()
				.write(true)
				.create(true)
				.truncate(true)
				.open(&path)
				.await
			{
				Ok(path) => path,
				Err(error) => {
					return Err(Error::FileOpen {
						path,
						error,
					}
					.into());
				}
			};

			// Copy from pipe to output.
			let copy = copy(path, &mut reader, &mut output);

			tokio::try_join!(export, bridge, copy)?;
			Ok(IndexedDbResults::Other(Value::None))
		}

		#[cfg(not(target_family = "wasm"))]
		Command::ExportBytes {
			bytes,
			config,
		} => {
			let (tx, rx) = crate::channel::bounded(1);

			let kvs = kvs.clone();
			let session = session.read().await.clone();
			tokio::spawn(async move {
				let export = async {
					if let Err(error) = export_file(&kvs, &session, tx, config).await {
						let _ = bytes.send(Err(error)).await;
					}
				};

				let bridge = async {
					while let Ok(b) = rx.recv().await {
						if bytes.send(Ok(b)).await.is_err() {
							break;
						}
					}
				};

				tokio::join!(export, bridge);
			});

			Ok(IndexedDbResults::Other(Value::None))
		}
		#[cfg(all(not(target_family = "wasm"), feature = "ml"))]
		Command::ExportBytesMl {
			bytes,
			config,
		} => {
			let (tx, rx) = crate::channel::bounded(1);

			let kvs = kvs.clone();
			let session = session.clone();
			tokio::spawn(async move {
				let export = async {
					if let Err(error) = export_ml(&kvs, &*session.read().await, tx, config).await {
						let _ = bytes.send(Err(error)).await;
					}
				};

				let bridge = async {
					while let Ok(b) = rx.recv().await {
						if bytes.send(Ok(b)).await.is_err() {
							break;
						}
					}
				};

				tokio::join!(export, bridge);
			});

			Ok(IndexedDbResults::Other(Value::None))
		}
		#[cfg(not(target_family = "wasm"))]
		Command::ImportFile {
			path,
		} => {
			let file = match OpenOptions::new().read(true).open(&path).await {
				Ok(path) => path,
				Err(error) => {
					bail!(Error::FileOpen {
						path,
						error,
					});
				}
			};

			let mut file = pin!(file);
			let mut buffer = BytesMut::with_capacity(4096);

			let stream = poll_fn(|ctx| {
				// Doing it this way optimizes allocation.
				// It is highly likely that the buffer we return from this stream will be
				// dropped between calls to this function.
				// If this is the case than instead of allocating new memory the call to reserve
				// will instead reclaim the existing used memory.
				if buffer.capacity() == 0 {
					buffer.reserve(4096);
				}

				let future = pin!(file.read_buf(&mut buffer));
				match ready!(future.poll(ctx)) {
					Ok(0) => Poll::Ready(None),
					Ok(_) => Poll::Ready(Some(Ok(buffer.split().freeze()))),
					Err(e) => {
						let error = anyhow::Error::new(e);
						Poll::Ready(Some(Err(error)))
					}
				}
			});

			let responses = kvs
				.execute_import(&*session.read().await, Some(vars.read().await.clone()), stream)
				.await?;

			for response in responses {
				response.result?;
			}

			Ok(IndexedDbResults::Other(Value::None))
		}
		#[cfg(all(not(target_family = "wasm"), feature = "ml"))]
		Command::ImportMl {
			path,
		} => {
			let mut file = match OpenOptions::new().read(true).open(&path).await {
				Ok(path) => path,
				Err(error) => {
					return Err(Error::FileOpen {
						path,
						error,
					}
					.into());
				}
			};

			// Ensure a NS and DB are set
			let (nsv, dbv) = check_ns_db(&*session.read().await)?;
			// Check the permissions level
			kvs.check(&*session.read().await, Action::Edit, ResourceKind::Model.on_db(&nsv, &dbv))?;
			// Create a new buffer
			let mut buffer = Vec::new();
			// Load all the uploaded file chunks
			if let Err(error) = file.read_to_end(&mut buffer).await {
				return Err(Error::FileRead {
					path,
					error,
				}
				.into());
			}
			// Check that the SurrealML file is valid
			let file = match SurMlFile::from_bytes(buffer) {
				Ok(file) => file,
				Err(error) => {
					return Err(Error::FileRead {
						path,
						error: io::Error::new(
							io::ErrorKind::InvalidData,
							error.message.to_string(),
						),
					}
					.into());
				}
			};
			// Convert the file back in to raw bytes
			let data = file.to_bytes();
			// Calculate the hash of the model file
			let hash = surrealdb_core::obs::hash(&data);
			// Insert the file data in to the store
			surrealdb_core::obs::put(&hash, data).await?;
			// Insert the model in to the database
			let model = DefineModelStatement {
				name: file.header.name.to_string(),
				version: file.header.version.to_string(),
				comment: Some(file.header.description.to_string()),
				hash,
				..Default::default()
			};
			let q = DefineStatement::Model(model);
			let q = LogicalPlan {
				expressions: vec![TopLevelExpr::Expr(Expr::Define(Box::new(q)))],
			};
			let responses = kvs
				.process_plan(q, &*session.read().await, Some(vars.read().await.clone()))
				.await?;

			for response in responses {
				response.result?;
			}

			Ok(IndexedDbResults::Other(Value::None))
		}
		Command::Health => Ok(IndexedDbResults::Other(Value::None)),
		Command::Version => {
			Ok(IndexedDbResults::Other(Value::from(surrealdb_core::env::VERSION.to_string())))
		}
		Command::Set {
			key,
			value,
		} => {
			surrealdb_core::rpc::check_protected_param(&key)?;
			// Need to compute because certain keys might not be allowed to be set and those
			// should be rejected by an error.
			match value {
				Value::None => vars.write().await.remove(&key),
				v => vars.write().await.insert(key, v),
			};

			Ok(IndexedDbResults::Other(Value::None))
		}
		Command::Unset {
			key,
		} => {
			vars.write().await.remove(&key);
			Ok(IndexedDbResults::Other(Value::None))
		}
		Command::SubscribeLive {
			uuid,
			notification_sender,
		} => {
			live_queries.write().await.insert(uuid, notification_sender);
			Ok(IndexedDbResults::Other(Value::None))
		}
		Command::Kill {
			uuid,
		} => {
			live_queries.write().await.remove(&uuid);
			let value =
				kill_live_query(kvs, uuid, &*session.read().await, vars.read().await.clone())
					.await?;
			Ok(IndexedDbResults::Other(value))
		}

		Command::Run {
			name,
			version: _version,
			args,
		} => {
			let func = match name.strip_prefix("fn::") {
				Some(name) => Function::Custom(name.to_owned()),
				None => match name.strip_prefix("ml::") {
					#[cfg(feature = "ml")]
					Some(name) => Function::Model(Model {
						name: name.to_owned(),
						version: _version
							.ok_or(Error::Query("ML functions must have a version".to_string()))?,
					}),
					#[cfg(not(feature = "ml"))]
					Some(_) => {
						return Err(Error::Query(format!(
							"tried to call an ML function `{name}` but the `ml` feature is not enabled"
						))
						.into());
					}
					None => Function::Normal(name),
				},
			};

			let args = args.into_iter().map(|x| Expr::from_public_value(x)).collect();

			let plan = Expr::FunctionCall(Box::new(surrealdb_core::expr::FunctionCall {
				receiver: func,
				arguments: args,
			}));

			let plan = LogicalPlan {
				expressions: vec![TopLevelExpr::Expr(plan)],
			};

			let response = kvs
				.process_plan(plan, &*session.read().await, Some(vars.read().await.clone()))
				.await?;
			let value = take(true, response).await?;

			Ok(IndexedDbResults::Other(value))
		}
	}
}<|MERGE_RESOLUTION|>--- conflicted
+++ resolved
@@ -179,11 +179,7 @@
 use surrealdb_core::kvs::Datastore;
 #[cfg(not(target_family = "wasm"))]
 use surrealdb_core::kvs::export::Config as DbExportConfig;
-<<<<<<< HEAD
 use surrealdb_core::rpc::DbResultStats;
-=======
-use surrealdb_core::val::{self};
->>>>>>> 1309ce09
 #[cfg(all(not(target_family = "wasm"), feature = "ml"))]
 use surrealdb_core::{
 	expr::statements::{DefineModelStatement, DefineStatement},
@@ -620,19 +616,11 @@
 		Command::Signup {
 			credentials,
 		} => {
-<<<<<<< HEAD
 			let token = iam::signup::signup(kvs, &mut *session.write().await, credentials.into())
 				.await?
 				.token;
-			// TODO: Null byte validity
 			let response = token.map(Value::String).unwrap_or(Value::None);
 			Ok(IndexedDbResults::Other(response))
-=======
-			let response =
-				iam::signup::signup(kvs, &mut *session.write().await, credentials).await?.token;
-			let response = response.map(From::from).unwrap_or(val::Value::None);
-			Ok(DbResponse::Other(response))
->>>>>>> 1309ce09
 		}
 		Command::Signin {
 			credentials,
@@ -735,13 +723,8 @@
 			let one = !data.is_array();
 
 			let insert_plan = InsertStatement {
-<<<<<<< HEAD
 				into: what.map(|w| Expr::Table(unsafe { Ident::new_unchecked(w) })),
 				data: Data::SingleExpression(Expr::from_public_value(data)),
-=======
-				into: what.map(Expr::Table),
-				data: Data::SingleExpression(data.into_literal()),
->>>>>>> 1309ce09
 				ignore: false,
 				update: None,
 				output: Some(Output::After),
@@ -766,13 +749,8 @@
 			let one = !data.is_array();
 
 			let insert_plan = InsertStatement {
-<<<<<<< HEAD
-				into: what.map(|w| Expr::Table(unsafe { Ident::new_unchecked(w) })),
+				into: what.map(Expr::Table),
 				data: Data::SingleExpression(Expr::from_public_value(data)),
-=======
-				into: what.map(Expr::Table),
-				data: Data::SingleExpression(data.into_literal()),
->>>>>>> 1309ce09
 				output: Some(Output::After),
 				relation: true,
 				ignore: false,
