--- conflicted
+++ resolved
@@ -174,7 +174,7 @@
 	mem,
 	sync::Arc,
 };
-use surrealdb_core::dbs::{QueryResult, QueryResultData};
+use surrealdb_core::dbs::{QueryResult, ResponseData};
 use surrealdb_core::expr::LogicalPlan;
 use surrealdb_core::expr::statements::{
 	CreateStatement, DeleteStatement, InsertStatement, KillStatement, LiveStatement,
@@ -599,7 +599,7 @@
 	session: &Arc<RwLock<Session>>,
 	vars: &Arc<RwLock<BTreeMap<String, Value>>>,
 	live_queries: &Arc<RwLock<LiveQueryMap>>,
-) -> Result<QueryResultData> {
+) -> Result<ResponseData> {
 	match command {
 		Command::Use {
 			namespace,
@@ -611,7 +611,7 @@
 			if let Some(db) = database {
 				session.write().await.db = Some(db);
 			}
-			Ok(QueryResultData::new_from_value(Value::None))
+			Ok(ResponseData::new_from_value(Value::None))
 		}
 		Command::Signup(params) => {
 			let response = iam::signup::signup(kvs, &mut *session.write().await, params).await?;
@@ -621,22 +621,22 @@
 				None => Value::None,
 			};
 
-			Ok(QueryResultData::new_from_value(value))
+			Ok(ResponseData::new_from_value(value))
 		}
 		Command::Signin(params) => {
 			let response =
 				iam::signin::signin(kvs, &mut *session.write().await, params).await?.token;
-			Ok(QueryResultData::new_from_value(response.into()))
+			Ok(ResponseData::new_from_value(response.into()))
 		}
 		Command::Authenticate {
 			token,
 		} => {
 			iam::verify::token(kvs, &mut *session.write().await, &token).await?;
-			Ok(QueryResultData::new_from_value(Value::None))
+			Ok(ResponseData::new_from_value(Value::None))
 		}
 		Command::Invalidate => {
 			iam::clear::clear(&mut *session.write().await)?;
-			Ok(QueryResultData::new_from_value(Value::None))
+			Ok(ResponseData::new_from_value(Value::None))
 		}
 		Command::Create {
 			txn: _,
@@ -652,7 +652,7 @@
 			let response =
 				kvs.process_plan(plan, &*session.read().await, vars.read().await.clone()).await?;
 			let value = take(true, response).await?;
-			Ok(QueryResultData::new_from_value(value))
+			Ok(ResponseData::new_from_value(value))
 		}
 		Command::Upsert {
 			txn: _,
@@ -669,7 +669,7 @@
 			let plan = LogicalPlan::Upsert(upsert_plan);
 			let vars = vars.read().await.iter().map(|(k, v)| (k.clone(), v.clone())).collect();
 			let results = kvs.process_plan(plan, &*session.read().await, vars).await?;
-			Ok(QueryResultData::Results(results))
+			Ok(ResponseData::Results(results))
 		}
 		Command::Update {
 			txn: _,
@@ -686,7 +686,7 @@
 			let plan = LogicalPlan::Update(update_plan);
 			let vars = vars.read().await.iter().map(|(k, v)| (k.clone(), v.clone())).collect();
 			let results = kvs.process_plan(plan, &*session.read().await, vars).await?;
-			Ok(QueryResultData::Results(results))
+			Ok(ResponseData::Results(results))
 		}
 		Command::Insert {
 			txn: _,
@@ -703,83 +703,8 @@
 			};
 			let plan = LogicalPlan::Insert(insert_plan);
 			let vars = vars.read().await.iter().map(|(k, v)| (k.clone(), v.clone())).collect();
-<<<<<<< HEAD
 			let results = kvs.process_plan(plan, &*session.read().await, vars).await?;
-			Ok(QueryResultData::Results(results))
-=======
-			let response = kvs.process_plan(plan, &*session.read().await, Some(vars)).await?;
-			let value = take(one, response).await?;
-			Ok(DbResponse::Other(value))
-		}
-		Command::InsertRelation {
-			txn: _,
-			what,
-			data,
-		} => {
-			let one = !data.is_array();
-			let insert_plan = {
-				let mut stmt = InsertStatement::default();
-				stmt.into = what.map(|w| Table(w).into_core().into());
-				stmt.data = Data::SingleExpression(data);
-				stmt.output = Some(Output::After);
-				stmt.relation = true;
-				stmt
-			};
-			let plan = LogicalPlan::Insert(insert_plan);
-			let response = kvs
-				.process_plan(plan, &*session.read().await, Some(vars.read().await.clone()))
-				.await?;
-			let value = take(one, response).await?;
-			Ok(DbResponse::Other(value))
-		}
-		Command::Patch {
-			txn: _,
-			what,
-			data,
-			upsert,
-		} => {
-			let plan = if upsert {
-				let mut stmt = UpsertStatement::default();
-				stmt.what = resource_to_values(what);
-				stmt.data = data.map(Data::PatchExpression);
-				stmt.output = Some(Output::After);
-				LogicalPlan::Upsert(stmt)
-			} else {
-				let mut stmt = UpdateStatement::default();
-				stmt.what = resource_to_values(what);
-				stmt.data = data.map(Data::PatchExpression);
-				stmt.output = Some(Output::After);
-				LogicalPlan::Update(stmt)
-			};
-			let vars = vars.read().await.iter().map(|(k, v)| (k.clone(), v.clone())).collect();
-			let response = kvs.process_plan(plan, &*session.read().await, Some(vars)).await?;
-			let response = process(response);
-			Ok(DbResponse::Query(response))
-		}
-		Command::Merge {
-			txn: _,
-			what,
-			data,
-			upsert,
-		} => {
-			let plan = if upsert {
-				let mut stmt = UpsertStatement::default();
-				stmt.what = resource_to_values(what);
-				stmt.data = data.map(Data::MergeExpression);
-				stmt.output = Some(Output::After);
-				LogicalPlan::Upsert(stmt)
-			} else {
-				let mut stmt = UpdateStatement::default();
-				stmt.what = resource_to_values(what);
-				stmt.data = data.map(Data::MergeExpression);
-				stmt.output = Some(Output::After);
-				LogicalPlan::Update(stmt)
-			};
-			let vars = vars.read().await.iter().map(|(k, v)| (k.clone(), v.clone())).collect();
-			let response = kvs.process_plan(plan, &*session.read().await, Some(vars)).await?;
-			let response = process(response);
-			Ok(DbResponse::Query(response))
->>>>>>> 95a90b27
+			Ok(ResponseData::Results(results))
 		}
 		Command::Select {
 			txn: _,
@@ -794,7 +719,7 @@
 			let plan = LogicalPlan::Select(select_plan);
 			let vars = vars.read().await.iter().map(|(k, v)| (k.clone(), v.clone())).collect();
 			let results = kvs.process_plan(plan, &*session.read().await, vars).await?;
-			Ok(QueryResultData::Results(results))
+			Ok(ResponseData::Results(results))
 		}
 		Command::Delete {
 			txn: _,
@@ -809,7 +734,7 @@
 			let plan = LogicalPlan::Delete(delete_plan);
 			let vars = vars.read().await.iter().map(|(k, v)| (k.clone(), v.clone())).collect();
 			let results = kvs.process_plan(plan, &*session.read().await, vars).await?;
-			Ok(QueryResultData::Results(results))
+			Ok(ResponseData::Results(results))
 		}
 		Command::Query {
 			txn: _,
@@ -819,18 +744,12 @@
 			let mut vars = vars.read().await.clone();
 			vars.append(&mut variables);
 			let results = kvs.execute(&query, &*session.read().await, vars).await?;
-			Ok(QueryResultData::Results(results))
-		}
-<<<<<<< HEAD
+			Ok(ResponseData::Results(results))
+		}
 		Command::MultiQuery {
+			txn,
 			queries,
 			variables,
-=======
-		Command::RawQuery {
-			txn: _,
-			query,
-			mut variables,
->>>>>>> 95a90b27
 		} => {
 			let mut vars = vars.read().await.clone();
 			vars.extend(variables);
@@ -840,9 +759,10 @@
 					kvs.execute(&query, &*session.read().await, vars.clone()).await?;
 				results.extend(query_results);
 			}
-			Ok(QueryResultData::Results(results))
+			Ok(ResponseData::Results(results))
 		}
 		Command::LiveQuery(LiveQueryParams {
+			txn,
 			what,
 			cond,
 			fields,
@@ -856,7 +776,7 @@
 
 			let vars = vars.read().await.iter().map(|(k, v)| (k.clone(), v.clone())).collect();
 			let results = kvs.process_plan(plan, &*session.read().await, vars).await?;
-			Ok(QueryResultData::Results(results))
+			Ok(ResponseData::Results(results))
 		}
 
 		#[cfg(target_family = "wasm")]
@@ -926,7 +846,7 @@
 			let copy = copy(file, &mut reader, &mut output);
 
 			tokio::try_join!(export, bridge, copy)?;
-			Ok(QueryResultData::new_from_value(Value::None))
+			Ok(ResponseData::new_from_value(Value::None))
 		}
 
 		#[cfg(all(not(target_family = "wasm"), feature = "ml"))]
@@ -974,7 +894,7 @@
 			let copy = copy(path, &mut reader, &mut output);
 
 			tokio::try_join!(export, bridge, copy)?;
-			Ok(QueryResultData::new_from_value(Value::None))
+			Ok(ResponseData::new_from_value(Value::None))
 		}
 
 		#[cfg(not(target_family = "wasm"))]
@@ -1004,7 +924,7 @@
 				tokio::join!(export, bridge);
 			});
 
-			Ok(QueryResultData::new_from_value(Value::None))
+			Ok(ResponseData::new_from_value(Value::None))
 		}
 		#[cfg(all(not(target_family = "wasm"), feature = "ml"))]
 		Command::ExportBytesMl {
@@ -1033,7 +953,7 @@
 				tokio::join!(export, bridge);
 			});
 
-			Ok(QueryResultData::new_from_value(Value::None))
+			Ok(ResponseData::new_from_value(Value::None))
 		}
 		#[cfg(not(target_family = "wasm"))]
 		Command::ImportFile {
@@ -1083,7 +1003,7 @@
 				response.result?;
 			}
 
-			Ok(QueryResultData::new_from_value(Value::None))
+			Ok(ResponseData::new_from_value(Value::None))
 		}
 		#[cfg(all(not(target_family = "wasm"), feature = "ml"))]
 		Command::ImportMl {
@@ -1148,12 +1068,12 @@
 				response.result?;
 			}
 
-			Ok(QueryResultData::new_from_value(Value::None))
-		}
-		Command::Health => Ok(QueryResultData::new_from_value(Value::None)),
-		Command::Version => Ok(QueryResultData::new_from_value(Value::from(
-			surrealdb_core::env::VERSION.to_string(),
-		))),
+			Ok(ResponseData::new_from_value(Value::None))
+		}
+		Command::Health => Ok(ResponseData::new_from_value(Value::None)),
+		Command::Version => {
+			Ok(ResponseData::new_from_value(Value::from(surrealdb_core::env::VERSION.to_string())))
+		}
 		Command::Set {
 			key,
 			value,
@@ -1168,20 +1088,20 @@
 				v => vars.write().await.insert(key, v),
 			};
 
-			Ok(QueryResultData::new_from_value(Value::None))
+			Ok(ResponseData::new_from_value(Value::None))
 		}
 		Command::Unset {
 			key,
 		} => {
 			vars.write().await.remove(&key);
-			Ok(QueryResultData::new_from_value(Value::None))
+			Ok(ResponseData::new_from_value(Value::None))
 		}
 		Command::SubscribeLive {
 			uuid,
 			notification_sender,
 		} => {
 			live_queries.write().await.insert(uuid, notification_sender);
-			Ok(QueryResultData::new_from_value(Value::None))
+			Ok(ResponseData::new_from_value(Value::None))
 		}
 		Command::Kill {
 			uuid,
@@ -1190,7 +1110,7 @@
 			let value =
 				kill_live_query(kvs, uuid, &*session.read().await, vars.read().await.clone())
 					.await?;
-			Ok(QueryResultData::new_from_value(value))
+			Ok(ResponseData::new_from_value(value))
 		}
 
 		Command::Run {
@@ -1227,7 +1147,7 @@
 				kvs.process_plan(plan, &*session.read().await, vars.read().await.clone()).await?;
 			let value = take(true, response).await?;
 
-			Ok(QueryResultData::new_from_value(value))
+			Ok(ResponseData::new_from_value(value))
 		}
 	}
 }