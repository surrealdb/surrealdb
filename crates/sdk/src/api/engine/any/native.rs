use crate::api::conn;
use crate::api::conn::Router;
#[allow(unused_imports, reason = "Used by the DB engines.")]
use crate::api::engine;
use crate::api::engine::any::Any;
#[cfg(feature = "protocol-http")]
use crate::api::engine::remote::http;
use crate::api::err::Error;
use crate::api::method::BoxFuture;
#[cfg(any(feature = "native-tls", feature = "rustls"))]
#[cfg(feature = "protocol-http")]
use crate::api::opt::Tls;
use crate::api::opt::{Endpoint, EndpointKind};
#[allow(unused_imports, reason = "Used by the DB engines.")]
use crate::api::ExtraFeatures;
use crate::api::Result;
use crate::api::Surreal;
use crate::opt::WaitFor;
#[allow(unused_imports, reason = "Used when a DB engine is disabled.")]
use anyhow::bail;
#[cfg(feature = "protocol-http")]
use reqwest::ClientBuilder;
use std::collections::HashSet;
use std::sync::atomic::AtomicI64;
#[allow(unused_imports, reason = "Used when a DB engine is disabled.")]
use surrealdb_core::err::Error as DbError;
use tokio::sync::watch;
#[cfg(feature = "protocol-ws")]
use tokio_tungstenite::tungstenite::protocol::WebSocketConfig;
#[cfg(feature = "protocol-ws")]
#[cfg(any(feature = "native-tls", feature = "rustls"))]
use tokio_tungstenite::Connector;

impl crate::api::Connection for Any {}
impl conn::Sealed for Any {
	#[allow(
		unused_variables,
		unreachable_code,
		unused_mut,
		reason = "These are all used depending on the enabled features."
	)]
	fn connect(address: Endpoint, capacity: usize) -> BoxFuture<'static, Result<Surreal<Self>>> {
		Box::pin(async move {
			let (route_tx, route_rx) = match capacity {
				0 => async_channel::unbounded(),
				capacity => async_channel::bounded(capacity),
			};

			let (conn_tx, conn_rx) = async_channel::bounded::<Result<()>>(1);
			let config = address.config.clone();
			let mut features = HashSet::new();

			match EndpointKind::from(address.url.scheme()) {
				EndpointKind::FoundationDb => {
					#[cfg(kv_fdb)]
					{
						features.insert(ExtraFeatures::Backup);
						features.insert(ExtraFeatures::LiveQueries);
						tokio::spawn(engine::local::native::run_router(address, conn_tx, route_rx));
						conn_rx.recv().await??
					}

<<<<<<< HEAD
					#[cfg(not(kv_fdb))]
					return Err(
						DbError::Ds("Cannot connect to the `foundationdb` storage engine as it is not enabled in this build of SurrealDB".to_owned()).into()
=======
					#[cfg(not(feature = "kv-fdb"))]
					bail!(
						DbError::Ds("Cannot connect to the `foundationdb` storage engine as it is not enabled in this build of SurrealDB".to_owned())
>>>>>>> fbcf2df0
					);
				}

				EndpointKind::Memory => {
					#[cfg(feature = "kv-mem")]
					{
						features.insert(ExtraFeatures::Backup);
						features.insert(ExtraFeatures::LiveQueries);
						tokio::spawn(engine::local::native::run_router(address, conn_tx, route_rx));
						conn_rx.recv().await??
					}

					#[cfg(not(feature = "kv-mem"))]
					bail!(
						DbError::Ds("Cannot connect to the `memory` storage engine as it is not enabled in this build of SurrealDB".to_owned())
					);
				}

				EndpointKind::File | EndpointKind::RocksDb => {
					#[cfg(feature = "kv-rocksdb")]
					{
						features.insert(ExtraFeatures::Backup);
						features.insert(ExtraFeatures::LiveQueries);
						tokio::spawn(engine::local::native::run_router(address, conn_tx, route_rx));
						conn_rx.recv().await??
					}

					#[cfg(not(feature = "kv-rocksdb"))]
					bail!(DbError::Ds(
						"Cannot connect to the `rocksdb` storage engine as it is not enabled in this build of SurrealDB".to_owned(),
					))
				}

				EndpointKind::TiKv => {
					#[cfg(feature = "kv-tikv")]
					{
						features.insert(ExtraFeatures::Backup);
						features.insert(ExtraFeatures::LiveQueries);
						tokio::spawn(engine::local::native::run_router(address, conn_tx, route_rx));
						conn_rx.recv().await??
					}

					#[cfg(not(feature = "kv-tikv"))]
					bail!(
						DbError::Ds("Cannot connect to the `tikv` storage engine as it is not enabled in this build of SurrealDB".to_owned())
					);
				}

				EndpointKind::SurrealKv | EndpointKind::SurrealKvVersioned => {
					#[cfg(feature = "kv-surrealkv")]
					{
						features.insert(ExtraFeatures::Backup);
						features.insert(ExtraFeatures::LiveQueries);
						tokio::spawn(engine::local::native::run_router(address, conn_tx, route_rx));
						conn_rx.recv().await??
					}

					#[cfg(not(feature = "kv-surrealkv"))]
					bail!(DbError::Ds(
						"Cannot connect to the `surrealkv` storage engine as it is not enabled in this build of SurrealDB".to_owned(),
					)
					);
				}

				EndpointKind::Http | EndpointKind::Https => {
					#[cfg(feature = "protocol-http")]
					{
						features.insert(ExtraFeatures::Backup);
						let headers = http::default_headers();
						#[cfg_attr(
							not(any(feature = "native-tls", feature = "rustls")),
							expect(unused_mut)
						)]
						let mut builder = ClientBuilder::new().default_headers(headers);
						#[cfg(any(feature = "native-tls", feature = "rustls"))]
						if let Some(tls) = address.config.tls_config {
							builder = match tls {
								#[cfg(feature = "native-tls")]
								Tls::Native(config) => builder.use_preconfigured_tls(config),
								#[cfg(feature = "rustls")]
								Tls::Rust(config) => builder.use_preconfigured_tls(config),
							};
						}
						let client = builder.build()?;
						let base_url = address.url;
						engine::remote::http::health(client.get(base_url.join("health")?)).await?;
						tokio::spawn(engine::remote::http::native::run_router(
							base_url, client, route_rx,
						));
					}

					#[cfg(not(feature = "protocol-http"))]
					bail!(DbError::Ds(
						"Cannot connect to the `HTTP` remote engine as it is not enabled in this build of SurrealDB".to_owned(),
					)
					);
				}

				EndpointKind::Ws | EndpointKind::Wss => {
					#[cfg(feature = "protocol-ws")]
					{
						features.insert(ExtraFeatures::LiveQueries);
						let mut endpoint = address;
						endpoint.url = endpoint.url.join(engine::remote::ws::PATH)?;
						#[cfg(any(feature = "native-tls", feature = "rustls"))]
						let maybe_connector = endpoint.config.tls_config.clone().map(Connector::from);
						#[cfg(not(any(feature = "native-tls", feature = "rustls")))]
						let maybe_connector = None;

						let config = WebSocketConfig {
							max_message_size: Some(engine::remote::ws::native::MAX_MESSAGE_SIZE),
							max_frame_size: Some(engine::remote::ws::native::MAX_FRAME_SIZE),
							max_write_buffer_size: engine::remote::ws::native::MAX_MESSAGE_SIZE,
							..Default::default()
						};
						let socket = engine::remote::ws::native::connect(
							&endpoint,
							Some(config),
							maybe_connector.clone(),
						)
						.await?;
						tokio::spawn(engine::remote::ws::native::run_router(
							endpoint,
							maybe_connector,
							capacity,
							config,
							socket,
							route_rx,
						));
					}

					#[cfg(not(feature = "protocol-ws"))]
					bail!(DbError::Ds(
						"Cannot connect to the `WebSocket` remote engine as it is not enabled in this build of SurrealDB".to_owned(),
					));
				}
				EndpointKind::Unsupported(v) => return Err(Error::Scheme(v).into()),
			}

			let waiter = watch::channel(Some(WaitFor::Connection));
			let router = Router {
				features,
				config,
				sender: route_tx,
				last_id: AtomicI64::new(0),
			};

			Ok((router, waiter).into())
		})
	}
}<|MERGE_RESOLUTION|>--- conflicted
+++ resolved
@@ -60,15 +60,9 @@
 						conn_rx.recv().await??
 					}
 
-<<<<<<< HEAD
 					#[cfg(not(kv_fdb))]
-					return Err(
-						DbError::Ds("Cannot connect to the `foundationdb` storage engine as it is not enabled in this build of SurrealDB".to_owned()).into()
-=======
-					#[cfg(not(feature = "kv-fdb"))]
 					bail!(
 						DbError::Ds("Cannot connect to the `foundationdb` storage engine as it is not enabled in this build of SurrealDB".to_owned())
->>>>>>> fbcf2df0
 					);
 				}
 
