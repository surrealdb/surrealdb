use std::collections::HashSet;
use std::sync::atomic::AtomicI64;

#[allow(unused_imports, reason = "Used when a DB engine is disabled.")]
use anyhow::bail;
#[cfg(feature = "protocol-http")]
use reqwest::ClientBuilder;
use tokio::sync::watch;
#[cfg(feature = "protocol-ws")]
#[cfg(any(feature = "native-tls", feature = "rustls"))]
use tokio_tungstenite::Connector;
#[cfg(feature = "protocol-ws")]
use tokio_tungstenite::tungstenite::protocol::WebSocketConfig;

#[allow(unused_imports, reason = "Used by the DB engines.")]
use crate::api::ExtraFeatures;
use crate::api::conn::Router;
#[allow(unused_imports, reason = "Used by the DB engines.")]
use crate::api::engine;
use crate::api::engine::any::Any;
#[cfg(feature = "protocol-http")]
use crate::api::engine::remote::http;
use crate::api::err::Error;
use crate::api::method::BoxFuture;
#[cfg(any(feature = "native-tls", feature = "rustls"))]
#[cfg(feature = "protocol-http")]
use crate::api::opt::Tls;
use crate::api::opt::{Endpoint, EndpointKind};
use crate::api::{Result, Surreal, conn};
use crate::opt::WaitFor;

impl crate::api::Connection for Any {}
impl conn::Sealed for Any {
	#[allow(
		unused_variables,
		unreachable_code,
		unused_mut,
		reason = "These are all used depending on the enabled features."
	)]
	fn connect(address: Endpoint, capacity: usize) -> BoxFuture<'static, Result<Surreal<Self>>> {
		Box::pin(async move {
			let (route_tx, route_rx) = match capacity {
				0 => async_channel::unbounded(),
				capacity => async_channel::bounded(capacity),
			};

			let (conn_tx, conn_rx) = async_channel::bounded::<Result<()>>(1);
			let config = address.config.clone();
			let mut features = HashSet::new();

			match EndpointKind::from(address.url.scheme()) {
				EndpointKind::FoundationDb => {
					#[cfg(feature = "kv-fdb")]
					{
						features.insert(ExtraFeatures::Backup);
						features.insert(ExtraFeatures::LiveQueries);
						tokio::spawn(engine::local::native::run_router(address, conn_tx, route_rx));
						conn_rx.recv().await??
					}

<<<<<<< HEAD
					#[cfg(not(kv_fdb))]
					bail!(Error::Scheme("foundationdb".to_owned()));
=======
					#[cfg(not(feature = "kv-fdb"))]
					bail!(
						DbError::Ds("Cannot connect to the `foundationdb` storage engine as it is not enabled in this build of SurrealDB".to_owned())
					);
>>>>>>> 2c83cd9c
				}

				EndpointKind::Memory => {
					#[cfg(feature = "kv-mem")]
					{
						features.insert(ExtraFeatures::Backup);
						features.insert(ExtraFeatures::LiveQueries);
						tokio::spawn(engine::local::native::run_router(address, conn_tx, route_rx));
						conn_rx.recv().await??
					}

					#[cfg(not(feature = "kv-mem"))]
					bail!(Error::Scheme("memory".to_owned()));
				}

				EndpointKind::File | EndpointKind::RocksDb => {
					#[cfg(feature = "kv-rocksdb")]
					{
						features.insert(ExtraFeatures::Backup);
						features.insert(ExtraFeatures::LiveQueries);
						tokio::spawn(engine::local::native::run_router(address, conn_tx, route_rx));
						conn_rx.recv().await??
					}

					#[cfg(not(feature = "kv-rocksdb"))]
					bail!(Error::Scheme(
						"Cannot connect to the `rocksdb` storage engine as it is not enabled in this build of SurrealDB".to_owned(),
					))
				}

				EndpointKind::TiKv => {
					#[cfg(feature = "kv-tikv")]
					{
						features.insert(ExtraFeatures::Backup);
						features.insert(ExtraFeatures::LiveQueries);
						tokio::spawn(engine::local::native::run_router(address, conn_tx, route_rx));
						conn_rx.recv().await??
					}

					#[cfg(not(feature = "kv-tikv"))]
					bail!(
						Error::Scheme("Cannot connect to the `tikv` storage engine as it is not enabled in this build of SurrealDB".to_owned())
					);
				}

				EndpointKind::SurrealKv | EndpointKind::SurrealKvVersioned => {
					#[cfg(feature = "kv-surrealkv")]
					{
						features.insert(ExtraFeatures::Backup);
						features.insert(ExtraFeatures::LiveQueries);
						tokio::spawn(engine::local::native::run_router(address, conn_tx, route_rx));
						conn_rx.recv().await??
					}

					#[cfg(not(feature = "kv-surrealkv"))]
					bail!(Error::Scheme(
						"Cannot connect to the `surrealkv` storage engine as it is not enabled in this build of SurrealDB".to_owned(),
					)
					);
				}

				EndpointKind::Http | EndpointKind::Https => {
					#[cfg(feature = "protocol-http")]
					{
						features.insert(ExtraFeatures::Backup);
						let headers = http::default_headers();
						#[cfg_attr(
							not(any(feature = "native-tls", feature = "rustls")),
							expect(unused_mut)
						)]
						let mut builder = ClientBuilder::new().default_headers(headers);
						#[cfg(any(feature = "native-tls", feature = "rustls"))]
						if let Some(tls) = address.config.tls_config {
							builder = match tls {
								#[cfg(feature = "native-tls")]
								Tls::Native(config) => builder.use_preconfigured_tls(config),
								#[cfg(feature = "rustls")]
								Tls::Rust(config) => builder.use_preconfigured_tls(config),
							};
						}
						let client = builder.build()?;
						let base_url = address.url;
						let req = client.get(base_url.join("health")?).header(
							reqwest::header::USER_AGENT,
							&*surrealdb_core::cnf::SURREALDB_USER_AGENT,
						);
						http::health(req).await?;
						tokio::spawn(http::native::run_router(base_url, client, route_rx));
					}

					#[cfg(not(feature = "protocol-http"))]
					bail!(Error::Scheme(
						"Cannot connect to the `HTTP` remote engine as it is not enabled in this build of SurrealDB".to_owned(),
					)
					);
				}

				EndpointKind::Ws | EndpointKind::Wss => {
					#[cfg(feature = "protocol-ws")]
					{
						features.insert(ExtraFeatures::LiveQueries);
						let mut endpoint = address;
						endpoint.url = endpoint.url.join(engine::remote::ws::PATH)?;
						#[cfg(any(feature = "native-tls", feature = "rustls"))]
						let maybe_connector = endpoint.config.tls_config.clone().map(Connector::from);
						#[cfg(not(any(feature = "native-tls", feature = "rustls")))]
						let maybe_connector = None;

						let config = WebSocketConfig {
							max_message_size: Some(engine::remote::ws::native::MAX_MESSAGE_SIZE),
							max_frame_size: Some(engine::remote::ws::native::MAX_FRAME_SIZE),
							max_write_buffer_size: engine::remote::ws::native::MAX_MESSAGE_SIZE,
							..Default::default()
						};
						let socket = engine::remote::ws::native::connect(
							&endpoint,
							Some(config),
							maybe_connector.clone(),
						)
						.await?;
						tokio::spawn(engine::remote::ws::native::run_router(
							endpoint,
							maybe_connector,
							capacity,
							config,
							socket,
							route_rx,
						));
					}

					#[cfg(not(feature = "protocol-ws"))]
					bail!(Error::Scheme(
						"Cannot connect to the `WebSocket` remote engine as it is not enabled in this build of SurrealDB".to_owned(),
					));
				}
				EndpointKind::Unsupported(v) => return Err(Error::Scheme(v).into()),
			}

			let waiter = watch::channel(Some(WaitFor::Connection));
			let router = Router {
				features,
				config,
				sender: route_tx,
				last_id: AtomicI64::new(0),
			};

			Ok((router, waiter).into())
		})
	}
}<|MERGE_RESOLUTION|>--- conflicted
+++ resolved
@@ -58,15 +58,10 @@
 						conn_rx.recv().await??
 					}
 
-<<<<<<< HEAD
-					#[cfg(not(kv_fdb))]
-					bail!(Error::Scheme("foundationdb".to_owned()));
-=======
 					#[cfg(not(feature = "kv-fdb"))]
 					bail!(
 						DbError::Ds("Cannot connect to the `foundationdb` storage engine as it is not enabled in this build of SurrealDB".to_owned())
 					);
->>>>>>> 2c83cd9c
 				}
 
 				EndpointKind::Memory => {
