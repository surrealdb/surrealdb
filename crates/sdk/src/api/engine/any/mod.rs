--- conflicted
+++ resolved
@@ -144,12 +144,6 @@
 use url::Url;
 
 /// A trait for converting inputs to a server address object
-<<<<<<< HEAD
-pub trait IntoEndpoint {
-	/// Converts an input into a server address object
-	#[deprecated(since = "2.3.0")]
-	fn into_endpoint(self) -> Result<Endpoint>;
-=======
 pub trait IntoEndpoint: into_endpoint::Sealed {}
 
 mod into_endpoint {
@@ -163,7 +157,6 @@
 /// Internal API
 pub fn __into_endpoint(path: impl IntoEndpoint) -> Result<Endpoint> {
 	into_endpoint::Sealed::into_endpoint(path)
->>>>>>> 9043346e
 }
 
 fn split_url(url: &str) -> (&str, &str) {
@@ -203,7 +196,6 @@
 impl IntoEndpoint for &String {}
 impl into_endpoint::Sealed for &String {
 	fn into_endpoint(self) -> Result<Endpoint> {
-		#[expect(deprecated)]
 		self.as_str().into_endpoint()
 	}
 }
@@ -211,7 +203,6 @@
 impl IntoEndpoint for String {}
 impl into_endpoint::Sealed for String {
 	fn into_endpoint(self) -> Result<Endpoint> {
-		#[expect(deprecated)]
 		self.as_str().into_endpoint()
 	}
 }
@@ -222,12 +213,7 @@
 	T: Into<String>,
 {
 	fn into_endpoint(self) -> Result<Endpoint> {
-<<<<<<< HEAD
-		#[expect(deprecated)]
-		let mut endpoint = IntoEndpoint::into_endpoint(self.0.into())?;
-=======
 		let mut endpoint = into_endpoint::Sealed::into_endpoint(self.0.into())?;
->>>>>>> 9043346e
 		endpoint.config = self.1;
 		Ok(endpoint)
 	}
@@ -258,7 +244,6 @@
 	pub fn connect(&self, address: impl IntoEndpoint) -> Connect<Any, ()> {
 		Connect {
 			surreal: self.inner.clone().into(),
-			#[expect(deprecated)]
 			address: address.into_endpoint(),
 			capacity: 0,
 			response_type: PhantomData,
@@ -313,7 +298,6 @@
 pub fn connect(address: impl IntoEndpoint) -> Connect<Any, Surreal<Any>> {
 	Connect {
 		surreal: Surreal::init(),
-		#[expect(deprecated)]
 		address: address.into_endpoint(),
 		capacity: 0,
 		response_type: PhantomData,
