#![expect(deprecated)]

use revision::revisioned;
use serde::Deserialize;

use crate::Value;

#[revisioned(revision = 1)]
#[derive(Clone, Debug, Deserialize)]
pub(crate) struct Failure {
	pub(crate) code: i64,
	pub(crate) message: String,
}

#[revisioned(revision = 1)]
<<<<<<< HEAD
#[derive(Clone, Debug, PartialEq, Deserialize)]
#[serde(rename_all = "UPPERCASE")]
#[non_exhaustive]
#[deprecated(since = "2.3.0")]
pub enum ResponseAction {
	Create,
	Update,
	Delete,
}

#[revisioned(revision = 1)]
=======
>>>>>>> 9043346e
#[derive(Debug, Deserialize)]
#[serde(rename_all = "UPPERCASE")]
#[doc(hidden)]
#[non_exhaustive]
pub enum Status {
	Ok,
	Err,
}

#[revisioned(revision = 1)]
#[derive(Debug, Deserialize)]
#[doc(hidden)]
#[non_exhaustive]
pub struct QueryMethodResponse {
	pub time: String,
	pub status: Status,
	pub result: Value,
}<|MERGE_RESOLUTION|>--- conflicted
+++ resolved
@@ -1,5 +1,3 @@
-#![expect(deprecated)]
-
 use revision::revisioned;
 use serde::Deserialize;
 
@@ -13,20 +11,6 @@
 }
 
 #[revisioned(revision = 1)]
-<<<<<<< HEAD
-#[derive(Clone, Debug, PartialEq, Deserialize)]
-#[serde(rename_all = "UPPERCASE")]
-#[non_exhaustive]
-#[deprecated(since = "2.3.0")]
-pub enum ResponseAction {
-	Create,
-	Update,
-	Delete,
-}
-
-#[revisioned(revision = 1)]
-=======
->>>>>>> 9043346e
 #[derive(Debug, Deserialize)]
 #[serde(rename_all = "UPPERCASE")]
 #[doc(hidden)]
