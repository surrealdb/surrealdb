use crate::Connect;
use crate::api::Result;
use crate::api::engine::local::Db;
use crate::api::engine::local::SurrealKv;
use crate::api::err::Error;
use crate::api::opt::Config;
use crate::api::opt::Endpoint;
use crate::api::opt::IntoEndpoint;
use crate::api::opt::endpoint::into_endpoint;
use std::path::Path;
use std::path::PathBuf;
use url::Url;

const VERSIONED_SCHEME: &str = "surrealkv+versioned";

macro_rules! endpoints {
	($($name:ty),*) => {
		$(
			impl IntoEndpoint<SurrealKv> for $name {}
			impl into_endpoint::Sealed<SurrealKv> for $name {
				type Client = Db;

				fn into_endpoint(self) -> Result<Endpoint> {
					let protocol = "surrealkv://";
					let url = Url::parse(protocol)
					    .unwrap_or_else(|_| unreachable!("`{protocol}` should be static and valid"));
					let mut endpoint = Endpoint::new(url);
					endpoint.path = super::path_to_string(protocol, self);
					Ok(endpoint)
				}
			}

			impl IntoEndpoint<SurrealKv> for ($name, Config) {}
			impl into_endpoint::Sealed<SurrealKv> for ($name, Config) {
				type Client = Db;

				fn into_endpoint(self) -> Result<Endpoint> {
<<<<<<< HEAD
		#[expect(deprecated)]
					let mut endpoint = IntoEndpoint::<SurrealKv>::into_endpoint(self.0)?;
=======
					let mut endpoint = into_endpoint::Sealed::<SurrealKv>::into_endpoint(self.0)?;
>>>>>>> 9043346e
					endpoint.config = self.1;
					Ok(endpoint)
				}
			}
		)*
	}
}

endpoints!(&str, &String, String, &Path, PathBuf);

impl<R> Connect<Db, R> {
	/// SurrealKV database with versions enabled
	///
	/// # Examples
	///
	/// Instantiating a SurrealKV-backed instance with versions
	///
	/// ```no_run
	/// # #[tokio::main]
	/// # async fn main() -> surrealdb::Result<()> {
	/// use surrealdb::Surreal;
	/// use surrealdb::engine::local::SurrealKv;
	///
	/// let db = Surreal::new::<SurrealKv>("path/to/database-folder").versioned().await?;
	/// # Ok(())
	/// # }
	/// ```
	///
	/// Instantiating a SurrealKV-backed strict instance with versions
	///
	/// ```no_run
	/// # #[tokio::main]
	/// # async fn main() -> surrealdb::Result<()> {
	/// use surrealdb::opt::Config;
	/// use surrealdb::Surreal;
	/// use surrealdb::engine::local::SurrealKv;
	///
	/// let config = Config::default().strict();
	/// let db = Surreal::new::<SurrealKv>(("path/to/database-folder", config)).versioned().await?;
	/// # Ok(())
	/// # }
	/// ```
	pub fn versioned(mut self) -> Self {
		let replace_scheme = |mut endpoint: Endpoint| -> Result<Endpoint> {
			match endpoint.url.scheme() {
				// If the engine is an unversioned SurrealKV, we want to switch it to a versioned one
				"surrealkv" => {
					// Replace the scheme in the URL
					endpoint.url.set_scheme(VERSIONED_SCHEME).unwrap_or_else(|_| {
						unreachable!("`{VERSIONED_SCHEME}` should be static and valid")
					});
					// and in the path
					if let Some((_, rest)) = endpoint.path.split_once(':') {
						endpoint.path = format!("{VERSIONED_SCHEME}:{rest}");
					}
					Ok(endpoint)
				}
				// SurrealKV is already versioned, nothing to do here
				self::VERSIONED_SCHEME => Ok(endpoint),
				// This engine doesn't support versions
				scheme => Err(Error::VersionsNotSupported(scheme.to_owned()).into()),
			}
		};
		self.address = self.address.and_then(replace_scheme);
		self
	}
}<|MERGE_RESOLUTION|>--- conflicted
+++ resolved
@@ -35,12 +35,7 @@
 				type Client = Db;
 
 				fn into_endpoint(self) -> Result<Endpoint> {
-<<<<<<< HEAD
-		#[expect(deprecated)]
-					let mut endpoint = IntoEndpoint::<SurrealKv>::into_endpoint(self.0)?;
-=======
 					let mut endpoint = into_endpoint::Sealed::<SurrealKv>::into_endpoint(self.0)?;
->>>>>>> 9043346e
 					endpoint.config = self.1;
 					Ok(endpoint)
 				}
