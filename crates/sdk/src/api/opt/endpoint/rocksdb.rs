use crate::api::Result;
use crate::api::engine::local::Db;
use crate::api::engine::local::RocksDb;
use crate::api::opt::Config;
use crate::api::opt::Endpoint;
use crate::api::opt::IntoEndpoint;
use crate::api::opt::endpoint::into_endpoint;
use std::path::Path;
use std::path::PathBuf;
use url::Url;

macro_rules! endpoints {
	($($name:ty),*) => {
		$(
			impl IntoEndpoint<RocksDb> for $name {}
			impl into_endpoint::Sealed<RocksDb> for $name {
				type Client = Db;

				fn into_endpoint(self) -> Result<Endpoint> {
					let protocol = "rocksdb://";
					let url = Url::parse(protocol)
					    .unwrap_or_else(|_| unreachable!("`{protocol}` should be static and valid"));
					let mut endpoint = Endpoint::new(url);
					endpoint.path = super::path_to_string(protocol, self);
					Ok(endpoint)
				}
			}

<<<<<<< HEAD
			impl IntoEndpoint<RocksDb> for ($name, Config) {
				type Client = Db;

				fn into_endpoint(self) -> Result<Endpoint> {
		#[expect(deprecated)]
					let mut endpoint = IntoEndpoint::<RocksDb>::into_endpoint(self.0)?;
					endpoint.config = self.1;
					Ok(endpoint)
				}
			}

			#[expect(deprecated)]
			impl IntoEndpoint<File> for $name {
				type Client = Db;

				fn into_endpoint(self) -> Result<Endpoint> {
					let protocol = "file://";
					let url = Url::parse(protocol)
					    .unwrap_or_else(|_| unreachable!("`{protocol}` should be static and valid"));
					let mut endpoint = Endpoint::new(url);
					endpoint.path = super::path_to_string(protocol, self);
					Ok(endpoint)
				}
			}

			#[expect(deprecated)]
			impl IntoEndpoint<File> for ($name, Config) {
				type Client = Db;

				fn into_endpoint(self) -> Result<Endpoint> {
		#[expect(deprecated)]
					let mut endpoint = IntoEndpoint::<File>::into_endpoint(self.0)?;
=======
			impl IntoEndpoint<RocksDb> for ($name, Config) {}
			impl into_endpoint::Sealed<RocksDb> for ($name, Config) {
				type Client = Db;

				fn into_endpoint(self) -> Result<Endpoint> {
					let mut endpoint = into_endpoint::Sealed::<RocksDb>::into_endpoint(self.0)?;
>>>>>>> 9043346e
					endpoint.config = self.1;
					Ok(endpoint)
				}
			}
		)*
	}
}

endpoints!(&str, &String, String, &Path, PathBuf);<|MERGE_RESOLUTION|>--- conflicted
+++ resolved
@@ -26,47 +26,12 @@
 				}
 			}
 
-<<<<<<< HEAD
-			impl IntoEndpoint<RocksDb> for ($name, Config) {
-				type Client = Db;
-
-				fn into_endpoint(self) -> Result<Endpoint> {
-		#[expect(deprecated)]
-					let mut endpoint = IntoEndpoint::<RocksDb>::into_endpoint(self.0)?;
-					endpoint.config = self.1;
-					Ok(endpoint)
-				}
-			}
-
-			#[expect(deprecated)]
-			impl IntoEndpoint<File> for $name {
-				type Client = Db;
-
-				fn into_endpoint(self) -> Result<Endpoint> {
-					let protocol = "file://";
-					let url = Url::parse(protocol)
-					    .unwrap_or_else(|_| unreachable!("`{protocol}` should be static and valid"));
-					let mut endpoint = Endpoint::new(url);
-					endpoint.path = super::path_to_string(protocol, self);
-					Ok(endpoint)
-				}
-			}
-
-			#[expect(deprecated)]
-			impl IntoEndpoint<File> for ($name, Config) {
-				type Client = Db;
-
-				fn into_endpoint(self) -> Result<Endpoint> {
-		#[expect(deprecated)]
-					let mut endpoint = IntoEndpoint::<File>::into_endpoint(self.0)?;
-=======
 			impl IntoEndpoint<RocksDb> for ($name, Config) {}
 			impl into_endpoint::Sealed<RocksDb> for ($name, Config) {
 				type Client = Db;
 
 				fn into_endpoint(self) -> Result<Endpoint> {
 					let mut endpoint = into_endpoint::Sealed::<RocksDb>::into_endpoint(self.0)?;
->>>>>>> 9043346e
 					endpoint.config = self.1;
 					Ok(endpoint)
 				}
