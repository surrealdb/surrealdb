--- conflicted
+++ resolved
@@ -15,25 +15,14 @@
 	self, from_value as from_core_value, statements::*, Statement, Statements, Value as CoreValue,
 };
 
-<<<<<<< HEAD
-use super::Raw;
-
 pub struct Query(pub(crate) ValidQuery);
-
-/// A trait for converting inputs into SQL statements
-pub trait IntoQuery {
-	/// Converts an input into SQL statements
-	#[deprecated(since = "2.3.0")]
-	fn into_query(self) -> Result<Query>;
-=======
 /// A trait for converting inputs into SQL statements
 pub trait IntoQuery: into_query::Sealed {}
->>>>>>> b8d988a8
 
 pub(crate) mod into_query {
 	pub trait Sealed {
 		/// Converts an input into SQL statements
-		fn into_query(self) -> super::Result<Vec<super::Statement>>;
+		fn into_query(self) -> super::Query;
 
 		/// Not public API
 		#[doc(hidden)]
@@ -43,476 +32,278 @@
 	}
 }
 
-<<<<<<< HEAD
-impl IntoQuery for sql::Query {
-	fn into_query(self) -> Result<Query> {
-		Ok(Query(ValidQuery::Normal {
-			query: self.0 .0,
-			register_live_queries: true,
-			bindings: Default::default(),
-		}))
-	}
-}
-
-impl IntoQuery for Statements {
-	fn into_query(self) -> Result<Query> {
-		Ok(Query(ValidQuery::Normal {
-			query: self.0,
-			register_live_queries: true,
-			bindings: Default::default(),
-		}))
-	}
-}
-
-impl IntoQuery for Vec<Statement> {
-	fn into_query(self) -> Result<Query> {
-		Ok(Query(ValidQuery::Normal {
-			query: self,
-			register_live_queries: true,
-			bindings: Default::default(),
-		}))
-	}
-}
-
-impl IntoQuery for Statement {
-	fn into_query(self) -> Result<Query> {
-		Ok(Query(ValidQuery::Normal {
-			query: vec![self],
-			register_live_queries: true,
-			bindings: Default::default(),
-		}))
-	}
-}
-
-impl IntoQuery for UseStatement {
-	fn into_query(self) -> Result<Query> {
-		Ok(Query(ValidQuery::Normal {
-			query: vec![Statement::Use(self)],
-			register_live_queries: true,
-			bindings: Default::default(),
-		}))
-	}
-}
-
-impl IntoQuery for SetStatement {
-	fn into_query(self) -> Result<Query> {
-		Ok(Query(ValidQuery::Normal {
-			query: vec![Statement::Set(self)],
-			register_live_queries: true,
-			bindings: Default::default(),
-		}))
-	}
-}
-
-impl IntoQuery for InfoStatement {
-	fn into_query(self) -> Result<Query> {
-		Ok(Query(ValidQuery::Normal {
-			query: vec![Statement::Info(self)],
-			register_live_queries: true,
-			bindings: Default::default(),
-		}))
-	}
-}
-
-impl IntoQuery for LiveStatement {
-	fn into_query(self) -> Result<Query> {
-		Ok(Query(ValidQuery::Normal {
-			query: vec![Statement::Live(self)],
-			register_live_queries: true,
-			bindings: Default::default(),
-		}))
-	}
-}
-
-impl IntoQuery for KillStatement {
-	fn into_query(self) -> Result<Query> {
-		Ok(Query(ValidQuery::Normal {
-			query: vec![Statement::Kill(self)],
-			register_live_queries: true,
-			bindings: Default::default(),
-		}))
-	}
-}
-
-impl IntoQuery for BeginStatement {
-	fn into_query(self) -> Result<Query> {
-		Ok(Query(ValidQuery::Normal {
-			query: vec![Statement::Begin(self)],
-			register_live_queries: true,
-			bindings: Default::default(),
-		}))
-	}
-}
-
-impl IntoQuery for CancelStatement {
-	fn into_query(self) -> Result<Query> {
-		Ok(Query(ValidQuery::Normal {
-			query: vec![Statement::Cancel(self)],
-			register_live_queries: true,
-			bindings: Default::default(),
-		}))
-	}
-}
-
-impl IntoQuery for CommitStatement {
-	fn into_query(self) -> Result<Query> {
-		Ok(Query(ValidQuery::Normal {
-			query: vec![Statement::Commit(self)],
-			register_live_queries: true,
-			bindings: Default::default(),
-		}))
-	}
-}
-
-impl IntoQuery for OutputStatement {
-	fn into_query(self) -> Result<Query> {
-		Ok(Query(ValidQuery::Normal {
-			query: vec![Statement::Output(self)],
-			register_live_queries: true,
-			bindings: Default::default(),
-		}))
-	}
-}
-
-impl IntoQuery for IfelseStatement {
-	fn into_query(self) -> Result<Query> {
-		Ok(Query(ValidQuery::Normal {
-			query: vec![Statement::Ifelse(self)],
-			register_live_queries: true,
-			bindings: Default::default(),
-		}))
-	}
-}
-
-impl IntoQuery for SelectStatement {
-	fn into_query(self) -> Result<Query> {
-		Ok(Query(ValidQuery::Normal {
-			query: vec![Statement::Select(self)],
-			register_live_queries: true,
-			bindings: Default::default(),
-		}))
-	}
-}
-
-impl IntoQuery for CreateStatement {
-	fn into_query(self) -> Result<Query> {
-		Ok(Query(ValidQuery::Normal {
-			query: vec![Statement::Create(self)],
-			register_live_queries: true,
-			bindings: Default::default(),
-		}))
-	}
-}
-
-impl IntoQuery for UpdateStatement {
-	fn into_query(self) -> Result<Query> {
-		Ok(Query(ValidQuery::Normal {
-			query: vec![Statement::Update(self)],
-			register_live_queries: true,
-			bindings: Default::default(),
-		}))
-	}
-}
-
-impl IntoQuery for RelateStatement {
-	fn into_query(self) -> Result<Query> {
-		Ok(Query(ValidQuery::Normal {
-			query: vec![Statement::Relate(self)],
-			register_live_queries: true,
-			bindings: Default::default(),
-		}))
-	}
-}
-
-impl IntoQuery for DeleteStatement {
-	fn into_query(self) -> Result<Query> {
-		Ok(Query(ValidQuery::Normal {
-			query: vec![Statement::Delete(self)],
-			register_live_queries: true,
-			bindings: Default::default(),
-		}))
-	}
-}
-
-impl IntoQuery for InsertStatement {
-	fn into_query(self) -> Result<Query> {
-		Ok(Query(ValidQuery::Normal {
-			query: vec![Statement::Insert(self)],
-			register_live_queries: true,
-			bindings: Default::default(),
-		}))
-	}
-}
-
-impl IntoQuery for DefineStatement {
-	fn into_query(self) -> Result<Query> {
-		Ok(Query(ValidQuery::Normal {
-			query: vec![Statement::Define(self)],
-			register_live_queries: true,
-			bindings: Default::default(),
-		}))
-	}
-}
-
-impl IntoQuery for AlterStatement {
-	fn into_query(self) -> Result<Query> {
-		Ok(Query(ValidQuery::Normal {
-			query: vec![Statement::Alter(self)],
-			register_live_queries: true,
-			bindings: Default::default(),
-		}))
-	}
-}
-
-impl IntoQuery for RemoveStatement {
-	fn into_query(self) -> Result<Query> {
-		Ok(Query(ValidQuery::Normal {
-			query: vec![Statement::Remove(self)],
-			register_live_queries: true,
-			bindings: Default::default(),
-		}))
-	}
-}
-
-impl IntoQuery for OptionStatement {
-	fn into_query(self) -> Result<Query> {
-		Ok(Query(ValidQuery::Normal {
-			query: vec![Statement::Option(self)],
-			register_live_queries: true,
-			bindings: Default::default(),
-		}))
-	}
-}
-
-impl IntoQuery for &str {
-	fn into_query(self) -> Result<Query> {
-		Ok(Query(ValidQuery::Normal {
-			query: Vec::new(),
-			register_live_queries: true,
-			bindings: Default::default(),
-		}))
-=======
-#[doc(hidden)]
-/// Internal API
 impl IntoQuery for sql::Query {}
 impl into_query::Sealed for sql::Query {
-	fn into_query(self) -> Result<Vec<Statement>> {
-		Ok(self.0 .0)
-	}
-}
-
-#[doc(hidden)]
-/// Internal API
+	fn into_query(self) -> Query {
+		Query(ValidQuery::Normal {
+			query: self.0 .0,
+			register_live_queries: true,
+			bindings: Default::default(),
+		})
+	}
+}
+
 impl IntoQuery for Statements {}
 impl into_query::Sealed for Statements {
-	fn into_query(self) -> Result<Vec<Statement>> {
-		Ok(self.0)
-	}
-}
-
-#[doc(hidden)]
-/// Internal API
+	fn into_query(self) -> Query {
+		Query(ValidQuery::Normal {
+			query: self.0,
+			register_live_queries: true,
+			bindings: Default::default(),
+		})
+	}
+}
+
 impl IntoQuery for Vec<Statement> {}
 impl into_query::Sealed for Vec<Statement> {
-	fn into_query(self) -> Result<Vec<Statement>> {
-		Ok(self)
-	}
-}
-
-#[doc(hidden)]
-/// Internal API
+	fn into_query(self) -> Query {
+		Query(ValidQuery::Normal {
+			query: self,
+			register_live_queries: true,
+			bindings: Default::default(),
+		})
+	}
+}
+
 impl IntoQuery for Statement {}
 impl into_query::Sealed for Statement {
-	fn into_query(self) -> Result<Vec<Statement>> {
-		Ok(vec![self])
-	}
-}
-
-#[doc(hidden)]
-/// Internal API
+	fn into_query(self) -> Query {
+		Query(ValidQuery::Normal {
+			query: vec![self],
+			register_live_queries: true,
+			bindings: Default::default(),
+		})
+	}
+}
+
 impl IntoQuery for UseStatement {}
 impl into_query::Sealed for UseStatement {
-	fn into_query(self) -> Result<Vec<Statement>> {
-		Ok(vec![Statement::Use(self)])
-	}
-}
-
-#[doc(hidden)]
-/// Internal API
+	fn into_query(self) -> Query {
+		Query(ValidQuery::Normal {
+			query: vec![Statement::Use(self)],
+			register_live_queries: true,
+			bindings: Default::default(),
+		})
+	}
+}
+
 impl IntoQuery for SetStatement {}
 impl into_query::Sealed for SetStatement {
-	fn into_query(self) -> Result<Vec<Statement>> {
-		Ok(vec![Statement::Set(self)])
-	}
-}
-
-#[doc(hidden)]
-/// Internal API
+	fn into_query(self) -> Query {
+		Query(ValidQuery::Normal {
+			query: vec![Statement::Set(self)],
+			register_live_queries: true,
+			bindings: Default::default(),
+		})
+	}
+}
+
 impl IntoQuery for InfoStatement {}
 impl into_query::Sealed for InfoStatement {
-	fn into_query(self) -> Result<Vec<Statement>> {
-		Ok(vec![Statement::Info(self)])
-	}
-}
-
-#[doc(hidden)]
-/// Internal API
+	fn into_query(self) -> Query {
+		Query(ValidQuery::Normal {
+			query: vec![Statement::Info(self)],
+			register_live_queries: true,
+			bindings: Default::default(),
+		})
+	}
+}
+
 impl IntoQuery for LiveStatement {}
 impl into_query::Sealed for LiveStatement {
-	fn into_query(self) -> Result<Vec<Statement>> {
-		Ok(vec![Statement::Live(self)])
-	}
-}
-
-#[doc(hidden)]
-/// Internal API
+	fn into_query(self) -> Query {
+		Query(ValidQuery::Normal {
+			query: vec![Statement::Live(self)],
+			register_live_queries: true,
+			bindings: Default::default(),
+		})
+	}
+}
+
 impl IntoQuery for KillStatement {}
 impl into_query::Sealed for KillStatement {
-	fn into_query(self) -> Result<Vec<Statement>> {
-		Ok(vec![Statement::Kill(self)])
-	}
-}
-
-#[doc(hidden)]
-/// Internal API
+	fn into_query(self) -> Query {
+		Query(ValidQuery::Normal {
+			query: vec![Statement::Kill(self)],
+			register_live_queries: true,
+			bindings: Default::default(),
+		})
+	}
+}
+
 impl IntoQuery for BeginStatement {}
 impl into_query::Sealed for BeginStatement {
-	fn into_query(self) -> Result<Vec<Statement>> {
-		Ok(vec![Statement::Begin(self)])
-	}
-}
-
-#[doc(hidden)]
-/// Internal API
+	fn into_query(self) -> Query {
+		Query(ValidQuery::Normal {
+			query: vec![Statement::Begin(self)],
+			register_live_queries: true,
+			bindings: Default::default(),
+		})
+	}
+}
+
 impl IntoQuery for CancelStatement {}
 impl into_query::Sealed for CancelStatement {
-	fn into_query(self) -> Result<Vec<Statement>> {
-		Ok(vec![Statement::Cancel(self)])
-	}
-}
-
-#[doc(hidden)]
-/// Internal API
+	fn into_query(self) -> Query {
+		Query(ValidQuery::Normal {
+			query: vec![Statement::Cancel(self)],
+			register_live_queries: true,
+			bindings: Default::default(),
+		})
+	}
+}
+
 impl IntoQuery for CommitStatement {}
 impl into_query::Sealed for CommitStatement {
-	fn into_query(self) -> Result<Vec<Statement>> {
-		Ok(vec![Statement::Commit(self)])
-	}
-}
-
-#[doc(hidden)]
-/// Internal API
+	fn into_query(self) -> Query {
+		Query(ValidQuery::Normal {
+			query: vec![Statement::Commit(self)],
+			register_live_queries: true,
+			bindings: Default::default(),
+		})
+	}
+}
+
 impl IntoQuery for OutputStatement {}
 impl into_query::Sealed for OutputStatement {
-	fn into_query(self) -> Result<Vec<Statement>> {
-		Ok(vec![Statement::Output(self)])
-	}
-}
-
-#[doc(hidden)]
-/// Internal API
+	fn into_query(self) -> Query {
+		Query(ValidQuery::Normal {
+			query: vec![Statement::Output(self)],
+			register_live_queries: true,
+			bindings: Default::default(),
+		})
+	}
+}
+
 impl IntoQuery for IfelseStatement {}
 impl into_query::Sealed for IfelseStatement {
-	fn into_query(self) -> Result<Vec<Statement>> {
-		Ok(vec![Statement::Ifelse(self)])
-	}
-}
-
-#[doc(hidden)]
-/// Internal API
+	fn into_query(self) -> Query {
+		Query(ValidQuery::Normal {
+			query: vec![Statement::Ifelse(self)],
+			register_live_queries: true,
+			bindings: Default::default(),
+		})
+	}
+}
+
 impl IntoQuery for SelectStatement {}
 impl into_query::Sealed for SelectStatement {
-	fn into_query(self) -> Result<Vec<Statement>> {
-		Ok(vec![Statement::Select(self)])
-	}
-}
-
-#[doc(hidden)]
-/// Internal API
+	fn into_query(self) -> Query {
+		Query(ValidQuery::Normal {
+			query: vec![Statement::Select(self)],
+			register_live_queries: true,
+			bindings: Default::default(),
+		})
+	}
+}
+
 impl IntoQuery for CreateStatement {}
 impl into_query::Sealed for CreateStatement {
-	fn into_query(self) -> Result<Vec<Statement>> {
-		Ok(vec![Statement::Create(self)])
-	}
-}
-
-#[doc(hidden)]
-/// Internal API
+	fn into_query(self) -> Query {
+		Query(ValidQuery::Normal {
+			query: vec![Statement::Create(self)],
+			register_live_queries: true,
+			bindings: Default::default(),
+		})
+	}
+}
+
 impl IntoQuery for UpdateStatement {}
 impl into_query::Sealed for UpdateStatement {
-	fn into_query(self) -> Result<Vec<Statement>> {
-		Ok(vec![Statement::Update(self)])
-	}
-}
-
-#[doc(hidden)]
-/// Internal API
+	fn into_query(self) -> Query {
+		Query(ValidQuery::Normal {
+			query: vec![Statement::Update(self)],
+			register_live_queries: true,
+			bindings: Default::default(),
+		})
+	}
+}
+
 impl IntoQuery for RelateStatement {}
 impl into_query::Sealed for RelateStatement {
-	fn into_query(self) -> Result<Vec<Statement>> {
-		Ok(vec![Statement::Relate(self)])
-	}
-}
-
-#[doc(hidden)]
-/// Internal API
+	fn into_query(self) -> Query {
+		Query(ValidQuery::Normal {
+			query: vec![Statement::Relate(self)],
+			register_live_queries: true,
+			bindings: Default::default(),
+		})
+	}
+}
+
 impl IntoQuery for DeleteStatement {}
 impl into_query::Sealed for DeleteStatement {
-	fn into_query(self) -> Result<Vec<Statement>> {
-		Ok(vec![Statement::Delete(self)])
-	}
-}
-
-#[doc(hidden)]
-/// Internal API
+	fn into_query(self) -> Query {
+		Query(ValidQuery::Normal {
+			query: vec![Statement::Delete(self)],
+			register_live_queries: true,
+			bindings: Default::default(),
+		})
+	}
+}
+
 impl IntoQuery for InsertStatement {}
 impl into_query::Sealed for InsertStatement {
-	fn into_query(self) -> Result<Vec<Statement>> {
-		Ok(vec![Statement::Insert(self)])
-	}
-}
-
-#[doc(hidden)]
-/// Internal API
+	fn into_query(self) -> Query {
+		Query(ValidQuery::Normal {
+			query: vec![Statement::Insert(self)],
+			register_live_queries: true,
+			bindings: Default::default(),
+		})
+	}
+}
+
 impl IntoQuery for DefineStatement {}
 impl into_query::Sealed for DefineStatement {
-	fn into_query(self) -> Result<Vec<Statement>> {
-		Ok(vec![Statement::Define(self)])
-	}
-}
-
-#[doc(hidden)]
-/// Internal API
+	fn into_query(self) -> Query {
+		Query(ValidQuery::Normal {
+			query: vec![Statement::Define(self)],
+			register_live_queries: true,
+			bindings: Default::default(),
+		})
+	}
+}
+
 impl IntoQuery for AlterStatement {}
 impl into_query::Sealed for AlterStatement {
-	fn into_query(self) -> Result<Vec<Statement>> {
-		Ok(vec![Statement::Alter(self)])
-	}
-}
-
-#[doc(hidden)]
-/// Internal API
+	fn into_query(self) -> Query {
+		Query(ValidQuery::Normal {
+			query: vec![Statement::Alter(self)],
+			register_live_queries: true,
+			bindings: Default::default(),
+		})
+	}
+}
+
 impl IntoQuery for RemoveStatement {}
 impl into_query::Sealed for RemoveStatement {
-	fn into_query(self) -> Result<Vec<Statement>> {
-		Ok(vec![Statement::Remove(self)])
-	}
-}
-
-#[doc(hidden)]
-/// Internal API
+	fn into_query(self) -> Query {
+		Query(ValidQuery::Normal {
+			query: vec![Statement::Remove(self)],
+			register_live_queries: true,
+			bindings: Default::default(),
+		})
+	}
+}
+
 impl IntoQuery for OptionStatement {}
 impl into_query::Sealed for OptionStatement {
-	fn into_query(self) -> Result<Vec<Statement>> {
-		Ok(vec![Statement::Option(self)])
+	fn into_query(self) -> Query {
+		Query(ValidQuery::Normal {
+			query: vec![Statement::Option(self)],
+			register_live_queries: true,
+			bindings: Default::default(),
+		})
 	}
 }
 
 impl IntoQuery for &str {}
 impl into_query::Sealed for &str {
-	fn into_query(self) -> Result<Vec<Statement>> {
-		Ok(Vec::new())
->>>>>>> b8d988a8
+	fn into_query(self) -> Query {
+		Query(ValidQuery::Normal {
+			query: Vec::new(),
+			register_live_queries: true,
+			bindings: Default::default(),
+		})
 	}
 
 	fn as_str(&self) -> Option<&str> {
@@ -520,20 +311,14 @@
 	}
 }
 
-<<<<<<< HEAD
-impl IntoQuery for &String {
-	fn into_query(self) -> Result<Query> {
-		Ok(Query(ValidQuery::Normal {
-			query: Vec::new(),
-			register_live_queries: true,
-			bindings: Default::default(),
-		}))
-=======
 impl IntoQuery for &String {}
 impl into_query::Sealed for &String {
-	fn into_query(self) -> Result<Vec<Statement>> {
-		Ok(Vec::new())
->>>>>>> b8d988a8
+	fn into_query(self) -> Query {
+		Query(ValidQuery::Normal {
+			query: Vec::new(),
+			register_live_queries: true,
+			bindings: Default::default(),
+		})
 	}
 
 	fn as_str(&self) -> Option<&str> {
@@ -541,20 +326,14 @@
 	}
 }
 
-<<<<<<< HEAD
-impl IntoQuery for String {
-	fn into_query(self) -> Result<Query> {
-		Ok(Query(ValidQuery::Normal {
-			query: Vec::new(),
-			register_live_queries: true,
-			bindings: Default::default(),
-		}))
-=======
 impl IntoQuery for String {}
 impl into_query::Sealed for String {
-	fn into_query(self) -> Result<Vec<Statement>> {
-		Ok(Vec::new())
->>>>>>> b8d988a8
+	fn into_query(self) -> Query {
+		Query(ValidQuery::Normal {
+			query: Vec::new(),
+			register_live_queries: true,
+			bindings: Default::default(),
+		})
 	}
 
 	fn as_str(&self) -> Option<&str> {
@@ -562,19 +341,13 @@
 	}
 }
 
-<<<<<<< HEAD
-impl IntoQuery for Raw {
-	fn into_query(self) -> Result<Query> {
-		Ok(Query(ValidQuery::Raw {
-			query: self.0,
-			bindings: Default::default(),
-		}))
-=======
 impl IntoQuery for Raw {}
 impl into_query::Sealed for Raw {
-	fn into_query(self) -> Result<Vec<Statement>> {
-		Err(Error::RawQuery(self.0).into())
->>>>>>> b8d988a8
+	fn into_query(self) -> Query {
+		Query(ValidQuery::Raw {
+			query: self.0,
+			bindings: Default::default(),
+		})
 	}
 }
 
