use super::Raw;
use crate::{
	Value,
	api::{Response as QueryResponse, Result, err::Error},
	method::{self, Stats, Stream, query::ValidQuery},
	value::Notification,
};
use anyhow::bail;
use futures::future::Either;
use futures::stream::select_all;
use serde::de::DeserializeOwned;
use std::marker::PhantomData;
use std::mem;
use surrealdb_core::expr::Value as CoreValue;
use surrealdb_core::expr::from_value as from_core_value;
use surrealdb_core::sql::{self, Statement, Statements, statements::*};

pub struct Query(pub(crate) ValidQuery);
/// A trait for converting inputs into SQL statements
pub trait IntoQuery: into_query::Sealed {}

pub(crate) mod into_query {
	pub trait Sealed {
		/// Converts an input into SQL statements
		fn into_query(self) -> super::Query;

		/// Not public API
		#[doc(hidden)]
		fn as_str(&self) -> Option<&str> {
			None
		}
	}
}

<<<<<<< HEAD
impl IntoQuery for sql::Query {}
impl into_query::Sealed for sql::Query {
=======
#[diagnostic::do_not_recommend]
#[doc(hidden)]
impl IntoQuery for expr::Query {}
impl into_query::Sealed for expr::Query {
>>>>>>> fd53dca0
	fn into_query(self) -> Query {
		Query(ValidQuery::Normal {
			query: self.0.0,
			register_live_queries: true,
			bindings: Default::default(),
		})
	}
}

#[diagnostic::do_not_recommend]
#[doc(hidden)]
impl IntoQuery for Statements {}
impl into_query::Sealed for Statements {
	fn into_query(self) -> Query {
		Query(ValidQuery::Normal {
			query: self.0,
			register_live_queries: true,
			bindings: Default::default(),
		})
	}
}

#[diagnostic::do_not_recommend]
#[doc(hidden)]
impl IntoQuery for Vec<Statement> {}
impl into_query::Sealed for Vec<Statement> {
	fn into_query(self) -> Query {
		Query(ValidQuery::Normal {
			query: self,
			register_live_queries: true,
			bindings: Default::default(),
		})
	}
}

#[diagnostic::do_not_recommend]
#[doc(hidden)]
impl IntoQuery for Statement {}
impl into_query::Sealed for Statement {
	fn into_query(self) -> Query {
		Query(ValidQuery::Normal {
			query: vec![self],
			register_live_queries: true,
			bindings: Default::default(),
		})
	}
}

#[diagnostic::do_not_recommend]
#[doc(hidden)]
impl IntoQuery for UseStatement {}
impl into_query::Sealed for UseStatement {
	fn into_query(self) -> Query {
		Query(ValidQuery::Normal {
			query: vec![Statement::Use(self)],
			register_live_queries: true,
			bindings: Default::default(),
		})
	}
}

#[diagnostic::do_not_recommend]
#[doc(hidden)]
impl IntoQuery for SetStatement {}
impl into_query::Sealed for SetStatement {
	fn into_query(self) -> Query {
		Query(ValidQuery::Normal {
			query: vec![Statement::Set(self)],
			register_live_queries: true,
			bindings: Default::default(),
		})
	}
}

#[diagnostic::do_not_recommend]
#[doc(hidden)]
impl IntoQuery for InfoStatement {}
impl into_query::Sealed for InfoStatement {
	fn into_query(self) -> Query {
		Query(ValidQuery::Normal {
			query: vec![Statement::Info(self)],
			register_live_queries: true,
			bindings: Default::default(),
		})
	}
}

#[diagnostic::do_not_recommend]
#[doc(hidden)]
impl IntoQuery for LiveStatement {}
impl into_query::Sealed for LiveStatement {
	fn into_query(self) -> Query {
		Query(ValidQuery::Normal {
			query: vec![Statement::Live(self)],
			register_live_queries: true,
			bindings: Default::default(),
		})
	}
}

#[diagnostic::do_not_recommend]
#[doc(hidden)]
impl IntoQuery for KillStatement {}
impl into_query::Sealed for KillStatement {
	fn into_query(self) -> Query {
		Query(ValidQuery::Normal {
			query: vec![Statement::Kill(self)],
			register_live_queries: true,
			bindings: Default::default(),
		})
	}
}

#[diagnostic::do_not_recommend]
#[doc(hidden)]
impl IntoQuery for BeginStatement {}
impl into_query::Sealed for BeginStatement {
	fn into_query(self) -> Query {
		Query(ValidQuery::Normal {
			query: vec![Statement::Begin(self)],
			register_live_queries: true,
			bindings: Default::default(),
		})
	}
}

#[diagnostic::do_not_recommend]
#[doc(hidden)]
impl IntoQuery for CancelStatement {}
impl into_query::Sealed for CancelStatement {
	fn into_query(self) -> Query {
		Query(ValidQuery::Normal {
			query: vec![Statement::Cancel(self)],
			register_live_queries: true,
			bindings: Default::default(),
		})
	}
}

#[diagnostic::do_not_recommend]
#[doc(hidden)]
impl IntoQuery for CommitStatement {}
impl into_query::Sealed for CommitStatement {
	fn into_query(self) -> Query {
		Query(ValidQuery::Normal {
			query: vec![Statement::Commit(self)],
			register_live_queries: true,
			bindings: Default::default(),
		})
	}
}

#[diagnostic::do_not_recommend]
#[doc(hidden)]
impl IntoQuery for OutputStatement {}
impl into_query::Sealed for OutputStatement {
	fn into_query(self) -> Query {
		Query(ValidQuery::Normal {
			query: vec![Statement::Output(self)],
			register_live_queries: true,
			bindings: Default::default(),
		})
	}
}

#[diagnostic::do_not_recommend]
#[doc(hidden)]
impl IntoQuery for IfelseStatement {}
impl into_query::Sealed for IfelseStatement {
	fn into_query(self) -> Query {
		Query(ValidQuery::Normal {
			query: vec![Statement::Ifelse(self)],
			register_live_queries: true,
			bindings: Default::default(),
		})
	}
}

#[diagnostic::do_not_recommend]
#[doc(hidden)]
impl IntoQuery for SelectStatement {}
impl into_query::Sealed for SelectStatement {
	fn into_query(self) -> Query {
		Query(ValidQuery::Normal {
			query: vec![Statement::Select(self)],
			register_live_queries: true,
			bindings: Default::default(),
		})
	}
}

#[diagnostic::do_not_recommend]
#[doc(hidden)]
impl IntoQuery for CreateStatement {}
impl into_query::Sealed for CreateStatement {
	fn into_query(self) -> Query {
		Query(ValidQuery::Normal {
			query: vec![Statement::Create(self)],
			register_live_queries: true,
			bindings: Default::default(),
		})
	}
}

#[diagnostic::do_not_recommend]
#[doc(hidden)]
impl IntoQuery for UpdateStatement {}
impl into_query::Sealed for UpdateStatement {
	fn into_query(self) -> Query {
		Query(ValidQuery::Normal {
			query: vec![Statement::Update(self)],
			register_live_queries: true,
			bindings: Default::default(),
		})
	}
}

#[diagnostic::do_not_recommend]
#[doc(hidden)]
impl IntoQuery for RelateStatement {}
impl into_query::Sealed for RelateStatement {
	fn into_query(self) -> Query {
		Query(ValidQuery::Normal {
			query: vec![Statement::Relate(self)],
			register_live_queries: true,
			bindings: Default::default(),
		})
	}
}

#[diagnostic::do_not_recommend]
#[doc(hidden)]
impl IntoQuery for DeleteStatement {}
impl into_query::Sealed for DeleteStatement {
	fn into_query(self) -> Query {
		Query(ValidQuery::Normal {
			query: vec![Statement::Delete(self)],
			register_live_queries: true,
			bindings: Default::default(),
		})
	}
}

#[diagnostic::do_not_recommend]
#[doc(hidden)]
impl IntoQuery for InsertStatement {}
impl into_query::Sealed for InsertStatement {
	fn into_query(self) -> Query {
		Query(ValidQuery::Normal {
			query: vec![Statement::Insert(self)],
			register_live_queries: true,
			bindings: Default::default(),
		})
	}
}

#[diagnostic::do_not_recommend]
#[doc(hidden)]
impl IntoQuery for DefineStatement {}
impl into_query::Sealed for DefineStatement {
	fn into_query(self) -> Query {
		Query(ValidQuery::Normal {
			query: vec![Statement::Define(self)],
			register_live_queries: true,
			bindings: Default::default(),
		})
	}
}

#[diagnostic::do_not_recommend]
#[doc(hidden)]
impl IntoQuery for AlterStatement {}
impl into_query::Sealed for AlterStatement {
	fn into_query(self) -> Query {
		Query(ValidQuery::Normal {
			query: vec![Statement::Alter(self)],
			register_live_queries: true,
			bindings: Default::default(),
		})
	}
}

#[diagnostic::do_not_recommend]
#[doc(hidden)]
impl IntoQuery for RemoveStatement {}
impl into_query::Sealed for RemoveStatement {
	fn into_query(self) -> Query {
		Query(ValidQuery::Normal {
			query: vec![Statement::Remove(self)],
			register_live_queries: true,
			bindings: Default::default(),
		})
	}
}

#[diagnostic::do_not_recommend]
#[doc(hidden)]
impl IntoQuery for OptionStatement {}
impl into_query::Sealed for OptionStatement {
	fn into_query(self) -> Query {
		Query(ValidQuery::Normal {
			query: vec![Statement::Option(self)],
			register_live_queries: true,
			bindings: Default::default(),
		})
	}
}

impl IntoQuery for &str {}
impl into_query::Sealed for &str {
	fn into_query(self) -> Query {
		Query(ValidQuery::Normal {
			query: Vec::new(),
			register_live_queries: true,
			bindings: Default::default(),
		})
	}

	fn as_str(&self) -> Option<&str> {
		Some(self)
	}
}

impl IntoQuery for &String {}
impl into_query::Sealed for &String {
	fn into_query(self) -> Query {
		Query(ValidQuery::Normal {
			query: Vec::new(),
			register_live_queries: true,
			bindings: Default::default(),
		})
	}

	fn as_str(&self) -> Option<&str> {
		Some(self)
	}
}

impl IntoQuery for String {}
impl into_query::Sealed for String {
	fn into_query(self) -> Query {
		Query(ValidQuery::Normal {
			query: Vec::new(),
			register_live_queries: true,
			bindings: Default::default(),
		})
	}

	fn as_str(&self) -> Option<&str> {
		Some(self)
	}
}

impl IntoQuery for Raw {}
impl into_query::Sealed for Raw {
	fn into_query(self) -> Query {
		Query(ValidQuery::Raw {
			query: self.0,
			bindings: Default::default(),
		})
	}
}

/// Represents a way to take a single query result from a list of responses
pub trait QueryResult<Response>: query_result::Sealed<Response>
where
	Response: DeserializeOwned,
{
}

mod query_result {
	pub trait Sealed<Response>
	where
		Response: super::DeserializeOwned,
	{
		/// Extracts and deserializes a query result from a query response
		fn query_result(self, response: &mut super::QueryResponse) -> super::Result<Response>;

		/// Extracts the statistics from a query response
		fn stats(&self, response: &super::QueryResponse) -> Option<super::Stats> {
			response.results.get(&0).map(|x| x.0)
		}
	}
}

impl QueryResult<Value> for usize {}
impl query_result::Sealed<Value> for usize {
	fn query_result(self, response: &mut QueryResponse) -> Result<Value> {
		match response.results.swap_remove(&self) {
			Some((_, result)) => Ok(Value::from_inner(result?)),
			None => Ok(Value::from_inner(CoreValue::None)),
		}
	}

	fn stats(&self, response: &QueryResponse) -> Option<Stats> {
		response.results.get(self).map(|x| x.0)
	}
}

impl<T> QueryResult<Option<T>> for usize where T: DeserializeOwned {}
impl<T> query_result::Sealed<Option<T>> for usize
where
	T: DeserializeOwned,
{
	fn query_result(self, response: &mut QueryResponse) -> Result<Option<T>> {
		let value = match response.results.get_mut(&self) {
			Some((_, result)) => match result {
				Ok(val) => val,
				Err(error) => {
					let error = mem::replace(error, Error::ConnectionUninitialised.into());
					response.results.swap_remove(&self);
					return Err(error);
				}
			},
			None => {
				return Ok(None);
			}
		};
		let result = match value {
			CoreValue::Array(vec) => match &mut vec.0[..] {
				[] => Ok(None),
				[value] => {
					let value = mem::take(value);
					from_core_value(value)
				}
				_ => Err(Error::LossyTake(QueryResponse {
					results: mem::take(&mut response.results),
					live_queries: mem::take(&mut response.live_queries),
				})
				.into()),
			},
			_ => {
				let value = mem::take(value);
				from_core_value(value)
			}
		};
		response.results.swap_remove(&self);
		result
	}

	fn stats(&self, response: &QueryResponse) -> Option<Stats> {
		response.results.get(self).map(|x| x.0)
	}
}

impl QueryResult<Value> for (usize, &str) {}
impl query_result::Sealed<Value> for (usize, &str) {
	fn query_result(self, response: &mut QueryResponse) -> Result<Value> {
		let (index, key) = self;
		let value = match response.results.get_mut(&index) {
			Some((_, result)) => match result {
				Ok(val) => val,
				Err(error) => {
					let error = mem::replace(error, Error::ConnectionUninitialised.into());
					response.results.swap_remove(&index);
					return Err(error);
				}
			},
			None => {
				return Ok(Value::from_inner(CoreValue::None));
			}
		};

		let value = match value {
			CoreValue::Object(object) => object.remove(key).unwrap_or_default(),
			_ => CoreValue::None,
		};

		Ok(Value::from_inner(value))
	}

	fn stats(&self, response: &QueryResponse) -> Option<Stats> {
		response.results.get(&self.0).map(|x| x.0)
	}
}

impl<T> QueryResult<Option<T>> for (usize, &str) where T: DeserializeOwned {}
impl<T> query_result::Sealed<Option<T>> for (usize, &str)
where
	T: DeserializeOwned,
{
	fn query_result(self, response: &mut QueryResponse) -> Result<Option<T>> {
		let (index, key) = self;
		let value = match response.results.get_mut(&index) {
			Some((_, result)) => match result {
				Ok(val) => val,
				Err(error) => {
					let error = mem::replace(error, Error::ConnectionUninitialised.into());
					response.results.swap_remove(&index);
					return Err(error);
				}
			},
			None => {
				return Ok(None);
			}
		};
		let value = match value {
			CoreValue::Array(vec) => match &mut vec.0[..] {
				[] => {
					response.results.swap_remove(&index);
					return Ok(None);
				}
				[value] => value,
				_ => {
					return Err(Error::LossyTake(QueryResponse {
						results: mem::take(&mut response.results),
						live_queries: mem::take(&mut response.live_queries),
					})
					.into());
				}
			},
			value => value,
		};
		match value {
			CoreValue::None => {
				response.results.swap_remove(&index);
				Ok(None)
			}
			CoreValue::Object(object) => {
				if object.is_empty() {
					response.results.swap_remove(&index);
					return Ok(None);
				}
				let Some(value) = object.remove(key) else {
					return Ok(None);
				};
				from_core_value(value)
			}
			_ => Ok(None),
		}
	}

	fn stats(&self, response: &QueryResponse) -> Option<Stats> {
		response.results.get(&self.0).map(|x| x.0)
	}
}

impl<T> QueryResult<Vec<T>> for usize where T: DeserializeOwned {}
impl<T> query_result::Sealed<Vec<T>> for usize
where
	T: DeserializeOwned,
{
	fn query_result(self, response: &mut QueryResponse) -> Result<Vec<T>> {
		let vec = match response.results.swap_remove(&self) {
			Some((_, result)) => match result? {
				CoreValue::Array(vec) => vec.0,
				vec => vec![vec],
			},
			None => {
				return Ok(vec![]);
			}
		};
		from_core_value(vec.into())
	}

	fn stats(&self, response: &QueryResponse) -> Option<Stats> {
		response.results.get(self).map(|x| x.0)
	}
}

impl<T> QueryResult<Vec<T>> for (usize, &str) where T: DeserializeOwned {}
impl<T> query_result::Sealed<Vec<T>> for (usize, &str)
where
	T: DeserializeOwned,
{
	fn query_result(self, response: &mut QueryResponse) -> Result<Vec<T>> {
		let (index, key) = self;
		match response.results.get_mut(&index) {
			Some((_, result)) => match result {
				Ok(val) => match val {
					CoreValue::Array(vec) => {
						let mut responses = Vec::with_capacity(vec.len());
						for value in vec.iter_mut() {
							if let CoreValue::Object(object) = value {
								if let Some(value) = object.remove(key) {
									responses.push(value);
								}
							}
						}
						from_core_value(responses.into())
					}
					val => {
						if let CoreValue::Object(object) = val {
							if let Some(value) = object.remove(key) {
								return from_core_value(vec![value].into());
							}
						}
						Ok(vec![])
					}
				},
				Err(error) => {
					let error = mem::replace(error, Error::ConnectionUninitialised.into());
					response.results.swap_remove(&index);
					Err(error)
				}
			},
			None => Ok(vec![]),
		}
	}

	fn stats(&self, response: &QueryResponse) -> Option<Stats> {
		response.results.get(&self.0).map(|x| x.0)
	}
}

impl QueryResult<Value> for &str {}
impl query_result::Sealed<Value> for &str {
	fn query_result(self, response: &mut QueryResponse) -> Result<Value> {
		(0, self).query_result(response)
	}
}

impl<T> QueryResult<Option<T>> for &str where T: DeserializeOwned {}
impl<T> query_result::Sealed<Option<T>> for &str
where
	T: DeserializeOwned,
{
	fn query_result(self, response: &mut QueryResponse) -> Result<Option<T>> {
		(0, self).query_result(response)
	}
}

impl<T> QueryResult<Vec<T>> for &str where T: DeserializeOwned {}
impl<T> query_result::Sealed<Vec<T>> for &str
where
	T: DeserializeOwned,
{
	fn query_result(self, response: &mut QueryResponse) -> Result<Vec<T>> {
		(0, self).query_result(response)
	}
}

/// A way to take a query stream future from a query response
pub trait QueryStream<R>: query_stream::Sealed<R> {}

mod query_stream {
	pub trait Sealed<R> {
		/// Retrieves the query stream future
		fn query_stream(
			self,
			response: &mut super::QueryResponse,
		) -> super::Result<super::method::QueryStream<R>>;
	}
}

impl QueryStream<Value> for usize {}
impl query_stream::Sealed<Value> for usize {
	fn query_stream(self, response: &mut QueryResponse) -> Result<method::QueryStream<Value>> {
		let stream = response
			.live_queries
			.swap_remove(&self)
			.and_then(|result| match result {
				Err(e) => {
					if matches!(e.downcast_ref(), Some(Error::NotLiveQuery(..))) {
						response.results.swap_remove(&self).and_then(|x| x.1.err().map(Err))
					} else {
						Some(Err(e))
					}
				}
				result => Some(result),
			})
			.unwrap_or_else(|| match response.results.contains_key(&self) {
				true => Err(Error::NotLiveQuery(self).into()),
				false => Err(Error::QueryIndexOutOfBounds(self).into()),
			})?;
		Ok(method::QueryStream(Either::Left(stream)))
	}
}

impl QueryStream<Value> for () {}
impl query_stream::Sealed<Value> for () {
	fn query_stream(self, response: &mut QueryResponse) -> Result<method::QueryStream<Value>> {
		let mut streams = Vec::with_capacity(response.live_queries.len());
		for (index, result) in mem::take(&mut response.live_queries) {
			match result {
				Ok(stream) => streams.push(stream),
				Err(e) => {
					if matches!(e.downcast_ref(), Some(Error::NotLiveQuery(..))) {
						match response.results.swap_remove(&index) {
							Some((stats, Err(error))) => {
								response.results.insert(
									index,
									(stats, Err(Error::ResponseAlreadyTaken.into())),
								);
								return Err(error);
							}
							Some((_, Ok(..))) => unreachable!(
								"the internal error variant indicates that an error occurred in the `LIVE SELECT` query"
							),
							None => {
								bail!(Error::ResponseAlreadyTaken);
							}
						}
					} else {
						return Err(e);
					}
				}
			}
		}
		Ok(method::QueryStream(Either::Right(select_all(streams))))
	}
}

impl<R> QueryStream<Notification<R>> for usize where R: DeserializeOwned + Unpin {}
impl<R> query_stream::Sealed<Notification<R>> for usize
where
	R: DeserializeOwned + Unpin,
{
	fn query_stream(
		self,
		response: &mut QueryResponse,
	) -> Result<method::QueryStream<Notification<R>>> {
		let mut stream = response
			.live_queries
			.swap_remove(&self)
			.and_then(|result| match result {
				Err(e) => {
					if matches!(e.downcast_ref(), Some(Error::NotLiveQuery(..))) {
						response.results.swap_remove(&self).and_then(|x| x.1.err().map(Err))
					} else {
						Some(Err(e))
					}
				}
				result => Some(result),
			})
			.unwrap_or_else(|| match response.results.contains_key(&self) {
				true => Err(Error::NotLiveQuery(self).into()),
				false => Err(Error::QueryIndexOutOfBounds(self).into()),
			})?;
		Ok(method::QueryStream(Either::Left(Stream {
			client: stream.client.clone(),
			id: mem::take(&mut stream.id),
			rx: stream.rx.take(),
			response_type: PhantomData,
		})))
	}
}

impl<R> QueryStream<Notification<R>> for () where R: DeserializeOwned + Unpin {}
impl<R> query_stream::Sealed<Notification<R>> for ()
where
	R: DeserializeOwned + Unpin,
{
	fn query_stream(
		self,
		response: &mut QueryResponse,
	) -> Result<method::QueryStream<Notification<R>>> {
		let mut streams = Vec::with_capacity(response.live_queries.len());
		for (index, result) in mem::take(&mut response.live_queries) {
			let mut stream = match result {
				Ok(stream) => stream,
				Err(e) => {
					if matches!(e.downcast_ref(), Some(Error::NotLiveQuery(..))) {
						match response.results.swap_remove(&index) {
							Some((stats, Err(error))) => {
								response.results.insert(
									index,
									(stats, Err(Error::ResponseAlreadyTaken.into())),
								);
								return Err(error);
							}
							Some((_, Ok(..))) => unreachable!(
								"the internal error variant indicates that an error occurred in the `LIVE SELECT` query"
							),
							None => {
								bail!(Error::ResponseAlreadyTaken);
							}
						}
					} else {
						return Err(e);
					}
				}
			};
			streams.push(Stream {
				client: stream.client.clone(),
				id: mem::take(&mut stream.id),
				rx: stream.rx.take(),
				response_type: PhantomData,
			});
		}
		Ok(method::QueryStream(Either::Right(select_all(streams))))
	}
}<|MERGE_RESOLUTION|>--- conflicted
+++ resolved
@@ -32,15 +32,8 @@
 	}
 }
 
-<<<<<<< HEAD
 impl IntoQuery for sql::Query {}
 impl into_query::Sealed for sql::Query {
-=======
-#[diagnostic::do_not_recommend]
-#[doc(hidden)]
-impl IntoQuery for expr::Query {}
-impl into_query::Sealed for expr::Query {
->>>>>>> fd53dca0
 	fn into_query(self) -> Query {
 		Query(ValidQuery::Normal {
 			query: self.0.0,
