mod parse;

use parse::Parse;

mod helpers;
use helpers::*;
use surrealdb_core::expr::Value;

use std::collections::HashMap;
use std::time::{Duration, SystemTime};
use surrealdb::Result;
use surrealdb::dbs::Session;
use surrealdb::err::Error;
use surrealdb::expr::{Idiom, Part};
use surrealdb::iam::Role;
use surrealdb::kvs::{LockType, TransactionType};
use surrealdb::sql::SqlValue;
use test_log::test;
use tracing::info;

#[tokio::test]
async fn define_statement_namespace() -> Result<()> {
	let sql = "
		DEFINE NAMESPACE test;
		INFO FOR ROOT;
	";
	let dbs = new_ds().await?;
	let ses = Session::owner().with_ns("test").with_db("test");
	let res = &mut dbs.execute(sql, &ses, None).await?;
	assert_eq!(res.len(), 2);
	//
	let tmp = res.remove(0).result;
	assert!(tmp.is_ok(), "{:?}", tmp);
	//
	let tmp = res.remove(0).result?;
	let val = SqlValue::parse(
		"{
			accesses: {},
			namespaces: { test: 'DEFINE NAMESPACE test' },
			nodes: {},
			system: {
				available_parallelism: 0,
				cpu_usage: 0.0f,
				load_average: [
					0.0f,
					0.0f,
					0.0f
				],
				memory_allocated: 0,
				memory_usage: 0,
				physical_cores: 0,
                threads: 0
			},
			users: {},
		}",
	)
	.into();
	assert_eq!(tmp, val);
	//
	Ok(())
}

#[tokio::test]
async fn define_statement_database() -> Result<()> {
	let sql = "
		DEFINE DATABASE test;
		INFO FOR NS;
	";
	let dbs = new_ds().await?;
	let ses = Session::owner().with_ns("test").with_db("test");
	let res = &mut dbs.execute(sql, &ses, None).await?;
	assert_eq!(res.len(), 2);
	//
	let tmp = res.remove(0).result;
	tmp.unwrap();
	//
	let tmp = res.remove(0).result?;
	let val = SqlValue::parse(
		"{
			accesses: {},
			databases: { test: 'DEFINE DATABASE test' },
			users: {},
		}",
	)
	.into();
	assert_eq!(tmp, val);
	//
	Ok(())
}

#[tokio::test]
async fn define_statement_event_when_event() -> Result<()> {
	let sql = "
		DEFINE EVENT test ON user WHEN $event = 'CREATE' THEN (
			CREATE activity SET user = $this, value = $after.email, action = $event
		);
		REMOVE EVENT test ON user;
		DEFINE EVENT test ON TABLE user WHEN $event = 'CREATE' THEN (
			CREATE activity SET user = $this, value = $after.email, action = $event
		);
		INFO FOR TABLE user;
		UPSERT user:test SET email = 'info@surrealdb.com', updated_at = time::now();
		UPSERT user:test SET email = 'info@surrealdb.com', updated_at = time::now();
		UPSERT user:test SET email = 'test@surrealdb.com', updated_at = time::now();
		SELECT count() FROM activity GROUP ALL;
	";
	let mut t = Test::new(sql).await?;
	//
	t.skip_ok(3)?;
	t.expect_val(
		r#"{
			events: { test: "DEFINE EVENT test ON user WHEN $event = 'CREATE' THEN (CREATE activity SET user = $this, `value` = $after.email, action = $event)" },
			fields: {},
			tables: {},
			indexes: {},
			lives: {},
		}"#,
	)?;
	t.skip_ok(3)?;
	t.expect_val(
		"[{
			count: 1
		}]",
	)?;
	//
	Ok(())
}

#[tokio::test]
async fn define_statement_event_when_logic() -> Result<()> {
	let sql = "
		DEFINE EVENT test ON user WHEN $before.email != $after.email THEN (
			CREATE activity SET user = $this, value = $after.email, action = $event
		);
		REMOVE EVENT test ON user;
		DEFINE EVENT test ON TABLE user WHEN $before.email != $after.email THEN (
			CREATE activity SET user = $this, value = $after.email, action = $event
		);
		INFO FOR TABLE user;
		UPSERT user:test SET email = 'info@surrealdb.com', updated_at = time::now();
		UPSERT user:test SET email = 'info@surrealdb.com', updated_at = time::now();
		UPSERT user:test SET email = 'test@surrealdb.com', updated_at = time::now();
		SELECT count() FROM activity GROUP ALL;
	";
	let mut t = Test::new(sql).await?;
	//
	t.skip_ok(3)?;
	t.expect_val(
		"{
			events: { test: 'DEFINE EVENT test ON user WHEN $before.email != $after.email THEN (CREATE activity SET user = $this, `value` = $after.email, action = $event)' },
			fields: {},
			tables: {},
			indexes: {},
			lives: {},
		}",
	)?;
	t.skip_ok(3)?;
	t.expect_val(
		"[{
			count: 2
		}]",
	)?;
	//
	Ok(())
}

async fn define_statement_index_concurrently_building_status(
	def_index: &str,
	skip_def: usize,
	initial_size: usize,
	appended_size: usize,
) -> Result<()> {
	let session = Session::owner().with_ns("test").with_db("test");
	let ds = new_ds().await?;
	// Populate initial records
	info!("Populate: {}", initial_size);
	for i in 0..initial_size {
		let mut responses = ds
			.execute(
				&format!("CREATE user:{i} SET email = 'test{i}@surrealdb.com';"),
				&session,
				None,
			)
			.await?;
		skip_ok(&mut responses, 1)?;
	}
	// Create the index concurrently
	info!("Indexing starts");
	let mut r = ds.execute(def_index, &session, None).await?;
	assert_eq!(r.len(), skip_def);
	skip_ok(&mut r, skip_def)?;
	//
	// Loop until the index is built
	let now = SystemTime::now();
	let mut initial_count = None;
	let mut pending_count = None;
	let mut updated_count = None;
	let mut appended_count = 0;
	// While the concurrent indexing is running, we update and delete records
	info!("Loop");
	let time_out = Duration::from_secs(300);
	loop {
		if now.elapsed().map_err(|e| Error::Internal(e.to_string()))?.gt(&time_out) {
			panic!("Time-out {time_out:?}");
		}
		// Update and delete records
		if appended_count < appended_size {
			let sql = if appended_count % 2 == 0 {
				format!(
					"UPDATE user:{appended_count} SET email = 'new{appended_count}@surrealdb.com'"
				)
			} else {
				format!("DELETE user:{appended_count}")
			};
			let mut responses = ds.execute(&sql, &session, None).await?;
			skip_ok(&mut responses, 1)?;
			appended_count += 1;
		}
		// We monitor the status
		let mut r = ds.execute("INFO FOR INDEX test ON user", &session, None).await?;
		let tmp = r.remove(0).result?;
		if let Value::Object(o) = &tmp {
			if let Some(Value::Object(o)) = o.get("building") {
				if let Some(Value::Strand(s)) = o.get("status") {
					let new_initial = o.get("initial").cloned();
					let new_pending = o.get("pending").cloned();
					let new_updated = o.get("updated").cloned();
					match s.as_str() {
						"started" => {
							info!("Started");
							continue;
						}
						"cleaning" => {
							info!("Cleaning");
							continue;
						}
						"indexing" => {
							{
								if new_initial != initial_count {
									assert!(new_initial > initial_count, "{new_initial:?}");
									info!("New initial count: {:?}", new_initial);
									initial_count = new_initial;
								}
							}
							{
								if new_pending != pending_count {
									info!("New pending count: {:?}", new_pending);
									pending_count = new_pending;
								}
							}
							{
								if new_updated != updated_count {
									assert!(new_updated > updated_count, "{new_updated:?}");
									info!("New updated count: {:?}", new_updated);
									updated_count = new_updated;
								}
							}
							continue;
						}
						"ready" => {
							let initial = new_initial.unwrap().coerce_to::<i64>()? as usize;
							let pending = new_pending.unwrap().coerce_to::<i64>()?;
							let updated = new_updated.unwrap().coerce_to::<i64>()? as usize;
							assert!(initial > 0, "{initial} > 0");
							assert!(initial <= initial_size, "{initial} <= {initial_size}");
							assert_eq!(pending, 0);
							assert!(updated > 0, "{updated} > 0");
							assert!(updated <= appended_count, "{updated} <= appended_count");
							break;
						}
						_ => {}
					}
				}
			}
		}
		panic!("Invalid info: {tmp:#}");
	}
	info!("Appended: {appended_count}");
	Ok(())
}

#[tokio::test(flavor = "multi_thread")]
async fn define_statement_index_concurrently_building_status_standard() -> Result<()> {
	define_statement_index_concurrently_building_status(
		"DEFINE INDEX test ON user FIELDS email CONCURRENTLY",
		1,
		10000,
		100,
	)
	.await
}

#[tokio::test(flavor = "multi_thread")]
async fn define_statement_index_concurrently_building_status_standard_overwrite() -> Result<()> {
	define_statement_index_concurrently_building_status(
		"DEFINE INDEX OVERWRITE test ON user FIELDS email CONCURRENTLY",
		1,
		10000,
		100,
	)
	.await
}

#[test(tokio::test)]
async fn define_statement_index_concurrently_building_status_full_text() -> Result<()> {
	define_statement_index_concurrently_building_status(
		"DEFINE ANALYZER simple TOKENIZERS blank,class;
		DEFINE INDEX test ON user FIELDS email SEARCH ANALYZER simple BM25 HIGHLIGHTS CONCURRENTLY;",
		2,
		200,
		10,
	)
	.await
}

#[test(tokio::test)]
async fn define_statement_index_concurrently_building_status_full_text_overwrite() -> Result<()> {
	define_statement_index_concurrently_building_status(
		"DEFINE ANALYZER simple TOKENIZERS blank,class;
		DEFINE INDEX OVERWRITE test ON user FIELDS email SEARCH ANALYZER simple BM25 HIGHLIGHTS CONCURRENTLY;",
		2,
		200, 10
	)
		.await
}

#[tokio::test]
async fn define_statement_analyzer() -> Result<()> {
	let sql = r#"
		DEFINE ANALYZER english TOKENIZERS blank,class FILTERS lowercase,snowball(english);
		DEFINE ANALYZER autocomplete FILTERS lowercase,edgengram(2,10);
        DEFINE FUNCTION fn::stripHtml($html: string) {
            RETURN string::replace($html, /<[^>]*>/, "");
        };
        DEFINE ANALYZER htmlAnalyzer FUNCTION fn::stripHtml TOKENIZERS blank,class;
        DEFINE ANALYZER englishLemmatizer TOKENIZERS blank,class FILTERS mapper('../../tests/data/lemmatization-en.txt');
		INFO FOR DB;
	"#;
	let mut t = Test::new(sql).await?;
	t.expect_size(6)?;
	t.skip_ok(5)?;
	t.expect_val(
		r#"{
			accesses: {},
			analyzers: {
				autocomplete: 'DEFINE ANALYZER autocomplete FILTERS LOWERCASE,EDGENGRAM(2,10)',
				english: 'DEFINE ANALYZER english TOKENIZERS BLANK,CLASS FILTERS LOWERCASE,SNOWBALL(ENGLISH)',
				englishLemmatizer: 'DEFINE ANALYZER englishLemmatizer TOKENIZERS BLANK,CLASS FILTERS MAPPER(../../tests/data/lemmatization-en.txt)',
				htmlAnalyzer: 'DEFINE ANALYZER htmlAnalyzer FUNCTION fn::stripHtml TOKENIZERS BLANK,CLASS'
			},
			apis: {},
			buckets: {},
			configs: {},
			functions: {
				stripHtml: "DEFINE FUNCTION fn::stripHtml($html: string) { RETURN string::replace($html, /<[^>]*>/, ''); } PERMISSIONS FULL"
			},
			models: {},
			params: {},
			tables: {},
			sequences: {},
			users: {},
		}"#,
	)?;
	Ok(())
}

#[tokio::test]
async fn define_statement_search_index() -> Result<()> {
	let sql = r#"
		CREATE blog:1 SET title = 'Understanding SurrealQL and how it is different from PostgreSQL';
		CREATE blog:3 SET title = 'This blog is going to be deleted';
		DEFINE ANALYZER simple TOKENIZERS blank,class FILTERS lowercase;
		DEFINE INDEX blog_title ON blog FIELDS title SEARCH ANALYZER simple BM25(1.2,0.75) HIGHLIGHTS;
		CREATE blog:2 SET title = 'Behind the scenes of the exciting beta 9 release';
		DELETE blog:3;
		INFO FOR TABLE blog;
		ANALYZE INDEX blog_title ON blog;
	"#;

	let dbs = new_ds().await?;
	let ses = Session::owner().with_ns("test").with_db("test");
	let res = &mut dbs.execute(sql, &ses, None).await?;
	assert_eq!(res.len(), 8);
	//
	for i in 0..6 {
		let tmp = res.remove(0).result;
		assert!(tmp.is_ok(), "{}", i);
	}

	let tmp = res.remove(0).result?;
	let val = SqlValue::parse(
		"{
			events: {},
			fields: {},
			tables: {},
			indexes: { blog_title: 'DEFINE INDEX blog_title ON blog FIELDS title \
			SEARCH ANALYZER simple BM25(1.2,0.75) \
			DOC_IDS_ORDER 100 DOC_LENGTHS_ORDER 100 POSTINGS_ORDER 100 TERMS_ORDER 100 \
			DOC_IDS_CACHE 100 DOC_LENGTHS_CACHE 100 POSTINGS_CACHE 100 TERMS_CACHE 100 HIGHLIGHTS' },
			lives: {},
		}",
	);
	assert_eq!(format!("{:#}", tmp), format!("{:#}", val));

	let tmp = res.remove(0).result?;

	check_path(&tmp, &["doc_ids", "keys_count"], |v| assert_eq!(v, Value::from(2)));
	check_path(&tmp, &["doc_ids", "max_depth"], |v| assert_eq!(v, Value::from(1)));
	check_path(&tmp, &["doc_ids", "nodes_count"], |v| assert_eq!(v, Value::from(1)));
	check_path(&tmp, &["doc_ids", "total_size"], |v| assert_eq!(v, Value::from(62)));

	check_path(&tmp, &["doc_lengths", "keys_count"], |v| assert_eq!(v, Value::from(2)));
	check_path(&tmp, &["doc_lengths", "max_depth"], |v| assert_eq!(v, Value::from(1)));
	check_path(&tmp, &["doc_lengths", "nodes_count"], |v| assert_eq!(v, Value::from(1)));
	check_path(&tmp, &["doc_lengths", "total_size"], |v| assert_eq!(v, Value::from(56)));

	check_path(&tmp, &["postings", "keys_count"], |v| assert_eq!(v, Value::from(17)));
	check_path(&tmp, &["postings", "max_depth"], |v| assert_eq!(v, Value::from(1)));
	check_path(&tmp, &["postings", "nodes_count"], |v| assert_eq!(v, Value::from(1)));
	check_path(&tmp, &["postings", "total_size"], |v| assert!(v > Value::from(150)));

	check_path(&tmp, &["terms", "keys_count"], |v| assert_eq!(v, Value::from(17)));
	check_path(&tmp, &["terms", "max_depth"], |v| assert_eq!(v, Value::from(1)));
	check_path(&tmp, &["terms", "nodes_count"], |v| assert_eq!(v, Value::from(1)));
	check_path(&tmp, &["terms", "total_size"], |v| assert!(v.gt(&Value::from(150))));

	Ok(())
}

#[tokio::test]
async fn define_statement_user_root() -> Result<()> {
	let sql = "
		DEFINE USER test ON ROOT PASSWORD 'test';

		INFO FOR ROOT;
	";
	let dbs = new_ds().await?;
	let ses = Session::owner();
	let res = &mut dbs.execute(sql, &ses, None).await?;

	assert_eq!(res.len(), 2);
	//
	let tmp = res.remove(0).result;

	tmp.unwrap();
	//
	let tmp = res.remove(0).result?;
	let define_str = tmp.pick(&["users".into(), "test".into()]).to_string();

	assert!(
		define_str
			.strip_prefix('\"')
			.unwrap()
			.starts_with("DEFINE USER test ON ROOT PASSHASH '$argon2id$")
	);
	Ok(())
}

#[tokio::test]
async fn define_statement_user_ns() -> Result<()> {
	let dbs = new_ds().await?;
	let ses = Session::owner();

	// Create a NS user and retrieve it.
	let sql = "
		USE NS ns;
		DEFINE USER test ON NS PASSWORD 'test';

		INFO FOR USER test;
		INFO FOR USER test ON NS;
		INFO FOR USER test ON NAMESPACE;
		INFO FOR USER test ON ROOT;
	";
	let res = dbs.execute(sql, &ses, None).await?;

	let mut res = res.into_iter();
	res.next().unwrap().result.unwrap();
	res.next().unwrap().result.unwrap();

	assert!(
		res.next()
			.unwrap()
			.result
			.as_ref()
			.unwrap()
			.to_string()
			.starts_with("\"DEFINE USER test ON NAMESPACE PASSHASH '$argon2id$")
	);
	assert!(
		res.next()
			.unwrap()
			.result
			.as_ref()
			.unwrap()
			.to_string()
			.starts_with("\"DEFINE USER test ON NAMESPACE PASSHASH '$argon2id$")
	);
	assert!(
		res.next()
			.unwrap()
			.result
			.as_ref()
			.unwrap()
			.to_string()
			.starts_with("\"DEFINE USER test ON NAMESPACE PASSHASH '$argon2id$")
	);

	assert_eq!(
		res.next().unwrap().result.as_ref().unwrap_err().to_string(),
		"The root user 'test' does not exist"
	); // User doesn't exist at the NS level

	// If it tries to create a NS user without specifying a NS, it should fail
	let sql = "
		DEFINE USER test ON NS PASSWORD 'test';
	";
	let res = &mut dbs.execute(sql, &ses, None).await?;

	assert!(res.remove(0).result.is_err());

	Ok(())
}

#[tokio::test]
async fn define_statement_user_db() -> Result<()> {
	let dbs = new_ds().await?;
	let ses = Session::owner();

	// Create a NS user and retrieve it.
	let sql = "
		USE NS ns;
		USE DB db;
		DEFINE USER test ON DB PASSWORD 'test';

		INFO FOR USER test;
		INFO FOR USER test ON DB;
		INFO FOR USER test ON DATABASE;
		INFO FOR USER test ON NS;
	";
	let res = &mut dbs.execute(sql, &ses, None).await?;

	res[2].result.as_ref().unwrap();
	res[3].result.as_ref().unwrap();
	res[4].result.as_ref().unwrap();
	res[5].result.as_ref().unwrap();
	assert_eq!(
		res[6].result.as_ref().unwrap_err().to_string(),
		"The user 'test' does not exist in the namespace 'ns'"
	); // User doesn't exist at the NS level

	assert!(
		res[3]
			.result
			.as_ref()
			.unwrap()
			.to_string()
			.starts_with("\"DEFINE USER test ON DATABASE PASSHASH '$argon2id$")
	);
	assert!(
		res[4]
			.result
			.as_ref()
			.unwrap()
			.to_string()
			.starts_with("\"DEFINE USER test ON DATABASE PASSHASH '$argon2id$")
	);
	assert!(
		res[5]
			.result
			.as_ref()
			.unwrap()
			.to_string()
			.starts_with("\"DEFINE USER test ON DATABASE PASSHASH '$argon2id$")
	);

	// If it tries to create a NS user without specifying a NS, it should fail
	let sql = "
		DEFINE USER test ON DB PASSWORD 'test';
	";
	let res = &mut dbs.execute(sql, &ses, None).await?;

	assert!(res.remove(0).result.is_err());

	Ok(())
}

fn check_path<F>(val: &Value, path: &[&str], check: F)
where
	F: Fn(Value),
{
	let part: Vec<Part> = path.iter().map(|p| Part::from(*p)).collect();
	let res = val.walk(&part);
	for (i, v) in res {
		let mut idiom = Idiom::default();
		idiom.0.clone_from(&part);
		assert_eq!(idiom, i);
		check(v);
	}
}

//
// Permissions
//

#[tokio::test]
async fn permissions_checks_define_ns() {
	let scenario = HashMap::from([
		("prepare", ""),
		("test", "DEFINE NAMESPACE NS"),
		("check", "INFO FOR ROOT"),
	]);

	// Define the expected results for the check statement when the test statement succeeded and when it failed
	let access1 = "{ accesses: {  }, namespaces: { NS: 'DEFINE NAMESPACE NS' }, nodes: {  }, system: { available_parallelism: 0, cpu_usage: 0.0f, load_average: [0.0f, 0.0f, 0.0f], memory_allocated: 0, memory_usage: 0, physical_cores: 0, threads: 0 }, users: {  } }";
	let access2 = "{ accesses: {  }, namespaces: {  }, nodes: {  }, system: { available_parallelism: 0, cpu_usage: 0.0f, load_average: [0.0f, 0.0f, 0.0f], memory_allocated: 0, memory_usage: 0, physical_cores: 0, threads: 0 }, users: {  } }";
	let check_results = [vec![access1], vec![access2]];

	let test_cases = [
		// Root level
		((().into(), Role::Owner), ("NS", "DB"), true),
		((().into(), Role::Editor), ("NS", "DB"), true),
		((().into(), Role::Viewer), ("NS", "DB"), false),
		// Namespace level
		((("NS",).into(), Role::Owner), ("NS", "DB"), false),
		((("NS",).into(), Role::Owner), ("OTHER_NS", "DB"), false),
		((("NS",).into(), Role::Editor), ("NS", "DB"), false),
		((("NS",).into(), Role::Editor), ("OTHER_NS", "DB"), false),
		((("NS",).into(), Role::Viewer), ("NS", "DB"), false),
		((("NS",).into(), Role::Viewer), ("OTHER_NS", "DB"), false),
		// Database level
		((("NS", "DB").into(), Role::Owner), ("NS", "DB"), false),
		((("NS", "DB").into(), Role::Owner), ("NS", "OTHER_DB"), false),
		((("NS", "DB").into(), Role::Owner), ("OTHER_NS", "DB"), false),
		((("NS", "DB").into(), Role::Editor), ("NS", "DB"), false),
		((("NS", "DB").into(), Role::Editor), ("NS", "OTHER_DB"), false),
		((("NS", "DB").into(), Role::Editor), ("OTHER_NS", "DB"), false),
		((("NS", "DB").into(), Role::Viewer), ("NS", "DB"), false),
		((("NS", "DB").into(), Role::Viewer), ("NS", "OTHER_DB"), false),
		((("NS", "DB").into(), Role::Viewer), ("OTHER_NS", "DB"), false),
	];

	let res = iam_check_cases(test_cases.iter(), &scenario, check_results).await;
	assert!(res.is_ok(), "{}", res.unwrap_err());
}

#[tokio::test]
async fn permissions_checks_define_db() {
	let scenario =
		HashMap::from([("prepare", ""), ("test", "DEFINE DATABASE DB"), ("check", "INFO FOR NS")]);

	// Define the expected results for the check statement when the test statement succeeded and when it failed
	let check_results = [
		vec!["{ accesses: {  }, databases: { DB: 'DEFINE DATABASE DB' }, users: {  } }"],
		vec!["{ accesses: {  }, databases: {  }, users: {  } }"],
	];

	let test_cases = [
		// Root level
		((().into(), Role::Owner), ("NS", "DB"), true),
		((().into(), Role::Editor), ("NS", "DB"), true),
		((().into(), Role::Viewer), ("NS", "DB"), false),
		// Namespace level
		((("NS",).into(), Role::Owner), ("NS", "DB"), true),
		((("NS",).into(), Role::Owner), ("OTHER_NS", "DB"), false),
		((("NS",).into(), Role::Editor), ("NS", "DB"), true),
		((("NS",).into(), Role::Editor), ("OTHER_NS", "DB"), false),
		((("NS",).into(), Role::Viewer), ("NS", "DB"), false),
		((("NS",).into(), Role::Viewer), ("OTHER_NS", "DB"), false),
		// Database level
		((("NS", "DB").into(), Role::Owner), ("NS", "DB"), false),
		((("NS", "DB").into(), Role::Owner), ("NS", "OTHER_DB"), false),
		((("NS", "DB").into(), Role::Owner), ("OTHER_NS", "DB"), false),
		((("NS", "DB").into(), Role::Editor), ("NS", "DB"), false),
		((("NS", "DB").into(), Role::Editor), ("NS", "OTHER_DB"), false),
		((("NS", "DB").into(), Role::Editor), ("OTHER_NS", "DB"), false),
		((("NS", "DB").into(), Role::Viewer), ("NS", "DB"), false),
		((("NS", "DB").into(), Role::Viewer), ("NS", "OTHER_DB"), false),
		((("NS", "DB").into(), Role::Viewer), ("OTHER_NS", "DB"), false),
	];

	let res = iam_check_cases(test_cases.iter(), &scenario, check_results).await;
	assert!(res.is_ok(), "{}", res.unwrap_err());
}

#[tokio::test]
async fn permissions_checks_define_function() {
	let scenario = HashMap::from([
		("prepare", ""),
		("test", "DEFINE FUNCTION fn::greet() {RETURN \"Hello\";}"),
		("check", "INFO FOR DB"),
	]);

	// Define the expected results for the check statement when the test statement succeeded and when it failed
	let check_results = [
<<<<<<< HEAD
        vec!["{ accesses: {  }, analyzers: {  }, apis: {  }, buckets: {  }, configs: {  }, functions: { greet: \"DEFINE FUNCTION fn::greet() { RETURN 'Hello'; } PERMISSIONS FULL\" }, models: {  }, params: {  }, sequences: { }, tables: {  }, users: {  } }"],
		vec!["{ accesses: {  }, analyzers: {  }, apis: {  }, buckets: {  }, configs: {  }, functions: {  }, models: {  }, params: {  }, sequences: { }, tables: {  }, users: {  } }"]
    ];
=======
		vec![
			"{ accesses: {  }, analyzers: {  }, apis: {  }, buckets: {  }, configs: {  }, functions: { greet: \"DEFINE FUNCTION fn::greet() { RETURN 'Hello'; } PERMISSIONS FULL\" }, models: {  }, params: {  }, sequences: { }, tables: {  }, users: {  } }",
		],
		vec![
			"{ accesses: {  }, analyzers: {  }, apis: {  }, buckets: {  }, configs: {  }, functions: {  }, models: {  }, params: {  }, sequences: { }, tables: {  }, users: {  } }",
		],
	];
>>>>>>> 9043346e

	let test_cases = [
		// Root level
		((().into(), Role::Owner), ("NS", "DB"), true),
		((().into(), Role::Editor), ("NS", "DB"), true),
		((().into(), Role::Viewer), ("NS", "DB"), false),
		// Namespace level
		((("NS",).into(), Role::Owner), ("NS", "DB"), true),
		((("NS",).into(), Role::Owner), ("OTHER_NS", "DB"), false),
		((("NS",).into(), Role::Editor), ("NS", "DB"), true),
		((("NS",).into(), Role::Editor), ("OTHER_NS", "DB"), false),
		((("NS",).into(), Role::Viewer), ("NS", "DB"), false),
		((("NS",).into(), Role::Viewer), ("OTHER_NS", "DB"), false),
		// Database level
		((("NS", "DB").into(), Role::Owner), ("NS", "DB"), true),
		((("NS", "DB").into(), Role::Owner), ("NS", "OTHER_DB"), false),
		((("NS", "DB").into(), Role::Owner), ("OTHER_NS", "DB"), false),
		((("NS", "DB").into(), Role::Editor), ("NS", "DB"), true),
		((("NS", "DB").into(), Role::Editor), ("NS", "OTHER_DB"), false),
		((("NS", "DB").into(), Role::Editor), ("OTHER_NS", "DB"), false),
		((("NS", "DB").into(), Role::Viewer), ("NS", "DB"), false),
		((("NS", "DB").into(), Role::Viewer), ("NS", "OTHER_DB"), false),
		((("NS", "DB").into(), Role::Viewer), ("OTHER_NS", "DB"), false),
	];

	let res = iam_check_cases(test_cases.iter(), &scenario, check_results).await;
	assert!(res.is_ok(), "{}", res.unwrap_err());
}

#[tokio::test]
async fn permissions_checks_define_analyzer() {
	let scenario = HashMap::from([
		("prepare", ""),
		("test", "DEFINE ANALYZER analyzer TOKENIZERS BLANK"),
		("check", "INFO FOR DB"),
	]);

	// Define the expected results for the check statement when the test statement succeeded and when it failed
	let check_results = [
<<<<<<< HEAD
        vec!["{ accesses: {  }, analyzers: { analyzer: 'DEFINE ANALYZER analyzer TOKENIZERS BLANK' }, apis: {  }, buckets: {  }, configs: {  }, functions: {  }, models: {  }, params: {  }, tables: {  }, sequences: { }, users: {  } }"],
		vec!["{ accesses: {  }, analyzers: {  }, apis: {  }, buckets: {  }, configs: {  }, functions: {  }, models: {  }, params: {  }, sequences: {}, tables: {  }, users: {  } }"]
    ];
=======
		vec![
			"{ accesses: {  }, analyzers: { analyzer: 'DEFINE ANALYZER analyzer TOKENIZERS BLANK' }, apis: {  }, buckets: {  }, configs: {  }, functions: {  }, models: {  }, params: {  }, tables: {  }, sequences: { }, users: {  } }",
		],
		vec![
			"{ accesses: {  }, analyzers: {  }, apis: {  }, buckets: {  }, configs: {  }, functions: {  }, models: {  }, params: {  }, sequences: {}, tables: {  }, users: {  } }",
		],
	];
>>>>>>> 9043346e

	let test_cases = [
		// Root level
		((().into(), Role::Owner), ("NS", "DB"), true),
		((().into(), Role::Editor), ("NS", "DB"), true),
		((().into(), Role::Viewer), ("NS", "DB"), false),
		// Namespace level
		((("NS",).into(), Role::Owner), ("NS", "DB"), true),
		((("NS",).into(), Role::Owner), ("OTHER_NS", "DB"), false),
		((("NS",).into(), Role::Editor), ("NS", "DB"), true),
		((("NS",).into(), Role::Editor), ("OTHER_NS", "DB"), false),
		((("NS",).into(), Role::Viewer), ("NS", "DB"), false),
		((("NS",).into(), Role::Viewer), ("OTHER_NS", "DB"), false),
		// Database level
		((("NS", "DB").into(), Role::Owner), ("NS", "DB"), true),
		((("NS", "DB").into(), Role::Owner), ("NS", "OTHER_DB"), false),
		((("NS", "DB").into(), Role::Owner), ("OTHER_NS", "DB"), false),
		((("NS", "DB").into(), Role::Editor), ("NS", "DB"), true),
		((("NS", "DB").into(), Role::Editor), ("NS", "OTHER_DB"), false),
		((("NS", "DB").into(), Role::Editor), ("OTHER_NS", "DB"), false),
		((("NS", "DB").into(), Role::Viewer), ("NS", "DB"), false),
		((("NS", "DB").into(), Role::Viewer), ("NS", "OTHER_DB"), false),
		((("NS", "DB").into(), Role::Viewer), ("OTHER_NS", "DB"), false),
	];

	let res = iam_check_cases(test_cases.iter(), &scenario, check_results).await;
	assert!(res.is_ok(), "{}", res.unwrap_err());
}

#[tokio::test]
async fn permissions_checks_define_access_root() {
	let scenario = HashMap::from([
		("prepare", ""),
		("test", "DEFINE ACCESS access ON ROOT TYPE JWT ALGORITHM HS512 KEY 'secret'"),
		("check", "INFO FOR ROOT"),
	]);

	// Define the expected results for the check statement when the test statement succeeded and when it failed
	let access1 = r#"{ accesses: { access: "DEFINE ACCESS access ON ROOT TYPE JWT ALGORITHM HS512 KEY '[REDACTED]' WITH ISSUER KEY '[REDACTED]' DURATION FOR TOKEN 1h, FOR SESSION NONE" }, namespaces: {  }, nodes: {  }, system: { available_parallelism: 0, cpu_usage: 0.0f, load_average: [0.0f, 0.0f, 0.0f], memory_allocated: 0, memory_usage: 0, physical_cores: 0, threads: 0 }, users: {  } }"#;
	let access2 = "{ accesses: {  }, namespaces: {  }, nodes: {  }, system: { available_parallelism: 0, cpu_usage: 0.0f, load_average: [0.0f, 0.0f, 0.0f], memory_allocated: 0, memory_usage: 0, physical_cores: 0, threads: 0 }, users: {  } }";
	let check_results = [vec![access1], vec![access2]];

	let test_cases = [
		// Root level
		((().into(), Role::Owner), ("NS", "DB"), true),
		((().into(), Role::Editor), ("NS", "DB"), false),
		((().into(), Role::Viewer), ("NS", "DB"), false),
		// Namespace level
		((("NS",).into(), Role::Owner), ("NS", "DB"), false),
		((("NS",).into(), Role::Owner), ("OTHER_NS", "DB"), false),
		((("NS",).into(), Role::Editor), ("NS", "DB"), false),
		((("NS",).into(), Role::Editor), ("OTHER_NS", "DB"), false),
		((("NS",).into(), Role::Viewer), ("NS", "DB"), false),
		((("NS",).into(), Role::Viewer), ("OTHER_NS", "DB"), false),
		// Database level
		((("NS", "DB").into(), Role::Owner), ("NS", "DB"), false),
		((("NS", "DB").into(), Role::Owner), ("NS", "OTHER_DB"), false),
		((("NS", "DB").into(), Role::Owner), ("OTHER_NS", "DB"), false),
		((("NS", "DB").into(), Role::Editor), ("NS", "DB"), false),
		((("NS", "DB").into(), Role::Editor), ("NS", "OTHER_DB"), false),
		((("NS", "DB").into(), Role::Editor), ("OTHER_NS", "DB"), false),
		((("NS", "DB").into(), Role::Viewer), ("NS", "DB"), false),
		((("NS", "DB").into(), Role::Viewer), ("NS", "OTHER_DB"), false),
		((("NS", "DB").into(), Role::Viewer), ("OTHER_NS", "DB"), false),
	];

	let res = iam_check_cases(test_cases.iter(), &scenario, check_results).await;
	assert!(res.is_ok(), "{}", res.unwrap_err());
}

#[tokio::test]
async fn permissions_checks_define_access_ns() {
	let scenario = HashMap::from([
		("prepare", ""),
		("test", "DEFINE ACCESS access ON NS TYPE JWT ALGORITHM HS512 KEY 'secret'"),
		("check", "INFO FOR NS"),
	]);

	// Define the expected results for the check statement when the test statement succeeded and when it failed
	let check_results = [
		vec![
			"{ accesses: { access: \"DEFINE ACCESS access ON NAMESPACE TYPE JWT ALGORITHM HS512 KEY '[REDACTED]' WITH ISSUER KEY '[REDACTED]' DURATION FOR TOKEN 1h, FOR SESSION NONE\" }, databases: {  }, users: {  } }",
		],
		vec!["{ accesses: {  }, databases: {  }, users: {  } }"],
	];

	let test_cases = [
		// Root level
		((().into(), Role::Owner), ("NS", "DB"), true),
		((().into(), Role::Editor), ("NS", "DB"), false),
		((().into(), Role::Viewer), ("NS", "DB"), false),
		// Namespace level
		((("NS",).into(), Role::Owner), ("NS", "DB"), true),
		((("NS",).into(), Role::Owner), ("OTHER_NS", "DB"), false),
		((("NS",).into(), Role::Editor), ("NS", "DB"), false),
		((("NS",).into(), Role::Editor), ("OTHER_NS", "DB"), false),
		((("NS",).into(), Role::Viewer), ("NS", "DB"), false),
		((("NS",).into(), Role::Viewer), ("OTHER_NS", "DB"), false),
		// Database level
		((("NS", "DB").into(), Role::Owner), ("NS", "DB"), false),
		((("NS", "DB").into(), Role::Owner), ("NS", "OTHER_DB"), false),
		((("NS", "DB").into(), Role::Owner), ("OTHER_NS", "DB"), false),
		((("NS", "DB").into(), Role::Editor), ("NS", "DB"), false),
		((("NS", "DB").into(), Role::Editor), ("NS", "OTHER_DB"), false),
		((("NS", "DB").into(), Role::Editor), ("OTHER_NS", "DB"), false),
		((("NS", "DB").into(), Role::Viewer), ("NS", "DB"), false),
		((("NS", "DB").into(), Role::Viewer), ("NS", "OTHER_DB"), false),
		((("NS", "DB").into(), Role::Viewer), ("OTHER_NS", "DB"), false),
	];

	let res = iam_check_cases(test_cases.iter(), &scenario, check_results).await;
	assert!(res.is_ok(), "{}", res.unwrap_err());
}

#[tokio::test]
async fn permissions_checks_define_access_db() {
	let scenario = HashMap::from([
		("prepare", ""),
		("test", "DEFINE ACCESS access ON DB TYPE JWT ALGORITHM HS512 KEY 'secret'"),
		("check", "INFO FOR DB"),
	]);

	// Define the expected results for the check statement when the test statement succeeded and when it failed
	let check_results = [
<<<<<<< HEAD
        vec!["{ accesses: { access: \"DEFINE ACCESS access ON DATABASE TYPE JWT ALGORITHM HS512 KEY '[REDACTED]' WITH ISSUER KEY '[REDACTED]' DURATION FOR TOKEN 1h, FOR SESSION NONE\" }, analyzers: {  }, apis: {  }, buckets: {  }, configs: {  }, functions: {  }, models: {  }, params: {  }, sequences: { }, tables: {  }, users: {  } }"],
		vec!["{ accesses: {  }, analyzers: {  }, apis: {  }, buckets: {  }, configs: {  }, functions: {  }, models: {  }, params: {  }, sequences: { }, tables: {  }, users: {  } }"]
    ];
=======
		vec![
			"{ accesses: { access: \"DEFINE ACCESS access ON DATABASE TYPE JWT ALGORITHM HS512 KEY '[REDACTED]' WITH ISSUER KEY '[REDACTED]' DURATION FOR TOKEN 1h, FOR SESSION NONE\" }, analyzers: {  }, apis: {  }, buckets: {  }, configs: {  }, functions: {  }, models: {  }, params: {  }, sequences: { }, tables: {  }, users: {  } }",
		],
		vec![
			"{ accesses: {  }, analyzers: {  }, apis: {  }, buckets: {  }, configs: {  }, functions: {  }, models: {  }, params: {  }, sequences: { }, tables: {  }, users: {  } }",
		],
	];
>>>>>>> 9043346e

	let test_cases = [
		// Root level
		((().into(), Role::Owner), ("NS", "DB"), true),
		((().into(), Role::Editor), ("NS", "DB"), false),
		((().into(), Role::Viewer), ("NS", "DB"), false),
		// Namespace level
		((("NS",).into(), Role::Owner), ("NS", "DB"), true),
		((("NS",).into(), Role::Owner), ("OTHER_NS", "DB"), false),
		((("NS",).into(), Role::Editor), ("NS", "DB"), false),
		((("NS",).into(), Role::Editor), ("OTHER_NS", "DB"), false),
		((("NS",).into(), Role::Viewer), ("NS", "DB"), false),
		((("NS",).into(), Role::Viewer), ("OTHER_NS", "DB"), false),
		// Database level
		((("NS", "DB").into(), Role::Owner), ("NS", "DB"), true),
		((("NS", "DB").into(), Role::Owner), ("NS", "OTHER_DB"), false),
		((("NS", "DB").into(), Role::Owner), ("OTHER_NS", "DB"), false),
		((("NS", "DB").into(), Role::Editor), ("NS", "DB"), false),
		((("NS", "DB").into(), Role::Editor), ("NS", "OTHER_DB"), false),
		((("NS", "DB").into(), Role::Editor), ("OTHER_NS", "DB"), false),
		((("NS", "DB").into(), Role::Viewer), ("NS", "DB"), false),
		((("NS", "DB").into(), Role::Viewer), ("NS", "OTHER_DB"), false),
		((("NS", "DB").into(), Role::Viewer), ("OTHER_NS", "DB"), false),
	];

	let res = iam_check_cases(test_cases.iter(), &scenario, check_results).await;
	assert!(res.is_ok(), "{}", res.unwrap_err());
}

#[tokio::test]
async fn permissions_checks_define_user_root() {
	let scenario = HashMap::from([
		("prepare", ""),
		(
			"test",
			"DEFINE USER user ON ROOT PASSHASH 'secret' ROLES VIEWER DURATION FOR TOKEN 15m, FOR SESSION 6h",
		),
		("check", "INFO FOR ROOT"),
	]);

	// Define the expected results for the check statement when the test statement succeeded and when it failed
	let check1 = r#"{ accesses: {  }, namespaces: {  }, nodes: {  }, system: { available_parallelism: 0, cpu_usage: 0.0f, load_average: [0.0f, 0.0f, 0.0f], memory_allocated: 0, memory_usage: 0, physical_cores: 0, threads: 0 }, users: { user: "DEFINE USER user ON ROOT PASSHASH 'secret' ROLES VIEWER DURATION FOR TOKEN 15m, FOR SESSION 6h" } }"#;
	let check2 = "{ accesses: {  }, namespaces: {  }, nodes: {  }, system: { available_parallelism: 0, cpu_usage: 0.0f, load_average: [0.0f, 0.0f, 0.0f], memory_allocated: 0, memory_usage: 0, physical_cores: 0, threads: 0 }, users: {  } }";
	let check_results = [vec![check1], vec![check2]];

	let test_cases = [
		// Root level
		((().into(), Role::Owner), ("NS", "DB"), true),
		((().into(), Role::Editor), ("NS", "DB"), false),
		((().into(), Role::Viewer), ("NS", "DB"), false),
		// Namespace level
		((("NS",).into(), Role::Owner), ("NS", "DB"), false),
		((("NS",).into(), Role::Owner), ("OTHER_NS", "DB"), false),
		((("NS",).into(), Role::Editor), ("NS", "DB"), false),
		((("NS",).into(), Role::Editor), ("OTHER_NS", "DB"), false),
		((("NS",).into(), Role::Viewer), ("NS", "DB"), false),
		((("NS",).into(), Role::Viewer), ("OTHER_NS", "DB"), false),
		// Database level
		((("NS", "DB").into(), Role::Owner), ("NS", "DB"), false),
		((("NS", "DB").into(), Role::Owner), ("NS", "OTHER_DB"), false),
		((("NS", "DB").into(), Role::Owner), ("OTHER_NS", "DB"), false),
		((("NS", "DB").into(), Role::Editor), ("NS", "DB"), false),
		((("NS", "DB").into(), Role::Editor), ("NS", "OTHER_DB"), false),
		((("NS", "DB").into(), Role::Editor), ("OTHER_NS", "DB"), false),
		((("NS", "DB").into(), Role::Viewer), ("NS", "DB"), false),
		((("NS", "DB").into(), Role::Viewer), ("NS", "OTHER_DB"), false),
		((("NS", "DB").into(), Role::Viewer), ("OTHER_NS", "DB"), false),
	];

	let res = iam_check_cases(test_cases.iter(), &scenario, check_results).await;
	assert!(res.is_ok(), "{}", res.unwrap_err());
}

#[tokio::test]
async fn permissions_checks_define_user_ns() {
	let scenario = HashMap::from([
		("prepare", ""),
		(
			"test",
			"DEFINE USER user ON NS PASSHASH 'secret' ROLES VIEWER DURATION FOR TOKEN 15m, FOR SESSION 6h",
		),
		("check", "INFO FOR NS"),
	]);

	// Define the expected results for the check statement when the test statement succeeded and when it failed
	let check_results = [
		vec![
			"{ accesses: {  }, databases: {  }, users: { user: \"DEFINE USER user ON NAMESPACE PASSHASH 'secret' ROLES VIEWER DURATION FOR TOKEN 15m, FOR SESSION 6h\" } }",
		],
		vec!["{ accesses: {  }, databases: {  }, users: {  } }"],
	];

	let test_cases = [
		// Root level
		((().into(), Role::Owner), ("NS", "DB"), true),
		((().into(), Role::Editor), ("NS", "DB"), false),
		((().into(), Role::Viewer), ("NS", "DB"), false),
		// Namespace level
		((("NS",).into(), Role::Owner), ("NS", "DB"), true),
		((("NS",).into(), Role::Owner), ("OTHER_NS", "DB"), false),
		((("NS",).into(), Role::Editor), ("NS", "DB"), false),
		((("NS",).into(), Role::Editor), ("OTHER_NS", "DB"), false),
		((("NS",).into(), Role::Viewer), ("NS", "DB"), false),
		((("NS",).into(), Role::Viewer), ("OTHER_NS", "DB"), false),
		// Database level
		((("NS", "DB").into(), Role::Owner), ("NS", "DB"), false),
		((("NS", "DB").into(), Role::Owner), ("NS", "OTHER_DB"), false),
		((("NS", "DB").into(), Role::Owner), ("OTHER_NS", "DB"), false),
		((("NS", "DB").into(), Role::Editor), ("NS", "DB"), false),
		((("NS", "DB").into(), Role::Editor), ("NS", "OTHER_DB"), false),
		((("NS", "DB").into(), Role::Editor), ("OTHER_NS", "DB"), false),
		((("NS", "DB").into(), Role::Viewer), ("NS", "DB"), false),
		((("NS", "DB").into(), Role::Viewer), ("NS", "OTHER_DB"), false),
		((("NS", "DB").into(), Role::Viewer), ("OTHER_NS", "DB"), false),
	];

	let res = iam_check_cases(test_cases.iter(), &scenario, check_results).await;
	assert!(res.is_ok(), "{}", res.unwrap_err());
}

#[tokio::test]
async fn permissions_checks_define_user_db() {
	let scenario = HashMap::from([
		("prepare", ""),
		(
			"test",
			"DEFINE USER user ON DB PASSHASH 'secret' ROLES VIEWER DURATION FOR TOKEN 15m, FOR SESSION 6h",
		),
		("check", "INFO FOR DB"),
	]);

	// Define the expected results for the check statement when the test statement succeeded and when it failed
	let check_results = [
<<<<<<< HEAD
        vec!["{ accesses: {  }, analyzers: {  }, apis: {  }, buckets: {  }, configs: {  }, functions: {  }, models: {  }, params: {  }, sequences: { }, tables: {  }, users: { user: \"DEFINE USER user ON DATABASE PASSHASH 'secret' ROLES VIEWER DURATION FOR TOKEN 15m, FOR SESSION 6h\" } }"],
        vec!["{ accesses: {  }, analyzers: {  }, apis: {  }, buckets: {  }, configs: {  }, functions: {  }, models: {  }, params: {  }, sequences: { }, tables: {  }, users: {  } }"]
    ];
=======
		vec![
			"{ accesses: {  }, analyzers: {  }, apis: {  }, buckets: {  }, configs: {  }, functions: {  }, models: {  }, params: {  }, sequences: { }, tables: {  }, users: { user: \"DEFINE USER user ON DATABASE PASSHASH 'secret' ROLES VIEWER DURATION FOR TOKEN 15m, FOR SESSION 6h\" } }",
		],
		vec![
			"{ accesses: {  }, analyzers: {  }, apis: {  }, buckets: {  }, configs: {  }, functions: {  }, models: {  }, params: {  }, sequences: { }, tables: {  }, users: {  } }",
		],
	];
>>>>>>> 9043346e

	let test_cases = [
		// Root level
		((().into(), Role::Owner), ("NS", "DB"), true),
		((().into(), Role::Editor), ("NS", "DB"), false),
		((().into(), Role::Viewer), ("NS", "DB"), false),
		// Namespace level
		((("NS",).into(), Role::Owner), ("NS", "DB"), true),
		((("NS",).into(), Role::Owner), ("OTHER_NS", "DB"), false),
		((("NS",).into(), Role::Editor), ("NS", "DB"), false),
		((("NS",).into(), Role::Editor), ("OTHER_NS", "DB"), false),
		((("NS",).into(), Role::Viewer), ("NS", "DB"), false),
		((("NS",).into(), Role::Viewer), ("OTHER_NS", "DB"), false),
		// Database level
		((("NS", "DB").into(), Role::Owner), ("NS", "DB"), true),
		((("NS", "DB").into(), Role::Owner), ("NS", "OTHER_DB"), false),
		((("NS", "DB").into(), Role::Owner), ("OTHER_NS", "DB"), false),
		((("NS", "DB").into(), Role::Editor), ("NS", "DB"), false),
		((("NS", "DB").into(), Role::Editor), ("NS", "OTHER_DB"), false),
		((("NS", "DB").into(), Role::Editor), ("OTHER_NS", "DB"), false),
		((("NS", "DB").into(), Role::Viewer), ("NS", "DB"), false),
		((("NS", "DB").into(), Role::Viewer), ("NS", "OTHER_DB"), false),
		((("NS", "DB").into(), Role::Viewer), ("OTHER_NS", "DB"), false),
	];

	let res = iam_check_cases(test_cases.iter(), &scenario, check_results).await;
	assert!(res.is_ok(), "{}", res.unwrap_err());
}

#[tokio::test]
async fn permissions_checks_define_access_record() {
	let scenario = HashMap::from([
		("prepare", ""),
		(
			"test",
			"DEFINE ACCESS account ON DATABASE TYPE RECORD WITH JWT ALGORITHM HS512 KEY 'secret' DURATION FOR TOKEN 15m, FOR SESSION 12h",
		),
		("check", "INFO FOR DB"),
	]);

	// Define the expected results for the check statement when the test statement succeeded and when it failed
	let check_results = [
<<<<<<< HEAD
        vec!["{ accesses: { account: \"DEFINE ACCESS account ON DATABASE TYPE RECORD WITH JWT ALGORITHM HS512 KEY '[REDACTED]' WITH ISSUER KEY '[REDACTED]' DURATION FOR TOKEN 15m, FOR SESSION 12h\" }, analyzers: {  }, apis: {  }, buckets: {  }, configs: {  }, functions: {  }, models: {  }, params: {  }, sequences: { }, tables: {  }, users: {  } }"],
		vec!["{ accesses: {  }, analyzers: {  }, apis: {  }, buckets: {  }, configs: {  }, functions: {  }, models: {  }, params: {  }, sequences: { }, tables: {  }, users: {  } }"]
    ];
=======
		vec![
			"{ accesses: { account: \"DEFINE ACCESS account ON DATABASE TYPE RECORD WITH JWT ALGORITHM HS512 KEY '[REDACTED]' WITH ISSUER KEY '[REDACTED]' DURATION FOR TOKEN 15m, FOR SESSION 12h\" }, analyzers: {  }, apis: {  }, buckets: {  }, configs: {  }, functions: {  }, models: {  }, params: {  }, sequences: { }, tables: {  }, users: {  } }",
		],
		vec![
			"{ accesses: {  }, analyzers: {  }, apis: {  }, buckets: {  }, configs: {  }, functions: {  }, models: {  }, params: {  }, sequences: { }, tables: {  }, users: {  } }",
		],
	];
>>>>>>> 9043346e

	let test_cases = [
		// Root level
		((().into(), Role::Owner), ("NS", "DB"), true),
		((().into(), Role::Editor), ("NS", "DB"), false),
		((().into(), Role::Viewer), ("NS", "DB"), false),
		// Namespace level
		((("NS",).into(), Role::Owner), ("NS", "DB"), true),
		((("NS",).into(), Role::Owner), ("OTHER_NS", "DB"), false),
		((("NS",).into(), Role::Editor), ("NS", "DB"), false),
		((("NS",).into(), Role::Editor), ("OTHER_NS", "DB"), false),
		((("NS",).into(), Role::Viewer), ("NS", "DB"), false),
		((("NS",).into(), Role::Viewer), ("OTHER_NS", "DB"), false),
		// Database level
		((("NS", "DB").into(), Role::Owner), ("NS", "DB"), true),
		((("NS", "DB").into(), Role::Owner), ("NS", "OTHER_DB"), false),
		((("NS", "DB").into(), Role::Owner), ("OTHER_NS", "DB"), false),
		((("NS", "DB").into(), Role::Editor), ("NS", "DB"), false),
		((("NS", "DB").into(), Role::Editor), ("NS", "OTHER_DB"), false),
		((("NS", "DB").into(), Role::Editor), ("OTHER_NS", "DB"), false),
		((("NS", "DB").into(), Role::Viewer), ("NS", "DB"), false),
		((("NS", "DB").into(), Role::Viewer), ("NS", "OTHER_DB"), false),
		((("NS", "DB").into(), Role::Viewer), ("OTHER_NS", "DB"), false),
	];

	let res = iam_check_cases(test_cases.iter(), &scenario, check_results).await;
	assert!(res.is_ok(), "{}", res.unwrap_err());
}

#[tokio::test]
async fn permissions_checks_define_param() {
	let scenario = HashMap::from([
		("prepare", ""),
		("test", "DEFINE PARAM $param VALUE 'foo'"),
		("check", "INFO FOR DB"),
	]);

	// Define the expected results for the check statement when the test statement succeeded and when it failed
	let check_results = [
<<<<<<< HEAD
        vec!["{ accesses: {  }, analyzers: {  }, apis: {  }, buckets: {  }, configs: {  }, functions: {  }, models: {  }, params: { param: \"DEFINE PARAM $param VALUE 'foo' PERMISSIONS FULL\" }, sequences: { }, tables: {  }, users: {  } }"],
		vec!["{ accesses: {  }, analyzers: {  }, apis: {  }, buckets: {  }, configs: {  }, functions: {  }, models: {  }, params: {  }, sequences: { }, tables: {  }, users: {  } }"]
    ];
=======
		vec![
			"{ accesses: {  }, analyzers: {  }, apis: {  }, buckets: {  }, configs: {  }, functions: {  }, models: {  }, params: { param: \"DEFINE PARAM $param VALUE 'foo' PERMISSIONS FULL\" }, sequences: { }, tables: {  }, users: {  } }",
		],
		vec![
			"{ accesses: {  }, analyzers: {  }, apis: {  }, buckets: {  }, configs: {  }, functions: {  }, models: {  }, params: {  }, sequences: { }, tables: {  }, users: {  } }",
		],
	];
>>>>>>> 9043346e

	let test_cases = [
		// Root level
		((().into(), Role::Owner), ("NS", "DB"), true),
		((().into(), Role::Editor), ("NS", "DB"), true),
		((().into(), Role::Viewer), ("NS", "DB"), false),
		// Namespace level
		((("NS",).into(), Role::Owner), ("NS", "DB"), true),
		((("NS",).into(), Role::Owner), ("OTHER_NS", "DB"), false),
		((("NS",).into(), Role::Editor), ("NS", "DB"), true),
		((("NS",).into(), Role::Editor), ("OTHER_NS", "DB"), false),
		((("NS",).into(), Role::Viewer), ("NS", "DB"), false),
		((("NS",).into(), Role::Viewer), ("OTHER_NS", "DB"), false),
		// Database level
		((("NS", "DB").into(), Role::Owner), ("NS", "DB"), true),
		((("NS", "DB").into(), Role::Owner), ("NS", "OTHER_DB"), false),
		((("NS", "DB").into(), Role::Owner), ("OTHER_NS", "DB"), false),
		((("NS", "DB").into(), Role::Editor), ("NS", "DB"), true),
		((("NS", "DB").into(), Role::Editor), ("NS", "OTHER_DB"), false),
		((("NS", "DB").into(), Role::Editor), ("OTHER_NS", "DB"), false),
		((("NS", "DB").into(), Role::Viewer), ("NS", "DB"), false),
		((("NS", "DB").into(), Role::Viewer), ("NS", "OTHER_DB"), false),
		((("NS", "DB").into(), Role::Viewer), ("OTHER_NS", "DB"), false),
	];

	let res = iam_check_cases(test_cases.iter(), &scenario, check_results).await;
	assert!(res.is_ok(), "{}", res.unwrap_err());
}

#[tokio::test]
async fn permissions_checks_define_table() {
	let scenario =
		HashMap::from([("prepare", ""), ("test", "DEFINE TABLE TB"), ("check", "INFO FOR DB")]);

	// Define the expected results for the check statement when the test statement succeeded and when it failed
	let check_results = [
<<<<<<< HEAD
        vec!["{ accesses: {  }, analyzers: {  }, apis: {  }, buckets: {  }, configs: {  }, functions: {  }, models: {  }, params: {  }, sequences: { }, tables: { TB: 'DEFINE TABLE TB TYPE ANY SCHEMALESS PERMISSIONS NONE' }, users: {  } }"],
        vec!["{ accesses: {  }, analyzers: {  }, apis: {  }, buckets: {  }, configs: {  }, functions: {  }, models: {  }, params: {  }, sequences: { }, tables: {  }, users: {  } }"]
    ];
=======
		vec![
			"{ accesses: {  }, analyzers: {  }, apis: {  }, buckets: {  }, configs: {  }, functions: {  }, models: {  }, params: {  }, sequences: { }, tables: { TB: 'DEFINE TABLE TB TYPE ANY SCHEMALESS PERMISSIONS NONE' }, users: {  } }",
		],
		vec![
			"{ accesses: {  }, analyzers: {  }, apis: {  }, buckets: {  }, configs: {  }, functions: {  }, models: {  }, params: {  }, sequences: { }, tables: {  }, users: {  } }",
		],
	];
>>>>>>> 9043346e

	let test_cases = [
		// Root level
		((().into(), Role::Owner), ("NS", "DB"), true),
		((().into(), Role::Editor), ("NS", "DB"), true),
		((().into(), Role::Viewer), ("NS", "DB"), false),
		// Namespace level
		((("NS",).into(), Role::Owner), ("NS", "DB"), true),
		((("NS",).into(), Role::Owner), ("OTHER_NS", "DB"), false),
		((("NS",).into(), Role::Editor), ("NS", "DB"), true),
		((("NS",).into(), Role::Editor), ("OTHER_NS", "DB"), false),
		((("NS",).into(), Role::Viewer), ("NS", "DB"), false),
		((("NS",).into(), Role::Viewer), ("OTHER_NS", "DB"), false),
		// Database level
		((("NS", "DB").into(), Role::Owner), ("NS", "DB"), true),
		((("NS", "DB").into(), Role::Owner), ("NS", "OTHER_DB"), false),
		((("NS", "DB").into(), Role::Owner), ("OTHER_NS", "DB"), false),
		((("NS", "DB").into(), Role::Editor), ("NS", "DB"), true),
		((("NS", "DB").into(), Role::Editor), ("NS", "OTHER_DB"), false),
		((("NS", "DB").into(), Role::Editor), ("OTHER_NS", "DB"), false),
		((("NS", "DB").into(), Role::Viewer), ("NS", "DB"), false),
		((("NS", "DB").into(), Role::Viewer), ("NS", "OTHER_DB"), false),
		((("NS", "DB").into(), Role::Viewer), ("OTHER_NS", "DB"), false),
	];

	let res = iam_check_cases(test_cases.iter(), &scenario, check_results).await;
	assert!(res.is_ok(), "{}", res.unwrap_err());
}

#[tokio::test]
async fn permissions_checks_define_event() {
	let scenario = HashMap::from([
		("prepare", ""),
		("test", "DEFINE EVENT event ON TABLE TB WHEN true THEN RETURN 'foo'"),
		("check", "INFO FOR TABLE TB"),
	]);

	// Define the expected results for the check statement when the test statement succeeded and when it failed
	let check_results = [
		vec![
			"{ events: { event: \"DEFINE EVENT event ON TB WHEN true THEN (RETURN 'foo')\" }, fields: {  }, indexes: {  }, lives: {  }, tables: {  } }",
		],
		vec!["{ events: {  }, fields: {  }, indexes: {  }, lives: {  }, tables: {  } }"],
	];

	let test_cases = [
		// Root level
		((().into(), Role::Owner), ("NS", "DB"), true),
		((().into(), Role::Editor), ("NS", "DB"), true),
		((().into(), Role::Viewer), ("NS", "DB"), false),
		// Namespace level
		((("NS",).into(), Role::Owner), ("NS", "DB"), true),
		((("NS",).into(), Role::Owner), ("OTHER_NS", "DB"), false),
		((("NS",).into(), Role::Editor), ("NS", "DB"), true),
		((("NS",).into(), Role::Editor), ("OTHER_NS", "DB"), false),
		((("NS",).into(), Role::Viewer), ("NS", "DB"), false),
		((("NS",).into(), Role::Viewer), ("OTHER_NS", "DB"), false),
		// Database level
		((("NS", "DB").into(), Role::Owner), ("NS", "DB"), true),
		((("NS", "DB").into(), Role::Owner), ("NS", "OTHER_DB"), false),
		((("NS", "DB").into(), Role::Owner), ("OTHER_NS", "DB"), false),
		((("NS", "DB").into(), Role::Editor), ("NS", "DB"), true),
		((("NS", "DB").into(), Role::Editor), ("NS", "OTHER_DB"), false),
		((("NS", "DB").into(), Role::Editor), ("OTHER_NS", "DB"), false),
		((("NS", "DB").into(), Role::Viewer), ("NS", "DB"), false),
		((("NS", "DB").into(), Role::Viewer), ("NS", "OTHER_DB"), false),
		((("NS", "DB").into(), Role::Viewer), ("OTHER_NS", "DB"), false),
	];

	let res = iam_check_cases(test_cases.iter(), &scenario, check_results).await;
	assert!(res.is_ok(), "{}", res.unwrap_err());
}

#[tokio::test]
async fn permissions_checks_define_field() {
	let scenario = HashMap::from([
		("prepare", ""),
		("test", "DEFINE FIELD field ON TABLE TB"),
		("check", "INFO FOR TABLE TB"),
	]);

	// Define the expected results for the check statement when the test statement succeeded and when it failed
	let check_results = [
		vec![
			"{ events: {  }, fields: { field: 'DEFINE FIELD field ON TB PERMISSIONS FULL' }, indexes: {  }, lives: {  }, tables: {  } }",
		],
		vec!["{ events: {  }, fields: {  }, indexes: {  }, lives: {  }, tables: {  } }"],
	];

	let test_cases = [
		// Root level
		((().into(), Role::Owner), ("NS", "DB"), true),
		((().into(), Role::Editor), ("NS", "DB"), true),
		((().into(), Role::Viewer), ("NS", "DB"), false),
		// Namespace level
		((("NS",).into(), Role::Owner), ("NS", "DB"), true),
		((("NS",).into(), Role::Owner), ("OTHER_NS", "DB"), false),
		((("NS",).into(), Role::Editor), ("NS", "DB"), true),
		((("NS",).into(), Role::Editor), ("OTHER_NS", "DB"), false),
		((("NS",).into(), Role::Viewer), ("NS", "DB"), false),
		((("NS",).into(), Role::Viewer), ("OTHER_NS", "DB"), false),
		// Database level
		((("NS", "DB").into(), Role::Owner), ("NS", "DB"), true),
		((("NS", "DB").into(), Role::Owner), ("NS", "OTHER_DB"), false),
		((("NS", "DB").into(), Role::Owner), ("OTHER_NS", "DB"), false),
		((("NS", "DB").into(), Role::Editor), ("NS", "DB"), true),
		((("NS", "DB").into(), Role::Editor), ("NS", "OTHER_DB"), false),
		((("NS", "DB").into(), Role::Editor), ("OTHER_NS", "DB"), false),
		((("NS", "DB").into(), Role::Viewer), ("NS", "DB"), false),
		((("NS", "DB").into(), Role::Viewer), ("NS", "OTHER_DB"), false),
		((("NS", "DB").into(), Role::Viewer), ("OTHER_NS", "DB"), false),
	];

	let res = iam_check_cases(test_cases.iter(), &scenario, check_results).await;
	assert!(res.is_ok(), "{}", res.unwrap_err());
}

#[tokio::test]
async fn permissions_checks_define_index() {
	let scenario = HashMap::from([
		("prepare", ""),
		("test", "DEFINE INDEX index ON TABLE TB FIELDS field"),
		("check", "INFO FOR TABLE TB"),
	]);

	// Define the expected results for the check statement when the test statement succeeded and when it failed
	let check_results = [
		vec![
			"{ events: {  }, fields: {  }, indexes: { index: 'DEFINE INDEX index ON TB FIELDS field' }, lives: {  }, tables: {  } }",
		],
		vec!["{ events: {  }, fields: {  }, indexes: {  }, lives: {  }, tables: {  } }"],
	];

	let test_cases = [
		// Root level
		((().into(), Role::Owner), ("NS", "DB"), true),
		((().into(), Role::Editor), ("NS", "DB"), true),
		((().into(), Role::Viewer), ("NS", "DB"), false),
		// Namespace level
		((("NS",).into(), Role::Owner), ("NS", "DB"), true),
		((("NS",).into(), Role::Owner), ("OTHER_NS", "DB"), false),
		((("NS",).into(), Role::Editor), ("NS", "DB"), true),
		((("NS",).into(), Role::Editor), ("OTHER_NS", "DB"), false),
		((("NS",).into(), Role::Viewer), ("NS", "DB"), false),
		((("NS",).into(), Role::Viewer), ("OTHER_NS", "DB"), false),
		// Database level
		((("NS", "DB").into(), Role::Owner), ("NS", "DB"), true),
		((("NS", "DB").into(), Role::Owner), ("NS", "OTHER_DB"), false),
		((("NS", "DB").into(), Role::Owner), ("OTHER_NS", "DB"), false),
		((("NS", "DB").into(), Role::Editor), ("NS", "DB"), true),
		((("NS", "DB").into(), Role::Editor), ("NS", "OTHER_DB"), false),
		((("NS", "DB").into(), Role::Editor), ("OTHER_NS", "DB"), false),
		((("NS", "DB").into(), Role::Viewer), ("NS", "DB"), false),
		((("NS", "DB").into(), Role::Viewer), ("NS", "OTHER_DB"), false),
		((("NS", "DB").into(), Role::Viewer), ("OTHER_NS", "DB"), false),
	];

	let res = iam_check_cases(test_cases.iter(), &scenario, check_results).await;
	assert!(res.is_ok(), "{}", res.unwrap_err());
}

#[tokio::test]
async fn cross_transaction_caching_uuids_updated() -> Result<()> {
	let ds = new_ds().await?;
	let cache = ds.get_cache();
	let ses = Session::owner().with_ns("test").with_db("test").with_rt(true);

	// Define the table, set the initial uuids
	let sql = r"DEFINE TABLE test;".to_owned();
	let res = &mut ds.execute(&sql, &ses, None).await?;
	assert_eq!(res.len(), 1);
	res.remove(0).result.unwrap();
	// Obtain the initial uuids
	let txn = ds.transaction(TransactionType::Read, LockType::Pessimistic).await?;
	let initial = txn.get_tb("test", "test", "test").await?;
	let initial_live_query_version = cache.get_live_queries_version("test", "test", "test")?;
	drop(txn);

	// Define some resources to refresh the UUIDs
	let sql = r"
		DEFINE FIELD test ON test;
		DEFINE EVENT test ON test WHEN {} THEN {};
		DEFINE TABLE view AS SELECT * FROM test;
		DEFINE INDEX test ON test FIELDS test;
		LIVE SELECT * FROM test;
	"
	.to_owned();
	let res = &mut ds.execute(&sql, &ses, None).await?;
	assert_eq!(res.len(), 5);
	res.remove(0).result.unwrap();
	res.remove(0).result.unwrap();
	res.remove(0).result.unwrap();
	res.remove(0).result.unwrap();
	let lqid = res.remove(0).result?;
	assert!(matches!(lqid, Value::Uuid(_)));
	// Obtain the uuids after definitions
	let txn = ds.transaction(TransactionType::Read, LockType::Pessimistic).await?;
	let after_define = txn.get_tb("test", "test", "test").await?;
	let after_define_live_query_version = cache.get_live_queries_version("test", "test", "test")?;
	drop(txn);
	// Compare uuids after definitions
	assert_ne!(initial.cache_fields_ts, after_define.cache_fields_ts);
	assert_ne!(initial.cache_events_ts, after_define.cache_events_ts);
	assert_ne!(initial.cache_tables_ts, after_define.cache_tables_ts);
	assert_ne!(initial.cache_indexes_ts, after_define.cache_indexes_ts);
	assert_ne!(initial_live_query_version, after_define_live_query_version);

	// Remove the defined resources to refresh the UUIDs
	let sql = r"
		REMOVE FIELD test ON test;
		REMOVE EVENT test ON test;
		REMOVE TABLE view;
		REMOVE INDEX test ON test;
		KILL $lqid;
	"
	.to_owned();
	let vars = map! { "lqid".to_string() => lqid };
	let res = &mut ds.execute(&sql, &ses, Some(vars)).await?;
	assert_eq!(res.len(), 5);
	res.remove(0).result.unwrap();
	res.remove(0).result.unwrap();
	res.remove(0).result.unwrap();
	res.remove(0).result.unwrap();
	res.remove(0).result.unwrap();
	// Obtain the uuids after definitions
	let txn = ds.transaction(TransactionType::Read, LockType::Pessimistic).await?;
	let after_remove = txn.get_tb("test", "test", "test").await?;
	let after_remove_live_query_version = cache.get_live_queries_version("test", "test", "test")?;
	drop(txn);
	// Compare uuids after definitions
	assert_ne!(after_define.cache_fields_ts, after_remove.cache_fields_ts);
	assert_ne!(after_define.cache_events_ts, after_remove.cache_events_ts);
	assert_ne!(after_define.cache_tables_ts, after_remove.cache_tables_ts);
	assert_ne!(after_define.cache_indexes_ts, after_remove.cache_indexes_ts);
	assert_ne!(after_define_live_query_version, after_remove_live_query_version);
	//
	Ok(())
}<|MERGE_RESOLUTION|>--- conflicted
+++ resolved
@@ -692,11 +692,6 @@
 
 	// Define the expected results for the check statement when the test statement succeeded and when it failed
 	let check_results = [
-<<<<<<< HEAD
-        vec!["{ accesses: {  }, analyzers: {  }, apis: {  }, buckets: {  }, configs: {  }, functions: { greet: \"DEFINE FUNCTION fn::greet() { RETURN 'Hello'; } PERMISSIONS FULL\" }, models: {  }, params: {  }, sequences: { }, tables: {  }, users: {  } }"],
-		vec!["{ accesses: {  }, analyzers: {  }, apis: {  }, buckets: {  }, configs: {  }, functions: {  }, models: {  }, params: {  }, sequences: { }, tables: {  }, users: {  } }"]
-    ];
-=======
 		vec![
 			"{ accesses: {  }, analyzers: {  }, apis: {  }, buckets: {  }, configs: {  }, functions: { greet: \"DEFINE FUNCTION fn::greet() { RETURN 'Hello'; } PERMISSIONS FULL\" }, models: {  }, params: {  }, sequences: { }, tables: {  }, users: {  } }",
 		],
@@ -704,7 +699,6 @@
 			"{ accesses: {  }, analyzers: {  }, apis: {  }, buckets: {  }, configs: {  }, functions: {  }, models: {  }, params: {  }, sequences: { }, tables: {  }, users: {  } }",
 		],
 	];
->>>>>>> 9043346e
 
 	let test_cases = [
 		// Root level
@@ -744,11 +738,6 @@
 
 	// Define the expected results for the check statement when the test statement succeeded and when it failed
 	let check_results = [
-<<<<<<< HEAD
-        vec!["{ accesses: {  }, analyzers: { analyzer: 'DEFINE ANALYZER analyzer TOKENIZERS BLANK' }, apis: {  }, buckets: {  }, configs: {  }, functions: {  }, models: {  }, params: {  }, tables: {  }, sequences: { }, users: {  } }"],
-		vec!["{ accesses: {  }, analyzers: {  }, apis: {  }, buckets: {  }, configs: {  }, functions: {  }, models: {  }, params: {  }, sequences: {}, tables: {  }, users: {  } }"]
-    ];
-=======
 		vec![
 			"{ accesses: {  }, analyzers: { analyzer: 'DEFINE ANALYZER analyzer TOKENIZERS BLANK' }, apis: {  }, buckets: {  }, configs: {  }, functions: {  }, models: {  }, params: {  }, tables: {  }, sequences: { }, users: {  } }",
 		],
@@ -756,7 +745,6 @@
 			"{ accesses: {  }, analyzers: {  }, apis: {  }, buckets: {  }, configs: {  }, functions: {  }, models: {  }, params: {  }, sequences: {}, tables: {  }, users: {  } }",
 		],
 	];
->>>>>>> 9043346e
 
 	let test_cases = [
 		// Root level
@@ -881,11 +869,6 @@
 
 	// Define the expected results for the check statement when the test statement succeeded and when it failed
 	let check_results = [
-<<<<<<< HEAD
-        vec!["{ accesses: { access: \"DEFINE ACCESS access ON DATABASE TYPE JWT ALGORITHM HS512 KEY '[REDACTED]' WITH ISSUER KEY '[REDACTED]' DURATION FOR TOKEN 1h, FOR SESSION NONE\" }, analyzers: {  }, apis: {  }, buckets: {  }, configs: {  }, functions: {  }, models: {  }, params: {  }, sequences: { }, tables: {  }, users: {  } }"],
-		vec!["{ accesses: {  }, analyzers: {  }, apis: {  }, buckets: {  }, configs: {  }, functions: {  }, models: {  }, params: {  }, sequences: { }, tables: {  }, users: {  } }"]
-    ];
-=======
 		vec![
 			"{ accesses: { access: \"DEFINE ACCESS access ON DATABASE TYPE JWT ALGORITHM HS512 KEY '[REDACTED]' WITH ISSUER KEY '[REDACTED]' DURATION FOR TOKEN 1h, FOR SESSION NONE\" }, analyzers: {  }, apis: {  }, buckets: {  }, configs: {  }, functions: {  }, models: {  }, params: {  }, sequences: { }, tables: {  }, users: {  } }",
 		],
@@ -893,7 +876,6 @@
 			"{ accesses: {  }, analyzers: {  }, apis: {  }, buckets: {  }, configs: {  }, functions: {  }, models: {  }, params: {  }, sequences: { }, tables: {  }, users: {  } }",
 		],
 	];
->>>>>>> 9043346e
 
 	let test_cases = [
 		// Root level
@@ -1027,11 +1009,6 @@
 
 	// Define the expected results for the check statement when the test statement succeeded and when it failed
 	let check_results = [
-<<<<<<< HEAD
-        vec!["{ accesses: {  }, analyzers: {  }, apis: {  }, buckets: {  }, configs: {  }, functions: {  }, models: {  }, params: {  }, sequences: { }, tables: {  }, users: { user: \"DEFINE USER user ON DATABASE PASSHASH 'secret' ROLES VIEWER DURATION FOR TOKEN 15m, FOR SESSION 6h\" } }"],
-        vec!["{ accesses: {  }, analyzers: {  }, apis: {  }, buckets: {  }, configs: {  }, functions: {  }, models: {  }, params: {  }, sequences: { }, tables: {  }, users: {  } }"]
-    ];
-=======
 		vec![
 			"{ accesses: {  }, analyzers: {  }, apis: {  }, buckets: {  }, configs: {  }, functions: {  }, models: {  }, params: {  }, sequences: { }, tables: {  }, users: { user: \"DEFINE USER user ON DATABASE PASSHASH 'secret' ROLES VIEWER DURATION FOR TOKEN 15m, FOR SESSION 6h\" } }",
 		],
@@ -1039,7 +1016,6 @@
 			"{ accesses: {  }, analyzers: {  }, apis: {  }, buckets: {  }, configs: {  }, functions: {  }, models: {  }, params: {  }, sequences: { }, tables: {  }, users: {  } }",
 		],
 	];
->>>>>>> 9043346e
 
 	let test_cases = [
 		// Root level
@@ -1082,11 +1058,6 @@
 
 	// Define the expected results for the check statement when the test statement succeeded and when it failed
 	let check_results = [
-<<<<<<< HEAD
-        vec!["{ accesses: { account: \"DEFINE ACCESS account ON DATABASE TYPE RECORD WITH JWT ALGORITHM HS512 KEY '[REDACTED]' WITH ISSUER KEY '[REDACTED]' DURATION FOR TOKEN 15m, FOR SESSION 12h\" }, analyzers: {  }, apis: {  }, buckets: {  }, configs: {  }, functions: {  }, models: {  }, params: {  }, sequences: { }, tables: {  }, users: {  } }"],
-		vec!["{ accesses: {  }, analyzers: {  }, apis: {  }, buckets: {  }, configs: {  }, functions: {  }, models: {  }, params: {  }, sequences: { }, tables: {  }, users: {  } }"]
-    ];
-=======
 		vec![
 			"{ accesses: { account: \"DEFINE ACCESS account ON DATABASE TYPE RECORD WITH JWT ALGORITHM HS512 KEY '[REDACTED]' WITH ISSUER KEY '[REDACTED]' DURATION FOR TOKEN 15m, FOR SESSION 12h\" }, analyzers: {  }, apis: {  }, buckets: {  }, configs: {  }, functions: {  }, models: {  }, params: {  }, sequences: { }, tables: {  }, users: {  } }",
 		],
@@ -1094,7 +1065,6 @@
 			"{ accesses: {  }, analyzers: {  }, apis: {  }, buckets: {  }, configs: {  }, functions: {  }, models: {  }, params: {  }, sequences: { }, tables: {  }, users: {  } }",
 		],
 	];
->>>>>>> 9043346e
 
 	let test_cases = [
 		// Root level
@@ -1134,11 +1104,6 @@
 
 	// Define the expected results for the check statement when the test statement succeeded and when it failed
 	let check_results = [
-<<<<<<< HEAD
-        vec!["{ accesses: {  }, analyzers: {  }, apis: {  }, buckets: {  }, configs: {  }, functions: {  }, models: {  }, params: { param: \"DEFINE PARAM $param VALUE 'foo' PERMISSIONS FULL\" }, sequences: { }, tables: {  }, users: {  } }"],
-		vec!["{ accesses: {  }, analyzers: {  }, apis: {  }, buckets: {  }, configs: {  }, functions: {  }, models: {  }, params: {  }, sequences: { }, tables: {  }, users: {  } }"]
-    ];
-=======
 		vec![
 			"{ accesses: {  }, analyzers: {  }, apis: {  }, buckets: {  }, configs: {  }, functions: {  }, models: {  }, params: { param: \"DEFINE PARAM $param VALUE 'foo' PERMISSIONS FULL\" }, sequences: { }, tables: {  }, users: {  } }",
 		],
@@ -1146,7 +1111,6 @@
 			"{ accesses: {  }, analyzers: {  }, apis: {  }, buckets: {  }, configs: {  }, functions: {  }, models: {  }, params: {  }, sequences: { }, tables: {  }, users: {  } }",
 		],
 	];
->>>>>>> 9043346e
 
 	let test_cases = [
 		// Root level
@@ -1183,11 +1147,6 @@
 
 	// Define the expected results for the check statement when the test statement succeeded and when it failed
 	let check_results = [
-<<<<<<< HEAD
-        vec!["{ accesses: {  }, analyzers: {  }, apis: {  }, buckets: {  }, configs: {  }, functions: {  }, models: {  }, params: {  }, sequences: { }, tables: { TB: 'DEFINE TABLE TB TYPE ANY SCHEMALESS PERMISSIONS NONE' }, users: {  } }"],
-        vec!["{ accesses: {  }, analyzers: {  }, apis: {  }, buckets: {  }, configs: {  }, functions: {  }, models: {  }, params: {  }, sequences: { }, tables: {  }, users: {  } }"]
-    ];
-=======
 		vec![
 			"{ accesses: {  }, analyzers: {  }, apis: {  }, buckets: {  }, configs: {  }, functions: {  }, models: {  }, params: {  }, sequences: { }, tables: { TB: 'DEFINE TABLE TB TYPE ANY SCHEMALESS PERMISSIONS NONE' }, users: {  } }",
 		],
@@ -1195,7 +1154,6 @@
 			"{ accesses: {  }, analyzers: {  }, apis: {  }, buckets: {  }, configs: {  }, functions: {  }, models: {  }, params: {  }, sequences: { }, tables: {  }, users: {  } }",
 		],
 	];
->>>>>>> 9043346e
 
 	let test_cases = [
 		// Root level
