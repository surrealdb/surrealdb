mod helpers;
use helpers::*;

use regex::Regex;
use std::collections::HashMap;
use surrealdb::dbs::capabilities::ExperimentalTarget;
use surrealdb::dbs::{Capabilities, Session};
use surrealdb::iam::Role;

#[tokio::test]
async fn info_for_root() {
	let sql = r#"
        DEFINE NAMESPACE NS;
        DEFINE USER user ON ROOT PASSWORD 'pass';
        DEFINE ACCESS access ON ROOT TYPE JWT ALGORITHM HS512 KEY 'secret';
       	INFO FOR ROOT;
      	INFO FOR ROOT STRUCTURE;
    "#;
	let mut t = Test::new(sql).await.unwrap();
	t.skip_ok(3).unwrap();
	t.expect_regex(r"\{ accesses: \{ access: .* \}, namespaces: \{ NS: .* \}, nodes: \{ .* \}, system: \{ .* \}, users: \{ user: .* \} \}").unwrap();
	t.expect_regex(r"\{ accesses: \[\{.* \}\], namespaces: \[\{ .* \}\], nodes: \[.*\], system: \{ .* \}, users: \[\{ .* \}\] \}").unwrap();
}

#[tokio::test]
async fn info_for_ns() {
	let sql = r#"
        DEFINE DATABASE DB;
        DEFINE USER user ON NS PASSWORD 'pass';
        DEFINE ACCESS access ON NS TYPE JWT ALGORITHM HS512 KEY 'secret';
        INFO FOR NS
    "#;
	let mut t = Test::new(sql).await.unwrap();
	t.skip_ok(3).unwrap();
	t.expect_regex(
		r"\{ accesses: \{ access: .* \}, databases: \{ DB: .* \}, users: \{ user: .* \} \}",
	)
	.unwrap();
}

#[tokio::test]
async fn info_for_db() {
	let sql = r#"
        DEFINE TABLE TB;
        DEFINE ACCESS jwt ON DB TYPE JWT ALGORITHM HS512 KEY 'secret';
        DEFINE ACCESS record ON DB TYPE RECORD DURATION FOR TOKEN 30m, FOR SESSION 12h;
        DEFINE USER user ON DB PASSWORD 'pass';
        DEFINE FUNCTION fn::greet() {RETURN "Hello";};
        DEFINE PARAM $param VALUE "foo";
        DEFINE ANALYZER analyzer TOKENIZERS BLANK;
        INFO FOR DB
    "#;
	let mut t = Test::new(sql).await.unwrap();
	t.skip_ok(7).unwrap();
	t.expect_regex(
		r"\{ accesses: \{ jwt: .*, record: .* \}, analyzers: \{ analyzer: .* \}, functions: \{ greet: .* \}, params: \{ param: .* \}, tables: \{ TB: .* \}, users: \{ user: .* \} \}",
	)
		.unwrap();
}

#[tokio::test]
async fn info_for_table() {
	let sql = r#"
        DEFINE TABLE TB;
        DEFINE EVENT event ON TABLE TB WHEN true THEN RETURN "foo";
        DEFINE FIELD field ON TABLE TB;
        DEFINE INDEX index ON TABLE TB FIELDS field;
        INFO FOR TABLE TB;
    "#;
	let mut t = Test::new(sql).await.unwrap();
	t.skip_ok(4).unwrap();
	t.expect_regex(
		r"\{ events: \{ event: .* \}, fields: \{ field: .* \}, indexes: \{ index: .* \}, lives: \{  \}, tables: \{  \} \}",
	)
		.unwrap();
}

#[tokio::test]
async fn info_for_user() {
	let sql = r#"
        DEFINE USER user ON ROOT PASSWORD 'pass';
        DEFINE USER user ON NS PASSWORD 'pass';
        DEFINE USER user ON DB PASSWORD 'pass';
    "#;
	let dbs = new_ds().await.unwrap();
	let ses = Session::owner().with_ns("ns").with_db("db");

	let res = dbs.execute(sql, &ses, None).await.unwrap();
	assert_eq!(res.len(), 3);

	// Info for ROOT user
	let sql = "INFO FOR USER user ON ROOT";
	let mut res = dbs.execute(sql, &ses, None).await.unwrap();
	let out = res.pop().unwrap().output();
	assert!(out.is_ok(), "Unexpected error: {:?}", out);
	let output_regex = Regex::new(r"DEFINE USER user ON ROOT PASSHASH .* ROLES VIEWER").unwrap();
	let out_str = out.unwrap().to_string();
	assert!(
		output_regex.is_match(&out_str),
		"Output '{}' doesn't match regex '{}'",
		out_str,
		output_regex
	);

	// Info for NS user
	let sql = "INFO FOR USER user ON NS";
	let mut res = dbs.execute(sql, &ses, None).await.unwrap();
	let out = res.pop().unwrap().output();
	assert!(out.is_ok(), "Unexpected error: {:?}", out);
	let output_regex =
		Regex::new(r"DEFINE USER user ON NAMESPACE PASSHASH .* ROLES VIEWER").unwrap();
	let out_str = out.unwrap().to_string();
	assert!(
		output_regex.is_match(&out_str),
		"Output '{}' doesn't match regex '{}'",
		out_str,
		output_regex
	);

	// Info for DB user
	let sql = "INFO FOR USER user ON DB";
	let mut res = dbs.execute(sql, &ses, None).await.unwrap();
	let out = res.pop().unwrap().output();
	assert!(out.is_ok(), "Unexpected error: {:?}", out);
	let output_regex =
		Regex::new(r"DEFINE USER user ON DATABASE PASSHASH .* ROLES VIEWER").unwrap();
	let out_str = out.unwrap().to_string();
	assert!(
		output_regex.is_match(&out_str),
		"Output '{}' doesn't match regex '{}'",
		out_str,
		output_regex
	);

	// Info for user on selected level
	let sql = "INFO FOR USER user";
	let mut res = dbs.execute(sql, &ses, None).await.unwrap();
	let out = res.pop().unwrap().output();
	assert!(out.is_ok(), "Unexpected error: {:?}", out);
	let output_regex =
		Regex::new(r"DEFINE USER user ON DATABASE PASSHASH .* ROLES VIEWER").unwrap();
	let out_str = out.unwrap().to_string();
	assert!(
		output_regex.is_match(&out_str),
		"Output '{}' doesn't match regex '{}'",
		out_str,
		output_regex
	);
}

//
// Permissions
//

#[tokio::test]
async fn permissions_checks_info_root() {
	let scenario =
		HashMap::from([("prepare", ""), ("test", "INFO FOR ROOT"), ("check", "INFO FOR ROOT")]);

	// Define the expected results for the check statement when the test statement succeeded and when it failed
	let check = "{ accesses: {  }, namespaces: {  }, nodes: {  }, system: { available_parallelism: 0, cpu_usage: 0.0f, load_average: [0.0f, 0.0f, 0.0f], memory_allocated: 0, memory_usage: 0, physical_cores: 0, threads: 0 }, users: {  } }";
	let check_results = [vec![check], vec![check]];

	let test_cases = [
		// Root level
		((().into(), Role::Owner), ("NS", "DB"), true),
		((().into(), Role::Editor), ("NS", "DB"), true),
		((().into(), Role::Viewer), ("NS", "DB"), true),
		// Namespace level
		((("NS",).into(), Role::Owner), ("NS", "DB"), false),
		((("NS",).into(), Role::Owner), ("OTHER_NS", "DB"), false),
		((("NS",).into(), Role::Editor), ("NS", "DB"), false),
		((("NS",).into(), Role::Editor), ("OTHER_NS", "DB"), false),
		((("NS",).into(), Role::Viewer), ("NS", "DB"), false),
		((("NS",).into(), Role::Viewer), ("OTHER_NS", "DB"), false),
		// Database level
		((("NS", "DB").into(), Role::Owner), ("NS", "DB"), false),
		((("NS", "DB").into(), Role::Owner), ("NS", "OTHER_DB"), false),
		((("NS", "DB").into(), Role::Owner), ("OTHER_NS", "DB"), false),
		((("NS", "DB").into(), Role::Editor), ("NS", "DB"), false),
		((("NS", "DB").into(), Role::Editor), ("NS", "OTHER_DB"), false),
		((("NS", "DB").into(), Role::Editor), ("OTHER_NS", "DB"), false),
		((("NS", "DB").into(), Role::Viewer), ("NS", "DB"), false),
		((("NS", "DB").into(), Role::Viewer), ("NS", "OTHER_DB"), false),
		((("NS", "DB").into(), Role::Viewer), ("OTHER_NS", "DB"), false),
	];

	let res = iam_check_cases(test_cases.iter(), &scenario, check_results).await;
	assert!(res.is_ok(), "{}", res.unwrap_err());
}

#[tokio::test]
async fn permissions_checks_info_ns() {
	let scenario =
		HashMap::from([("prepare", ""), ("test", "INFO FOR NS"), ("check", "INFO FOR NS")]);

	// Define the expected results for the check statement when the test statement succeeded and when it failed
	let check_results = [
		vec!["{ accesses: {  }, databases: {  }, users: {  } }"],
		vec!["{ accesses: {  }, databases: {  }, users: {  } }"],
	];

	let test_cases = [
		// Root level
		((().into(), Role::Owner), ("NS", "DB"), true),
		((().into(), Role::Editor), ("NS", "DB"), true),
		((().into(), Role::Viewer), ("NS", "DB"), true),
		// Namespace level
		((("NS",).into(), Role::Owner), ("NS", "DB"), true),
		((("NS",).into(), Role::Owner), ("OTHER_NS", "DB"), false),
		((("NS",).into(), Role::Editor), ("NS", "DB"), true),
		((("NS",).into(), Role::Editor), ("OTHER_NS", "DB"), false),
		((("NS",).into(), Role::Viewer), ("NS", "DB"), true),
		((("NS",).into(), Role::Viewer), ("OTHER_NS", "DB"), false),
		// Database level
		((("NS", "DB").into(), Role::Owner), ("NS", "DB"), false),
		((("NS", "DB").into(), Role::Owner), ("NS", "OTHER_DB"), false),
		((("NS", "DB").into(), Role::Owner), ("OTHER_NS", "DB"), false),
		((("NS", "DB").into(), Role::Editor), ("NS", "DB"), false),
		((("NS", "DB").into(), Role::Editor), ("NS", "OTHER_DB"), false),
		((("NS", "DB").into(), Role::Editor), ("OTHER_NS", "DB"), false),
		((("NS", "DB").into(), Role::Viewer), ("NS", "DB"), false),
		((("NS", "DB").into(), Role::Viewer), ("NS", "OTHER_DB"), false),
		((("NS", "DB").into(), Role::Viewer), ("OTHER_NS", "DB"), false),
	];

	let res = iam_check_cases(test_cases.iter(), &scenario, check_results).await;
	assert!(res.is_ok(), "{}", res.unwrap_err());
}

#[tokio::test]
async fn permissions_checks_info_db() {
	let scenario =
		HashMap::from([("prepare", ""), ("test", "INFO FOR DB"), ("check", "INFO FOR DB")]);

	// Define the expected results for the check statement when the test statement succeeded and when it failed
	let check_results = [
<<<<<<< HEAD
        vec!["{ accesses: {  }, analyzers: {  }, apis: {  }, buckets: {  }, configs: {  }, functions: {  }, models: {  }, params: {  }, sequences: {  }, tables: {  }, users: {  } }"],
        vec!["{ accesses: {  }, analyzers: {  }, apis: {  }, buckets: {  }, configs: {  }, functions: {  }, models: {  }, params: {  }, sequences: {  }, tables: {  }, users: {  } }"],
    ];
=======
		vec![
			"{ accesses: {  }, analyzers: {  }, apis: {  }, buckets: {  }, configs: {  }, functions: {  }, models: {  }, params: {  }, sequences: {  }, tables: {  }, users: {  } }",
		],
		vec![
			"{ accesses: {  }, analyzers: {  }, apis: {  }, buckets: {  }, configs: {  }, functions: {  }, models: {  }, params: {  }, sequences: {  }, tables: {  }, users: {  } }",
		],
	];
>>>>>>> 9043346e

	let test_cases = [
		// Root level
		((().into(), Role::Owner), ("NS", "DB"), true),
		((().into(), Role::Editor), ("NS", "DB"), true),
		((().into(), Role::Viewer), ("NS", "DB"), true),
		// Namespace level
		((("NS",).into(), Role::Owner), ("NS", "DB"), true),
		((("NS",).into(), Role::Owner), ("OTHER_NS", "DB"), false),
		((("NS",).into(), Role::Editor), ("NS", "DB"), true),
		((("NS",).into(), Role::Editor), ("OTHER_NS", "DB"), false),
		((("NS",).into(), Role::Viewer), ("NS", "DB"), true),
		((("NS",).into(), Role::Viewer), ("OTHER_NS", "DB"), false),
		// Database level
		((("NS", "DB").into(), Role::Owner), ("NS", "DB"), true),
		((("NS", "DB").into(), Role::Owner), ("NS", "OTHER_DB"), false),
		((("NS", "DB").into(), Role::Owner), ("OTHER_NS", "DB"), false),
		((("NS", "DB").into(), Role::Editor), ("NS", "DB"), true),
		((("NS", "DB").into(), Role::Editor), ("NS", "OTHER_DB"), false),
		((("NS", "DB").into(), Role::Editor), ("OTHER_NS", "DB"), false),
		((("NS", "DB").into(), Role::Viewer), ("NS", "DB"), true),
		((("NS", "DB").into(), Role::Viewer), ("NS", "OTHER_DB"), false),
		((("NS", "DB").into(), Role::Viewer), ("OTHER_NS", "DB"), false),
	];

	let res = iam_check_cases(test_cases.iter(), &scenario, check_results).await;
	assert!(res.is_ok(), "{}", res.unwrap_err());
}

#[tokio::test]
async fn permissions_checks_info_table() {
	let scenario = HashMap::from([
		("prepare", "DEFINE TABLE tb"),
		("test", "INFO FOR TABLE tb"),
		("check", "INFO FOR TABLE tb"),
	]);

	// Define the expected results for the check statement when the test statement succeeded and when it failed
	let check_results = [
		vec!["{ events: {  }, fields: {  }, indexes: {  }, lives: {  }, tables: {  } }"],
		vec!["{ events: {  }, fields: {  }, indexes: {  }, lives: {  }, tables: {  } }"],
	];

	let test_cases = [
		// Root level
		((().into(), Role::Owner), ("NS", "DB"), true),
		((().into(), Role::Editor), ("NS", "DB"), true),
		((().into(), Role::Viewer), ("NS", "DB"), true),
		// Namespace level
		((("NS",).into(), Role::Owner), ("NS", "DB"), true),
		((("NS",).into(), Role::Owner), ("OTHER_NS", "DB"), false),
		((("NS",).into(), Role::Editor), ("NS", "DB"), true),
		((("NS",).into(), Role::Editor), ("OTHER_NS", "DB"), false),
		((("NS",).into(), Role::Viewer), ("NS", "DB"), true),
		((("NS",).into(), Role::Viewer), ("OTHER_NS", "DB"), false),
		// Database level
		((("NS", "DB").into(), Role::Owner), ("NS", "DB"), true),
		((("NS", "DB").into(), Role::Owner), ("NS", "OTHER_DB"), false),
		((("NS", "DB").into(), Role::Owner), ("OTHER_NS", "DB"), false),
		((("NS", "DB").into(), Role::Editor), ("NS", "DB"), true),
		((("NS", "DB").into(), Role::Editor), ("NS", "OTHER_DB"), false),
		((("NS", "DB").into(), Role::Editor), ("OTHER_NS", "DB"), false),
		((("NS", "DB").into(), Role::Viewer), ("NS", "DB"), true),
		((("NS", "DB").into(), Role::Viewer), ("NS", "OTHER_DB"), false),
		((("NS", "DB").into(), Role::Viewer), ("OTHER_NS", "DB"), false),
	];

	let res = iam_check_cases(test_cases.iter(), &scenario, check_results).await;
	assert!(res.is_ok(), "{}", res.unwrap_err());
}

#[tokio::test]
async fn permissions_checks_info_user_root() {
	let scenario = HashMap::from([
		(
			"prepare",
			"DEFINE USER user ON ROOT PASSHASH 'secret' ROLES VIEWER DURATION FOR TOKEN 15m, FOR SESSION 6h",
		),
		("test", "INFO FOR USER user ON ROOT"),
		("check", "INFO FOR USER user ON ROOT"),
	]);

	// Define the expected results for the check statement when the test statement succeeded and when it failed
	let check_results = [
		vec![
			"\"DEFINE USER user ON ROOT PASSHASH 'secret' ROLES VIEWER DURATION FOR TOKEN 15m, FOR SESSION 6h\"",
		],
		vec![
			"\"DEFINE USER user ON ROOT PASSHASH 'secret' ROLES VIEWER DURATION FOR TOKEN 15m, FOR SESSION 6h\"",
		],
	];

	let test_cases = [
		// Root level
		((().into(), Role::Owner), ("NS", "DB"), true),
		((().into(), Role::Editor), ("NS", "DB"), true),
		((().into(), Role::Viewer), ("NS", "DB"), true),
		// Namespace level
		((("NS",).into(), Role::Owner), ("NS", "DB"), false),
		((("NS",).into(), Role::Owner), ("OTHER_NS", "DB"), false),
		((("NS",).into(), Role::Editor), ("NS", "DB"), false),
		((("NS",).into(), Role::Editor), ("OTHER_NS", "DB"), false),
		((("NS",).into(), Role::Viewer), ("NS", "DB"), false),
		((("NS",).into(), Role::Viewer), ("OTHER_NS", "DB"), false),
		// Database level
		((("NS", "DB").into(), Role::Owner), ("NS", "DB"), false),
		((("NS", "DB").into(), Role::Owner), ("NS", "OTHER_DB"), false),
		((("NS", "DB").into(), Role::Owner), ("OTHER_NS", "DB"), false),
		((("NS", "DB").into(), Role::Editor), ("NS", "DB"), false),
		((("NS", "DB").into(), Role::Editor), ("NS", "OTHER_DB"), false),
		((("NS", "DB").into(), Role::Editor), ("OTHER_NS", "DB"), false),
		((("NS", "DB").into(), Role::Viewer), ("NS", "DB"), false),
		((("NS", "DB").into(), Role::Viewer), ("NS", "OTHER_DB"), false),
		((("NS", "DB").into(), Role::Viewer), ("OTHER_NS", "DB"), false),
	];

	let res = iam_check_cases(test_cases.iter(), &scenario, check_results).await;
	assert!(res.is_ok(), "{}", res.unwrap_err());
}

#[tokio::test]
async fn permissions_checks_info_user_ns() {
	let scenario = HashMap::from([
		(
			"prepare",
			"DEFINE USER user ON NS PASSHASH 'secret' ROLES VIEWER DURATION FOR TOKEN 15m, FOR SESSION 6h",
		),
		("test", "INFO FOR USER user ON NS"),
		("check", "INFO FOR USER user ON NS"),
	]);

	// Define the expected results for the check statement when the test statement succeeded and when it failed
	let check_results = [
		vec![
			"\"DEFINE USER user ON NAMESPACE PASSHASH 'secret' ROLES VIEWER DURATION FOR TOKEN 15m, FOR SESSION 6h\"",
		],
		vec![
			"\"DEFINE USER user ON NAMESPACE PASSHASH 'secret' ROLES VIEWER DURATION FOR TOKEN 15m, FOR SESSION 6h\"",
		],
	];

	let test_cases = [
		// Root level
		((().into(), Role::Owner), ("NS", "DB"), true),
		((().into(), Role::Editor), ("NS", "DB"), true),
		((().into(), Role::Viewer), ("NS", "DB"), true),
		// Namespace level
		((("NS",).into(), Role::Owner), ("NS", "DB"), true),
		((("NS",).into(), Role::Owner), ("OTHER_NS", "DB"), false),
		((("NS",).into(), Role::Editor), ("NS", "DB"), true),
		((("NS",).into(), Role::Editor), ("OTHER_NS", "DB"), false),
		((("NS",).into(), Role::Viewer), ("NS", "DB"), true),
		((("NS",).into(), Role::Viewer), ("OTHER_NS", "DB"), false),
		// Database level
		((("NS", "DB").into(), Role::Owner), ("NS", "DB"), false),
		((("NS", "DB").into(), Role::Owner), ("NS", "OTHER_DB"), false),
		((("NS", "DB").into(), Role::Owner), ("OTHER_NS", "DB"), false),
		((("NS", "DB").into(), Role::Editor), ("NS", "DB"), false),
		((("NS", "DB").into(), Role::Editor), ("NS", "OTHER_DB"), false),
		((("NS", "DB").into(), Role::Editor), ("OTHER_NS", "DB"), false),
		((("NS", "DB").into(), Role::Viewer), ("NS", "DB"), false),
		((("NS", "DB").into(), Role::Viewer), ("NS", "OTHER_DB"), false),
		((("NS", "DB").into(), Role::Viewer), ("OTHER_NS", "DB"), false),
	];

	let res = iam_check_cases(test_cases.iter(), &scenario, check_results).await;
	assert!(res.is_ok(), "{}", res.unwrap_err());
}

#[tokio::test]
async fn permissions_checks_info_user_db() {
	let scenario = HashMap::from([
		(
			"prepare",
			"DEFINE USER user ON DB PASSHASH 'secret' ROLES VIEWER DURATION FOR TOKEN 15m, FOR SESSION 6h",
		),
		("test", "INFO FOR USER user ON DB"),
		("check", "INFO FOR USER user ON DB"),
	]);

	// Define the expected results for the check statement when the test statement succeeded and when it failed
	let check_results = [
		vec![
			"\"DEFINE USER user ON DATABASE PASSHASH 'secret' ROLES VIEWER DURATION FOR TOKEN 15m, FOR SESSION 6h\"",
		],
		vec![
			"\"DEFINE USER user ON DATABASE PASSHASH 'secret' ROLES VIEWER DURATION FOR TOKEN 15m, FOR SESSION 6h\"",
		],
	];

	let test_cases = [
		// Root level
		((().into(), Role::Owner), ("NS", "DB"), true),
		((().into(), Role::Editor), ("NS", "DB"), true),
		((().into(), Role::Viewer), ("NS", "DB"), true),
		// Namespace level
		((("NS",).into(), Role::Owner), ("NS", "DB"), true),
		((("NS",).into(), Role::Owner), ("OTHER_NS", "DB"), false),
		((("NS",).into(), Role::Editor), ("NS", "DB"), true),
		((("NS",).into(), Role::Editor), ("OTHER_NS", "DB"), false),
		((("NS",).into(), Role::Viewer), ("NS", "DB"), true),
		((("NS",).into(), Role::Viewer), ("OTHER_NS", "DB"), false),
		// Database level
		((("NS", "DB").into(), Role::Owner), ("NS", "DB"), true),
		((("NS", "DB").into(), Role::Owner), ("NS", "OTHER_DB"), false),
		((("NS", "DB").into(), Role::Owner), ("OTHER_NS", "DB"), false),
		((("NS", "DB").into(), Role::Editor), ("NS", "DB"), true),
		((("NS", "DB").into(), Role::Editor), ("NS", "OTHER_DB"), false),
		((("NS", "DB").into(), Role::Editor), ("OTHER_NS", "DB"), false),
		((("NS", "DB").into(), Role::Viewer), ("NS", "DB"), true),
		((("NS", "DB").into(), Role::Viewer), ("NS", "OTHER_DB"), false),
		((("NS", "DB").into(), Role::Viewer), ("OTHER_NS", "DB"), false),
	];

	let res = iam_check_cases(test_cases.iter(), &scenario, check_results).await;
	assert!(res.is_ok(), "{}", res.unwrap_err());
}

#[tokio::test]
async fn access_info_redacted() {
	// Symmetric
	{
		let sql = r#"
			DEFINE ACCESS access ON NS TYPE JWT ALGORITHM HS512 KEY 'secret' WITH ISSUER KEY 'secret';
			INFO FOR NS
		"#;
		let dbs = new_ds().await.unwrap().with_capabilities(
			Capabilities::default().with_experimental(ExperimentalTarget::BearerAccess.into()),
		);
		let ses = Session::owner().with_ns("ns");

		let mut res = dbs.execute(sql, &ses, None).await.unwrap();
		assert_eq!(res.len(), 2);

		let out = res.pop().unwrap().output();
		assert!(out.is_ok(), "Unexpected error: {:?}", out);

		let out_expected =
            r#"{ accesses: { access: "DEFINE ACCESS access ON NAMESPACE TYPE JWT ALGORITHM HS512 KEY '[REDACTED]' WITH ISSUER KEY '[REDACTED]' DURATION FOR TOKEN 1h, FOR SESSION NONE" }, databases: {  }, users: {  } }"#.to_string();
		let out_str = out.unwrap().to_string();
		assert_eq!(
			out_str, out_expected,
			"Output '{out_str}' doesn't match expected output '{out_expected}'",
		);
	}
	// Asymmetric
	{
		let sql = r#"
			DEFINE ACCESS access ON NS TYPE JWT ALGORITHM PS512 KEY 'public' WITH ISSUER KEY 'private';
			INFO FOR NS
		"#;
		let dbs = new_ds().await.unwrap().with_capabilities(
			Capabilities::default().with_experimental(ExperimentalTarget::BearerAccess.into()),
		);
		let ses = Session::owner().with_ns("ns");

		let mut res = dbs.execute(sql, &ses, None).await.unwrap();
		assert_eq!(res.len(), 2);

		let out = res.pop().unwrap().output();
		assert!(out.is_ok(), "Unexpected error: {:?}", out);

		let out_expected =
            r#"{ accesses: { access: "DEFINE ACCESS access ON NAMESPACE TYPE JWT ALGORITHM PS512 KEY 'public' WITH ISSUER KEY '[REDACTED]' DURATION FOR TOKEN 1h, FOR SESSION NONE" }, databases: {  }, users: {  } }"#.to_string();
		let out_str = out.unwrap().to_string();
		assert_eq!(
			out_str, out_expected,
			"Output '{out_str}' doesn't match expected output '{out_expected}'",
		);
	}
	// Record
	{
		let sql = r#"
			DEFINE ACCESS access ON DB TYPE RECORD WITH JWT ALGORITHM HS512 KEY 'secret' WITH ISSUER KEY 'secret';
			INFO FOR DB
		"#;
		let dbs = new_ds().await.unwrap().with_capabilities(
			Capabilities::default().with_experimental(ExperimentalTarget::BearerAccess.into()),
		);
		let ses = Session::owner().with_ns("ns").with_db("test");

		let mut res = dbs.execute(sql, &ses, None).await.unwrap();
		assert_eq!(res.len(), 2);

		let out = res.pop().unwrap().output();
		assert!(out.is_ok(), "Unexpected error: {:?}", out);

		let out_expected =
            r#"{ accesses: { access: "DEFINE ACCESS access ON DATABASE TYPE RECORD WITH JWT ALGORITHM HS512 KEY '[REDACTED]' WITH ISSUER KEY '[REDACTED]' DURATION FOR TOKEN 1h, FOR SESSION NONE" }, analyzers: {  }, apis: {  }, buckets: {  }, configs: {  }, functions: {  }, models: {  }, params: {  }, sequences: {  }, tables: {  }, users: {  } }"#.to_string();
		let out_str = out.unwrap().to_string();
		assert_eq!(
			out_str, out_expected,
			"Output '{out_str}' doesn't match expected output '{out_expected}'",
		);
	}
	// Record with refresh token
	{
		let sql = r#"
			DEFINE ACCESS access ON DB TYPE RECORD WITH REFRESH, WITH JWT ALGORITHM HS512 KEY 'secret' WITH ISSUER KEY 'secret';
			INFO FOR DB
		"#;
		let dbs = new_ds().await.unwrap().with_capabilities(
			Capabilities::default().with_experimental(ExperimentalTarget::BearerAccess.into()),
		);
		let ses = Session::owner().with_ns("ns").with_db("test");

		let mut res = dbs.execute(sql, &ses, None).await.unwrap();
		assert_eq!(res.len(), 2);

		let out = res.pop().unwrap().output();
		assert!(out.is_ok(), "Unexpected error: {:?}", out);

		let out_expected =
			r#"{ accesses: { access: "DEFINE ACCESS access ON DATABASE TYPE RECORD WITH REFRESH WITH JWT ALGORITHM HS512 KEY '[REDACTED]' WITH ISSUER KEY '[REDACTED]' DURATION FOR GRANT 4w2d, FOR TOKEN 1h, FOR SESSION NONE" }, analyzers: {  }, apis: {  }, buckets: {  }, configs: {  }, functions: {  }, models: {  }, params: {  }, sequences: {  }, tables: {  }, users: {  } }"#.to_string();
		let out_str = out.unwrap().to_string();
		assert_eq!(
			out_str, out_expected,
			"Output '{out_str}' doesn't match expected output '{out_expected}'",
		);
	}
}

#[tokio::test]
async fn access_info_redacted_structure() {
	// Symmetric
	{
		let sql = r#"
			DEFINE ACCESS access ON NS TYPE JWT ALGORITHM HS512 KEY 'secret' DURATION FOR TOKEN 15m, FOR SESSION 6h;
			INFO FOR NS STRUCTURE
		"#;
		let dbs = new_ds().await.unwrap().with_capabilities(
			Capabilities::default().with_experimental(ExperimentalTarget::BearerAccess.into()),
		);
		let ses = Session::owner().with_ns("ns");

		let mut res = dbs.execute(sql, &ses, None).await.unwrap();
		assert_eq!(res.len(), 2);

		let out = res.pop().unwrap().output();
		assert!(out.is_ok(), "Unexpected error: {:?}", out);

		let out_expected =
            r#"{ accesses: [{ base: 'NAMESPACE', duration: { session: 6h, token: 15m }, kind: { jwt: { issuer: { alg: 'HS512', key: '[REDACTED]' }, verify: { alg: 'HS512', key: '[REDACTED]' } }, kind: 'JWT' }, name: 'access' }], databases: [], users: [] }"#.to_string();
		let out_str = out.unwrap().to_string();
		assert_eq!(
			out_str, out_expected,
			"Output '{out_str}' doesn't match expected output '{out_expected}'",
		);
	}
	// Asymmetric
	{
		let sql = r#"
			DEFINE ACCESS access ON NS TYPE JWT ALGORITHM PS512 KEY 'public' WITH ISSUER KEY 'private' DURATION FOR TOKEN 15m, FOR SESSION 6h;
			INFO FOR NS STRUCTURE
		"#;
		let dbs = new_ds().await.unwrap().with_capabilities(
			Capabilities::default().with_experimental(ExperimentalTarget::BearerAccess.into()),
		);
		let ses = Session::owner().with_ns("ns");

		let mut res = dbs.execute(sql, &ses, None).await.unwrap();
		assert_eq!(res.len(), 2);

		let out = res.pop().unwrap().output();
		assert!(out.is_ok(), "Unexpected error: {:?}", out);

		let out_expected =
            r#"{ accesses: [{ base: 'NAMESPACE', duration: { session: 6h, token: 15m }, kind: { jwt: { issuer: { alg: 'PS512', key: '[REDACTED]' }, verify: { alg: 'PS512', key: 'public' } }, kind: 'JWT' }, name: 'access' }], databases: [], users: [] }"#.to_string();
		let out_str = out.unwrap().to_string();
		assert_eq!(
			out_str, out_expected,
			"Output '{out_str}' doesn't match expected output '{out_expected}'",
		);
	}
	// Record
	{
		let sql = r#"
			DEFINE ACCESS access ON DB TYPE RECORD WITH JWT ALGORITHM HS512 KEY 'secret' DURATION FOR TOKEN 15m, FOR SESSION 6h;
			INFO FOR DB STRUCTURE
		"#;
		let dbs = new_ds().await.unwrap().with_capabilities(
			Capabilities::default().with_experimental(ExperimentalTarget::BearerAccess.into()),
		);
		let ses = Session::owner().with_ns("ns").with_db("db");

		let mut res = dbs.execute(sql, &ses, None).await.unwrap();
		assert_eq!(res.len(), 2);

		let out = res.pop().unwrap().output();
		assert!(out.is_ok(), "Unexpected error: {:?}", out);

		let out_expected =
            r#"{ accesses: [{ base: 'DATABASE', duration: { session: 6h, token: 15m }, kind: { jwt: { issuer: { alg: 'HS512', key: '[REDACTED]' }, verify: { alg: 'HS512', key: '[REDACTED]' } }, kind: 'RECORD' }, name: 'access' }], analyzers: [], apis: [], buckets: [], configs: [], functions: [], models: [], params: [], sequences: [], tables: [], users: [] }"#.to_string();
		let out_str = out.unwrap().to_string();
		assert_eq!(
			out_str, out_expected,
			"Output '{out_str}' doesn't match expected output '{out_expected}'",
		);
	}
	// Record with refresh token
	{
		let sql = r#"
			DEFINE ACCESS access ON DB TYPE RECORD WITH REFRESH, WITH JWT ALGORITHM HS512 KEY 'secret' DURATION FOR GRANT 1w, FOR TOKEN 15m, FOR SESSION 6h;
			INFO FOR DB STRUCTURE
		"#;
		let dbs = new_ds().await.unwrap().with_capabilities(
			Capabilities::default().with_experimental(ExperimentalTarget::BearerAccess.into()),
		);
		let ses = Session::owner().with_ns("ns").with_db("db");

		let mut res = dbs.execute(sql, &ses, None).await.unwrap();
		assert_eq!(res.len(), 2);

		let out = res.pop().unwrap().output();
		assert!(out.is_ok(), "Unexpected error: {:?}", out);

		let out_expected =
			r#"{ accesses: [{ base: 'DATABASE', duration: { grant: 1w, session: 6h, token: 15m }, kind: { jwt: { issuer: { alg: 'HS512', key: '[REDACTED]' }, verify: { alg: 'HS512', key: '[REDACTED]' } }, kind: 'RECORD', refresh: true }, name: 'access' }], analyzers: [], apis: [], buckets: [], configs: [], functions: [], models: [], params: [], sequences: [], tables: [], users: [] }"#.to_string();
		let out_str = out.unwrap().to_string();
		assert_eq!(
			out_str, out_expected,
			"Output '{out_str}' doesn't match expected output '{out_expected}'",
		);
	}
}

#[tokio::test]
async fn function_info_structure() {
	let sql = r#"
        DEFINE FUNCTION fn::example($name: string) -> string { RETURN "Hello, " + $name + "!"; };
        INFO FOR DB STRUCTURE;
    "#;
	let dbs = new_ds().await.unwrap();
	let ses = Session::owner().with_ns("ns").with_db("db");

	let mut res = dbs.execute(sql, &ses, None).await.unwrap();
	assert_eq!(res.len(), 2);

	let out = res.pop().unwrap().output();
	assert!(out.is_ok(), "Unexpected error: {:?}", out);

	let out_expected =
        r#"{ accesses: [], analyzers: [], apis: [], buckets: [], configs: [], functions: [{ args: [['name', 'string']], block: "{ RETURN 'Hello, ' + $name + '!'; }", name: 'example', permissions: true, returns: 'string' }], models: [], params: [], sequences: [], tables: [], users: [] }"#.to_string();
	let out_str = out.unwrap().to_string();
	assert_eq!(
		out_str, out_expected,
		"Output '{out_str}' doesn't match expected output '{out_expected}'",
	);
}<|MERGE_RESOLUTION|>--- conflicted
+++ resolved
@@ -235,11 +235,6 @@
 
 	// Define the expected results for the check statement when the test statement succeeded and when it failed
 	let check_results = [
-<<<<<<< HEAD
-        vec!["{ accesses: {  }, analyzers: {  }, apis: {  }, buckets: {  }, configs: {  }, functions: {  }, models: {  }, params: {  }, sequences: {  }, tables: {  }, users: {  } }"],
-        vec!["{ accesses: {  }, analyzers: {  }, apis: {  }, buckets: {  }, configs: {  }, functions: {  }, models: {  }, params: {  }, sequences: {  }, tables: {  }, users: {  } }"],
-    ];
-=======
 		vec![
 			"{ accesses: {  }, analyzers: {  }, apis: {  }, buckets: {  }, configs: {  }, functions: {  }, models: {  }, params: {  }, sequences: {  }, tables: {  }, users: {  } }",
 		],
@@ -247,7 +242,6 @@
 			"{ accesses: {  }, analyzers: {  }, apis: {  }, buckets: {  }, configs: {  }, functions: {  }, models: {  }, params: {  }, sequences: {  }, tables: {  }, users: {  } }",
 		],
 	];
->>>>>>> 9043346e
 
 	let test_cases = [
 		// Root level
