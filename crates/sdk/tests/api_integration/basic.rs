--- conflicted
+++ resolved
@@ -1764,7 +1764,6 @@
 	assert_eq!(inside.clone().into_option::<Value>().unwrap(), None);
 }
 
-<<<<<<< HEAD
 #[cfg(not(feature = "protocol-http"))]
 pub async fn client_side_transactions(new_db: impl CreateDb) {
 	#[derive(Debug, Clone, SurrealValue, PartialEq)]
@@ -1843,7 +1842,8 @@
 #[cfg(feature = "protocol-http")]
 pub async fn client_side_transactions(_new_db: impl CreateDb) {
 	// Client-side transactions are not supported on HTTP
-=======
+}
+
 pub async fn refresh_tokens(new_db: impl CreateDb) {
 	let config = Config::new();
 	let (permit, db) = new_db.create_db(config).await;
@@ -1909,7 +1909,6 @@
 	// The refresh token is revoked
 	let token = Token::from_value(value).unwrap();
 	db.authenticate(token).refresh().await.unwrap_err();
->>>>>>> df023f34
 }
 
 define_include_tests!(basic => {
@@ -2016,9 +2015,7 @@
 	#[test_log::test(tokio::test)]
 	field_and_index_methods,
 	#[test_log::test(tokio::test)]
-<<<<<<< HEAD
 	client_side_transactions,
-=======
+	#[test_log::test(tokio::test)]
 	refresh_tokens,
->>>>>>> df023f34
 });