--- conflicted
+++ resolved
@@ -10,9 +10,8 @@
 use surrealdb_core::syn;
 use ulid::Ulid;
 
-<<<<<<< HEAD
-use super::CreateDb;
-use crate::api_integration::{ApiRecordId, AuthParams, NS, Record, RecordBuf, RecordName};
+use super::{AuthParams, CreateDb};
+use crate::api_integration::{ApiRecordId, Record, RecordBuf, RecordName};
 
 macro_rules! rid {
 	// Handle identifier:identifier
@@ -28,10 +27,6 @@
 		RecordId::new(parts[0], parts[1])
 	}};
 }
-=======
-use super::{AuthParams, CreateDb};
-use crate::api_integration::{ApiRecordId, Record, RecordBuf, RecordName};
->>>>>>> 2c83cd9c
 
 pub async fn connect(new_db: impl CreateDb) {
 	let (permit, db) = new_db.create_db().await;
@@ -87,15 +82,9 @@
 	drop(permit);
 	response.check().unwrap();
 	db.signup(RecordAccess {
-<<<<<<< HEAD
-		namespace: NS.to_string(),
-		database,
-		access,
-=======
-		namespace: &namespace,
-		database: &database,
-		access: &access,
->>>>>>> 2c83cd9c
+		namespace: namespace.to_string(),
+		database: database.to_string(),
+		access: access.to_string(),
 		params: AuthParams {
 			email: "john.doe@example.com".to_string(),
 			pass: "password123".to_string(),
@@ -116,13 +105,8 @@
 	drop(permit);
 	response.check().unwrap();
 	db.signin(Namespace {
-<<<<<<< HEAD
-		namespace: NS.to_string(),
+		namespace: namespace.to_string(),
 		username: user,
-=======
-		namespace: &namespace,
-		username: &user,
->>>>>>> 2c83cd9c
 		password: pass,
 	})
 	.await
@@ -141,17 +125,10 @@
 	drop(permit);
 	response.check().unwrap();
 	db.signin(Database {
-<<<<<<< HEAD
-		namespace: NS.to_string(),
-		database,
+		namespace: namespace.to_string(),
+		database: database.to_string(),
 		username: user,
 		password: pass.to_string(),
-=======
-		namespace: &namespace,
-		database: &database,
-		username: &user,
-		password: pass,
->>>>>>> 2c83cd9c
 	})
 	.await
 	.unwrap();
@@ -177,15 +154,9 @@
 	drop(permit);
 	response.check().unwrap();
 	db.signup(RecordAccess {
-<<<<<<< HEAD
-		namespace: NS.to_string(),
-		database: database.clone(),
-		access: access.clone(),
-=======
-		namespace: &namespace,
-		database: &database,
-		access: &access,
->>>>>>> 2c83cd9c
+		namespace: namespace.to_string(),
+		database: database.to_string(),
+		access: access.to_string(),
 		params: AuthParams {
 			pass: pass.to_string(),
 			email: email.clone(),
@@ -194,15 +165,9 @@
 	.await
 	.unwrap();
 	db.signin(RecordAccess {
-<<<<<<< HEAD
-		namespace: NS.to_string(),
-		database,
-		access,
-=======
-		namespace: &namespace,
-		database: &database,
-		access: &access,
->>>>>>> 2c83cd9c
+		namespace: namespace.to_string(),
+		database: database.to_string(),
+		access: access.to_string(),
 		params: AuthParams {
 			pass: pass.to_string(),
 			email,
@@ -234,15 +199,9 @@
 
 	let err = db
 		.signup(RecordAccess {
-<<<<<<< HEAD
-			namespace: NS.to_string(),
-			database: database.clone(),
-			access: access.clone(),
-=======
-			namespace: &namespace,
-			database: &database,
-			access: &access,
->>>>>>> 2c83cd9c
+			namespace: namespace.to_string(),
+			database: database.to_string(),
+			access: access.to_string(),
 			params: AuthParams {
 				pass: pass.to_string(),
 				email: email.clone(),
@@ -270,15 +229,9 @@
 
 	let err = db
 		.signin(RecordAccess {
-<<<<<<< HEAD
-			namespace: NS.to_string(),
-			database: database.clone(),
-			access: access.clone(),
-=======
-			namespace: &namespace,
-			database: &database,
-			access: &access,
->>>>>>> 2c83cd9c
+			namespace: namespace.to_string(),
+			database: database.to_string(),
+			access: access.to_string(),
 			params: AuthParams {
 				pass: pass.to_string(),
 				email: email.clone(),
@@ -327,15 +280,9 @@
 
 	let err = db
 		.signup(RecordAccess {
-<<<<<<< HEAD
-			namespace: NS.to_string(),
-			database: database.clone(),
-			access: access.clone(),
-=======
-			namespace: &namespace,
-			database: &database,
-			access: &access,
->>>>>>> 2c83cd9c
+			namespace: namespace.to_string(),
+			database: database.to_string(),
+			access: access.to_string(),
 			params: AuthParams {
 				pass: pass.to_string(),
 				email: email.clone(),
@@ -366,15 +313,9 @@
 
 	let err = db
 		.signin(RecordAccess {
-<<<<<<< HEAD
-			namespace: NS.to_string(),
-			database: database.clone(),
-			access: access.clone(),
-=======
-			namespace: &namespace,
-			database: &database,
-			access: &access,
->>>>>>> 2c83cd9c
+			namespace: namespace.to_string(),
+			database: database.to_string(),
+			access: access.to_string(),
 			params: AuthParams {
 				pass: pass.to_string(),
 				email: email.clone(),
@@ -416,15 +357,9 @@
 	response.check().unwrap();
 	let token = db
 		.signin(Namespace {
-<<<<<<< HEAD
-			namespace: NS.to_string(),
+			namespace: namespace.to_string(),
 			username: user,
 			password: pass.to_string(),
-=======
-			namespace: &namespace,
-			username: &user,
-			password: pass,
->>>>>>> 2c83cd9c
 		})
 		.await
 		.unwrap();
