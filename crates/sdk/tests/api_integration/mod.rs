--- conflicted
+++ resolved
@@ -229,7 +229,7 @@
 	use surrealdb::engine::local::{Db, Mem};
 	use surrealdb::error::Db as DbError;
 	use surrealdb::opt::auth::Root;
-	use surrealdb::opt::capabilities::Capabilities;
+	use surrealdb::opt::capabilities::{Capabilities, ExperimentalFeature};
 	use surrealdb::opt::{Config, Resource};
 	use surrealdb::{RecordIdKey, Surreal};
 	use surrealdb_core::iam;
@@ -321,8 +321,6 @@
 		db.use_ns("test").use_db("test").await.unwrap();
 	}
 
-<<<<<<< HEAD
-=======
 	#[test_log::test(tokio::test)]
 	async fn experimental_features() {
 		let surql = "
@@ -340,7 +338,6 @@
 		db.query(surql).await.unwrap().check().unwrap();
 	}
 
->>>>>>> 22bae333
 	include_tests!(new_db => basic, serialisation, live, backup);
 }
 
