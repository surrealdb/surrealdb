--- conflicted
+++ resolved
@@ -1654,11 +1654,7 @@
 }
 
 #[tokio::test]
-<<<<<<< HEAD
-async fn select_with_in_and_not_valid_compound_index() -> Result<(), Error> {
-=======
 async fn select_with_in_and_not_valid_compound_index() -> Result<()> {
->>>>>>> 9043346e
 	let sql = "
 		DEFINE INDEX idx_account_type ON test FIELDS account, type;
 		DEFINE INDEX idx_type_value ON test FIELDS type, value;
