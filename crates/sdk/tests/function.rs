--- conflicted
+++ resolved
@@ -2303,11 +2303,7 @@
 }
 
 #[tokio::test]
-<<<<<<< HEAD
-async fn function_time_from_unix_limit_and_beyond() -> Result<(), Error> {
-=======
 async fn function_time_from_unix_limit_and_beyond() -> Result<()> {
->>>>>>> 9043346e
 	test_queries(
 		r#"
 		RETURN time::year(time::from::unix(-8334601228800));
@@ -2332,11 +2328,7 @@
 }
 
 #[tokio::test]
-<<<<<<< HEAD
-async fn function_time_from_uuid() -> Result<(), Error> {
-=======
 async fn function_time_from_uuid() -> Result<()> {
->>>>>>> 9043346e
 	let sql = r#"
 		RETURN time::from::uuid(u'01922074-2295-7cf6-906f-bcd0810639b0');
 	"#;
