[package]
name = "surrealdb"
publish = true
edition = "2021"
version = "2.2.0"
rust-version = "1.81.0"
readme = "CARGO.md"
authors = ["Tobie Morgan Hitchcock <tobie@surrealdb.com>"]
description = "A scalable, distributed, collaborative, document-graph database, for the realtime web"
repository = "https://github.com/surrealdb/surrealdb"
homepage = "https://github.com/surrealdb/surrealdb"
documentation = "https://docs.rs/surrealdb/"
keywords = [
    "database",
    "embedded-database",
    "key-value",
    "key-value-store",
    "kv-store",
]
categories = ["database-implementations", "data-structures", "embedded"]
license-file = "../../LICENSE"
resolver = "2"

[features]
# Public features
default = ["protocol-ws", "rustls"]
allocator = ["surrealdb-core/allocator"]
protocol-http = ["dep:reqwest"]
protocol-ws = ["dep:tokio-tungstenite", "dep:trice", "tokio/time"]
kv-mem = ["surrealdb-core/kv-mem", "tokio/time"]
kv-indxdb = ["surrealdb-core/kv-indxdb"]
kv-rocksdb = ["surrealdb-core/kv-rocksdb", "tokio/time"]
kv-tikv = ["surrealdb-core/kv-tikv", "tokio/time"]
kv-surrealkv = ["surrealdb-core/kv-surrealkv", "tokio/time"]
kv-surrealcs = ["surrealdb-core/kv-surrealcs", "tokio/time"]
scripting = ["surrealdb-core/scripting"]
http = ["surrealdb-core/http"]
native-tls = [
    "dep:native-tls",
    "reqwest?/native-tls",
    "tokio-tungstenite?/native-tls",
]
rustls = [
    "dep:rustls",
    "reqwest?/rustls-tls",
    "tokio-tungstenite?/rustls-tls-webpki-roots",
]
ml = ["surrealdb-core/ml"]
jwks = ["surrealdb-core/jwks"]
arbitrary = ["surrealdb-core/arbitrary"]
allocation-tracking = ["surrealdb-core/allocation-tracking"]
# FoundationDB features
kv-fdb-7_1 = ["surrealdb-core/kv-fdb-7_1"]
kv-fdb-7_3 = ["surrealdb-core/kv-fdb-7_3"]
# Deprecated features
kv-fdb = [] # Use a version specific `kv-fdb-*` feature instead

[package.metadata.docs.rs]
rustdoc-args = ["--cfg", "docsrs"]
features = [
    "protocol-ws",
    "protocol-http",
    "kv-mem",
    "kv-rocksdb",
    "rustls",
    "native-tls",
    "http",
    "scripting",
]
targets = []

[dependencies]
<<<<<<< HEAD
# workspace internal dependencies
surrealdb-core = { workspace = true, default-features = false }

# External surreal crates
dmp.workspace = true
revision = { workspace = true, features = [
    "chrono",
    "geo",
    "roaring",
    "regex",
    "rust_decimal",
    "uuid",
] }
reblessive = { workspace = true, features = ["tree"] }


# Other crates
arrayvec.workspace = true
bincode.workspace = true
async-channel.workspace = true
chrono = { workspace = true, features = ["serde"] }
futures.workspace = true
geo = { workspace = true, features = ["use-serde"] }
indexmap = { workspace = true, features = ["serde"] }
path-clean.workspace = true
rust_decimal = { workspace = true, features = ["maths", "serde-str"] }
serde-content.workspace = true
semver = { workspace = true, features = ["serde"] }
serde = { workspace = true, features = ["derive"] }
serde_json.workspace = true
thiserror.workspace = true
tracing.workspace = true
tokio-util = { workspace = true, features = ["compat"] }
url.workspace = true

# Optional crates
native-tls = { workspace = true, optional = true }
reqwest = { workspace = true, default-features = false, features = [
=======
arrayvec = "0.7.6"
bincode = "1.3.3"
channel = { version = "2.3.1", package = "async-channel" }
chrono = { version = "0.4.38", features = ["serde"] }
dmp = "0.2.0"
futures = "0.3.30"
geo = { version = "0.28.0", features = ["use-serde"] }
indexmap = { version = "2.1.0", features = ["serde"] }
native-tls = { version = "0.2.11", optional = true }
path-clean = "1.0.1"
reqwest = { version = "0.12.7", default-features = false, features = [
>>>>>>> 7b980c2c
    "json",
    "multipart",
    "stream",
], optional = true }
<<<<<<< HEAD
rustls = { workspace = true, default-features = false, features = [
=======
revision = { version = "0.11", features = ["chrono", "geo", "roaring", "regex", "rust_decimal", "uuid"] }
rust_decimal = { version = "1.36.0", features = ["maths", "serde-str"] }
rustls = { version = "0.23.12", default-features = false, features = [
>>>>>>> 7b980c2c
    "ring",
    "logging",
    "std",
    "tls12",
], optional = true }
<<<<<<< HEAD
trice = { workspace = true, optional = true }
=======
reblessive = { version = "0.4.1", features = ["tree"] }
rustls-pki-types = { version = "1.7.0", features = ["web"] }
semver = { version = "1.0.20", features = ["serde"] }
serde = { version = "1.0.209", features = ["derive"] }
serde_json = "1.0.127"
serde-content = "0.1.0"
surrealdb-core = { version = "=2.2.0", default-features = false, path = "../core", package = "surrealdb-core" }
thiserror = "1.0.63"
tokio-util = { version = "0.7.11", features = ["compat"] }
tracing = "0.1.40"
trice = { version = "0.4.0", optional = true }
url = "2.5.0"

[dev-dependencies]
ciborium = "0.2.1"
criterion = { version = "0.5.1", features = ["async_tokio"] }
env_logger = "0.10.1"
flate2 = "1.0.28"
hashbrown = "0.14.5"
parking_lot = "0.12.3"
pprof = { version = "0.14.0", features = ["flamegraph", "criterion"] }
radix_trie = "0.2.1"
rand = "0.8.5"
rayon = "1.10.0"
regex = "1.10.6"
serial_test = "2.0.0"
temp-dir = "0.1.11"
test-log = { version = "0.2.13", features = ["trace"] }
time = { version = "0.3.36", features = ["serde"] }
tokio = { version = "1.40.0", features = ["macros", "sync", "rt-multi-thread"] }
tracing-subscriber = { version = "0.3.18", features = ["env-filter"] }
ulid = { version = "1.1.0", features = ["serde"] }
wiremock = "0.6.0"
>>>>>>> 7b980c2c

[target.'cfg(target_family = "wasm")'.dependencies]
pharos.workspace = true
rustls-pki-types = { version = "1.7.0", features = ["web"] }
ring = { workspace = true, features = ["wasm32_unknown_unknown_js"] }
tokio = { workspace = true, default-features = false, features = [
    "rt",
    "sync",
] }
uuid = { workspace = true, features = ["serde", "js", "v4", "v7"] }
wasm-bindgen-futures.workspace = true
wasmtimer = { workspace = true, default-features = false, features = [
    "tokio",
] }
ws_stream_wasm.workspace = true

[target.'cfg(not(target_family = "wasm"))'.dependencies]
tokio = { workspace = true, default-features = false, features = [
    "macros",
    "io-util",
    "io-std",
    "fs",
    "rt-multi-thread",
    "time",
    "sync",
] }
tokio-tungstenite = { workspace = true, optional = true, features = ["url"] }
uuid = { workspace = true, features = ["serde", "v4", "v7"] }

[dev-dependencies]
ciborium.workspace = true
criterion = { workspace = true, features = ["async_tokio"] }
env_logger.workspace = true
flate2.workspace = true
hashbrown.workspace = true
parking_lot.workspace = true
pprof = { workspace = true, features = ["flamegraph", "criterion"] }
radix_trie.workspace = true
rand.workspace = true
rayon.workspace = true
regex.workspace = true
serial_test.workspace = true
temp-dir.workspace = true
test-log = { workspace = true, features = ["trace"] }
time = { workspace = true, features = ["serde"] }
tokio = { workspace = true, features = ["macros", "sync", "rt-multi-thread"] }
tracing-subscriber = { workspace = true, features = ["env-filter"] }
ulid = { workspace = true, features = ["serde"] }
wiremock.workspace = true

[lints.rust]
unexpected_cfgs = { level = "warn", check-cfg = [
    'cfg(kv_fdb)',
    'cfg(storage)',
    'cfg(surrealdb_unstable)',
] }

[lib]
name = "surrealdb" # Needed for the nightly crate as we will be renaming it
bench = false

[[bench]]
name = "executor"
harness = false

[[bench]]
name = "parser"
harness = false

[[bench]]
name = "processor"
harness = false

[[bench]]
name = "hash_trie_btree"
harness = false

[[bench]]
name = "index_btree"
harness = false

[[bench]]
name = "index_mtree"
harness = false

[[bench]]
name = "index_hnsw"
harness = false

[[bench]]
name = "move_vs_clone"
harness = false

[[bench]]
name = "sdb"
harness = false

[[bench]]
name = "hashset_vs_vector"
harness = false

[[bench]]
name = "with_or_without_index"
harness = false

[[bench]]
name = "order"
harness = false

[[bench]]
name = "allocator"
harness = false<|MERGE_RESOLUTION|>--- conflicted
+++ resolved
@@ -70,7 +70,6 @@
 targets = []
 
 [dependencies]
-<<<<<<< HEAD
 # workspace internal dependencies
 surrealdb-core = { workspace = true, default-features = false }
 
@@ -109,72 +108,16 @@
 # Optional crates
 native-tls = { workspace = true, optional = true }
 reqwest = { workspace = true, default-features = false, features = [
-=======
-arrayvec = "0.7.6"
-bincode = "1.3.3"
-channel = { version = "2.3.1", package = "async-channel" }
-chrono = { version = "0.4.38", features = ["serde"] }
-dmp = "0.2.0"
-futures = "0.3.30"
-geo = { version = "0.28.0", features = ["use-serde"] }
-indexmap = { version = "2.1.0", features = ["serde"] }
-native-tls = { version = "0.2.11", optional = true }
-path-clean = "1.0.1"
-reqwest = { version = "0.12.7", default-features = false, features = [
->>>>>>> 7b980c2c
     "json",
     "multipart",
     "stream",
 ], optional = true }
-<<<<<<< HEAD
 rustls = { workspace = true, default-features = false, features = [
-=======
-revision = { version = "0.11", features = ["chrono", "geo", "roaring", "regex", "rust_decimal", "uuid"] }
-rust_decimal = { version = "1.36.0", features = ["maths", "serde-str"] }
-rustls = { version = "0.23.12", default-features = false, features = [
->>>>>>> 7b980c2c
     "ring",
     "logging",
     "std",
     "tls12",
 ], optional = true }
-<<<<<<< HEAD
-trice = { workspace = true, optional = true }
-=======
-reblessive = { version = "0.4.1", features = ["tree"] }
-rustls-pki-types = { version = "1.7.0", features = ["web"] }
-semver = { version = "1.0.20", features = ["serde"] }
-serde = { version = "1.0.209", features = ["derive"] }
-serde_json = "1.0.127"
-serde-content = "0.1.0"
-surrealdb-core = { version = "=2.2.0", default-features = false, path = "../core", package = "surrealdb-core" }
-thiserror = "1.0.63"
-tokio-util = { version = "0.7.11", features = ["compat"] }
-tracing = "0.1.40"
-trice = { version = "0.4.0", optional = true }
-url = "2.5.0"
-
-[dev-dependencies]
-ciborium = "0.2.1"
-criterion = { version = "0.5.1", features = ["async_tokio"] }
-env_logger = "0.10.1"
-flate2 = "1.0.28"
-hashbrown = "0.14.5"
-parking_lot = "0.12.3"
-pprof = { version = "0.14.0", features = ["flamegraph", "criterion"] }
-radix_trie = "0.2.1"
-rand = "0.8.5"
-rayon = "1.10.0"
-regex = "1.10.6"
-serial_test = "2.0.0"
-temp-dir = "0.1.11"
-test-log = { version = "0.2.13", features = ["trace"] }
-time = { version = "0.3.36", features = ["serde"] }
-tokio = { version = "1.40.0", features = ["macros", "sync", "rt-multi-thread"] }
-tracing-subscriber = { version = "0.3.18", features = ["env-filter"] }
-ulid = { version = "1.1.0", features = ["serde"] }
-wiremock = "0.6.0"
->>>>>>> 7b980c2c
 
 [target.'cfg(target_family = "wasm")'.dependencies]
 pharos.workspace = true
