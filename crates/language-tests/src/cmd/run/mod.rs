--- conflicted
+++ resolved
@@ -3,15 +3,9 @@
 	format::Progress,
 	runner::Schedular,
 	tests::{
-<<<<<<< HEAD
-		report::{TestGrade, TestReport, TestTaskResult},
-		set::TestId,
-		TestSet,
-=======
 		TestSet,
 		report::{TestGrade, TestReport, TestTaskResult},
 		set::TestId,
->>>>>>> 9043346e
 	},
 };
 
@@ -21,11 +15,7 @@
 use semver::Version;
 use std::{io, mem, str, thread, time::Duration};
 use surrealdb_core::{
-<<<<<<< HEAD
-	dbs::{capabilities::ExperimentalTarget, Session},
-=======
 	dbs::{Session, capabilities::ExperimentalTarget},
->>>>>>> 9043346e
 	env::VERSION,
 	kvs::Datastore,
 	syn,
