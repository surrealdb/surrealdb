use crate::{
	cli::{Backend, ColorMode, ResultsMode},
	runner::Schedular,
<<<<<<< HEAD
	tests::{report::TestTaskResult, set::TestId, TestSet},
=======
	tests::{testset::TestId, TestSet},
>>>>>>> 5db5d877
};

use anyhow::{bail, Context, Result};
use clap::ArgMatches;
use provisioner::{Permit, PermitError, Provisioner};
<<<<<<< HEAD
use std::{io, mem, str, thread, time::Duration};
use surrealdb_core::{
	dbs::{capabilities::ExperimentalTarget, Session},
=======
use std::{any::Any, io, mem, str, thread, time::Duration};
use surrealdb_core::{
	dbs::{capabilities::ExperimentalTarget, Response, Session},
	err::Error as CoreError,
>>>>>>> 5db5d877
	kvs::Datastore,
	syn::{self, error::RenderedError},
};
use tokio::{
	select,
	sync::mpsc::{self, Receiver, Sender, UnboundedReceiver, UnboundedSender},
	time,
};

<<<<<<< HEAD
mod provisioner;
mod util;
=======
mod cmp;
mod progress;
mod provisioner;
mod report;
mod util;

use progress::Progress;
use report::{TestGrade, TestReport};
use util::core_capabilities_from_test_config;
>>>>>>> 5db5d877

use crate::format::Progress;
use crate::tests::report::{TestGrade, TestReport};
use util::core_capabilities_from_test_config;

pub struct TestTaskContext {
	pub id: TestId,
	pub testset: TestSet,
	pub ds: Permit,
	pub result: Sender<(TestId, TestTaskResult)>,
}

fn try_collect_reports<W: io::Write>(
	reports: &mut Vec<TestReport>,
	channel: &mut UnboundedReceiver<TestReport>,
	progress: &mut Progress<TestId, W>,
) {
	while let Ok(x) = channel.try_recv() {
		let grade = x.grade();
		progress.finish_item(x.test_id(), grade).unwrap();
		reports.push(x);
	}
}

pub async fn run(color: ColorMode, matches: &ArgMatches) -> Result<()> {
	let path: &String = matches.get_one("path").unwrap();
	let (testset, load_errors) = TestSet::collect_directory(&path).await?;
	let backend = *matches.get_one::<Backend>("backend").unwrap();

	// Check if the backend is supported by the enabled features.
	match backend {
<<<<<<< HEAD
		// backend memory is always enabled as we needs it to run match expressions.
		Backend::Memory => {}
=======
		#[cfg(feature = "backend-mem")]
		Backend::Memory => {}
		#[cfg(not(feature = "backend-mem"))]
		Backend::Memory => bail!("Memory backed feature is not enabled"),
>>>>>>> 5db5d877
		#[cfg(feature = "backend-rocksdb")]
		Backend::RocksDb => {}
		#[cfg(not(feature = "backend-rocksdb"))]
		Backend::RocksDb => bail!("RocksDb backend feature is not enabled"),
		#[cfg(feature = "backend-surrealkv")]
		Backend::SurrealKv => {}
		#[cfg(not(feature = "backend-surrealkv"))]
		Backend::SurrealKv => bail!("SurrealKV backend feature is not enabled"),
		#[cfg(any(feature = "backend-foundation-7_1", feature = "backend-foundation-7_1"))]
		Backend::Foundation => {}
		#[cfg(not(any(feature = "backend-foundation-7_1", feature = "backend-foundation-7_1")))]
		Backend::Foundation => bail!("FoundationDB backend features is not enabled"),
	}

	let subset = if let Some(x) = matches.get_one::<String>("filter") {
		testset.filter_map(|name, _| name.contains(x))
	} else {
		testset
	};

	let subset = if matches.get_flag("no-wip") {
		subset.filter_map(|_, set| !set.config.is_wip())
	} else {
		subset
	};

	let subset = if matches.get_flag("no-results") {
		subset.filter_map(|_, set| {
			!set.config.test.as_ref().map(|x| x.results.is_some()).unwrap_or(false)
		})
	} else {
		subset
	};

	// check for unused keys in tests
	for t in subset.iter() {
		for k in t.config.unused_keys() {
			println!("Test `{}` contained unused key `{k}` in config", t.path);
		}
	}

	let num_jobs = matches
		.get_one::<u32>("jobs")
		.copied()
		.unwrap_or_else(|| thread::available_parallelism().map(|x| x.get() as u32).unwrap_or(8));

<<<<<<< HEAD
	let results_mode = matches.get_one::<ResultsMode>("results").unwrap();
=======
	let failure_mode = matches.get_one::<ResultsMode>("results").unwrap();
>>>>>>> 5db5d877

	println!(" Running with {num_jobs} jobs");
	let mut schedular = Schedular::new(num_jobs);

	// give the result channel some slack to catch up to tasks.
	let (res_send, res_recv) = mpsc::channel(num_jobs as usize * 4);
	// all reports are collected into the channel before processing.
	// So unbounded is required.
	let (report_send, mut report_recv) = mpsc::unbounded_channel();

	let mut provisioner = Provisioner::new(num_jobs as usize, backend).await?;

	println!(" Found {} tests", subset.len());

	tokio::spawn(grade_task(subset.clone(), res_recv, report_send));

	let mut reports = Vec::new();
	let mut progress = Progress::from_stderr(subset.len(), color);

	// spawn all tests.
	for (id, test) in subset.iter_ids() {
		let config = test.config.clone();

		progress.start_item(id, test.path.as_str()).unwrap();

		if !config.should_run() {
			progress.finish_item(id, TestGrade::Success).unwrap();
			continue;
		}

		let ds = if config.can_use_reusable_ds() {
			provisioner.obtain().await
		} else {
			provisioner.create()
		};

		let context = TestTaskContext {
			id,
			testset: subset.clone(),
			result: res_send.clone(),
			ds,
		};
		let future = async move {
			let name = context.testset[context.id].path.as_str().to_owned();
			let future = test_task(context);

			if let Err(e) = future.await {
				println!("Error: {:?}", e.context(format!("Failed to run test '{name}'")))
			}
		};

		if config.should_run_sequentially() {
			schedular.spawn_sequential(future).await;
		} else {
			schedular.spawn(future).await;
		}

		// Try to collect reports to give quick feedback on test completion.
		try_collect_reports(&mut reports, &mut report_recv, &mut progress);
	}

	// all test are running.
	// drop the result sender so that tasks properly quit when the channel does.
	mem::drop(res_send);

	// when the report channel quits we can be sure we are done. since the report task has quit
	// meaning the test tasks have all quit.
	while let Some(x) = report_recv.recv().await {
		let grade = x.grade();
		progress.finish_item(x.test_id(), grade).unwrap();
		reports.push(x);
	}

	// Wait for all the tasks to finish.
	schedular.join_all().await;

	println!();

	// Shutdown all the stores.
	if let Err(e) = provisioner.shutdown().await {
		println!("Shutdown error: {e:?}");
		println!();
		println!();
	}

	// done, report the results.
	for v in reports.iter() {
		v.display(&subset, color)
	}

	for e in load_errors.iter() {
		e.display(color);
	}

	// possibly update test configs with acquired results.
<<<<<<< HEAD
	match results_mode {
=======
	match failure_mode {
>>>>>>> 5db5d877
		ResultsMode::Default => {}
		ResultsMode::Accept => {
			for report in reports.iter().filter(|x| x.is_unspecified_test() && !x.is_wip()) {
				report.update_config_results(&subset).await?;
			}
		}
		ResultsMode::Overwrite => {
			for report in reports.iter().filter(|x| {
				matches!(x.grade(), TestGrade::Failed | TestGrade::Warning) && !x.is_wip()
			}) {
				report.update_config_results(&subset).await?;
			}
		}
	}

	if reports.iter().any(|x| x.grade() == TestGrade::Failed) {
		bail!("Not all tests where successfull")
	}

	if !load_errors.is_empty() {
		bail!("Could not load all tests")
	}

	Ok(())
}

pub async fn grade_task(
	set: TestSet,
	mut results: Receiver<(TestId, TestTaskResult)>,
	sender: UnboundedSender<TestReport>,
) {
	let ds = Datastore::new("memory")
		.await
		.expect("failed to create datastore for running matching expressions");

	loop {
		let Some((id, res)) = results.recv().await else {
			break;
		};

		let report = TestReport::from_test_result(id, &set, res, &ds).await;
		sender.send(report).expect("report channel quit early");
	}
}

pub async fn test_task(context: TestTaskContext) -> Result<()> {
	let config = &context.testset[context.id].config;
	let capabilities = core_capabilities_from_test_config(config);

	let timeout_duration = config
		.env
		.as_ref()
		.map(|x| x.timeout().map(Duration::from_millis).unwrap_or(Duration::MAX))
		.unwrap_or(Duration::from_secs(1));

	let res = context
		.ds
		.with(
			move |ds| ds.with_capabilities(capabilities).with_query_timeout(Some(timeout_duration)),
			async |ds| run_test_with_dbs(context.id, &context.testset, ds).await,
		)
		.await;

	let res = match res {
		Ok(x) => x?,
		Err(PermitError::Other(e)) => return Err(e),
		Err(PermitError::Panic(e)) => TestTaskResult::Paniced(e),
	};

	context.result.send((context.id, res)).await.expect("result channel quit early");

	Ok(())
}

async fn run_test_with_dbs(
	id: TestId,
	set: &TestSet,
	dbs: &mut Datastore,
) -> Result<TestTaskResult> {
	let config = &set[id].config;

	let session = util::session_from_test_config(config);

	let timeout_duration = config
		.env
		.as_ref()
		.map(|x| x.timeout().map(Duration::from_millis).unwrap_or(Duration::MAX))
		.unwrap_or(Duration::from_secs(1));

	let mut import_session = Session::owner();
	if let Some(ns) = session.ns.as_ref() {
		import_session = import_session.with_ns(ns)
	};
	if let Some(db) = session.db.as_ref() {
		import_session = import_session.with_db(db)
	};

	for import in set[id].config.imports() {
		let Some(test) = set.find_all(import) else {
			return Ok(TestTaskResult::Import(
				import.to_string(),
				format!("Could not find import."),
			));
		};

		let Ok(source) = str::from_utf8(&set[test].source) else {
			return Ok(TestTaskResult::Import(
				import.to_string(),
				format!("Import file was not valid utf-8."),
			));
		};

		if let Err(e) = dbs.execute(source, &import_session, None).await {
			return Ok(TestTaskResult::Import(
				import.to_string(),
				format!("Failed to run import: `{e}`"),
			));
		}
	}

	let source = &set[id].source;
	let settings = syn::parser::ParserSettings {
		references_enabled: dbs
			.get_capabilities()
			.allows_experimental(&ExperimentalTarget::RecordReferences),
		bearer_access_enabled: dbs
			.get_capabilities()
			.allows_experimental(&ExperimentalTarget::BearerAccess),
		define_api_enabled: dbs
			.get_capabilities()
			.allows_experimental(&ExperimentalTarget::DefineApi),
		..Default::default()
	};

	let mut parser = syn::parser::Parser::new_with_settings(source, settings);
	let mut stack = reblessive::Stack::new();

	let query = match stack.enter(|stk| parser.parse_query(stk)).finish() {
		Ok(x) => {
			if let Err(e) = parser.assert_finished() {
				return Ok(TestTaskResult::ParserError(e.render_on_bytes(source)));
			}
			x
		}
		Err(e) => return Ok(TestTaskResult::ParserError(e.render_on_bytes(source))),
	};

	let mut process_future = Box::pin(dbs.process(query, &session, None));
	let timeout_future = time::sleep(timeout_duration);

	let mut did_timeout = false;
	let result = select! {
		_ = timeout_future => {
			did_timeout = true;


			// Ideally still need to finish the future cause it might panic otherwise.
			select!{
				_ = time::sleep(Duration::from_secs(10)) => {
					// Test doesn't want to quit. Time to force it with a bit of hack to avoid a
					// panic
					std::thread::scope(|scope|{
						scope.spawn(move ||{
							std::mem::drop(process_future)
						});
					});
				}
			   _ = process_future.as_mut() => {}
			}

			None
		}
		x = process_future.as_mut() => {
			Some(x)
		}
	};

	if did_timeout {
		return Ok(TestTaskResult::Timeout);
	};

	let Some(result) = result else {
		unreachable!()
	};

	if let Some(ref ns) = session.ns {
		if let Some(ref db) = session.db {
			let session = Session::owner().with_ns(ns);
			dbs.execute(&format!("REMOVE DATABASE IF EXISTS `{db}`;"), &session, None)
				.await
				.context("failed to remove test database")?;
		}

		let session = Session::owner();
		dbs.execute(&format!("REMOVE NAMESPACE IF EXISTS `{ns}`;"), &session, None)
			.await
			.context("failed to remove used test namespace")?;
	}

	match result {
		Ok(x) => {
			let x = x.into_iter().map(|x| x.result.map_err(|e| e.to_string())).collect();
			Ok(TestTaskResult::Results(x))
		}
		Err(e) => Ok(TestTaskResult::RunningError(anyhow::anyhow!(e))),
	}
}<|MERGE_RESOLUTION|>--- conflicted
+++ resolved
@@ -1,28 +1,22 @@
 use crate::{
 	cli::{Backend, ColorMode, ResultsMode},
+	format::Progress,
 	runner::Schedular,
-<<<<<<< HEAD
-	tests::{report::TestTaskResult, set::TestId, TestSet},
-=======
-	tests::{testset::TestId, TestSet},
->>>>>>> 5db5d877
+	tests::{
+		report::{TestGrade, TestReport, TestTaskResult},
+		set::TestId,
+		TestSet,
+	},
 };
 
 use anyhow::{bail, Context, Result};
 use clap::ArgMatches;
 use provisioner::{Permit, PermitError, Provisioner};
-<<<<<<< HEAD
 use std::{io, mem, str, thread, time::Duration};
 use surrealdb_core::{
 	dbs::{capabilities::ExperimentalTarget, Session},
-=======
-use std::{any::Any, io, mem, str, thread, time::Duration};
-use surrealdb_core::{
-	dbs::{capabilities::ExperimentalTarget, Response, Session},
-	err::Error as CoreError,
->>>>>>> 5db5d877
 	kvs::Datastore,
-	syn::{self, error::RenderedError},
+	syn,
 };
 use tokio::{
 	select,
@@ -30,23 +24,9 @@
 	time,
 };
 
-<<<<<<< HEAD
 mod provisioner;
 mod util;
-=======
-mod cmp;
-mod progress;
-mod provisioner;
-mod report;
-mod util;
-
-use progress::Progress;
-use report::{TestGrade, TestReport};
-use util::core_capabilities_from_test_config;
->>>>>>> 5db5d877
-
-use crate::format::Progress;
-use crate::tests::report::{TestGrade, TestReport};
+
 use util::core_capabilities_from_test_config;
 
 pub struct TestTaskContext {
@@ -75,15 +55,8 @@
 
 	// Check if the backend is supported by the enabled features.
 	match backend {
-<<<<<<< HEAD
 		// backend memory is always enabled as we needs it to run match expressions.
 		Backend::Memory => {}
-=======
-		#[cfg(feature = "backend-mem")]
-		Backend::Memory => {}
-		#[cfg(not(feature = "backend-mem"))]
-		Backend::Memory => bail!("Memory backed feature is not enabled"),
->>>>>>> 5db5d877
 		#[cfg(feature = "backend-rocksdb")]
 		Backend::RocksDb => {}
 		#[cfg(not(feature = "backend-rocksdb"))]
@@ -130,11 +103,7 @@
 		.copied()
 		.unwrap_or_else(|| thread::available_parallelism().map(|x| x.get() as u32).unwrap_or(8));
 
-<<<<<<< HEAD
-	let results_mode = matches.get_one::<ResultsMode>("results").unwrap();
-=======
 	let failure_mode = matches.get_one::<ResultsMode>("results").unwrap();
->>>>>>> 5db5d877
 
 	println!(" Running with {num_jobs} jobs");
 	let mut schedular = Schedular::new(num_jobs);
@@ -230,11 +199,7 @@
 	}
 
 	// possibly update test configs with acquired results.
-<<<<<<< HEAD
-	match results_mode {
-=======
 	match failure_mode {
->>>>>>> 5db5d877
 		ResultsMode::Default => {}
 		ResultsMode::Accept => {
 			for report in reports.iter().filter(|x| x.is_unspecified_test() && !x.is_wip()) {
