mod cli;
mod cmd;
mod format;
mod runner;
mod temp_dir;
mod tests;

use anyhow::Result;
use cli::ColorMode;

#[cfg(all(feature = "backend-foundation-7_1", feature = "backend-foundation-7_3"))]
compile_error!(
	"The two foundation db version backends are mutually exclusive, they cannot both be enabled"
);

#[tokio::main]
async fn main() -> Result<()> {
	let matches = cli::parse();

	let color: ColorMode = matches.get_one("color").copied().unwrap();

	let (sub, args) = matches.subcommand().unwrap();

	//log::init(Level::INFO);

	match sub {
<<<<<<< HEAD
		"test" => cmd::run::run(color, args).await,
=======
		"run" => cmd::run::run(color, args).await,
>>>>>>> 5db5d877
		#[cfg(not(feature = "upgrade"))]
		"upgrade" => {
			anyhow::bail!(
				"Upgrade subcommand is only implemented when the fuzzing feature is enabled"
			)
		}
		#[cfg(feature = "upgrade")]
		"upgrade" => cmd::upgrade::run(color, args).await,
		"list" => cmd::list::run(args).await,
		_ => panic!(),
	}
}<|MERGE_RESOLUTION|>--- conflicted
+++ resolved
@@ -5,7 +5,7 @@
 mod temp_dir;
 mod tests;
 
-use anyhow::Result;
+use anyhow::{self, Result};
 use cli::ColorMode;
 
 #[cfg(all(feature = "backend-foundation-7_1", feature = "backend-foundation-7_3"))]
@@ -24,15 +24,11 @@
 	//log::init(Level::INFO);
 
 	match sub {
-<<<<<<< HEAD
 		"test" => cmd::run::run(color, args).await,
-=======
-		"run" => cmd::run::run(color, args).await,
->>>>>>> 5db5d877
 		#[cfg(not(feature = "upgrade"))]
 		"upgrade" => {
 			anyhow::bail!(
-				"Upgrade subcommand is only implemented when the fuzzing feature is enabled"
+				"Upgrade subcommand is only implemented when the 'upgrade' feature is enabled"
 			)
 		}
 		#[cfg(feature = "upgrade")]
