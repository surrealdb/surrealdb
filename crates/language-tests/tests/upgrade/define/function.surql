/**
[env]
imports = ["upgrade/define/function_import.surql"]

[test]
upgrade = true

[[test.results]]
<<<<<<< HEAD
value = '''{ accesses: {  }, analyzers: {  }, apis: {  }, buckets: {  }, configs: {  }, functions: { test_function_1: "DEFINE FUNCTION fn::test_function_1($a: number, $b: array<int>) {;} COMMENT 'A function comment' PERMISSIONS NONE", test_function_2: "DEFINE FUNCTION fn::test_function_2($a: any, $b: object) {;} COMMENT 'A function comment' PERMISSIONS WHERE true" }, models: {  }, params: {  }, sequences: {  }, tables: {  }, users: {  } }'''
=======
value = '''{ accesses: {  }, analyzers: {  }, apis: {  }, buckets: {  }, configs: {  }, functions: { test_function_1: "DEFINE FUNCTION fn::test_function_1($a: number, $b: array<int>) {} COMMENT 'A function comment' PERMISSIONS NONE", test_function_2: "DEFINE FUNCTION fn::test_function_2($a: any, $b: object) {} COMMENT 'A function comment' PERMISSIONS WHERE true" }, models: {  }, modules: {  }, params: {  }, sequences: {  }, tables: {  }, users: {  } }'''
>>>>>>> 54a93e3c
*/
INFO FOR DB;<|MERGE_RESOLUTION|>--- conflicted
+++ resolved
@@ -6,10 +6,6 @@
 upgrade = true
 
 [[test.results]]
-<<<<<<< HEAD
-value = '''{ accesses: {  }, analyzers: {  }, apis: {  }, buckets: {  }, configs: {  }, functions: { test_function_1: "DEFINE FUNCTION fn::test_function_1($a: number, $b: array<int>) {;} COMMENT 'A function comment' PERMISSIONS NONE", test_function_2: "DEFINE FUNCTION fn::test_function_2($a: any, $b: object) {;} COMMENT 'A function comment' PERMISSIONS WHERE true" }, models: {  }, params: {  }, sequences: {  }, tables: {  }, users: {  } }'''
-=======
-value = '''{ accesses: {  }, analyzers: {  }, apis: {  }, buckets: {  }, configs: {  }, functions: { test_function_1: "DEFINE FUNCTION fn::test_function_1($a: number, $b: array<int>) {} COMMENT 'A function comment' PERMISSIONS NONE", test_function_2: "DEFINE FUNCTION fn::test_function_2($a: any, $b: object) {} COMMENT 'A function comment' PERMISSIONS WHERE true" }, models: {  }, modules: {  }, params: {  }, sequences: {  }, tables: {  }, users: {  } }'''
->>>>>>> 54a93e3c
+value = '''{ accesses: {  }, analyzers: {  }, apis: {  }, buckets: {  }, configs: {  }, functions: { test_function_1: "DEFINE FUNCTION fn::test_function_1($a: number, $b: array<int>) {;} COMMENT 'A function comment' PERMISSIONS NONE", test_function_2: "DEFINE FUNCTION fn::test_function_2($a: any, $b: object) {;} COMMENT 'A function comment' PERMISSIONS WHERE true" }, models: {  }, modules: {  }, params: {  }, sequences: {  }, tables: {  }, users: {  } }'''
 */
 INFO FOR DB;