--- conflicted
+++ resolved
@@ -5,14 +5,10 @@
 value = "NONE"
 
 [[test.results]]
-<<<<<<< HEAD
-error = "The query was not executed because it exceeded the timeout: 0ns"
-=======
 value = "NONE"
 
 [[test.results]]
-error = "The query was not executed because it exceeded the timeout"
->>>>>>> 1f850969
+error = "The query was not executed because it exceeded the timeout: 0ns"
 
 [[test.results]]
 error = "The query was not executed because it exceeded the timeout: 0ns"
@@ -25,7 +21,6 @@
 
 */
 LET $timeout = 0ns;
-DEFINE TABLE test;
 
 CREATE |test:1..1000| TIMEOUT $timeout;
 
