--- conflicted
+++ resolved
@@ -118,11 +118,7 @@
 SELECT * FROM person WHERE record::is_edge(id) = true;
 
 -- Test 19: Check if the function works as expected inside a select filter (should not be empty)
-<<<<<<< HEAD
-SELECT * FROM knows WHERE record::is::edge(id) = true;
+SELECT * FROM knows WHERE record::is_edge(id) = true;
 
 -- Test 20: Check if edge record is an edge with method syntax, using a record ID (should be true)
-knows:person.is_edge();
-=======
-SELECT * FROM knows WHERE record::is_edge(id) = true;
->>>>>>> d8699fcf
+knows:person.is_edge();