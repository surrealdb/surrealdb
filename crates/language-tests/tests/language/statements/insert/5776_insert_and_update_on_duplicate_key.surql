--- conflicted
+++ resolved
@@ -25,13 +25,9 @@
 value = "NONE"
 
 [[test.results]]
-<<<<<<< HEAD
 # Statement 6: SELECT * FROM article;
 value = "[{ author: 'Jane Smith', content: 'This is a completely different article content with updated information.', feed_title: 'Science News', fetched_full: true, id: article:54d6j987q3orc52vpjvb, link: 'https://example.com/news/123', name: 'Breaking News Article', read: true, starred: true }]"
 skip-record-id-key = true
-=======
-value = "[]"
->>>>>>> f95c7483
 */
 
 DEFINE INDEX article_name_link_index ON TABLE article COLUMNS name, link UNIQUE;
