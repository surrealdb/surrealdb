/**
[test]

[[test.results]]
value = "NONE"

[[test.results]]
value = "NONE"

[[test.results]]
<<<<<<< HEAD
value = "{ events: { }, fields: { primary: 'DEFINE FIELD primary ON product TYPE number DEFAULT ALWAYS 123.456f PERMISSIONS FULL' }, indexes: { }, lives: { }, tables: { } }"
[[test.results]]
value = "{ events: [ ], fields: [ { default: '123.456f', default_always: true, flex: false, kind: 'number', name: 'primary', permissions: { create: true, delete: true, select: true, update: true }, readonly: false, what: 'product' } ], indexes: [ ], lives: [ ], tables: [ ] }"

[[test.results]]
error = "Found NULL for field `primary`, with record `product:test`, but expected a number"
=======
error = "Couldn't coerce value for field `primary` of `product:test`: Expected `number` but found `NULL`"
>>>>>>> 16397b15

[[test.results]]
value = "[{ id: product:test, primary: 123.456f }]"

[[test.results]]
value = "[{ id: product:test, primary: 654.321f }]"

[[test.results]]
value = "[{ id: product:test, primary: 123.456f }]"

[[test.results]]
value = "[{ id: product:test, primary: 123.456f }]"

[[test.results]]
value = "NONE"

[[test.results]]
value = "NONE"

[[test.results]]
value = "NONE"

[[test.results]]
value = "NONE"

[[test.results]]
<<<<<<< HEAD
value = "[{ id: post:test, tags: [ ] }]"
=======
value = "[{ id: post:test, tags: [] }]"

>>>>>>> 16397b15
[[test.results]]
value = "[{ id: post:test, tags: [{ color: 'red', name: 'test' }] }]"

[[test.results]]
value = "[{ id: post:test, tags: [{ color: 'red', name: 'test' }, { color: 'blue', name: 'test' }] }]"

*/

DEFINE TABLE product SCHEMAFULL;
DEFINE FIELD primary ON product TYPE number DEFAULT ALWAYS 123.456;
--
INFO FOR TABLE product;
INFO FOR TABLE product STRUCTURE;
--
CREATE product:test SET primary = NULL;
--
CREATE product:test;
UPSERT product:test SET primary = 654.321;
UPSERT product:test SET primary = NONE;
UPSERT product:test CONTENT { };
--
DEFINE TABLE post SCHEMAFULL;
DEFINE FIELD tags ON post TYPE array<object> DEFAULT ALWAYS [ ];
DEFINE FIELD tags.*.color ON post TYPE string DEFAULT ALWAYS 'red';
DEFINE FIELD tags.*.name ON post TYPE string;
--
CREATE post:test;
UPSERT post:test SET tags += { name: 'test' };
UPSERT post:test SET tags += { name: 'test', color: 'blue' };<|MERGE_RESOLUTION|>--- conflicted
+++ resolved
@@ -8,16 +8,14 @@
 value = "NONE"
 
 [[test.results]]
-<<<<<<< HEAD
 value = "{ events: { }, fields: { primary: 'DEFINE FIELD primary ON product TYPE number DEFAULT ALWAYS 123.456f PERMISSIONS FULL' }, indexes: { }, lives: { }, tables: { } }"
+
 [[test.results]]
 value = "{ events: [ ], fields: [ { default: '123.456f', default_always: true, flex: false, kind: 'number', name: 'primary', permissions: { create: true, delete: true, select: true, update: true }, readonly: false, what: 'product' } ], indexes: [ ], lives: [ ], tables: [ ] }"
 
 [[test.results]]
-error = "Found NULL for field `primary`, with record `product:test`, but expected a number"
-=======
 error = "Couldn't coerce value for field `primary` of `product:test`: Expected `number` but found `NULL`"
->>>>>>> 16397b15
+
 
 [[test.results]]
 value = "[{ id: product:test, primary: 123.456f }]"
@@ -44,12 +42,8 @@
 value = "NONE"
 
 [[test.results]]
-<<<<<<< HEAD
-value = "[{ id: post:test, tags: [ ] }]"
-=======
 value = "[{ id: post:test, tags: [] }]"
 
->>>>>>> 16397b15
 [[test.results]]
 value = "[{ id: post:test, tags: [{ color: 'red', name: 'test' }] }]"
 
