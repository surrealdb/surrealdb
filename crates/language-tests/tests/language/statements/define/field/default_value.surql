--- conflicted
+++ resolved
@@ -17,16 +17,13 @@
 value = "NONE"
 
 [[test.results]]
-<<<<<<< HEAD
 value = "{ events: {  }, fields: { primary: 'DEFINE FIELD primary ON product TYPE number VALUE 123.456f PERMISSIONS FULL', quaternary: 'DEFINE FIELD quaternary ON product TYPE bool VALUE array::all([1, 2]) PERMISSIONS FULL', secondary: 'DEFINE FIELD secondary ON product TYPE bool DEFAULT true VALUE $value PERMISSIONS FULL', tertiary: \"DEFINE FIELD tertiary ON product TYPE string DEFAULT 'hello' VALUE 'tester' PERMISSIONS FULL\" }, indexes: {  }, lives: {  }, tables: {  } }"
+
 [[test.results]]
 value = "{ events: [], fields: [ { flex: false, kind: 'number', name: 'primary', permissions: { create: true, delete: true, select: true, update: true }, readonly: false, value: '123.456f', what: 'product' }, { flex: false, kind: 'bool', name: 'quaternary', permissions: { create: true, delete: true, select: true, update: true }, readonly: false, value: 'array::all([1, 2])', what: 'product' }, { default: 'true', default_always: false, flex: false, kind: 'bool', name: 'secondary', permissions: { create: true, delete: true, select: true, update: true }, readonly: false, value: '$value', what: 'product' }, { default: \"'hello'\", default_always: false, flex: false, kind: 'string', name: 'tertiary', permissions: { create: true, delete: true, select: true, update: true }, readonly: false, value: \"'tester'\", what: 'product' } ], indexes: [ ], lives: [ ], tables: [ ] }"
 
 [[test.results]]
-error = "Found NULL for field `primary`, with record `product:test`, but expected a number"
-=======
 error = "Couldn't coerce value for field `primary` of `product:test`: Expected `number` but found `NULL`"
->>>>>>> 16397b15
 
 [[test.results]]
 error = "Couldn't coerce value for field `secondary` of `product:test`: Expected `bool` but found `'oops'`"
