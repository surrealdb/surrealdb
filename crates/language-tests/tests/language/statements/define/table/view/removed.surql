/**
[test]

[[test.results]]
value = "NONE"

[[test.results]]
value = "NONE"

[[test.results]]
value = "NONE"

[[test.results]]
value = "NONE"

[[test.results]]
value = "NONE"

[[test.results]]
value = "[]"

[[test.results]]
value = "[{ a: 1, id: test:1 }]"

[[test.results]]
value = "[{ a: 2, id: test:2 }]"

[[test.results]]
value = "[{ a: 1, id: test:1 }, { a: 2, id: test:2 }]"

[[test.results]]
value = "[{ count: 2, id: view:[] }]"

[[test.results]]
error = "Invalid query: Cannot delete table `test` on which a view is defined, table(s) `view` are defined as a view on this table."

[[test.results]]
<<<<<<< HEAD
value = "[{ a: 1, id: test:1 }, { a: 2, id: test:2 }]"
=======
error = "The table 'test' does not exist"
>>>>>>> f47f0a07

[[test.results]]
# TODO: Shouldn't this be 0?
value = "[{ count: 2, id: view:[] }]"

*/

DEFINE DATABASE strict_test STRICT;
USE DB strict_test;

DEFINE TABLE test SCHEMAFUL;
DEFINE FIELD a ON test TYPE number;
DEFINE TABLE view AS SELECT count() FROM test GROUP ALL;

SELECT * FROM view;

create test:1 SET a = 1;
create test:2 SET a = 2;

SELECT * FROM test ORDER BY a ASC;
SELECT * FROM view;

REMOVE TABLE test;

SELECT * FROM test ORDER BY a ASC;
SELECT * FROM view;
<|MERGE_RESOLUTION|>--- conflicted
+++ resolved
@@ -35,11 +35,7 @@
 error = "Invalid query: Cannot delete table `test` on which a view is defined, table(s) `view` are defined as a view on this table."
 
 [[test.results]]
-<<<<<<< HEAD
-value = "[{ a: 1, id: test:1 }, { a: 2, id: test:2 }]"
-=======
 error = "The table 'test' does not exist"
->>>>>>> f47f0a07
 
 [[test.results]]
 # TODO: Shouldn't this be 0?
