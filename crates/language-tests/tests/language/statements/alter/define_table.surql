/**
[test]

[[test.results]]
value = "NONE"

[[test.results]]
value = "{ accesses: {  }, analyzers: {  }, apis: {  }, buckets: {  }, configs: {  }, functions: {  }, models: {  }, params: {  }, sequences: {  }, tables: { test: 'DEFINE TABLE test TYPE ANY SCHEMALESS PERMISSIONS NONE' }, users: {  } }"

[[test.results]]
value = "NONE"

[[test.results]]
<<<<<<< HEAD
value = '''{ accesses: {  }, analyzers: {  }, apis: {  }, buckets: {  }, configs: {  }, functions: {  }, models: {  }, params: {  }, sequences: {  }, tables: { test: "DEFINE TABLE test TYPE NORMAL DROP SCHEMALESS COMMENT 'test' CHANGEFEED 1d PERMISSIONS FOR select, update, delete NONE, FOR create FULL" }, users: {  } }'''
=======
value = '''{ accesses: {  }, analyzers: {  }, apis: {  }, buckets: {  }, configs: {  }, functions: {  }, models: {  }, params: {  }, sequences: {  }, tables: { test: "DEFINE TABLE test TYPE NORMAL SCHEMALESS COMMENT 'test' CHANGEFEED 1d PERMISSIONS FOR select, update, delete NONE, FOR create FULL" }, users: {  } }'''
>>>>>>> 9043346e

[[test.results]]
value = "NONE"

[[test.results]]
value = "{ accesses: {  }, analyzers: {  }, apis: {  }, buckets: {  }, configs: {  }, functions: {  }, models: {  }, params: {  }, sequences: {  }, tables: { test: 'DEFINE TABLE test TYPE ANY SCHEMAFULL PERMISSIONS NONE' }, users: {  } }"

*/

DEFINE TABLE test;
INFO FOR DB;

ALTER TABLE test
    SCHEMALESS
    PERMISSIONS FOR create FULL
    CHANGEFEED 1d
    COMMENT 'test'
    TYPE NORMAL;
INFO FOR DB;

ALTER TABLE test
    SCHEMAFULL
    PERMISSIONS NONE
    DROP CHANGEFEED
    DROP COMMENT
    TYPE ANY;
INFO FOR DB;<|MERGE_RESOLUTION|>--- conflicted
+++ resolved
@@ -11,11 +11,7 @@
 value = "NONE"
 
 [[test.results]]
-<<<<<<< HEAD
-value = '''{ accesses: {  }, analyzers: {  }, apis: {  }, buckets: {  }, configs: {  }, functions: {  }, models: {  }, params: {  }, sequences: {  }, tables: { test: "DEFINE TABLE test TYPE NORMAL DROP SCHEMALESS COMMENT 'test' CHANGEFEED 1d PERMISSIONS FOR select, update, delete NONE, FOR create FULL" }, users: {  } }'''
-=======
 value = '''{ accesses: {  }, analyzers: {  }, apis: {  }, buckets: {  }, configs: {  }, functions: {  }, models: {  }, params: {  }, sequences: {  }, tables: { test: "DEFINE TABLE test TYPE NORMAL SCHEMALESS COMMENT 'test' CHANGEFEED 1d PERMISSIONS FOR select, update, delete NONE, FOR create FULL" }, users: {  } }'''
->>>>>>> 9043346e
 
 [[test.results]]
 value = "NONE"
