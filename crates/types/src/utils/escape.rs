--- conflicted
+++ resolved
@@ -105,16 +105,12 @@
 			|| s.contains(|x: char| !x.is_ascii_alphanumeric() && x != '_')
 			|| !s.contains(|x: char| !x.is_ascii_digit() && x != '_')
 		{
-			// Always use brackets for display (not backticks)
-<<<<<<< HEAD
-			return f.write_fmt(format_args!("`{}`", Escape::escape_str(s, '`')));
-=======
-			f.push('⟨');
-			Escape::escape_str(s, '⟩').fmt_sql(f, fmt);
-			f.push('⟩');
+			// Always use backticks for display (not brackets)
+			f.push('`');
+			Escape::escape_str(s, '`').fmt_sql(f, fmt);
+			f.push('`');
 		} else {
 			f.push_str(s)
->>>>>>> 7501e0ef
 		}
 	}
 }